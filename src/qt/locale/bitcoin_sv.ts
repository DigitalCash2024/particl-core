<TS language="sv" version="2.1">
<context>
    <name>AddressBookPage</name>
    <message>
        <source>Right-click to edit address or label</source>
        <translation>Högerklicka för att redigera adressen eller etiketten.</translation>
    </message>
    <message>
        <source>Create a new address</source>
        <translation>Skapa ny adress</translation>
    </message>
    <message>
        <source>&amp;New</source>
        <translation>&amp;Ny</translation>
    </message>
    <message>
        <source>Copy the currently selected address to the system clipboard</source>
        <translation>Kopiera den markerade adressen till systemets Urklipp</translation>
    </message>
    <message>
        <source>&amp;Copy</source>
        <translation>&amp;Kopiera</translation>
    </message>
    <message>
        <source>C&amp;lose</source>
        <translation>S&amp;täng</translation>
    </message>
    <message>
        <source>Delete the currently selected address from the list</source>
        <translation>Ta bort den valda adressen från listan</translation>
    </message>
    <message>
        <source>Enter address or label to search</source>
        <translation>Ange en adress eller etikett att söka efter</translation>
    </message>
    <message>
        <source>Export the data in the current tab to a file</source>
        <translation>Exportera informationen i aktuell flik till en fil</translation>
    </message>
    <message>
        <source>&amp;Export</source>
        <translation>&amp;Exportera</translation>
    </message>
    <message>
        <source>&amp;Delete</source>
        <translation>&amp;Ta bort</translation>
    </message>
    <message>
        <source>Choose the address to send coins to</source>
        <translation>Välj en adress att skicka transaktionen till</translation>
    </message>
    <message>
        <source>Choose the address to receive coins with</source>
        <translation>Välj en adress att ta emot transaktionen med</translation>
    </message>
    <message>
        <source>C&amp;hoose</source>
        <translation>V&amp;älj</translation>
    </message>
    <message>
        <source>Sending addresses</source>
        <translation>Avsändaradresser</translation>
    </message>
    <message>
        <source>Receiving addresses</source>
        <translation>Mottagaradresser</translation>
    </message>
    <message>
        <source>These are your Particl addresses for sending payments. Always check the amount and the receiving address before sending coins.</source>
        <translation>Detta är dina Particl-adresser för att skicka betalningar. Kontrollera alltid belopp och mottagaradress innan du skickar particl.</translation>
    </message>
    <message>
        <source>These are your Particl addresses for receiving payments. Use the 'Create new receiving address' button in the receive tab to create new addresses.</source>
        <translation>Detta är dina Particladresser för att ta emot betalningar. Använd knappen 'Skapa ny mottagaradress' på fliken ta emot för att skapa nya adresser .</translation>
    </message>
    <message>
        <source>&amp;Copy Address</source>
        <translation>&amp;Kopiera adress</translation>
    </message>
    <message>
        <source>Copy &amp;Label</source>
        <translation>Kopiera &amp;etikett</translation>
    </message>
    <message>
        <source>&amp;Edit</source>
        <translation>&amp;Redigera</translation>
    </message>
    <message>
        <source>Export Address List</source>
        <translation>Exportera adresslista</translation>
    </message>
    <message>
        <source>Comma separated file (*.csv)</source>
        <translation>Kommaseparerad fil (*.csv)</translation>
    </message>
    <message>
        <source>Exporting Failed</source>
        <translation>Export misslyckades</translation>
    </message>
    <message>
        <source>There was an error trying to save the address list to %1. Please try again.</source>
        <translation>Ett fel inträffade när adresslistan skulle sparas till %1.
Försök igen.</translation>
    </message>
</context>
<context>
    <name>AddressTableModel</name>
    <message>
        <source>Label</source>
        <translation>Etikett</translation>
    </message>
    <message>
        <source>Address</source>
        <translation>Adress</translation>
    </message>
    <message>
        <source>(no label)</source>
        <translation>(Ingen etikett)</translation>
    </message>
</context>
<context>
    <name>AskPassphraseDialog</name>
    <message>
        <source>Passphrase Dialog</source>
        <translation>Lösenfrasdialog</translation>
    </message>
    <message>
        <source>Enter passphrase</source>
        <translation>Ange lösenfras</translation>
    </message>
    <message>
        <source>New passphrase</source>
        <translation>Ny lösenfras</translation>
    </message>
    <message>
        <source>Repeat new passphrase</source>
        <translation>Upprepa ny lösenfras</translation>
    </message>
    <message>
        <source>Show passphrase</source>
        <translation>Visa lösenfras</translation>
    </message>
    <message>
        <source>Encrypt wallet</source>
        <translation>Kryptera plånbok</translation>
    </message>
    <message>
        <source>This operation needs your wallet passphrase to unlock the wallet.</source>
        <translation>Denna operation behöver din plånboks lösenfras för att låsa upp plånboken.</translation>
    </message>
    <message>
        <source>Unlock wallet</source>
        <translation>Lås upp plånbok</translation>
    </message>
    <message>
        <source>This operation needs your wallet passphrase to decrypt the wallet.</source>
        <translation>Denna operation behöver din plånboks lösenfras för att dekryptera plånboken.</translation>
    </message>
    <message>
        <source>Decrypt wallet</source>
        <translation>Dekryptera plånbok</translation>
    </message>
    <message>
        <source>Change passphrase</source>
        <translation>Byt lösenfras</translation>
    </message>
    <message>
        <source>Confirm wallet encryption</source>
        <translation>Bekräfta kryptering av plånbok</translation>
    </message>
    <message>
        <source>Warning: If you encrypt your wallet and lose your passphrase, you will &lt;b&gt;LOSE ALL OF YOUR PARTICL&lt;/b&gt;!</source>
        <translation>VARNING: Om du krypterar din plånbok och glömmer din lösenfras, &lt;b&gt;FÖRLORAR DU ALLA DINA PARTICL&lt;/b&gt;!</translation>
    </message>
    <message>
        <source>Are you sure you wish to encrypt your wallet?</source>
        <translation>Är du säker på att du vill kryptera din plånbok?</translation>
    </message>
    <message>
        <source>Wallet encrypted</source>
        <translation>Plånbok krypterad</translation>
    </message>
    <message>
        <source>Enter the new passphrase for the wallet.&lt;br/&gt;Please use a passphrase of &lt;b&gt;ten or more random characters&lt;/b&gt;, or &lt;b&gt;eight or more words&lt;/b&gt;.</source>
        <translation>Ange den nya lösenfrasen för plånboken. &lt;br/&gt; Använd en lösenfras på &lt;b&gt;tio eller fler slumpmässiga tecken&lt;/b&gt;, eller &lt;b&gt;åtta eller fler ord&lt;/b&gt;.</translation>
    </message>
    <message>
        <source>Enter the old passphrase and new passphrase for the wallet.</source>
        <translation>Ange den gamla lösenfrasen och den nya lösenfrasen för plånboken.</translation>
    </message>
    <message>
        <source>Remember that encrypting your wallet cannot fully protect your particl from being stolen by malware infecting your computer.</source>
        <translation>Kom ihåg att kryptering av din plånbok inte helt kan skydda dig från stöld av dina particls om skadlig kod infekterat din dator.</translation>
    </message>
    <message>
        <source>Wallet to be encrypted</source>
        <translation>Plånbok som ska krypteras</translation>
    </message>
    <message>
        <source>Your wallet is about to be encrypted. </source>
        <translation>Din plånbok kommer att krypteras.</translation>
    </message>
    <message>
        <source>Your wallet is now encrypted. </source>
        <translation>Din plånbok är nu krypterad.</translation>
    </message>
    <message>
        <source>IMPORTANT: Any previous backups you have made of your wallet file should be replaced with the newly generated, encrypted wallet file. For security reasons, previous backups of the unencrypted wallet file will become useless as soon as you start using the new, encrypted wallet.</source>
        <translation>VIKTIGT: Alla tidigare säkerhetskopior du har skapat av plånboksfilen ska ersättas med den nyss skapade, krypterade plånboksfilen. Av säkerhetsskäl kommer tidigare säkerhetskopior av den okrypterade plånboksfilen att bli oanvändbara när du börjar använda den nya, krypterade plånboken.</translation>
    </message>
    <message>
        <source>Wallet encryption failed</source>
        <translation>Kryptering av plånbok misslyckades</translation>
    </message>
    <message>
        <source>Wallet encryption failed due to an internal error. Your wallet was not encrypted.</source>
        <translation>Kryptering av plånbok misslyckades på grund av ett internt fel. Din plånbok krypterades inte.</translation>
    </message>
    <message>
        <source>The supplied passphrases do not match.</source>
        <translation>De angivna lösenfraserna överensstämmer inte.</translation>
    </message>
    <message>
        <source>Wallet unlock failed</source>
        <translation>Misslyckades låsa upp plånboken</translation>
    </message>
    <message>
        <source>The passphrase entered for the wallet decryption was incorrect.</source>
        <translation>Lösenfrasen för dekryptering av plånboken var felaktig.</translation>
    </message>
    <message>
        <source>Wallet decryption failed</source>
        <translation>Dekryptering av plånbok misslyckades</translation>
    </message>
    <message>
        <source>Wallet passphrase was successfully changed.</source>
        <translation>Plånbokens lösenfras ändrades.</translation>
    </message>
    <message>
        <source>Warning: The Caps Lock key is on!</source>
        <translation>Varning: Caps Lock är påslaget!</translation>
    </message>
</context>
<context>
    <name>BanTableModel</name>
    <message>
        <source>IP/Netmask</source>
        <translation>IP/nätmask</translation>
    </message>
    <message>
        <source>Banned Until</source>
        <translation>Bannlyst tills</translation>
    </message>
</context>
<context>
    <name>BitcoinGUI</name>
    <message>
        <source>Sign &amp;message...</source>
        <translation>Signera &amp;meddelande...</translation>
    </message>
    <message>
        <source>Synchronizing with network...</source>
        <translation>Synkroniserar med nätverket ...</translation>
    </message>
    <message>
        <source>&amp;Overview</source>
        <translation>&amp;Översikt</translation>
    </message>
    <message>
        <source>Show general overview of wallet</source>
        <translation>Visa allmän översikt av plånboken</translation>
    </message>
    <message>
        <source>&amp;Transactions</source>
        <translation>&amp;Transaktioner</translation>
    </message>
    <message>
        <source>Browse transaction history</source>
        <translation>Bläddra i transaktionshistorik</translation>
    </message>
    <message>
        <source>E&amp;xit</source>
        <translation>&amp;Avsluta</translation>
    </message>
    <message>
        <source>Quit application</source>
        <translation>Avsluta programmet</translation>
    </message>
    <message>
        <source>&amp;About %1</source>
        <translation>&amp;Om %1</translation>
    </message>
    <message>
        <source>Show information about %1</source>
        <translation>Visa information om %1</translation>
    </message>
    <message>
        <source>About &amp;Qt</source>
        <translation>Om &amp;Qt</translation>
    </message>
    <message>
        <source>Show information about Qt</source>
        <translation>Visa information om Qt</translation>
    </message>
    <message>
        <source>&amp;Options...</source>
        <translation>&amp;Alternativ...</translation>
    </message>
    <message>
        <source>Modify configuration options for %1</source>
        <translation>Ändra konfigurationsalternativ för %1</translation>
    </message>
    <message>
        <source>&amp;Encrypt Wallet...</source>
        <translation>&amp;Kryptera plånbok...</translation>
    </message>
    <message>
        <source>&amp;Backup Wallet...</source>
        <translation>&amp;Säkerhetskopiera plånbok...</translation>
    </message>
    <message>
        <source>&amp;Change Passphrase...</source>
        <translation>&amp;Byt lösenfras …</translation>
    </message>
    <message>
        <source>Open &amp;URI...</source>
        <translation>Öppna &amp;URI...</translation>
    </message>
    <message>
        <source>Create Wallet...</source>
        <translation>Skapa plånbok...</translation>
    </message>
    <message>
        <source>Create a new wallet</source>
        <translation>Skapa ny plånbok</translation>
    </message>
    <message>
        <source>Wallet:</source>
        <translation>Plånbok:</translation>
    </message>
    <message>
        <source>Click to disable network activity.</source>
        <translation>Klicka för att inaktivera nätverksaktivitet.</translation>
    </message>
    <message>
        <source>Network activity disabled.</source>
        <translation>Nätverksaktivitet inaktiverad.</translation>
    </message>
    <message>
        <source>Click to enable network activity again.</source>
        <translation>Klicka för att aktivera nätverksaktivitet igen.</translation>
    </message>
    <message>
        <source>Syncing Headers (%1%)...</source>
        <translation>Synkar huvuden (%1%)...</translation>
    </message>
    <message>
        <source>Reindexing blocks on disk...</source>
        <translation>Indexerar om block på disken...</translation>
    </message>
    <message>
        <source>Proxy is &lt;b&gt;enabled&lt;/b&gt;: %1</source>
        <translation>Proxy är &lt;b&gt; aktiverad &lt;/b&gt;: %1</translation>
    </message>
    <message>
        <source>Send coins to a Particl address</source>
        <translation>Skicka particl till en Particl-adress</translation>
    </message>
    <message>
        <source>Backup wallet to another location</source>
        <translation>Säkerhetskopiera plånboken till en annan plats</translation>
    </message>
    <message>
        <source>Change the passphrase used for wallet encryption</source>
        <translation>Byt lösenfras för kryptering av plånbok</translation>
    </message>
    <message>
        <source>&amp;Verify message...</source>
        <translation>&amp;Verifiera meddelande...</translation>
    </message>
    <message>
        <source>&amp;Send</source>
        <translation>&amp;Skicka</translation>
    </message>
    <message>
        <source>&amp;Receive</source>
        <translation>&amp;Ta emot</translation>
    </message>
    <message>
        <source>&amp;Show / Hide</source>
        <translation>&amp;Visa / Dölj</translation>
    </message>
    <message>
        <source>Show or hide the main Window</source>
        <translation>Visa eller dölj huvudfönstret</translation>
    </message>
    <message>
        <source>Encrypt the private keys that belong to your wallet</source>
        <translation>Kryptera de privata nycklar som tillhör din plånbok</translation>
    </message>
    <message>
        <source>Sign messages with your Particl addresses to prove you own them</source>
        <translation>Signera meddelanden med dina Particl-adresser för att bevisa att du äger dem</translation>
    </message>
    <message>
        <source>Verify messages to ensure they were signed with specified Particl addresses</source>
        <translation>Verifiera meddelanden för att vara säker på att de signerades med angivna Particl-adresser</translation>
    </message>
    <message>
        <source>&amp;File</source>
        <translation>&amp;Arkiv</translation>
    </message>
    <message>
        <source>&amp;Settings</source>
        <translation>&amp;Inställningar</translation>
    </message>
    <message>
        <source>&amp;Help</source>
        <translation>&amp;Hjälp</translation>
    </message>
    <message>
        <source>Tabs toolbar</source>
        <translation>Verktygsfält för flikar</translation>
    </message>
    <message>
        <source>Request payments (generates QR codes and particl: URIs)</source>
        <translation>Begär betalningar (skapar QR-koder och particl: -URIer)</translation>
    </message>
    <message>
        <source>Show the list of used sending addresses and labels</source>
        <translation>Visa listan med använda avsändaradresser och etiketter</translation>
    </message>
    <message>
        <source>Show the list of used receiving addresses and labels</source>
        <translation>Visa listan med använda mottagaradresser och etiketter</translation>
    </message>
    <message>
        <source>&amp;Command-line options</source>
        <translation>&amp;Kommandoradsalternativ</translation>
    </message>
    <message numerus="yes">
        <source>%n active connection(s) to Particl network</source>
        <translation><numerusform>%n aktiva anslutningar till Particl-nätverket.</numerusform><numerusform>%n aktiva anslutningar till Particl-nätverket.</numerusform></translation>
    </message>
    <message>
        <source>Indexing blocks on disk...</source>
        <translation>Indexerar block på disken...</translation>
    </message>
    <message>
        <source>Processing blocks on disk...</source>
        <translation>Bearbetar block på disken...</translation>
    </message>
    <message numerus="yes">
        <source>Processed %n block(s) of transaction history.</source>
        <translation><numerusform>Bearbetade %n block av transaktionshistoriken.</numerusform><numerusform>Bearbetade %n block av transaktionshistoriken.</numerusform></translation>
    </message>
    <message>
        <source>%1 behind</source>
        <translation>%1 efter</translation>
    </message>
    <message>
        <source>Last received block was generated %1 ago.</source>
        <translation>Senast mottagna block skapades för %1 sedan.</translation>
    </message>
    <message>
        <source>Transactions after this will not yet be visible.</source>
        <translation>Transaktioner efter denna kommer inte ännu vara synliga.</translation>
    </message>
    <message>
        <source>Error</source>
        <translation>Fel</translation>
    </message>
    <message>
        <source>Warning</source>
        <translation>Varning</translation>
    </message>
    <message>
        <source>Information</source>
        <translation>Information</translation>
    </message>
    <message>
        <source>Up to date</source>
        <translation>Uppdaterad</translation>
    </message>
    <message>
        <source>Node window</source>
        <translation>Nod-fönster</translation>
    </message>
    <message>
        <source>Open node debugging and diagnostic console</source>
        <translation>Öppna nodens konsol för felsökning och diagnostik</translation>
    </message>
    <message>
        <source>&amp;Sending addresses</source>
        <translation>Av&amp;sändaradresser</translation>
    </message>
    <message>
        <source>&amp;Receiving addresses</source>
        <translation>Mottaga&amp;radresser</translation>
    </message>
    <message>
        <source>Open a bitcoin: URI</source>
        <translation>Öppna en bitcoin:-URI</translation>
    </message>
    <message>
        <source>Open Wallet</source>
        <translation>Öppna plånbok</translation>
    </message>
    <message>
        <source>Open a wallet</source>
        <translation>Öppna en plånbok</translation>
    </message>
    <message>
        <source>Close Wallet...</source>
        <translation>Stäng plånbok</translation>
    </message>
    <message>
        <source>Close wallet</source>
        <translation>Stäng plånboken</translation>
    </message>
    <message>
        <source>Show the %1 help message to get a list with possible Particl command-line options</source>
        <translation>Visa %1 hjälpmeddelande för att få en lista med möjliga Particl kommandoradsalternativ.</translation>
    </message>
    <message>
        <source>default wallet</source>
        <translation>Standardplånbok</translation>
    </message>
    <message>
        <source>No wallets available</source>
        <translation>Inga plånböcker tillgängliga</translation>
    </message>
    <message>
        <source>&amp;Window</source>
        <translation>&amp;Fönster</translation>
    </message>
    <message>
        <source>Minimize</source>
        <translation>Minimera</translation>
    </message>
    <message>
        <source>Zoom</source>
        <translation>Zooma</translation>
    </message>
    <message>
        <source>Main Window</source>
        <translation>Huvudfönster</translation>
    </message>
    <message>
        <source>%1 client</source>
        <translation>%1-klient</translation>
    </message>
    <message>
        <source>Connecting to peers...</source>
        <translation>Ansluter till noder...</translation>
    </message>
    <message>
        <source>Catching up...</source>
        <translation>Hämtar senaste...</translation>
    </message>
    <message>
        <source>Error: %1</source>
        <translation>Fel: %1</translation>
    </message>
    <message>
        <source>Warning: %1</source>
        <translation>Varning: %1</translation>
    </message>
    <message>
        <source>Date: %1
</source>
        <translation>Datum: %1
</translation>
    </message>
    <message>
        <source>Amount: %1
</source>
        <translation>Belopp: %1
</translation>
    </message>
    <message>
        <source>Wallet: %1
</source>
        <translation>Plånbok: %1
</translation>
    </message>
    <message>
        <source>Type: %1
</source>
        <translation>Typ: %1
</translation>
    </message>
    <message>
        <source>Label: %1
</source>
        <translation>Etikett: %1
</translation>
    </message>
    <message>
        <source>Address: %1
</source>
        <translation>Adress: %1
</translation>
    </message>
    <message>
        <source>Sent transaction</source>
        <translation>Transaktion skickad</translation>
    </message>
    <message>
        <source>Incoming transaction</source>
        <translation>Inkommande transaktion</translation>
    </message>
    <message>
        <source>HD key generation is &lt;b&gt;enabled&lt;/b&gt;</source>
        <translation>HD-nyckelgenerering är &lt;b&gt;aktiverad&lt;/b&gt;</translation>
    </message>
    <message>
        <source>HD key generation is &lt;b&gt;disabled&lt;/b&gt;</source>
        <translation>HD-nyckelgenerering är &lt;b&gt;inaktiverad&lt;/b&gt;</translation>
    </message>
    <message>
        <source>Private key &lt;b&gt;disabled&lt;/b&gt;</source>
        <translation>Privat nyckel &lt;b&gt;inaktiverad&lt;/b&gt;</translation>
    </message>
    <message>
        <source>Wallet is &lt;b&gt;encrypted&lt;/b&gt; and currently &lt;b&gt;unlocked&lt;/b&gt;</source>
        <translation>Denna plånbok är &lt;b&gt;krypterad&lt;/b&gt; och för närvarande &lt;b&gt;olåst&lt;/b&gt;</translation>
    </message>
    <message>
        <source>Wallet is &lt;b&gt;encrypted&lt;/b&gt; and currently &lt;b&gt;locked&lt;/b&gt;</source>
        <translation>Denna plånbok är &lt;b&gt;krypterad&lt;/b&gt; och för närvarande &lt;b&gt;låst&lt;/b&gt;</translation>
    </message>
    <message>
        <source>A fatal error occurred. Particl can no longer continue safely and will quit.</source>
        <translation>Ett kritiskt fel uppstod. Particl kan inte fortsätta att köra säkert och kommer att avslutas.</translation>
    </message>
</context>
<context>
    <name>CoinControlDialog</name>
    <message>
        <source>Coin Selection</source>
        <translation>Myntval</translation>
    </message>
    <message>
        <source>Quantity:</source>
        <translation>Kvantitet:</translation>
    </message>
    <message>
        <source>Bytes:</source>
        <translation>Antal byte:</translation>
    </message>
    <message>
        <source>Amount:</source>
        <translation>Belopp:</translation>
    </message>
    <message>
        <source>Fee:</source>
        <translation>Avgift:</translation>
    </message>
    <message>
        <source>Dust:</source>
        <translation>Damm:</translation>
    </message>
    <message>
        <source>After Fee:</source>
        <translation>Efter avgift:</translation>
    </message>
    <message>
        <source>Change:</source>
        <translation>Växel:</translation>
    </message>
    <message>
        <source>(un)select all</source>
        <translation>(av)markera allt</translation>
    </message>
    <message>
        <source>Tree mode</source>
        <translation>Trädvy</translation>
    </message>
    <message>
        <source>List mode</source>
        <translation>Listvy</translation>
    </message>
    <message>
        <source>Amount</source>
        <translation>Belopp</translation>
    </message>
    <message>
        <source>Received with label</source>
        <translation>Mottagen med etikett</translation>
    </message>
    <message>
        <source>Received with address</source>
        <translation>Mottagen med adress</translation>
    </message>
    <message>
        <source>Date</source>
        <translation>Datum</translation>
    </message>
    <message>
        <source>Confirmations</source>
        <translation>Bekräftelser</translation>
    </message>
    <message>
        <source>Confirmed</source>
        <translation>Bekräftad</translation>
    </message>
    <message>
        <source>Copy address</source>
        <translation>Kopiera adress</translation>
    </message>
    <message>
        <source>Copy label</source>
        <translation>Kopiera etikett</translation>
    </message>
    <message>
        <source>Copy amount</source>
        <translation>Kopiera belopp</translation>
    </message>
    <message>
        <source>Copy transaction ID</source>
        <translation>Kopiera transaktions-ID</translation>
    </message>
    <message>
        <source>Lock unspent</source>
        <translation>Lås ospenderat</translation>
    </message>
    <message>
        <source>Unlock unspent</source>
        <translation>Lås upp ospenderat</translation>
    </message>
    <message>
        <source>Copy quantity</source>
        <translation>Kopiera kvantitet</translation>
    </message>
    <message>
        <source>Copy fee</source>
        <translation>Kopiera avgift</translation>
    </message>
    <message>
        <source>Copy after fee</source>
        <translation>Kopiera efter avgift</translation>
    </message>
    <message>
        <source>Copy bytes</source>
        <translation>Kopiera byte</translation>
    </message>
    <message>
        <source>Copy dust</source>
        <translation>Kopiera damm</translation>
    </message>
    <message>
        <source>Copy change</source>
        <translation>Kopiera växel</translation>
    </message>
    <message>
        <source>(%1 locked)</source>
        <translation>(%1 låst)</translation>
    </message>
    <message>
        <source>yes</source>
        <translation>ja</translation>
    </message>
    <message>
        <source>no</source>
        <translation>nej</translation>
    </message>
    <message>
        <source>This label turns red if any recipient receives an amount smaller than the current dust threshold.</source>
        <translation>Denna etikett blir röd om någon mottagare tar emot ett belopp som är lägre än aktuell dammtröskel.</translation>
    </message>
    <message>
        <source>Can vary +/- %1 satoshi(s) per input.</source>
        <translation>Kan variera +/- %1 satoshi per inmatning.</translation>
    </message>
    <message>
        <source>(no label)</source>
        <translation>(Ingen etikett)</translation>
    </message>
    <message>
        <source>change from %1 (%2)</source>
        <translation>växel från %1 (%2)</translation>
    </message>
    <message>
        <source>(change)</source>
        <translation>(växel)</translation>
    </message>
</context>
<context>
    <name>CreateWalletActivity</name>
    <message>
        <source>Creating Wallet &lt;b&gt;%1&lt;/b&gt;...</source>
        <translation>Skapar plånboken &lt;b&gt;%1&lt;/b&gt;...</translation>
    </message>
    <message>
        <source>Create wallet failed</source>
        <translation>Plånboken kunde inte skapas</translation>
    </message>
    <message>
        <source>Create wallet warning</source>
        <translation>Skapa plånboksvarning</translation>
    </message>
</context>
<context>
    <name>CreateWalletDialog</name>
    <message>
        <source>Create Wallet</source>
        <translation>Skapa plånbok</translation>
    </message>
    <message>
        <source>Wallet Name</source>
        <translation>Namn på plånboken</translation>
    </message>
    <message>
        <source>Encrypt the wallet. The wallet will be encrypted with a passphrase of your choice.</source>
        <translation>Kryptera plånboken. Plånboken krypteras med en lösenfras som du själv väljer.</translation>
    </message>
    <message>
        <source>Encrypt Wallet</source>
        <translation>Kryptera plånbok</translation>
    </message>
    <message>
        <source>Disable private keys for this wallet. Wallets with private keys disabled will have no private keys and cannot have an HD seed or imported private keys. This is ideal for watch-only wallets.</source>
        <translation>Stäng av privata nycklar för denna plånbok. Plånböcker med privata nycklar avstängda kommer inte innehålla några privata nycklar alls, och kan inte innehålla vare sig en HD-seed eller importerade privata nycklar. Detta är idealt för plånböcker som endast ska granskas.</translation>
    </message>
    <message>
        <source>Disable Private Keys</source>
        <translation>Stäng av privata nycklar</translation>
    </message>
    <message>
        <source>Make a blank wallet. Blank wallets do not initially have private keys or scripts. Private keys and addresses can be imported, or an HD seed can be set, at a later time.</source>
        <translation>Skapa en tom plånbok. Tomma plånböcker har från början inga privata nycklar eller skript. Privata nycklar och adresser kan importeras, eller en HD-seed kan väljas, vid ett senare tillfälle.</translation>
    </message>
    <message>
        <source>Make Blank Wallet</source>
        <translation>Skapa tom plånbok</translation>
    </message>
    <message>
        <source>Create</source>
        <translation>Skapa</translation>
    </message>
</context>
<context>
    <name>EditAddressDialog</name>
    <message>
        <source>Edit Address</source>
        <translation>Redigera adress</translation>
    </message>
    <message>
        <source>&amp;Label</source>
        <translation>&amp;Etikett</translation>
    </message>
    <message>
        <source>The label associated with this address list entry</source>
        <translation>Etiketten associerad med denna post i adresslistan</translation>
    </message>
    <message>
        <source>The address associated with this address list entry. This can only be modified for sending addresses.</source>
        <translation>Adressen associerad med denna post i adresslistan. Den kan bara ändras för sändningsadresser.</translation>
    </message>
    <message>
        <source>&amp;Address</source>
        <translation>&amp;Adress</translation>
    </message>
    <message>
        <source>New sending address</source>
        <translation>Ny avsändaradress</translation>
    </message>
    <message>
        <source>Edit receiving address</source>
        <translation>Redigera mottagaradress</translation>
    </message>
    <message>
        <source>Edit sending address</source>
        <translation>Redigera avsändaradress</translation>
    </message>
    <message>
        <source>The entered address "%1" is not a valid Particl address.</source>
        <translation>Den angivna adressen "%1" är inte en giltig Particl-adress.</translation>
    </message>
    <message>
        <source>Address "%1" already exists as a receiving address with label "%2" and so cannot be added as a sending address.</source>
        <translation>Adressen "%1" finns redan som en mottagaradress med etikett "%2" och kan därför inte anges som sändaradress.</translation>
    </message>
    <message>
        <source>The entered address "%1" is already in the address book with label "%2".</source>
        <translation>Den angivna adressen "%1" finns redan i adressboken med etikett "%2".</translation>
    </message>
    <message>
        <source>Could not unlock wallet.</source>
        <translation>Kunde inte låsa upp plånboken.</translation>
    </message>
    <message>
        <source>New key generation failed.</source>
        <translation>Misslyckades med generering av ny nyckel.</translation>
    </message>
</context>
<context>
    <name>FreespaceChecker</name>
    <message>
        <source>A new data directory will be created.</source>
        <translation>En ny datakatalog kommer att skapas.</translation>
    </message>
    <message>
        <source>name</source>
        <translation>namn</translation>
    </message>
    <message>
        <source>Directory already exists. Add %1 if you intend to create a new directory here.</source>
        <translation>Katalogen finns redan. Lägg till %1 om du vill skapa en ny katalog här.</translation>
    </message>
    <message>
        <source>Path already exists, and is not a directory.</source>
        <translation>Sökvägen finns redan, och är inte en katalog.</translation>
    </message>
    <message>
        <source>Cannot create data directory here.</source>
        <translation>Kan inte skapa datakatalog här.</translation>
    </message>
</context>
<context>
    <name>HelpMessageDialog</name>
    <message>
        <source>version</source>
        <translation>version</translation>
    </message>
    <message>
        <source>About %1</source>
        <translation>Om %1</translation>
    </message>
    <message>
        <source>Command-line options</source>
        <translation>Kommandoradsalternativ</translation>
    </message>
</context>
<context>
    <name>Intro</name>
    <message>
        <source>Welcome</source>
        <translation>Välkommen</translation>
    </message>
    <message>
        <source>Welcome to %1.</source>
        <translation>Välkommen till %1.</translation>
    </message>
    <message>
        <source>As this is the first time the program is launched, you can choose where %1 will store its data.</source>
        <translation>Eftersom detta är första gången som programmet startas får du välja var %1 skall lagra sina data.</translation>
    </message>
    <message>
        <source>When you click OK, %1 will begin to download and process the full %4 block chain (%2GB) starting with the earliest transactions in %3 when %4 initially launched.</source>
        <translation>När du trycker OK kommer %1 att börja ladda ner och bearbeta den fullständiga %4-blockkedjan (%2 GB), med början vid de första transaktionerna %3 när %4 först lanserades.</translation>
    </message>
    <message>
        <source>Reverting this setting requires re-downloading the entire blockchain. It is faster to download the full chain first and prune it later. Disables some advanced features.</source>
        <translation>Att återställa detta alternativ påbörjar en omstart av nedladdningen av hela blockkedjan. Det går snabbare att ladda ner hela kedjan först, och gallra den senare. Detta alternativ stänger av vissa avancerade funktioner.</translation>
    </message>
    <message>
        <source>This initial synchronisation is very demanding, and may expose hardware problems with your computer that had previously gone unnoticed. Each time you run %1, it will continue downloading where it left off.</source>
        <translation>Denna första synkronisering är väldigt krävande, och kan påvisa hårdvaruproblem hos din dator som tidigare inte visat sig. Varje gång du kör %1, kommer nerladdningen att fortsätta där den avslutades.</translation>
    </message>
    <message>
        <source>If you have chosen to limit block chain storage (pruning), the historical data must still be downloaded and processed, but will be deleted afterward to keep your disk usage low.</source>
        <translation>Om du valt att begränsa storleken på blockkedjan (gallring), måste historiska data ändå laddas ner och behandlas, men kommer därefter att tas bort för att spara lagringsutrymme.</translation>
    </message>
    <message>
        <source>Use the default data directory</source>
        <translation>Använd den förvalda datakatalogen</translation>
    </message>
    <message>
        <source>Use a custom data directory:</source>
        <translation>Använd en anpassad datakatalog:</translation>
    </message>
    <message>
        <source>Particl</source>
        <translation>Particl</translation>
    </message>
    <message>
        <source>Discard blocks after verification, except most recent %1 GB (prune)</source>
        <translation>Släng block efter verifiering, förutom de senaste %1 GB (gallra).</translation>
    </message>
    <message>
        <source>At least %1 GB of data will be stored in this directory, and it will grow over time.</source>
        <translation>Minst %1 GB data kommer att sparas i den här katalogen, och de växer över tiden.</translation>
    </message>
    <message>
        <source>Approximately %1 GB of data will be stored in this directory.</source>
        <translation>Ungefär %1 GB data kommer att lagras i den här katalogen.</translation>
    </message>
    <message>
        <source>%1 will download and store a copy of the Particl block chain.</source>
        <translation>%1 kommer att ladda ner och lagra en kopia av Particl blockkedja.</translation>
    </message>
    <message>
        <source>The wallet will also be stored in this directory.</source>
        <translation>Plånboken sparas också i den här katalogen.</translation>
    </message>
    <message>
        <source>Error: Specified data directory "%1" cannot be created.</source>
        <translation>Fel: Angiven datakatalog "%1" kan inte skapas.</translation>
    </message>
    <message>
        <source>Error</source>
        <translation>Fel</translation>
    </message>
    <message numerus="yes">
        <source>%n GB of free space available</source>
        <translation><numerusform>%n GB fritt utrymme kvar</numerusform><numerusform>%n GB ledigt utrymme kvar</numerusform></translation>
    </message>
    <message numerus="yes">
        <source>(of %n GB needed)</source>
        <translation><numerusform>(av %n GB behövs)</numerusform><numerusform>(av de %n GB som behövs)</numerusform></translation>
    </message>
    <message numerus="yes">
        <source>(%n GB needed for full chain)</source>
        <translation><numerusform>(%n GB behövs för hela kedjan)</numerusform><numerusform>(%n GB behövs för hela kedjan)</numerusform></translation>
    </message>
</context>
<context>
    <name>ModalOverlay</name>
    <message>
        <source>Form</source>
        <translation>Formulär</translation>
    </message>
    <message>
        <source>Recent transactions may not yet be visible, and therefore your wallet's balance might be incorrect. This information will be correct once your wallet has finished synchronizing with the particl network, as detailed below.</source>
        <translation>Nyligen gjorda transaktioner visas inte korrekt och därför kan din plånboks saldo visas felaktigt. Denna information kommer att visas korrekt så snart din plånbok har synkroniserats med Particl-nätverket enligt informationen nedan.</translation>
    </message>
    <message>
        <source>Attempting to spend particl that are affected by not-yet-displayed transactions will not be accepted by the network.</source>
        <translation>Att försöka spendera particl som påverkas av transaktioner som ännu inte visas kommer inte accepteras av nätverket.</translation>
    </message>
    <message>
        <source>Number of blocks left</source>
        <translation>Antal block kvar</translation>
    </message>
    <message>
        <source>Unknown...</source>
        <translation>Okänt...</translation>
    </message>
    <message>
        <source>Last block time</source>
        <translation>Senaste blocktid</translation>
    </message>
    <message>
        <source>Progress</source>
        <translation>Förlopp</translation>
    </message>
    <message>
        <source>Progress increase per hour</source>
        <translation>Förloppsökning per timme</translation>
    </message>
    <message>
        <source>calculating...</source>
        <translation>beräknar...</translation>
    </message>
    <message>
        <source>Estimated time left until synced</source>
        <translation>Uppskattad tid kvar tills synkroniserad</translation>
    </message>
    <message>
        <source>Hide</source>
        <translation>Dölj</translation>
    </message>
    <message>
        <source>Esc</source>
        <translation>Esc</translation>
    </message>
    <message>
        <source>Unknown. Syncing Headers (%1, %2%)...</source>
        <translation>Okänd. Synkar huvuden (%1, %2%)...</translation>
    </message>
</context>
<context>
    <name>OpenURIDialog</name>
    <message>
        <source>Open bitcoin URI</source>
        <translation>Öppna bitcoin-URI</translation>
    </message>
    <message>
        <source>URI:</source>
        <translation>URI:</translation>
    </message>
</context>
<context>
    <name>OpenWalletActivity</name>
    <message>
        <source>Open wallet failed</source>
        <translation>Det gick inte att öppna plånboken</translation>
    </message>
    <message>
        <source>Open wallet warning</source>
        <translation>Öppna plånboksvarning.</translation>
    </message>
    <message>
        <source>default wallet</source>
        <translation>Standardplånbok</translation>
    </message>
    <message>
        <source>Opening Wallet &lt;b&gt;%1&lt;/b&gt;...</source>
        <translation>Öppnar plånboken &lt;b&gt;%1&lt;/b&gt;...</translation>
    </message>
</context>
<context>
    <name>OptionsDialog</name>
    <message>
        <source>Options</source>
        <translation>Alternativ</translation>
    </message>
    <message>
        <source>&amp;Main</source>
        <translation>&amp;Allmänt</translation>
    </message>
    <message>
        <source>Automatically start %1 after logging in to the system.</source>
        <translation>Starta %1 automatiskt efter inloggningen.</translation>
    </message>
    <message>
        <source>&amp;Start %1 on system login</source>
        <translation>&amp;Starta %1 vid systemlogin</translation>
    </message>
    <message>
        <source>Size of &amp;database cache</source>
        <translation>Storleken på &amp;databascache</translation>
    </message>
    <message>
        <source>Number of script &amp;verification threads</source>
        <translation>Antalet skript&amp;verifikationstrådar</translation>
    </message>
    <message>
        <source>IP address of the proxy (e.g. IPv4: 127.0.0.1 / IPv6: ::1)</source>
        <translation>Proxyns IP-adress (t.ex.  IPv4: 127.0.0.1 / IPv6: ::1)</translation>
    </message>
    <message>
        <source>Shows if the supplied default SOCKS5 proxy is used to reach peers via this network type.</source>
        <translation>Visar om den angivna standard-SOCKS5-proxyn används för att nå noder via den här nätverkstypen.</translation>
    </message>
    <message>
        <source>Use separate SOCKS&amp;5 proxy to reach peers via Tor hidden services:</source>
        <translation>Använd separat SOCKS&amp;5-proxy för att nå noder via Tors dolda tjänster:</translation>
    </message>
    <message>
        <source>Hide the icon from the system tray.</source>
        <translation>Dölj ikonen från systemfältet.</translation>
    </message>
    <message>
        <source>&amp;Hide tray icon</source>
        <translation>&amp;Dölj ikonen</translation>
    </message>
    <message>
        <source>Minimize instead of exit the application when the window is closed. When this option is enabled, the application will be closed only after selecting Exit in the menu.</source>
        <translation>Minimera istället för att stänga programmet när fönstret stängs. När detta alternativ är aktiverat stängs programmet endast genom att välja Stäng i menyn.</translation>
    </message>
    <message>
        <source>Third party URLs (e.g. a block explorer) that appear in the transactions tab as context menu items. %s in the URL is replaced by transaction hash. Multiple URLs are separated by vertical bar |.</source>
        <translation>Tredjeparts-URL:er (t.ex. en blockutforskare) som visas i transaktionsfliken som snabbmenyalternativ. %s i URL:en ersätts med transaktionshash. Flera URL:er separeras med vertikalt streck |.</translation>
    </message>
    <message>
        <source>Open the %1 configuration file from the working directory.</source>
        <translation>Öppna konfigurationsfilen %1 från arbetskatalogen.</translation>
    </message>
    <message>
        <source>Open Configuration File</source>
        <translation>Öppna konfigurationsfil</translation>
    </message>
    <message>
        <source>Reset all client options to default.</source>
        <translation>Återställ alla klientinställningar till förvalen.</translation>
    </message>
    <message>
        <source>&amp;Reset Options</source>
        <translation>&amp;Återställ alternativ</translation>
    </message>
    <message>
        <source>&amp;Network</source>
        <translation>&amp;Nätverk</translation>
    </message>
    <message>
        <source>Disables some advanced features but all blocks will still be fully validated. Reverting this setting requires re-downloading the entire blockchain. Actual disk usage may be somewhat higher.</source>
        <translation>Stänger av vissa avancerade funktioner, men samtliga block kommer fortfarande att verifieras. Återställning av denna inställning kräver att den fullständiga blockkedjan laddas ned igen. Det använda diskutrymmet kan öka något.</translation>
    </message>
    <message>
        <source>Prune &amp;block storage to</source>
        <translation>Gallra &amp;blocklagring till</translation>
    </message>
    <message>
        <source>GB</source>
        <translation>GB</translation>
    </message>
    <message>
        <source>Reverting this setting requires re-downloading the entire blockchain.</source>
        <translation>Vid avstängning av denna inställning kommer den fullständiga blockkedjan behövas laddas ned igen.</translation>
    </message>
    <message>
        <source>MiB</source>
        <translation>MiB</translation>
    </message>
    <message>
        <source>(0 = auto, &lt;0 = leave that many cores free)</source>
        <translation>(0 = auto, &lt;0 = lämna så många kärnor lediga)</translation>
    </message>
    <message>
        <source>W&amp;allet</source>
        <translation>&amp;Plånbok</translation>
    </message>
    <message>
        <source>Expert</source>
        <translation>Expert</translation>
    </message>
    <message>
        <source>Enable coin &amp;control features</source>
        <translation>Aktivera mynt&amp;kontrollfunktioner</translation>
    </message>
    <message>
        <source>If you disable the spending of unconfirmed change, the change from a transaction cannot be used until that transaction has at least one confirmation. This also affects how your balance is computed.</source>
        <translation>Om du inaktiverar spendering av obekräftad växel, kan inte växeln från en transaktion användas förrän transaktionen har minst en bekräftelse. Detta påverkar också hur ditt saldo beräknas.</translation>
    </message>
    <message>
        <source>&amp;Spend unconfirmed change</source>
        <translation>&amp;Spendera obekräftad växel</translation>
    </message>
    <message>
        <source>Automatically open the Particl client port on the router. This only works when your router supports UPnP and it is enabled.</source>
        <translation>Öppna automatiskt Particl-klientens port på routern. Detta fungerar endast om din router stödjer UPnP och det är är aktiverat.</translation>
    </message>
    <message>
        <source>Map port using &amp;UPnP</source>
        <translation>Tilldela port med hjälp av &amp;UPnP</translation>
    </message>
    <message>
        <source>Accept connections from outside.</source>
        <translation>Acceptera anslutningar utifrån.</translation>
    </message>
    <message>
        <source>Allow incomin&amp;g connections</source>
        <translation>Tillåt inkommande anslutningar</translation>
    </message>
    <message>
        <source>Connect to the Particl network through a SOCKS5 proxy.</source>
        <translation>Anslut till Particl-nätverket genom en SOCKS5-proxy.</translation>
    </message>
    <message>
        <source>&amp;Connect through SOCKS5 proxy (default proxy):</source>
        <translation>&amp;Anslut genom SOCKS5-proxy (förvald proxy):</translation>
    </message>
    <message>
        <source>Proxy &amp;IP:</source>
        <translation>Proxy-&amp;IP:</translation>
    </message>
    <message>
        <source>&amp;Port:</source>
        <translation>&amp;Port:</translation>
    </message>
    <message>
        <source>Port of the proxy (e.g. 9050)</source>
        <translation>Proxyns port (t.ex. 9050)</translation>
    </message>
    <message>
        <source>Used for reaching peers via:</source>
        <translation>Används för att nå noder via:</translation>
    </message>
    <message>
        <source>IPv4</source>
        <translation>IPv4</translation>
    </message>
    <message>
        <source>IPv6</source>
        <translation>IPv6</translation>
    </message>
    <message>
        <source>Tor</source>
        <translation>Tor</translation>
    </message>
    <message>
        <source>Connect to the Particl network through a separate SOCKS5 proxy for Tor hidden services.</source>
        <translation>Anslut till Particl-nätverket genom en separat SOCKS5-proxy för dolda tjänster i Tor.</translation>
    </message>
    <message>
        <source>&amp;Window</source>
        <translation>&amp;Fönster</translation>
    </message>
    <message>
        <source>Show only a tray icon after minimizing the window.</source>
        <translation>Visa endast en systemfältsikon vid minimering.</translation>
    </message>
    <message>
        <source>&amp;Minimize to the tray instead of the taskbar</source>
        <translation>&amp;Minimera till systemfältet istället för aktivitetsfältet</translation>
    </message>
    <message>
        <source>M&amp;inimize on close</source>
        <translation>M&amp;inimera vid stängning</translation>
    </message>
    <message>
        <source>&amp;Display</source>
        <translation>&amp;Visa</translation>
    </message>
    <message>
        <source>User Interface &amp;language:</source>
        <translation>Användargränssnittets &amp;språk:</translation>
    </message>
    <message>
        <source>The user interface language can be set here. This setting will take effect after restarting %1.</source>
        <translation>Användargränssnittets språk kan ställas in här. Denna inställning träder i kraft efter en omstart av %1.</translation>
    </message>
    <message>
        <source>&amp;Unit to show amounts in:</source>
        <translation>&amp;Måttenhet att visa belopp i:</translation>
    </message>
    <message>
        <source>Choose the default subdivision unit to show in the interface and when sending coins.</source>
        <translation>Välj en måttenhet att visa i gränssnittet och när du skickar pengar.</translation>
    </message>
    <message>
        <source>Whether to show coin control features or not.</source>
        <translation>Om myntkontrollfunktioner skall visas eller inte</translation>
    </message>
    <message>
        <source>&amp;Third party transaction URLs</source>
        <translation>&amp;URL:er för tredjepartstransaktioner</translation>
    </message>
    <message>
        <source>Options set in this dialog are overridden by the command line or in the configuration file:</source>
        <translation>Alternativ som anges i denna dialog åsidosätts av kommandoraden eller i konfigurationsfilen:</translation>
    </message>
    <message>
        <source>&amp;OK</source>
        <translation>&amp;OK</translation>
    </message>
    <message>
        <source>&amp;Cancel</source>
        <translation>&amp;Avbryt</translation>
    </message>
    <message>
        <source>default</source>
        <translation>standard</translation>
    </message>
    <message>
        <source>none</source>
        <translation>inget</translation>
    </message>
    <message>
        <source>Confirm options reset</source>
        <translation>Bekräfta att alternativen ska återställs</translation>
    </message>
    <message>
        <source>Client restart required to activate changes.</source>
        <translation>Klientomstart är nödvändig för att aktivera ändringarna.</translation>
    </message>
    <message>
        <source>Client will be shut down. Do you want to proceed?</source>
        <translation>Programmet kommer att stängas. Vill du fortsätta?</translation>
    </message>
    <message>
        <source>Configuration options</source>
        <translation>Konfigurationsalternativ</translation>
    </message>
    <message>
        <source>The configuration file is used to specify advanced user options which override GUI settings. Additionally, any command-line options will override this configuration file.</source>
        <translation>Konfigurationsfilen används för att ange avancerade användaralternativ som åsidosätter inställningar i GUI. Dessutom kommer alla kommandoradsalternativ att åsidosätta denna konfigurationsfil.</translation>
    </message>
    <message>
        <source>Error</source>
        <translation>Fel</translation>
    </message>
    <message>
        <source>The configuration file could not be opened.</source>
        <translation>Konfigurationsfilen kunde inte öppnas.</translation>
    </message>
    <message>
        <source>This change would require a client restart.</source>
        <translation>Denna ändring kräver en klientomstart.</translation>
    </message>
    <message>
        <source>The supplied proxy address is invalid.</source>
        <translation>Den angivna proxy-adressen är ogiltig.</translation>
    </message>
</context>
<context>
    <name>OverviewPage</name>
    <message>
        <source>Form</source>
        <translation>Formulär</translation>
    </message>
    <message>
        <source>The displayed information may be out of date. Your wallet automatically synchronizes with the Particl network after a connection is established, but this process has not completed yet.</source>
        <translation>Den visade informationen kan vara inaktuell. Plånboken synkroniseras automatiskt med Particl-nätverket efter att anslutningen är upprättad, men denna process har inte slutförts ännu.</translation>
    </message>
    <message>
        <source>Watch-only:</source>
        <translation>Granska-bara:</translation>
    </message>
    <message>
        <source>Available:</source>
        <translation>Tillgängligt:</translation>
    </message>
    <message>
        <source>Your current spendable balance</source>
        <translation>Ditt tillgängliga saldo</translation>
    </message>
    <message>
        <source>Pending:</source>
        <translation>Pågående:</translation>
    </message>
    <message>
        <source>Total of transactions that have yet to be confirmed, and do not yet count toward the spendable balance</source>
        <translation>Totalt antal transaktioner som ännu inte bekräftats, och som ännu inte räknas med i aktuellt saldo</translation>
    </message>
    <message>
        <source>Immature:</source>
        <translation>Omogen:</translation>
    </message>
    <message>
        <source>Mined balance that has not yet matured</source>
        <translation>Grävt saldo som ännu inte har mognat</translation>
    </message>
    <message>
        <source>Balances</source>
        <translation>Saldon</translation>
    </message>
    <message>
        <source>Total:</source>
        <translation>Totalt:</translation>
    </message>
    <message>
        <source>Your current total balance</source>
        <translation>Ditt aktuella totala saldo</translation>
    </message>
    <message>
        <source>Your current balance in watch-only addresses</source>
        <translation>Ditt aktuella saldo i granska-bara adresser</translation>
    </message>
    <message>
        <source>Spendable:</source>
        <translation>Spenderbar:</translation>
    </message>
    <message>
        <source>Recent transactions</source>
        <translation>Nyligen genomförda transaktioner</translation>
    </message>
    <message>
        <source>Unconfirmed transactions to watch-only addresses</source>
        <translation>Obekräftade transaktioner till granska-bara adresser</translation>
    </message>
    <message>
        <source>Mined balance in watch-only addresses that has not yet matured</source>
        <translation>Grävt saldo i granska-bara adresser som ännu inte har mognat</translation>
    </message>
    <message>
        <source>Current total balance in watch-only addresses</source>
        <translation>Aktuellt totalt saldo i granska-bara adresser</translation>
    </message>
</context>
<context>
    <name>PaymentServer</name>
    <message>
        <source>Payment request error</source>
        <translation>Fel vid betalningsbegäran</translation>
    </message>
    <message>
        <source>Cannot start particl: click-to-pay handler</source>
        <translation>Kan inte starta particl: klicka-och-betala hanteraren</translation>
    </message>
    <message>
        <source>URI handling</source>
        <translation>URI-hantering</translation>
    </message>
    <message>
        <source>'particl://' is not a valid URI. Use 'particl:' instead.</source>
        <translation>'particl://' är inte en accepterad URI. Använd 'particl:' istället.</translation>
    </message>
    <message>
        <source>Due to widespread security flaws in BIP70 it's strongly recommended that any merchant instructions to switch wallets be ignored.</source>
        <translation>Som följd av utbredda säkerhetshål i BIP70, rekommenderas det starkt att en säljares instruktion för dig att byta plånbok ignoreras.</translation>
    </message>
    <message>
        <source>If you are receiving this error you should request the merchant provide a BIP21 compatible URI.</source>
        <translation>Om du får detta fel borde du be säljaren förse dig med en BIP21-kompatibel URI.</translation>
    </message>
    <message>
        <source>Invalid payment address %1</source>
        <translation>Ogiltig betalningsadress %1</translation>
    </message>
    <message>
        <source>URI cannot be parsed! This can be caused by an invalid Particl address or malformed URI parameters.</source>
        <translation>URI kan inte parsas! Detta kan orsakas av en ogiltig Particl-adress eller felaktiga URI-parametrar.</translation>
    </message>
    <message>
        <source>Payment request file handling</source>
        <translation>Hantering av betalningsbegäransfil</translation>
    </message>
</context>
<context>
    <name>PeerTableModel</name>
    <message>
        <source>User Agent</source>
        <translation>Användaragent</translation>
    </message>
    <message>
        <source>Node/Service</source>
        <translation>Nod/Tjänst</translation>
    </message>
    <message>
        <source>NodeId</source>
        <translation>Nod-ID</translation>
    </message>
    <message>
        <source>Ping</source>
        <translation>Ping</translation>
    </message>
    <message>
        <source>Sent</source>
        <translation>Skickat</translation>
    </message>
    <message>
        <source>Received</source>
        <translation>Mottaget</translation>
    </message>
</context>
<context>
    <name>QObject</name>
    <message>
        <source>Amount</source>
        <translation>Belopp</translation>
    </message>
    <message>
        <source>Enter a Particl address (e.g. %1)</source>
        <translation>Ange en Particl-adress (t.ex. %1)</translation>
    </message>
    <message>
        <source>%1 d</source>
        <translation>%1 d</translation>
    </message>
    <message>
        <source>%1 h</source>
        <translation>%1 h</translation>
    </message>
    <message>
        <source>%1 m</source>
        <translation>%1 m</translation>
    </message>
    <message>
        <source>%1 s</source>
        <translation>%1 s</translation>
    </message>
    <message>
        <source>None</source>
        <translation>Ingen</translation>
    </message>
    <message>
        <source>N/A</source>
        <translation>ej tillgänglig</translation>
    </message>
    <message>
        <source>%1 ms</source>
        <translation>%1 ms</translation>
    </message>
    <message numerus="yes">
        <source>%n second(s)</source>
        <translation><numerusform>%n sekund</numerusform><numerusform>%n sekunder</numerusform></translation>
    </message>
    <message numerus="yes">
        <source>%n minute(s)</source>
        <translation><numerusform>%n minut</numerusform><numerusform>%n minuter</numerusform></translation>
    </message>
    <message numerus="yes">
        <source>%n hour(s)</source>
        <translation><numerusform>%n timme</numerusform><numerusform>%n timmar</numerusform></translation>
    </message>
    <message numerus="yes">
        <source>%n day(s)</source>
        <translation><numerusform>%n dag</numerusform><numerusform>%n dagar</numerusform></translation>
    </message>
    <message numerus="yes">
        <source>%n week(s)</source>
        <translation><numerusform>%n vecka</numerusform><numerusform>%n veckor</numerusform></translation>
    </message>
    <message>
        <source>%1 and %2</source>
        <translation>%1 och %2</translation>
    </message>
    <message numerus="yes">
        <source>%n year(s)</source>
        <translation><numerusform>%n år</numerusform><numerusform>%n år</numerusform></translation>
    </message>
    <message>
        <source>%1 B</source>
        <translation>%1 B</translation>
    </message>
    <message>
        <source>%1 KB</source>
        <translation>%1 KB</translation>
    </message>
    <message>
        <source>%1 MB</source>
        <translation>%1 MB</translation>
    </message>
    <message>
        <source>%1 GB</source>
        <translation>%1 GB</translation>
    </message>
    <message>
        <source>Error: Specified data directory "%1" does not exist.</source>
        <translation>Fel: Angiven datakatalog "%1" finns inte.</translation>
    </message>
    <message>
        <source>Error: Cannot parse configuration file: %1.</source>
        <translation>Fel: Kan inte tolka konfigurationsfil: %1.</translation>
    </message>
    <message>
        <source>Error: %1</source>
        <translation>Fel: %1</translation>
    </message>
    <message>
        <source>%1 didn't yet exit safely...</source>
        <translation>%1 avslutades inte ännu säkert...</translation>
    </message>
    <message>
        <source>unknown</source>
        <translation>okänd</translation>
    </message>
</context>
<context>
    <name>QRImageWidget</name>
    <message>
        <source>&amp;Save Image...</source>
        <translation>&amp;Spara Bild...</translation>
    </message>
    <message>
        <source>&amp;Copy Image</source>
        <translation>&amp;Kopiera Bild</translation>
    </message>
    <message>
        <source>Resulting URI too long, try to reduce the text for label / message.</source>
        <translation>URI:n är för lång, försöka minska texten för etikett / meddelande.</translation>
    </message>
    <message>
        <source>Error encoding URI into QR Code.</source>
        <translation>Fel vid skapande av QR-kod från URI.</translation>
    </message>
    <message>
        <source>QR code support not available.</source>
        <translation>Stöd för QR-kod är inte längre tillgängligt.</translation>
    </message>
    <message>
        <source>Save QR Code</source>
        <translation>Spara QR-kod</translation>
    </message>
    <message>
        <source>PNG Image (*.png)</source>
        <translation>PNG-bild (*.png)</translation>
    </message>
</context>
<context>
    <name>RPCConsole</name>
    <message>
        <source>N/A</source>
        <translation>ej tillgänglig</translation>
    </message>
    <message>
        <source>Client version</source>
        <translation>Klient-version</translation>
    </message>
    <message>
        <source>&amp;Information</source>
        <translation>&amp;Information</translation>
    </message>
    <message>
        <source>General</source>
        <translation>Allmänt</translation>
    </message>
    <message>
        <source>Using BerkeleyDB version</source>
        <translation>Använder BerkeleyDB version</translation>
    </message>
    <message>
        <source>Datadir</source>
        <translation>Datakatalog</translation>
    </message>
    <message>
        <source>To specify a non-default location of the data directory use the '%1' option.</source>
        <translation>Använd alternativet '%1' för att ange en annan plats för datakatalogen än standard.</translation>
    </message>
    <message>
        <source>Blocksdir</source>
        <translation>Blockkatalog</translation>
    </message>
    <message>
        <source>To specify a non-default location of the blocks directory use the '%1' option.</source>
        <translation>Använd alternativet '%1' för att ange en annan plats för blockkatalogen än standard.</translation>
    </message>
    <message>
        <source>Startup time</source>
        <translation>Uppstartstid</translation>
    </message>
    <message>
        <source>Network</source>
        <translation>Nätverk</translation>
    </message>
    <message>
        <source>Name</source>
        <translation>Namn</translation>
    </message>
    <message>
        <source>Number of connections</source>
        <translation>Antalet anslutningar</translation>
    </message>
    <message>
        <source>Block chain</source>
        <translation>Blockkedja</translation>
    </message>
    <message>
        <source>Current number of blocks</source>
        <translation>Aktuellt antal block</translation>
    </message>
    <message>
        <source>Memory Pool</source>
        <translation>Minnespool</translation>
    </message>
    <message>
        <source>Current number of transactions</source>
        <translation>Aktuellt antal transaktioner</translation>
    </message>
    <message>
        <source>Memory usage</source>
        <translation>Minnesåtgång</translation>
    </message>
    <message>
        <source>Wallet: </source>
        <translation>Plånbok:</translation>
    </message>
    <message>
        <source>(none)</source>
        <translation>(ingen)</translation>
    </message>
    <message>
        <source>&amp;Reset</source>
        <translation>&amp;Återställ</translation>
    </message>
    <message>
        <source>Received</source>
        <translation>Mottaget</translation>
    </message>
    <message>
        <source>Sent</source>
        <translation>Skickat</translation>
    </message>
    <message>
        <source>&amp;Peers</source>
        <translation>&amp;Klienter</translation>
    </message>
    <message>
        <source>Banned peers</source>
        <translation>Bannlysta noder</translation>
    </message>
    <message>
        <source>Select a peer to view detailed information.</source>
        <translation>Välj en klient för att se detaljerad information.</translation>
    </message>
    <message>
        <source>Whitelisted</source>
        <translation>Vitlistad</translation>
    </message>
    <message>
        <source>Direction</source>
        <translation>Riktning</translation>
    </message>
    <message>
        <source>Version</source>
        <translation>Version</translation>
    </message>
    <message>
        <source>Starting Block</source>
        <translation>Startblock</translation>
    </message>
    <message>
        <source>Synced Headers</source>
        <translation>Synkade huvuden</translation>
    </message>
    <message>
        <source>Synced Blocks</source>
        <translation>Synkade block</translation>
    </message>
    <message>
        <source>User Agent</source>
        <translation>Användaragent</translation>
    </message>
    <message>
        <source>Node window</source>
        <translation>Nod-fönster</translation>
    </message>
    <message>
        <source>Open the %1 debug log file from the current data directory. This can take a few seconds for large log files.</source>
        <translation>Öppna felsökningsloggen %1 från aktuell datakatalog. Detta kan ta några sekunder för stora loggfiler.</translation>
    </message>
    <message>
        <source>Decrease font size</source>
        <translation>Minska fontstorleken</translation>
    </message>
    <message>
        <source>Increase font size</source>
        <translation>Öka fontstorleken</translation>
    </message>
    <message>
        <source>Services</source>
        <translation>Tjänster</translation>
    </message>
    <message>
        <source>Ban Score</source>
        <translation>Bannlysningspoäng</translation>
    </message>
    <message>
        <source>Connection Time</source>
        <translation>Anslutningstid</translation>
    </message>
    <message>
        <source>Last Send</source>
        <translation>Senast sänt</translation>
    </message>
    <message>
        <source>Last Receive</source>
        <translation>Senast mottaget</translation>
    </message>
    <message>
        <source>Ping Time</source>
        <translation>Pingtid</translation>
    </message>
    <message>
        <source>The duration of a currently outstanding ping.</source>
        <translation>Tidsåtgången för en aktuell utestående ping.</translation>
    </message>
    <message>
        <source>Ping Wait</source>
        <translation>Pingväntetid</translation>
    </message>
    <message>
        <source>Min Ping</source>
        <translation>Min Ping</translation>
    </message>
    <message>
        <source>Time Offset</source>
        <translation>Tidsförskjutning</translation>
    </message>
    <message>
        <source>Last block time</source>
        <translation>Senaste blocktid</translation>
    </message>
    <message>
        <source>&amp;Open</source>
        <translation>&amp;Öppna</translation>
    </message>
    <message>
        <source>&amp;Console</source>
        <translation>&amp;Konsol</translation>
    </message>
    <message>
        <source>&amp;Network Traffic</source>
        <translation>&amp;Nätverkstrafik</translation>
    </message>
    <message>
        <source>Totals</source>
        <translation>Totalt:</translation>
    </message>
    <message>
        <source>In:</source>
        <translation>In:</translation>
    </message>
    <message>
        <source>Out:</source>
        <translation>Ut:</translation>
    </message>
    <message>
        <source>Debug log file</source>
        <translation>Felsökningslogg</translation>
    </message>
    <message>
        <source>Clear console</source>
        <translation>Rensa konsollen</translation>
    </message>
    <message>
        <source>1 &amp;hour</source>
        <translation>1 &amp;timme</translation>
    </message>
    <message>
        <source>1 &amp;day</source>
        <translation>1 &amp;dag</translation>
    </message>
    <message>
        <source>1 &amp;week</source>
        <translation>1 &amp;vecka</translation>
    </message>
    <message>
        <source>1 &amp;year</source>
        <translation>1 &amp;år</translation>
    </message>
    <message>
        <source>&amp;Disconnect</source>
        <translation>&amp;Koppla ner</translation>
    </message>
    <message>
        <source>Ban for</source>
        <translation>Bannlys i</translation>
    </message>
    <message>
        <source>&amp;Unban</source>
        <translation>&amp;Ta bort bannlysning</translation>
    </message>
    <message>
        <source>Welcome to the %1 RPC console.</source>
        <translation>Välkommen till %1 RPC-konsolen.</translation>
    </message>
    <message>
        <source>Use up and down arrows to navigate history, and %1 to clear screen.</source>
        <translation>Använd upp- och ner-pilarna för att navigera i historiken, och %1 för att rensa skärmen.</translation>
    </message>
    <message>
        <source>Type %1 for an overview of available commands.</source>
        <translation>Skriv %1 för att få en översikt av tillgängliga kommandon.</translation>
    </message>
    <message>
        <source>For more information on using this console type %1.</source>
        <translation>För mer information om att använda denna konsol, skriv %1.</translation>
    </message>
    <message>
        <source>WARNING: Scammers have been active, telling users to type commands here, stealing their wallet contents. Do not use this console without fully understanding the ramifications of a command.</source>
        <translation>VARNING: Bedragare är kända för att be användare skriva olika kommandon här, varpå de stjäl plånböckernas innehåll. Använd inte konsolen utan att fullt ut förstå konsekvenserna av ett visst kommando.</translation>
    </message>
    <message>
        <source>Network activity disabled</source>
        <translation>Nätverksaktivitet inaktiverad</translation>
    </message>
    <message>
        <source>Executing command without any wallet</source>
        <translation>Utför instruktion utan plånbok</translation>
    </message>
    <message>
        <source>Executing command using "%1" wallet</source>
        <translation>Utför instruktion med plånbok "%1"</translation>
    </message>
    <message>
        <source>(node id: %1)</source>
        <translation>(nod-id: %1)</translation>
    </message>
    <message>
        <source>via %1</source>
        <translation>via %1</translation>
    </message>
    <message>
        <source>never</source>
        <translation>aldrig</translation>
    </message>
    <message>
        <source>Inbound</source>
        <translation>Inkommande</translation>
    </message>
    <message>
        <source>Outbound</source>
        <translation>Utgående</translation>
    </message>
    <message>
        <source>Yes</source>
        <translation>Ja</translation>
    </message>
    <message>
        <source>No</source>
        <translation>Nej</translation>
    </message>
    <message>
        <source>Unknown</source>
        <translation>Okänd</translation>
    </message>
</context>
<context>
    <name>ReceiveCoinsDialog</name>
    <message>
        <source>&amp;Amount:</source>
        <translation>&amp;Belopp:</translation>
    </message>
    <message>
        <source>&amp;Label:</source>
        <translation>&amp;Etikett:</translation>
    </message>
    <message>
        <source>&amp;Message:</source>
        <translation>&amp;Meddelande:</translation>
    </message>
    <message>
        <source>An optional message to attach to the payment request, which will be displayed when the request is opened. Note: The message will not be sent with the payment over the Particl network.</source>
        <translation>Ett valfritt meddelande att bifoga betalningsbegäran, vilket visas när begäran öppnas. Obs: Meddelandet kommer inte att sändas med betalningen över Particl-nätverket.</translation>
    </message>
    <message>
        <source>An optional label to associate with the new receiving address.</source>
        <translation>En valfri etikett att associera med den nya mottagaradressen.</translation>
    </message>
    <message>
        <source>Use this form to request payments. All fields are &lt;b&gt;optional&lt;/b&gt;.</source>
        <translation>Använd detta formulär för att begära betalningar. Alla fält är  &lt;b&gt;valfria&lt;/b&gt;.</translation>
    </message>
    <message>
        <source>An optional amount to request. Leave this empty or zero to not request a specific amount.</source>
        <translation>Ett valfritt belopp att begära. Lämna tomt eller ange noll för att inte begära ett specifikt belopp.</translation>
    </message>
    <message>
        <source>An optional label to associate with the new receiving address (used by you to identify an invoice).  It is also attached to the payment request.</source>
        <translation>An optional label to associate with the new receiving address (used by you to identify an invoice).  It is also attached to the payment request.</translation>
    </message>
    <message>
        <source>&amp;Create new receiving address</source>
        <translation>S&amp;kapa ny mottagaradress</translation>
    </message>
    <message>
        <source>Clear all fields of the form.</source>
        <translation>Rensa alla formulärfälten</translation>
    </message>
    <message>
        <source>Clear</source>
        <translation>Rensa</translation>
    </message>
    <message>
        <source>Native segwit addresses (aka Bech32 or BIP-173) reduce your transaction fees later on and offer better protection against typos, but old wallets don't support them. When unchecked, an address compatible with older wallets will be created instead.</source>
        <translation>Bech32-addresser (BIP-173) är billigare att spendera från och har bättre skytt mot skrivfel mot konstnaden att äldre plånböcker inte förstår dem. När inte valet är gjort kommer en address som är kompatibel med äldre plånböcker att skapas istället.</translation>
    </message>
    <message>
        <source>Generate native segwit (Bech32) address</source>
        <translation>Skapa Bech32-adress</translation>
    </message>
    <message>
        <source>Requested payments history</source>
        <translation>Historik för begärda betalningar</translation>
    </message>
    <message>
        <source>Show the selected request (does the same as double clicking an entry)</source>
        <translation>Visa valda begäranden (gör samma som att dubbelklicka på en post)</translation>
    </message>
    <message>
        <source>Show</source>
        <translation>Visa</translation>
    </message>
    <message>
        <source>Remove the selected entries from the list</source>
        <translation>Ta bort valda poster från listan</translation>
    </message>
    <message>
        <source>Remove</source>
        <translation>Ta bort</translation>
    </message>
    <message>
        <source>Copy URI</source>
        <translation>Kopiera URI</translation>
    </message>
    <message>
        <source>Copy label</source>
        <translation>Kopiera etikett</translation>
    </message>
    <message>
        <source>Copy message</source>
        <translation>Kopiera meddelande</translation>
    </message>
    <message>
        <source>Copy amount</source>
        <translation>Kopiera belopp</translation>
    </message>
</context>
<context>
    <name>ReceiveRequestDialog</name>
    <message>
        <source>QR Code</source>
        <translation>QR-kod</translation>
    </message>
    <message>
        <source>Copy &amp;URI</source>
        <translation>Kopiera &amp;URI</translation>
    </message>
    <message>
        <source>Copy &amp;Address</source>
        <translation>Kopiera &amp;Adress</translation>
    </message>
    <message>
        <source>&amp;Save Image...</source>
        <translation>&amp;Spara Bild...</translation>
    </message>
    <message>
        <source>Request payment to %1</source>
        <translation>Begär betalning till %1</translation>
    </message>
    <message>
        <source>Payment information</source>
        <translation>Betalinformaton</translation>
    </message>
    <message>
        <source>URI</source>
        <translation>URI</translation>
    </message>
    <message>
        <source>Address</source>
        <translation>Adress</translation>
    </message>
    <message>
        <source>Amount</source>
        <translation>Belopp</translation>
    </message>
    <message>
        <source>Label</source>
        <translation>Etikett</translation>
    </message>
    <message>
        <source>Message</source>
        <translation>Meddelande</translation>
    </message>
    <message>
        <source>Wallet</source>
        <translation>Plånbok</translation>
    </message>
</context>
<context>
    <name>RecentRequestsTableModel</name>
    <message>
        <source>Date</source>
        <translation>Datum</translation>
    </message>
    <message>
        <source>Label</source>
        <translation>Etikett</translation>
    </message>
    <message>
        <source>Message</source>
        <translation>Meddelande</translation>
    </message>
    <message>
        <source>(no label)</source>
        <translation>(Ingen etikett)</translation>
    </message>
    <message>
        <source>(no message)</source>
        <translation>(inget meddelande)</translation>
    </message>
    <message>
        <source>(no amount requested)</source>
        <translation>(inget belopp begärt)</translation>
    </message>
    <message>
        <source>Requested</source>
        <translation>Begärt</translation>
    </message>
</context>
<context>
    <name>SendCoinsDialog</name>
    <message>
        <source>Send Coins</source>
        <translation>Skicka pengar</translation>
    </message>
    <message>
        <source>Coin Control Features</source>
        <translation>Myntkontrollfunktioner</translation>
    </message>
    <message>
        <source>Inputs...</source>
        <translation>Inmatningar...</translation>
    </message>
    <message>
        <source>automatically selected</source>
        <translation>automatiskt vald</translation>
    </message>
    <message>
        <source>Insufficient funds!</source>
        <translation>Otillräckliga medel!</translation>
    </message>
    <message>
        <source>Quantity:</source>
        <translation>Kvantitet:</translation>
    </message>
    <message>
        <source>Bytes:</source>
        <translation>Antal Byte:</translation>
    </message>
    <message>
        <source>Amount:</source>
        <translation>Belopp:</translation>
    </message>
    <message>
        <source>Fee:</source>
        <translation>Avgift:</translation>
    </message>
    <message>
        <source>After Fee:</source>
        <translation>Efter avgift:</translation>
    </message>
    <message>
        <source>Change:</source>
        <translation>Växel:</translation>
    </message>
    <message>
        <source>If this is activated, but the change address is empty or invalid, change will be sent to a newly generated address.</source>
        <translation>Om denna är aktiverad men växeladressen är tom eller ogiltig kommer växeln att sändas till en nyss skapad adress.</translation>
    </message>
    <message>
        <source>Custom change address</source>
        <translation>Anpassad växeladress</translation>
    </message>
    <message>
        <source>Transaction Fee:</source>
        <translation>Transaktionsavgift:</translation>
    </message>
    <message>
        <source>Choose...</source>
        <translation>Välj...</translation>
    </message>
    <message>
        <source>Using the fallbackfee can result in sending a transaction that will take several hours or days (or never) to confirm. Consider choosing your fee manually or wait until you have validated the complete chain.</source>
        <translation>Med standardavgiften riskerar en transaktion ta timmar eller dagar för att bekräftas, om den ens gör det. Överväg att själv välja avgift alternativt vänta tills du har validerat hela kedjan.</translation>
    </message>
    <message>
        <source>Warning: Fee estimation is currently not possible.</source>
        <translation>Varning: Avgiftsuppskattning är för närvarande inte möjlig.</translation>
    </message>
    <message>
        <source>Specify a custom fee per kB (1,000 bytes) of the transaction's virtual size.

Note:  Since the fee is calculated on a per-byte basis, a fee of "100 satoshis per kB" for a transaction size of 500 bytes (half of 1 kB) would ultimately yield a fee of only 50 satoshis.</source>
        <translation>Ange en egen avgift per kB (1 000 bytes) av transaktionens virtuella storlek.

Notera: Då avgiften beräknas per byte kommer en avgift på 50 satoshi tas ut för en transaktion på 500 bytes (en halv kB) om man valt "100 satoshi per kB" som egen avgift.</translation>
    </message>
    <message>
        <source>per kilobyte</source>
        <translation>per kilobyte</translation>
    </message>
    <message>
        <source>Hide</source>
        <translation>Dölj</translation>
    </message>
    <message>
        <source>Recommended:</source>
        <translation>Rekommenderad:</translation>
    </message>
    <message>
        <source>Custom:</source>
        <translation>Anpassad:</translation>
    </message>
    <message>
        <source>(Smart fee not initialized yet. This usually takes a few blocks...)</source>
        <translation>(Smart avgift är inte initierad ännu. Detta tar vanligen några block...)</translation>
    </message>
    <message>
        <source>Send to multiple recipients at once</source>
        <translation>Skicka till flera mottagare samtidigt</translation>
    </message>
    <message>
        <source>Add &amp;Recipient</source>
        <translation>Lägg till &amp;mottagare</translation>
    </message>
    <message>
        <source>Clear all fields of the form.</source>
        <translation>Rensa alla formulärfälten</translation>
    </message>
    <message>
        <source>Dust:</source>
        <translation>Damm:</translation>
    </message>
    <message>
<<<<<<< HEAD
        <source>When there is less transaction volume than space in the blocks, miners as well as relaying nodes may enforce a minimum fee. Paying only this minimum fee is just fine, but be aware that this can result in a never confirming transaction once there is more demand for particl transactions than the network can process.</source>
        <translation>När transaktionsvolymen är mindre än utrymmet i blocken kan både brytardatorer och relänoder kräva en minimiavgift. Det är okej att bara betala denna minimiavgift, men du ska vara medveten om att det kan leda till att en transaktion aldrig bekräftas så fort efterfrågan på particltransaktioner är större än vad nätverket kan hantera.</translation>
=======
        <source>Hide transaction fee settings</source>
        <translation>Dölj alternativ för transaktionsavgift</translation>
    </message>
    <message>
        <source>When there is less transaction volume than space in the blocks, miners as well as relaying nodes may enforce a minimum fee. Paying only this minimum fee is just fine, but be aware that this can result in a never confirming transaction once there is more demand for bitcoin transactions than the network can process.</source>
        <translation>När transaktionsvolymen är mindre än utrymmet i blocken kan både brytardatorer och relänoder kräva en minimiavgift. Det är okej att bara betala denna minimiavgift, men du ska vara medveten om att det kan leda till att en transaktion aldrig bekräftas så fort efterfrågan på bitcointransaktioner är större än vad nätverket kan hantera.</translation>
>>>>>>> 4f807348
    </message>
    <message>
        <source>A too low fee might result in a never confirming transaction (read the tooltip)</source>
        <translation>En alltför låg avgift kan leda till att en transaktion aldrig bekräfta (läs knappbeskrivningen)</translation>
    </message>
    <message>
        <source>Confirmation time target:</source>
        <translation>Mål för bekräftelsetid:</translation>
    </message>
    <message>
        <source>Enable Replace-By-Fee</source>
        <translation>Aktivera Replace-By-Fee</translation>
    </message>
    <message>
        <source>With Replace-By-Fee (BIP-125) you can increase a transaction's fee after it is sent. Without this, a higher fee may be recommended to compensate for increased transaction delay risk.</source>
        <translation>Med Replace-By-Fee (BIP-125) kan du höja transaktionsavgiften efter att transaktionen skickats. Om du väljer bort det kan en högre avgift rekommenderas för att kompensera för ökad risk att transaktionen fördröjs.</translation>
    </message>
    <message>
        <source>Clear &amp;All</source>
        <translation>Rensa &amp;alla</translation>
    </message>
    <message>
        <source>Balance:</source>
        <translation>Saldo:</translation>
    </message>
    <message>
        <source>Confirm the send action</source>
        <translation>Bekräfta sändåtgärden</translation>
    </message>
    <message>
        <source>S&amp;end</source>
        <translation>&amp;Skicka</translation>
    </message>
    <message>
        <source>Copy quantity</source>
        <translation>Kopiera kvantitet</translation>
    </message>
    <message>
        <source>Copy amount</source>
        <translation>Kopiera belopp</translation>
    </message>
    <message>
        <source>Copy fee</source>
        <translation>Kopiera avgift</translation>
    </message>
    <message>
        <source>Copy after fee</source>
        <translation>Kopiera efter avgift</translation>
    </message>
    <message>
        <source>Copy bytes</source>
        <translation>Kopiera byte</translation>
    </message>
    <message>
        <source>Copy dust</source>
        <translation>Kopiera damm</translation>
    </message>
    <message>
        <source>Copy change</source>
        <translation>Kopiera växel</translation>
    </message>
    <message>
        <source>%1 (%2 blocks)</source>
        <translation>%1 (%2 block)</translation>
    </message>
    <message>
        <source>Cr&amp;eate Unsigned</source>
        <translation>Sk&amp;apa Osignerad</translation>
    </message>
    <message>
        <source> from wallet '%1'</source>
        <translation>från plånbok: '%1'</translation>
    </message>
    <message>
        <source>%1 to '%2'</source>
        <translation>%1 till '%2'</translation>
    </message>
    <message>
        <source>%1 to %2</source>
        <translation>%1 till %2</translation>
    </message>
    <message>
        <source>Do you want to draft this transaction?</source>
        <translation>Vill du skissa denna transaktion?</translation>
    </message>
    <message>
        <source>Are you sure you want to send?</source>
        <translation>Är du säker på att du vill skicka?</translation>
    </message>
    <message>
        <source>Please, review your transaction proposal. This will produce a Partially Signed Bitcoin Transaction (PSBT) which you can copy and then sign with e.g. an offline %1 wallet, or a PSBT-compatible hardware wallet.</source>
        <translation>Pleasetransaktion, review your transaction proposal. This will produce a Partially Signed Bitcoin Transaction (PSBT) which you can copy and then sign with e.g. an offline %1 wallet, or a PSBT-compatible hardware wallet.</translation>
    </message>
    <message>
        <source>or</source>
        <translation>eller</translation>
    </message>
    <message>
        <source>You can increase the fee later (signals Replace-By-Fee, BIP-125).</source>
        <translation>Du kan höja avgiften senare (signalerar Replace-By-Fee, BIP-125).</translation>
    </message>
    <message>
        <source>Please, review your transaction.</source>
        <translation>Var vänlig se över din transaktion.</translation>
    </message>
    <message>
        <source>Transaction fee</source>
        <translation>Transaktionsavgift</translation>
    </message>
    <message>
        <source>Not signalling Replace-By-Fee, BIP-125.</source>
        <translation>Signalerar inte Replace-By-Fee, BIP-125.</translation>
    </message>
    <message>
        <source>Total Amount</source>
        <translation>Totalt belopp</translation>
    </message>
    <message>
        <source>To review recipient list click "Show Details..."</source>
        <translation>För att gå igenom mottagarlistan, tryck "Visa Detaljer..."</translation>
    </message>
    <message>
        <source>Confirm send coins</source>
        <translation>Bekräfta att pengar ska skickas</translation>
    </message>
    <message>
        <source>Confirm transaction proposal</source>
        <translation>Bekräfta transaktionsförslag</translation>
    </message>
    <message>
        <source>Copy PSBT to clipboard</source>
        <translation>Kopiera PSBT till urklipp</translation>
    </message>
    <message>
        <source>Send</source>
        <translation>Skicka</translation>
    </message>
    <message>
        <source>PSBT copied</source>
        <translation>PSBT kopierad</translation>
    </message>
    <message>
        <source>The recipient address is not valid. Please recheck.</source>
        <translation>Mottagarens adress är ogiltig. Kontrollera igen.</translation>
    </message>
    <message>
        <source>The amount to pay must be larger than 0.</source>
        <translation>Beloppet som ska betalas måste vara större än 0.</translation>
    </message>
    <message>
        <source>The amount exceeds your balance.</source>
        <translation>Beloppet överstiger ditt saldo.</translation>
    </message>
    <message>
        <source>The total exceeds your balance when the %1 transaction fee is included.</source>
        <translation>Totalbeloppet överstiger ditt saldo när transaktionsavgiften %1 är pålagd.</translation>
    </message>
    <message>
        <source>Duplicate address found: addresses should only be used once each.</source>
        <translation>Dubblettadress hittades: adresser skall endast användas en gång var.</translation>
    </message>
    <message>
        <source>Transaction creation failed!</source>
        <translation>Transaktionen gick inte att skapa!</translation>
    </message>
    <message>
        <source>A fee higher than %1 is considered an absurdly high fee.</source>
        <translation>En avgift högre än %1 anses vara en absurd hög avgift.</translation>
    </message>
    <message>
        <source>Payment request expired.</source>
        <translation>Betalningsbegäran löpte ut.</translation>
    </message>
    <message numerus="yes">
        <source>Estimated to begin confirmation within %n block(s).</source>
        <translation><numerusform>Uppskattas till att påbörja bekräftelse inom %n block.</numerusform><numerusform>Uppskattas till att påbörja bekräftelse inom %n block.</numerusform></translation>
    </message>
    <message>
        <source>Warning: Invalid Particl address</source>
        <translation>Varning: Ogiltig Particl-adress</translation>
    </message>
    <message>
        <source>Warning: Unknown change address</source>
        <translation>Varning: Okänd växeladress</translation>
    </message>
    <message>
        <source>Confirm custom change address</source>
        <translation>Bekräfta anpassad växeladress</translation>
    </message>
    <message>
        <source>The address you selected for change is not part of this wallet. Any or all funds in your wallet may be sent to this address. Are you sure?</source>
        <translation>Den adress du valt för växel ingår inte i denna plånbok. Eventuella eller alla pengar i din plånbok kan komma att skickas till den här adressen. Är du säker?</translation>
    </message>
    <message>
        <source>(no label)</source>
        <translation>(ingen etikett)</translation>
    </message>
</context>
<context>
    <name>SendCoinsEntry</name>
    <message>
        <source>A&amp;mount:</source>
        <translation>&amp;Belopp:</translation>
    </message>
    <message>
        <source>Pay &amp;To:</source>
        <translation>Betala &amp;till:</translation>
    </message>
    <message>
        <source>&amp;Label:</source>
        <translation>&amp;Etikett:</translation>
    </message>
    <message>
        <source>Choose previously used address</source>
        <translation>Välj tidigare använda adresser</translation>
    </message>
    <message>
        <source>The Particl address to send the payment to</source>
        <translation>Particl-adress att sända betalning till</translation>
    </message>
    <message>
        <source>Alt+A</source>
        <translation>Alt+A</translation>
    </message>
    <message>
        <source>Paste address from clipboard</source>
        <translation>Klistra in adress från Urklipp</translation>
    </message>
    <message>
        <source>Alt+P</source>
        <translation>Alt+P</translation>
    </message>
    <message>
        <source>Remove this entry</source>
        <translation>Ta bort denna post</translation>
    </message>
    <message>
<<<<<<< HEAD
        <source>The fee will be deducted from the amount being sent. The recipient will receive less particl than you enter in the amount field. If multiple recipients are selected, the fee is split equally.</source>
        <translation>Avgiften dras från beloppet som skickas. Mottagaren kommer att ta emot mindre particl än du angivit i beloppsfältet. Om flera mottagare väljs kommer avgiften att fördelas jämt.</translation>
=======
        <source>The amount to send in the selected unit</source>
        <translation>Beloppett att skicka i vald enhet</translation>
    </message>
    <message>
        <source>The fee will be deducted from the amount being sent. The recipient will receive less bitcoins than you enter in the amount field. If multiple recipients are selected, the fee is split equally.</source>
        <translation>Avgiften dras från beloppet som skickas. Mottagaren kommer att ta emot mindre bitcoin än du angivit i beloppsfältet. Om flera mottagare väljs kommer avgiften att fördelas jämt.</translation>
>>>>>>> 4f807348
    </message>
    <message>
        <source>S&amp;ubtract fee from amount</source>
        <translation>S&amp;ubtrahera avgiften från beloppet</translation>
    </message>
    <message>
        <source>Use available balance</source>
        <translation>Använd tillgängligt saldo</translation>
    </message>
    <message>
        <source>Message:</source>
        <translation>Meddelande:</translation>
    </message>
    <message>
        <source>This is an unauthenticated payment request.</source>
        <translation>Detta är en oautentiserad betalningsbegäran.</translation>
    </message>
    <message>
        <source>This is an authenticated payment request.</source>
        <translation>Detta är en autentiserad betalningsbegäran.</translation>
    </message>
    <message>
        <source>Enter a label for this address to add it to the list of used addresses</source>
        <translation>Ange en etikett för denna adress för att lägga till den i listan med använda adresser</translation>
    </message>
    <message>
        <source>A message that was attached to the particl: URI which will be stored with the transaction for your reference. Note: This message will not be sent over the Particl network.</source>
        <translation>Ett meddelande som bifogades particl: -URIn och som sparas med transaktionen som referens. Obs: Meddelandet sänds inte över Particl-nätverket.</translation>
    </message>
    <message>
        <source>Pay To:</source>
        <translation>Betala till:</translation>
    </message>
    <message>
        <source>Memo:</source>
        <translation>PM:</translation>
    </message>
</context>
<context>
    <name>ShutdownWindow</name>
    <message>
        <source>%1 is shutting down...</source>
        <translation>%1 stängs av...</translation>
    </message>
    <message>
        <source>Do not shut down the computer until this window disappears.</source>
        <translation>Stäng inte av datorn förrän denna ruta försvinner.</translation>
    </message>
</context>
<context>
    <name>SignVerifyMessageDialog</name>
    <message>
        <source>Signatures - Sign / Verify a Message</source>
        <translation>Signaturer - Signera / Verifiera ett meddelande</translation>
    </message>
    <message>
        <source>&amp;Sign Message</source>
        <translation>&amp;Signera meddelande</translation>
    </message>
    <message>
        <source>You can sign messages/agreements with your addresses to prove you can receive particl sent to them. Be careful not to sign anything vague or random, as phishing attacks may try to trick you into signing your identity over to them. Only sign fully-detailed statements you agree to.</source>
        <translation>Du kan signera meddelanden/avtal med dina adresser för att bevisa att du kan ta emot particl som skickats till dem. Var försiktig så du inte signerar något oklart eller konstigt, eftersom phishing-angrepp kan försöka få dig att signera över din identitet till dem. Signera endast väldetaljerade meddelanden som du godkänner.</translation>
    </message>
    <message>
        <source>The Particl address to sign the message with</source>
        <translation>Particl-adress att signera meddelandet med</translation>
    </message>
    <message>
        <source>Choose previously used address</source>
        <translation>Välj tidigare använda adresser</translation>
    </message>
    <message>
        <source>Alt+A</source>
        <translation>Alt+A</translation>
    </message>
    <message>
        <source>Paste address from clipboard</source>
        <translation>Klistra in adress från Urklipp</translation>
    </message>
    <message>
        <source>Alt+P</source>
        <translation>Alt+P</translation>
    </message>
    <message>
        <source>Enter the message you want to sign here</source>
        <translation>Skriv in meddelandet du vill signera här</translation>
    </message>
    <message>
        <source>Signature</source>
        <translation>Signatur</translation>
    </message>
    <message>
        <source>Copy the current signature to the system clipboard</source>
        <translation>Kopiera signaturen till systemets Urklipp</translation>
    </message>
    <message>
        <source>Sign the message to prove you own this Particl address</source>
        <translation>Signera meddelandet för att bevisa att du äger denna Particl-adress</translation>
    </message>
    <message>
        <source>Sign &amp;Message</source>
        <translation>Signera &amp;meddelande</translation>
    </message>
    <message>
        <source>Reset all sign message fields</source>
        <translation>Rensa alla fält</translation>
    </message>
    <message>
        <source>Clear &amp;All</source>
        <translation>Rensa &amp;alla</translation>
    </message>
    <message>
        <source>&amp;Verify Message</source>
        <translation>&amp;Verifiera meddelande</translation>
    </message>
    <message>
        <source>Enter the receiver's address, message (ensure you copy line breaks, spaces, tabs, etc. exactly) and signature below to verify the message. Be careful not to read more into the signature than what is in the signed message itself, to avoid being tricked by a man-in-the-middle attack. Note that this only proves the signing party receives with the address, it cannot prove sendership of any transaction!</source>
        <translation>Ange mottagarens adress, meddelande (kopiera radbrytningar, mellanslag, TAB-tecken, osv. exakt) och signatur nedan, för att verifiera meddelandet. Undvik att läsa in mera information i signaturen än vad som stod i själva det signerade meddelandet, för att undvika ett man-in-the-middle-angrepp. Notera att detta endast bevisar att den signerande parten tar emot med adressen, det bevisar inte vem som skickat transaktionen!</translation>
    </message>
    <message>
        <source>The Particl address the message was signed with</source>
        <translation>Particl-adress som meddelandet signerades med</translation>
    </message>
    <message>
<<<<<<< HEAD
        <source>Verify the message to ensure it was signed with the specified Particl address</source>
        <translation>Verifiera meddelandet för att vara säker på att det signerades med angiven Particl-adress</translation>
=======
        <source>The signed message to verify</source>
        <translation>Signerat meddelande som ska verifieras</translation>
    </message>
    <message>
        <source>Verify the message to ensure it was signed with the specified Bitcoin address</source>
        <translation>Verifiera meddelandet för att vara säker på att det signerades med angiven Bitcoin-adress</translation>
>>>>>>> 4f807348
    </message>
    <message>
        <source>Verify &amp;Message</source>
        <translation>Verifiera &amp;meddelande</translation>
    </message>
    <message>
        <source>Reset all verify message fields</source>
        <translation>Rensa alla fält</translation>
    </message>
    <message>
        <source>Click "Sign Message" to generate signature</source>
        <translation>Klicka "Signera meddelande" för att skapa en signatur</translation>
    </message>
    <message>
        <source>The entered address is invalid.</source>
        <translation>Den angivna adressen är ogiltig.</translation>
    </message>
    <message>
        <source>Please check the address and try again.</source>
        <translation>Kontrollera adressen och försök igen.</translation>
    </message>
    <message>
        <source>The entered address does not refer to a key.</source>
        <translation>Den angivna adressen refererar inte till en nyckel.</translation>
    </message>
    <message>
        <source>Wallet unlock was cancelled.</source>
        <translation>Upplåsningen av plånboken avbröts.</translation>
    </message>
    <message>
        <source>No error</source>
        <translation>Inget fel</translation>
    </message>
    <message>
        <source>Private key for the entered address is not available.</source>
        <translation>Den privata nyckeln för den angivna adressen är inte tillgänglig.</translation>
    </message>
    <message>
        <source>Message signing failed.</source>
        <translation>Signeringen av meddelandet misslyckades.</translation>
    </message>
    <message>
        <source>Message signed.</source>
        <translation>Meddelande signerat.</translation>
    </message>
    <message>
        <source>The signature could not be decoded.</source>
        <translation>Signaturen kunde inte avkodas.</translation>
    </message>
    <message>
        <source>Please check the signature and try again.</source>
        <translation>Kontrollera signaturen och försök igen.</translation>
    </message>
    <message>
        <source>The signature did not match the message digest.</source>
        <translation>Signaturen matchade inte meddelandesammanfattningen.</translation>
    </message>
    <message>
        <source>Message verification failed.</source>
        <translation>Meddelandeverifikation misslyckades.</translation>
    </message>
    <message>
        <source>Message verified.</source>
        <translation>Meddelande verifierat.</translation>
    </message>
</context>
<context>
    <name>TrafficGraphWidget</name>
    <message>
        <source>KB/s</source>
        <translation>KB/s</translation>
    </message>
</context>
<context>
    <name>TransactionDesc</name>
    <message numerus="yes">
        <source>Open for %n more block(s)</source>
        <translation><numerusform>Öppet för %n mer block</numerusform><numerusform>Öppet för %n fler block</numerusform></translation>
    </message>
    <message>
        <source>Open until %1</source>
        <translation>Öppet till %1</translation>
    </message>
    <message>
        <source>conflicted with a transaction with %1 confirmations</source>
        <translation>konflikt med en transaktion med %1 bekräftelser</translation>
    </message>
    <message>
        <source>0/unconfirmed, %1</source>
        <translation>0/obekräftade, %1</translation>
    </message>
    <message>
        <source>in memory pool</source>
        <translation>i minnespoolen</translation>
    </message>
    <message>
        <source>not in memory pool</source>
        <translation>ej i minnespoolen</translation>
    </message>
    <message>
        <source>abandoned</source>
        <translation>övergiven</translation>
    </message>
    <message>
        <source>%1/unconfirmed</source>
        <translation>%1/obekräftade</translation>
    </message>
    <message>
        <source>%1 confirmations</source>
        <translation>%1 bekräftelser</translation>
    </message>
    <message>
        <source>Status</source>
        <translation>Status</translation>
    </message>
    <message>
        <source>Date</source>
        <translation>Datum</translation>
    </message>
    <message>
        <source>Source</source>
        <translation>Källa</translation>
    </message>
    <message>
        <source>Generated</source>
        <translation>Genererad</translation>
    </message>
    <message>
        <source>From</source>
        <translation>Från</translation>
    </message>
    <message>
        <source>unknown</source>
        <translation>okänd</translation>
    </message>
    <message>
        <source>To</source>
        <translation>Till</translation>
    </message>
    <message>
        <source>own address</source>
        <translation>egen adress</translation>
    </message>
    <message>
        <source>watch-only</source>
        <translation>granska-bara</translation>
    </message>
    <message>
        <source>label</source>
        <translation>etikett</translation>
    </message>
    <message>
        <source>Credit</source>
        <translation>Kredit</translation>
    </message>
    <message numerus="yes">
        <source>matures in %n more block(s)</source>
        <translation><numerusform>mognar om %n mer block</numerusform><numerusform>mognar om %n fler block</numerusform></translation>
    </message>
    <message>
        <source>not accepted</source>
        <translation>inte accepterad</translation>
    </message>
    <message>
        <source>Debit</source>
        <translation>Belasta</translation>
    </message>
    <message>
        <source>Total debit</source>
        <translation>Total debet</translation>
    </message>
    <message>
        <source>Total credit</source>
        <translation>Total kredit</translation>
    </message>
    <message>
        <source>Transaction fee</source>
        <translation>Transaktionsavgift</translation>
    </message>
    <message>
        <source>Net amount</source>
        <translation>Nettobelopp</translation>
    </message>
    <message>
        <source>Message</source>
        <translation>Meddelande</translation>
    </message>
    <message>
        <source>Comment</source>
        <translation>Kommentar</translation>
    </message>
    <message>
        <source>Transaction ID</source>
        <translation>Transaktions-ID</translation>
    </message>
    <message>
        <source>Transaction total size</source>
        <translation>Transaktionens totala storlek</translation>
    </message>
    <message>
        <source>Transaction virtual size</source>
        <translation>Transaktionens virtuella storlek</translation>
    </message>
    <message>
        <source>Output index</source>
        <translation>Utmatningsindex</translation>
    </message>
    <message>
        <source> (Certificate was not verified)</source>
        <translation>(Certifikatet verifierades inte)</translation>
    </message>
    <message>
        <source>Merchant</source>
        <translation>Handlare</translation>
    </message>
    <message>
        <source>Generated coins must mature %1 blocks before they can be spent. When you generated this block, it was broadcast to the network to be added to the block chain. If it fails to get into the chain, its state will change to "not accepted" and it won't be spendable. This may occasionally happen if another node generates a block within a few seconds of yours.</source>
        <translation>Skapade pengar måste mogna i %1 block innan de kan spenderas. När du skapade detta block sändes det till nätverket för att läggas till i blockkedjan. Om blocket inte kommer in i kedjan kommer dess status att ändras till "ej accepterat" och går inte att spendera. Detta kan ibland hända om en annan nod skapar ett block nästan samtidigt som dig.</translation>
    </message>
    <message>
        <source>Debug information</source>
        <translation>Felsökningsinformation</translation>
    </message>
    <message>
        <source>Transaction</source>
        <translation>Transaktion</translation>
    </message>
    <message>
        <source>Inputs</source>
        <translation>Inmatningar</translation>
    </message>
    <message>
        <source>Amount</source>
        <translation>Belopp:</translation>
    </message>
    <message>
        <source>true</source>
        <translation>sant</translation>
    </message>
    <message>
        <source>false</source>
        <translation>falsk</translation>
    </message>
</context>
<context>
    <name>TransactionDescDialog</name>
    <message>
        <source>This pane shows a detailed description of the transaction</source>
        <translation>Den här panelen visar en detaljerad beskrivning av transaktionen</translation>
    </message>
    <message>
        <source>Details for %1</source>
        <translation>Detaljer för %1</translation>
    </message>
</context>
<context>
    <name>TransactionTableModel</name>
    <message>
        <source>Date</source>
        <translation>Datum</translation>
    </message>
    <message>
        <source>Type</source>
        <translation>Typ</translation>
    </message>
    <message>
        <source>Label</source>
        <translation>Etikett</translation>
    </message>
    <message numerus="yes">
        <source>Open for %n more block(s)</source>
        <translation><numerusform>Öppet för %n mer block</numerusform><numerusform>Öppet för %n fler block</numerusform></translation>
    </message>
    <message>
        <source>Open until %1</source>
        <translation>Öppet till %1</translation>
    </message>
    <message>
        <source>Unconfirmed</source>
        <translation>Obekräftade</translation>
    </message>
    <message>
        <source>Abandoned</source>
        <translation>Övergiven</translation>
    </message>
    <message>
        <source>Confirming (%1 of %2 recommended confirmations)</source>
        <translation>Bekräftar (%1 av %2 rekommenderade bekräftelser)</translation>
    </message>
    <message>
        <source>Confirmed (%1 confirmations)</source>
        <translation>Bekräftad (%1 bekräftelser)</translation>
    </message>
    <message>
        <source>Conflicted</source>
        <translation>Konflikt</translation>
    </message>
    <message>
        <source>Immature (%1 confirmations, will be available after %2)</source>
        <translation>Omogen (%1 bekräftelser, blir tillgänglig efter %2)</translation>
    </message>
    <message>
        <source>Generated but not accepted</source>
        <translation>Skapad men inte accepterad</translation>
    </message>
    <message>
        <source>Received with</source>
        <translation>Mottagen med</translation>
    </message>
    <message>
        <source>Received from</source>
        <translation>Mottaget från</translation>
    </message>
    <message>
        <source>Sent to</source>
        <translation>Skickad till</translation>
    </message>
    <message>
        <source>Payment to yourself</source>
        <translation>Betalning till dig själv</translation>
    </message>
    <message>
        <source>Mined</source>
        <translation>Grävda</translation>
    </message>
    <message>
        <source>watch-only</source>
        <translation>granska-bara</translation>
    </message>
    <message>
        <source>(n/a)</source>
        <translation>(n/a)</translation>
    </message>
    <message>
        <source>(no label)</source>
        <translation>(ingen etikett)</translation>
    </message>
    <message>
        <source>Transaction status. Hover over this field to show number of confirmations.</source>
        <translation>Transaktionsstatus. Håll muspekaren över för att se antal bekräftelser.</translation>
    </message>
    <message>
        <source>Date and time that the transaction was received.</source>
        <translation>Datum och tid då transaktionen mottogs.</translation>
    </message>
    <message>
        <source>Type of transaction.</source>
        <translation>Transaktionstyp.</translation>
    </message>
    <message>
        <source>Whether or not a watch-only address is involved in this transaction.</source>
        <translation>Anger om en granska-bara--adress är involverad i denna transaktion.</translation>
    </message>
    <message>
        <source>User-defined intent/purpose of the transaction.</source>
        <translation>Användardefinierat syfte/ändamål för transaktionen.</translation>
    </message>
    <message>
        <source>Amount removed from or added to balance.</source>
        <translation>Belopp draget från eller tillagt till saldo.</translation>
    </message>
</context>
<context>
    <name>TransactionView</name>
    <message>
        <source>All</source>
        <translation>Alla</translation>
    </message>
    <message>
        <source>Today</source>
        <translation>Idag</translation>
    </message>
    <message>
        <source>This week</source>
        <translation>Denna vecka</translation>
    </message>
    <message>
        <source>This month</source>
        <translation>Denna månad</translation>
    </message>
    <message>
        <source>Last month</source>
        <translation>Föregående månad</translation>
    </message>
    <message>
        <source>This year</source>
        <translation>Det här året</translation>
    </message>
    <message>
        <source>Range...</source>
        <translation>Period...</translation>
    </message>
    <message>
        <source>Received with</source>
        <translation>Mottagen med</translation>
    </message>
    <message>
        <source>Sent to</source>
        <translation>Skickad till</translation>
    </message>
    <message>
        <source>To yourself</source>
        <translation>Till dig själv</translation>
    </message>
    <message>
        <source>Mined</source>
        <translation>Grävda</translation>
    </message>
    <message>
        <source>Other</source>
        <translation>Övriga</translation>
    </message>
    <message>
        <source>Enter address, transaction id, or label to search</source>
        <translation>Ange adress, transaktions-id eller etikett för att söka</translation>
    </message>
    <message>
        <source>Min amount</source>
        <translation>Minsta belopp</translation>
    </message>
    <message>
        <source>Abandon transaction</source>
        <translation>Avbryt transaktionen</translation>
    </message>
    <message>
        <source>Increase transaction fee</source>
        <translation>Öka transaktionsavgift</translation>
    </message>
    <message>
        <source>Copy address</source>
        <translation>Kopiera adress</translation>
    </message>
    <message>
        <source>Copy label</source>
        <translation>Kopiera etikett</translation>
    </message>
    <message>
        <source>Copy amount</source>
        <translation>Kopiera belopp</translation>
    </message>
    <message>
        <source>Copy transaction ID</source>
        <translation>Kopiera transaktions-ID</translation>
    </message>
    <message>
        <source>Copy raw transaction</source>
        <translation>Kopiera rå transaktion</translation>
    </message>
    <message>
        <source>Copy full transaction details</source>
        <translation>Kopiera alla transaktionsdetaljer</translation>
    </message>
    <message>
        <source>Edit label</source>
        <translation>Redigera etikett</translation>
    </message>
    <message>
        <source>Show transaction details</source>
        <translation>Visa transaktionsdetaljer</translation>
    </message>
    <message>
        <source>Export Transaction History</source>
        <translation>Exportera Transaktionshistoriken</translation>
    </message>
    <message>
        <source>Comma separated file (*.csv)</source>
        <translation>Kommaseparerad fil (*.csv)</translation>
    </message>
    <message>
        <source>Confirmed</source>
        <translation>Bekräftad</translation>
    </message>
    <message>
        <source>Watch-only</source>
        <translation>Enbart granskning</translation>
    </message>
    <message>
        <source>Date</source>
        <translation>Datum</translation>
    </message>
    <message>
        <source>Type</source>
        <translation>Typ</translation>
    </message>
    <message>
        <source>Label</source>
        <translation>Etikett</translation>
    </message>
    <message>
        <source>Address</source>
        <translation>Adress</translation>
    </message>
    <message>
        <source>ID</source>
        <translation>ID</translation>
    </message>
    <message>
        <source>Exporting Failed</source>
        <translation>Export misslyckades</translation>
    </message>
    <message>
        <source>There was an error trying to save the transaction history to %1.</source>
        <translation>Ett fel inträffade när transaktionshistoriken skulle sparas till %1.</translation>
    </message>
    <message>
        <source>Exporting Successful</source>
        <translation>Exporteringen lyckades</translation>
    </message>
    <message>
        <source>The transaction history was successfully saved to %1.</source>
        <translation>Transaktionshistoriken sparades till %1.</translation>
    </message>
    <message>
        <source>Range:</source>
        <translation>Räckvidd:</translation>
    </message>
    <message>
        <source>to</source>
        <translation>till</translation>
    </message>
</context>
<context>
    <name>UnitDisplayStatusBarControl</name>
    <message>
        <source>Unit to show amounts in. Click to select another unit.</source>
        <translation>Enhet att visa belopp i. Klicka för att välja annan enhet.</translation>
    </message>
</context>
<context>
    <name>WalletController</name>
    <message>
        <source>Close wallet</source>
        <translation>Stäng plånboken</translation>
    </message>
    <message>
        <source>Are you sure you wish to close the wallet &lt;i&gt;%1&lt;/i&gt;?</source>
        <translation>Är du säker att du vill stänga plånboken &lt;i&gt;%1&lt;/i&gt;?</translation>
    </message>
    <message>
        <source>Closing the wallet for too long can result in having to resync the entire chain if pruning is enabled.</source>
        <translation>Om plånboken är stängd under för lång tid och gallring är aktiverad kan hela kedjan behöva synkroniseras på nytt.</translation>
    </message>
</context>
<context>
    <name>WalletFrame</name>
    <message>
        <source>No wallet has been loaded.</source>
        <translation>Ingen plånbok har lästs in.</translation>
    </message>
</context>
<context>
    <name>WalletModel</name>
    <message>
        <source>Send Coins</source>
        <translation>Skicka Particls</translation>
    </message>
    <message>
        <source>Fee bump error</source>
        <translation>Avgiftsökningsfel</translation>
    </message>
    <message>
        <source>Increasing transaction fee failed</source>
        <translation>Ökning av avgiften lyckades inte</translation>
    </message>
    <message>
        <source>Do you want to increase the fee?</source>
        <translation>Vill du öka avgiften?</translation>
    </message>
    <message>
        <source>Do you want to draft a transaction with fee increase?</source>
        <translation>Vill du skapa en transaktion med en avgiftsökning?</translation>
    </message>
    <message>
        <source>Current fee:</source>
        <translation>Aktuell avgift:</translation>
    </message>
    <message>
        <source>Increase:</source>
        <translation>Öka:</translation>
    </message>
    <message>
        <source>New fee:</source>
        <translation>Ny avgift:</translation>
    </message>
    <message>
        <source>Confirm fee bump</source>
        <translation>Bekräfta avgiftshöjning</translation>
    </message>
    <message>
        <source>PSBT copied</source>
        <translation>PSBT kopierad</translation>
    </message>
    <message>
        <source>Can't sign transaction.</source>
        <translation>Kan ej signera transaktion.</translation>
    </message>
    <message>
        <source>Could not commit transaction</source>
        <translation>Kunde inte skicka transaktion</translation>
    </message>
    <message>
        <source>default wallet</source>
        <translation>Standardplånbok</translation>
    </message>
</context>
<context>
    <name>WalletView</name>
    <message>
        <source>&amp;Export</source>
        <translation>&amp;Exportera</translation>
    </message>
    <message>
        <source>Export the data in the current tab to a file</source>
        <translation>Exportera informationen i aktuell flik till en fil</translation>
    </message>
    <message>
        <source>Backup Wallet</source>
        <translation>Säkerhetskopiera Plånbok</translation>
    </message>
    <message>
        <source>Wallet Data (*.dat)</source>
        <translation>Plånboksdata (*.dat)</translation>
    </message>
    <message>
        <source>Backup Failed</source>
        <translation>Säkerhetskopiering misslyckades</translation>
    </message>
    <message>
        <source>There was an error trying to save the wallet data to %1.</source>
        <translation>Ett fel inträffade när plånbokens data skulle sparas till %1.</translation>
    </message>
    <message>
        <source>Backup Successful</source>
        <translation>Säkerhetskopiering lyckades</translation>
    </message>
    <message>
        <source>The wallet data was successfully saved to %1.</source>
        <translation>Plånbokens data sparades till %1.</translation>
    </message>
    <message>
        <source>Cancel</source>
        <translation>Avbryt</translation>
    </message>
</context>
<context>
    <name>bitcoin-core</name>
    <message>
        <source>Distributed under the MIT software license, see the accompanying file %s or %s</source>
        <translation>Distribuerad under MIT mjukvarulicens, se den bifogade filen %s eller %s</translation>
    </message>
    <message>
        <source>Prune configured below the minimum of %d MiB.  Please use a higher number.</source>
        <translation>Gallring konfigurerad under miniminivån %d MiB. Använd ett högre värde.</translation>
    </message>
    <message>
        <source>Prune: last wallet synchronisation goes beyond pruned data. You need to -reindex (download the whole blockchain again in case of pruned node)</source>
        <translation>Gallring: senaste plånbokssynkroniseringen ligger utanför gallrade data. Du måste använda -reindex (ladda ner hela blockkedjan igen om noden gallrats)</translation>
    </message>
    <message>
        <source>Error: A fatal internal error occurred, see debug.log for details</source>
        <translation>Fel: Ett kritiskt internt fel uppstod, se debug.log för detaljer</translation>
    </message>
    <message>
        <source>Pruning blockstore...</source>
        <translation>Gallrar blockstore...</translation>
    </message>
    <message>
        <source>Unable to start HTTP server. See debug log for details.</source>
        <translation>Kunde inte starta HTTP-server. Se felsökningsloggen för detaljer.</translation>
    </message>
    <message>
        <source>The %s developers</source>
        <translation>%s-utvecklarna</translation>
    </message>
    <message>
        <source>Can't generate a change-address key. No keys in the internal keypool and can't generate any keys.</source>
        <translation>Det går inte att skapa en nyckel för växel-adress. Det finns inga nycklar i den interna nyckelpoolen och det går inte att skapa några nycklar.</translation>
    </message>
    <message>
        <source>Cannot obtain a lock on data directory %s. %s is probably already running.</source>
        <translation>Kan inte låsa datakatalogen %s. %s körs förmodligen redan.</translation>
    </message>
    <message>
        <source>Cannot provide specific connections and have addrman find outgoing connections at the same.</source>
        <translation>Kan inte låta addrman hitta utgående uppkopplingar samtidigt som specifika uppkopplingar skapas</translation>
    </message>
    <message>
        <source>Error reading %s! All keys read correctly, but transaction data or address book entries might be missing or incorrect.</source>
        <translation>Fel vid läsning av %s! Alla nycklar lästes korrekt, men transaktionsdata eller poster i adressboken kanske saknas eller är felaktiga.</translation>
    </message>
    <message>
        <source>Please check that your computer's date and time are correct! If your clock is wrong, %s will not work properly.</source>
        <translation>Kontrollera att din dators datum och tid är korrekt! Om klockan går fel kommer %s inte att fungera korrekt.</translation>
    </message>
    <message>
        <source>Please contribute if you find %s useful. Visit %s for further information about the software.</source>
        <translation>Var snäll och bidra om du finner %s användbar. Besök %s för mer information om mjukvaran.</translation>
    </message>
    <message>
        <source>The block database contains a block which appears to be from the future. This may be due to your computer's date and time being set incorrectly. Only rebuild the block database if you are sure that your computer's date and time are correct</source>
        <translation>Blockdatabasen innehåller ett block som verkar vara från framtiden. Detta kan vara på grund av att din dators datum och tid är felaktiga. Bygg bara om blockdatabasen om du är säker på att datorns datum och tid är korrekt</translation>
    </message>
    <message>
        <source>This is a pre-release test build - use at your own risk - do not use for mining or merchant applications</source>
        <translation>Detta är ett förhandstestbygge - använd på egen risk - använd inte för brytning eller handelsapplikationer</translation>
    </message>
    <message>
        <source>This is the transaction fee you may discard if change is smaller than dust at this level</source>
        <translation>Detta är transaktionsavgiften som slängs borta om det är mindre än damm på denna nivå</translation>
    </message>
    <message>
        <source>Unable to replay blocks. You will need to rebuild the database using -reindex-chainstate.</source>
        <translation>Kunde inte spela om block. Du kommer att behöva bygga om databasen med -reindex-chainstate.</translation>
    </message>
    <message>
        <source>Unable to rewind the database to a pre-fork state. You will need to redownload the blockchain</source>
        <translation>Kan inte spola tillbaka databasen till obeskärt läge. Du måste ladda ner blockkedjan igen</translation>
    </message>
    <message>
        <source>Warning: The network does not appear to fully agree! Some miners appear to be experiencing issues.</source>
        <translation>Varning: Nätverket verkar inte vara helt överens! Några brytare tycks ha problem.</translation>
    </message>
    <message>
        <source>Warning: We do not appear to fully agree with our peers! You may need to upgrade, or other nodes may need to upgrade.</source>
        <translation>Varning: Vi verkar inte helt överens med våra peers! Du kan behöva uppgradera, eller andra noder kan behöva uppgradera.</translation>
    </message>
    <message>
        <source>%d of last 100 blocks have unexpected version</source>
        <translation>%d av de senaste 100 blocken har oväntad version</translation>
    </message>
    <message>
        <source>%s corrupt, salvage failed</source>
        <translation>%s är korrupt, räddning misslyckades</translation>
    </message>
    <message>
        <source>-maxmempool must be at least %d MB</source>
        <translation>-maxmempool måste vara minst %d MB</translation>
    </message>
    <message>
        <source>Cannot resolve -%s address: '%s'</source>
        <translation>Kan inte matcha -%s adress: '%s'</translation>
    </message>
    <message>
        <source>Change index out of range</source>
        <translation>Förändringsindexet utanför tillåtet intervall</translation>
    </message>
    <message>
        <source>Config setting for %s only applied on %s network when in [%s] section.</source>
        <translation>Konfigurationsinställningar för %s tillämpas bara på nätverket %s när de är i avsnitt [%s].</translation>
    </message>
    <message>
        <source>Copyright (C) %i-%i</source>
        <translation>Copyright (C) %i-%i</translation>
    </message>
    <message>
        <source>Corrupted block database detected</source>
        <translation>Korrupt blockdatabas har upptäckts</translation>
    </message>
    <message>
        <source>Do you want to rebuild the block database now?</source>
        <translation>Vill du bygga om blockdatabasen nu?</translation>
    </message>
    <message>
        <source>Error initializing block database</source>
        <translation>Fel vid initiering av blockdatabasen</translation>
    </message>
    <message>
        <source>Error initializing wallet database environment %s!</source>
        <translation>Fel vid initiering av plånbokens databasmiljö %s!</translation>
    </message>
    <message>
        <source>Error loading %s</source>
        <translation>Fel vid inläsning av %s</translation>
    </message>
    <message>
        <source>Error loading %s: Private keys can only be disabled during creation</source>
        <translation>Fel vid inläsning av %s: Privata nycklar kan enbart inaktiveras när de skapas</translation>
    </message>
    <message>
        <source>Error loading %s: Wallet corrupted</source>
        <translation>Fel vid inläsning av %s: Plånboken är korrupt</translation>
    </message>
    <message>
        <source>Error loading %s: Wallet requires newer version of %s</source>
        <translation>Fel vid inläsning av %s: Plånboken kräver en senare version av %s</translation>
    </message>
    <message>
        <source>Error loading block database</source>
        <translation>Fel vid inläsning av blockdatabasen</translation>
    </message>
    <message>
        <source>Error opening block database</source>
        <translation>Fel vid öppning av blockdatabasen</translation>
    </message>
    <message>
        <source>Failed to listen on any port. Use -listen=0 if you want this.</source>
        <translation>Misslyckades att lyssna på någon port. Använd -listen=0 om du vill detta.</translation>
    </message>
    <message>
        <source>Failed to rescan the wallet during initialization</source>
        <translation>Misslyckades med att skanna om plånboken under initiering.</translation>
    </message>
    <message>
        <source>Importing...</source>
        <translation>Importerar...</translation>
    </message>
    <message>
        <source>Incorrect or no genesis block found. Wrong datadir for network?</source>
        <translation>Felaktig eller inget genesisblock hittades. Fel datadir för nätverket?</translation>
    </message>
    <message>
        <source>Initialization sanity check failed. %s is shutting down.</source>
        <translation>Initieringschecken fallerade. %s stängs av.</translation>
    </message>
    <message>
        <source>Invalid P2P permission: '%s'</source>
        <translation>Ogiltigt P2P-tillstånd: '%s'</translation>
    </message>
    <message>
        <source>Invalid amount for -%s=&lt;amount&gt;: '%s'</source>
        <translation>Ogiltigt belopp för -%s=&lt;amount&gt;:'%s'</translation>
    </message>
    <message>
        <source>Invalid amount for -discardfee=&lt;amount&gt;: '%s'</source>
        <translation>Ogiltigt belopp för -discardfee=&lt;amount&gt;:'%s'</translation>
    </message>
    <message>
        <source>Invalid amount for -fallbackfee=&lt;amount&gt;: '%s'</source>
        <translation>Ogiltigt belopp för -fallbackfee=&lt;amount&gt;: '%s'</translation>
    </message>
    <message>
        <source>Specified blocks directory "%s" does not exist.</source>
        <translation>Den specificerade mappen för block "%s" existerar inte.</translation>
    </message>
    <message>
        <source>Unknown address type '%s'</source>
        <translation>Okänd adress-typ '%s'</translation>
    </message>
    <message>
        <source>Unknown change type '%s'</source>
        <translation>Okänd växel-typ '%s'</translation>
    </message>
    <message>
        <source>Upgrading txindex database</source>
        <translation>Uppgraderar txindex-databasen</translation>
    </message>
    <message>
        <source>Loading P2P addresses...</source>
        <translation>Läser in P2P-adresser...</translation>
    </message>
    <message>
        <source>Error: Disk space is too low!</source>
        <translation>Fel: Diskutrymmet är för lågt!</translation>
    </message>
    <message>
        <source>Loading banlist...</source>
        <translation>Läser in listan över bannlysningar …</translation>
    </message>
    <message>
        <source>Not enough file descriptors available.</source>
        <translation>Inte tillräckligt med filbeskrivningar tillgängliga.</translation>
    </message>
    <message>
        <source>Prune cannot be configured with a negative value.</source>
        <translation>Gallring kan inte konfigureras med ett negativt värde.</translation>
    </message>
    <message>
        <source>Prune mode is incompatible with -txindex.</source>
        <translation>Gallringsläge är inkompatibelt med -txindex.</translation>
    </message>
    <message>
        <source>Replaying blocks...</source>
        <translation>Spelar om block...</translation>
    </message>
    <message>
        <source>Rewinding blocks...</source>
        <translation>Spolar tillbaka blocken...</translation>
    </message>
    <message>
        <source>The source code is available from %s.</source>
        <translation>Källkoden är tillgänglig från %s.</translation>
    </message>
    <message>
        <source>Transaction fee and change calculation failed</source>
        <translation>Beräkning av transaktionsavgift och växel mislyckades</translation>
    </message>
    <message>
        <source>Unable to bind to %s on this computer. %s is probably already running.</source>
        <translation>Det går inte att binda till %s på den här datorn. %s är förmodligen redan igång.</translation>
    </message>
    <message>
        <source>Unable to generate keys</source>
        <translation>Det gick inte att skapa nycklar</translation>
    </message>
    <message>
        <source>Unsupported logging category %s=%s.</source>
        <translation>Saknar stöd för loggningskategori %s=%s.</translation>
    </message>
    <message>
        <source>Upgrading UTXO database</source>
        <translation>Uppgraderar UTXO-databasen</translation>
    </message>
    <message>
        <source>User Agent comment (%s) contains unsafe characters.</source>
        <translation>Kommentaren i användaragent (%s) innehåller osäkra tecken.</translation>
    </message>
    <message>
        <source>Verifying blocks...</source>
        <translation>Verifierar block...</translation>
    </message>
    <message>
        <source>Wallet needed to be rewritten: restart %s to complete</source>
        <translation>Plånboken behöver sparas om: Starta om %s för att fullfölja</translation>
    </message>
    <message>
        <source>Error: Listening for incoming connections failed (listen returned error %s)</source>
        <translation>Fel: Avlyssning av inkommande anslutningar misslyckades (Avlyssningen returnerade felkod %s)</translation>
    </message>
    <message>
        <source>Invalid amount for -maxtxfee=&lt;amount&gt;: '%s' (must be at least the minrelay fee of %s to prevent stuck transactions)</source>
        <translation>Ogiltigt belopp för -maxtxfee=&lt;amount&gt;: '%s' (måste vara åtminstone minrelay avgift %s för att förhindra att transaktioner fastnar)</translation>
    </message>
    <message>
        <source>The transaction amount is too small to send after the fee has been deducted</source>
        <translation>Transaktionens belopp är för litet för att skickas efter att avgiften har dragits</translation>
    </message>
    <message>
        <source>You need to rebuild the database using -reindex to go back to unpruned mode.  This will redownload the entire blockchain</source>
        <translation>Du måste bygga om databasen genom att använda -reindex för att återgå till ogallrat läge. Detta kommer att ladda ner hela blockkedjan på nytt.</translation>
    </message>
    <message>
        <source>Error reading from database, shutting down.</source>
        <translation>Fel vid läsning från databas, avslutar.</translation>
    </message>
    <message>
        <source>Error upgrading chainstate database</source>
        <translation>Fel vid uppgradering av blockdatabasen</translation>
    </message>
    <message>
        <source>Error: Disk space is low for %s</source>
        <translation>Fel: Diskutrymme är lågt för %s</translation>
    </message>
    <message>
        <source>Invalid -onion address or hostname: '%s'</source>
        <translation>Ogiltig -onion adress eller värdnamn: '%s'</translation>
    </message>
    <message>
        <source>Invalid -proxy address or hostname: '%s'</source>
        <translation>Ogiltig -proxy adress eller värdnamn: '%s'</translation>
    </message>
    <message>
        <source>Invalid amount for -paytxfee=&lt;amount&gt;: '%s' (must be at least %s)</source>
        <translation>Ogiltigt belopp för -paytxfee=&lt;amount&gt;:'%s' (måste vara minst %s)</translation>
    </message>
    <message>
        <source>Invalid netmask specified in -whitelist: '%s'</source>
        <translation>Ogiltig nätmask angiven i -whitelist: '%s'</translation>
    </message>
    <message>
        <source>Need to specify a port with -whitebind: '%s'</source>
        <translation>Port måste anges med -whitelist: '%s'</translation>
    </message>
    <message>
        <source>Prune mode is incompatible with -blockfilterindex.</source>
        <translation>Gallringsläge är inkompatibelt med -blockfilterindex.</translation>
    </message>
    <message>
        <source>Reducing -maxconnections from %d to %d, because of system limitations.</source>
        <translation>Minskar -maxconnections från %d till %d, på grund av systembegränsningar.</translation>
    </message>
    <message>
        <source>Section [%s] is not recognized.</source>
        <translation>Avsnitt [%s] känns inte igen.</translation>
    </message>
    <message>
        <source>Signing transaction failed</source>
        <translation>Signering av transaktion misslyckades</translation>
    </message>
    <message>
        <source>Specified -walletdir "%s" does not exist</source>
        <translation>Angiven -walletdir "%s" finns inte</translation>
    </message>
    <message>
        <source>Specified -walletdir "%s" is a relative path</source>
        <translation>Angiven -walletdir "%s" är en relativ sökväg</translation>
    </message>
    <message>
        <source>Specified -walletdir "%s" is not a directory</source>
        <translation>Angiven -walletdir "%s" är inte en katalog</translation>
    </message>
    <message>
        <source>The specified config file %s does not exist
</source>
        <translation>Angiven konfigurationsfil %s finns inte
</translation>
    </message>
    <message>
        <source>The transaction amount is too small to pay the fee</source>
        <translation>Transaktionsbeloppet är för litet för att betala avgiften</translation>
    </message>
    <message>
        <source>This is experimental software.</source>
        <translation>Detta är experimentmjukvara.</translation>
    </message>
    <message>
        <source>Transaction amount too small</source>
        <translation>Transaktionsbeloppet är för litet</translation>
    </message>
    <message>
        <source>Transaction too large</source>
        <translation>Transaktionen är för stor</translation>
    </message>
    <message>
        <source>Unable to bind to %s on this computer (bind returned error %s)</source>
        <translation>Det går inte att binda till %s på den här datorn (bind returnerade felmeddelande %s)</translation>
    </message>
    <message>
        <source>Unable to create the PID file '%s': %s</source>
        <translation>Det gick inte att skapa PID-filen '%s': %s</translation>
    </message>
    <message>
        <source>Unable to generate initial keys</source>
        <translation>Det gick inte att skapa ursprungliga nycklar</translation>
    </message>
    <message>
        <source>Unknown -blockfilterindex value %s.</source>
        <translation>Okänt värde för -blockfilterindex '%s'.</translation>
    </message>
    <message>
        <source>Verifying wallet(s)...</source>
        <translation>Verifierar plånbok(er)...</translation>
    </message>
    <message>
        <source>Warning: unknown new rules activated (versionbit %i)</source>
        <translation>Varning: okända nya regler aktiverade (versionsbit %i)</translation>
    </message>
    <message>
        <source>Zapping all transactions from wallet...</source>
        <translation>Töm plånboken på alla transaktioner...</translation>
    </message>
    <message>
        <source>-maxtxfee is set very high! Fees this large could be paid on a single transaction.</source>
        <translation>-maxtxfee är väldigt högt satt! Så höga avgifter kan komma att betalas för en enstaka transaktion.</translation>
    </message>
    <message>
        <source>This is the transaction fee you may pay when fee estimates are not available.</source>
        <translation>Detta är transaktionsavgiften du kan komma att betala om avgiftsuppskattning inte är tillgänglig.</translation>
    </message>
    <message>
        <source>Total length of network version string (%i) exceeds maximum length (%i). Reduce the number or size of uacomments.</source>
        <translation>Total längd på strängen för nätverksversion (%i) överskrider maxlängden (%i). Minska numret eller storleken på uacomments.</translation>
    </message>
    <message>
        <source>Warning: Wallet file corrupt, data salvaged! Original %s saved as %s in %s; if your balance or transactions are incorrect you should restore from a backup.</source>
        <translation>Varning: Plånboksfilen var korrupt, data har räddats! Den ursprungliga %s har sparas som %s i %s. Om ditt saldo eller transaktioner är felaktiga bör du återställa från en säkerhetskopia.</translation>
    </message>
    <message>
        <source>%s is set very high!</source>
        <translation>%s är satt väldigt högt!</translation>
    </message>
    <message>
        <source>Error loading wallet %s. Duplicate -wallet filename specified.</source>
        <translation>Fel vid inläsningen av plånbok %s. Dublett -wallet filnamn angavs.</translation>
    </message>
    <message>
        <source>Starting network threads...</source>
        <translation>Startar nätverkstrådar...</translation>
    </message>
    <message>
        <source>The wallet will avoid paying less than the minimum relay fee.</source>
        <translation>Plånboken undviker att betala mindre än lägsta reläavgift.</translation>
    </message>
    <message>
        <source>This is the minimum transaction fee you pay on every transaction.</source>
        <translation>Det här är minimiavgiften du kommer betala för varje transaktion.</translation>
    </message>
    <message>
        <source>This is the transaction fee you will pay if you send a transaction.</source>
        <translation>Det här är transaktionsavgiften du kommer betala om du skickar en transaktion.</translation>
    </message>
    <message>
        <source>Transaction amounts must not be negative</source>
        <translation>Transaktionsbelopp får ej vara negativt</translation>
    </message>
    <message>
        <source>Transaction has too long of a mempool chain</source>
        <translation>Transaktionen har för lång mempool-kedja</translation>
    </message>
    <message>
        <source>Transaction must have at least one recipient</source>
        <translation>Transaktionen måste ha minst en mottagare</translation>
    </message>
    <message>
        <source>Unknown network specified in -onlynet: '%s'</source>
        <translation>Okänt nätverk angavs i -onlynet: '%s'</translation>
    </message>
    <message>
        <source>Insufficient funds</source>
        <translation>Otillräckligt med particls</translation>
    </message>
    <message>
        <source>Cannot upgrade a non HD split wallet without upgrading to support pre split keypool. Please use -upgradewallet=169900 or -upgradewallet with no version specified.</source>
        <translation>Kan inte uppgradera till en icke-HD delad plånbok utan att uppgradera till att stödja nyckelpoolen innan delning. Var vänlig använd -upgradewallet=169900 eller -upgradewallet utan version specificerad.</translation>
    </message>
    <message>
        <source>Fee estimation failed. Fallbackfee is disabled. Wait a few blocks or enable -fallbackfee.</source>
        <translation>Avgiftsuppskattning misslyckades. Fallbackfee är inaktiverat. Vänta några block eller aktivera -fallbackfee.</translation>
    </message>
    <message>
        <source>Warning: Private keys detected in wallet {%s} with disabled private keys</source>
        <translation>Varning: Privata nycklar upptäcktes i plånbok (%s) vilken har dessa inaktiverade</translation>
    </message>
    <message>
        <source>Cannot write to data directory '%s'; check permissions.</source>
        <translation>Kan inte skriva till mapp "%s", var vänlig se över filbehörigheter.</translation>
    </message>
    <message>
        <source>Loading block index...</source>
        <translation>Läser in blockindex...</translation>
    </message>
    <message>
        <source>Loading wallet...</source>
        <translation>Läser in plånbok...</translation>
    </message>
    <message>
        <source>Cannot downgrade wallet</source>
        <translation>Kan inte nedgradera plånboken</translation>
    </message>
    <message>
        <source>Rescanning...</source>
        <translation>Söker igen...</translation>
    </message>
    <message>
        <source>Done loading</source>
        <translation>Inläsning klar</translation>
    </message>
</context>
</TS><|MERGE_RESOLUTION|>--- conflicted
+++ resolved
@@ -499,8 +499,8 @@
         <translation>Mottaga&amp;radresser</translation>
     </message>
     <message>
-        <source>Open a bitcoin: URI</source>
-        <translation>Öppna en bitcoin:-URI</translation>
+        <source>Open a particl: URI</source>
+        <translation>Öppna en particl:-URI</translation>
     </message>
     <message>
         <source>Open Wallet</source>
@@ -1074,8 +1074,8 @@
 <context>
     <name>OpenURIDialog</name>
     <message>
-        <source>Open bitcoin URI</source>
-        <translation>Öppna bitcoin-URI</translation>
+        <source>Open particl URI</source>
+        <translation>Öppna particl-URI</translation>
     </message>
     <message>
         <source>URI:</source>
@@ -2258,17 +2258,12 @@
         <translation>Damm:</translation>
     </message>
     <message>
-<<<<<<< HEAD
+        <source>Hide transaction fee settings</source>
+        <translation>Dölj alternativ för transaktionsavgift</translation>
+    </message>
+    <message>
         <source>When there is less transaction volume than space in the blocks, miners as well as relaying nodes may enforce a minimum fee. Paying only this minimum fee is just fine, but be aware that this can result in a never confirming transaction once there is more demand for particl transactions than the network can process.</source>
         <translation>När transaktionsvolymen är mindre än utrymmet i blocken kan både brytardatorer och relänoder kräva en minimiavgift. Det är okej att bara betala denna minimiavgift, men du ska vara medveten om att det kan leda till att en transaktion aldrig bekräftas så fort efterfrågan på particltransaktioner är större än vad nätverket kan hantera.</translation>
-=======
-        <source>Hide transaction fee settings</source>
-        <translation>Dölj alternativ för transaktionsavgift</translation>
-    </message>
-    <message>
-        <source>When there is less transaction volume than space in the blocks, miners as well as relaying nodes may enforce a minimum fee. Paying only this minimum fee is just fine, but be aware that this can result in a never confirming transaction once there is more demand for bitcoin transactions than the network can process.</source>
-        <translation>När transaktionsvolymen är mindre än utrymmet i blocken kan både brytardatorer och relänoder kräva en minimiavgift. Det är okej att bara betala denna minimiavgift, men du ska vara medveten om att det kan leda till att en transaktion aldrig bekräftas så fort efterfrågan på bitcointransaktioner är större än vad nätverket kan hantera.</translation>
->>>>>>> 4f807348
     </message>
     <message>
         <source>A too low fee might result in a never confirming transaction (read the tooltip)</source>
@@ -2359,8 +2354,8 @@
         <translation>Är du säker på att du vill skicka?</translation>
     </message>
     <message>
-        <source>Please, review your transaction proposal. This will produce a Partially Signed Bitcoin Transaction (PSBT) which you can copy and then sign with e.g. an offline %1 wallet, or a PSBT-compatible hardware wallet.</source>
-        <translation>Pleasetransaktion, review your transaction proposal. This will produce a Partially Signed Bitcoin Transaction (PSBT) which you can copy and then sign with e.g. an offline %1 wallet, or a PSBT-compatible hardware wallet.</translation>
+        <source>Please, review your transaction proposal. This will produce a Partially Signed Particl Transaction (PSBT) which you can copy and then sign with e.g. an offline %1 wallet, or a PSBT-compatible hardware wallet.</source>
+        <translation>Pleasetransaktion, review your transaction proposal. This will produce a Partially Signed Particl Transaction (PSBT) which you can copy and then sign with e.g. an offline %1 wallet, or a PSBT-compatible hardware wallet.</translation>
     </message>
     <message>
         <source>or</source>
@@ -2506,17 +2501,12 @@
         <translation>Ta bort denna post</translation>
     </message>
     <message>
-<<<<<<< HEAD
+        <source>The amount to send in the selected unit</source>
+        <translation>Beloppett att skicka i vald enhet</translation>
+    </message>
+    <message>
         <source>The fee will be deducted from the amount being sent. The recipient will receive less particl than you enter in the amount field. If multiple recipients are selected, the fee is split equally.</source>
         <translation>Avgiften dras från beloppet som skickas. Mottagaren kommer att ta emot mindre particl än du angivit i beloppsfältet. Om flera mottagare väljs kommer avgiften att fördelas jämt.</translation>
-=======
-        <source>The amount to send in the selected unit</source>
-        <translation>Beloppett att skicka i vald enhet</translation>
-    </message>
-    <message>
-        <source>The fee will be deducted from the amount being sent. The recipient will receive less bitcoins than you enter in the amount field. If multiple recipients are selected, the fee is split equally.</source>
-        <translation>Avgiften dras från beloppet som skickas. Mottagaren kommer att ta emot mindre bitcoin än du angivit i beloppsfältet. Om flera mottagare väljs kommer avgiften att fördelas jämt.</translation>
->>>>>>> 4f807348
     </message>
     <message>
         <source>S&amp;ubtract fee from amount</source>
@@ -2641,17 +2631,12 @@
         <translation>Particl-adress som meddelandet signerades med</translation>
     </message>
     <message>
-<<<<<<< HEAD
+        <source>The signed message to verify</source>
+        <translation>Signerat meddelande som ska verifieras</translation>
+    </message>
+    <message>
         <source>Verify the message to ensure it was signed with the specified Particl address</source>
         <translation>Verifiera meddelandet för att vara säker på att det signerades med angiven Particl-adress</translation>
-=======
-        <source>The signed message to verify</source>
-        <translation>Signerat meddelande som ska verifieras</translation>
-    </message>
-    <message>
-        <source>Verify the message to ensure it was signed with the specified Bitcoin address</source>
-        <translation>Verifiera meddelandet för att vara säker på att det signerades med angiven Bitcoin-adress</translation>
->>>>>>> 4f807348
     </message>
     <message>
         <source>Verify &amp;Message</source>
