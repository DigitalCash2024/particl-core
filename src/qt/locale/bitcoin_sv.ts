<TS language="sv" version="2.1">
<context>
    <name>AddressBookPage</name>
    <message>
        <source>Right-click to edit address or label</source>
        <translation>Högerklicka för att redigera adressen eller etiketten.</translation>
    </message>
    <message>
        <source>Create a new address</source>
        <translation>Skapa ny adress</translation>
    </message>
    <message>
        <source>&amp;New</source>
        <translation>&amp;Ny</translation>
    </message>
    <message>
        <source>Copy the currently selected address to the system clipboard</source>
        <translation>Kopiera den markerade adressen till systemets Urklipp</translation>
    </message>
    <message>
        <source>&amp;Copy</source>
        <translation>&amp;Kopiera</translation>
    </message>
    <message>
        <source>C&amp;lose</source>
        <translation>S&amp;täng</translation>
    </message>
    <message>
        <source>Delete the currently selected address from the list</source>
        <translation>Ta bort den valda adressen från listan</translation>
    </message>
    <message>
        <source>Enter address or label to search</source>
        <translation>Ange en adress eller etikett att söka efter</translation>
    </message>
    <message>
        <source>Export the data in the current tab to a file</source>
        <translation>Exportera informationen i aktuell flik till en fil</translation>
    </message>
    <message>
        <source>&amp;Export</source>
        <translation>&amp;Exportera</translation>
    </message>
    <message>
        <source>&amp;Delete</source>
        <translation>&amp;Ta bort</translation>
    </message>
    <message>
        <source>Choose the address to send coins to</source>
        <translation>Välj en adress att skicka transaktionen till</translation>
    </message>
    <message>
        <source>Choose the address to receive coins with</source>
        <translation>Välj en adress att ta emot transaktionen med</translation>
    </message>
    <message>
        <source>C&amp;hoose</source>
        <translation>V&amp;älj</translation>
    </message>
    <message>
        <source>Sending addresses</source>
        <translation>Avsändaradresser</translation>
    </message>
    <message>
        <source>Receiving addresses</source>
        <translation>Mottagaradresser</translation>
    </message>
    <message>
        <source>These are your Particl addresses for sending payments. Always check the amount and the receiving address before sending coins.</source>
        <translation>Detta är dina Particl-adresser för att skicka betalningar. Kontrollera alltid belopp och mottagaradress innan du skickar particl.</translation>
    </message>
    <message>
        <source>&amp;Copy Address</source>
        <translation>&amp;Kopiera adress</translation>
    </message>
    <message>
        <source>Copy &amp;Label</source>
        <translation>Kopiera &amp;etikett</translation>
    </message>
    <message>
        <source>&amp;Edit</source>
        <translation>&amp;Redigera</translation>
    </message>
    <message>
        <source>Export Address List</source>
        <translation>Exportera adresslista</translation>
    </message>
    <message>
        <source>Comma separated file (*.csv)</source>
        <translation>Kommaseparerad fil (*.csv)</translation>
    </message>
    <message>
        <source>Exporting Failed</source>
        <translation>Export misslyckades</translation>
    </message>
    <message>
        <source>There was an error trying to save the address list to %1. Please try again.</source>
        <translation>Ett fel inträffade när adresslistan skulle sparas till %1.
Försök igen.</translation>
    </message>
</context>
<context>
    <name>AddressTableModel</name>
    <message>
        <source>Label</source>
        <translation>Etikett</translation>
    </message>
    <message>
        <source>Address</source>
        <translation>Adress</translation>
    </message>
    <message>
        <source>(no label)</source>
        <translation>(Ingen etikett)</translation>
    </message>
</context>
<context>
    <name>AskPassphraseDialog</name>
    <message>
        <source>Passphrase Dialog</source>
        <translation>Lösenfrasdialog</translation>
    </message>
    <message>
        <source>Enter passphrase</source>
        <translation>Ange lösenfras</translation>
    </message>
    <message>
        <source>New passphrase</source>
        <translation>Ny lösenfras</translation>
    </message>
    <message>
        <source>Repeat new passphrase</source>
        <translation>Upprepa ny lösenfras</translation>
    </message>
    <message>
        <source>Show passphrase</source>
        <translation>Visa lösenfras</translation>
    </message>
    <message>
        <source>Encrypt wallet</source>
        <translation>Kryptera plånbok</translation>
    </message>
    <message>
        <source>This operation needs your wallet passphrase to unlock the wallet.</source>
        <translation>Denna operation behöver din plånboks lösenfras för att låsa upp plånboken.</translation>
    </message>
    <message>
        <source>Unlock wallet</source>
        <translation>Lås upp plånbok</translation>
    </message>
    <message>
        <source>This operation needs your wallet passphrase to decrypt the wallet.</source>
        <translation>Denna operation behöver din plånboks lösenfras för att dekryptera plånboken.</translation>
    </message>
    <message>
        <source>Decrypt wallet</source>
        <translation>Dekryptera plånbok</translation>
    </message>
    <message>
        <source>Change passphrase</source>
        <translation>Byt lösenfras</translation>
    </message>
    <message>
        <source>Confirm wallet encryption</source>
        <translation>Bekräfta kryptering av plånbok</translation>
    </message>
    <message>
        <source>Warning: If you encrypt your wallet and lose your passphrase, you will &lt;b&gt;LOSE ALL OF YOUR PARTICL&lt;/b&gt;!</source>
        <translation>VARNING: Om du krypterar din plånbok och glömmer din lösenfras, &lt;b&gt;FÖRLORAR DU ALLA DINA PARTICL&lt;/b&gt;!</translation>
    </message>
    <message>
        <source>Are you sure you wish to encrypt your wallet?</source>
        <translation>Är du säker på att du vill kryptera din plånbok?</translation>
    </message>
    <message>
        <source>Wallet encrypted</source>
        <translation>Plånbok krypterad</translation>
    </message>
    <message>
        <source>Enter the new passphrase for the wallet.&lt;br/&gt;Please use a passphrase of &lt;b&gt;ten or more random characters&lt;/b&gt;, or &lt;b&gt;eight or more words&lt;/b&gt;.</source>
        <translation>Ange den nya lösenfrasen för plånboken. &lt;br/&gt; Använd en lösenfras på &lt;b&gt;tio eller fler slumpmässiga tecken&lt;/b&gt;, eller &lt;b&gt;åtta eller fler ord&lt;/b&gt;.</translation>
    </message>
    <message>
        <source>Enter the old passphrase and new passphrase for the wallet.</source>
        <translation>Ange den gamla lösenfrasen och den nya lösenfrasen för plånboken.</translation>
    </message>
    <message>
        <source>Remember that encrypting your wallet cannot fully protect your particls from being stolen by malware infecting your computer.</source>
        <translation>Kom ihåg att kryptering av din plånbok inte helt kan skydda dig från stöld av dina particls om skadlig kod infekterat din dator.</translation>
    </message>
    <message>
        <source>Wallet to be encrypted</source>
        <translation>Plånbok som ska krypteras</translation>
    </message>
    <message>
        <source>Your wallet is about to be encrypted. </source>
        <translation>Din plånbok kommer att krypteras.</translation>
    </message>
    <message>
        <source>Your wallet is now encrypted. </source>
        <translation>Din plånbok är nu krypterad.</translation>
    </message>
    <message>
        <source>IMPORTANT: Any previous backups you have made of your wallet file should be replaced with the newly generated, encrypted wallet file. For security reasons, previous backups of the unencrypted wallet file will become useless as soon as you start using the new, encrypted wallet.</source>
        <translation>VIKTIGT: Alla tidigare säkerhetskopior du har skapat av plånboksfilen ska ersättas med den nyss skapade, krypterade plånboksfilen. Av säkerhetsskäl kommer tidigare säkerhetskopior av den okrypterade plånboksfilen att bli oanvändbara när du börjar använda den nya, krypterade plånboken.</translation>
    </message>
    <message>
        <source>Wallet encryption failed</source>
        <translation>Kryptering av plånbok misslyckades</translation>
    </message>
    <message>
        <source>Wallet encryption failed due to an internal error. Your wallet was not encrypted.</source>
        <translation>Kryptering av plånbok misslyckades på grund av ett internt fel. Din plånbok krypterades inte.</translation>
    </message>
    <message>
        <source>The supplied passphrases do not match.</source>
        <translation>De angivna lösenfraserna överensstämmer inte.</translation>
    </message>
    <message>
        <source>Wallet unlock failed</source>
        <translation>Misslyckades låsa upp plånboken</translation>
    </message>
    <message>
        <source>The passphrase entered for the wallet decryption was incorrect.</source>
        <translation>Lösenfrasen för dekryptering av plånboken var felaktig.</translation>
    </message>
    <message>
        <source>Wallet decryption failed</source>
        <translation>Dekryptering av plånbok misslyckades</translation>
    </message>
    <message>
        <source>Wallet passphrase was successfully changed.</source>
        <translation>Plånbokens lösenfras ändrades.</translation>
    </message>
    <message>
        <source>Warning: The Caps Lock key is on!</source>
        <translation>Varning: Caps Lock är påslaget!</translation>
    </message>
</context>
<context>
    <name>BanTableModel</name>
    <message>
        <source>IP/Netmask</source>
        <translation>IP/nätmask</translation>
    </message>
    <message>
        <source>Banned Until</source>
        <translation>Bannlyst tills</translation>
    </message>
</context>
<context>
    <name>BitcoinGUI</name>
    <message>
        <source>Sign &amp;message...</source>
        <translation>Signera &amp;meddelande...</translation>
    </message>
    <message>
        <source>Synchronizing with network...</source>
        <translation>Synkroniserar med nätverket ...</translation>
    </message>
    <message>
        <source>&amp;Overview</source>
        <translation>&amp;Översikt</translation>
    </message>
    <message>
        <source>Show general overview of wallet</source>
        <translation>Visa allmän översikt av plånboken</translation>
    </message>
    <message>
        <source>&amp;Transactions</source>
        <translation>&amp;Transaktioner</translation>
    </message>
    <message>
        <source>Browse transaction history</source>
        <translation>Bläddra i transaktionshistorik</translation>
    </message>
    <message>
        <source>E&amp;xit</source>
        <translation>&amp;Avsluta</translation>
    </message>
    <message>
        <source>Quit application</source>
        <translation>Avsluta programmet</translation>
    </message>
    <message>
        <source>&amp;About %1</source>
        <translation>&amp;Om %1</translation>
    </message>
    <message>
        <source>Show information about %1</source>
        <translation>Visa information om %1</translation>
    </message>
    <message>
        <source>About &amp;Qt</source>
        <translation>Om &amp;Qt</translation>
    </message>
    <message>
        <source>Show information about Qt</source>
        <translation>Visa information om Qt</translation>
    </message>
    <message>
        <source>&amp;Options...</source>
        <translation>&amp;Alternativ...</translation>
    </message>
    <message>
        <source>Modify configuration options for %1</source>
        <translation>Ändra konfigurationsalternativ för %1</translation>
    </message>
    <message>
        <source>&amp;Encrypt Wallet...</source>
        <translation>&amp;Kryptera plånbok...</translation>
    </message>
    <message>
        <source>&amp;Backup Wallet...</source>
        <translation>&amp;Säkerhetskopiera plånbok...</translation>
    </message>
    <message>
        <source>&amp;Change Passphrase...</source>
        <translation>&amp;Byt lösenfras …</translation>
    </message>
    <message>
        <source>Open &amp;URI...</source>
        <translation>Öppna &amp;URI...</translation>
    </message>
    <message>
        <source>Create Wallet...</source>
        <translation>Skapa plånbok...</translation>
    </message>
    <message>
        <source>Create a new wallet</source>
        <translation>Skapa ny plånbok</translation>
    </message>
    <message>
        <source>Wallet:</source>
        <translation>Plånbok:</translation>
    </message>
    <message>
        <source>Click to disable network activity.</source>
        <translation>Klicka för att inaktivera nätverksaktivitet.</translation>
    </message>
    <message>
        <source>Network activity disabled.</source>
        <translation>Nätverksaktivitet inaktiverad.</translation>
    </message>
    <message>
        <source>Click to enable network activity again.</source>
        <translation>Klicka för att aktivera nätverksaktivitet igen.</translation>
    </message>
    <message>
        <source>Syncing Headers (%1%)...</source>
        <translation>Synkar huvuden (%1%)...</translation>
    </message>
    <message>
        <source>Reindexing blocks on disk...</source>
        <translation>Indexerar om block på disken...</translation>
    </message>
    <message>
        <source>Proxy is &lt;b&gt;enabled&lt;/b&gt;: %1</source>
        <translation>Proxy är &lt;b&gt; aktiverad &lt;/b&gt;: %1</translation>
    </message>
    <message>
        <source>Send coins to a Particl address</source>
        <translation>Skicka particl till en Particl-adress</translation>
    </message>
    <message>
        <source>Backup wallet to another location</source>
        <translation>Säkerhetskopiera plånboken till en annan plats</translation>
    </message>
    <message>
        <source>Change the passphrase used for wallet encryption</source>
        <translation>Byt lösenfras för kryptering av plånbok</translation>
    </message>
    <message>
        <source>&amp;Verify message...</source>
        <translation>&amp;Verifiera meddelande...</translation>
    </message>
    <message>
        <source>&amp;Send</source>
        <translation>&amp;Skicka</translation>
    </message>
    <message>
        <source>&amp;Receive</source>
        <translation>&amp;Ta emot</translation>
    </message>
    <message>
        <source>&amp;Show / Hide</source>
        <translation>&amp;Visa / Dölj</translation>
    </message>
    <message>
        <source>Show or hide the main Window</source>
        <translation>Visa eller dölj huvudfönstret</translation>
    </message>
    <message>
        <source>Encrypt the private keys that belong to your wallet</source>
        <translation>Kryptera de privata nycklar som tillhör din plånbok</translation>
    </message>
    <message>
        <source>Sign messages with your Particl addresses to prove you own them</source>
        <translation>Signera meddelanden med dina Particl-adresser för att bevisa att du äger dem</translation>
    </message>
    <message>
        <source>Verify messages to ensure they were signed with specified Particl addresses</source>
        <translation>Verifiera meddelanden för att vara säker på att de signerades med angivna Particl-adresser</translation>
    </message>
    <message>
        <source>&amp;File</source>
        <translation>&amp;Arkiv</translation>
    </message>
    <message>
        <source>&amp;Settings</source>
        <translation>&amp;Inställningar</translation>
    </message>
    <message>
        <source>&amp;Help</source>
        <translation>&amp;Hjälp</translation>
    </message>
    <message>
        <source>Tabs toolbar</source>
        <translation>Verktygsfält för flikar</translation>
    </message>
    <message>
        <source>Request payments (generates QR codes and particl: URIs)</source>
        <translation>Begär betalningar (skapar QR-koder och particl: -URIer)</translation>
    </message>
    <message>
        <source>Show the list of used sending addresses and labels</source>
        <translation>Visa listan med använda avsändaradresser och etiketter</translation>
    </message>
    <message>
        <source>Show the list of used receiving addresses and labels</source>
        <translation>Visa listan med använda mottagaradresser och etiketter</translation>
    </message>
    <message>
        <source>&amp;Command-line options</source>
        <translation>&amp;Kommandoradsalternativ</translation>
    </message>
    <message numerus="yes">
        <source>%n active connection(s) to Particl network</source>
        <translation><numerusform>%n aktiva anslutningar till Particl-nätverket.</numerusform><numerusform>%n aktiva anslutningar till Particl-nätverket.</numerusform></translation>
    </message>
    <message>
        <source>Indexing blocks on disk...</source>
        <translation>Indexerar block på disken...</translation>
    </message>
    <message>
        <source>Processing blocks on disk...</source>
        <translation>Bearbetar block på disken...</translation>
    </message>
    <message numerus="yes">
        <source>Processed %n block(s) of transaction history.</source>
        <translation><numerusform>Bearbetade %n block av transaktionshistoriken.</numerusform><numerusform>Bearbetade %n block av transaktionshistoriken.</numerusform></translation>
    </message>
    <message>
        <source>%1 behind</source>
        <translation>%1 efter</translation>
    </message>
    <message>
        <source>Last received block was generated %1 ago.</source>
        <translation>Senast mottagna block skapades för %1 sedan.</translation>
    </message>
    <message>
        <source>Transactions after this will not yet be visible.</source>
        <translation>Transaktioner efter denna kommer inte ännu vara synliga.</translation>
    </message>
    <message>
        <source>Error</source>
        <translation>Fel</translation>
    </message>
    <message>
        <source>Warning</source>
        <translation>Varning</translation>
    </message>
    <message>
        <source>Information</source>
        <translation>Information</translation>
    </message>
    <message>
        <source>Up to date</source>
        <translation>Uppdaterad</translation>
    </message>
    <message>
        <source>&amp;Load PSBT from file...</source>
        <translation>&amp;Läs in PSBT från fil...</translation>
    </message>
    <message>
        <source>Load PSBT from clipboard...</source>
        <translation>Läs in PSBT från urklipp...</translation>
    </message>
    <message>
        <source>Node window</source>
        <translation>Nod-fönster</translation>
    </message>
    <message>
        <source>Open node debugging and diagnostic console</source>
        <translation>Öppna nodens konsol för felsökning och diagnostik</translation>
    </message>
    <message>
        <source>&amp;Sending addresses</source>
        <translation>Av&amp;sändaradresser</translation>
    </message>
    <message>
        <source>&amp;Receiving addresses</source>
        <translation>Mottaga&amp;radresser</translation>
    </message>
    <message>
        <source>Open a particl: URI</source>
        <translation>Öppna en particl:-URI</translation>
    </message>
    <message>
        <source>Open Wallet</source>
        <translation>Öppna plånbok</translation>
    </message>
    <message>
        <source>Open a wallet</source>
        <translation>Öppna en plånbok</translation>
    </message>
    <message>
        <source>Close Wallet...</source>
        <translation>Stäng plånbok</translation>
    </message>
    <message>
        <source>Close wallet</source>
        <translation>Stäng plånboken</translation>
    </message>
    <message>
<<<<<<< HEAD
        <source>Show the %1 help message to get a list with possible Particl command-line options</source>
        <translation>Visa %1 hjälpmeddelande för att få en lista med möjliga Particl kommandoradsalternativ.</translation>
=======
        <source>Close All Wallets...</source>
        <translation>Stäng alla plånböcker...</translation>
    </message>
    <message>
        <source>Close all wallets</source>
        <translation>Stäng alla plånböcker</translation>
    </message>
    <message>
        <source>Show the %1 help message to get a list with possible Bitcoin command-line options</source>
        <translation>Visa %1 hjälpmeddelande för att få en lista med möjliga Bitcoin kommandoradsalternativ.</translation>
>>>>>>> ac125e96
    </message>
    <message>
        <source>&amp;Mask values</source>
        <translation>&amp;Dölj värden</translation>
    </message>
    <message>
        <source>Mask the values in the Overview tab</source>
        <translation>Dölj värden i översiktsfliken</translation>
    </message>
    <message>
        <source>default wallet</source>
        <translation>Standardplånbok</translation>
    </message>
    <message>
        <source>No wallets available</source>
        <translation>Inga plånböcker tillgängliga</translation>
    </message>
    <message>
        <source>&amp;Window</source>
        <translation>&amp;Fönster</translation>
    </message>
    <message>
        <source>Minimize</source>
        <translation>Minimera</translation>
    </message>
    <message>
        <source>Zoom</source>
        <translation>Zooma</translation>
    </message>
    <message>
        <source>Main Window</source>
        <translation>Huvudfönster</translation>
    </message>
    <message>
        <source>%1 client</source>
        <translation>%1-klient</translation>
    </message>
    <message>
        <source>Connecting to peers...</source>
        <translation>Ansluter till noder...</translation>
    </message>
    <message>
        <source>Catching up...</source>
        <translation>Hämtar senaste...</translation>
    </message>
    <message>
        <source>Error: %1</source>
        <translation>Fel: %1</translation>
    </message>
    <message>
        <source>Warning: %1</source>
        <translation>Varning: %1</translation>
    </message>
    <message>
        <source>Date: %1
</source>
        <translation>Datum: %1
</translation>
    </message>
    <message>
        <source>Amount: %1
</source>
        <translation>Belopp: %1
</translation>
    </message>
    <message>
        <source>Wallet: %1
</source>
        <translation>Plånbok: %1
</translation>
    </message>
    <message>
        <source>Type: %1
</source>
        <translation>Typ: %1
</translation>
    </message>
    <message>
        <source>Label: %1
</source>
        <translation>Etikett: %1
</translation>
    </message>
    <message>
        <source>Address: %1
</source>
        <translation>Adress: %1
</translation>
    </message>
    <message>
        <source>Sent transaction</source>
        <translation>Transaktion skickad</translation>
    </message>
    <message>
        <source>Incoming transaction</source>
        <translation>Inkommande transaktion</translation>
    </message>
    <message>
        <source>HD key generation is &lt;b&gt;enabled&lt;/b&gt;</source>
        <translation>HD-nyckelgenerering är &lt;b&gt;aktiverad&lt;/b&gt;</translation>
    </message>
    <message>
        <source>HD key generation is &lt;b&gt;disabled&lt;/b&gt;</source>
        <translation>HD-nyckelgenerering är &lt;b&gt;inaktiverad&lt;/b&gt;</translation>
    </message>
    <message>
        <source>Private key &lt;b&gt;disabled&lt;/b&gt;</source>
        <translation>Privat nyckel &lt;b&gt;inaktiverad&lt;/b&gt;</translation>
    </message>
    <message>
        <source>Wallet is &lt;b&gt;encrypted&lt;/b&gt; and currently &lt;b&gt;unlocked&lt;/b&gt;</source>
        <translation>Denna plånbok är &lt;b&gt;krypterad&lt;/b&gt; och för närvarande &lt;b&gt;olåst&lt;/b&gt;</translation>
    </message>
    <message>
        <source>Wallet is &lt;b&gt;encrypted&lt;/b&gt; and currently &lt;b&gt;locked&lt;/b&gt;</source>
        <translation>Denna plånbok är &lt;b&gt;krypterad&lt;/b&gt; och för närvarande &lt;b&gt;låst&lt;/b&gt;</translation>
    </message>
    <message>
        <source>Original message:</source>
        <translation>Ursprungligt meddelande:</translation>
    </message>
    </context>
<context>
    <name>CoinControlDialog</name>
    <message>
        <source>Coin Selection</source>
        <translation>Myntval</translation>
    </message>
    <message>
        <source>Quantity:</source>
        <translation>Kvantitet:</translation>
    </message>
    <message>
        <source>Bytes:</source>
        <translation>Antal byte:</translation>
    </message>
    <message>
        <source>Amount:</source>
        <translation>Belopp:</translation>
    </message>
    <message>
        <source>Fee:</source>
        <translation>Avgift:</translation>
    </message>
    <message>
        <source>Dust:</source>
        <translation>Damm:</translation>
    </message>
    <message>
        <source>After Fee:</source>
        <translation>Efter avgift:</translation>
    </message>
    <message>
        <source>Change:</source>
        <translation>Växel:</translation>
    </message>
    <message>
        <source>(un)select all</source>
        <translation>(av)markera allt</translation>
    </message>
    <message>
        <source>Tree mode</source>
        <translation>Trädvy</translation>
    </message>
    <message>
        <source>List mode</source>
        <translation>Listvy</translation>
    </message>
    <message>
        <source>Amount</source>
        <translation>Belopp</translation>
    </message>
    <message>
        <source>Received with label</source>
        <translation>Mottagen med etikett</translation>
    </message>
    <message>
        <source>Received with address</source>
        <translation>Mottagen med adress</translation>
    </message>
    <message>
        <source>Date</source>
        <translation>Datum</translation>
    </message>
    <message>
        <source>Confirmations</source>
        <translation>Bekräftelser</translation>
    </message>
    <message>
        <source>Confirmed</source>
        <translation>Bekräftad</translation>
    </message>
    <message>
        <source>Copy address</source>
        <translation>Kopiera adress</translation>
    </message>
    <message>
        <source>Copy label</source>
        <translation>Kopiera etikett</translation>
    </message>
    <message>
        <source>Copy amount</source>
        <translation>Kopiera belopp</translation>
    </message>
    <message>
        <source>Copy transaction ID</source>
        <translation>Kopiera transaktions-ID</translation>
    </message>
    <message>
        <source>Lock unspent</source>
        <translation>Lås ospenderat</translation>
    </message>
    <message>
        <source>Unlock unspent</source>
        <translation>Lås upp ospenderat</translation>
    </message>
    <message>
        <source>Copy quantity</source>
        <translation>Kopiera kvantitet</translation>
    </message>
    <message>
        <source>Copy fee</source>
        <translation>Kopiera avgift</translation>
    </message>
    <message>
        <source>Copy after fee</source>
        <translation>Kopiera efter avgift</translation>
    </message>
    <message>
        <source>Copy bytes</source>
        <translation>Kopiera byte</translation>
    </message>
    <message>
        <source>Copy dust</source>
        <translation>Kopiera damm</translation>
    </message>
    <message>
        <source>Copy change</source>
        <translation>Kopiera växel</translation>
    </message>
    <message>
        <source>(%1 locked)</source>
        <translation>(%1 låst)</translation>
    </message>
    <message>
        <source>yes</source>
        <translation>ja</translation>
    </message>
    <message>
        <source>no</source>
        <translation>nej</translation>
    </message>
    <message>
        <source>This label turns red if any recipient receives an amount smaller than the current dust threshold.</source>
        <translation>Denna etikett blir röd om någon mottagare tar emot ett belopp som är lägre än aktuell dammtröskel.</translation>
    </message>
    <message>
        <source>Can vary +/- %1 satoshi(s) per input.</source>
        <translation>Kan variera +/- %1 satoshi per inmatning.</translation>
    </message>
    <message>
        <source>(no label)</source>
        <translation>(Ingen etikett)</translation>
    </message>
    <message>
        <source>change from %1 (%2)</source>
        <translation>växel från %1 (%2)</translation>
    </message>
    <message>
        <source>(change)</source>
        <translation>(växel)</translation>
    </message>
</context>
<context>
    <name>CreateWalletActivity</name>
    <message>
        <source>Creating Wallet &lt;b&gt;%1&lt;/b&gt;...</source>
        <translation>Skapar plånboken &lt;b&gt;%1&lt;/b&gt;...</translation>
    </message>
    <message>
        <source>Create wallet failed</source>
        <translation>Plånboken kunde inte skapas</translation>
    </message>
    <message>
        <source>Create wallet warning</source>
        <translation>Skapa plånboksvarning</translation>
    </message>
</context>
<context>
    <name>CreateWalletDialog</name>
    <message>
        <source>Create Wallet</source>
        <translation>Skapa plånbok</translation>
    </message>
    <message>
        <source>Wallet Name</source>
        <translation>Namn på plånboken</translation>
    </message>
    <message>
        <source>Encrypt the wallet. The wallet will be encrypted with a passphrase of your choice.</source>
        <translation>Kryptera plånboken. Plånboken krypteras med en lösenfras som du själv väljer.</translation>
    </message>
    <message>
        <source>Encrypt Wallet</source>
        <translation>Kryptera plånbok</translation>
    </message>
    <message>
        <source>Disable private keys for this wallet. Wallets with private keys disabled will have no private keys and cannot have an HD seed or imported private keys. This is ideal for watch-only wallets.</source>
        <translation>Stäng av privata nycklar för denna plånbok. Plånböcker med privata nycklar avstängda kommer inte innehålla några privata nycklar alls, och kan inte innehålla vare sig en HD-seed eller importerade privata nycklar. Detta är idealt för plånböcker som endast ska granskas.</translation>
    </message>
    <message>
        <source>Disable Private Keys</source>
        <translation>Stäng av privata nycklar</translation>
    </message>
    <message>
        <source>Make a blank wallet. Blank wallets do not initially have private keys or scripts. Private keys and addresses can be imported, or an HD seed can be set, at a later time.</source>
        <translation>Skapa en tom plånbok. Tomma plånböcker har från början inga privata nycklar eller skript. Privata nycklar och adresser kan importeras, eller en HD-seed kan väljas, vid ett senare tillfälle.</translation>
    </message>
    <message>
        <source>Make Blank Wallet</source>
        <translation>Skapa tom plånbok</translation>
    </message>
    <message>
        <source>Create</source>
        <translation>Skapa</translation>
    </message>
    </context>
<context>
    <name>EditAddressDialog</name>
    <message>
        <source>Edit Address</source>
        <translation>Redigera adress</translation>
    </message>
    <message>
        <source>&amp;Label</source>
        <translation>&amp;Etikett</translation>
    </message>
    <message>
        <source>The label associated with this address list entry</source>
        <translation>Etiketten associerad med denna post i adresslistan</translation>
    </message>
    <message>
        <source>The address associated with this address list entry. This can only be modified for sending addresses.</source>
        <translation>Adressen associerad med denna post i adresslistan. Den kan bara ändras för sändningsadresser.</translation>
    </message>
    <message>
        <source>&amp;Address</source>
        <translation>&amp;Adress</translation>
    </message>
    <message>
        <source>New sending address</source>
        <translation>Ny avsändaradress</translation>
    </message>
    <message>
        <source>Edit receiving address</source>
        <translation>Redigera mottagaradress</translation>
    </message>
    <message>
        <source>Edit sending address</source>
        <translation>Redigera avsändaradress</translation>
    </message>
    <message>
        <source>The entered address "%1" is not a valid Particl address.</source>
        <translation>Den angivna adressen "%1" är inte en giltig Particl-adress.</translation>
    </message>
    <message>
        <source>Address "%1" already exists as a receiving address with label "%2" and so cannot be added as a sending address.</source>
        <translation>Adressen "%1" finns redan som en mottagaradress med etikett "%2" och kan därför inte anges som sändaradress.</translation>
    </message>
    <message>
        <source>The entered address "%1" is already in the address book with label "%2".</source>
        <translation>Den angivna adressen "%1" finns redan i adressboken med etikett "%2".</translation>
    </message>
    <message>
        <source>Could not unlock wallet.</source>
        <translation>Kunde inte låsa upp plånboken.</translation>
    </message>
    <message>
        <source>New key generation failed.</source>
        <translation>Misslyckades med generering av ny nyckel.</translation>
    </message>
</context>
<context>
    <name>FreespaceChecker</name>
    <message>
        <source>A new data directory will be created.</source>
        <translation>En ny datakatalog kommer att skapas.</translation>
    </message>
    <message>
        <source>name</source>
        <translation>namn</translation>
    </message>
    <message>
        <source>Directory already exists. Add %1 if you intend to create a new directory here.</source>
        <translation>Katalogen finns redan. Lägg till %1 om du vill skapa en ny katalog här.</translation>
    </message>
    <message>
        <source>Path already exists, and is not a directory.</source>
        <translation>Sökvägen finns redan, och är inte en katalog.</translation>
    </message>
    <message>
        <source>Cannot create data directory here.</source>
        <translation>Kan inte skapa datakatalog här.</translation>
    </message>
</context>
<context>
    <name>HelpMessageDialog</name>
    <message>
        <source>version</source>
        <translation>version</translation>
    </message>
    <message>
        <source>About %1</source>
        <translation>Om %1</translation>
    </message>
    <message>
        <source>Command-line options</source>
        <translation>Kommandoradsalternativ</translation>
    </message>
</context>
<context>
    <name>Intro</name>
    <message>
        <source>Welcome</source>
        <translation>Välkommen</translation>
    </message>
    <message>
        <source>Welcome to %1.</source>
        <translation>Välkommen till %1.</translation>
    </message>
    <message>
        <source>As this is the first time the program is launched, you can choose where %1 will store its data.</source>
        <translation>Eftersom detta är första gången som programmet startas får du välja var %1 skall lagra sina data.</translation>
    </message>
    <message>
        <source>When you click OK, %1 will begin to download and process the full %4 block chain (%2GB) starting with the earliest transactions in %3 when %4 initially launched.</source>
        <translation>När du trycker OK kommer %1 att börja ladda ner och bearbeta den fullständiga %4-blockkedjan (%2 GB), med början vid de första transaktionerna %3 när %4 först lanserades.</translation>
    </message>
    <message>
        <source>Reverting this setting requires re-downloading the entire blockchain. It is faster to download the full chain first and prune it later. Disables some advanced features.</source>
        <translation>Att återställa detta alternativ påbörjar en omstart av nedladdningen av hela blockkedjan. Det går snabbare att ladda ner hela kedjan först, och gallra den senare. Detta alternativ stänger av vissa avancerade funktioner.</translation>
    </message>
    <message>
        <source>This initial synchronisation is very demanding, and may expose hardware problems with your computer that had previously gone unnoticed. Each time you run %1, it will continue downloading where it left off.</source>
        <translation>Denna första synkronisering är väldigt krävande, och kan påvisa hårdvaruproblem hos din dator som tidigare inte visat sig. Varje gång du kör %1, kommer nerladdningen att fortsätta där den avslutades.</translation>
    </message>
    <message>
        <source>If you have chosen to limit block chain storage (pruning), the historical data must still be downloaded and processed, but will be deleted afterward to keep your disk usage low.</source>
        <translation>Om du valt att begränsa storleken på blockkedjan (gallring), måste historiska data ändå laddas ner och behandlas, men kommer därefter att tas bort för att spara lagringsutrymme.</translation>
    </message>
    <message>
        <source>Use the default data directory</source>
        <translation>Använd den förvalda datakatalogen</translation>
    </message>
    <message>
        <source>Use a custom data directory:</source>
        <translation>Använd en anpassad datakatalog:</translation>
    </message>
    <message>
        <source>Particl</source>
        <translation>Particl</translation>
    </message>
    <message>
        <source>Discard blocks after verification, except most recent %1 GB (prune)</source>
        <translation>Släng block efter verifiering, förutom de senaste %1 GB (gallra).</translation>
    </message>
    <message>
        <source>At least %1 GB of data will be stored in this directory, and it will grow over time.</source>
        <translation>Minst %1 GB data kommer att sparas i den här katalogen, och de växer över tiden.</translation>
    </message>
    <message>
        <source>Approximately %1 GB of data will be stored in this directory.</source>
        <translation>Ungefär %1 GB data kommer att lagras i den här katalogen.</translation>
    </message>
    <message>
        <source>%1 will download and store a copy of the Particl block chain.</source>
        <translation>%1 kommer att ladda ner och lagra en kopia av Particl blockkedja.</translation>
    </message>
    <message>
        <source>The wallet will also be stored in this directory.</source>
        <translation>Plånboken sparas också i den här katalogen.</translation>
    </message>
    <message>
        <source>Error: Specified data directory "%1" cannot be created.</source>
        <translation>Fel: Angiven datakatalog "%1" kan inte skapas.</translation>
    </message>
    <message>
        <source>Error</source>
        <translation>Fel</translation>
    </message>
    <message numerus="yes">
        <source>%n GB of free space available</source>
        <translation><numerusform>%n GB fritt utrymme kvar</numerusform><numerusform>%n GB ledigt utrymme kvar</numerusform></translation>
    </message>
    <message numerus="yes">
        <source>(of %n GB needed)</source>
        <translation><numerusform>(av %n GB behövs)</numerusform><numerusform>(av de %n GB som behövs)</numerusform></translation>
    </message>
    <message numerus="yes">
        <source>(%n GB needed for full chain)</source>
        <translation><numerusform>(%n GB behövs för hela kedjan)</numerusform><numerusform>(%n GB behövs för hela kedjan)</numerusform></translation>
    </message>
</context>
<context>
    <name>ModalOverlay</name>
    <message>
        <source>Form</source>
        <translation>Formulär</translation>
    </message>
    <message>
        <source>Recent transactions may not yet be visible, and therefore your wallet's balance might be incorrect. This information will be correct once your wallet has finished synchronizing with the particl network, as detailed below.</source>
        <translation>Nyligen gjorda transaktioner visas inte korrekt och därför kan din plånboks saldo visas felaktigt. Denna information kommer att visas korrekt så snart din plånbok har synkroniserats med Particl-nätverket enligt informationen nedan.</translation>
    </message>
    <message>
        <source>Attempting to spend particls that are affected by not-yet-displayed transactions will not be accepted by the network.</source>
        <translation>Att försöka spendera particl som påverkas av transaktioner som ännu inte visas kommer inte accepteras av nätverket.</translation>
    </message>
    <message>
        <source>Number of blocks left</source>
        <translation>Antal block kvar</translation>
    </message>
    <message>
        <source>Unknown...</source>
        <translation>Okänt...</translation>
    </message>
    <message>
        <source>Last block time</source>
        <translation>Senaste blocktid</translation>
    </message>
    <message>
        <source>Progress</source>
        <translation>Förlopp</translation>
    </message>
    <message>
        <source>Progress increase per hour</source>
        <translation>Förloppsökning per timme</translation>
    </message>
    <message>
        <source>calculating...</source>
        <translation>beräknar...</translation>
    </message>
    <message>
        <source>Estimated time left until synced</source>
        <translation>Uppskattad tid kvar tills synkroniserad</translation>
    </message>
    <message>
        <source>Hide</source>
        <translation>Dölj</translation>
    </message>
    <message>
        <source>Esc</source>
        <translation>Esc</translation>
    </message>
    <message>
        <source>Unknown. Syncing Headers (%1, %2%)...</source>
        <translation>Okänd. Synkar huvuden (%1, %2%)...</translation>
    </message>
</context>
<context>
    <name>OpenURIDialog</name>
    <message>
        <source>Open particl URI</source>
        <translation>Öppna particl-URI</translation>
    </message>
    <message>
        <source>URI:</source>
        <translation>URI:</translation>
    </message>
</context>
<context>
    <name>OpenWalletActivity</name>
    <message>
        <source>Open wallet failed</source>
        <translation>Det gick inte att öppna plånboken</translation>
    </message>
    <message>
        <source>Open wallet warning</source>
        <translation>Öppna plånboksvarning.</translation>
    </message>
    <message>
        <source>default wallet</source>
        <translation>Standardplånbok</translation>
    </message>
    <message>
        <source>Opening Wallet &lt;b&gt;%1&lt;/b&gt;...</source>
        <translation>Öppnar plånboken &lt;b&gt;%1&lt;/b&gt;...</translation>
    </message>
</context>
<context>
    <name>OptionsDialog</name>
    <message>
        <source>Options</source>
        <translation>Alternativ</translation>
    </message>
    <message>
        <source>&amp;Main</source>
        <translation>&amp;Allmänt</translation>
    </message>
    <message>
        <source>Automatically start %1 after logging in to the system.</source>
        <translation>Starta %1 automatiskt efter inloggningen.</translation>
    </message>
    <message>
        <source>&amp;Start %1 on system login</source>
        <translation>&amp;Starta %1 vid systemlogin</translation>
    </message>
    <message>
        <source>Size of &amp;database cache</source>
        <translation>Storleken på &amp;databascache</translation>
    </message>
    <message>
        <source>Number of script &amp;verification threads</source>
        <translation>Antalet skript&amp;verifikationstrådar</translation>
    </message>
    <message>
        <source>IP address of the proxy (e.g. IPv4: 127.0.0.1 / IPv6: ::1)</source>
        <translation>Proxyns IP-adress (t.ex.  IPv4: 127.0.0.1 / IPv6: ::1)</translation>
    </message>
    <message>
        <source>Shows if the supplied default SOCKS5 proxy is used to reach peers via this network type.</source>
        <translation>Visar om den angivna standard-SOCKS5-proxyn används för att nå noder via den här nätverkstypen.</translation>
    </message>
    <message>
        <source>Hide the icon from the system tray.</source>
        <translation>Dölj ikonen från systemfältet.</translation>
    </message>
    <message>
        <source>&amp;Hide tray icon</source>
        <translation>&amp;Dölj ikonen</translation>
    </message>
    <message>
        <source>Minimize instead of exit the application when the window is closed. When this option is enabled, the application will be closed only after selecting Exit in the menu.</source>
        <translation>Minimera istället för att stänga programmet när fönstret stängs. När detta alternativ är aktiverat stängs programmet endast genom att välja Stäng i menyn.</translation>
    </message>
    <message>
        <source>Third party URLs (e.g. a block explorer) that appear in the transactions tab as context menu items. %s in the URL is replaced by transaction hash. Multiple URLs are separated by vertical bar |.</source>
        <translation>Tredjeparts-URL:er (t.ex. en blockutforskare) som visas i transaktionsfliken som snabbmenyalternativ. %s i URL:en ersätts med transaktionshash. Flera URL:er separeras med vertikalt streck |.</translation>
    </message>
    <message>
        <source>Open the %1 configuration file from the working directory.</source>
        <translation>Öppna konfigurationsfilen %1 från arbetskatalogen.</translation>
    </message>
    <message>
        <source>Open Configuration File</source>
        <translation>Öppna konfigurationsfil</translation>
    </message>
    <message>
        <source>Reset all client options to default.</source>
        <translation>Återställ alla klientinställningar till förvalen.</translation>
    </message>
    <message>
        <source>&amp;Reset Options</source>
        <translation>&amp;Återställ alternativ</translation>
    </message>
    <message>
        <source>&amp;Network</source>
        <translation>&amp;Nätverk</translation>
    </message>
    <message>
        <source>Disables some advanced features but all blocks will still be fully validated. Reverting this setting requires re-downloading the entire blockchain. Actual disk usage may be somewhat higher.</source>
        <translation>Stänger av vissa avancerade funktioner, men samtliga block kommer fortfarande att verifieras. Återställning av denna inställning kräver att den fullständiga blockkedjan laddas ned igen. Det använda diskutrymmet kan öka något.</translation>
    </message>
    <message>
        <source>Prune &amp;block storage to</source>
        <translation>Gallra &amp;blocklagring till</translation>
    </message>
    <message>
        <source>GB</source>
        <translation>GB</translation>
    </message>
    <message>
        <source>Reverting this setting requires re-downloading the entire blockchain.</source>
        <translation>Vid avstängning av denna inställning kommer den fullständiga blockkedjan behövas laddas ned igen.</translation>
    </message>
    <message>
        <source>MiB</source>
        <translation>MiB</translation>
    </message>
    <message>
        <source>(0 = auto, &lt;0 = leave that many cores free)</source>
        <translation>(0 = auto, &lt;0 = lämna så många kärnor lediga)</translation>
    </message>
    <message>
        <source>W&amp;allet</source>
        <translation>&amp;Plånbok</translation>
    </message>
    <message>
        <source>Expert</source>
        <translation>Expert</translation>
    </message>
    <message>
        <source>Enable coin &amp;control features</source>
        <translation>Aktivera mynt&amp;kontrollfunktioner</translation>
    </message>
    <message>
        <source>If you disable the spending of unconfirmed change, the change from a transaction cannot be used until that transaction has at least one confirmation. This also affects how your balance is computed.</source>
        <translation>Om du inaktiverar spendering av obekräftad växel, kan inte växeln från en transaktion användas förrän transaktionen har minst en bekräftelse. Detta påverkar också hur ditt saldo beräknas.</translation>
    </message>
    <message>
        <source>&amp;Spend unconfirmed change</source>
        <translation>&amp;Spendera obekräftad växel</translation>
    </message>
    <message>
        <source>Automatically open the Particl client port on the router. This only works when your router supports UPnP and it is enabled.</source>
        <translation>Öppna automatiskt Particl-klientens port på routern. Detta fungerar endast om din router stödjer UPnP och det är är aktiverat.</translation>
    </message>
    <message>
        <source>Map port using &amp;UPnP</source>
        <translation>Tilldela port med hjälp av &amp;UPnP</translation>
    </message>
    <message>
        <source>Accept connections from outside.</source>
        <translation>Acceptera anslutningar utifrån.</translation>
    </message>
    <message>
        <source>Allow incomin&amp;g connections</source>
        <translation>Tillåt inkommande anslutningar</translation>
    </message>
    <message>
        <source>Connect to the Particl network through a SOCKS5 proxy.</source>
        <translation>Anslut till Particl-nätverket genom en SOCKS5-proxy.</translation>
    </message>
    <message>
        <source>&amp;Connect through SOCKS5 proxy (default proxy):</source>
        <translation>&amp;Anslut genom SOCKS5-proxy (förvald proxy):</translation>
    </message>
    <message>
        <source>Proxy &amp;IP:</source>
        <translation>Proxy-&amp;IP:</translation>
    </message>
    <message>
        <source>&amp;Port:</source>
        <translation>&amp;Port:</translation>
    </message>
    <message>
        <source>Port of the proxy (e.g. 9050)</source>
        <translation>Proxyns port (t.ex. 9050)</translation>
    </message>
    <message>
        <source>Used for reaching peers via:</source>
        <translation>Används för att nå noder via:</translation>
    </message>
    <message>
        <source>IPv4</source>
        <translation>IPv4</translation>
    </message>
    <message>
        <source>IPv6</source>
        <translation>IPv6</translation>
    </message>
    <message>
        <source>Tor</source>
        <translation>Tor</translation>
    </message>
    <message>
        <source>&amp;Window</source>
        <translation>&amp;Fönster</translation>
    </message>
    <message>
        <source>Show only a tray icon after minimizing the window.</source>
        <translation>Visa endast en systemfältsikon vid minimering.</translation>
    </message>
    <message>
        <source>&amp;Minimize to the tray instead of the taskbar</source>
        <translation>&amp;Minimera till systemfältet istället för aktivitetsfältet</translation>
    </message>
    <message>
        <source>M&amp;inimize on close</source>
        <translation>M&amp;inimera vid stängning</translation>
    </message>
    <message>
        <source>&amp;Display</source>
        <translation>&amp;Visa</translation>
    </message>
    <message>
        <source>User Interface &amp;language:</source>
        <translation>Användargränssnittets &amp;språk:</translation>
    </message>
    <message>
        <source>The user interface language can be set here. This setting will take effect after restarting %1.</source>
        <translation>Användargränssnittets språk kan ställas in här. Denna inställning träder i kraft efter en omstart av %1.</translation>
    </message>
    <message>
        <source>&amp;Unit to show amounts in:</source>
        <translation>&amp;Måttenhet att visa belopp i:</translation>
    </message>
    <message>
        <source>Choose the default subdivision unit to show in the interface and when sending coins.</source>
        <translation>Välj en måttenhet att visa i gränssnittet och när du skickar pengar.</translation>
    </message>
    <message>
        <source>Whether to show coin control features or not.</source>
        <translation>Om myntkontrollfunktioner skall visas eller inte</translation>
    </message>
    <message>
        <source>&amp;Third party transaction URLs</source>
        <translation>&amp;URL:er för tredjepartstransaktioner</translation>
    </message>
    <message>
        <source>Options set in this dialog are overridden by the command line or in the configuration file:</source>
        <translation>Alternativ som anges i denna dialog åsidosätts av kommandoraden eller i konfigurationsfilen:</translation>
    </message>
    <message>
        <source>&amp;OK</source>
        <translation>&amp;OK</translation>
    </message>
    <message>
        <source>&amp;Cancel</source>
        <translation>&amp;Avbryt</translation>
    </message>
    <message>
        <source>default</source>
        <translation>standard</translation>
    </message>
    <message>
        <source>none</source>
        <translation>inget</translation>
    </message>
    <message>
        <source>Confirm options reset</source>
        <translation>Bekräfta att alternativen ska återställs</translation>
    </message>
    <message>
        <source>Client restart required to activate changes.</source>
        <translation>Klientomstart är nödvändig för att aktivera ändringarna.</translation>
    </message>
    <message>
        <source>Client will be shut down. Do you want to proceed?</source>
        <translation>Programmet kommer att stängas. Vill du fortsätta?</translation>
    </message>
    <message>
        <source>Configuration options</source>
        <translation>Konfigurationsalternativ</translation>
    </message>
    <message>
        <source>The configuration file is used to specify advanced user options which override GUI settings. Additionally, any command-line options will override this configuration file.</source>
        <translation>Konfigurationsfilen används för att ange avancerade användaralternativ som åsidosätter inställningar i GUI. Dessutom kommer alla kommandoradsalternativ att åsidosätta denna konfigurationsfil.</translation>
    </message>
    <message>
        <source>Error</source>
        <translation>Fel</translation>
    </message>
    <message>
        <source>The configuration file could not be opened.</source>
        <translation>Konfigurationsfilen kunde inte öppnas.</translation>
    </message>
    <message>
        <source>This change would require a client restart.</source>
        <translation>Denna ändring kräver en klientomstart.</translation>
    </message>
    <message>
        <source>The supplied proxy address is invalid.</source>
        <translation>Den angivna proxy-adressen är ogiltig.</translation>
    </message>
</context>
<context>
    <name>OverviewPage</name>
    <message>
        <source>Form</source>
        <translation>Formulär</translation>
    </message>
    <message>
        <source>The displayed information may be out of date. Your wallet automatically synchronizes with the Particl network after a connection is established, but this process has not completed yet.</source>
        <translation>Den visade informationen kan vara inaktuell. Plånboken synkroniseras automatiskt med Particl-nätverket efter att anslutningen är upprättad, men denna process har inte slutförts ännu.</translation>
    </message>
    <message>
        <source>Watch-only:</source>
        <translation>Granska-bara:</translation>
    </message>
    <message>
        <source>Available:</source>
        <translation>Tillgängligt:</translation>
    </message>
    <message>
        <source>Your current spendable balance</source>
        <translation>Ditt tillgängliga saldo</translation>
    </message>
    <message>
        <source>Pending:</source>
        <translation>Pågående:</translation>
    </message>
    <message>
        <source>Total of transactions that have yet to be confirmed, and do not yet count toward the spendable balance</source>
        <translation>Totalt antal transaktioner som ännu inte bekräftats, och som ännu inte räknas med i aktuellt saldo</translation>
    </message>
    <message>
        <source>Immature:</source>
        <translation>Omogen:</translation>
    </message>
    <message>
        <source>Mined balance that has not yet matured</source>
        <translation>Grävt saldo som ännu inte har mognat</translation>
    </message>
    <message>
        <source>Balances</source>
        <translation>Saldon</translation>
    </message>
    <message>
        <source>Total:</source>
        <translation>Totalt:</translation>
    </message>
    <message>
        <source>Your current total balance</source>
        <translation>Ditt aktuella totala saldo</translation>
    </message>
    <message>
        <source>Your current balance in watch-only addresses</source>
        <translation>Ditt aktuella saldo i granska-bara adresser</translation>
    </message>
    <message>
        <source>Spendable:</source>
        <translation>Spenderbar:</translation>
    </message>
    <message>
        <source>Recent transactions</source>
        <translation>Nyligen genomförda transaktioner</translation>
    </message>
    <message>
        <source>Unconfirmed transactions to watch-only addresses</source>
        <translation>Obekräftade transaktioner till granska-bara adresser</translation>
    </message>
    <message>
        <source>Mined balance in watch-only addresses that has not yet matured</source>
        <translation>Grävt saldo i granska-bara adresser som ännu inte har mognat</translation>
    </message>
    <message>
        <source>Current total balance in watch-only addresses</source>
        <translation>Aktuellt totalt saldo i granska-bara adresser</translation>
    </message>
    </context>
<context>
    <name>PSBTOperationsDialog</name>
    <message>
        <source>Dialog</source>
        <translation>Dialog</translation>
    </message>
    <message>
        <source>Total Amount</source>
        <translation>Totalt belopp</translation>
    </message>
    <message>
        <source>or</source>
        <translation>eller</translation>
    </message>
    </context>
<context>
    <name>PaymentServer</name>
    <message>
        <source>Payment request error</source>
        <translation>Fel vid betalningsbegäran</translation>
    </message>
    <message>
        <source>Cannot start particl: click-to-pay handler</source>
        <translation>Kan inte starta particl: klicka-och-betala hanteraren</translation>
    </message>
    <message>
        <source>URI handling</source>
        <translation>URI-hantering</translation>
    </message>
    <message>
        <source>'particl://' is not a valid URI. Use 'particl:' instead.</source>
        <translation>'particl://' är inte en accepterad URI. Använd 'particl:' istället.</translation>
    </message>
    <message>
        <source>Due to widespread security flaws in BIP70 it's strongly recommended that any merchant instructions to switch wallets be ignored.</source>
        <translation>Som följd av utbredda säkerhetshål i BIP70, rekommenderas det starkt att en säljares instruktion för dig att byta plånbok ignoreras.</translation>
    </message>
    <message>
        <source>If you are receiving this error you should request the merchant provide a BIP21 compatible URI.</source>
        <translation>Om du får detta fel borde du be säljaren förse dig med en BIP21-kompatibel URI.</translation>
    </message>
    <message>
        <source>Invalid payment address %1</source>
        <translation>Ogiltig betalningsadress %1</translation>
    </message>
    <message>
        <source>URI cannot be parsed! This can be caused by an invalid Particl address or malformed URI parameters.</source>
        <translation>URI kan inte parsas! Detta kan orsakas av en ogiltig Particl-adress eller felaktiga URI-parametrar.</translation>
    </message>
    <message>
        <source>Payment request file handling</source>
        <translation>Hantering av betalningsbegäransfil</translation>
    </message>
</context>
<context>
    <name>PeerTableModel</name>
    <message>
        <source>User Agent</source>
        <translation>Användaragent</translation>
    </message>
    <message>
        <source>Node/Service</source>
        <translation>Nod/Tjänst</translation>
    </message>
    <message>
        <source>NodeId</source>
        <translation>Nod-ID</translation>
    </message>
    <message>
        <source>Ping</source>
        <translation>Ping</translation>
    </message>
    <message>
        <source>Sent</source>
        <translation>Skickat</translation>
    </message>
    <message>
        <source>Received</source>
        <translation>Mottaget</translation>
    </message>
</context>
<context>
    <name>QObject</name>
    <message>
        <source>Amount</source>
        <translation>Belopp</translation>
    </message>
    <message>
        <source>Enter a Particl address (e.g. %1)</source>
        <translation>Ange en Particl-adress (t.ex. %1)</translation>
    </message>
    <message>
        <source>%1 d</source>
        <translation>%1 d</translation>
    </message>
    <message>
        <source>%1 h</source>
        <translation>%1 h</translation>
    </message>
    <message>
        <source>%1 m</source>
        <translation>%1 m</translation>
    </message>
    <message>
        <source>%1 s</source>
        <translation>%1 s</translation>
    </message>
    <message>
        <source>None</source>
        <translation>Ingen</translation>
    </message>
    <message>
        <source>N/A</source>
        <translation>ej tillgänglig</translation>
    </message>
    <message>
        <source>%1 ms</source>
        <translation>%1 ms</translation>
    </message>
    <message numerus="yes">
        <source>%n second(s)</source>
        <translation><numerusform>%n sekund</numerusform><numerusform>%n sekunder</numerusform></translation>
    </message>
    <message numerus="yes">
        <source>%n minute(s)</source>
        <translation><numerusform>%n minut</numerusform><numerusform>%n minuter</numerusform></translation>
    </message>
    <message numerus="yes">
        <source>%n hour(s)</source>
        <translation><numerusform>%n timme</numerusform><numerusform>%n timmar</numerusform></translation>
    </message>
    <message numerus="yes">
        <source>%n day(s)</source>
        <translation><numerusform>%n dag</numerusform><numerusform>%n dagar</numerusform></translation>
    </message>
    <message numerus="yes">
        <source>%n week(s)</source>
        <translation><numerusform>%n vecka</numerusform><numerusform>%n veckor</numerusform></translation>
    </message>
    <message>
        <source>%1 and %2</source>
        <translation>%1 och %2</translation>
    </message>
    <message numerus="yes">
        <source>%n year(s)</source>
        <translation><numerusform>%n år</numerusform><numerusform>%n år</numerusform></translation>
    </message>
    <message>
        <source>%1 B</source>
        <translation>%1 B</translation>
    </message>
    <message>
        <source>%1 KB</source>
        <translation>%1 KB</translation>
    </message>
    <message>
        <source>%1 MB</source>
        <translation>%1 MB</translation>
    </message>
    <message>
        <source>%1 GB</source>
        <translation>%1 GB</translation>
    </message>
    <message>
        <source>Error: Specified data directory "%1" does not exist.</source>
        <translation>Fel: Angiven datakatalog "%1" finns inte.</translation>
    </message>
    <message>
        <source>Error: Cannot parse configuration file: %1.</source>
        <translation>Fel: Kan inte tolka konfigurationsfil: %1.</translation>
    </message>
    <message>
        <source>Error: %1</source>
        <translation>Fel: %1</translation>
    </message>
    <message>
        <source>%1 didn't yet exit safely...</source>
        <translation>%1 avslutades inte ännu säkert...</translation>
    </message>
    <message>
        <source>unknown</source>
        <translation>okänd</translation>
    </message>
</context>
<context>
    <name>QRImageWidget</name>
    <message>
        <source>&amp;Save Image...</source>
        <translation>&amp;Spara Bild...</translation>
    </message>
    <message>
        <source>&amp;Copy Image</source>
        <translation>&amp;Kopiera Bild</translation>
    </message>
    <message>
        <source>Resulting URI too long, try to reduce the text for label / message.</source>
        <translation>URI:n är för lång, försöka minska texten för etikett / meddelande.</translation>
    </message>
    <message>
        <source>Error encoding URI into QR Code.</source>
        <translation>Fel vid skapande av QR-kod från URI.</translation>
    </message>
    <message>
        <source>QR code support not available.</source>
        <translation>Stöd för QR-kod är inte längre tillgängligt.</translation>
    </message>
    <message>
        <source>Save QR Code</source>
        <translation>Spara QR-kod</translation>
    </message>
    <message>
        <source>PNG Image (*.png)</source>
        <translation>PNG-bild (*.png)</translation>
    </message>
</context>
<context>
    <name>RPCConsole</name>
    <message>
        <source>N/A</source>
        <translation>ej tillgänglig</translation>
    </message>
    <message>
        <source>Client version</source>
        <translation>Klient-version</translation>
    </message>
    <message>
        <source>&amp;Information</source>
        <translation>&amp;Information</translation>
    </message>
    <message>
        <source>General</source>
        <translation>Allmänt</translation>
    </message>
    <message>
        <source>Using BerkeleyDB version</source>
        <translation>Använder BerkeleyDB version</translation>
    </message>
    <message>
        <source>Datadir</source>
        <translation>Datakatalog</translation>
    </message>
    <message>
        <source>To specify a non-default location of the data directory use the '%1' option.</source>
        <translation>Använd alternativet '%1' för att ange en annan plats för datakatalogen än standard.</translation>
    </message>
    <message>
        <source>Blocksdir</source>
        <translation>Blockkatalog</translation>
    </message>
    <message>
        <source>To specify a non-default location of the blocks directory use the '%1' option.</source>
        <translation>Använd alternativet '%1' för att ange en annan plats för blockkatalogen än standard.</translation>
    </message>
    <message>
        <source>Startup time</source>
        <translation>Uppstartstid</translation>
    </message>
    <message>
        <source>Network</source>
        <translation>Nätverk</translation>
    </message>
    <message>
        <source>Name</source>
        <translation>Namn</translation>
    </message>
    <message>
        <source>Number of connections</source>
        <translation>Antalet anslutningar</translation>
    </message>
    <message>
        <source>Block chain</source>
        <translation>Blockkedja</translation>
    </message>
    <message>
        <source>Memory Pool</source>
        <translation>Minnespool</translation>
    </message>
    <message>
        <source>Current number of transactions</source>
        <translation>Aktuellt antal transaktioner</translation>
    </message>
    <message>
        <source>Memory usage</source>
        <translation>Minnesåtgång</translation>
    </message>
    <message>
        <source>Wallet: </source>
        <translation>Plånbok:</translation>
    </message>
    <message>
        <source>(none)</source>
        <translation>(ingen)</translation>
    </message>
    <message>
        <source>&amp;Reset</source>
        <translation>&amp;Återställ</translation>
    </message>
    <message>
        <source>Received</source>
        <translation>Mottaget</translation>
    </message>
    <message>
        <source>Sent</source>
        <translation>Skickat</translation>
    </message>
    <message>
        <source>&amp;Peers</source>
        <translation>&amp;Klienter</translation>
    </message>
    <message>
        <source>Banned peers</source>
        <translation>Bannlysta noder</translation>
    </message>
    <message>
        <source>Select a peer to view detailed information.</source>
        <translation>Välj en klient för att se detaljerad information.</translation>
    </message>
    <message>
        <source>Direction</source>
        <translation>Riktning</translation>
    </message>
    <message>
        <source>Version</source>
        <translation>Version</translation>
    </message>
    <message>
        <source>Starting Block</source>
        <translation>Startblock</translation>
    </message>
    <message>
        <source>Synced Headers</source>
        <translation>Synkade huvuden</translation>
    </message>
    <message>
        <source>Synced Blocks</source>
        <translation>Synkade block</translation>
    </message>
    <message>
        <source>User Agent</source>
        <translation>Användaragent</translation>
    </message>
    <message>
        <source>Node window</source>
        <translation>Nod-fönster</translation>
    </message>
    <message>
        <source>Open the %1 debug log file from the current data directory. This can take a few seconds for large log files.</source>
        <translation>Öppna felsökningsloggen %1 från aktuell datakatalog. Detta kan ta några sekunder för stora loggfiler.</translation>
    </message>
    <message>
        <source>Decrease font size</source>
        <translation>Minska fontstorleken</translation>
    </message>
    <message>
        <source>Increase font size</source>
        <translation>Öka fontstorleken</translation>
    </message>
    <message>
        <source>Services</source>
        <translation>Tjänster</translation>
    </message>
    <message>
        <source>Connection Time</source>
        <translation>Anslutningstid</translation>
    </message>
    <message>
        <source>Last Send</source>
        <translation>Senast sänt</translation>
    </message>
    <message>
        <source>Last Receive</source>
        <translation>Senast mottaget</translation>
    </message>
    <message>
        <source>Ping Time</source>
        <translation>Pingtid</translation>
    </message>
    <message>
        <source>The duration of a currently outstanding ping.</source>
        <translation>Tidsåtgången för en aktuell utestående ping.</translation>
    </message>
    <message>
        <source>Ping Wait</source>
        <translation>Pingväntetid</translation>
    </message>
    <message>
        <source>Min Ping</source>
        <translation>Min Ping</translation>
    </message>
    <message>
        <source>Time Offset</source>
        <translation>Tidsförskjutning</translation>
    </message>
    <message>
        <source>Last block time</source>
        <translation>Senaste blocktid</translation>
    </message>
    <message>
        <source>&amp;Open</source>
        <translation>&amp;Öppna</translation>
    </message>
    <message>
        <source>&amp;Console</source>
        <translation>&amp;Konsol</translation>
    </message>
    <message>
        <source>&amp;Network Traffic</source>
        <translation>&amp;Nätverkstrafik</translation>
    </message>
    <message>
        <source>Totals</source>
        <translation>Totalt:</translation>
    </message>
    <message>
        <source>In:</source>
        <translation>In:</translation>
    </message>
    <message>
        <source>Out:</source>
        <translation>Ut:</translation>
    </message>
    <message>
        <source>Debug log file</source>
        <translation>Felsökningslogg</translation>
    </message>
    <message>
        <source>Clear console</source>
        <translation>Rensa konsollen</translation>
    </message>
    <message>
        <source>1 &amp;hour</source>
        <translation>1 &amp;timme</translation>
    </message>
    <message>
        <source>1 &amp;day</source>
        <translation>1 &amp;dag</translation>
    </message>
    <message>
        <source>1 &amp;week</source>
        <translation>1 &amp;vecka</translation>
    </message>
    <message>
        <source>1 &amp;year</source>
        <translation>1 &amp;år</translation>
    </message>
    <message>
        <source>&amp;Disconnect</source>
        <translation>&amp;Koppla ner</translation>
    </message>
    <message>
        <source>Ban for</source>
        <translation>Bannlys i</translation>
    </message>
    <message>
        <source>&amp;Unban</source>
        <translation>&amp;Ta bort bannlysning</translation>
    </message>
    <message>
        <source>Welcome to the %1 RPC console.</source>
        <translation>Välkommen till %1 RPC-konsolen.</translation>
    </message>
    <message>
        <source>Use up and down arrows to navigate history, and %1 to clear screen.</source>
        <translation>Använd upp- och ner-pilarna för att navigera i historiken, och %1 för att rensa skärmen.</translation>
    </message>
    <message>
        <source>Type %1 for an overview of available commands.</source>
        <translation>Skriv %1 för att få en översikt av tillgängliga kommandon.</translation>
    </message>
    <message>
        <source>For more information on using this console type %1.</source>
        <translation>För mer information om att använda denna konsol, skriv %1.</translation>
    </message>
    <message>
        <source>WARNING: Scammers have been active, telling users to type commands here, stealing their wallet contents. Do not use this console without fully understanding the ramifications of a command.</source>
        <translation>VARNING: Bedragare är kända för att be användare skriva olika kommandon här, varpå de stjäl plånböckernas innehåll. Använd inte konsolen utan att fullt ut förstå konsekvenserna av ett visst kommando.</translation>
    </message>
    <message>
        <source>Network activity disabled</source>
        <translation>Nätverksaktivitet inaktiverad</translation>
    </message>
    <message>
        <source>Executing command without any wallet</source>
        <translation>Utför instruktion utan plånbok</translation>
    </message>
    <message>
        <source>Executing command using "%1" wallet</source>
        <translation>Utför instruktion med plånbok "%1"</translation>
    </message>
    <message>
        <source>(node id: %1)</source>
        <translation>(nod-id: %1)</translation>
    </message>
    <message>
        <source>via %1</source>
        <translation>via %1</translation>
    </message>
    <message>
        <source>never</source>
        <translation>aldrig</translation>
    </message>
    <message>
        <source>Inbound</source>
        <translation>Inkommande</translation>
    </message>
    <message>
        <source>Outbound</source>
        <translation>Utgående</translation>
    </message>
    <message>
        <source>Unknown</source>
        <translation>Okänd</translation>
    </message>
</context>
<context>
    <name>ReceiveCoinsDialog</name>
    <message>
        <source>&amp;Amount:</source>
        <translation>&amp;Belopp:</translation>
    </message>
    <message>
        <source>&amp;Label:</source>
        <translation>&amp;Etikett:</translation>
    </message>
    <message>
        <source>&amp;Message:</source>
        <translation>&amp;Meddelande:</translation>
    </message>
    <message>
        <source>An optional message to attach to the payment request, which will be displayed when the request is opened. Note: The message will not be sent with the payment over the Particl network.</source>
        <translation>Ett valfritt meddelande att bifoga betalningsbegäran, vilket visas när begäran öppnas. Obs: Meddelandet kommer inte att sändas med betalningen över Particl-nätverket.</translation>
    </message>
    <message>
        <source>An optional label to associate with the new receiving address.</source>
        <translation>En valfri etikett att associera med den nya mottagaradressen.</translation>
    </message>
    <message>
        <source>Use this form to request payments. All fields are &lt;b&gt;optional&lt;/b&gt;.</source>
        <translation>Använd detta formulär för att begära betalningar. Alla fält är  &lt;b&gt;valfria&lt;/b&gt;.</translation>
    </message>
    <message>
        <source>An optional amount to request. Leave this empty or zero to not request a specific amount.</source>
        <translation>Ett valfritt belopp att begära. Lämna tomt eller ange noll för att inte begära ett specifikt belopp.</translation>
    </message>
    <message>
        <source>An optional label to associate with the new receiving address (used by you to identify an invoice).  It is also attached to the payment request.</source>
        <translation>An optional label to associate with the new receiving address (used by you to identify an invoice).  It is also attached to the payment request.</translation>
    </message>
    <message>
        <source>&amp;Create new receiving address</source>
        <translation>S&amp;kapa ny mottagaradress</translation>
    </message>
    <message>
        <source>Clear all fields of the form.</source>
        <translation>Rensa alla formulärfälten</translation>
    </message>
    <message>
        <source>Clear</source>
        <translation>Rensa</translation>
    </message>
    <message>
        <source>Native segwit addresses (aka Bech32 or BIP-173) reduce your transaction fees later on and offer better protection against typos, but old wallets don't support them. When unchecked, an address compatible with older wallets will be created instead.</source>
        <translation>Bech32-addresser (BIP-173) är billigare att spendera från och har bättre skytt mot skrivfel mot konstnaden att äldre plånböcker inte förstår dem. När inte valet är gjort kommer en address som är kompatibel med äldre plånböcker att skapas istället.</translation>
    </message>
    <message>
        <source>Generate native segwit (Bech32) address</source>
        <translation>Skapa Bech32-adress</translation>
    </message>
    <message>
        <source>Requested payments history</source>
        <translation>Historik för begärda betalningar</translation>
    </message>
    <message>
        <source>Show the selected request (does the same as double clicking an entry)</source>
        <translation>Visa valda begäranden (gör samma som att dubbelklicka på en post)</translation>
    </message>
    <message>
        <source>Show</source>
        <translation>Visa</translation>
    </message>
    <message>
        <source>Remove the selected entries from the list</source>
        <translation>Ta bort valda poster från listan</translation>
    </message>
    <message>
        <source>Remove</source>
        <translation>Ta bort</translation>
    </message>
    <message>
        <source>Copy URI</source>
        <translation>Kopiera URI</translation>
    </message>
    <message>
        <source>Copy label</source>
        <translation>Kopiera etikett</translation>
    </message>
    <message>
        <source>Copy message</source>
        <translation>Kopiera meddelande</translation>
    </message>
    <message>
        <source>Copy amount</source>
        <translation>Kopiera belopp</translation>
    </message>
    <message>
        <source>Could not unlock wallet.</source>
        <translation>Kunde inte låsa upp plånboken.</translation>
    </message>
    </context>
<context>
    <name>ReceiveRequestDialog</name>
    <message>
        <source>Amount:</source>
        <translation>Belopp:</translation>
    </message>
    <message>
        <source>Label:</source>
        <translation>Etikett:</translation>
    </message>
    <message>
        <source>Message:</source>
        <translation>Meddelande:</translation>
    </message>
    <message>
        <source>Wallet:</source>
        <translation>Plånbok:</translation>
    </message>
    <message>
        <source>Copy &amp;URI</source>
        <translation>Kopiera &amp;URI</translation>
    </message>
    <message>
        <source>Copy &amp;Address</source>
        <translation>Kopiera &amp;Adress</translation>
    </message>
    <message>
        <source>&amp;Save Image...</source>
        <translation>&amp;Spara Bild...</translation>
    </message>
    <message>
        <source>Request payment to %1</source>
        <translation>Begär betalning till %1</translation>
    </message>
    <message>
        <source>Payment information</source>
        <translation>Betalinformaton</translation>
    </message>
</context>
<context>
    <name>RecentRequestsTableModel</name>
    <message>
        <source>Date</source>
        <translation>Datum</translation>
    </message>
    <message>
        <source>Label</source>
        <translation>Etikett</translation>
    </message>
    <message>
        <source>Message</source>
        <translation>Meddelande</translation>
    </message>
    <message>
        <source>(no label)</source>
        <translation>(Ingen etikett)</translation>
    </message>
    <message>
        <source>(no message)</source>
        <translation>(inget meddelande)</translation>
    </message>
    <message>
        <source>(no amount requested)</source>
        <translation>(inget belopp begärt)</translation>
    </message>
    <message>
        <source>Requested</source>
        <translation>Begärt</translation>
    </message>
</context>
<context>
    <name>SendCoinsDialog</name>
    <message>
        <source>Send Coins</source>
        <translation>Skicka pengar</translation>
    </message>
    <message>
        <source>Coin Control Features</source>
        <translation>Myntkontrollfunktioner</translation>
    </message>
    <message>
        <source>Inputs...</source>
        <translation>Inmatningar...</translation>
    </message>
    <message>
        <source>automatically selected</source>
        <translation>automatiskt vald</translation>
    </message>
    <message>
        <source>Insufficient funds!</source>
        <translation>Otillräckliga medel!</translation>
    </message>
    <message>
        <source>Quantity:</source>
        <translation>Kvantitet:</translation>
    </message>
    <message>
        <source>Bytes:</source>
        <translation>Antal Byte:</translation>
    </message>
    <message>
        <source>Amount:</source>
        <translation>Belopp:</translation>
    </message>
    <message>
        <source>Fee:</source>
        <translation>Avgift:</translation>
    </message>
    <message>
        <source>After Fee:</source>
        <translation>Efter avgift:</translation>
    </message>
    <message>
        <source>Change:</source>
        <translation>Växel:</translation>
    </message>
    <message>
        <source>If this is activated, but the change address is empty or invalid, change will be sent to a newly generated address.</source>
        <translation>Om denna är aktiverad men växeladressen är tom eller ogiltig kommer växeln att sändas till en nyss skapad adress.</translation>
    </message>
    <message>
        <source>Custom change address</source>
        <translation>Anpassad växeladress</translation>
    </message>
    <message>
        <source>Transaction Fee:</source>
        <translation>Transaktionsavgift:</translation>
    </message>
    <message>
        <source>Choose...</source>
        <translation>Välj...</translation>
    </message>
    <message>
        <source>Using the fallbackfee can result in sending a transaction that will take several hours or days (or never) to confirm. Consider choosing your fee manually or wait until you have validated the complete chain.</source>
        <translation>Med standardavgiften riskerar en transaktion ta timmar eller dagar för att bekräftas, om den ens gör det. Överväg att själv välja avgift alternativt vänta tills du har validerat hela kedjan.</translation>
    </message>
    <message>
        <source>Warning: Fee estimation is currently not possible.</source>
        <translation>Varning: Avgiftsuppskattning är för närvarande inte möjlig.</translation>
    </message>
    <message>
        <source>Specify a custom fee per kB (1,000 bytes) of the transaction's virtual size.

Note:  Since the fee is calculated on a per-byte basis, a fee of "100 satoshis per kB" for a transaction size of 500 bytes (half of 1 kB) would ultimately yield a fee of only 50 satoshis.</source>
        <translation>Ange en egen avgift per kB (1 000 bytes) av transaktionens virtuella storlek.

Notera: Då avgiften beräknas per byte kommer en avgift på 50 satoshi tas ut för en transaktion på 500 bytes (en halv kB) om man valt "100 satoshi per kB" som egen avgift.</translation>
    </message>
    <message>
        <source>per kilobyte</source>
        <translation>per kilobyte</translation>
    </message>
    <message>
        <source>Hide</source>
        <translation>Dölj</translation>
    </message>
    <message>
        <source>Recommended:</source>
        <translation>Rekommenderad:</translation>
    </message>
    <message>
        <source>Custom:</source>
        <translation>Anpassad:</translation>
    </message>
    <message>
        <source>(Smart fee not initialized yet. This usually takes a few blocks...)</source>
        <translation>(Smart avgift är inte initierad ännu. Detta tar vanligen några block...)</translation>
    </message>
    <message>
        <source>Send to multiple recipients at once</source>
        <translation>Skicka till flera mottagare samtidigt</translation>
    </message>
    <message>
        <source>Add &amp;Recipient</source>
        <translation>Lägg till &amp;mottagare</translation>
    </message>
    <message>
        <source>Clear all fields of the form.</source>
        <translation>Rensa alla formulärfälten</translation>
    </message>
    <message>
        <source>Dust:</source>
        <translation>Damm:</translation>
    </message>
    <message>
        <source>Hide transaction fee settings</source>
        <translation>Dölj alternativ för transaktionsavgift</translation>
    </message>
    <message>
        <source>When there is less transaction volume than space in the blocks, miners as well as relaying nodes may enforce a minimum fee. Paying only this minimum fee is just fine, but be aware that this can result in a never confirming transaction once there is more demand for particl transactions than the network can process.</source>
        <translation>När transaktionsvolymen är mindre än utrymmet i blocken kan både brytardatorer och relänoder kräva en minimiavgift. Det är okej att bara betala denna minimiavgift, men du ska vara medveten om att det kan leda till att en transaktion aldrig bekräftas så fort efterfrågan på particltransaktioner är större än vad nätverket kan hantera.</translation>
    </message>
    <message>
        <source>A too low fee might result in a never confirming transaction (read the tooltip)</source>
        <translation>En alltför låg avgift kan leda till att en transaktion aldrig bekräfta (läs knappbeskrivningen)</translation>
    </message>
    <message>
        <source>Confirmation time target:</source>
        <translation>Mål för bekräftelsetid:</translation>
    </message>
    <message>
        <source>Enable Replace-By-Fee</source>
        <translation>Aktivera Replace-By-Fee</translation>
    </message>
    <message>
        <source>With Replace-By-Fee (BIP-125) you can increase a transaction's fee after it is sent. Without this, a higher fee may be recommended to compensate for increased transaction delay risk.</source>
        <translation>Med Replace-By-Fee (BIP-125) kan du höja transaktionsavgiften efter att transaktionen skickats. Om du väljer bort det kan en högre avgift rekommenderas för att kompensera för ökad risk att transaktionen fördröjs.</translation>
    </message>
    <message>
        <source>Clear &amp;All</source>
        <translation>Rensa &amp;alla</translation>
    </message>
    <message>
        <source>Balance:</source>
        <translation>Saldo:</translation>
    </message>
    <message>
        <source>Confirm the send action</source>
        <translation>Bekräfta sändåtgärden</translation>
    </message>
    <message>
        <source>S&amp;end</source>
        <translation>&amp;Skicka</translation>
    </message>
    <message>
        <source>Copy quantity</source>
        <translation>Kopiera kvantitet</translation>
    </message>
    <message>
        <source>Copy amount</source>
        <translation>Kopiera belopp</translation>
    </message>
    <message>
        <source>Copy fee</source>
        <translation>Kopiera avgift</translation>
    </message>
    <message>
        <source>Copy after fee</source>
        <translation>Kopiera efter avgift</translation>
    </message>
    <message>
        <source>Copy bytes</source>
        <translation>Kopiera byte</translation>
    </message>
    <message>
        <source>Copy dust</source>
        <translation>Kopiera damm</translation>
    </message>
    <message>
        <source>Copy change</source>
        <translation>Kopiera växel</translation>
    </message>
    <message>
        <source>%1 (%2 blocks)</source>
        <translation>%1 (%2 block)</translation>
    </message>
    <message>
        <source>Cr&amp;eate Unsigned</source>
        <translation>Sk&amp;apa Osignerad</translation>
    </message>
    <message>
        <source> from wallet '%1'</source>
        <translation>från plånbok: '%1'</translation>
    </message>
    <message>
        <source>%1 to '%2'</source>
        <translation>%1 till '%2'</translation>
    </message>
    <message>
        <source>%1 to %2</source>
        <translation>%1 till %2</translation>
    </message>
    <message>
        <source>Do you want to draft this transaction?</source>
        <translation>Vill du skissa denna transaktion?</translation>
    </message>
    <message>
        <source>Are you sure you want to send?</source>
        <translation>Är du säker på att du vill skicka?</translation>
    </message>
    <message>
        <source>or</source>
        <translation>eller</translation>
    </message>
    <message>
        <source>You can increase the fee later (signals Replace-By-Fee, BIP-125).</source>
        <translation>Du kan höja avgiften senare (signalerar Replace-By-Fee, BIP-125).</translation>
    </message>
    <message>
        <source>Please, review your transaction.</source>
        <translation>Var vänlig se över din transaktion.</translation>
    </message>
    <message>
        <source>Transaction fee</source>
        <translation>Transaktionsavgift</translation>
    </message>
    <message>
        <source>Not signalling Replace-By-Fee, BIP-125.</source>
        <translation>Signalerar inte Replace-By-Fee, BIP-125.</translation>
    </message>
    <message>
        <source>Total Amount</source>
        <translation>Totalt belopp</translation>
    </message>
    <message>
        <source>To review recipient list click "Show Details..."</source>
        <translation>För att gå igenom mottagarlistan, tryck "Visa Detaljer..."</translation>
    </message>
    <message>
        <source>Confirm send coins</source>
        <translation>Bekräfta att pengar ska skickas</translation>
    </message>
    <message>
        <source>Confirm transaction proposal</source>
        <translation>Bekräfta transaktionsförslag</translation>
    </message>
    <message>
        <source>Send</source>
        <translation>Skicka</translation>
    </message>
    <message>
        <source>The recipient address is not valid. Please recheck.</source>
        <translation>Mottagarens adress är ogiltig. Kontrollera igen.</translation>
    </message>
    <message>
        <source>The amount to pay must be larger than 0.</source>
        <translation>Beloppet som ska betalas måste vara större än 0.</translation>
    </message>
    <message>
        <source>The amount exceeds your balance.</source>
        <translation>Beloppet överstiger ditt saldo.</translation>
    </message>
    <message>
        <source>The total exceeds your balance when the %1 transaction fee is included.</source>
        <translation>Totalbeloppet överstiger ditt saldo när transaktionsavgiften %1 är pålagd.</translation>
    </message>
    <message>
        <source>Duplicate address found: addresses should only be used once each.</source>
        <translation>Dubblettadress hittades: adresser skall endast användas en gång var.</translation>
    </message>
    <message>
        <source>Transaction creation failed!</source>
        <translation>Transaktionen gick inte att skapa!</translation>
    </message>
    <message>
        <source>A fee higher than %1 is considered an absurdly high fee.</source>
        <translation>En avgift högre än %1 anses vara en absurd hög avgift.</translation>
    </message>
    <message>
        <source>Payment request expired.</source>
        <translation>Betalningsbegäran löpte ut.</translation>
    </message>
    <message numerus="yes">
        <source>Estimated to begin confirmation within %n block(s).</source>
        <translation><numerusform>Uppskattas till att påbörja bekräftelse inom %n block.</numerusform><numerusform>Uppskattas till att påbörja bekräftelse inom %n block.</numerusform></translation>
    </message>
    <message>
        <source>Warning: Invalid Particl address</source>
        <translation>Varning: Ogiltig Particl-adress</translation>
    </message>
    <message>
        <source>Warning: Unknown change address</source>
        <translation>Varning: Okänd växeladress</translation>
    </message>
    <message>
        <source>Confirm custom change address</source>
        <translation>Bekräfta anpassad växeladress</translation>
    </message>
    <message>
        <source>The address you selected for change is not part of this wallet. Any or all funds in your wallet may be sent to this address. Are you sure?</source>
        <translation>Den adress du valt för växel ingår inte i denna plånbok. Eventuella eller alla pengar i din plånbok kan komma att skickas till den här adressen. Är du säker?</translation>
    </message>
    <message>
        <source>(no label)</source>
        <translation>(ingen etikett)</translation>
    </message>
</context>
<context>
    <name>SendCoinsEntry</name>
    <message>
        <source>A&amp;mount:</source>
        <translation>&amp;Belopp:</translation>
    </message>
    <message>
        <source>Pay &amp;To:</source>
        <translation>Betala &amp;till:</translation>
    </message>
    <message>
        <source>&amp;Label:</source>
        <translation>&amp;Etikett:</translation>
    </message>
    <message>
        <source>Choose previously used address</source>
        <translation>Välj tidigare använda adresser</translation>
    </message>
    <message>
        <source>The Particl address to send the payment to</source>
        <translation>Particl-adress att sända betalning till</translation>
    </message>
    <message>
        <source>Alt+A</source>
        <translation>Alt+A</translation>
    </message>
    <message>
        <source>Paste address from clipboard</source>
        <translation>Klistra in adress från Urklipp</translation>
    </message>
    <message>
        <source>Alt+P</source>
        <translation>Alt+P</translation>
    </message>
    <message>
        <source>Remove this entry</source>
        <translation>Ta bort denna post</translation>
    </message>
    <message>
        <source>The amount to send in the selected unit</source>
        <translation>Beloppett att skicka i vald enhet</translation>
    </message>
    <message>
        <source>The fee will be deducted from the amount being sent. The recipient will receive less particls than you enter in the amount field. If multiple recipients are selected, the fee is split equally.</source>
        <translation>Avgiften dras från beloppet som skickas. Mottagaren kommer att ta emot mindre particl än du angivit i beloppsfältet. Om flera mottagare väljs kommer avgiften att fördelas jämt.</translation>
    </message>
    <message>
        <source>S&amp;ubtract fee from amount</source>
        <translation>S&amp;ubtrahera avgiften från beloppet</translation>
    </message>
    <message>
        <source>Use available balance</source>
        <translation>Använd tillgängligt saldo</translation>
    </message>
    <message>
        <source>Message:</source>
        <translation>Meddelande:</translation>
    </message>
    <message>
        <source>This is an unauthenticated payment request.</source>
        <translation>Detta är en oautentiserad betalningsbegäran.</translation>
    </message>
    <message>
        <source>This is an authenticated payment request.</source>
        <translation>Detta är en autentiserad betalningsbegäran.</translation>
    </message>
    <message>
        <source>Enter a label for this address to add it to the list of used addresses</source>
        <translation>Ange en etikett för denna adress för att lägga till den i listan med använda adresser</translation>
    </message>
    <message>
        <source>A message that was attached to the particl: URI which will be stored with the transaction for your reference. Note: This message will not be sent over the Particl network.</source>
        <translation>Ett meddelande som bifogades particl: -URIn och som sparas med transaktionen som referens. Obs: Meddelandet sänds inte över Particl-nätverket.</translation>
    </message>
    <message>
        <source>Pay To:</source>
        <translation>Betala till:</translation>
    </message>
    <message>
        <source>Memo:</source>
        <translation>PM:</translation>
    </message>
</context>
<context>
    <name>ShutdownWindow</name>
    <message>
        <source>%1 is shutting down...</source>
        <translation>%1 stängs av...</translation>
    </message>
    <message>
        <source>Do not shut down the computer until this window disappears.</source>
        <translation>Stäng inte av datorn förrän denna ruta försvinner.</translation>
    </message>
</context>
<context>
    <name>SignVerifyMessageDialog</name>
    <message>
        <source>Signatures - Sign / Verify a Message</source>
        <translation>Signaturer - Signera / Verifiera ett meddelande</translation>
    </message>
    <message>
        <source>&amp;Sign Message</source>
        <translation>&amp;Signera meddelande</translation>
    </message>
    <message>
        <source>You can sign messages/agreements with your addresses to prove you can receive particls sent to them. Be careful not to sign anything vague or random, as phishing attacks may try to trick you into signing your identity over to them. Only sign fully-detailed statements you agree to.</source>
        <translation>Du kan signera meddelanden/avtal med dina adresser för att bevisa att du kan ta emot particl som skickats till dem. Var försiktig så du inte signerar något oklart eller konstigt, eftersom phishing-angrepp kan försöka få dig att signera över din identitet till dem. Signera endast väldetaljerade meddelanden som du godkänner.</translation>
    </message>
    <message>
        <source>The Particl address to sign the message with</source>
        <translation>Particl-adress att signera meddelandet med</translation>
    </message>
    <message>
        <source>Choose previously used address</source>
        <translation>Välj tidigare använda adresser</translation>
    </message>
    <message>
        <source>Alt+A</source>
        <translation>Alt+A</translation>
    </message>
    <message>
        <source>Paste address from clipboard</source>
        <translation>Klistra in adress från Urklipp</translation>
    </message>
    <message>
        <source>Alt+P</source>
        <translation>Alt+P</translation>
    </message>
    <message>
        <source>Enter the message you want to sign here</source>
        <translation>Skriv in meddelandet du vill signera här</translation>
    </message>
    <message>
        <source>Signature</source>
        <translation>Signatur</translation>
    </message>
    <message>
        <source>Copy the current signature to the system clipboard</source>
        <translation>Kopiera signaturen till systemets Urklipp</translation>
    </message>
    <message>
        <source>Sign the message to prove you own this Particl address</source>
        <translation>Signera meddelandet för att bevisa att du äger denna Particl-adress</translation>
    </message>
    <message>
        <source>Sign &amp;Message</source>
        <translation>Signera &amp;meddelande</translation>
    </message>
    <message>
        <source>Reset all sign message fields</source>
        <translation>Rensa alla fält</translation>
    </message>
    <message>
        <source>Clear &amp;All</source>
        <translation>Rensa &amp;alla</translation>
    </message>
    <message>
        <source>&amp;Verify Message</source>
        <translation>&amp;Verifiera meddelande</translation>
    </message>
    <message>
        <source>Enter the receiver's address, message (ensure you copy line breaks, spaces, tabs, etc. exactly) and signature below to verify the message. Be careful not to read more into the signature than what is in the signed message itself, to avoid being tricked by a man-in-the-middle attack. Note that this only proves the signing party receives with the address, it cannot prove sendership of any transaction!</source>
        <translation>Ange mottagarens adress, meddelande (kopiera radbrytningar, mellanslag, TAB-tecken, osv. exakt) och signatur nedan, för att verifiera meddelandet. Undvik att läsa in mera information i signaturen än vad som stod i själva det signerade meddelandet, för att undvika ett man-in-the-middle-angrepp. Notera att detta endast bevisar att den signerande parten tar emot med adressen, det bevisar inte vem som skickat transaktionen!</translation>
    </message>
    <message>
        <source>The Particl address the message was signed with</source>
        <translation>Particl-adress som meddelandet signerades med</translation>
    </message>
    <message>
        <source>The signed message to verify</source>
        <translation>Signerat meddelande som ska verifieras</translation>
    </message>
    <message>
        <source>Verify the message to ensure it was signed with the specified Particl address</source>
        <translation>Verifiera meddelandet för att vara säker på att det signerades med angiven Particl-adress</translation>
    </message>
    <message>
        <source>Verify &amp;Message</source>
        <translation>Verifiera &amp;meddelande</translation>
    </message>
    <message>
        <source>Reset all verify message fields</source>
        <translation>Rensa alla fält</translation>
    </message>
    <message>
        <source>Click "Sign Message" to generate signature</source>
        <translation>Klicka "Signera meddelande" för att skapa en signatur</translation>
    </message>
    <message>
        <source>The entered address is invalid.</source>
        <translation>Den angivna adressen är ogiltig.</translation>
    </message>
    <message>
        <source>Please check the address and try again.</source>
        <translation>Kontrollera adressen och försök igen.</translation>
    </message>
    <message>
        <source>The entered address does not refer to a key.</source>
        <translation>Den angivna adressen refererar inte till en nyckel.</translation>
    </message>
    <message>
        <source>Wallet unlock was cancelled.</source>
        <translation>Upplåsningen av plånboken avbröts.</translation>
    </message>
    <message>
        <source>No error</source>
        <translation>Inget fel</translation>
    </message>
    <message>
        <source>Private key for the entered address is not available.</source>
        <translation>Den privata nyckeln för den angivna adressen är inte tillgänglig.</translation>
    </message>
    <message>
        <source>Message signing failed.</source>
        <translation>Signeringen av meddelandet misslyckades.</translation>
    </message>
    <message>
        <source>Message signed.</source>
        <translation>Meddelande signerat.</translation>
    </message>
    <message>
        <source>The signature could not be decoded.</source>
        <translation>Signaturen kunde inte avkodas.</translation>
    </message>
    <message>
        <source>Please check the signature and try again.</source>
        <translation>Kontrollera signaturen och försök igen.</translation>
    </message>
    <message>
        <source>The signature did not match the message digest.</source>
        <translation>Signaturen matchade inte meddelandesammanfattningen.</translation>
    </message>
    <message>
        <source>Message verification failed.</source>
        <translation>Meddelandeverifikation misslyckades.</translation>
    </message>
    <message>
        <source>Message verified.</source>
        <translation>Meddelande verifierat.</translation>
    </message>
</context>
<context>
    <name>TrafficGraphWidget</name>
    <message>
        <source>KB/s</source>
        <translation>KB/s</translation>
    </message>
</context>
<context>
    <name>TransactionDesc</name>
    <message numerus="yes">
        <source>Open for %n more block(s)</source>
        <translation><numerusform>Öppet för %n mer block</numerusform><numerusform>Öppet för %n fler block</numerusform></translation>
    </message>
    <message>
        <source>Open until %1</source>
        <translation>Öppet till %1</translation>
    </message>
    <message>
        <source>conflicted with a transaction with %1 confirmations</source>
        <translation>konflikt med en transaktion med %1 bekräftelser</translation>
    </message>
    <message>
        <source>0/unconfirmed, %1</source>
        <translation>0/obekräftade, %1</translation>
    </message>
    <message>
        <source>in memory pool</source>
        <translation>i minnespoolen</translation>
    </message>
    <message>
        <source>not in memory pool</source>
        <translation>ej i minnespoolen</translation>
    </message>
    <message>
        <source>abandoned</source>
        <translation>övergiven</translation>
    </message>
    <message>
        <source>%1/unconfirmed</source>
        <translation>%1/obekräftade</translation>
    </message>
    <message>
        <source>%1 confirmations</source>
        <translation>%1 bekräftelser</translation>
    </message>
    <message>
        <source>Status</source>
        <translation>Status</translation>
    </message>
    <message>
        <source>Date</source>
        <translation>Datum</translation>
    </message>
    <message>
        <source>Source</source>
        <translation>Källa</translation>
    </message>
    <message>
        <source>Generated</source>
        <translation>Genererad</translation>
    </message>
    <message>
        <source>From</source>
        <translation>Från</translation>
    </message>
    <message>
        <source>unknown</source>
        <translation>okänd</translation>
    </message>
    <message>
        <source>To</source>
        <translation>Till</translation>
    </message>
    <message>
        <source>own address</source>
        <translation>egen adress</translation>
    </message>
    <message>
        <source>watch-only</source>
        <translation>granska-bara</translation>
    </message>
    <message>
        <source>label</source>
        <translation>etikett</translation>
    </message>
    <message>
        <source>Credit</source>
        <translation>Kredit</translation>
    </message>
    <message numerus="yes">
        <source>matures in %n more block(s)</source>
        <translation><numerusform>mognar om %n mer block</numerusform><numerusform>mognar om %n fler block</numerusform></translation>
    </message>
    <message>
        <source>not accepted</source>
        <translation>inte accepterad</translation>
    </message>
    <message>
        <source>Debit</source>
        <translation>Belasta</translation>
    </message>
    <message>
        <source>Total debit</source>
        <translation>Total debet</translation>
    </message>
    <message>
        <source>Total credit</source>
        <translation>Total kredit</translation>
    </message>
    <message>
        <source>Transaction fee</source>
        <translation>Transaktionsavgift</translation>
    </message>
    <message>
        <source>Net amount</source>
        <translation>Nettobelopp</translation>
    </message>
    <message>
        <source>Message</source>
        <translation>Meddelande</translation>
    </message>
    <message>
        <source>Comment</source>
        <translation>Kommentar</translation>
    </message>
    <message>
        <source>Transaction ID</source>
        <translation>Transaktions-ID</translation>
    </message>
    <message>
        <source>Transaction total size</source>
        <translation>Transaktionens totala storlek</translation>
    </message>
    <message>
        <source>Transaction virtual size</source>
        <translation>Transaktionens virtuella storlek</translation>
    </message>
    <message>
        <source>Output index</source>
        <translation>Utmatningsindex</translation>
    </message>
    <message>
        <source> (Certificate was not verified)</source>
        <translation>(Certifikatet verifierades inte)</translation>
    </message>
    <message>
        <source>Merchant</source>
        <translation>Handlare</translation>
    </message>
    <message>
        <source>Generated coins must mature %1 blocks before they can be spent. When you generated this block, it was broadcast to the network to be added to the block chain. If it fails to get into the chain, its state will change to "not accepted" and it won't be spendable. This may occasionally happen if another node generates a block within a few seconds of yours.</source>
        <translation>Skapade pengar måste mogna i %1 block innan de kan spenderas. När du skapade detta block sändes det till nätverket för att läggas till i blockkedjan. Om blocket inte kommer in i kedjan kommer dess status att ändras till "ej accepterat" och går inte att spendera. Detta kan ibland hända om en annan nod skapar ett block nästan samtidigt som dig.</translation>
    </message>
    <message>
        <source>Debug information</source>
        <translation>Felsökningsinformation</translation>
    </message>
    <message>
        <source>Transaction</source>
        <translation>Transaktion</translation>
    </message>
    <message>
        <source>Inputs</source>
        <translation>Inmatningar</translation>
    </message>
    <message>
        <source>Amount</source>
        <translation>Belopp:</translation>
    </message>
    <message>
        <source>true</source>
        <translation>sant</translation>
    </message>
    <message>
        <source>false</source>
        <translation>falsk</translation>
    </message>
</context>
<context>
    <name>TransactionDescDialog</name>
    <message>
        <source>This pane shows a detailed description of the transaction</source>
        <translation>Den här panelen visar en detaljerad beskrivning av transaktionen</translation>
    </message>
    <message>
        <source>Details for %1</source>
        <translation>Detaljer för %1</translation>
    </message>
</context>
<context>
    <name>TransactionTableModel</name>
    <message>
        <source>Date</source>
        <translation>Datum</translation>
    </message>
    <message>
        <source>Type</source>
        <translation>Typ</translation>
    </message>
    <message>
        <source>Label</source>
        <translation>Etikett</translation>
    </message>
    <message numerus="yes">
        <source>Open for %n more block(s)</source>
        <translation><numerusform>Öppet för %n mer block</numerusform><numerusform>Öppet för %n fler block</numerusform></translation>
    </message>
    <message>
        <source>Open until %1</source>
        <translation>Öppet till %1</translation>
    </message>
    <message>
        <source>Unconfirmed</source>
        <translation>Obekräftade</translation>
    </message>
    <message>
        <source>Abandoned</source>
        <translation>Övergiven</translation>
    </message>
    <message>
        <source>Confirming (%1 of %2 recommended confirmations)</source>
        <translation>Bekräftar (%1 av %2 rekommenderade bekräftelser)</translation>
    </message>
    <message>
        <source>Confirmed (%1 confirmations)</source>
        <translation>Bekräftad (%1 bekräftelser)</translation>
    </message>
    <message>
        <source>Conflicted</source>
        <translation>Konflikt</translation>
    </message>
    <message>
        <source>Immature (%1 confirmations, will be available after %2)</source>
        <translation>Omogen (%1 bekräftelser, blir tillgänglig efter %2)</translation>
    </message>
    <message>
        <source>Generated but not accepted</source>
        <translation>Skapad men inte accepterad</translation>
    </message>
    <message>
        <source>Received with</source>
        <translation>Mottagen med</translation>
    </message>
    <message>
        <source>Received from</source>
        <translation>Mottaget från</translation>
    </message>
    <message>
        <source>Sent to</source>
        <translation>Skickad till</translation>
    </message>
    <message>
        <source>Payment to yourself</source>
        <translation>Betalning till dig själv</translation>
    </message>
    <message>
        <source>Mined</source>
        <translation>Grävda</translation>
    </message>
    <message>
        <source>watch-only</source>
        <translation>granska-bara</translation>
    </message>
    <message>
        <source>(n/a)</source>
        <translation>(n/a)</translation>
    </message>
    <message>
        <source>(no label)</source>
        <translation>(ingen etikett)</translation>
    </message>
    <message>
        <source>Transaction status. Hover over this field to show number of confirmations.</source>
        <translation>Transaktionsstatus. Håll muspekaren över för att se antal bekräftelser.</translation>
    </message>
    <message>
        <source>Date and time that the transaction was received.</source>
        <translation>Datum och tid då transaktionen mottogs.</translation>
    </message>
    <message>
        <source>Type of transaction.</source>
        <translation>Transaktionstyp.</translation>
    </message>
    <message>
        <source>Whether or not a watch-only address is involved in this transaction.</source>
        <translation>Anger om en granska-bara--adress är involverad i denna transaktion.</translation>
    </message>
    <message>
        <source>User-defined intent/purpose of the transaction.</source>
        <translation>Användardefinierat syfte/ändamål för transaktionen.</translation>
    </message>
    <message>
        <source>Amount removed from or added to balance.</source>
        <translation>Belopp draget från eller tillagt till saldo.</translation>
    </message>
</context>
<context>
    <name>TransactionView</name>
    <message>
        <source>All</source>
        <translation>Alla</translation>
    </message>
    <message>
        <source>Today</source>
        <translation>Idag</translation>
    </message>
    <message>
        <source>This week</source>
        <translation>Denna vecka</translation>
    </message>
    <message>
        <source>This month</source>
        <translation>Denna månad</translation>
    </message>
    <message>
        <source>Last month</source>
        <translation>Föregående månad</translation>
    </message>
    <message>
        <source>This year</source>
        <translation>Det här året</translation>
    </message>
    <message>
        <source>Range...</source>
        <translation>Period...</translation>
    </message>
    <message>
        <source>Received with</source>
        <translation>Mottagen med</translation>
    </message>
    <message>
        <source>Sent to</source>
        <translation>Skickad till</translation>
    </message>
    <message>
        <source>To yourself</source>
        <translation>Till dig själv</translation>
    </message>
    <message>
        <source>Mined</source>
        <translation>Grävda</translation>
    </message>
    <message>
        <source>Other</source>
        <translation>Övriga</translation>
    </message>
    <message>
        <source>Enter address, transaction id, or label to search</source>
        <translation>Ange adress, transaktions-id eller etikett för att söka</translation>
    </message>
    <message>
        <source>Min amount</source>
        <translation>Minsta belopp</translation>
    </message>
    <message>
        <source>Abandon transaction</source>
        <translation>Avbryt transaktionen</translation>
    </message>
    <message>
        <source>Increase transaction fee</source>
        <translation>Öka transaktionsavgift</translation>
    </message>
    <message>
        <source>Copy address</source>
        <translation>Kopiera adress</translation>
    </message>
    <message>
        <source>Copy label</source>
        <translation>Kopiera etikett</translation>
    </message>
    <message>
        <source>Copy amount</source>
        <translation>Kopiera belopp</translation>
    </message>
    <message>
        <source>Copy transaction ID</source>
        <translation>Kopiera transaktions-ID</translation>
    </message>
    <message>
        <source>Copy raw transaction</source>
        <translation>Kopiera rå transaktion</translation>
    </message>
    <message>
        <source>Copy full transaction details</source>
        <translation>Kopiera alla transaktionsdetaljer</translation>
    </message>
    <message>
        <source>Edit label</source>
        <translation>Redigera etikett</translation>
    </message>
    <message>
        <source>Show transaction details</source>
        <translation>Visa transaktionsdetaljer</translation>
    </message>
    <message>
        <source>Export Transaction History</source>
        <translation>Exportera Transaktionshistoriken</translation>
    </message>
    <message>
        <source>Comma separated file (*.csv)</source>
        <translation>Kommaseparerad fil (*.csv)</translation>
    </message>
    <message>
        <source>Confirmed</source>
        <translation>Bekräftad</translation>
    </message>
    <message>
        <source>Watch-only</source>
        <translation>Enbart granskning</translation>
    </message>
    <message>
        <source>Date</source>
        <translation>Datum</translation>
    </message>
    <message>
        <source>Type</source>
        <translation>Typ</translation>
    </message>
    <message>
        <source>Label</source>
        <translation>Etikett</translation>
    </message>
    <message>
        <source>Address</source>
        <translation>Adress</translation>
    </message>
    <message>
        <source>ID</source>
        <translation>ID</translation>
    </message>
    <message>
        <source>Exporting Failed</source>
        <translation>Export misslyckades</translation>
    </message>
    <message>
        <source>There was an error trying to save the transaction history to %1.</source>
        <translation>Ett fel inträffade när transaktionshistoriken skulle sparas till %1.</translation>
    </message>
    <message>
        <source>Exporting Successful</source>
        <translation>Exporteringen lyckades</translation>
    </message>
    <message>
        <source>The transaction history was successfully saved to %1.</source>
        <translation>Transaktionshistoriken sparades till %1.</translation>
    </message>
    <message>
        <source>Range:</source>
        <translation>Räckvidd:</translation>
    </message>
    <message>
        <source>to</source>
        <translation>till</translation>
    </message>
</context>
<context>
    <name>UnitDisplayStatusBarControl</name>
    <message>
        <source>Unit to show amounts in. Click to select another unit.</source>
        <translation>Enhet att visa belopp i. Klicka för att välja annan enhet.</translation>
    </message>
</context>
<context>
    <name>WalletController</name>
    <message>
        <source>Close wallet</source>
        <translation>Stäng plånboken</translation>
    </message>
    <message>
        <source>Are you sure you wish to close the wallet &lt;i&gt;%1&lt;/i&gt;?</source>
        <translation>Är du säker att du vill stänga plånboken &lt;i&gt;%1&lt;/i&gt;?</translation>
    </message>
    <message>
        <source>Closing the wallet for too long can result in having to resync the entire chain if pruning is enabled.</source>
        <translation>Om plånboken är stängd under för lång tid och gallring är aktiverad kan hela kedjan behöva synkroniseras på nytt.</translation>
    </message>
    <message>
        <source>Close all wallets</source>
        <translation>Stäng alla plånböcker</translation>
    </message>
    </context>
<context>
    <name>WalletFrame</name>
    <message>
        <source>Create a new wallet</source>
        <translation>Skapa ny plånbok</translation>
    </message>
</context>
<context>
    <name>WalletModel</name>
    <message>
        <source>Send Coins</source>
        <translation>Skicka Particls</translation>
    </message>
    <message>
        <source>Fee bump error</source>
        <translation>Avgiftsökningsfel</translation>
    </message>
    <message>
        <source>Increasing transaction fee failed</source>
        <translation>Ökning av avgiften lyckades inte</translation>
    </message>
    <message>
        <source>Do you want to increase the fee?</source>
        <translation>Vill du öka avgiften?</translation>
    </message>
    <message>
        <source>Do you want to draft a transaction with fee increase?</source>
        <translation>Vill du skapa en transaktion med en avgiftsökning?</translation>
    </message>
    <message>
        <source>Current fee:</source>
        <translation>Aktuell avgift:</translation>
    </message>
    <message>
        <source>Increase:</source>
        <translation>Öka:</translation>
    </message>
    <message>
        <source>New fee:</source>
        <translation>Ny avgift:</translation>
    </message>
    <message>
        <source>Confirm fee bump</source>
        <translation>Bekräfta avgiftshöjning</translation>
    </message>
    <message>
        <source>PSBT copied</source>
        <translation>PSBT kopierad</translation>
    </message>
    <message>
        <source>Can't sign transaction.</source>
        <translation>Kan ej signera transaktion.</translation>
    </message>
    <message>
        <source>Could not commit transaction</source>
        <translation>Kunde inte skicka transaktion</translation>
    </message>
    <message>
        <source>default wallet</source>
        <translation>Standardplånbok</translation>
    </message>
</context>
<context>
    <name>WalletView</name>
    <message>
        <source>&amp;Export</source>
        <translation>&amp;Exportera</translation>
    </message>
    <message>
        <source>Export the data in the current tab to a file</source>
        <translation>Exportera informationen i aktuell flik till en fil</translation>
    </message>
    <message>
        <source>Error</source>
        <translation>Fel</translation>
    </message>
    <message>
        <source>Backup Wallet</source>
        <translation>Säkerhetskopiera Plånbok</translation>
    </message>
    <message>
        <source>Wallet Data (*.dat)</source>
        <translation>Plånboksdata (*.dat)</translation>
    </message>
    <message>
        <source>Backup Failed</source>
        <translation>Säkerhetskopiering misslyckades</translation>
    </message>
    <message>
        <source>There was an error trying to save the wallet data to %1.</source>
        <translation>Ett fel inträffade när plånbokens data skulle sparas till %1.</translation>
    </message>
    <message>
        <source>Backup Successful</source>
        <translation>Säkerhetskopiering lyckades</translation>
    </message>
    <message>
        <source>The wallet data was successfully saved to %1.</source>
        <translation>Plånbokens data sparades till %1.</translation>
    </message>
    <message>
        <source>Cancel</source>
        <translation>Avbryt</translation>
    </message>
</context>
<context>
    <name>bitcoin-core</name>
    <message>
        <source>Distributed under the MIT software license, see the accompanying file %s or %s</source>
        <translation>Distribuerad under MIT mjukvarulicens, se den bifogade filen %s eller %s</translation>
    </message>
    <message>
        <source>Prune configured below the minimum of %d MiB.  Please use a higher number.</source>
        <translation>Gallring konfigurerad under miniminivån %d MiB. Använd ett högre värde.</translation>
    </message>
    <message>
        <source>Prune: last wallet synchronisation goes beyond pruned data. You need to -reindex (download the whole blockchain again in case of pruned node)</source>
        <translation>Gallring: senaste plånbokssynkroniseringen ligger utanför gallrade data. Du måste använda -reindex (ladda ner hela blockkedjan igen om noden gallrats)</translation>
    </message>
    <message>
        <source>Pruning blockstore...</source>
        <translation>Gallrar blockstore...</translation>
    </message>
    <message>
        <source>Unable to start HTTP server. See debug log for details.</source>
        <translation>Kunde inte starta HTTP-server. Se felsökningsloggen för detaljer.</translation>
    </message>
    <message>
        <source>The %s developers</source>
        <translation>%s-utvecklarna</translation>
    </message>
    <message>
        <source>Cannot obtain a lock on data directory %s. %s is probably already running.</source>
        <translation>Kan inte låsa datakatalogen %s. %s körs förmodligen redan.</translation>
    </message>
    <message>
        <source>Cannot provide specific connections and have addrman find outgoing connections at the same.</source>
        <translation>Kan inte låta addrman hitta utgående uppkopplingar samtidigt som specifika uppkopplingar skapas</translation>
    </message>
    <message>
        <source>Error reading %s! All keys read correctly, but transaction data or address book entries might be missing or incorrect.</source>
        <translation>Fel vid läsning av %s! Alla nycklar lästes korrekt, men transaktionsdata eller poster i adressboken kanske saknas eller är felaktiga.</translation>
    </message>
    <message>
        <source>Please check that your computer's date and time are correct! If your clock is wrong, %s will not work properly.</source>
        <translation>Kontrollera att din dators datum och tid är korrekt! Om klockan går fel kommer %s inte att fungera korrekt.</translation>
    </message>
    <message>
        <source>Please contribute if you find %s useful. Visit %s for further information about the software.</source>
        <translation>Var snäll och bidra om du finner %s användbar. Besök %s för mer information om mjukvaran.</translation>
    </message>
    <message>
        <source>The block database contains a block which appears to be from the future. This may be due to your computer's date and time being set incorrectly. Only rebuild the block database if you are sure that your computer's date and time are correct</source>
        <translation>Blockdatabasen innehåller ett block som verkar vara från framtiden. Detta kan vara på grund av att din dators datum och tid är felaktiga. Bygg bara om blockdatabasen om du är säker på att datorns datum och tid är korrekt</translation>
    </message>
    <message>
        <source>This is a pre-release test build - use at your own risk - do not use for mining or merchant applications</source>
        <translation>Detta är ett förhandstestbygge - använd på egen risk - använd inte för brytning eller handelsapplikationer</translation>
    </message>
    <message>
        <source>This is the transaction fee you may discard if change is smaller than dust at this level</source>
        <translation>Detta är transaktionsavgiften som slängs borta om det är mindre än damm på denna nivå</translation>
    </message>
    <message>
        <source>Unable to replay blocks. You will need to rebuild the database using -reindex-chainstate.</source>
        <translation>Kunde inte spela om block. Du kommer att behöva bygga om databasen med -reindex-chainstate.</translation>
    </message>
    <message>
        <source>Unable to rewind the database to a pre-fork state. You will need to redownload the blockchain</source>
        <translation>Kan inte spola tillbaka databasen till obeskärt läge. Du måste ladda ner blockkedjan igen</translation>
    </message>
    <message>
        <source>Warning: The network does not appear to fully agree! Some miners appear to be experiencing issues.</source>
        <translation>Varning: Nätverket verkar inte vara helt överens! Några brytare tycks ha problem.</translation>
    </message>
    <message>
        <source>Warning: We do not appear to fully agree with our peers! You may need to upgrade, or other nodes may need to upgrade.</source>
        <translation>Varning: Vi verkar inte helt överens med våra peers! Du kan behöva uppgradera, eller andra noder kan behöva uppgradera.</translation>
    </message>
    <message>
        <source>-maxmempool must be at least %d MB</source>
        <translation>-maxmempool måste vara minst %d MB</translation>
    </message>
    <message>
        <source>Cannot resolve -%s address: '%s'</source>
        <translation>Kan inte matcha -%s adress: '%s'</translation>
    </message>
    <message>
        <source>Change index out of range</source>
        <translation>Förändringsindexet utanför tillåtet intervall</translation>
    </message>
    <message>
        <source>Config setting for %s only applied on %s network when in [%s] section.</source>
        <translation>Konfigurationsinställningar för %s tillämpas bara på nätverket %s när de är i avsnitt [%s].</translation>
    </message>
    <message>
        <source>Copyright (C) %i-%i</source>
        <translation>Copyright (C) %i-%i</translation>
    </message>
    <message>
        <source>Corrupted block database detected</source>
        <translation>Korrupt blockdatabas har upptäckts</translation>
    </message>
    <message>
        <source>Do you want to rebuild the block database now?</source>
        <translation>Vill du bygga om blockdatabasen nu?</translation>
    </message>
    <message>
        <source>Error initializing block database</source>
        <translation>Fel vid initiering av blockdatabasen</translation>
    </message>
    <message>
        <source>Error initializing wallet database environment %s!</source>
        <translation>Fel vid initiering av plånbokens databasmiljö %s!</translation>
    </message>
    <message>
        <source>Error loading %s</source>
        <translation>Fel vid inläsning av %s</translation>
    </message>
    <message>
        <source>Error loading %s: Private keys can only be disabled during creation</source>
        <translation>Fel vid inläsning av %s: Privata nycklar kan enbart inaktiveras när de skapas</translation>
    </message>
    <message>
        <source>Error loading %s: Wallet corrupted</source>
        <translation>Fel vid inläsning av %s: Plånboken är korrupt</translation>
    </message>
    <message>
        <source>Error loading %s: Wallet requires newer version of %s</source>
        <translation>Fel vid inläsning av %s: Plånboken kräver en senare version av %s</translation>
    </message>
    <message>
        <source>Error loading block database</source>
        <translation>Fel vid inläsning av blockdatabasen</translation>
    </message>
    <message>
        <source>Error opening block database</source>
        <translation>Fel vid öppning av blockdatabasen</translation>
    </message>
    <message>
        <source>Failed to listen on any port. Use -listen=0 if you want this.</source>
        <translation>Misslyckades att lyssna på någon port. Använd -listen=0 om du vill detta.</translation>
    </message>
    <message>
        <source>Failed to rescan the wallet during initialization</source>
        <translation>Misslyckades med att skanna om plånboken under initiering.</translation>
    </message>
    <message>
        <source>Importing...</source>
        <translation>Importerar...</translation>
    </message>
    <message>
        <source>Incorrect or no genesis block found. Wrong datadir for network?</source>
        <translation>Felaktig eller inget genesisblock hittades. Fel datadir för nätverket?</translation>
    </message>
    <message>
        <source>Initialization sanity check failed. %s is shutting down.</source>
        <translation>Initieringschecken fallerade. %s stängs av.</translation>
    </message>
    <message>
        <source>Invalid P2P permission: '%s'</source>
        <translation>Ogiltigt P2P-tillstånd: '%s'</translation>
    </message>
    <message>
        <source>Invalid amount for -%s=&lt;amount&gt;: '%s'</source>
        <translation>Ogiltigt belopp för -%s=&lt;amount&gt;:'%s'</translation>
    </message>
    <message>
        <source>Invalid amount for -discardfee=&lt;amount&gt;: '%s'</source>
        <translation>Ogiltigt belopp för -discardfee=&lt;amount&gt;:'%s'</translation>
    </message>
    <message>
        <source>Invalid amount for -fallbackfee=&lt;amount&gt;: '%s'</source>
        <translation>Ogiltigt belopp för -fallbackfee=&lt;amount&gt;: '%s'</translation>
    </message>
    <message>
        <source>Specified blocks directory "%s" does not exist.</source>
        <translation>Den specificerade mappen för block "%s" existerar inte.</translation>
    </message>
    <message>
        <source>Unknown address type '%s'</source>
        <translation>Okänd adress-typ '%s'</translation>
    </message>
    <message>
        <source>Unknown change type '%s'</source>
        <translation>Okänd växel-typ '%s'</translation>
    </message>
    <message>
        <source>Upgrading txindex database</source>
        <translation>Uppgraderar txindex-databasen</translation>
    </message>
    <message>
        <source>Loading P2P addresses...</source>
        <translation>Läser in P2P-adresser...</translation>
    </message>
    <message>
        <source>Loading banlist...</source>
        <translation>Läser in listan över bannlysningar …</translation>
    </message>
    <message>
        <source>Not enough file descriptors available.</source>
        <translation>Inte tillräckligt med filbeskrivningar tillgängliga.</translation>
    </message>
    <message>
        <source>Prune cannot be configured with a negative value.</source>
        <translation>Gallring kan inte konfigureras med ett negativt värde.</translation>
    </message>
    <message>
        <source>Prune mode is incompatible with -txindex.</source>
        <translation>Gallringsläge är inkompatibelt med -txindex.</translation>
    </message>
    <message>
        <source>Replaying blocks...</source>
        <translation>Spelar om block...</translation>
    </message>
    <message>
        <source>Rewinding blocks...</source>
        <translation>Spolar tillbaka blocken...</translation>
    </message>
    <message>
        <source>The source code is available from %s.</source>
        <translation>Källkoden är tillgänglig från %s.</translation>
    </message>
    <message>
        <source>Transaction fee and change calculation failed</source>
        <translation>Beräkning av transaktionsavgift och växel mislyckades</translation>
    </message>
    <message>
        <source>Unable to bind to %s on this computer. %s is probably already running.</source>
        <translation>Det går inte att binda till %s på den här datorn. %s är förmodligen redan igång.</translation>
    </message>
    <message>
        <source>Unable to generate keys</source>
        <translation>Det gick inte att skapa nycklar</translation>
    </message>
    <message>
        <source>Unsupported logging category %s=%s.</source>
        <translation>Saknar stöd för loggningskategori %s=%s.</translation>
    </message>
    <message>
        <source>Upgrading UTXO database</source>
        <translation>Uppgraderar UTXO-databasen</translation>
    </message>
    <message>
        <source>User Agent comment (%s) contains unsafe characters.</source>
        <translation>Kommentaren i användaragent (%s) innehåller osäkra tecken.</translation>
    </message>
    <message>
        <source>Verifying blocks...</source>
        <translation>Verifierar block...</translation>
    </message>
    <message>
        <source>Wallet needed to be rewritten: restart %s to complete</source>
        <translation>Plånboken behöver sparas om: Starta om %s för att fullfölja</translation>
    </message>
    <message>
        <source>Error: Listening for incoming connections failed (listen returned error %s)</source>
        <translation>Fel: Avlyssning av inkommande anslutningar misslyckades (Avlyssningen returnerade felkod %s)</translation>
    </message>
    <message>
        <source>Invalid amount for -maxtxfee=&lt;amount&gt;: '%s' (must be at least the minrelay fee of %s to prevent stuck transactions)</source>
        <translation>Ogiltigt belopp för -maxtxfee=&lt;amount&gt;: '%s' (måste vara åtminstone minrelay avgift %s för att förhindra att transaktioner fastnar)</translation>
    </message>
    <message>
        <source>The transaction amount is too small to send after the fee has been deducted</source>
        <translation>Transaktionens belopp är för litet för att skickas efter att avgiften har dragits</translation>
    </message>
    <message>
        <source>You need to rebuild the database using -reindex to go back to unpruned mode.  This will redownload the entire blockchain</source>
        <translation>Du måste bygga om databasen genom att använda -reindex för att återgå till ogallrat läge. Detta kommer att ladda ner hela blockkedjan på nytt.</translation>
    </message>
    <message>
        <source>Error reading from database, shutting down.</source>
        <translation>Fel vid läsning från databas, avslutar.</translation>
    </message>
    <message>
        <source>Error upgrading chainstate database</source>
        <translation>Fel vid uppgradering av blockdatabasen</translation>
    </message>
    <message>
        <source>Error: Disk space is low for %s</source>
        <translation>Fel: Diskutrymme är lågt för %s</translation>
    </message>
    <message>
        <source>Invalid -onion address or hostname: '%s'</source>
        <translation>Ogiltig -onion adress eller värdnamn: '%s'</translation>
    </message>
    <message>
        <source>Invalid -proxy address or hostname: '%s'</source>
        <translation>Ogiltig -proxy adress eller värdnamn: '%s'</translation>
    </message>
    <message>
        <source>Invalid amount for -paytxfee=&lt;amount&gt;: '%s' (must be at least %s)</source>
        <translation>Ogiltigt belopp för -paytxfee=&lt;amount&gt;:'%s' (måste vara minst %s)</translation>
    </message>
    <message>
        <source>Invalid netmask specified in -whitelist: '%s'</source>
        <translation>Ogiltig nätmask angiven i -whitelist: '%s'</translation>
    </message>
    <message>
        <source>Need to specify a port with -whitebind: '%s'</source>
        <translation>Port måste anges med -whitelist: '%s'</translation>
    </message>
    <message>
        <source>Prune mode is incompatible with -blockfilterindex.</source>
        <translation>Gallringsläge är inkompatibelt med -blockfilterindex.</translation>
    </message>
    <message>
        <source>Reducing -maxconnections from %d to %d, because of system limitations.</source>
        <translation>Minskar -maxconnections från %d till %d, på grund av systembegränsningar.</translation>
    </message>
    <message>
        <source>Section [%s] is not recognized.</source>
        <translation>Avsnitt [%s] känns inte igen.</translation>
    </message>
    <message>
        <source>Signing transaction failed</source>
        <translation>Signering av transaktion misslyckades</translation>
    </message>
    <message>
        <source>Specified -walletdir "%s" does not exist</source>
        <translation>Angiven -walletdir "%s" finns inte</translation>
    </message>
    <message>
        <source>Specified -walletdir "%s" is a relative path</source>
        <translation>Angiven -walletdir "%s" är en relativ sökväg</translation>
    </message>
    <message>
        <source>Specified -walletdir "%s" is not a directory</source>
        <translation>Angiven -walletdir "%s" är inte en katalog</translation>
    </message>
    <message>
        <source>The specified config file %s does not exist
</source>
        <translation>Angiven konfigurationsfil %s finns inte
</translation>
    </message>
    <message>
        <source>The transaction amount is too small to pay the fee</source>
        <translation>Transaktionsbeloppet är för litet för att betala avgiften</translation>
    </message>
    <message>
        <source>This is experimental software.</source>
        <translation>Detta är experimentmjukvara.</translation>
    </message>
    <message>
        <source>Transaction amount too small</source>
        <translation>Transaktionsbeloppet är för litet</translation>
    </message>
    <message>
        <source>Transaction too large</source>
        <translation>Transaktionen är för stor</translation>
    </message>
    <message>
        <source>Unable to bind to %s on this computer (bind returned error %s)</source>
        <translation>Det går inte att binda till %s på den här datorn (bind returnerade felmeddelande %s)</translation>
    </message>
    <message>
        <source>Unable to create the PID file '%s': %s</source>
        <translation>Det gick inte att skapa PID-filen '%s': %s</translation>
    </message>
    <message>
        <source>Unable to generate initial keys</source>
        <translation>Det gick inte att skapa ursprungliga nycklar</translation>
    </message>
    <message>
        <source>Unknown -blockfilterindex value %s.</source>
        <translation>Okänt värde för -blockfilterindex '%s'.</translation>
    </message>
    <message>
        <source>Verifying wallet(s)...</source>
        <translation>Verifierar plånbok(er)...</translation>
    </message>
    <message>
        <source>Warning: unknown new rules activated (versionbit %i)</source>
        <translation>Varning: okända nya regler aktiverade (versionsbit %i)</translation>
    </message>
    <message>
        <source>-maxtxfee is set very high! Fees this large could be paid on a single transaction.</source>
        <translation>-maxtxfee är väldigt högt satt! Så höga avgifter kan komma att betalas för en enstaka transaktion.</translation>
    </message>
    <message>
        <source>This is the transaction fee you may pay when fee estimates are not available.</source>
        <translation>Detta är transaktionsavgiften du kan komma att betala om avgiftsuppskattning inte är tillgänglig.</translation>
    </message>
    <message>
        <source>Total length of network version string (%i) exceeds maximum length (%i). Reduce the number or size of uacomments.</source>
        <translation>Total längd på strängen för nätverksversion (%i) överskrider maxlängden (%i). Minska numret eller storleken på uacomments.</translation>
    </message>
    <message>
        <source>%s is set very high!</source>
        <translation>%s är satt väldigt högt!</translation>
    </message>
    <message>
        <source>Starting network threads...</source>
        <translation>Startar nätverkstrådar...</translation>
    </message>
    <message>
        <source>The wallet will avoid paying less than the minimum relay fee.</source>
        <translation>Plånboken undviker att betala mindre än lägsta reläavgift.</translation>
    </message>
    <message>
        <source>This is the minimum transaction fee you pay on every transaction.</source>
        <translation>Det här är minimiavgiften du kommer betala för varje transaktion.</translation>
    </message>
    <message>
        <source>This is the transaction fee you will pay if you send a transaction.</source>
        <translation>Det här är transaktionsavgiften du kommer betala om du skickar en transaktion.</translation>
    </message>
    <message>
        <source>Transaction amounts must not be negative</source>
        <translation>Transaktionsbelopp får ej vara negativt</translation>
    </message>
    <message>
        <source>Transaction has too long of a mempool chain</source>
        <translation>Transaktionen har för lång mempool-kedja</translation>
    </message>
    <message>
        <source>Transaction must have at least one recipient</source>
        <translation>Transaktionen måste ha minst en mottagare</translation>
    </message>
    <message>
        <source>Unknown network specified in -onlynet: '%s'</source>
        <translation>Okänt nätverk angavs i -onlynet: '%s'</translation>
    </message>
    <message>
        <source>Insufficient funds</source>
        <translation>Otillräckligt med particls</translation>
    </message>
    <message>
        <source>Fee estimation failed. Fallbackfee is disabled. Wait a few blocks or enable -fallbackfee.</source>
        <translation>Avgiftsuppskattning misslyckades. Fallbackfee är inaktiverat. Vänta några block eller aktivera -fallbackfee.</translation>
    </message>
    <message>
        <source>Warning: Private keys detected in wallet {%s} with disabled private keys</source>
        <translation>Varning: Privata nycklar upptäcktes i plånbok (%s) vilken har dessa inaktiverade</translation>
    </message>
    <message>
        <source>Cannot write to data directory '%s'; check permissions.</source>
        <translation>Kan inte skriva till mapp "%s", var vänlig se över filbehörigheter.</translation>
    </message>
    <message>
        <source>Loading block index...</source>
        <translation>Läser in blockindex...</translation>
    </message>
    <message>
        <source>Loading wallet...</source>
        <translation>Läser in plånbok...</translation>
    </message>
    <message>
        <source>Cannot downgrade wallet</source>
        <translation>Kan inte nedgradera plånboken</translation>
    </message>
    <message>
        <source>Rescanning...</source>
        <translation>Söker igen...</translation>
    </message>
    <message>
        <source>Done loading</source>
        <translation>Inläsning klar</translation>
    </message>
</context>
</TS><|MERGE_RESOLUTION|>--- conflicted
+++ resolved
@@ -185,8 +185,8 @@
         <translation>Ange den gamla lösenfrasen och den nya lösenfrasen för plånboken.</translation>
     </message>
     <message>
-        <source>Remember that encrypting your wallet cannot fully protect your particls from being stolen by malware infecting your computer.</source>
-        <translation>Kom ihåg att kryptering av din plånbok inte helt kan skydda dig från stöld av dina particls om skadlig kod infekterat din dator.</translation>
+        <source>Remember that encrypting your wallet cannot fully protect your particl from being stolen by malware infecting your computer.</source>
+        <translation>Kom ihåg att kryptering av din plånbok inte helt kan skydda dig från stöld av dina particl om skadlig kod infekterat din dator.</translation>
     </message>
     <message>
         <source>Wallet to be encrypted</source>
@@ -523,21 +523,16 @@
         <translation>Stäng plånboken</translation>
     </message>
     <message>
-<<<<<<< HEAD
+        <source>Close All Wallets...</source>
+        <translation>Stäng alla plånböcker...</translation>
+    </message>
+    <message>
+        <source>Close all wallets</source>
+        <translation>Stäng alla plånböcker</translation>
+    </message>
+    <message>
         <source>Show the %1 help message to get a list with possible Particl command-line options</source>
         <translation>Visa %1 hjälpmeddelande för att få en lista med möjliga Particl kommandoradsalternativ.</translation>
-=======
-        <source>Close All Wallets...</source>
-        <translation>Stäng alla plånböcker...</translation>
-    </message>
-    <message>
-        <source>Close all wallets</source>
-        <translation>Stäng alla plånböcker</translation>
-    </message>
-    <message>
-        <source>Show the %1 help message to get a list with possible Bitcoin command-line options</source>
-        <translation>Visa %1 hjälpmeddelande för att få en lista med möjliga Bitcoin kommandoradsalternativ.</translation>
->>>>>>> ac125e96
     </message>
     <message>
         <source>&amp;Mask values</source>
@@ -1052,7 +1047,7 @@
         <translation>Nyligen gjorda transaktioner visas inte korrekt och därför kan din plånboks saldo visas felaktigt. Denna information kommer att visas korrekt så snart din plånbok har synkroniserats med Particl-nätverket enligt informationen nedan.</translation>
     </message>
     <message>
-        <source>Attempting to spend particls that are affected by not-yet-displayed transactions will not be accepted by the network.</source>
+        <source>Attempting to spend particl that are affected by not-yet-displayed transactions will not be accepted by the network.</source>
         <translation>Att försöka spendera particl som påverkas av transaktioner som ännu inte visas kommer inte accepteras av nätverket.</translation>
     </message>
     <message>
@@ -2497,7 +2492,7 @@
         <translation>Beloppett att skicka i vald enhet</translation>
     </message>
     <message>
-        <source>The fee will be deducted from the amount being sent. The recipient will receive less particls than you enter in the amount field. If multiple recipients are selected, the fee is split equally.</source>
+        <source>The fee will be deducted from the amount being sent. The recipient will receive less particl than you enter in the amount field. If multiple recipients are selected, the fee is split equally.</source>
         <translation>Avgiften dras från beloppet som skickas. Mottagaren kommer att ta emot mindre particl än du angivit i beloppsfältet. Om flera mottagare väljs kommer avgiften att fördelas jämt.</translation>
     </message>
     <message>
@@ -2559,7 +2554,7 @@
         <translation>&amp;Signera meddelande</translation>
     </message>
     <message>
-        <source>You can sign messages/agreements with your addresses to prove you can receive particls sent to them. Be careful not to sign anything vague or random, as phishing attacks may try to trick you into signing your identity over to them. Only sign fully-detailed statements you agree to.</source>
+        <source>You can sign messages/agreements with your addresses to prove you can receive particl sent to them. Be careful not to sign anything vague or random, as phishing attacks may try to trick you into signing your identity over to them. Only sign fully-detailed statements you agree to.</source>
         <translation>Du kan signera meddelanden/avtal med dina adresser för att bevisa att du kan ta emot particl som skickats till dem. Var försiktig så du inte signerar något oklart eller konstigt, eftersom phishing-angrepp kan försöka få dig att signera över din identitet till dem. Signera endast väldetaljerade meddelanden som du godkänner.</translation>
     </message>
     <message>
@@ -3187,7 +3182,7 @@
     <name>WalletModel</name>
     <message>
         <source>Send Coins</source>
-        <translation>Skicka Particls</translation>
+        <translation>Skicka Particl</translation>
     </message>
     <message>
         <source>Fee bump error</source>
@@ -3703,7 +3698,7 @@
     </message>
     <message>
         <source>Insufficient funds</source>
-        <translation>Otillräckligt med particls</translation>
+        <translation>Otillräckligt med particl</translation>
     </message>
     <message>
         <source>Fee estimation failed. Fallbackfee is disabled. Wait a few blocks or enable -fallbackfee.</source>
