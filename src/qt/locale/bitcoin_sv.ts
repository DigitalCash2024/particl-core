--- conflicted
+++ resolved
@@ -70,9 +70,9 @@
         <translation type="unfinished">Detta är dina Particl-adresser för att skicka betalningar. Kontrollera alltid belopp och mottagaradress innan du skickar particl.</translation>
     </message>
     <message>
-        <source>These are your Bitcoin addresses for receiving payments. Use the 'Create new receiving address' button in the receive tab to create new addresses.
+        <source>These are your Particl addresses for receiving payments. Use the 'Create new receiving address' button in the receive tab to create new addresses.
 Signing is only possible with addresses of the type 'legacy'.</source>
-        <translation type="unfinished">Detta är dina Bitcoinadresser för att ta emot betalningar. Använd knappen 'Skapa ny mottagaradress' i mottagsfliken för att skapa nya adresser. Signering är bara tillgänglig för adresser av typen 'legacy'</translation>
+        <translation type="unfinished">Detta är dina Particladresser för att ta emot betalningar. Använd knappen 'Skapa ny mottagaradress' i mottagsfliken för att skapa nya adresser. Signering är bara tillgänglig för adresser av typen 'legacy'</translation>
     </message>
     <message>
         <source>&amp;Copy Address</source>
@@ -1034,21 +1034,16 @@
         <translation type="unfinished">Behandlar block på disken…</translation>
     </message>
     <message>
-<<<<<<< HEAD
+        <source>Reindexing blocks on disk…</source>
+        <translation type="unfinished">Indexerar om block på disken...</translation>
+    </message>
+    <message>
+        <source>Connecting to peers…</source>
+        <translation type="unfinished">Ansluter till noder...</translation>
+    </message>
+    <message>
         <source>Request payments (generates QR codes and particl: URIs)</source>
         <translation type="unfinished">Begär betalningar (skapar QR-koder och particl: -URIer)</translation>
-=======
-        <source>Reindexing blocks on disk…</source>
-        <translation type="unfinished">Indexerar om block på disken...</translation>
-    </message>
-    <message>
-        <source>Connecting to peers…</source>
-        <translation type="unfinished">Ansluter till noder...</translation>
-    </message>
-    <message>
-        <source>Request payments (generates QR codes and bitcoin: URIs)</source>
-        <translation type="unfinished">Begär betalningar (skapar QR-koder och bitcoin: -URIer)</translation>
->>>>>>> 0567787f
     </message>
     <message>
         <source>Show the list of used sending addresses and labels</source>
@@ -1102,17 +1097,12 @@
         <translation type="unfinished">Läs in Delvis signerad Particl transaktion (PSBT)</translation>
     </message>
     <message>
-<<<<<<< HEAD
+        <source>Load PSBT from &amp;clipboard…</source>
+        <translation type="unfinished">Ladda PSBT från &amp;urklipp...</translation>
+    </message>
+    <message>
         <source>Load Partially Signed Particl Transaction from clipboard</source>
         <translation type="unfinished">Läs in Delvis signerad Particl transaktion (PSBT) från urklipp</translation>
-=======
-        <source>Load PSBT from &amp;clipboard…</source>
-        <translation type="unfinished">Ladda PSBT från &amp;urklipp...</translation>
-    </message>
-    <message>
-        <source>Load Partially Signed Bitcoin Transaction from clipboard</source>
-        <translation type="unfinished">Läs in Delvis signerad Bitcoin transaktion (PSBT) från urklipp</translation>
->>>>>>> 0567787f
     </message>
     <message>
         <source>Node window</source>
@@ -1194,8 +1184,8 @@
         <source>%n active connection(s) to Particl network.</source>
         <extracomment>A substring of the tooltip.</extracomment>
         <translation type="unfinished">
-            <numerusform>%n aktiva anslutningar till Bitcoin-nätverket.</numerusform>
-            <numerusform>%n aktiva anslutningar till Bitcoin-nätverket.</numerusform>
+            <numerusform>%n aktiva anslutningar till Particl-nätverket.</numerusform>
+            <numerusform>%n aktiva anslutningar till Particl-nätverket.</numerusform>
         </translation>
     </message>
     <message>
@@ -1920,26 +1910,21 @@
         <translation type="unfinished">&amp;Spendera obekräftad växel</translation>
     </message>
     <message>
-<<<<<<< HEAD
-        <source>Automatically open the Particl client port on the router. This only works when your router supports UPnP and it is enabled.</source>
-        <translation type="unfinished">Öppna automatiskt Particl-klientens port på routern. Detta fungerar endast om din router stödjer UPnP och det är är aktiverat.</translation>
-=======
         <source>Enable &amp;PSBT controls</source>
         <extracomment>An options window setting to enable PSBT controls.</extracomment>
         <translation type="unfinished">Aktivera &amp;PSBT-kontroll</translation>
     </message>
     <message>
-        <source>Automatically open the Bitcoin client port on the router. This only works when your router supports UPnP and it is enabled.</source>
-        <translation type="unfinished">Öppna automatiskt Bitcoin-klientens port på routern. Detta fungerar endast om din router stödjer UPnP och det är är aktiverat.</translation>
->>>>>>> 0567787f
+        <source>Automatically open the Particl client port on the router. This only works when your router supports UPnP and it is enabled.</source>
+        <translation type="unfinished">Öppna automatiskt Particl-klientens port på routern. Detta fungerar endast om din router stödjer UPnP och det är är aktiverat.</translation>
     </message>
     <message>
         <source>Map port using &amp;UPnP</source>
         <translation type="unfinished">Tilldela port med hjälp av &amp;UPnP</translation>
     </message>
     <message>
-        <source>Automatically open the Bitcoin client port on the router. This only works when your router supports NAT-PMP and it is enabled. The external port could be random.</source>
-        <translation type="unfinished">Öppna automatiskt Bitcoin-klientens port på routern. Detta fungerar endast om din router stödjer NAT-PMP och det är är aktiverat. Den externa porten kan vara slumpmässig.</translation>
+        <source>Automatically open the Particl client port on the router. This only works when your router supports NAT-PMP and it is enabled. The external port could be random.</source>
+        <translation type="unfinished">Öppna automatiskt Particl-klientens port på routern. Detta fungerar endast om din router stödjer NAT-PMP och det är är aktiverat. Den externa porten kan vara slumpmässig.</translation>
     </message>
     <message>
         <source>Accept connections from outside.</source>
