--- conflicted
+++ resolved
@@ -1,114 +1,99 @@
-<TS language="sv" version="2.1">
+<TS version="2.1" language="sv">
 <context>
     <name>AddressBookPage</name>
     <message>
         <source>Right-click to edit address or label</source>
-        <translation>Högerklicka för att redigera adressen eller etiketten.</translation>
+        <translation type="unfinished">Högerklicka för att redigera adressen eller etiketten.</translation>
     </message>
     <message>
         <source>Create a new address</source>
-        <translation>Skapa ny adress</translation>
+        <translation type="unfinished">Skapa ny adress</translation>
     </message>
     <message>
         <source>&amp;New</source>
-        <translation>&amp;Ny</translation>
+        <translation type="unfinished">&amp;Ny</translation>
     </message>
     <message>
         <source>Copy the currently selected address to the system clipboard</source>
-        <translation>Kopiera den markerade adressen till systemets Urklipp</translation>
+        <translation type="unfinished">Kopiera den markerade adressen till systemets Urklipp</translation>
     </message>
     <message>
         <source>&amp;Copy</source>
-        <translation>&amp;Kopiera</translation>
+        <translation type="unfinished">&amp;Kopiera</translation>
     </message>
     <message>
         <source>C&amp;lose</source>
-        <translation>S&amp;täng</translation>
+        <translation type="unfinished">S&amp;täng</translation>
     </message>
     <message>
         <source>Delete the currently selected address from the list</source>
-        <translation>Ta bort den valda adressen från listan</translation>
+        <translation type="unfinished">Ta bort den valda adressen från listan</translation>
     </message>
     <message>
         <source>Enter address or label to search</source>
-        <translation>Ange en adress eller etikett att söka efter</translation>
+        <translation type="unfinished">Ange en adress eller etikett att söka efter</translation>
     </message>
     <message>
         <source>Export the data in the current tab to a file</source>
-        <translation>Exportera informationen i aktuell flik till en fil</translation>
+        <translation type="unfinished">Exportera informationen i aktuell flik till en fil</translation>
     </message>
     <message>
         <source>&amp;Export</source>
-        <translation>&amp;Exportera</translation>
+        <translation type="unfinished">&amp;Exportera</translation>
     </message>
     <message>
         <source>&amp;Delete</source>
-        <translation>&amp;Ta bort</translation>
+        <translation type="unfinished">&amp;Ta bort</translation>
     </message>
     <message>
         <source>Choose the address to send coins to</source>
-        <translation>Välj en adress att skicka transaktionen till</translation>
+        <translation type="unfinished">Välj en adress att skicka transaktionen till</translation>
     </message>
     <message>
         <source>Choose the address to receive coins with</source>
-        <translation>Välj en adress att ta emot transaktionen med</translation>
+        <translation type="unfinished">Välj en adress att ta emot transaktionen med</translation>
     </message>
     <message>
         <source>C&amp;hoose</source>
-        <translation>V&amp;älj</translation>
-    </message>
-    <message>
-<<<<<<< HEAD
-        <source>Sending addresses</source>
-        <translation>Avsändaradresser</translation>
-    </message>
-    <message>
-        <source>Receiving addresses</source>
-        <translation>Mottagaradresser</translation>
+        <translation type="unfinished">V&amp;älj</translation>
     </message>
     <message>
         <source>These are your Particl addresses for sending payments. Always check the amount and the receiving address before sending coins.</source>
-        <translation>Detta är dina Particl-adresser för att skicka betalningar. Kontrollera alltid belopp och mottagaradress innan du skickar particl.</translation>
-=======
-        <source>These are your Bitcoin addresses for sending payments. Always check the amount and the receiving address before sending coins.</source>
-        <translation type="unfinished">Detta är dina Bitcoin-adresser för att skicka betalningar. Kontrollera alltid belopp och mottagaradress innan du skickar bitcoin.</translation>
-    </message>
-    <message>
-        <source>These are your Bitcoin addresses for receiving payments. Use the 'Create new receiving address' button in the receive tab to create new addresses.
+        <translation type="unfinished">Detta är dina Particl-adresser för att skicka betalningar. Kontrollera alltid belopp och mottagaradress innan du skickar particl.</translation>
+    </message>
+    <message>
+        <source>These are your Particl addresses for receiving payments. Use the 'Create new receiving address' button in the receive tab to create new addresses.
 Signing is only possible with addresses of the type 'legacy'.</source>
-        <translation type="unfinished">Detta är dina Bitcoinadresser för att ta emot betalningar. Använd knappen 'Skapa ny mottagaradress' i mottagsfliken för att skapa nya adresser. Signering är bara tillgänglig för adresser av typen 'legacy'</translation>
->>>>>>> 44d8b13c
+        <translation type="unfinished">Detta är dina Particladresser för att ta emot betalningar. Använd knappen 'Skapa ny mottagaradress' i mottagsfliken för att skapa nya adresser. Signering är bara tillgänglig för adresser av typen 'legacy'</translation>
     </message>
     <message>
         <source>&amp;Copy Address</source>
-        <translation>&amp;Kopiera adress</translation>
+        <translation type="unfinished">&amp;Kopiera adress</translation>
     </message>
     <message>
         <source>Copy &amp;Label</source>
-        <translation>Kopiera &amp;etikett</translation>
+        <translation type="unfinished">Kopiera &amp;etikett</translation>
     </message>
     <message>
         <source>&amp;Edit</source>
-        <translation>&amp;Redigera</translation>
+        <translation type="unfinished">&amp;Redigera</translation>
     </message>
     <message>
         <source>Export Address List</source>
-        <translation>Exportera adresslista</translation>
-    </message>
-    <message>
-        <source>Comma separated file (*.csv)</source>
-        <translation>Kommaseparerad fil (*.csv)</translation>
-    </message>
-    <message>
-        <source>Exporting Failed</source>
-        <translation>Export misslyckades</translation>
-    </message>
-    <message>
-<<<<<<< HEAD
+        <translation type="unfinished">Exportera adresslista</translation>
+    </message>
+    <message>
+        <source>Comma separated file</source>
+        <extracomment>Expanded name of the CSV file format. See: https://en.wikipedia.org/wiki/Comma-separated_values.</extracomment>
+        <translation type="unfinished">Kommaseparerad fil</translation>
+    </message>
+    <message>
         <source>There was an error trying to save the address list to %1. Please try again.</source>
-        <translation>Ett fel inträffade när adresslistan skulle sparas till %1.
+        <extracomment>An error message. %1 is a stand-in argument for the name of the file we attempted to save to.</extracomment>
+        <translation type="unfinished">Ett fel inträffade när adresslistan skulle sparas till %1.
 Försök igen.</translation>
-=======
+    </message>
+    <message>
         <source>Sending addresses - %1</source>
         <translation type="unfinished">Avsändaradresser - %1</translation>
     </message>
@@ -119,141 +104,124 @@
     <message>
         <source>Exporting Failed</source>
         <translation type="unfinished">Export misslyckades</translation>
->>>>>>> 44d8b13c
     </message>
 </context>
 <context>
     <name>AddressTableModel</name>
     <message>
         <source>Label</source>
-        <translation>Etikett</translation>
+        <translation type="unfinished">Etikett</translation>
     </message>
     <message>
         <source>Address</source>
-        <translation>Adress</translation>
+        <translation type="unfinished">Adress</translation>
     </message>
     <message>
         <source>(no label)</source>
-        <translation>(Ingen etikett)</translation>
+        <translation type="unfinished">(Ingen etikett)</translation>
     </message>
 </context>
 <context>
     <name>AskPassphraseDialog</name>
     <message>
         <source>Passphrase Dialog</source>
-        <translation>Lösenfrasdialog</translation>
+        <translation type="unfinished">Lösenfrasdialog</translation>
     </message>
     <message>
         <source>Enter passphrase</source>
-        <translation>Ange lösenfras</translation>
+        <translation type="unfinished">Ange lösenfras</translation>
     </message>
     <message>
         <source>New passphrase</source>
-        <translation>Ny lösenfras</translation>
+        <translation type="unfinished">Ny lösenfras</translation>
     </message>
     <message>
         <source>Repeat new passphrase</source>
-        <translation>Upprepa ny lösenfras</translation>
+        <translation type="unfinished">Upprepa ny lösenfras</translation>
     </message>
     <message>
         <source>Show passphrase</source>
-        <translation>Visa lösenfras</translation>
+        <translation type="unfinished">Visa lösenfras</translation>
     </message>
     <message>
         <source>Encrypt wallet</source>
-        <translation>Kryptera plånbok</translation>
+        <translation type="unfinished">Kryptera plånbok</translation>
     </message>
     <message>
         <source>This operation needs your wallet passphrase to unlock the wallet.</source>
-        <translation>Denna operation behöver din plånboks lösenfras för att låsa upp plånboken.</translation>
+        <translation type="unfinished">Denna operation behöver din plånboks lösenfras för att låsa upp plånboken.</translation>
     </message>
     <message>
         <source>Unlock wallet</source>
-        <translation>Lås upp plånbok</translation>
-    </message>
-    <message>
-        <source>This operation needs your wallet passphrase to decrypt the wallet.</source>
-        <translation>Denna operation behöver din plånboks lösenfras för att dekryptera plånboken.</translation>
-    </message>
-    <message>
-        <source>Decrypt wallet</source>
-        <translation>Dekryptera plånbok</translation>
+        <translation type="unfinished">Lås upp plånbok</translation>
     </message>
     <message>
         <source>Change passphrase</source>
-        <translation>Byt lösenfras</translation>
+        <translation type="unfinished">Byt lösenfras</translation>
     </message>
     <message>
         <source>Confirm wallet encryption</source>
-        <translation>Bekräfta kryptering av plånbok</translation>
+        <translation type="unfinished">Bekräfta kryptering av plånbok</translation>
     </message>
     <message>
         <source>Warning: If you encrypt your wallet and lose your passphrase, you will &lt;b&gt;LOSE ALL OF YOUR PARTICL&lt;/b&gt;!</source>
-        <translation>VARNING: Om du krypterar din plånbok och glömmer din lösenfras, &lt;b&gt;FÖRLORAR DU ALLA DINA PARTICL&lt;/b&gt;!</translation>
+        <translation type="unfinished">VARNING: Om du krypterar din plånbok och glömmer din lösenfras, &lt;b&gt;FÖRLORAR DU ALLA DINA PARTICL&lt;/b&gt;!</translation>
     </message>
     <message>
         <source>Are you sure you wish to encrypt your wallet?</source>
-        <translation>Är du säker på att du vill kryptera din plånbok?</translation>
+        <translation type="unfinished">Är du säker på att du vill kryptera din plånbok?</translation>
     </message>
     <message>
         <source>Wallet encrypted</source>
-        <translation>Plånbok krypterad</translation>
+        <translation type="unfinished">Plånbok krypterad</translation>
     </message>
     <message>
         <source>Enter the new passphrase for the wallet.&lt;br/&gt;Please use a passphrase of &lt;b&gt;ten or more random characters&lt;/b&gt;, or &lt;b&gt;eight or more words&lt;/b&gt;.</source>
-        <translation>Ange den nya lösenfrasen för plånboken. &lt;br/&gt; Använd en lösenfras på &lt;b&gt;tio eller fler slumpmässiga tecken&lt;/b&gt;, eller &lt;b&gt;åtta eller fler ord&lt;/b&gt;.</translation>
+        <translation type="unfinished">Ange den nya lösenfrasen för plånboken. &lt;br/&gt; Använd en lösenfras på &lt;b&gt;tio eller fler slumpmässiga tecken&lt;/b&gt;, eller &lt;b&gt;åtta eller fler ord&lt;/b&gt;.</translation>
     </message>
     <message>
         <source>Enter the old passphrase and new passphrase for the wallet.</source>
-        <translation>Ange den gamla lösenfrasen och den nya lösenfrasen för plånboken.</translation>
+        <translation type="unfinished">Ange den gamla lösenfrasen och den nya lösenfrasen för plånboken.</translation>
     </message>
     <message>
         <source>Remember that encrypting your wallet cannot fully protect your particl from being stolen by malware infecting your computer.</source>
-        <translation>Kom ihåg att kryptering av din plånbok inte helt kan skydda dig från stöld av dina particl om skadlig kod infekterat din dator.</translation>
+        <translation type="unfinished">Kom ihåg att kryptering av din plånbok inte helt kan skydda dig från stöld av dina particl om skadlig kod infekterat din dator.</translation>
     </message>
     <message>
         <source>Wallet to be encrypted</source>
-        <translation>Plånbok som ska krypteras</translation>
+        <translation type="unfinished">Plånbok som ska krypteras</translation>
     </message>
     <message>
         <source>Your wallet is about to be encrypted. </source>
-        <translation>Din plånbok kommer att krypteras.</translation>
+        <translation type="unfinished">Din plånbok kommer att krypteras.</translation>
     </message>
     <message>
         <source>Your wallet is now encrypted. </source>
-        <translation>Din plånbok är nu krypterad.</translation>
+        <translation type="unfinished">Din plånbok är nu krypterad.</translation>
     </message>
     <message>
         <source>IMPORTANT: Any previous backups you have made of your wallet file should be replaced with the newly generated, encrypted wallet file. For security reasons, previous backups of the unencrypted wallet file will become useless as soon as you start using the new, encrypted wallet.</source>
-        <translation>VIKTIGT: Alla tidigare säkerhetskopior du har skapat av plånboksfilen ska ersättas med den nyss skapade, krypterade plånboksfilen. Av säkerhetsskäl kommer tidigare säkerhetskopior av den okrypterade plånboksfilen att bli oanvändbara när du börjar använda den nya, krypterade plånboken.</translation>
+        <translation type="unfinished">VIKTIGT: Alla tidigare säkerhetskopior du har skapat av plånboksfilen ska ersättas med den nyss skapade, krypterade plånboksfilen. Av säkerhetsskäl kommer tidigare säkerhetskopior av den okrypterade plånboksfilen att bli oanvändbara när du börjar använda den nya, krypterade plånboken.</translation>
     </message>
     <message>
         <source>Wallet encryption failed</source>
-        <translation>Kryptering av plånbok misslyckades</translation>
+        <translation type="unfinished">Kryptering av plånbok misslyckades</translation>
     </message>
     <message>
         <source>Wallet encryption failed due to an internal error. Your wallet was not encrypted.</source>
-        <translation>Kryptering av plånbok misslyckades på grund av ett internt fel. Din plånbok krypterades inte.</translation>
+        <translation type="unfinished">Kryptering av plånbok misslyckades på grund av ett internt fel. Din plånbok krypterades inte.</translation>
     </message>
     <message>
         <source>The supplied passphrases do not match.</source>
-        <translation>De angivna lösenfraserna överensstämmer inte.</translation>
+        <translation type="unfinished">De angivna lösenfraserna överensstämmer inte.</translation>
     </message>
     <message>
         <source>Wallet unlock failed</source>
-<<<<<<< HEAD
-        <translation>Misslyckades låsa upp plånboken</translation>
-=======
         <translation type="unfinished">Misslyckades att låsa upp plånboken</translation>
->>>>>>> 44d8b13c
     </message>
     <message>
         <source>The passphrase entered for the wallet decryption was incorrect.</source>
-        <translation>Lösenfrasen för dekryptering av plånboken var felaktig.</translation>
-    </message>
-    <message>
-        <source>Wallet decryption failed</source>
-        <translation>Dekryptering av plånbok misslyckades</translation>
+        <translation type="unfinished">Lösenfrasen för dekryptering av plånboken var felaktig.</translation>
     </message>
     <message>
         <source>The passphrase entered for the wallet decryption is incorrect. It contains a null character (ie - a zero byte). If the passphrase was set with a version of this software prior to 25.0, please try again with only the characters up to — but not including — the first null character. If this is successful, please set a new passphrase to avoid this issue in the future.</source>
@@ -261,7 +229,7 @@
     </message>
     <message>
         <source>Wallet passphrase was successfully changed.</source>
-        <translation>Plånbokens lösenfras ändrades.</translation>
+        <translation type="unfinished">Plånbokens lösenfras ändrades.</translation>
     </message>
     <message>
         <source>Passphrase change failed</source>
@@ -273,24 +241,17 @@
     </message>
     <message>
         <source>Warning: The Caps Lock key is on!</source>
-        <translation>Varning: Caps Lock är påslaget!</translation>
+        <translation type="unfinished">Varning: Caps Lock är påslaget!</translation>
     </message>
 </context>
 <context>
     <name>BanTableModel</name>
     <message>
         <source>IP/Netmask</source>
-        <translation>IP/nätmask</translation>
+        <translation type="unfinished">IP/nätmask</translation>
     </message>
     <message>
         <source>Banned Until</source>
-<<<<<<< HEAD
-        <translation>Bannlyst tills</translation>
-    </message>
-</context>
-<context>
-    <name>BitcoinGUI</name>
-=======
         <translation type="unfinished">Bannlyst tills</translation>
     </message>
 </context>
@@ -346,8 +307,8 @@
         <translation type="unfinished">Belopp</translation>
     </message>
     <message>
-        <source>Enter a Bitcoin address (e.g. %1)</source>
-        <translation type="unfinished">Ange en Bitcoin-adress (t.ex. %1)</translation>
+        <source>Enter a Particl address (e.g. %1)</source>
+        <translation type="unfinished">Ange en Particl-adress (t.ex. %1)</translation>
     </message>
     <message>
         <source>Inbound</source>
@@ -359,16 +320,12 @@
         <extracomment>An outbound connection to a peer. An outbound connection is a connection initiated by us.</extracomment>
         <translation type="unfinished">Utgående</translation>
     </message>
->>>>>>> 44d8b13c
-    <message>
-        <source>Sign &amp;message...</source>
-        <translation>Signera &amp;meddelande...</translation>
-    </message>
-    <message>
-<<<<<<< HEAD
-        <source>Synchronizing with network...</source>
-        <translation>Synkroniserar med nätverket ...</translation>
-=======
+    <message>
+        <source>Full Relay</source>
+        <extracomment>Peer connection type that relays all network information.</extracomment>
+        <translation type="unfinished">Fullt relä</translation>
+    </message>
+    <message>
         <source>Block Relay</source>
         <extracomment>Peer connection type that relays network information about blocks and not transactions or addresses.</extracomment>
         <translation type="unfinished">Blockrelä</translation>
@@ -376,266 +333,347 @@
     <message>
         <source>None</source>
         <translation type="unfinished">Ingen</translation>
->>>>>>> 44d8b13c
-    </message>
+    </message>
+    <message>
+        <source>N/A</source>
+        <translation type="unfinished">ej tillgänglig</translation>
+    </message>
+    <message numerus="yes">
+        <source>%n second(s)</source>
+        <translation type="unfinished">
+            <numerusform />
+            <numerusform />
+        </translation>
+    </message>
+    <message numerus="yes">
+        <source>%n minute(s)</source>
+        <translation type="unfinished">
+            <numerusform />
+            <numerusform />
+        </translation>
+    </message>
+    <message numerus="yes">
+        <source>%n hour(s)</source>
+        <translation type="unfinished">
+            <numerusform />
+            <numerusform />
+        </translation>
+    </message>
+    <message numerus="yes">
+        <source>%n day(s)</source>
+        <translation type="unfinished">
+            <numerusform />
+            <numerusform />
+        </translation>
+    </message>
+    <message numerus="yes">
+        <source>%n week(s)</source>
+        <translation type="unfinished">
+            <numerusform />
+            <numerusform />
+        </translation>
+    </message>
+    <message>
+        <source>%1 and %2</source>
+        <translation type="unfinished">%1 och %2</translation>
+    </message>
+    <message numerus="yes">
+        <source>%n year(s)</source>
+        <translation type="unfinished">
+            <numerusform />
+            <numerusform />
+        </translation>
+    </message>
+    </context>
+<context>
+    <name>BitcoinGUI</name>
     <message>
         <source>&amp;Overview</source>
-        <translation>&amp;Översikt</translation>
+        <translation type="unfinished">&amp;Översikt</translation>
     </message>
     <message>
         <source>Show general overview of wallet</source>
-        <translation>Visa allmän översikt av plånboken</translation>
+        <translation type="unfinished">Visa allmän översikt av plånboken</translation>
     </message>
     <message>
         <source>&amp;Transactions</source>
-        <translation>&amp;Transaktioner</translation>
+        <translation type="unfinished">&amp;Transaktioner</translation>
     </message>
     <message>
         <source>Browse transaction history</source>
-        <translation>Bläddra i transaktionshistorik</translation>
+        <translation type="unfinished">Bläddra i transaktionshistorik</translation>
     </message>
     <message>
         <source>E&amp;xit</source>
-        <translation>&amp;Avsluta</translation>
+        <translation type="unfinished">&amp;Avsluta</translation>
     </message>
     <message>
         <source>Quit application</source>
-        <translation>Avsluta programmet</translation>
+        <translation type="unfinished">Avsluta programmet</translation>
     </message>
     <message>
         <source>&amp;About %1</source>
-        <translation>&amp;Om %1</translation>
+        <translation type="unfinished">&amp;Om %1</translation>
     </message>
     <message>
         <source>Show information about %1</source>
-        <translation>Visa information om %1</translation>
+        <translation type="unfinished">Visa information om %1</translation>
     </message>
     <message>
         <source>About &amp;Qt</source>
-        <translation>Om &amp;Qt</translation>
+        <translation type="unfinished">Om &amp;Qt</translation>
     </message>
     <message>
         <source>Show information about Qt</source>
-        <translation>Visa information om Qt</translation>
-    </message>
-    <message>
-        <source>&amp;Options...</source>
-        <translation>&amp;Alternativ...</translation>
+        <translation type="unfinished">Visa information om Qt</translation>
     </message>
     <message>
         <source>Modify configuration options for %1</source>
-        <translation>Ändra konfigurationsalternativ för %1</translation>
-    </message>
-    <message>
-        <source>&amp;Encrypt Wallet...</source>
-        <translation>&amp;Kryptera plånbok...</translation>
-    </message>
-    <message>
-        <source>&amp;Backup Wallet...</source>
-        <translation>&amp;Säkerhetskopiera plånbok...</translation>
-    </message>
-    <message>
-        <source>&amp;Change Passphrase...</source>
-        <translation>&amp;Byt lösenfras …</translation>
-    </message>
-    <message>
-        <source>Open &amp;URI...</source>
-        <translation>Öppna &amp;URI...</translation>
-    </message>
-    <message>
-        <source>Create Wallet...</source>
-        <translation>Skapa plånbok...</translation>
+        <translation type="unfinished">Ändra konfigurationsalternativ för %1</translation>
     </message>
     <message>
         <source>Create a new wallet</source>
-        <translation>Skapa ny plånbok</translation>
+        <translation type="unfinished">Skapa ny plånbok</translation>
+    </message>
+    <message>
+        <source>&amp;Minimize</source>
+        <translation type="unfinished">&amp;Minimera</translation>
     </message>
     <message>
         <source>Wallet:</source>
-        <translation>Plånbok:</translation>
-    </message>
-    <message>
-        <source>Click to disable network activity.</source>
-        <translation>Klicka för att inaktivera nätverksaktivitet.</translation>
+        <translation type="unfinished">Plånbok:</translation>
     </message>
     <message>
         <source>Network activity disabled.</source>
-        <translation>Nätverksaktivitet inaktiverad.</translation>
-    </message>
-    <message>
-        <source>Click to enable network activity again.</source>
-        <translation>Klicka för att aktivera nätverksaktivitet igen.</translation>
-    </message>
-    <message>
-        <source>Syncing Headers (%1%)...</source>
-        <translation>Synkar huvuden (%1%)...</translation>
-    </message>
-    <message>
-        <source>Reindexing blocks on disk...</source>
-        <translation>Indexerar om block på disken...</translation>
+        <extracomment>A substring of the tooltip.</extracomment>
+        <translation type="unfinished">Nätverksaktivitet inaktiverad.</translation>
     </message>
     <message>
         <source>Proxy is &lt;b&gt;enabled&lt;/b&gt;: %1</source>
-        <translation>Proxy är &lt;b&gt; aktiverad &lt;/b&gt;: %1</translation>
+        <translation type="unfinished">Proxy är &lt;b&gt; aktiverad &lt;/b&gt;: %1</translation>
     </message>
     <message>
         <source>Send coins to a Particl address</source>
-        <translation>Skicka particl till en Particl-adress</translation>
+        <translation type="unfinished">Skicka particl till en Particl-adress</translation>
     </message>
     <message>
         <source>Backup wallet to another location</source>
-        <translation>Säkerhetskopiera plånboken till en annan plats</translation>
+        <translation type="unfinished">Säkerhetskopiera plånboken till en annan plats</translation>
     </message>
     <message>
         <source>Change the passphrase used for wallet encryption</source>
-        <translation>Byt lösenfras för kryptering av plånbok</translation>
-    </message>
-    <message>
-        <source>&amp;Verify message...</source>
-        <translation>&amp;Verifiera meddelande...</translation>
+        <translation type="unfinished">Byt lösenfras för kryptering av plånbok</translation>
     </message>
     <message>
         <source>&amp;Send</source>
-        <translation>&amp;Skicka</translation>
+        <translation type="unfinished">&amp;Skicka</translation>
     </message>
     <message>
         <source>&amp;Receive</source>
-        <translation>&amp;Ta emot</translation>
-    </message>
-    <message>
-        <source>&amp;Show / Hide</source>
-        <translation>&amp;Visa / Dölj</translation>
-    </message>
-    <message>
-        <source>Show or hide the main Window</source>
-        <translation>Visa eller dölj huvudfönstret</translation>
+        <translation type="unfinished">&amp;Ta emot</translation>
+    </message>
+    <message>
+        <source>&amp;Options…</source>
+        <translation type="unfinished">&amp;Inställningar</translation>
+    </message>
+    <message>
+        <source>&amp;Encrypt Wallet…</source>
+        <translation type="unfinished">&amp;Kryptera plånboken…</translation>
     </message>
     <message>
         <source>Encrypt the private keys that belong to your wallet</source>
-        <translation>Kryptera de privata nycklar som tillhör din plånbok</translation>
+        <translation type="unfinished">Kryptera de privata nycklar som tillhör din plånbok</translation>
+    </message>
+    <message>
+        <source>&amp;Backup Wallet…</source>
+        <translation type="unfinished">&amp;Säkerhetskopiera plånbok...</translation>
+    </message>
+    <message>
+        <source>&amp;Change Passphrase…</source>
+        <translation type="unfinished">&amp;Ändra lösenordsfras…</translation>
+    </message>
+    <message>
+        <source>Sign &amp;message…</source>
+        <translation type="unfinished">Signera &amp;meddelandet...</translation>
     </message>
     <message>
         <source>Sign messages with your Particl addresses to prove you own them</source>
-        <translation>Signera meddelanden med dina Particl-adresser för att bevisa att du äger dem</translation>
+        <translation type="unfinished">Signera meddelanden med dina Particl-adresser för att bevisa att du äger dem</translation>
+    </message>
+    <message>
+        <source>&amp;Verify message…</source>
+        <translation type="unfinished">&amp;Bekräfta meddelandet…</translation>
     </message>
     <message>
         <source>Verify messages to ensure they were signed with specified Particl addresses</source>
-        <translation>Verifiera meddelanden för att vara säker på att de signerades med angivna Particl-adresser</translation>
+        <translation type="unfinished">Verifiera meddelanden för att vara säker på att de signerades med angivna Particl-adresser</translation>
+    </message>
+    <message>
+        <source>&amp;Load PSBT from file…</source>
+        <translation type="unfinished">&amp;Ladda PSBT från fil…</translation>
+    </message>
+    <message>
+        <source>Open &amp;URI…</source>
+        <translation type="unfinished">Öppna &amp;URI…</translation>
+    </message>
+    <message>
+        <source>Close Wallet…</source>
+        <translation type="unfinished">Stäng plånbok…</translation>
+    </message>
+    <message>
+        <source>Create Wallet…</source>
+        <translation type="unfinished">Skapa Plånbok...</translation>
+    </message>
+    <message>
+        <source>Close All Wallets…</source>
+        <translation type="unfinished">Stäng Alla Plånböcker...</translation>
     </message>
     <message>
         <source>&amp;File</source>
-        <translation>&amp;Arkiv</translation>
+        <translation type="unfinished">&amp;Arkiv</translation>
     </message>
     <message>
         <source>&amp;Settings</source>
-        <translation>&amp;Inställningar</translation>
+        <translation type="unfinished">&amp;Inställningar</translation>
     </message>
     <message>
         <source>&amp;Help</source>
-        <translation>&amp;Hjälp</translation>
+        <translation type="unfinished">&amp;Hjälp</translation>
     </message>
     <message>
         <source>Tabs toolbar</source>
-        <translation>Verktygsfält för flikar</translation>
-    </message>
-    <message>
-        <source>Request payments (generates QR codes and particl: URIs)</source>
-        <translation>Begär betalningar (skapar QR-koder och particl: -URIer)</translation>
-    </message>
-    <message>
-<<<<<<< HEAD
-        <source>Show the list of used sending addresses and labels</source>
-        <translation>Visa listan med använda avsändaradresser och etiketter</translation>
-=======
+        <translation type="unfinished">Verktygsfält för flikar</translation>
+    </message>
+    <message>
+        <source>Syncing Headers (%1%)…</source>
+        <translation type="unfinished">Synkar huvuden (%1%)...</translation>
+    </message>
+    <message>
+        <source>Synchronizing with network…</source>
+        <translation type="unfinished">Synkroniserar med nätverket...</translation>
+    </message>
+    <message>
+        <source>Indexing blocks on disk…</source>
+        <translation type="unfinished">Indexerar block på disken...</translation>
+    </message>
+    <message>
         <source>Processing blocks on disk…</source>
         <translation type="unfinished">Processar block på disken…</translation>
->>>>>>> 44d8b13c
+    </message>
+    <message>
+        <source>Connecting to peers…</source>
+        <translation type="unfinished">Ansluter till noder...</translation>
+    </message>
+    <message>
+        <source>Request payments (generates QR codes and particl: URIs)</source>
+        <translation type="unfinished">Begär betalningar (skapar QR-koder och particl: -URIer)</translation>
+    </message>
+    <message>
+        <source>Show the list of used sending addresses and labels</source>
+        <translation type="unfinished">Visa listan med använda avsändaradresser och etiketter</translation>
     </message>
     <message>
         <source>Show the list of used receiving addresses and labels</source>
-        <translation>Visa listan med använda mottagaradresser och etiketter</translation>
+        <translation type="unfinished">Visa listan med använda mottagaradresser och etiketter</translation>
     </message>
     <message>
         <source>&amp;Command-line options</source>
-        <translation>&amp;Kommandoradsalternativ</translation>
-    </message>
-    <message numerus="yes">
-        <source>%n active connection(s) to Particl network</source>
-        <translation><numerusform>%n aktiva anslutningar till Particl-nätverket.</numerusform><numerusform>%n aktiva anslutningar till Particl-nätverket.</numerusform></translation>
-    </message>
-    <message>
-        <source>Indexing blocks on disk...</source>
-        <translation>Indexerar block på disken...</translation>
-    </message>
-    <message>
-        <source>Processing blocks on disk...</source>
-        <translation>Bearbetar block på disken...</translation>
+        <translation type="unfinished">&amp;Kommandoradsalternativ</translation>
     </message>
     <message numerus="yes">
         <source>Processed %n block(s) of transaction history.</source>
-        <translation><numerusform>Bearbetade %n block av transaktionshistoriken.</numerusform><numerusform>Bearbetade %n block av transaktionshistoriken.</numerusform></translation>
+        <translation type="unfinished">
+            <numerusform>Bearbetade %n block av transaktionshistoriken.</numerusform>
+            <numerusform>Bearbetade %n block av transaktionshistoriken.</numerusform>
+        </translation>
     </message>
     <message>
         <source>%1 behind</source>
-        <translation>%1 efter</translation>
+        <translation type="unfinished">%1 efter</translation>
+    </message>
+    <message>
+        <source>Catching up…</source>
+        <translation type="unfinished">Hämtar upp…</translation>
     </message>
     <message>
         <source>Last received block was generated %1 ago.</source>
-        <translation>Senast mottagna block skapades för %1 sedan.</translation>
+        <translation type="unfinished">Senast mottagna block skapades för %1 sedan.</translation>
     </message>
     <message>
         <source>Transactions after this will not yet be visible.</source>
-        <translation>Transaktioner efter denna kommer inte ännu vara synliga.</translation>
+        <translation type="unfinished">Transaktioner efter denna kommer inte ännu vara synliga.</translation>
     </message>
     <message>
         <source>Error</source>
-        <translation>Fel</translation>
+        <translation type="unfinished">Fel</translation>
     </message>
     <message>
         <source>Warning</source>
-        <translation>Varning</translation>
-    </message>
-    <message>
-        <source>Information</source>
-        <translation>Information</translation>
+        <translation type="unfinished">Varning</translation>
     </message>
     <message>
         <source>Up to date</source>
-        <translation>Uppdaterad</translation>
+        <translation type="unfinished">Uppdaterad</translation>
+    </message>
+    <message>
+        <source>Load Partially Signed Particl Transaction</source>
+        <translation type="unfinished">Läs in Delvis signerad Particl transaktion (PSBT)</translation>
+    </message>
+    <message>
+        <source>Load PSBT from &amp;clipboard…</source>
+        <translation type="unfinished">Ladda PSBT från &amp;urklipp...</translation>
+    </message>
+    <message>
+        <source>Load Partially Signed Particl Transaction from clipboard</source>
+        <translation type="unfinished">Läs in Delvis signerad Particl transaktion (PSBT) från urklipp</translation>
     </message>
     <message>
         <source>Node window</source>
-        <translation>Nod-fönster</translation>
+        <translation type="unfinished">Nod-fönster</translation>
     </message>
     <message>
         <source>Open node debugging and diagnostic console</source>
-        <translation>Öppna nodens konsol för felsökning och diagnostik</translation>
+        <translation type="unfinished">Öppna nodens konsol för felsökning och diagnostik</translation>
     </message>
     <message>
         <source>&amp;Sending addresses</source>
-        <translation>Av&amp;sändaradresser</translation>
+        <translation type="unfinished">Av&amp;sändaradresser</translation>
     </message>
     <message>
         <source>&amp;Receiving addresses</source>
-        <translation>Mottaga&amp;radresser</translation>
+        <translation type="unfinished">Mottaga&amp;radresser</translation>
     </message>
     <message>
         <source>Open a particl: URI</source>
-        <translation>Öppna en particl:-URI</translation>
+        <translation type="unfinished">Öppna en particl:-URI</translation>
     </message>
     <message>
         <source>Open Wallet</source>
-        <translation>Öppna plånbok</translation>
+        <translation type="unfinished">Öppna plånbok</translation>
     </message>
     <message>
         <source>Open a wallet</source>
-        <translation>Öppna en plånbok</translation>
-    </message>
-    <message>
-<<<<<<< HEAD
-        <source>Close Wallet...</source>
-        <translation>Stäng plånbok</translation>
-=======
+        <translation type="unfinished">Öppna en plånbok</translation>
+    </message>
+    <message>
+        <source>Close wallet</source>
+        <translation type="unfinished">Stäng plånboken</translation>
+    </message>
+    <message>
+        <source>Restore Wallet…</source>
+        <extracomment>Name of the menu item that restores wallet from a backup file.</extracomment>
+        <translation type="unfinished">Återställ Plånboken...</translation>
+    </message>
+    <message>
+        <source>Restore a wallet from a backup file</source>
+        <extracomment>Status tip for Restore Wallet menu item</extracomment>
+        <translation type="unfinished">Återställt en plånbok från en backup-fil</translation>
+    </message>
+    <message>
+        <source>Close all wallets</source>
+        <translation type="unfinished">Stäng alla plånböcker</translation>
+    </message>
+    <message>
         <source>Migrate Wallet</source>
         <translation type="unfinished">Migrera plånbok</translation>
     </message>
@@ -644,31 +682,31 @@
         <translation type="unfinished">Migrera en plånbok</translation>
     </message>
     <message>
-        <source>Show the %1 help message to get a list with possible Bitcoin command-line options</source>
-        <translation type="unfinished">Visa %1 hjälpmeddelande för att få en lista med möjliga Bitcoin kommandoradsalternativ.</translation>
->>>>>>> 44d8b13c
-    </message>
-    <message>
-        <source>Close wallet</source>
-        <translation>Stäng plånboken</translation>
-    </message>
-    <message>
         <source>Show the %1 help message to get a list with possible Particl command-line options</source>
-        <translation>Visa %1 hjälpmeddelande för att få en lista med möjliga Particl kommandoradsalternativ.</translation>
+        <translation type="unfinished">Visa %1 hjälpmeddelande för att få en lista med möjliga Particl kommandoradsalternativ.</translation>
+    </message>
+    <message>
+        <source>&amp;Mask values</source>
+        <translation type="unfinished">&amp;Dölj värden</translation>
+    </message>
+    <message>
+        <source>Mask the values in the Overview tab</source>
+        <translation type="unfinished">Dölj värden i översiktsfliken</translation>
     </message>
     <message>
         <source>default wallet</source>
-        <translation>Standardplånbok</translation>
+        <translation type="unfinished">Standardplånbok</translation>
     </message>
     <message>
         <source>No wallets available</source>
-        <translation>Inga plånböcker tillgängliga</translation>
-    </message>
-    <message>
-<<<<<<< HEAD
-        <source>&amp;Window</source>
-        <translation>&amp;Fönster</translation>
-=======
+        <translation type="unfinished">Inga plånböcker tillgängliga</translation>
+    </message>
+    <message>
+        <source>Wallet Data</source>
+        <extracomment>Name of the wallet data file format.</extracomment>
+        <translation type="unfinished">Plånboksdata</translation>
+    </message>
+    <message>
         <source>Load Wallet Backup</source>
         <extracomment>The title for Restore Wallet File Windows</extracomment>
         <translation type="unfinished">Ladda backup av plånbok</translation>
@@ -677,29 +715,26 @@
         <source>Restore Wallet</source>
         <extracomment>Title of pop-up window shown when the user is attempting to restore a wallet.</extracomment>
         <translation type="unfinished">Återställ Plånbok</translation>
->>>>>>> 44d8b13c
-    </message>
-    <message>
-        <source>Minimize</source>
-        <translation>Minimera</translation>
+    </message>
+    <message>
+        <source>Wallet Name</source>
+        <extracomment>Label of the input field where the name of the wallet is entered.</extracomment>
+        <translation type="unfinished">Namn på plånboken</translation>
+    </message>
+    <message>
+        <source>&amp;Window</source>
+        <translation type="unfinished">&amp;Fönster</translation>
     </message>
     <message>
         <source>Zoom</source>
-        <translation>Zooma</translation>
+        <translation type="unfinished">Zooma</translation>
     </message>
     <message>
         <source>Main Window</source>
-        <translation>Huvudfönster</translation>
+        <translation type="unfinished">Huvudfönster</translation>
     </message>
     <message>
         <source>%1 client</source>
-<<<<<<< HEAD
-        <translation>%1-klient</translation>
-    </message>
-    <message>
-        <source>Connecting to peers...</source>
-        <translation>Ansluter till noder...</translation>
-=======
         <translation type="unfinished">%1-klient</translation>
     </message>
     <message>
@@ -711,11 +746,11 @@
         <translation type="unfinished">V&amp;isa</translation>
     </message>
     <message numerus="yes">
-        <source>%n active connection(s) to Bitcoin network.</source>
+        <source>%n active connection(s) to Particl network.</source>
         <extracomment>A substring of the tooltip.</extracomment>
         <translation type="unfinished">
-            <numerusform>%n aktiva anslutningar till Bitcoin-nätverket.</numerusform>
-            <numerusform>%n aktiva anslutningar till Bitcoin-nätverket.</numerusform>
+            <numerusform>%n aktiva anslutningar till Particl-nätverket.</numerusform>
+            <numerusform>%n aktiva anslutningar till Particl-nätverket.</numerusform>
         </translation>
     </message>
     <message>
@@ -732,11 +767,11 @@
         <source>Disable network activity</source>
         <extracomment>A context menu item.</extracomment>
         <translation type="unfinished">Stäng av nätverksaktivitet</translation>
->>>>>>> 44d8b13c
-    </message>
-    <message>
-        <source>Catching up...</source>
-        <translation>Hämtar senaste...</translation>
+    </message>
+    <message>
+        <source>Enable network activity</source>
+        <extracomment>A context menu item. The network activity was disabled previously.</extracomment>
+        <translation type="unfinished">Aktivera nätverksaktivitet</translation>
     </message>
     <message>
         <source>Pre-syncing Headers (%1%)…</source>
@@ -748,173 +783,169 @@
     </message>
     <message>
         <source>Error: %1</source>
-        <translation>Fel: %1</translation>
+        <translation type="unfinished">Fel: %1</translation>
     </message>
     <message>
         <source>Warning: %1</source>
-        <translation>Varning: %1</translation>
+        <translation type="unfinished">Varning: %1</translation>
     </message>
     <message>
         <source>Date: %1
 </source>
-        <translation>Datum: %1
+        <translation type="unfinished">Datum: %1
 </translation>
     </message>
     <message>
         <source>Amount: %1
 </source>
-        <translation>Belopp: %1
+        <translation type="unfinished">Belopp: %1
 </translation>
     </message>
     <message>
         <source>Wallet: %1
 </source>
-        <translation>Plånbok: %1
+        <translation type="unfinished">Plånbok: %1
 </translation>
     </message>
     <message>
         <source>Type: %1
 </source>
-        <translation>Typ: %1
+        <translation type="unfinished">Typ: %1
 </translation>
     </message>
     <message>
         <source>Label: %1
 </source>
-        <translation>Etikett: %1
+        <translation type="unfinished">Etikett: %1
 </translation>
     </message>
     <message>
         <source>Address: %1
 </source>
-        <translation>Adress: %1
+        <translation type="unfinished">Adress: %1
 </translation>
     </message>
     <message>
         <source>Sent transaction</source>
-        <translation>Transaktion skickad</translation>
+        <translation type="unfinished">Transaktion skickad</translation>
     </message>
     <message>
         <source>Incoming transaction</source>
-        <translation>Inkommande transaktion</translation>
+        <translation type="unfinished">Inkommande transaktion</translation>
     </message>
     <message>
         <source>HD key generation is &lt;b&gt;enabled&lt;/b&gt;</source>
-        <translation>HD-nyckelgenerering är &lt;b&gt;aktiverad&lt;/b&gt;</translation>
+        <translation type="unfinished">HD-nyckelgenerering är &lt;b&gt;aktiverad&lt;/b&gt;</translation>
     </message>
     <message>
         <source>HD key generation is &lt;b&gt;disabled&lt;/b&gt;</source>
-        <translation>HD-nyckelgenerering är &lt;b&gt;inaktiverad&lt;/b&gt;</translation>
+        <translation type="unfinished">HD-nyckelgenerering är &lt;b&gt;inaktiverad&lt;/b&gt;</translation>
     </message>
     <message>
         <source>Private key &lt;b&gt;disabled&lt;/b&gt;</source>
-        <translation>Privat nyckel &lt;b&gt;inaktiverad&lt;/b&gt;</translation>
+        <translation type="unfinished">Privat nyckel &lt;b&gt;inaktiverad&lt;/b&gt;</translation>
     </message>
     <message>
         <source>Wallet is &lt;b&gt;encrypted&lt;/b&gt; and currently &lt;b&gt;unlocked&lt;/b&gt;</source>
-        <translation>Denna plånbok är &lt;b&gt;krypterad&lt;/b&gt; och för närvarande &lt;b&gt;olåst&lt;/b&gt;</translation>
+        <translation type="unfinished">Denna plånbok är &lt;b&gt;krypterad&lt;/b&gt; och för närvarande &lt;b&gt;olåst&lt;/b&gt;</translation>
     </message>
     <message>
         <source>Wallet is &lt;b&gt;encrypted&lt;/b&gt; and currently &lt;b&gt;locked&lt;/b&gt;</source>
-        <translation>Denna plånbok är &lt;b&gt;krypterad&lt;/b&gt; och för närvarande &lt;b&gt;låst&lt;/b&gt;</translation>
-    </message>
-    </context>
+        <translation type="unfinished">Denna plånbok är &lt;b&gt;krypterad&lt;/b&gt; och för närvarande &lt;b&gt;låst&lt;/b&gt;</translation>
+    </message>
+    <message>
+        <source>Original message:</source>
+        <translation type="unfinished">Ursprungligt meddelande:</translation>
+    </message>
+</context>
+<context>
+    <name>UnitDisplayStatusBarControl</name>
+    <message>
+        <source>Unit to show amounts in. Click to select another unit.</source>
+        <translation type="unfinished">Enhet att visa belopp i. Klicka för att välja annan enhet.</translation>
+    </message>
+</context>
 <context>
     <name>CoinControlDialog</name>
     <message>
         <source>Coin Selection</source>
-        <translation>Myntval</translation>
+        <translation type="unfinished">Myntval</translation>
     </message>
     <message>
         <source>Quantity:</source>
-        <translation>Kvantitet:</translation>
+        <translation type="unfinished">Kvantitet:</translation>
     </message>
     <message>
         <source>Bytes:</source>
-        <translation>Antal byte:</translation>
+        <translation type="unfinished">Antal byte:</translation>
     </message>
     <message>
         <source>Amount:</source>
-        <translation>Belopp:</translation>
+        <translation type="unfinished">Belopp:</translation>
     </message>
     <message>
         <source>Fee:</source>
-        <translation>Avgift:</translation>
-    </message>
-    <message>
-<<<<<<< HEAD
-        <source>Dust:</source>
-        <translation>Damm:</translation>
-    </message>
-    <message>
-=======
->>>>>>> 44d8b13c
+        <translation type="unfinished">Avgift:</translation>
+    </message>
+    <message>
         <source>After Fee:</source>
-        <translation>Efter avgift:</translation>
+        <translation type="unfinished">Efter avgift:</translation>
     </message>
     <message>
         <source>Change:</source>
-        <translation>Växel:</translation>
+        <translation type="unfinished">Växel:</translation>
     </message>
     <message>
         <source>(un)select all</source>
-        <translation>(av)markera allt</translation>
+        <translation type="unfinished">(av)markera allt</translation>
     </message>
     <message>
         <source>Tree mode</source>
-        <translation>Trädvy</translation>
+        <translation type="unfinished">Trädvy</translation>
     </message>
     <message>
         <source>List mode</source>
-        <translation>Listvy</translation>
+        <translation type="unfinished">Listvy</translation>
     </message>
     <message>
         <source>Amount</source>
-        <translation>Belopp</translation>
+        <translation type="unfinished">Belopp</translation>
     </message>
     <message>
         <source>Received with label</source>
-        <translation>Mottagen med etikett</translation>
+        <translation type="unfinished">Mottagen med etikett</translation>
     </message>
     <message>
         <source>Received with address</source>
-        <translation>Mottagen med adress</translation>
+        <translation type="unfinished">Mottagen med adress</translation>
     </message>
     <message>
         <source>Date</source>
-        <translation>Datum</translation>
+        <translation type="unfinished">Datum</translation>
     </message>
     <message>
         <source>Confirmations</source>
-        <translation>Bekräftelser</translation>
+        <translation type="unfinished">Bekräftelser</translation>
     </message>
     <message>
         <source>Confirmed</source>
-        <translation>Bekräftad</translation>
-    </message>
-    <message>
-        <source>Copy address</source>
-        <translation>Kopiera adress</translation>
-    </message>
-    <message>
-        <source>Copy label</source>
-        <translation>Kopiera etikett</translation>
+        <translation type="unfinished">Bekräftad</translation>
     </message>
     <message>
         <source>Copy amount</source>
-        <translation>Kopiera belopp</translation>
-    </message>
-    <message>
-        <source>Copy transaction ID</source>
-        <translation>Kopiera transaktions-ID</translation>
-    </message>
-    <message>
-        <source>Lock unspent</source>
-        <translation>Lås ospenderat</translation>
-    </message>
-    <message>
-        <source>Unlock unspent</source>
-        <translation>Lås upp ospenderat</translation>
+        <translation type="unfinished">Kopiera belopp</translation>
+    </message>
+    <message>
+        <source>&amp;Copy address</source>
+        <translation type="unfinished">&amp;Kopiera adress</translation>
+    </message>
+    <message>
+        <source>Copy &amp;label</source>
+        <translation type="unfinished">Kopiera &amp;etikett</translation>
+    </message>
+    <message>
+        <source>Copy &amp;amount</source>
+        <translation type="unfinished">Kopiera &amp;Belopp</translation>
     </message>
     <message>
         <source>Copy transaction &amp;ID and output index</source>
@@ -922,82 +953,63 @@
     </message>
     <message>
         <source>Copy quantity</source>
-        <translation>Kopiera kvantitet</translation>
+        <translation type="unfinished">Kopiera kvantitet</translation>
     </message>
     <message>
         <source>Copy fee</source>
-        <translation>Kopiera avgift</translation>
+        <translation type="unfinished">Kopiera avgift</translation>
     </message>
     <message>
         <source>Copy after fee</source>
-        <translation>Kopiera efter avgift</translation>
+        <translation type="unfinished">Kopiera efter avgift</translation>
     </message>
     <message>
         <source>Copy bytes</source>
-        <translation>Kopiera byte</translation>
-    </message>
-    <message>
-<<<<<<< HEAD
-        <source>Copy dust</source>
-        <translation>Kopiera damm</translation>
-    </message>
-    <message>
-=======
->>>>>>> 44d8b13c
+        <translation type="unfinished">Kopiera byte</translation>
+    </message>
+    <message>
         <source>Copy change</source>
-        <translation>Kopiera växel</translation>
+        <translation type="unfinished">Kopiera växel</translation>
     </message>
     <message>
         <source>(%1 locked)</source>
-        <translation>(%1 låst)</translation>
-    </message>
-    <message>
-<<<<<<< HEAD
-        <source>yes</source>
-        <translation>ja</translation>
-    </message>
-    <message>
-        <source>no</source>
-        <translation>nej</translation>
-    </message>
-    <message>
-        <source>This label turns red if any recipient receives an amount smaller than the current dust threshold.</source>
-        <translation>Denna etikett blir röd om någon mottagare tar emot ett belopp som är lägre än aktuell dammtröskel.</translation>
-    </message>
-    <message>
-=======
->>>>>>> 44d8b13c
+        <translation type="unfinished">(%1 låst)</translation>
+    </message>
+    <message>
         <source>Can vary +/- %1 satoshi(s) per input.</source>
-        <translation>Kan variera +/- %1 satoshi per inmatning.</translation>
+        <translation type="unfinished">Kan variera +/- %1 satoshi per inmatning.</translation>
     </message>
     <message>
         <source>(no label)</source>
-        <translation>(Ingen etikett)</translation>
+        <translation type="unfinished">(Ingen etikett)</translation>
     </message>
     <message>
         <source>change from %1 (%2)</source>
-        <translation>växel från %1 (%2)</translation>
+        <translation type="unfinished">växel från %1 (%2)</translation>
     </message>
     <message>
         <source>(change)</source>
-        <translation>(växel)</translation>
+        <translation type="unfinished">(växel)</translation>
     </message>
 </context>
 <context>
     <name>CreateWalletActivity</name>
     <message>
-        <source>Creating Wallet &lt;b&gt;%1&lt;/b&gt;...</source>
-        <translation>Skapar plånboken &lt;b&gt;%1&lt;/b&gt;...</translation>
+        <source>Create Wallet</source>
+        <extracomment>Title of window indicating the progress of creation of a new wallet.</extracomment>
+        <translation type="unfinished">Skapa plånbok</translation>
+    </message>
+    <message>
+        <source>Creating Wallet &lt;b&gt;%1&lt;/b&gt;…</source>
+        <extracomment>Descriptive text of the create wallet progress window which indicates to the user which wallet is currently being created.</extracomment>
+        <translation type="unfinished">Skapar plånbok &lt;b&gt;%1&lt;/b&gt;…</translation>
     </message>
     <message>
         <source>Create wallet failed</source>
-        <translation>Plånboken kunde inte skapas</translation>
+        <translation type="unfinished">Plånboken kunde inte skapas</translation>
     </message>
     <message>
         <source>Create wallet warning</source>
-<<<<<<< HEAD
-        <translation>Skapa plånboksvarning</translation>
-=======
         <translation type="unfinished">Skapa plånboksvarning</translation>
     </message>
     <message>
@@ -1113,42 +1125,49 @@
     <message>
         <source>Are you sure you wish to close all wallets?</source>
         <translation type="unfinished">Är du säker på att du vill stänga alla plånböcker?</translation>
->>>>>>> 44d8b13c
     </message>
 </context>
 <context>
     <name>CreateWalletDialog</name>
     <message>
         <source>Create Wallet</source>
-        <translation>Skapa plånbok</translation>
+        <translation type="unfinished">Skapa plånbok</translation>
     </message>
     <message>
         <source>Wallet Name</source>
-        <translation>Namn på plånboken</translation>
+        <translation type="unfinished">Namn på plånboken</translation>
+    </message>
+    <message>
+        <source>Wallet</source>
+        <translation type="unfinished">Plånbok</translation>
     </message>
     <message>
         <source>Encrypt the wallet. The wallet will be encrypted with a passphrase of your choice.</source>
-        <translation>Kryptera plånboken. Plånboken krypteras med en lösenfras som du själv väljer.</translation>
+        <translation type="unfinished">Kryptera plånboken. Plånboken krypteras med en lösenfras som du själv väljer.</translation>
     </message>
     <message>
         <source>Encrypt Wallet</source>
-        <translation>Kryptera plånbok</translation>
+        <translation type="unfinished">Kryptera plånbok</translation>
+    </message>
+    <message>
+        <source>Advanced Options</source>
+        <translation type="unfinished">Avancerat</translation>
     </message>
     <message>
         <source>Disable private keys for this wallet. Wallets with private keys disabled will have no private keys and cannot have an HD seed or imported private keys. This is ideal for watch-only wallets.</source>
-        <translation>Stäng av privata nycklar för denna plånbok. Plånböcker med privata nycklar avstängda kommer inte innehålla några privata nycklar alls, och kan inte innehålla vare sig en HD-seed eller importerade privata nycklar. Detta är idealt för plånböcker som endast ska granskas.</translation>
+        <translation type="unfinished">Stäng av privata nycklar för denna plånbok. Plånböcker med privata nycklar avstängda kommer inte innehålla några privata nycklar alls, och kan inte innehålla vare sig en HD-seed eller importerade privata nycklar. Detta är idealt för plånböcker som endast ska granskas.</translation>
     </message>
     <message>
         <source>Disable Private Keys</source>
-        <translation>Stäng av privata nycklar</translation>
+        <translation type="unfinished">Stäng av privata nycklar</translation>
     </message>
     <message>
         <source>Make a blank wallet. Blank wallets do not initially have private keys or scripts. Private keys and addresses can be imported, or an HD seed can be set, at a later time.</source>
-        <translation>Skapa en tom plånbok. Tomma plånböcker har från början inga privata nycklar eller skript. Privata nycklar och adresser kan importeras, eller en HD-seed kan väljas, vid ett senare tillfälle.</translation>
+        <translation type="unfinished">Skapa en tom plånbok. Tomma plånböcker har från början inga privata nycklar eller skript. Privata nycklar och adresser kan importeras, eller en HD-seed kan väljas, vid ett senare tillfälle.</translation>
     </message>
     <message>
         <source>Make Blank Wallet</source>
-        <translation>Skapa tom plånbok</translation>
+        <translation type="unfinished">Skapa tom plånbok</translation>
     </message>
     <message>
         <source>External signer</source>
@@ -1156,503 +1175,464 @@
     </message>
     <message>
         <source>Create</source>
-        <translation>Skapa</translation>
-    </message>
-</context>
+        <translation type="unfinished">Skapa</translation>
+    </message>
+    </context>
 <context>
     <name>EditAddressDialog</name>
     <message>
         <source>Edit Address</source>
-        <translation>Redigera adress</translation>
+        <translation type="unfinished">Redigera adress</translation>
     </message>
     <message>
         <source>&amp;Label</source>
-        <translation>&amp;Etikett</translation>
+        <translation type="unfinished">&amp;Etikett</translation>
     </message>
     <message>
         <source>The label associated with this address list entry</source>
-        <translation>Etiketten associerad med denna post i adresslistan</translation>
+        <translation type="unfinished">Etiketten associerad med denna post i adresslistan</translation>
     </message>
     <message>
         <source>The address associated with this address list entry. This can only be modified for sending addresses.</source>
-        <translation>Adressen associerad med denna post i adresslistan. Den kan bara ändras för sändningsadresser.</translation>
+        <translation type="unfinished">Adressen associerad med denna post i adresslistan. Den kan bara ändras för sändningsadresser.</translation>
     </message>
     <message>
         <source>&amp;Address</source>
-        <translation>&amp;Adress</translation>
+        <translation type="unfinished">&amp;Adress</translation>
     </message>
     <message>
         <source>New sending address</source>
-        <translation>Ny avsändaradress</translation>
+        <translation type="unfinished">Ny avsändaradress</translation>
     </message>
     <message>
         <source>Edit receiving address</source>
-        <translation>Redigera mottagaradress</translation>
+        <translation type="unfinished">Redigera mottagaradress</translation>
     </message>
     <message>
         <source>Edit sending address</source>
-        <translation>Redigera avsändaradress</translation>
+        <translation type="unfinished">Redigera avsändaradress</translation>
     </message>
     <message>
         <source>The entered address "%1" is not a valid Particl address.</source>
-        <translation>Den angivna adressen "%1" är inte en giltig Particl-adress.</translation>
+        <translation type="unfinished">Den angivna adressen "%1" är inte en giltig Particl-adress.</translation>
     </message>
     <message>
         <source>Address "%1" already exists as a receiving address with label "%2" and so cannot be added as a sending address.</source>
-        <translation>Adressen "%1" finns redan som en mottagaradress med etikett "%2" och kan därför inte anges som sändaradress.</translation>
+        <translation type="unfinished">Adressen "%1" finns redan som en mottagaradress med etikett "%2" och kan därför inte anges som sändaradress.</translation>
     </message>
     <message>
         <source>The entered address "%1" is already in the address book with label "%2".</source>
-        <translation>Den angivna adressen "%1" finns redan i adressboken med etikett "%2".</translation>
+        <translation type="unfinished">Den angivna adressen "%1" finns redan i adressboken med etikett "%2".</translation>
     </message>
     <message>
         <source>Could not unlock wallet.</source>
-        <translation>Kunde inte låsa upp plånboken.</translation>
+        <translation type="unfinished">Kunde inte låsa upp plånboken.</translation>
     </message>
     <message>
         <source>New key generation failed.</source>
-        <translation>Misslyckades med generering av ny nyckel.</translation>
+        <translation type="unfinished">Misslyckades med generering av ny nyckel.</translation>
     </message>
 </context>
 <context>
     <name>FreespaceChecker</name>
     <message>
         <source>A new data directory will be created.</source>
-        <translation>En ny datakatalog kommer att skapas.</translation>
+        <translation type="unfinished">En ny datakatalog kommer att skapas.</translation>
     </message>
     <message>
         <source>name</source>
-        <translation>namn</translation>
+        <translation type="unfinished">namn</translation>
     </message>
     <message>
         <source>Directory already exists. Add %1 if you intend to create a new directory here.</source>
-        <translation>Katalogen finns redan. Lägg till %1 om du vill skapa en ny katalog här.</translation>
+        <translation type="unfinished">Katalogen finns redan. Lägg till %1 om du vill skapa en ny katalog här.</translation>
     </message>
     <message>
         <source>Path already exists, and is not a directory.</source>
-        <translation>Sökvägen finns redan, och är inte en katalog.</translation>
+        <translation type="unfinished">Sökvägen finns redan, och är inte en katalog.</translation>
     </message>
     <message>
         <source>Cannot create data directory here.</source>
-        <translation>Kan inte skapa datakatalog här.</translation>
-    </message>
-</context>
-<context>
-    <name>HelpMessageDialog</name>
-    <message>
-        <source>version</source>
-        <translation>version</translation>
-    </message>
-    <message>
-        <source>About %1</source>
-        <translation>Om %1</translation>
-    </message>
-    <message>
-        <source>Command-line options</source>
-        <translation>Kommandoradsalternativ</translation>
+        <translation type="unfinished">Kan inte skapa datakatalog här.</translation>
     </message>
 </context>
 <context>
     <name>Intro</name>
-    <message>
-        <source>Welcome</source>
-        <translation>Välkommen</translation>
-    </message>
-    <message>
-        <source>Welcome to %1.</source>
-        <translation>Välkommen till %1.</translation>
-    </message>
-    <message>
-        <source>As this is the first time the program is launched, you can choose where %1 will store its data.</source>
-        <translation>Eftersom detta är första gången som programmet startas får du välja var %1 skall lagra sina data.</translation>
-    </message>
-    <message>
-        <source>When you click OK, %1 will begin to download and process the full %4 block chain (%2GB) starting with the earliest transactions in %3 when %4 initially launched.</source>
-        <translation>När du trycker OK kommer %1 att börja ladda ner och bearbeta den fullständiga %4-blockkedjan (%2 GB), med början vid de första transaktionerna %3 när %4 först lanserades.</translation>
-    </message>
-    <message>
-        <source>Reverting this setting requires re-downloading the entire blockchain. It is faster to download the full chain first and prune it later. Disables some advanced features.</source>
-        <translation>Att återställa detta alternativ påbörjar en omstart av nedladdningen av hela blockkedjan. Det går snabbare att ladda ner hela kedjan först, och gallra den senare. Detta alternativ stänger av vissa avancerade funktioner.</translation>
-    </message>
-    <message>
-        <source>This initial synchronisation is very demanding, and may expose hardware problems with your computer that had previously gone unnoticed. Each time you run %1, it will continue downloading where it left off.</source>
-        <translation>Denna första synkronisering är väldigt krävande, och kan påvisa hårdvaruproblem hos din dator som tidigare inte visat sig. Varje gång du kör %1, kommer nerladdningen att fortsätta där den avslutades.</translation>
-    </message>
-    <message>
-        <source>If you have chosen to limit block chain storage (pruning), the historical data must still be downloaded and processed, but will be deleted afterward to keep your disk usage low.</source>
-        <translation>Om du valt att begränsa storleken på blockkedjan (gallring), måste historiska data ändå laddas ner och behandlas, men kommer därefter att tas bort för att spara lagringsutrymme.</translation>
-    </message>
-    <message>
-        <source>Use the default data directory</source>
-        <translation>Använd den förvalda datakatalogen</translation>
-    </message>
-    <message>
-        <source>Use a custom data directory:</source>
-        <translation>Använd en anpassad datakatalog:</translation>
-    </message>
-    <message>
-        <source>Particl</source>
-        <translation>Particl</translation>
-    </message>
-    <message>
-        <source>Discard blocks after verification, except most recent %1 GB (prune)</source>
-        <translation>Släng block efter verifiering, förutom de senaste %1 GB (gallra).</translation>
-    </message>
-    <message>
-        <source>At least %1 GB of data will be stored in this directory, and it will grow over time.</source>
-        <translation>Minst %1 GB data kommer att sparas i den här katalogen, och de växer över tiden.</translation>
-    </message>
-    <message>
-        <source>Approximately %1 GB of data will be stored in this directory.</source>
-        <translation>Ungefär %1 GB data kommer att lagras i den här katalogen.</translation>
-    </message>
-    <message>
-        <source>%1 will download and store a copy of the Particl block chain.</source>
-        <translation>%1 kommer att ladda ner och lagra en kopia av Particl blockkedja.</translation>
-    </message>
-    <message>
-        <source>The wallet will also be stored in this directory.</source>
-        <translation>Plånboken sparas också i den här katalogen.</translation>
-    </message>
-    <message>
-        <source>Error: Specified data directory "%1" cannot be created.</source>
-        <translation>Fel: Angiven datakatalog "%1" kan inte skapas.</translation>
-    </message>
-    <message>
-        <source>Error</source>
-        <translation>Fel</translation>
-    </message>
     <message numerus="yes">
-        <source>%n GB of free space available</source>
-        <translation><numerusform>%n GB fritt utrymme kvar</numerusform><numerusform>%n GB ledigt utrymme kvar</numerusform></translation>
+        <source>%n GB of space available</source>
+        <translation type="unfinished">
+            <numerusform />
+            <numerusform />
+        </translation>
     </message>
     <message numerus="yes">
         <source>(of %n GB needed)</source>
-        <translation><numerusform>(av %n GB behövs)</numerusform><numerusform>(av de %n GB som behövs)</numerusform></translation>
+        <translation type="unfinished">
+            <numerusform>(av %n GB behövs)</numerusform>
+            <numerusform>(av de %n GB som behövs)</numerusform>
+        </translation>
     </message>
     <message numerus="yes">
         <source>(%n GB needed for full chain)</source>
-        <translation><numerusform>(%n GB behövs för hela kedjan)</numerusform><numerusform>(%n GB behövs för hela kedjan)</numerusform></translation>
+        <translation type="unfinished">
+            <numerusform>(%n GB behövs för hela kedjan)</numerusform>
+            <numerusform>(%n GB behövs för hela kedjan)</numerusform>
+        </translation>
+    </message>
+    <message>
+        <source>At least %1 GB of data will be stored in this directory, and it will grow over time.</source>
+        <translation type="unfinished">Minst %1 GB data kommer att sparas i den här katalogen, och de växer över tiden.</translation>
+    </message>
+    <message>
+        <source>Approximately %1 GB of data will be stored in this directory.</source>
+        <translation type="unfinished">Ungefär %1 GB data kommer att lagras i den här katalogen.</translation>
+    </message>
+    <message numerus="yes">
+        <source>(sufficient to restore backups %n day(s) old)</source>
+        <extracomment>Explanatory text on the capability of the current prune target.</extracomment>
+        <translation type="unfinished">
+            <numerusform />
+            <numerusform />
+        </translation>
+    </message>
+    <message>
+        <source>%1 will download and store a copy of the Particl block chain.</source>
+        <translation type="unfinished">%1 kommer att ladda ner och lagra en kopia av Particl blockkedja.</translation>
+    </message>
+    <message>
+        <source>The wallet will also be stored in this directory.</source>
+        <translation type="unfinished">Plånboken sparas också i den här katalogen.</translation>
+    </message>
+    <message>
+        <source>Error: Specified data directory "%1" cannot be created.</source>
+        <translation type="unfinished">Fel: Angiven datakatalog "%1" kan inte skapas.</translation>
+    </message>
+    <message>
+        <source>Error</source>
+        <translation type="unfinished">Fel</translation>
+    </message>
+    <message>
+        <source>Welcome</source>
+        <translation type="unfinished">Välkommen</translation>
+    </message>
+    <message>
+        <source>Welcome to %1.</source>
+        <translation type="unfinished">Välkommen till %1.</translation>
+    </message>
+    <message>
+        <source>As this is the first time the program is launched, you can choose where %1 will store its data.</source>
+        <translation type="unfinished">Eftersom detta är första gången som programmet startas får du välja var %1 skall lagra sina data.</translation>
+    </message>
+    <message>
+        <source>Limit block chain storage to</source>
+        <translation type="unfinished">Begränsa lagringsplats för blockkedjan till </translation>
+    </message>
+    <message>
+        <source>Reverting this setting requires re-downloading the entire blockchain. It is faster to download the full chain first and prune it later. Disables some advanced features.</source>
+        <translation type="unfinished">Att återställa detta alternativ påbörjar en omstart av nedladdningen av hela blockkedjan. Det går snabbare att ladda ner hela kedjan först, och gallra den senare. Detta alternativ stänger av vissa avancerade funktioner.</translation>
+    </message>
+    <message>
+        <source> GB</source>
+        <translation type="unfinished">GB</translation>
+    </message>
+    <message>
+        <source>This initial synchronisation is very demanding, and may expose hardware problems with your computer that had previously gone unnoticed. Each time you run %1, it will continue downloading where it left off.</source>
+        <translation type="unfinished">Denna första synkronisering är väldigt krävande, och kan påvisa hårdvaruproblem hos din dator som tidigare inte visat sig. Varje gång du kör %1, kommer nerladdningen att fortsätta där den avslutades.</translation>
+    </message>
+    <message>
+        <source>If you have chosen to limit block chain storage (pruning), the historical data must still be downloaded and processed, but will be deleted afterward to keep your disk usage low.</source>
+        <translation type="unfinished">Om du valt att begränsa storleken på blockkedjan (gallring), måste historiska data ändå laddas ner och behandlas, men kommer därefter att tas bort för att spara lagringsutrymme.</translation>
+    </message>
+    <message>
+        <source>Use the default data directory</source>
+        <translation type="unfinished">Använd den förvalda datakatalogen</translation>
+    </message>
+    <message>
+        <source>Use a custom data directory:</source>
+        <translation type="unfinished">Använd en anpassad datakatalog:</translation>
+    </message>
+</context>
+<context>
+    <name>HelpMessageDialog</name>
+    <message>
+        <source>About %1</source>
+        <translation type="unfinished">Om %1</translation>
+    </message>
+    <message>
+        <source>Command-line options</source>
+        <translation type="unfinished">Kommandoradsalternativ</translation>
+    </message>
+</context>
+<context>
+    <name>ShutdownWindow</name>
+    <message>
+        <source>%1 is shutting down…</source>
+        <translation type="unfinished">%1 stänger ner…</translation>
+    </message>
+    <message>
+        <source>Do not shut down the computer until this window disappears.</source>
+        <translation type="unfinished">Stäng inte av datorn förrän denna ruta försvinner.</translation>
     </message>
 </context>
 <context>
     <name>ModalOverlay</name>
     <message>
         <source>Form</source>
-        <translation>Formulär</translation>
+        <translation type="unfinished">Formulär</translation>
     </message>
     <message>
         <source>Recent transactions may not yet be visible, and therefore your wallet's balance might be incorrect. This information will be correct once your wallet has finished synchronizing with the particl network, as detailed below.</source>
-        <translation>Nyligen gjorda transaktioner visas inte korrekt och därför kan din plånboks saldo visas felaktigt. Denna information kommer att visas korrekt så snart din plånbok har synkroniserats med Particl-nätverket enligt informationen nedan.</translation>
+        <translation type="unfinished">Nyligen gjorda transaktioner visas inte korrekt och därför kan din plånboks saldo visas felaktigt. Denna information kommer att visas korrekt så snart din plånbok har synkroniserats med Particl-nätverket enligt informationen nedan.</translation>
     </message>
     <message>
         <source>Attempting to spend particl that are affected by not-yet-displayed transactions will not be accepted by the network.</source>
-        <translation>Att försöka spendera particl som påverkas av transaktioner som ännu inte visas kommer inte accepteras av nätverket.</translation>
+        <translation type="unfinished">Att försöka spendera particl som påverkas av transaktioner som ännu inte visas kommer inte accepteras av nätverket.</translation>
     </message>
     <message>
         <source>Number of blocks left</source>
-        <translation>Antal block kvar</translation>
-    </message>
-    <message>
-        <source>Unknown...</source>
-        <translation>Okänt...</translation>
+        <translation type="unfinished">Antal block kvar</translation>
+    </message>
+    <message>
+        <source>Unknown…</source>
+        <translation type="unfinished">Okänd…</translation>
+    </message>
+    <message>
+        <source>calculating…</source>
+        <translation type="unfinished">beräknar...</translation>
     </message>
     <message>
         <source>Last block time</source>
-        <translation>Senaste blocktid</translation>
+        <translation type="unfinished">Senaste blocktid</translation>
     </message>
     <message>
         <source>Progress</source>
-        <translation>Förlopp</translation>
+        <translation type="unfinished">Förlopp</translation>
     </message>
     <message>
         <source>Progress increase per hour</source>
-        <translation>Förloppsökning per timme</translation>
-    </message>
-    <message>
-        <source>calculating...</source>
-        <translation>beräknar...</translation>
+        <translation type="unfinished">Förloppsökning per timme</translation>
     </message>
     <message>
         <source>Estimated time left until synced</source>
-        <translation>Uppskattad tid kvar tills synkroniserad</translation>
+        <translation type="unfinished">Uppskattad tid kvar tills synkroniserad</translation>
     </message>
     <message>
         <source>Hide</source>
-        <translation>Dölj</translation>
-    </message>
-    <message>
-<<<<<<< HEAD
-        <source>Esc</source>
-        <translation>Esc</translation>
-    </message>
-    <message>
-        <source>Unknown. Syncing Headers (%1, %2%)...</source>
-        <translation>Okänd. Synkar huvuden (%1, %2%)...</translation>
-    </message>
-</context>
-=======
+        <translation type="unfinished">Dölj</translation>
+    </message>
+    <message>
         <source>%1 is currently syncing.  It will download headers and blocks from peers and validate them until reaching the tip of the block chain.</source>
         <translation type="unfinished">%1 synkroniserar. Den kommer att ladda ner metadata och block från noder och validera dem fram tills att toppen på blockkedjan är nådd.</translation>
     </message>
     </context>
->>>>>>> 44d8b13c
 <context>
     <name>OpenURIDialog</name>
     <message>
         <source>Open particl URI</source>
-        <translation>Öppna particl-URI</translation>
-    </message>
-    <message>
-        <source>URI:</source>
-        <translation>URI:</translation>
-    </message>
-</context>
-<context>
-    <name>OpenWalletActivity</name>
-    <message>
-        <source>Open wallet failed</source>
-        <translation>Det gick inte att öppna plånboken</translation>
-    </message>
-    <message>
-        <source>Open wallet warning</source>
-        <translation>Öppna plånboksvarning.</translation>
-    </message>
-    <message>
-        <source>default wallet</source>
-        <translation>Standardplånbok</translation>
-    </message>
-    <message>
-        <source>Opening Wallet &lt;b&gt;%1&lt;/b&gt;...</source>
-        <translation>Öppnar plånboken &lt;b&gt;%1&lt;/b&gt;...</translation>
+        <translation type="unfinished">Öppna particl-URI</translation>
+    </message>
+    <message>
+        <source>Paste address from clipboard</source>
+        <extracomment>Tooltip text for button that allows you to paste an address that is in your clipboard.</extracomment>
+        <translation type="unfinished">Klistra in adress från Urklipp</translation>
     </message>
 </context>
 <context>
     <name>OptionsDialog</name>
     <message>
         <source>Options</source>
-        <translation>Alternativ</translation>
+        <translation type="unfinished">Alternativ</translation>
     </message>
     <message>
         <source>&amp;Main</source>
-        <translation>&amp;Allmänt</translation>
+        <translation type="unfinished">&amp;Allmänt</translation>
     </message>
     <message>
         <source>Automatically start %1 after logging in to the system.</source>
-        <translation>Starta %1 automatiskt efter inloggningen.</translation>
+        <translation type="unfinished">Starta %1 automatiskt efter inloggningen.</translation>
     </message>
     <message>
         <source>&amp;Start %1 on system login</source>
-        <translation>&amp;Starta %1 vid systemlogin</translation>
+        <translation type="unfinished">&amp;Starta %1 vid systemlogin</translation>
     </message>
     <message>
         <source>Size of &amp;database cache</source>
-        <translation>Storleken på &amp;databascache</translation>
+        <translation type="unfinished">Storleken på &amp;databascache</translation>
     </message>
     <message>
         <source>Number of script &amp;verification threads</source>
-        <translation>Antalet skript&amp;verifikationstrådar</translation>
+        <translation type="unfinished">Antalet skript&amp;verifikationstrådar</translation>
     </message>
     <message>
         <source>IP address of the proxy (e.g. IPv4: 127.0.0.1 / IPv6: ::1)</source>
-        <translation>Proxyns IP-adress (t.ex.  IPv4: 127.0.0.1 / IPv6: ::1)</translation>
+        <translation type="unfinished">Proxyns IP-adress (t.ex.  IPv4: 127.0.0.1 / IPv6: ::1)</translation>
     </message>
     <message>
         <source>Shows if the supplied default SOCKS5 proxy is used to reach peers via this network type.</source>
-        <translation>Visar om den angivna standard-SOCKS5-proxyn används för att nå noder via den här nätverkstypen.</translation>
-    </message>
-    <message>
-        <source>Hide the icon from the system tray.</source>
-        <translation>Dölj ikonen från systemfältet.</translation>
-    </message>
-    <message>
-        <source>&amp;Hide tray icon</source>
-        <translation>&amp;Dölj ikonen</translation>
+        <translation type="unfinished">Visar om den angivna standard-SOCKS5-proxyn används för att nå noder via den här nätverkstypen.</translation>
     </message>
     <message>
         <source>Minimize instead of exit the application when the window is closed. When this option is enabled, the application will be closed only after selecting Exit in the menu.</source>
-        <translation>Minimera istället för att stänga programmet när fönstret stängs. När detta alternativ är aktiverat stängs programmet endast genom att välja Stäng i menyn.</translation>
-    </message>
-    <message>
-        <source>Third party URLs (e.g. a block explorer) that appear in the transactions tab as context menu items. %s in the URL is replaced by transaction hash. Multiple URLs are separated by vertical bar |.</source>
-        <translation>Tredjeparts-URL:er (t.ex. en blockutforskare) som visas i transaktionsfliken som snabbmenyalternativ. %s i URL:en ersätts med transaktionshash. Flera URL:er separeras med vertikalt streck |.</translation>
+        <translation type="unfinished">Minimera istället för att stänga programmet när fönstret stängs. När detta alternativ är aktiverat stängs programmet endast genom att välja Stäng i menyn.</translation>
     </message>
     <message>
         <source>Open the %1 configuration file from the working directory.</source>
-        <translation>Öppna konfigurationsfilen %1 från arbetskatalogen.</translation>
+        <translation type="unfinished">Öppna konfigurationsfilen %1 från arbetskatalogen.</translation>
     </message>
     <message>
         <source>Open Configuration File</source>
-        <translation>Öppna konfigurationsfil</translation>
+        <translation type="unfinished">Öppna konfigurationsfil</translation>
     </message>
     <message>
         <source>Reset all client options to default.</source>
-        <translation>Återställ alla klientinställningar till förvalen.</translation>
+        <translation type="unfinished">Återställ alla klientinställningar till förvalen.</translation>
     </message>
     <message>
         <source>&amp;Reset Options</source>
-        <translation>&amp;Återställ alternativ</translation>
+        <translation type="unfinished">&amp;Återställ alternativ</translation>
     </message>
     <message>
         <source>&amp;Network</source>
-        <translation>&amp;Nätverk</translation>
-    </message>
-    <message>
-        <source>Disables some advanced features but all blocks will still be fully validated. Reverting this setting requires re-downloading the entire blockchain. Actual disk usage may be somewhat higher.</source>
-        <translation>Stänger av vissa avancerade funktioner, men samtliga block kommer fortfarande att verifieras. Återställning av denna inställning kräver att den fullständiga blockkedjan laddas ned igen. Det använda diskutrymmet kan öka något.</translation>
+        <translation type="unfinished">&amp;Nätverk</translation>
     </message>
     <message>
         <source>Prune &amp;block storage to</source>
-        <translation>Gallra &amp;blocklagring till</translation>
-    </message>
-    <message>
-        <source>GB</source>
-        <translation>GB</translation>
+        <translation type="unfinished">Gallra &amp;blocklagring till</translation>
     </message>
     <message>
         <source>Reverting this setting requires re-downloading the entire blockchain.</source>
-        <translation>Vid avstängning av denna inställning kommer den fullständiga blockkedjan behövas laddas ned igen.</translation>
-    </message>
-    <message>
-        <source>MiB</source>
-        <translation>MiB</translation>
+        <translation type="unfinished">Vid avstängning av denna inställning kommer den fullständiga blockkedjan behövas laddas ned igen.</translation>
     </message>
     <message>
         <source>(0 = auto, &lt;0 = leave that many cores free)</source>
-        <translation>(0 = auto, &lt;0 = lämna så många kärnor lediga)</translation>
+        <translation type="unfinished">(0 = auto, &lt;0 = lämna så många kärnor lediga)</translation>
+    </message>
+    <message>
+        <source>Enable R&amp;PC server</source>
+        <extracomment>An Options window setting to enable the RPC server.</extracomment>
+        <translation type="unfinished">Aktivera R&amp;PC-server</translation>
     </message>
     <message>
         <source>W&amp;allet</source>
-        <translation>&amp;Plånbok</translation>
-    </message>
-    <message>
-        <source>Expert</source>
-        <translation>Expert</translation>
+        <translation type="unfinished">&amp;Plånbok</translation>
+    </message>
+    <message>
+        <source>Subtract &amp;fee from amount by default</source>
+        <extracomment>An Options window setting to set subtracting the fee from a sending amount as default.</extracomment>
+        <translation type="unfinished">Ta bort avgift från summa som standard</translation>
     </message>
     <message>
         <source>Enable coin &amp;control features</source>
-        <translation>Aktivera mynt&amp;kontrollfunktioner</translation>
+        <translation type="unfinished">Aktivera mynt&amp;kontrollfunktioner</translation>
     </message>
     <message>
         <source>If you disable the spending of unconfirmed change, the change from a transaction cannot be used until that transaction has at least one confirmation. This also affects how your balance is computed.</source>
-        <translation>Om du inaktiverar spendering av obekräftad växel, kan inte växeln från en transaktion användas förrän transaktionen har minst en bekräftelse. Detta påverkar också hur ditt saldo beräknas.</translation>
+        <translation type="unfinished">Om du inaktiverar spendering av obekräftad växel, kan inte växeln från en transaktion användas förrän transaktionen har minst en bekräftelse. Detta påverkar också hur ditt saldo beräknas.</translation>
     </message>
     <message>
         <source>&amp;Spend unconfirmed change</source>
-        <translation>&amp;Spendera obekräftad växel</translation>
-    </message>
-    <message>
-<<<<<<< HEAD
-        <source>Automatically open the Particl client port on the router. This only works when your router supports UPnP and it is enabled.</source>
-        <translation>Öppna automatiskt Particl-klientens port på routern. Detta fungerar endast om din router stödjer UPnP och det är är aktiverat.</translation>
-=======
+        <translation type="unfinished">&amp;Spendera obekräftad växel</translation>
+    </message>
+    <message>
+        <source>Enable &amp;PSBT controls</source>
+        <extracomment>An options window setting to enable PSBT controls.</extracomment>
+        <translation type="unfinished">Aktivera &amp;PSBT-kontroll</translation>
+    </message>
+    <message>
         <source>External Signer (e.g. hardware wallet)</source>
         <translation type="unfinished">Extern signerare (e.g. hårdvaruplånbok)</translation>
     </message>
     <message>
-        <source>Automatically open the Bitcoin client port on the router. This only works when your router supports UPnP and it is enabled.</source>
-        <translation type="unfinished">Öppna automatiskt Bitcoin-klientens port på routern. Detta fungerar endast om din router stödjer UPnP och det är är aktiverat.</translation>
->>>>>>> 44d8b13c
+        <source>Automatically open the Particl client port on the router. This only works when your router supports UPnP and it is enabled.</source>
+        <translation type="unfinished">Öppna automatiskt Particl-klientens port på routern. Detta fungerar endast om din router stödjer UPnP och det är är aktiverat.</translation>
     </message>
     <message>
         <source>Map port using &amp;UPnP</source>
-        <translation>Tilldela port med hjälp av &amp;UPnP</translation>
+        <translation type="unfinished">Tilldela port med hjälp av &amp;UPnP</translation>
+    </message>
+    <message>
+        <source>Automatically open the Particl client port on the router. This only works when your router supports NAT-PMP and it is enabled. The external port could be random.</source>
+        <translation type="unfinished">Öppna automatiskt Particl-klientens port på routern. Detta fungerar endast om din router stödjer NAT-PMP och det är är aktiverat. Den externa porten kan vara slumpmässig.</translation>
     </message>
     <message>
         <source>Accept connections from outside.</source>
-        <translation>Acceptera anslutningar utifrån.</translation>
+        <translation type="unfinished">Acceptera anslutningar utifrån.</translation>
     </message>
     <message>
         <source>Allow incomin&amp;g connections</source>
-        <translation>Tillåt inkommande anslutningar</translation>
+        <translation type="unfinished">Tillåt inkommande anslutningar</translation>
     </message>
     <message>
         <source>Connect to the Particl network through a SOCKS5 proxy.</source>
-        <translation>Anslut till Particl-nätverket genom en SOCKS5-proxy.</translation>
+        <translation type="unfinished">Anslut till Particl-nätverket genom en SOCKS5-proxy.</translation>
     </message>
     <message>
         <source>&amp;Connect through SOCKS5 proxy (default proxy):</source>
-        <translation>&amp;Anslut genom SOCKS5-proxy (förvald proxy):</translation>
+        <translation type="unfinished">&amp;Anslut genom SOCKS5-proxy (förvald proxy):</translation>
     </message>
     <message>
         <source>Proxy &amp;IP:</source>
-        <translation>Proxy-&amp;IP:</translation>
-    </message>
-    <message>
-        <source>&amp;Port:</source>
-        <translation>&amp;Port:</translation>
+        <translation type="unfinished">Proxy-&amp;IP:</translation>
     </message>
     <message>
         <source>Port of the proxy (e.g. 9050)</source>
-        <translation>Proxyns port (t.ex. 9050)</translation>
+        <translation type="unfinished">Proxyns port (t.ex. 9050)</translation>
     </message>
     <message>
         <source>Used for reaching peers via:</source>
-        <translation>Används för att nå noder via:</translation>
-    </message>
-    <message>
-        <source>IPv4</source>
-        <translation>IPv4</translation>
-    </message>
-    <message>
-        <source>IPv6</source>
-        <translation>IPv6</translation>
-    </message>
-    <message>
-        <source>Tor</source>
-        <translation>Tor</translation>
+        <translation type="unfinished">Används för att nå noder via:</translation>
     </message>
     <message>
         <source>&amp;Window</source>
-        <translation>&amp;Fönster</translation>
+        <translation type="unfinished">&amp;Fönster</translation>
+    </message>
+    <message>
+        <source>Show the icon in the system tray.</source>
+        <translation type="unfinished">Visa ikonen i systemfältet.</translation>
+    </message>
+    <message>
+        <source>&amp;Show tray icon</source>
+        <translation type="unfinished">&amp;Visa ikon i systemfältet</translation>
     </message>
     <message>
         <source>Show only a tray icon after minimizing the window.</source>
-        <translation>Visa endast en systemfältsikon vid minimering.</translation>
+        <translation type="unfinished">Visa endast en systemfältsikon vid minimering.</translation>
     </message>
     <message>
         <source>&amp;Minimize to the tray instead of the taskbar</source>
-        <translation>&amp;Minimera till systemfältet istället för aktivitetsfältet</translation>
+        <translation type="unfinished">&amp;Minimera till systemfältet istället för aktivitetsfältet</translation>
     </message>
     <message>
         <source>M&amp;inimize on close</source>
-        <translation>M&amp;inimera vid stängning</translation>
+        <translation type="unfinished">M&amp;inimera vid stängning</translation>
     </message>
     <message>
         <source>&amp;Display</source>
-        <translation>&amp;Visa</translation>
+        <translation type="unfinished">&amp;Visa</translation>
     </message>
     <message>
         <source>User Interface &amp;language:</source>
-        <translation>Användargränssnittets &amp;språk:</translation>
+        <translation type="unfinished">Användargränssnittets &amp;språk:</translation>
     </message>
     <message>
         <source>The user interface language can be set here. This setting will take effect after restarting %1.</source>
-        <translation>Användargränssnittets språk kan ställas in här. Denna inställning träder i kraft efter en omstart av %1.</translation>
+        <translation type="unfinished">Användargränssnittets språk kan ställas in här. Denna inställning träder i kraft efter en omstart av %1.</translation>
     </message>
     <message>
         <source>&amp;Unit to show amounts in:</source>
-        <translation>&amp;Måttenhet att visa belopp i:</translation>
+        <translation type="unfinished">&amp;Måttenhet att visa belopp i:</translation>
     </message>
     <message>
         <source>Choose the default subdivision unit to show in the interface and when sending coins.</source>
-        <translation>Välj en måttenhet att visa i gränssnittet och när du skickar pengar.</translation>
+        <translation type="unfinished">Välj en måttenhet att visa i gränssnittet och när du skickar pengar.</translation>
     </message>
     <message>
         <source>Whether to show coin control features or not.</source>
-        <translation>Om myntkontrollfunktioner skall visas eller inte</translation>
-    </message>
-    <message>
-        <source>&amp;Third party transaction URLs</source>
-        <translation>&amp;URL:er för tredjepartstransaktioner</translation>
-    </message>
-    <message>
-        <source>Options set in this dialog are overridden by the command line or in the configuration file:</source>
-        <translation>Alternativ som anges i denna dialog åsidosätts av kommandoraden eller i konfigurationsfilen:</translation>
-    </message>
-    <message>
-        <source>&amp;OK</source>
-        <translation>&amp;OK</translation>
+        <translation type="unfinished">Om myntkontrollfunktioner skall visas eller inte</translation>
+    </message>
+    <message>
+        <source>Connect to the Particl network through a separate SOCKS5 proxy for Tor onion services.</source>
+        <translation type="unfinished">Anslut till Particl-nätverket genom en separat SOCKS5-proxy för onion-tjänster genom Tor.</translation>
     </message>
     <message>
         <source>Use separate SOCKS&amp;5 proxy to reach peers via Tor onion services:</source>
@@ -1664,576 +1644,575 @@
     </message>
     <message>
         <source>&amp;Cancel</source>
-        <translation>&amp;Avbryt</translation>
+        <translation type="unfinished">&amp;Avbryt</translation>
     </message>
     <message>
         <source>default</source>
-        <translation>standard</translation>
+        <translation type="unfinished">standard</translation>
     </message>
     <message>
         <source>none</source>
-        <translation>inget</translation>
+        <translation type="unfinished">inget</translation>
     </message>
     <message>
         <source>Confirm options reset</source>
-        <translation>Bekräfta att alternativen ska återställs</translation>
+        <extracomment>Window title text of pop-up window shown when the user has chosen to reset options.</extracomment>
+        <translation type="unfinished">Bekräfta att alternativen ska återställs</translation>
     </message>
     <message>
         <source>Client restart required to activate changes.</source>
-        <translation>Klientomstart är nödvändig för att aktivera ändringarna.</translation>
+        <extracomment>Text explaining that the settings changed will not come into effect until the client is restarted.</extracomment>
+        <translation type="unfinished">Klientomstart är nödvändig för att aktivera ändringarna.</translation>
     </message>
     <message>
         <source>Client will be shut down. Do you want to proceed?</source>
-        <translation>Programmet kommer att stängas. Vill du fortsätta?</translation>
+        <extracomment>Text asking the user to confirm if they would like to proceed with a client shutdown.</extracomment>
+        <translation type="unfinished">Programmet kommer att stängas. Vill du fortsätta?</translation>
     </message>
     <message>
         <source>Configuration options</source>
-        <translation>Konfigurationsalternativ</translation>
+        <extracomment>Window title text of pop-up box that allows opening up of configuration file.</extracomment>
+        <translation type="unfinished">Konfigurationsalternativ</translation>
     </message>
     <message>
         <source>The configuration file is used to specify advanced user options which override GUI settings. Additionally, any command-line options will override this configuration file.</source>
-        <translation>Konfigurationsfilen används för att ange avancerade användaralternativ som åsidosätter inställningar i GUI. Dessutom kommer alla kommandoradsalternativ att åsidosätta denna konfigurationsfil.</translation>
+        <extracomment>Explanatory text about the priority order of instructions considered by client. The order from high to low being: command-line, configuration file, GUI settings.</extracomment>
+        <translation type="unfinished">Konfigurationsfilen används för att ange avancerade användaralternativ som åsidosätter inställningar i GUI. Dessutom kommer alla kommandoradsalternativ att åsidosätta denna konfigurationsfil.</translation>
+    </message>
+    <message>
+        <source>Continue</source>
+        <translation type="unfinished">Fortsätt</translation>
+    </message>
+    <message>
+        <source>Cancel</source>
+        <translation type="unfinished">Avbryt</translation>
     </message>
     <message>
         <source>Error</source>
-        <translation>Fel</translation>
+        <translation type="unfinished">Fel</translation>
     </message>
     <message>
         <source>The configuration file could not be opened.</source>
-        <translation>Konfigurationsfilen kunde inte öppnas.</translation>
+        <translation type="unfinished">Konfigurationsfilen kunde inte öppnas.</translation>
     </message>
     <message>
         <source>This change would require a client restart.</source>
-        <translation>Denna ändring kräver en klientomstart.</translation>
+        <translation type="unfinished">Denna ändring kräver en klientomstart.</translation>
     </message>
     <message>
         <source>The supplied proxy address is invalid.</source>
-        <translation>Den angivna proxy-adressen är ogiltig.</translation>
+        <translation type="unfinished">Den angivna proxy-adressen är ogiltig.</translation>
     </message>
 </context>
 <context>
     <name>OverviewPage</name>
     <message>
         <source>Form</source>
-        <translation>Formulär</translation>
+        <translation type="unfinished">Formulär</translation>
     </message>
     <message>
         <source>The displayed information may be out of date. Your wallet automatically synchronizes with the Particl network after a connection is established, but this process has not completed yet.</source>
-        <translation>Den visade informationen kan vara inaktuell. Plånboken synkroniseras automatiskt med Particl-nätverket efter att anslutningen är upprättad, men denna process har inte slutförts ännu.</translation>
+        <translation type="unfinished">Den visade informationen kan vara inaktuell. Plånboken synkroniseras automatiskt med Particl-nätverket efter att anslutningen är upprättad, men denna process har inte slutförts ännu.</translation>
     </message>
     <message>
         <source>Watch-only:</source>
-        <translation>Granska-bara:</translation>
+        <translation type="unfinished">Granska-bara:</translation>
     </message>
     <message>
         <source>Available:</source>
-        <translation>Tillgängligt:</translation>
+        <translation type="unfinished">Tillgängligt:</translation>
     </message>
     <message>
         <source>Your current spendable balance</source>
-        <translation>Ditt tillgängliga saldo</translation>
+        <translation type="unfinished">Ditt tillgängliga saldo</translation>
     </message>
     <message>
         <source>Pending:</source>
-        <translation>Pågående:</translation>
+        <translation type="unfinished">Pågående:</translation>
     </message>
     <message>
         <source>Total of transactions that have yet to be confirmed, and do not yet count toward the spendable balance</source>
-        <translation>Totalt antal transaktioner som ännu inte bekräftats, och som ännu inte räknas med i aktuellt saldo</translation>
+        <translation type="unfinished">Totalt antal transaktioner som ännu inte bekräftats, och som ännu inte räknas med i aktuellt saldo</translation>
     </message>
     <message>
         <source>Immature:</source>
-        <translation>Omogen:</translation>
+        <translation type="unfinished">Omogen:</translation>
     </message>
     <message>
         <source>Mined balance that has not yet matured</source>
-        <translation>Grävt saldo som ännu inte har mognat</translation>
+        <translation type="unfinished">Grävt saldo som ännu inte har mognat</translation>
     </message>
     <message>
         <source>Balances</source>
-        <translation>Saldon</translation>
+        <translation type="unfinished">Saldon</translation>
     </message>
     <message>
         <source>Total:</source>
-        <translation>Totalt:</translation>
+        <translation type="unfinished">Totalt:</translation>
     </message>
     <message>
         <source>Your current total balance</source>
-        <translation>Ditt aktuella totala saldo</translation>
+        <translation type="unfinished">Ditt aktuella totala saldo</translation>
     </message>
     <message>
         <source>Your current balance in watch-only addresses</source>
-        <translation>Ditt aktuella saldo i granska-bara adresser</translation>
+        <translation type="unfinished">Ditt aktuella saldo i granska-bara adresser</translation>
     </message>
     <message>
         <source>Spendable:</source>
-        <translation>Spenderbar:</translation>
+        <translation type="unfinished">Spenderbar:</translation>
     </message>
     <message>
         <source>Recent transactions</source>
-        <translation>Nyligen genomförda transaktioner</translation>
+        <translation type="unfinished">Nyligen genomförda transaktioner</translation>
     </message>
     <message>
         <source>Unconfirmed transactions to watch-only addresses</source>
-        <translation>Obekräftade transaktioner till granska-bara adresser</translation>
+        <translation type="unfinished">Obekräftade transaktioner till granska-bara adresser</translation>
     </message>
     <message>
         <source>Mined balance in watch-only addresses that has not yet matured</source>
-        <translation>Grävt saldo i granska-bara adresser som ännu inte har mognat</translation>
+        <translation type="unfinished">Grävt saldo i granska-bara adresser som ännu inte har mognat</translation>
     </message>
     <message>
         <source>Current total balance in watch-only addresses</source>
-        <translation>Aktuellt totalt saldo i granska-bara adresser</translation>
-    </message>
-    </context>
+        <translation type="unfinished">Aktuellt totalt saldo i granska-bara adresser</translation>
+    </message>
+    <message>
+        <source>Privacy mode activated for the Overview tab. To unmask the values, uncheck Settings-&gt;Mask values.</source>
+        <translation type="unfinished">Privat läge aktiverad för fliken Översikt. För att visa data, bocka ur Inställningar &gt; Dölj data.</translation>
+    </message>
+</context>
 <context>
     <name>PSBTOperationsDialog</name>
     <message>
-        <source>Dialog</source>
-        <translation>Dialog</translation>
-    </message>
-    <message>
-        <source>Total Amount</source>
-        <translation>Totalt belopp</translation>
-    </message>
-    <message>
-        <source>or</source>
-        <translation>eller</translation>
-    </message>
-    </context>
-<context>
-    <name>PaymentServer</name>
-    <message>
-        <source>Payment request error</source>
-        <translation>Fel vid betalningsbegäran</translation>
-    </message>
-    <message>
-        <source>Cannot start particl: click-to-pay handler</source>
-        <translation>Kan inte starta particl: klicka-och-betala hanteraren</translation>
-    </message>
-    <message>
-        <source>URI handling</source>
-        <translation>URI-hantering</translation>
-    </message>
-    <message>
-        <source>'particl://' is not a valid URI. Use 'particl:' instead.</source>
-        <translation>'particl://' är inte en accepterad URI. Använd 'particl:' istället.</translation>
-    </message>
-    <message>
-        <source>Due to widespread security flaws in BIP70 it's strongly recommended that any merchant instructions to switch wallets be ignored.</source>
-        <translation>Som följd av utbredda säkerhetshål i BIP70, rekommenderas det starkt att en säljares instruktion för dig att byta plånbok ignoreras.</translation>
-    </message>
-    <message>
-        <source>If you are receiving this error you should request the merchant provide a BIP21 compatible URI.</source>
-        <translation>Om du får detta fel borde du be säljaren förse dig med en BIP21-kompatibel URI.</translation>
-    </message>
-    <message>
-        <source>Invalid payment address %1</source>
-        <translation>Ogiltig betalningsadress %1</translation>
-    </message>
-    <message>
-        <source>URI cannot be parsed! This can be caused by an invalid Particl address or malformed URI parameters.</source>
-        <translation>URI kan inte parsas! Detta kan orsakas av en ogiltig Particl-adress eller felaktiga URI-parametrar.</translation>
-    </message>
-    <message>
-        <source>Payment request file handling</source>
-        <translation>Hantering av betalningsbegäransfil</translation>
-    </message>
-</context>
-<context>
-    <name>PeerTableModel</name>
-    <message>
-        <source>User Agent</source>
-        <translation>Användaragent</translation>
-    </message>
-    <message>
-<<<<<<< HEAD
-        <source>Node/Service</source>
-        <translation>Nod/Tjänst</translation>
-=======
+        <source>Sign Tx</source>
+        <translation type="unfinished">Signera transaktion</translation>
+    </message>
+    <message>
+        <source>Broadcast Tx</source>
+        <translation type="unfinished">Sänd Tx</translation>
+    </message>
+    <message>
+        <source>Copy to Clipboard</source>
+        <translation type="unfinished">Kopiera till Urklippshanteraren</translation>
+    </message>
+    <message>
+        <source>Save…</source>
+        <translation type="unfinished">Spara...</translation>
+    </message>
+    <message>
+        <source>Close</source>
+        <translation type="unfinished">Avsluta</translation>
+    </message>
+    <message>
+        <source>Failed to load transaction: %1</source>
+        <translation type="unfinished">Kunde inte läsa transaktion: %1</translation>
+    </message>
+    <message>
+        <source>Failed to sign transaction: %1</source>
+        <translation type="unfinished">Kunde inte signera transaktion: %1</translation>
+    </message>
+    <message>
+        <source>Could not sign any more inputs.</source>
+        <translation type="unfinished">Kunde inte signera några fler inmatningar.</translation>
+    </message>
+    <message>
+        <source>Unknown error processing transaction.</source>
+        <translation type="unfinished">Ett fel uppstod när transaktionen behandlades.</translation>
+    </message>
+    <message>
+        <source>PSBT copied to clipboard.</source>
+        <translation type="unfinished">PSBT kopierad till urklipp.</translation>
+    </message>
+    <message>
+        <source>Save Transaction Data</source>
+        <translation type="unfinished">Spara transaktionsdetaljer</translation>
+    </message>
+    <message>
+        <source>PSBT saved to disk.</source>
+        <translation type="unfinished">PSBT sparad till disk.</translation>
+    </message>
+    <message>
+        <source> * Sends %1 to %2</source>
+        <translation type="unfinished">* Skickar %1 till %2</translation>
+    </message>
+    <message>
         <source>own address</source>
         <translation type="unfinished">egen adress</translation>
     </message>
     <message>
         <source>Unable to calculate transaction fee or total transaction amount.</source>
         <translation type="unfinished">Kunde inte beräkna transaktionsavgift eller totala transaktionssumman.</translation>
->>>>>>> 44d8b13c
-    </message>
-    <message>
-        <source>NodeId</source>
-        <translation>Nod-ID</translation>
-    </message>
-    <message>
-        <source>Ping</source>
-        <translation>Ping</translation>
+    </message>
+    <message>
+        <source>Pays transaction fee: </source>
+        <translation type="unfinished">Betalar transaktionsavgift:</translation>
+    </message>
+    <message>
+        <source>Total Amount</source>
+        <translation type="unfinished">Totalt belopp</translation>
+    </message>
+    <message>
+        <source>or</source>
+        <translation type="unfinished">eller</translation>
+    </message>
+    <message>
+        <source>Transaction has %1 unsigned inputs.</source>
+        <translation type="unfinished">Transaktion %1 har osignerad indata.</translation>
+    </message>
+    <message>
+        <source>Transaction is missing some information about inputs.</source>
+        <translation type="unfinished">Transaktionen saknar information om indata.</translation>
+    </message>
+    <message>
+        <source>Transaction still needs signature(s).</source>
+        <translation type="unfinished">Transaktionen behöver signatur(er).</translation>
+    </message>
+    <message>
+        <source>(But this wallet cannot sign transactions.)</source>
+        <translation type="unfinished">(Den här plånboken kan inte signera transaktioner.)</translation>
+    </message>
+    <message>
+        <source>(But this wallet does not have the right keys.)</source>
+        <translation type="unfinished">(Den här plånboken saknar korrekta nycklar.)</translation>
+    </message>
+    <message>
+        <source>Transaction status is unknown.</source>
+        <translation type="unfinished">Transaktionens status är okänd.</translation>
+    </message>
+</context>
+<context>
+    <name>PaymentServer</name>
+    <message>
+        <source>Payment request error</source>
+        <translation type="unfinished">Fel vid betalningsbegäran</translation>
+    </message>
+    <message>
+        <source>Cannot start particl: click-to-pay handler</source>
+        <translation type="unfinished">Kan inte starta particl: klicka-och-betala hanteraren</translation>
+    </message>
+    <message>
+        <source>URI handling</source>
+        <translation type="unfinished">URI-hantering</translation>
+    </message>
+    <message>
+        <source>'particl://' is not a valid URI. Use 'particl:' instead.</source>
+        <translation type="unfinished">'particl://' är inte en accepterad URI. Använd 'particl:' istället.</translation>
+    </message>
+    <message>
+        <source>URI cannot be parsed! This can be caused by an invalid Particl address or malformed URI parameters.</source>
+        <translation type="unfinished">URI kan inte parsas! Detta kan orsakas av en ogiltig Particl-adress eller felaktiga URI-parametrar.</translation>
+    </message>
+    <message>
+        <source>Payment request file handling</source>
+        <translation type="unfinished">Hantering av betalningsbegäransfil</translation>
+    </message>
+</context>
+<context>
+    <name>PeerTableModel</name>
+    <message>
+        <source>User Agent</source>
+        <extracomment>Title of Peers Table column which contains the peer's User Agent string.</extracomment>
+        <translation type="unfinished">Användaragent</translation>
+    </message>
+    <message>
+        <source>Age</source>
+        <extracomment>Title of Peers Table column which indicates the duration (length of time) since the peer connection started.</extracomment>
+        <translation type="unfinished">Ålder</translation>
+    </message>
+    <message>
+        <source>Direction</source>
+        <extracomment>Title of Peers Table column which indicates the direction the peer connection was initiated from.</extracomment>
+        <translation type="unfinished">Riktning</translation>
     </message>
     <message>
         <source>Sent</source>
-        <translation>Skickat</translation>
+        <extracomment>Title of Peers Table column which indicates the total amount of network information we have sent to the peer.</extracomment>
+        <translation type="unfinished">Skickat</translation>
     </message>
     <message>
         <source>Received</source>
-        <translation>Mottaget</translation>
-    </message>
-</context>
-<context>
-    <name>QObject</name>
-    <message>
-        <source>Amount</source>
-        <translation>Belopp</translation>
-    </message>
-    <message>
-        <source>Enter a Particl address (e.g. %1)</source>
-        <translation>Ange en Particl-adress (t.ex. %1)</translation>
-    </message>
-    <message>
-        <source>%1 d</source>
-        <translation>%1 d</translation>
-    </message>
-    <message>
-        <source>%1 h</source>
-        <translation>%1 h</translation>
-    </message>
-    <message>
-        <source>%1 m</source>
-        <translation>%1 m</translation>
-    </message>
-    <message>
-        <source>%1 s</source>
-        <translation>%1 s</translation>
-    </message>
-    <message>
-        <source>None</source>
-        <translation>Ingen</translation>
-    </message>
+        <extracomment>Title of Peers Table column which indicates the total amount of network information we have received from the peer.</extracomment>
+        <translation type="unfinished">Mottaget</translation>
+    </message>
+    <message>
+        <source>Address</source>
+        <extracomment>Title of Peers Table column which contains the IP/Onion/I2P address of the connected peer.</extracomment>
+        <translation type="unfinished">Adress</translation>
+    </message>
+    <message>
+        <source>Type</source>
+        <extracomment>Title of Peers Table column which describes the type of peer connection. The "type" describes why the connection exists.</extracomment>
+        <translation type="unfinished">Typ</translation>
+    </message>
+    <message>
+        <source>Network</source>
+        <extracomment>Title of Peers Table column which states the network the peer connected through.</extracomment>
+        <translation type="unfinished">Nätverk</translation>
+    </message>
+    <message>
+        <source>Inbound</source>
+        <extracomment>An Inbound Connection from a Peer.</extracomment>
+        <translation type="unfinished">Inkommande</translation>
+    </message>
+    <message>
+        <source>Outbound</source>
+        <extracomment>An Outbound Connection to a Peer.</extracomment>
+        <translation type="unfinished">Utgående</translation>
+    </message>
+</context>
+<context>
+    <name>QRImageWidget</name>
+    <message>
+        <source>&amp;Save Image…</source>
+        <translation type="unfinished">&amp;Spara Bild...</translation>
+    </message>
+    <message>
+        <source>&amp;Copy Image</source>
+        <translation type="unfinished">&amp;Kopiera Bild</translation>
+    </message>
+    <message>
+        <source>Resulting URI too long, try to reduce the text for label / message.</source>
+        <translation type="unfinished">URI:n är för lång, försöka minska texten för etikett / meddelande.</translation>
+    </message>
+    <message>
+        <source>Error encoding URI into QR Code.</source>
+        <translation type="unfinished">Fel vid skapande av QR-kod från URI.</translation>
+    </message>
+    <message>
+        <source>QR code support not available.</source>
+        <translation type="unfinished">Stöd för QR-kod är inte längre tillgängligt.</translation>
+    </message>
+    <message>
+        <source>Save QR Code</source>
+        <translation type="unfinished">Spara QR-kod</translation>
+    </message>
+    <message>
+        <source>PNG Image</source>
+        <extracomment>Expanded name of the PNG file format. See: https://en.wikipedia.org/wiki/Portable_Network_Graphics.</extracomment>
+        <translation type="unfinished">PNG-bild</translation>
+    </message>
+</context>
+<context>
+    <name>RPCConsole</name>
     <message>
         <source>N/A</source>
-        <translation>ej tillgänglig</translation>
-    </message>
-    <message>
-        <source>%1 ms</source>
-        <translation>%1 ms</translation>
-    </message>
-    <message numerus="yes">
-        <source>%n second(s)</source>
-        <translation><numerusform>%n sekund</numerusform><numerusform>%n sekunder</numerusform></translation>
-    </message>
-    <message numerus="yes">
-        <source>%n minute(s)</source>
-        <translation><numerusform>%n minut</numerusform><numerusform>%n minuter</numerusform></translation>
-    </message>
-    <message numerus="yes">
-        <source>%n hour(s)</source>
-        <translation><numerusform>%n timme</numerusform><numerusform>%n timmar</numerusform></translation>
-    </message>
-    <message numerus="yes">
-        <source>%n day(s)</source>
-        <translation><numerusform>%n dag</numerusform><numerusform>%n dagar</numerusform></translation>
-    </message>
-    <message numerus="yes">
-        <source>%n week(s)</source>
-        <translation><numerusform>%n vecka</numerusform><numerusform>%n veckor</numerusform></translation>
-    </message>
-    <message>
-        <source>%1 and %2</source>
-        <translation>%1 och %2</translation>
-    </message>
-    <message numerus="yes">
-        <source>%n year(s)</source>
-        <translation><numerusform>%n år</numerusform><numerusform>%n år</numerusform></translation>
-    </message>
-    <message>
-        <source>%1 B</source>
-        <translation>%1 B</translation>
-    </message>
-    <message>
-        <source>%1 KB</source>
-        <translation>%1 KB</translation>
-    </message>
-    <message>
-        <source>%1 MB</source>
-        <translation>%1 MB</translation>
-    </message>
-    <message>
-        <source>%1 GB</source>
-        <translation>%1 GB</translation>
-    </message>
-    <message>
-        <source>Error: Specified data directory "%1" does not exist.</source>
-        <translation>Fel: Angiven datakatalog "%1" finns inte.</translation>
-    </message>
-    <message>
-        <source>Error: Cannot parse configuration file: %1.</source>
-        <translation>Fel: Kan inte tolka konfigurationsfil: %1.</translation>
-    </message>
-    <message>
-        <source>Error: %1</source>
-        <translation>Fel: %1</translation>
-    </message>
-    <message>
-        <source>%1 didn't yet exit safely...</source>
-        <translation>%1 avslutades inte ännu säkert...</translation>
-    </message>
-    <message>
-        <source>unknown</source>
-        <translation>okänd</translation>
-    </message>
-</context>
-<context>
-    <name>QRImageWidget</name>
-    <message>
-        <source>&amp;Save Image...</source>
-        <translation>&amp;Spara Bild...</translation>
-    </message>
-    <message>
-        <source>&amp;Copy Image</source>
-        <translation>&amp;Kopiera Bild</translation>
-    </message>
-    <message>
-        <source>Resulting URI too long, try to reduce the text for label / message.</source>
-        <translation>URI:n är för lång, försöka minska texten för etikett / meddelande.</translation>
-    </message>
-    <message>
-        <source>Error encoding URI into QR Code.</source>
-        <translation>Fel vid skapande av QR-kod från URI.</translation>
-    </message>
-    <message>
-        <source>QR code support not available.</source>
-        <translation>Stöd för QR-kod är inte längre tillgängligt.</translation>
-    </message>
-    <message>
-        <source>Save QR Code</source>
-        <translation>Spara QR-kod</translation>
-    </message>
-    <message>
-        <source>PNG Image (*.png)</source>
-        <translation>PNG-bild (*.png)</translation>
-    </message>
-</context>
-<context>
-    <name>RPCConsole</name>
-    <message>
-        <source>N/A</source>
-        <translation>ej tillgänglig</translation>
+        <translation type="unfinished">ej tillgänglig</translation>
     </message>
     <message>
         <source>Client version</source>
-        <translation>Klient-version</translation>
-    </message>
-    <message>
-        <source>&amp;Information</source>
-        <translation>&amp;Information</translation>
+        <translation type="unfinished">Klient-version</translation>
     </message>
     <message>
         <source>General</source>
-        <translation>Allmänt</translation>
-    </message>
-    <message>
-        <source>Using BerkeleyDB version</source>
-        <translation>Använder BerkeleyDB version</translation>
+        <translation type="unfinished">Allmänt</translation>
     </message>
     <message>
         <source>Datadir</source>
-        <translation>Datakatalog</translation>
+        <translation type="unfinished">Datakatalog</translation>
     </message>
     <message>
         <source>To specify a non-default location of the data directory use the '%1' option.</source>
-        <translation>Använd alternativet '%1' för att ange en annan plats för datakatalogen än standard.</translation>
+        <translation type="unfinished">Använd alternativet '%1' för att ange en annan plats för datakatalogen än standard.</translation>
     </message>
     <message>
         <source>Blocksdir</source>
-        <translation>Blockkatalog</translation>
+        <translation type="unfinished">Blockkatalog</translation>
     </message>
     <message>
         <source>To specify a non-default location of the blocks directory use the '%1' option.</source>
-        <translation>Använd alternativet '%1' för att ange en annan plats för blockkatalogen än standard.</translation>
+        <translation type="unfinished">Använd alternativet '%1' för att ange en annan plats för blockkatalogen än standard.</translation>
     </message>
     <message>
         <source>Startup time</source>
-        <translation>Uppstartstid</translation>
+        <translation type="unfinished">Uppstartstid</translation>
     </message>
     <message>
         <source>Network</source>
-        <translation>Nätverk</translation>
+        <translation type="unfinished">Nätverk</translation>
     </message>
     <message>
         <source>Name</source>
-        <translation>Namn</translation>
+        <translation type="unfinished">Namn</translation>
     </message>
     <message>
         <source>Number of connections</source>
-        <translation>Antalet anslutningar</translation>
+        <translation type="unfinished">Antalet anslutningar</translation>
     </message>
     <message>
         <source>Block chain</source>
-        <translation>Blockkedja</translation>
+        <translation type="unfinished">Blockkedja</translation>
     </message>
     <message>
         <source>Memory Pool</source>
-        <translation>Minnespool</translation>
+        <translation type="unfinished">Minnespool</translation>
     </message>
     <message>
         <source>Current number of transactions</source>
-        <translation>Aktuellt antal transaktioner</translation>
+        <translation type="unfinished">Aktuellt antal transaktioner</translation>
     </message>
     <message>
         <source>Memory usage</source>
-        <translation>Minnesåtgång</translation>
+        <translation type="unfinished">Minnesåtgång</translation>
     </message>
     <message>
         <source>Wallet: </source>
-        <translation>Plånbok:</translation>
+        <translation type="unfinished">Plånbok:</translation>
     </message>
     <message>
         <source>(none)</source>
-        <translation>(ingen)</translation>
+        <translation type="unfinished">(ingen)</translation>
     </message>
     <message>
         <source>&amp;Reset</source>
-        <translation>&amp;Återställ</translation>
+        <translation type="unfinished">&amp;Återställ</translation>
     </message>
     <message>
         <source>Received</source>
-        <translation>Mottaget</translation>
+        <translation type="unfinished">Mottaget</translation>
     </message>
     <message>
         <source>Sent</source>
-        <translation>Skickat</translation>
+        <translation type="unfinished">Skickat</translation>
     </message>
     <message>
         <source>&amp;Peers</source>
-<<<<<<< HEAD
-        <translation>&amp;Klienter</translation>
-=======
         <translation type="unfinished">&amp;Noder</translation>
->>>>>>> 44d8b13c
     </message>
     <message>
         <source>Banned peers</source>
-        <translation>Bannlysta noder</translation>
+        <translation type="unfinished">Bannlysta noder</translation>
     </message>
     <message>
         <source>Select a peer to view detailed information.</source>
-        <translation>Välj en klient för att se detaljerad information.</translation>
-    </message>
-    <message>
-<<<<<<< HEAD
-        <source>Direction</source>
-        <translation>Riktning</translation>
-=======
+        <translation type="unfinished">Välj en klient för att se detaljerad information.</translation>
+    </message>
+    <message>
         <source>Transaction Relay</source>
         <translation type="unfinished">Transaktionsrelä</translation>
     </message>
     <message>
         <source>Starting Block</source>
         <translation type="unfinished">Startblock</translation>
->>>>>>> 44d8b13c
-    </message>
-    <message>
-        <source>Version</source>
-        <translation>Version</translation>
-    </message>
-    <message>
-        <source>Starting Block</source>
-        <translation>Startblock</translation>
     </message>
     <message>
         <source>Synced Headers</source>
-        <translation>Synkade huvuden</translation>
+        <translation type="unfinished">Synkade huvuden</translation>
     </message>
     <message>
         <source>Synced Blocks</source>
-        <translation>Synkade block</translation>
+        <translation type="unfinished">Synkade block</translation>
+    </message>
+    <message>
+        <source>Last Transaction</source>
+        <translation type="unfinished">Senaste Transaktion</translation>
+    </message>
+    <message>
+        <source>Mapped AS</source>
+        <translation type="unfinished">Kartlagd AS</translation>
     </message>
     <message>
         <source>User Agent</source>
-        <translation>Användaragent</translation>
+        <translation type="unfinished">Användaragent</translation>
     </message>
     <message>
         <source>Node window</source>
-        <translation>Nod-fönster</translation>
+        <translation type="unfinished">Nod-fönster</translation>
     </message>
     <message>
         <source>Open the %1 debug log file from the current data directory. This can take a few seconds for large log files.</source>
-        <translation>Öppna felsökningsloggen %1 från aktuell datakatalog. Detta kan ta några sekunder för stora loggfiler.</translation>
+        <translation type="unfinished">Öppna felsökningsloggen %1 från aktuell datakatalog. Detta kan ta några sekunder för stora loggfiler.</translation>
     </message>
     <message>
         <source>Decrease font size</source>
-        <translation>Minska fontstorleken</translation>
+        <translation type="unfinished">Minska fontstorleken</translation>
     </message>
     <message>
         <source>Increase font size</source>
-        <translation>Öka fontstorleken</translation>
+        <translation type="unfinished">Öka fontstorleken</translation>
+    </message>
+    <message>
+        <source>Permissions</source>
+        <translation type="unfinished">Behörigheter</translation>
+    </message>
+    <message>
+        <source>Direction/Type</source>
+        <translation type="unfinished">Riktning/Typ</translation>
     </message>
     <message>
         <source>Services</source>
-        <translation>Tjänster</translation>
+        <translation type="unfinished">Tjänster</translation>
+    </message>
+    <message>
+        <source>High Bandwidth</source>
+        <translation type="unfinished">Hög bandbredd</translation>
     </message>
     <message>
         <source>Connection Time</source>
-        <translation>Anslutningstid</translation>
+        <translation type="unfinished">Anslutningstid</translation>
+    </message>
+    <message>
+        <source>Last Block</source>
+        <translation type="unfinished">Sista blocket</translation>
     </message>
     <message>
         <source>Last Send</source>
-        <translation>Senast sänt</translation>
+        <translation type="unfinished">Senast sänt</translation>
     </message>
     <message>
         <source>Last Receive</source>
-        <translation>Senast mottaget</translation>
+        <translation type="unfinished">Senast mottaget</translation>
     </message>
     <message>
         <source>Ping Time</source>
-        <translation>Pingtid</translation>
+        <translation type="unfinished">Pingtid</translation>
     </message>
     <message>
         <source>The duration of a currently outstanding ping.</source>
-        <translation>Tidsåtgången för en aktuell utestående ping.</translation>
+        <translation type="unfinished">Tidsåtgången för en aktuell utestående ping.</translation>
     </message>
     <message>
         <source>Ping Wait</source>
-        <translation>Pingväntetid</translation>
-    </message>
-    <message>
-        <source>Min Ping</source>
-        <translation>Min Ping</translation>
+        <translation type="unfinished">Pingväntetid</translation>
     </message>
     <message>
         <source>Time Offset</source>
-        <translation>Tidsförskjutning</translation>
+        <translation type="unfinished">Tidsförskjutning</translation>
     </message>
     <message>
         <source>Last block time</source>
-        <translation>Senaste blocktid</translation>
+        <translation type="unfinished">Senaste blocktid</translation>
     </message>
     <message>
         <source>&amp;Open</source>
-        <translation>&amp;Öppna</translation>
+        <translation type="unfinished">&amp;Öppna</translation>
     </message>
     <message>
         <source>&amp;Console</source>
-        <translation>&amp;Konsol</translation>
+        <translation type="unfinished">&amp;Konsol</translation>
     </message>
     <message>
         <source>&amp;Network Traffic</source>
-        <translation>&amp;Nätverkstrafik</translation>
+        <translation type="unfinished">&amp;Nätverkstrafik</translation>
     </message>
     <message>
         <source>Totals</source>
-        <translation>Totalt:</translation>
-    </message>
-    <message>
-        <source>In:</source>
-        <translation>In:</translation>
+        <translation type="unfinished">Totalt:</translation>
+    </message>
+    <message>
+        <source>Debug log file</source>
+        <translation type="unfinished">Felsökningslogg</translation>
+    </message>
+    <message>
+        <source>Clear console</source>
+        <translation type="unfinished">Rensa konsollen</translation>
     </message>
     <message>
         <source>Out:</source>
-        <translation>Ut:</translation>
-    </message>
-    <message>
-<<<<<<< HEAD
-        <source>Debug log file</source>
-        <translation>Felsökningslogg</translation>
-=======
+        <translation type="unfinished">Ut:</translation>
+    </message>
+    <message>
         <source>v1: unencrypted, plaintext transport protocol</source>
         <extracomment>Explanatory text for v1 transport type.</extracomment>
         <translation type="unfinished">v1: okrypterat transportprotokoll i klartext</translation>
@@ -2247,377 +2226,334 @@
         <source>&amp;Copy address</source>
         <extracomment>Context menu action to copy the address of a peer.</extracomment>
         <translation type="unfinished">&amp;Kopiera adress</translation>
->>>>>>> 44d8b13c
-    </message>
-    <message>
-        <source>Clear console</source>
-        <translation>Rensa konsollen</translation>
+    </message>
+    <message>
+        <source>&amp;Disconnect</source>
+        <translation type="unfinished">&amp;Koppla ner</translation>
     </message>
     <message>
         <source>1 &amp;hour</source>
-        <translation>1 &amp;timme</translation>
-    </message>
-    <message>
-        <source>1 &amp;day</source>
-        <translation>1 &amp;dag</translation>
+        <translation type="unfinished">1 &amp;timme</translation>
+    </message>
+    <message>
+        <source>1 d&amp;ay</source>
+        <translation type="unfinished">1d&amp;ag</translation>
     </message>
     <message>
         <source>1 &amp;week</source>
-        <translation>1 &amp;vecka</translation>
+        <translation type="unfinished">1 &amp;vecka</translation>
     </message>
     <message>
         <source>1 &amp;year</source>
-        <translation>1 &amp;år</translation>
-    </message>
-    <message>
-        <source>&amp;Disconnect</source>
-        <translation>&amp;Koppla ner</translation>
+        <translation type="unfinished">1 &amp;år</translation>
+    </message>
+    <message>
+        <source>&amp;Unban</source>
+        <translation type="unfinished">&amp;Ta bort bannlysning</translation>
+    </message>
+    <message>
+        <source>Network activity disabled</source>
+        <translation type="unfinished">Nätverksaktivitet inaktiverad</translation>
+    </message>
+    <message>
+        <source>Executing command without any wallet</source>
+        <translation type="unfinished">Utför instruktion utan plånbok</translation>
+    </message>
+    <message>
+        <source>Executing command using "%1" wallet</source>
+        <translation type="unfinished">Utför instruktion med plånbok "%1"</translation>
+    </message>
+    <message>
+        <source>Executing…</source>
+        <extracomment>A console message indicating an entered command is currently being executed.</extracomment>
+        <translation type="unfinished">Kör…</translation>
+    </message>
+    <message>
+        <source>Yes</source>
+        <translation type="unfinished">Ja</translation>
+    </message>
+    <message>
+        <source>No</source>
+        <translation type="unfinished">Nej</translation>
+    </message>
+    <message>
+        <source>To</source>
+        <translation type="unfinished">Till</translation>
+    </message>
+    <message>
+        <source>From</source>
+        <translation type="unfinished">Från</translation>
     </message>
     <message>
         <source>Ban for</source>
-        <translation>Bannlys i</translation>
-    </message>
-    <message>
-        <source>&amp;Unban</source>
-        <translation>&amp;Ta bort bannlysning</translation>
-    </message>
-    <message>
-        <source>Welcome to the %1 RPC console.</source>
-        <translation>Välkommen till %1 RPC-konsolen.</translation>
-    </message>
-    <message>
-        <source>Use up and down arrows to navigate history, and %1 to clear screen.</source>
-        <translation>Använd upp- och ner-pilarna för att navigera i historiken, och %1 för att rensa skärmen.</translation>
-    </message>
-    <message>
-        <source>Type %1 for an overview of available commands.</source>
-        <translation>Skriv %1 för att få en översikt av tillgängliga kommandon.</translation>
-    </message>
-    <message>
-        <source>For more information on using this console type %1.</source>
-        <translation>För mer information om att använda denna konsol, skriv %1.</translation>
-    </message>
-    <message>
-        <source>WARNING: Scammers have been active, telling users to type commands here, stealing their wallet contents. Do not use this console without fully understanding the ramifications of a command.</source>
-        <translation>VARNING: Bedragare är kända för att be användare skriva olika kommandon här, varpå de stjäl plånböckernas innehåll. Använd inte konsolen utan att fullt ut förstå konsekvenserna av ett visst kommando.</translation>
-    </message>
-    <message>
-        <source>Network activity disabled</source>
-        <translation>Nätverksaktivitet inaktiverad</translation>
-    </message>
-    <message>
-        <source>Executing command without any wallet</source>
-        <translation>Utför instruktion utan plånbok</translation>
-    </message>
-    <message>
-        <source>Executing command using "%1" wallet</source>
-        <translation>Utför instruktion med plånbok "%1"</translation>
-    </message>
-    <message>
-        <source>(node id: %1)</source>
-        <translation>(nod-id: %1)</translation>
-    </message>
-    <message>
-        <source>via %1</source>
-        <translation>via %1</translation>
-    </message>
-    <message>
-        <source>never</source>
-        <translation>aldrig</translation>
-    </message>
-    <message>
-        <source>Inbound</source>
-        <translation>Inkommande</translation>
-    </message>
-    <message>
-        <source>Outbound</source>
-        <translation>Utgående</translation>
+        <translation type="unfinished">Bannlys i</translation>
+    </message>
+    <message>
+        <source>Never</source>
+        <translation type="unfinished">Aldrig</translation>
     </message>
     <message>
         <source>Unknown</source>
-        <translation>Okänd</translation>
+        <translation type="unfinished">Okänd</translation>
     </message>
 </context>
 <context>
     <name>ReceiveCoinsDialog</name>
     <message>
         <source>&amp;Amount:</source>
-        <translation>&amp;Belopp:</translation>
+        <translation type="unfinished">&amp;Belopp:</translation>
     </message>
     <message>
         <source>&amp;Label:</source>
-        <translation>&amp;Etikett:</translation>
+        <translation type="unfinished">&amp;Etikett:</translation>
     </message>
     <message>
         <source>&amp;Message:</source>
-        <translation>&amp;Meddelande:</translation>
+        <translation type="unfinished">&amp;Meddelande:</translation>
     </message>
     <message>
         <source>An optional message to attach to the payment request, which will be displayed when the request is opened. Note: The message will not be sent with the payment over the Particl network.</source>
-        <translation>Ett valfritt meddelande att bifoga betalningsbegäran, vilket visas när begäran öppnas. Obs: Meddelandet kommer inte att sändas med betalningen över Particl-nätverket.</translation>
+        <translation type="unfinished">Ett valfritt meddelande att bifoga betalningsbegäran, vilket visas när begäran öppnas. Obs: Meddelandet kommer inte att sändas med betalningen över Particl-nätverket.</translation>
     </message>
     <message>
         <source>An optional label to associate with the new receiving address.</source>
-        <translation>En valfri etikett att associera med den nya mottagaradressen.</translation>
+        <translation type="unfinished">En valfri etikett att associera med den nya mottagaradressen.</translation>
     </message>
     <message>
         <source>Use this form to request payments. All fields are &lt;b&gt;optional&lt;/b&gt;.</source>
-        <translation>Använd detta formulär för att begära betalningar. Alla fält är  &lt;b&gt;valfria&lt;/b&gt;.</translation>
+        <translation type="unfinished">Använd detta formulär för att begära betalningar. Alla fält är  &lt;b&gt;valfria&lt;/b&gt;.</translation>
     </message>
     <message>
         <source>An optional amount to request. Leave this empty or zero to not request a specific amount.</source>
-        <translation>Ett valfritt belopp att begära. Lämna tomt eller ange noll för att inte begära ett specifikt belopp.</translation>
-    </message>
-    <message>
-        <source>An optional label to associate with the new receiving address (used by you to identify an invoice).  It is also attached to the payment request.</source>
-        <translation>An optional label to associate with the new receiving address (used by you to identify an invoice).  It is also attached to the payment request.</translation>
+        <translation type="unfinished">Ett valfritt belopp att begära. Lämna tomt eller ange noll för att inte begära ett specifikt belopp.</translation>
     </message>
     <message>
         <source>&amp;Create new receiving address</source>
-        <translation>S&amp;kapa ny mottagaradress</translation>
+        <translation type="unfinished">S&amp;kapa ny mottagaradress</translation>
     </message>
     <message>
         <source>Clear all fields of the form.</source>
-        <translation>Rensa alla formulärfälten</translation>
+        <translation type="unfinished">Rensa alla formulärfälten</translation>
     </message>
     <message>
         <source>Clear</source>
-        <translation>Rensa</translation>
-    </message>
-    <message>
-        <source>Native segwit addresses (aka Bech32 or BIP-173) reduce your transaction fees later on and offer better protection against typos, but old wallets don't support them. When unchecked, an address compatible with older wallets will be created instead.</source>
-        <translation>Bech32-addresser (BIP-173) är billigare att spendera från och har bättre skytt mot skrivfel mot konstnaden att äldre plånböcker inte förstår dem. När inte valet är gjort kommer en address som är kompatibel med äldre plånböcker att skapas istället.</translation>
-    </message>
-    <message>
-        <source>Generate native segwit (Bech32) address</source>
-        <translation>Skapa Bech32-adress</translation>
+        <translation type="unfinished">Rensa</translation>
     </message>
     <message>
         <source>Requested payments history</source>
-        <translation>Historik för begärda betalningar</translation>
+        <translation type="unfinished">Historik för begärda betalningar</translation>
     </message>
     <message>
         <source>Show the selected request (does the same as double clicking an entry)</source>
-        <translation>Visa valda begäranden (gör samma som att dubbelklicka på en post)</translation>
+        <translation type="unfinished">Visa valda begäranden (gör samma som att dubbelklicka på en post)</translation>
     </message>
     <message>
         <source>Show</source>
-        <translation>Visa</translation>
+        <translation type="unfinished">Visa</translation>
     </message>
     <message>
         <source>Remove the selected entries from the list</source>
-        <translation>Ta bort valda poster från listan</translation>
+        <translation type="unfinished">Ta bort valda poster från listan</translation>
     </message>
     <message>
         <source>Remove</source>
-        <translation>Ta bort</translation>
-    </message>
-    <message>
-        <source>Copy URI</source>
-        <translation>Kopiera URI</translation>
-    </message>
-    <message>
-        <source>Copy label</source>
-        <translation>Kopiera etikett</translation>
-    </message>
-    <message>
-        <source>Copy message</source>
-        <translation>Kopiera meddelande</translation>
-    </message>
-    <message>
-        <source>Copy amount</source>
-        <translation>Kopiera belopp</translation>
+        <translation type="unfinished">Ta bort</translation>
+    </message>
+    <message>
+        <source>Copy &amp;URI</source>
+        <translation type="unfinished">Kopiera &amp;URI</translation>
+    </message>
+    <message>
+        <source>&amp;Copy address</source>
+        <translation type="unfinished">&amp;Kopiera adress</translation>
+    </message>
+    <message>
+        <source>Copy &amp;label</source>
+        <translation type="unfinished">Kopiera &amp;etikett</translation>
+    </message>
+    <message>
+        <source>Copy &amp;message</source>
+        <translation type="unfinished">Kopiera &amp;meddelande</translation>
+    </message>
+    <message>
+        <source>Copy &amp;amount</source>
+        <translation type="unfinished">Kopiera &amp;Belopp</translation>
     </message>
     <message>
         <source>Could not unlock wallet.</source>
-        <translation>Kunde inte låsa upp plånboken.</translation>
-    </message>
-    </context>
+        <translation type="unfinished">Kunde inte låsa upp plånboken.</translation>
+    </message>
+    <message>
+        <source>Could not generate new %1 address</source>
+        <translation type="unfinished">Kan inte generera ny %1 adress</translation>
+    </message>
+</context>
 <context>
     <name>ReceiveRequestDialog</name>
     <message>
+        <source>Request payment to …</source>
+        <translation type="unfinished">Begär betalning till ...</translation>
+    </message>
+    <message>
+        <source>Address:</source>
+        <translation type="unfinished">Adress</translation>
+    </message>
+    <message>
         <source>Amount:</source>
-        <translation>Belopp:</translation>
+        <translation type="unfinished">Belopp:</translation>
     </message>
     <message>
         <source>Label:</source>
-        <translation>Etikett:</translation>
+        <translation type="unfinished">Etikett:</translation>
     </message>
     <message>
         <source>Message:</source>
-        <translation>Meddelande:</translation>
+        <translation type="unfinished">Meddelande:</translation>
     </message>
     <message>
         <source>Wallet:</source>
-        <translation>Plånbok:</translation>
+        <translation type="unfinished">Plånbok:</translation>
     </message>
     <message>
         <source>Copy &amp;URI</source>
-        <translation>Kopiera &amp;URI</translation>
+        <translation type="unfinished">Kopiera &amp;URI</translation>
     </message>
     <message>
         <source>Copy &amp;Address</source>
-        <translation>Kopiera &amp;Adress</translation>
-    </message>
-    <message>
-        <source>&amp;Save Image...</source>
-        <translation>&amp;Spara Bild...</translation>
+        <translation type="unfinished">Kopiera &amp;Adress</translation>
+    </message>
+    <message>
+        <source>&amp;Verify</source>
+        <translation type="unfinished">&amp;Bekräfta</translation>
+    </message>
+    <message>
+        <source>&amp;Save Image…</source>
+        <translation type="unfinished">&amp;Spara Bild...</translation>
+    </message>
+    <message>
+        <source>Payment information</source>
+        <translation type="unfinished">Betalinformaton</translation>
     </message>
     <message>
         <source>Request payment to %1</source>
-        <translation>Begär betalning till %1</translation>
-    </message>
-    <message>
-        <source>Payment information</source>
-        <translation>Betalinformaton</translation>
+        <translation type="unfinished">Begär betalning till %1</translation>
     </message>
 </context>
 <context>
     <name>RecentRequestsTableModel</name>
     <message>
         <source>Date</source>
-        <translation>Datum</translation>
+        <translation type="unfinished">Datum</translation>
     </message>
     <message>
         <source>Label</source>
-        <translation>Etikett</translation>
+        <translation type="unfinished">Etikett</translation>
     </message>
     <message>
         <source>Message</source>
-        <translation>Meddelande</translation>
+        <translation type="unfinished">Meddelande</translation>
     </message>
     <message>
         <source>(no label)</source>
-        <translation>(Ingen etikett)</translation>
+        <translation type="unfinished">(Ingen etikett)</translation>
     </message>
     <message>
         <source>(no message)</source>
-        <translation>(inget meddelande)</translation>
+        <translation type="unfinished">(inget meddelande)</translation>
     </message>
     <message>
         <source>(no amount requested)</source>
-        <translation>(inget belopp begärt)</translation>
+        <translation type="unfinished">(inget belopp begärt)</translation>
     </message>
     <message>
         <source>Requested</source>
-        <translation>Begärt</translation>
+        <translation type="unfinished">Begärt</translation>
     </message>
 </context>
 <context>
     <name>SendCoinsDialog</name>
     <message>
         <source>Send Coins</source>
-        <translation>Skicka pengar</translation>
+        <translation type="unfinished">Skicka Particl</translation>
     </message>
     <message>
         <source>Coin Control Features</source>
-        <translation>Myntkontrollfunktioner</translation>
-    </message>
-    <message>
-        <source>Inputs...</source>
-        <translation>Inmatningar...</translation>
+        <translation type="unfinished">Myntkontrollfunktioner</translation>
     </message>
     <message>
         <source>automatically selected</source>
-        <translation>automatiskt vald</translation>
+        <translation type="unfinished">automatiskt vald</translation>
     </message>
     <message>
         <source>Insufficient funds!</source>
-        <translation>Otillräckliga medel!</translation>
+        <translation type="unfinished">Otillräckliga medel!</translation>
     </message>
     <message>
         <source>Quantity:</source>
-        <translation>Kvantitet:</translation>
+        <translation type="unfinished">Kvantitet:</translation>
     </message>
     <message>
         <source>Bytes:</source>
-        <translation>Antal Byte:</translation>
+        <translation type="unfinished">Antal byte:</translation>
     </message>
     <message>
         <source>Amount:</source>
-        <translation>Belopp:</translation>
+        <translation type="unfinished">Belopp:</translation>
     </message>
     <message>
         <source>Fee:</source>
-        <translation>Avgift:</translation>
+        <translation type="unfinished">Avgift:</translation>
     </message>
     <message>
         <source>After Fee:</source>
-        <translation>Efter avgift:</translation>
+        <translation type="unfinished">Efter avgift:</translation>
     </message>
     <message>
         <source>Change:</source>
-        <translation>Växel:</translation>
+        <translation type="unfinished">Växel:</translation>
     </message>
     <message>
         <source>If this is activated, but the change address is empty or invalid, change will be sent to a newly generated address.</source>
-        <translation>Om denna är aktiverad men växeladressen är tom eller ogiltig kommer växeln att sändas till en nyss skapad adress.</translation>
+        <translation type="unfinished">Om denna är aktiverad men växeladressen är tom eller ogiltig kommer växeln att sändas till en nyss skapad adress.</translation>
     </message>
     <message>
         <source>Custom change address</source>
-        <translation>Anpassad växeladress</translation>
+        <translation type="unfinished">Anpassad växeladress</translation>
     </message>
     <message>
         <source>Transaction Fee:</source>
-        <translation>Transaktionsavgift:</translation>
-    </message>
-    <message>
-        <source>Choose...</source>
-        <translation>Välj...</translation>
+        <translation type="unfinished">Transaktionsavgift:</translation>
     </message>
     <message>
         <source>Using the fallbackfee can result in sending a transaction that will take several hours or days (or never) to confirm. Consider choosing your fee manually or wait until you have validated the complete chain.</source>
-        <translation>Med standardavgiften riskerar en transaktion ta timmar eller dagar för att bekräftas, om den ens gör det. Överväg att själv välja avgift alternativt vänta tills du har validerat hela kedjan.</translation>
+        <translation type="unfinished">Med standardavgiften riskerar en transaktion ta timmar eller dagar för att bekräftas, om den ens gör det. Överväg att själv välja avgift alternativt vänta tills du har validerat hela kedjan.</translation>
     </message>
     <message>
         <source>Warning: Fee estimation is currently not possible.</source>
-        <translation>Varning: Avgiftsuppskattning är för närvarande inte möjlig.</translation>
-    </message>
-    <message>
-        <source>Specify a custom fee per kB (1,000 bytes) of the transaction's virtual size.
-
-Note:  Since the fee is calculated on a per-byte basis, a fee of "100 satoshis per kB" for a transaction size of 500 bytes (half of 1 kB) would ultimately yield a fee of only 50 satoshis.</source>
-        <translation>Ange en egen avgift per kB (1 000 bytes) av transaktionens virtuella storlek.
-
-Notera: Då avgiften beräknas per byte kommer en avgift på 50 satoshi tas ut för en transaktion på 500 bytes (en halv kB) om man valt "100 satoshi per kB" som egen avgift.</translation>
-    </message>
-    <message>
-        <source>per kilobyte</source>
-        <translation>per kilobyte</translation>
+        <translation type="unfinished">Varning: Avgiftsuppskattning är för närvarande inte möjlig.</translation>
     </message>
     <message>
         <source>Hide</source>
-        <translation>Dölj</translation>
+        <translation type="unfinished">Dölj</translation>
     </message>
     <message>
         <source>Recommended:</source>
-        <translation>Rekommenderad:</translation>
+        <translation type="unfinished">Rekommenderad:</translation>
     </message>
     <message>
         <source>Custom:</source>
-        <translation>Anpassad:</translation>
-    </message>
-    <message>
-        <source>(Smart fee not initialized yet. This usually takes a few blocks...)</source>
-        <translation>(Smart avgift är inte initierad ännu. Detta tar vanligen några block...)</translation>
+        <translation type="unfinished">Anpassad:</translation>
     </message>
     <message>
         <source>Send to multiple recipients at once</source>
-        <translation>Skicka till flera mottagare samtidigt</translation>
+        <translation type="unfinished">Skicka till flera mottagare samtidigt</translation>
     </message>
     <message>
         <source>Add &amp;Recipient</source>
-        <translation>Lägg till &amp;mottagare</translation>
+        <translation type="unfinished">Lägg till &amp;mottagare</translation>
     </message>
     <message>
         <source>Clear all fields of the form.</source>
-<<<<<<< HEAD
-        <translation>Rensa alla formulärfälten</translation>
-    </message>
-    <message>
-        <source>Dust:</source>
-        <translation>Damm:</translation>
-=======
         <translation type="unfinished">Rensa alla formulärfälten</translation>
     </message>
     <message>
@@ -2627,1506 +2563,1390 @@
     <message>
         <source>Choose…</source>
         <translation type="unfinished">Välj…</translation>
->>>>>>> 44d8b13c
     </message>
     <message>
         <source>Hide transaction fee settings</source>
-        <translation>Dölj alternativ för transaktionsavgift</translation>
+        <translation type="unfinished">Dölj alternativ för transaktionsavgift</translation>
     </message>
     <message>
         <source>When there is less transaction volume than space in the blocks, miners as well as relaying nodes may enforce a minimum fee. Paying only this minimum fee is just fine, but be aware that this can result in a never confirming transaction once there is more demand for particl transactions than the network can process.</source>
-        <translation>När transaktionsvolymen är mindre än utrymmet i blocken kan både brytardatorer och relänoder kräva en minimiavgift. Det är okej att bara betala denna minimiavgift, men du ska vara medveten om att det kan leda till att en transaktion aldrig bekräftas så fort efterfrågan på particltransaktioner är större än vad nätverket kan hantera.</translation>
+        <translation type="unfinished">När transaktionsvolymen är mindre än utrymmet i blocken kan både brytardatorer och relänoder kräva en minimiavgift. Det är okej att bara betala denna minimiavgift, men du ska vara medveten om att det kan leda till att en transaktion aldrig bekräftas så fort efterfrågan på particltransaktioner är större än vad nätverket kan hantera.</translation>
     </message>
     <message>
         <source>A too low fee might result in a never confirming transaction (read the tooltip)</source>
-        <translation>En alltför låg avgift kan leda till att en transaktion aldrig bekräfta (läs knappbeskrivningen)</translation>
+        <translation type="unfinished">En alltför låg avgift kan leda till att en transaktion aldrig bekräfta (läs knappbeskrivningen)</translation>
     </message>
     <message>
         <source>Confirmation time target:</source>
-        <translation>Mål för bekräftelsetid:</translation>
+        <translation type="unfinished">Mål för bekräftelsetid:</translation>
     </message>
     <message>
         <source>Enable Replace-By-Fee</source>
-        <translation>Aktivera Replace-By-Fee</translation>
+        <translation type="unfinished">Aktivera Replace-By-Fee</translation>
     </message>
     <message>
         <source>With Replace-By-Fee (BIP-125) you can increase a transaction's fee after it is sent. Without this, a higher fee may be recommended to compensate for increased transaction delay risk.</source>
-        <translation>Med Replace-By-Fee (BIP-125) kan du höja transaktionsavgiften efter att transaktionen skickats. Om du väljer bort det kan en högre avgift rekommenderas för att kompensera för ökad risk att transaktionen fördröjs.</translation>
+        <translation type="unfinished">Med Replace-By-Fee (BIP-125) kan du höja transaktionsavgiften efter att transaktionen skickats. Om du väljer bort det kan en högre avgift rekommenderas för att kompensera för ökad risk att transaktionen fördröjs.</translation>
     </message>
     <message>
         <source>Clear &amp;All</source>
-        <translation>Rensa &amp;alla</translation>
+        <translation type="unfinished">Rensa &amp;alla</translation>
     </message>
     <message>
         <source>Balance:</source>
-        <translation>Saldo:</translation>
+        <translation type="unfinished">Saldo:</translation>
     </message>
     <message>
         <source>Confirm the send action</source>
-        <translation>Bekräfta sändåtgärden</translation>
+        <translation type="unfinished">Bekräfta sändåtgärden</translation>
     </message>
     <message>
         <source>S&amp;end</source>
-        <translation>&amp;Skicka</translation>
+        <translation type="unfinished">&amp;Skicka</translation>
     </message>
     <message>
         <source>Copy quantity</source>
-        <translation>Kopiera kvantitet</translation>
+        <translation type="unfinished">Kopiera kvantitet</translation>
     </message>
     <message>
         <source>Copy amount</source>
-        <translation>Kopiera belopp</translation>
+        <translation type="unfinished">Kopiera belopp</translation>
     </message>
     <message>
         <source>Copy fee</source>
-        <translation>Kopiera avgift</translation>
+        <translation type="unfinished">Kopiera avgift</translation>
     </message>
     <message>
         <source>Copy after fee</source>
-        <translation>Kopiera efter avgift</translation>
+        <translation type="unfinished">Kopiera efter avgift</translation>
     </message>
     <message>
         <source>Copy bytes</source>
-        <translation>Kopiera byte</translation>
-    </message>
-    <message>
-<<<<<<< HEAD
-        <source>Copy dust</source>
-        <translation>Kopiera damm</translation>
-    </message>
-    <message>
-=======
->>>>>>> 44d8b13c
+        <translation type="unfinished">Kopiera byte</translation>
+    </message>
+    <message>
         <source>Copy change</source>
-        <translation>Kopiera växel</translation>
+        <translation type="unfinished">Kopiera växel</translation>
     </message>
     <message>
         <source>%1 (%2 blocks)</source>
-        <translation>%1 (%2 block)</translation>
+        <translation type="unfinished">%1 (%2 block)</translation>
     </message>
     <message>
         <source>Cr&amp;eate Unsigned</source>
-        <translation>Sk&amp;apa Osignerad</translation>
+        <translation type="unfinished">Sk&amp;apa Osignerad</translation>
+    </message>
+    <message>
+        <source>Creates a Partially Signed Particl Transaction (PSBT) for use with e.g. an offline %1 wallet, or a PSBT-compatible hardware wallet.</source>
+        <translation type="unfinished">Skapar en delvis signerad Particl transaktion (PSBT) att använda vid t.ex. en offline %1 plånbok, eller en PSBT-kompatibel hårdvaruplånbok.</translation>
     </message>
     <message>
         <source> from wallet '%1'</source>
-        <translation>från plånbok: '%1'</translation>
+        <translation type="unfinished">från plånbok: '%1'</translation>
     </message>
     <message>
         <source>%1 to '%2'</source>
-        <translation>%1 till '%2'</translation>
+        <translation type="unfinished">%1 till '%2'</translation>
     </message>
     <message>
         <source>%1 to %2</source>
-        <translation>%1 till %2</translation>
-    </message>
-    <message>
-        <source>Do you want to draft this transaction?</source>
-        <translation>Vill du skissa denna transaktion?</translation>
-    </message>
-    <message>
-        <source>Are you sure you want to send?</source>
-        <translation>Är du säker på att du vill skicka?</translation>
+        <translation type="unfinished">%1 till %2</translation>
+    </message>
+    <message>
+        <source>Sign failed</source>
+        <translation type="unfinished">Signering misslyckades</translation>
+    </message>
+    <message>
+        <source>Save Transaction Data</source>
+        <translation type="unfinished">Spara transaktionsdetaljer</translation>
+    </message>
+    <message>
+        <source>PSBT saved</source>
+        <extracomment>Popup message when a PSBT has been saved to a file</extracomment>
+        <translation type="unfinished">PSBT sparad</translation>
     </message>
     <message>
         <source>or</source>
-        <translation>eller</translation>
+        <translation type="unfinished">eller</translation>
     </message>
     <message>
         <source>You can increase the fee later (signals Replace-By-Fee, BIP-125).</source>
-        <translation>Du kan höja avgiften senare (signalerar Replace-By-Fee, BIP-125).</translation>
+        <translation type="unfinished">Du kan höja avgiften senare (signalerar Replace-By-Fee, BIP-125).</translation>
+    </message>
+    <message>
+        <source>Please, review your transaction proposal. This will produce a Partially Signed Particl Transaction (PSBT) which you can save or copy and then sign with e.g. an offline %1 wallet, or a PSBT-compatible hardware wallet.</source>
+        <extracomment>Text to inform a user attempting to create a transaction of their current options. At this stage, a user can only create a PSBT. This string is displayed when private keys are disabled and an external signer is not available.</extracomment>
+        <translation type="unfinished">Verifiera ditt transaktionsförslag. Det kommer skapas en delvis signerad Particl transaktion (PSBT) som du kan spara eller kopiera och sen signera med t.ex. en offline %1 plånbok, eller en PSBT-kompatibel hårdvaruplånbok.</translation>
     </message>
     <message>
         <source>Please, review your transaction.</source>
-        <translation>Var vänlig se över din transaktion.</translation>
+        <extracomment>Text to prompt a user to review the details of the transaction they are attempting to send.</extracomment>
+        <translation type="unfinished">Var vänlig se över din transaktion.</translation>
     </message>
     <message>
         <source>Transaction fee</source>
-        <translation>Transaktionsavgift</translation>
+        <translation type="unfinished">Transaktionsavgift</translation>
     </message>
     <message>
         <source>Not signalling Replace-By-Fee, BIP-125.</source>
-        <translation>Signalerar inte Replace-By-Fee, BIP-125.</translation>
+        <translation type="unfinished">Signalerar inte Replace-By-Fee, BIP-125.</translation>
     </message>
     <message>
         <source>Total Amount</source>
-        <translation>Totalt belopp</translation>
-    </message>
-    <message>
-        <source>To review recipient list click "Show Details..."</source>
-        <translation>För att gå igenom mottagarlistan, tryck "Visa Detaljer..."</translation>
+        <translation type="unfinished">Totalt belopp</translation>
     </message>
     <message>
         <source>Confirm send coins</source>
-        <translation>Bekräfta att pengar ska skickas</translation>
-    </message>
-    <message>
-        <source>Confirm transaction proposal</source>
-        <translation>Bekräfta transaktionsförslag</translation>
-    </message>
-    <message>
-        <source>Send</source>
-        <translation>Skicka</translation>
+        <translation type="unfinished">Bekräfta att pengar ska skickas</translation>
     </message>
     <message>
         <source>The recipient address is not valid. Please recheck.</source>
-        <translation>Mottagarens adress är ogiltig. Kontrollera igen.</translation>
+        <translation type="unfinished">Mottagarens adress är ogiltig. Kontrollera igen.</translation>
     </message>
     <message>
         <source>The amount to pay must be larger than 0.</source>
-        <translation>Beloppet som ska betalas måste vara större än 0.</translation>
+        <translation type="unfinished">Beloppet som ska betalas måste vara större än 0.</translation>
     </message>
     <message>
         <source>The amount exceeds your balance.</source>
-        <translation>Beloppet överstiger ditt saldo.</translation>
+        <translation type="unfinished">Beloppet överstiger ditt saldo.</translation>
     </message>
     <message>
         <source>The total exceeds your balance when the %1 transaction fee is included.</source>
-        <translation>Totalbeloppet överstiger ditt saldo när transaktionsavgiften %1 är pålagd.</translation>
+        <translation type="unfinished">Totalbeloppet överstiger ditt saldo när transaktionsavgiften %1 är pålagd.</translation>
     </message>
     <message>
         <source>Duplicate address found: addresses should only be used once each.</source>
-        <translation>Dubblettadress hittades: adresser skall endast användas en gång var.</translation>
+        <translation type="unfinished">Dubblettadress hittades: adresser skall endast användas en gång var.</translation>
     </message>
     <message>
         <source>Transaction creation failed!</source>
-        <translation>Transaktionen gick inte att skapa!</translation>
+        <translation type="unfinished">Transaktionen gick inte att skapa!</translation>
     </message>
     <message>
         <source>A fee higher than %1 is considered an absurdly high fee.</source>
-        <translation>En avgift högre än %1 anses vara en absurd hög avgift.</translation>
-    </message>
-    <message>
-        <source>Payment request expired.</source>
-        <translation>Betalningsbegäran löpte ut.</translation>
+        <translation type="unfinished">En avgift högre än %1 anses vara en absurd hög avgift.</translation>
     </message>
     <message numerus="yes">
         <source>Estimated to begin confirmation within %n block(s).</source>
-        <translation><numerusform>Uppskattas till att påbörja bekräftelse inom %n block.</numerusform><numerusform>Uppskattas till att påbörja bekräftelse inom %n block.</numerusform></translation>
+        <translation type="unfinished">
+            <numerusform />
+            <numerusform />
+        </translation>
     </message>
     <message>
         <source>Warning: Invalid Particl address</source>
-        <translation>Varning: Ogiltig Particl-adress</translation>
+        <translation type="unfinished">Varning: Ogiltig Particl-adress</translation>
     </message>
     <message>
         <source>Warning: Unknown change address</source>
-        <translation>Varning: Okänd växeladress</translation>
+        <translation type="unfinished">Varning: Okänd växeladress</translation>
     </message>
     <message>
         <source>Confirm custom change address</source>
-        <translation>Bekräfta anpassad växeladress</translation>
+        <translation type="unfinished">Bekräfta anpassad växeladress</translation>
     </message>
     <message>
         <source>The address you selected for change is not part of this wallet. Any or all funds in your wallet may be sent to this address. Are you sure?</source>
-        <translation>Den adress du valt för växel ingår inte i denna plånbok. Eventuella eller alla pengar i din plånbok kan komma att skickas till den här adressen. Är du säker?</translation>
+        <translation type="unfinished">Den adress du valt för växel ingår inte i denna plånbok. Eventuella eller alla pengar i din plånbok kan komma att skickas till den här adressen. Är du säker?</translation>
     </message>
     <message>
         <source>(no label)</source>
-        <translation>(ingen etikett)</translation>
+        <translation type="unfinished">(Ingen etikett)</translation>
     </message>
 </context>
 <context>
     <name>SendCoinsEntry</name>
     <message>
         <source>A&amp;mount:</source>
-        <translation>&amp;Belopp:</translation>
+        <translation type="unfinished">&amp;Belopp:</translation>
     </message>
     <message>
         <source>Pay &amp;To:</source>
-        <translation>Betala &amp;till:</translation>
+        <translation type="unfinished">Betala &amp;till:</translation>
     </message>
     <message>
         <source>&amp;Label:</source>
-        <translation>&amp;Etikett:</translation>
+        <translation type="unfinished">&amp;Etikett:</translation>
     </message>
     <message>
         <source>Choose previously used address</source>
-        <translation>Välj tidigare använda adresser</translation>
+        <translation type="unfinished">Välj tidigare använda adresser</translation>
     </message>
     <message>
         <source>The Particl address to send the payment to</source>
-        <translation>Particl-adress att sända betalning till</translation>
-    </message>
-    <message>
-        <source>Alt+A</source>
-        <translation>Alt+A</translation>
+        <translation type="unfinished">Particl-adress att sända betalning till</translation>
     </message>
     <message>
         <source>Paste address from clipboard</source>
-        <translation>Klistra in adress från Urklipp</translation>
-    </message>
-    <message>
-        <source>Alt+P</source>
-        <translation>Alt+P</translation>
+        <translation type="unfinished">Klistra in adress från Urklipp</translation>
     </message>
     <message>
         <source>Remove this entry</source>
-        <translation>Ta bort denna post</translation>
+        <translation type="unfinished">Ta bort denna post</translation>
     </message>
     <message>
         <source>The amount to send in the selected unit</source>
-        <translation>Beloppett att skicka i vald enhet</translation>
+        <translation type="unfinished">Beloppett att skicka i vald enhet</translation>
     </message>
     <message>
         <source>The fee will be deducted from the amount being sent. The recipient will receive less particl than you enter in the amount field. If multiple recipients are selected, the fee is split equally.</source>
-        <translation>Avgiften dras från beloppet som skickas. Mottagaren kommer att ta emot mindre particl än du angivit i beloppsfältet. Om flera mottagare väljs kommer avgiften att fördelas jämt.</translation>
+        <translation type="unfinished">Avgiften dras från beloppet som skickas. Mottagaren kommer att ta emot mindre particl än du angivit i beloppsfältet. Om flera mottagare väljs kommer avgiften att fördelas jämt.</translation>
     </message>
     <message>
         <source>S&amp;ubtract fee from amount</source>
-        <translation>S&amp;ubtrahera avgiften från beloppet</translation>
+        <translation type="unfinished">S&amp;ubtrahera avgiften från beloppet</translation>
     </message>
     <message>
         <source>Use available balance</source>
-        <translation>Använd tillgängligt saldo</translation>
+        <translation type="unfinished">Använd tillgängligt saldo</translation>
     </message>
     <message>
         <source>Message:</source>
-        <translation>Meddelande:</translation>
-    </message>
-    <message>
-        <source>This is an unauthenticated payment request.</source>
-        <translation>Detta är en oautentiserad betalningsbegäran.</translation>
-    </message>
-    <message>
-        <source>This is an authenticated payment request.</source>
-        <translation>Detta är en autentiserad betalningsbegäran.</translation>
+        <translation type="unfinished">Meddelande:</translation>
     </message>
     <message>
         <source>Enter a label for this address to add it to the list of used addresses</source>
-        <translation>Ange en etikett för denna adress för att lägga till den i listan med använda adresser</translation>
+        <translation type="unfinished">Ange en etikett för denna adress för att lägga till den i listan med använda adresser</translation>
     </message>
     <message>
         <source>A message that was attached to the particl: URI which will be stored with the transaction for your reference. Note: This message will not be sent over the Particl network.</source>
-        <translation>Ett meddelande som bifogades particl: -URIn och som sparas med transaktionen som referens. Obs: Meddelandet sänds inte över Particl-nätverket.</translation>
-    </message>
-    <message>
-        <source>Pay To:</source>
-        <translation>Betala till:</translation>
-    </message>
-    <message>
-        <source>Memo:</source>
-        <translation>PM:</translation>
-    </message>
-</context>
-<context>
-    <name>ShutdownWindow</name>
-    <message>
-        <source>%1 is shutting down...</source>
-        <translation>%1 stängs av...</translation>
-    </message>
-    <message>
-        <source>Do not shut down the computer until this window disappears.</source>
-        <translation>Stäng inte av datorn förrän denna ruta försvinner.</translation>
+        <translation type="unfinished">Ett meddelande som bifogades particl: -URIn och som sparas med transaktionen som referens. Obs: Meddelandet sänds inte över Particl-nätverket.</translation>
+    </message>
+</context>
+<context>
+    <name>SendConfirmationDialog</name>
+    <message>
+        <source>Send</source>
+        <translation type="unfinished">Skicka</translation>
+    </message>
+    <message>
+        <source>Create Unsigned</source>
+        <translation type="unfinished">Skapa osignerad</translation>
     </message>
 </context>
 <context>
     <name>SignVerifyMessageDialog</name>
     <message>
         <source>Signatures - Sign / Verify a Message</source>
-        <translation>Signaturer - Signera / Verifiera ett meddelande</translation>
+        <translation type="unfinished">Signaturer - Signera / Verifiera ett meddelande</translation>
     </message>
     <message>
         <source>&amp;Sign Message</source>
-        <translation>&amp;Signera meddelande</translation>
+        <translation type="unfinished">&amp;Signera meddelande</translation>
     </message>
     <message>
         <source>You can sign messages/agreements with your addresses to prove you can receive particl sent to them. Be careful not to sign anything vague or random, as phishing attacks may try to trick you into signing your identity over to them. Only sign fully-detailed statements you agree to.</source>
-        <translation>Du kan signera meddelanden/avtal med dina adresser för att bevisa att du kan ta emot particl som skickats till dem. Var försiktig så du inte signerar något oklart eller konstigt, eftersom phishing-angrepp kan försöka få dig att signera över din identitet till dem. Signera endast väldetaljerade meddelanden som du godkänner.</translation>
+        <translation type="unfinished">Du kan signera meddelanden/avtal med dina adresser för att bevisa att du kan ta emot particl som skickats till dem. Var försiktig så du inte signerar något oklart eller konstigt, eftersom phishing-angrepp kan försöka få dig att signera över din identitet till dem. Signera endast väldetaljerade meddelanden som du godkänner.</translation>
     </message>
     <message>
         <source>The Particl address to sign the message with</source>
-        <translation>Particl-adress att signera meddelandet med</translation>
+        <translation type="unfinished">Particl-adress att signera meddelandet med</translation>
     </message>
     <message>
         <source>Choose previously used address</source>
-        <translation>Välj tidigare använda adresser</translation>
-    </message>
-    <message>
-        <source>Alt+A</source>
-        <translation>Alt+A</translation>
+        <translation type="unfinished">Välj tidigare använda adresser</translation>
     </message>
     <message>
         <source>Paste address from clipboard</source>
-        <translation>Klistra in adress från Urklipp</translation>
-    </message>
-    <message>
-        <source>Alt+P</source>
-        <translation>Alt+P</translation>
+        <translation type="unfinished">Klistra in adress från Urklipp</translation>
     </message>
     <message>
         <source>Enter the message you want to sign here</source>
-        <translation>Skriv in meddelandet du vill signera här</translation>
+        <translation type="unfinished">Skriv in meddelandet du vill signera här</translation>
     </message>
     <message>
         <source>Signature</source>
-        <translation>Signatur</translation>
+        <translation type="unfinished">Signatur</translation>
     </message>
     <message>
         <source>Copy the current signature to the system clipboard</source>
-        <translation>Kopiera signaturen till systemets Urklipp</translation>
+        <translation type="unfinished">Kopiera signaturen till systemets Urklipp</translation>
     </message>
     <message>
         <source>Sign the message to prove you own this Particl address</source>
-        <translation>Signera meddelandet för att bevisa att du äger denna Particl-adress</translation>
+        <translation type="unfinished">Signera meddelandet för att bevisa att du äger denna Particl-adress</translation>
     </message>
     <message>
         <source>Sign &amp;Message</source>
-        <translation>Signera &amp;meddelande</translation>
+        <translation type="unfinished">Signera &amp;meddelande</translation>
     </message>
     <message>
         <source>Reset all sign message fields</source>
-        <translation>Rensa alla fält</translation>
+        <translation type="unfinished">Rensa alla fält</translation>
     </message>
     <message>
         <source>Clear &amp;All</source>
-        <translation>Rensa &amp;alla</translation>
+        <translation type="unfinished">Rensa &amp;alla</translation>
     </message>
     <message>
         <source>&amp;Verify Message</source>
-        <translation>&amp;Verifiera meddelande</translation>
+        <translation type="unfinished">&amp;Verifiera meddelande</translation>
     </message>
     <message>
         <source>Enter the receiver's address, message (ensure you copy line breaks, spaces, tabs, etc. exactly) and signature below to verify the message. Be careful not to read more into the signature than what is in the signed message itself, to avoid being tricked by a man-in-the-middle attack. Note that this only proves the signing party receives with the address, it cannot prove sendership of any transaction!</source>
-        <translation>Ange mottagarens adress, meddelande (kopiera radbrytningar, mellanslag, TAB-tecken, osv. exakt) och signatur nedan, för att verifiera meddelandet. Undvik att läsa in mera information i signaturen än vad som stod i själva det signerade meddelandet, för att undvika ett man-in-the-middle-angrepp. Notera att detta endast bevisar att den signerande parten tar emot med adressen, det bevisar inte vem som skickat transaktionen!</translation>
+        <translation type="unfinished">Ange mottagarens adress, meddelande (kopiera radbrytningar, mellanslag, TAB-tecken, osv. exakt) och signatur nedan, för att verifiera meddelandet. Undvik att läsa in mera information i signaturen än vad som stod i själva det signerade meddelandet, för att undvika ett man-in-the-middle-angrepp. Notera att detta endast bevisar att den signerande parten tar emot med adressen, det bevisar inte vem som skickat transaktionen!</translation>
     </message>
     <message>
         <source>The Particl address the message was signed with</source>
-        <translation>Particl-adress som meddelandet signerades med</translation>
+        <translation type="unfinished">Particl-adress som meddelandet signerades med</translation>
     </message>
     <message>
         <source>The signed message to verify</source>
-        <translation>Signerat meddelande som ska verifieras</translation>
+        <translation type="unfinished">Signerat meddelande som ska verifieras</translation>
+    </message>
+    <message>
+        <source>The signature given when the message was signed</source>
+        <translation type="unfinished">Signatur när meddelandet signerades</translation>
     </message>
     <message>
         <source>Verify the message to ensure it was signed with the specified Particl address</source>
-        <translation>Verifiera meddelandet för att vara säker på att det signerades med angiven Particl-adress</translation>
+        <translation type="unfinished">Verifiera meddelandet för att vara säker på att det signerades med angiven Particl-adress</translation>
     </message>
     <message>
         <source>Verify &amp;Message</source>
-        <translation>Verifiera &amp;meddelande</translation>
+        <translation type="unfinished">Verifiera &amp;meddelande</translation>
     </message>
     <message>
         <source>Reset all verify message fields</source>
-        <translation>Rensa alla fält</translation>
+        <translation type="unfinished">Rensa alla fält</translation>
     </message>
     <message>
         <source>Click "Sign Message" to generate signature</source>
-        <translation>Klicka "Signera meddelande" för att skapa en signatur</translation>
+        <translation type="unfinished">Klicka "Signera meddelande" för att skapa en signatur</translation>
     </message>
     <message>
         <source>The entered address is invalid.</source>
-        <translation>Den angivna adressen är ogiltig.</translation>
+        <translation type="unfinished">Den angivna adressen är ogiltig.</translation>
     </message>
     <message>
         <source>Please check the address and try again.</source>
-        <translation>Kontrollera adressen och försök igen.</translation>
+        <translation type="unfinished">Kontrollera adressen och försök igen.</translation>
     </message>
     <message>
         <source>The entered address does not refer to a key.</source>
-        <translation>Den angivna adressen refererar inte till en nyckel.</translation>
+        <translation type="unfinished">Den angivna adressen refererar inte till en nyckel.</translation>
     </message>
     <message>
         <source>Wallet unlock was cancelled.</source>
-        <translation>Upplåsningen av plånboken avbröts.</translation>
+        <translation type="unfinished">Upplåsningen av plånboken avbröts.</translation>
     </message>
     <message>
         <source>No error</source>
-        <translation>Inget fel</translation>
+        <translation type="unfinished">Inget fel</translation>
     </message>
     <message>
         <source>Private key for the entered address is not available.</source>
-        <translation>Den privata nyckeln för den angivna adressen är inte tillgänglig.</translation>
+        <translation type="unfinished">Den privata nyckeln för den angivna adressen är inte tillgänglig.</translation>
     </message>
     <message>
         <source>Message signing failed.</source>
-        <translation>Signeringen av meddelandet misslyckades.</translation>
+        <translation type="unfinished">Signeringen av meddelandet misslyckades.</translation>
     </message>
     <message>
         <source>Message signed.</source>
-        <translation>Meddelande signerat.</translation>
+        <translation type="unfinished">Meddelande signerat.</translation>
     </message>
     <message>
         <source>The signature could not be decoded.</source>
-        <translation>Signaturen kunde inte avkodas.</translation>
+        <translation type="unfinished">Signaturen kunde inte avkodas.</translation>
     </message>
     <message>
         <source>Please check the signature and try again.</source>
-        <translation>Kontrollera signaturen och försök igen.</translation>
+        <translation type="unfinished">Kontrollera signaturen och försök igen.</translation>
     </message>
     <message>
         <source>The signature did not match the message digest.</source>
-        <translation>Signaturen matchade inte meddelandesammanfattningen.</translation>
+        <translation type="unfinished">Signaturen matchade inte meddelandesammanfattningen.</translation>
     </message>
     <message>
         <source>Message verification failed.</source>
-        <translation>Meddelandeverifikation misslyckades.</translation>
+        <translation type="unfinished">Meddelandeverifikation misslyckades.</translation>
     </message>
     <message>
         <source>Message verified.</source>
-        <translation>Meddelande verifierat.</translation>
-    </message>
-</context>
-<context>
-    <name>TrafficGraphWidget</name>
-    <message>
-        <source>KB/s</source>
-        <translation>KB/s</translation>
-    </message>
-</context>
+        <translation type="unfinished">Meddelande verifierat.</translation>
+    </message>
+</context>
+<context>
+    <name>SplashScreen</name>
+    <message>
+        <source>(press q to shutdown and continue later)</source>
+        <translation type="unfinished">(Tryck på q för att stänga av och fortsätt senare)</translation>
+    </message>
+    </context>
 <context>
     <name>TransactionDesc</name>
-    <message numerus="yes">
-        <source>Open for %n more block(s)</source>
-        <translation><numerusform>Öppet för %n mer block</numerusform><numerusform>Öppet för %n fler block</numerusform></translation>
-    </message>
-    <message>
-        <source>Open until %1</source>
-        <translation>Öppet till %1</translation>
-    </message>
     <message>
         <source>conflicted with a transaction with %1 confirmations</source>
-        <translation>konflikt med en transaktion med %1 bekräftelser</translation>
-    </message>
-    <message>
-        <source>0/unconfirmed, %1</source>
-        <translation>0/obekräftade, %1</translation>
-    </message>
-    <message>
-        <source>in memory pool</source>
-        <translation>i minnespoolen</translation>
-    </message>
-    <message>
-        <source>not in memory pool</source>
-        <translation>ej i minnespoolen</translation>
+        <extracomment>Text explaining the current status of a transaction, shown in the status field of the details window for this transaction. This status represents an unconfirmed transaction that conflicts with a confirmed transaction.</extracomment>
+        <translation type="unfinished">konflikt med en transaktion med %1 bekräftelser</translation>
     </message>
     <message>
         <source>abandoned</source>
-        <translation>övergiven</translation>
+        <extracomment>Text explaining the current status of a transaction, shown in the status field of the details window for this transaction. This status represents an abandoned transaction.</extracomment>
+        <translation type="unfinished">övergiven</translation>
     </message>
     <message>
         <source>%1/unconfirmed</source>
-        <translation>%1/obekräftade</translation>
+        <extracomment>Text explaining the current status of a transaction, shown in the status field of the details window for this transaction. This status represents a transaction confirmed in at least one block, but less than 6 blocks.</extracomment>
+        <translation type="unfinished">%1/obekräftade</translation>
     </message>
     <message>
         <source>%1 confirmations</source>
-        <translation>%1 bekräftelser</translation>
-    </message>
-    <message>
-        <source>Status</source>
-        <translation>Status</translation>
+        <extracomment>Text explaining the current status of a transaction, shown in the status field of the details window for this transaction. This status represents a transaction confirmed in 6 or more blocks.</extracomment>
+        <translation type="unfinished">%1 bekräftelser</translation>
     </message>
     <message>
         <source>Date</source>
-        <translation>Datum</translation>
+        <translation type="unfinished">Datum</translation>
     </message>
     <message>
         <source>Source</source>
-        <translation>Källa</translation>
+        <translation type="unfinished">Källa</translation>
     </message>
     <message>
         <source>Generated</source>
-        <translation>Genererad</translation>
+        <translation type="unfinished">Genererad</translation>
     </message>
     <message>
         <source>From</source>
-        <translation>Från</translation>
+        <translation type="unfinished">Från</translation>
     </message>
     <message>
         <source>unknown</source>
-        <translation>okänd</translation>
+        <translation type="unfinished">okänd</translation>
     </message>
     <message>
         <source>To</source>
-        <translation>Till</translation>
+        <translation type="unfinished">Till</translation>
     </message>
     <message>
         <source>own address</source>
-        <translation>egen adress</translation>
+        <translation type="unfinished">egen adress</translation>
     </message>
     <message>
         <source>watch-only</source>
-        <translation>granska-bara</translation>
+        <translation type="unfinished">granska-bara</translation>
     </message>
     <message>
         <source>label</source>
-        <translation>etikett</translation>
+        <translation type="unfinished">etikett</translation>
     </message>
     <message>
         <source>Credit</source>
-        <translation>Kredit</translation>
+        <translation type="unfinished">Kredit</translation>
     </message>
     <message numerus="yes">
         <source>matures in %n more block(s)</source>
-        <translation><numerusform>mognar om %n mer block</numerusform><numerusform>mognar om %n fler block</numerusform></translation>
+        <translation type="unfinished">
+            <numerusform />
+            <numerusform />
+        </translation>
     </message>
     <message>
         <source>not accepted</source>
-        <translation>inte accepterad</translation>
+        <translation type="unfinished">inte accepterad</translation>
     </message>
     <message>
         <source>Debit</source>
-        <translation>Belasta</translation>
+        <translation type="unfinished">Belasta</translation>
     </message>
     <message>
         <source>Total debit</source>
-        <translation>Total debet</translation>
+        <translation type="unfinished">Total debet</translation>
     </message>
     <message>
         <source>Total credit</source>
-        <translation>Total kredit</translation>
+        <translation type="unfinished">Total kredit</translation>
     </message>
     <message>
         <source>Transaction fee</source>
-        <translation>Transaktionsavgift</translation>
+        <translation type="unfinished">Transaktionsavgift</translation>
     </message>
     <message>
         <source>Net amount</source>
-        <translation>Nettobelopp</translation>
+        <translation type="unfinished">Nettobelopp</translation>
     </message>
     <message>
         <source>Message</source>
-        <translation>Meddelande</translation>
+        <translation type="unfinished">Meddelande</translation>
     </message>
     <message>
         <source>Comment</source>
-        <translation>Kommentar</translation>
+        <translation type="unfinished">Kommentar</translation>
     </message>
     <message>
         <source>Transaction ID</source>
-        <translation>Transaktions-ID</translation>
+        <translation type="unfinished">Transaktions-ID</translation>
     </message>
     <message>
         <source>Transaction total size</source>
-        <translation>Transaktionens totala storlek</translation>
+        <translation type="unfinished">Transaktionens totala storlek</translation>
     </message>
     <message>
         <source>Transaction virtual size</source>
-        <translation>Transaktionens virtuella storlek</translation>
+        <translation type="unfinished">Transaktionens virtuella storlek</translation>
     </message>
     <message>
         <source>Output index</source>
-        <translation>Utmatningsindex</translation>
+        <translation type="unfinished">Utmatningsindex</translation>
     </message>
     <message>
         <source> (Certificate was not verified)</source>
-        <translation>(Certifikatet verifierades inte)</translation>
+        <translation type="unfinished">(Certifikatet verifierades inte)</translation>
     </message>
     <message>
         <source>Merchant</source>
-        <translation>Handlare</translation>
+        <translation type="unfinished">Handlare</translation>
     </message>
     <message>
         <source>Generated coins must mature %1 blocks before they can be spent. When you generated this block, it was broadcast to the network to be added to the block chain. If it fails to get into the chain, its state will change to "not accepted" and it won't be spendable. This may occasionally happen if another node generates a block within a few seconds of yours.</source>
-        <translation>Skapade pengar måste mogna i %1 block innan de kan spenderas. När du skapade detta block sändes det till nätverket för att läggas till i blockkedjan. Om blocket inte kommer in i kedjan kommer dess status att ändras till "ej accepterat" och går inte att spendera. Detta kan ibland hända om en annan nod skapar ett block nästan samtidigt som dig.</translation>
+        <translation type="unfinished">Skapade pengar måste mogna i %1 block innan de kan spenderas. När du skapade detta block sändes det till nätverket för att läggas till i blockkedjan. Om blocket inte kommer in i kedjan kommer dess status att ändras till "ej accepterat" och går inte att spendera. Detta kan ibland hända om en annan nod skapar ett block nästan samtidigt som dig.</translation>
     </message>
     <message>
         <source>Debug information</source>
-        <translation>Felsökningsinformation</translation>
+        <translation type="unfinished">Felsökningsinformation</translation>
     </message>
     <message>
         <source>Transaction</source>
-        <translation>Transaktion</translation>
+        <translation type="unfinished">Transaktion</translation>
     </message>
     <message>
         <source>Inputs</source>
-        <translation>Inmatningar</translation>
+        <translation type="unfinished">Inmatningar</translation>
     </message>
     <message>
         <source>Amount</source>
-        <translation>Belopp:</translation>
+        <translation type="unfinished">Belopp</translation>
     </message>
     <message>
         <source>true</source>
-        <translation>sant</translation>
+        <translation type="unfinished">sant</translation>
     </message>
     <message>
         <source>false</source>
-        <translation>falsk</translation>
+        <translation type="unfinished">falsk</translation>
     </message>
 </context>
 <context>
     <name>TransactionDescDialog</name>
     <message>
         <source>This pane shows a detailed description of the transaction</source>
-        <translation>Den här panelen visar en detaljerad beskrivning av transaktionen</translation>
+        <translation type="unfinished">Den här panelen visar en detaljerad beskrivning av transaktionen</translation>
     </message>
     <message>
         <source>Details for %1</source>
-        <translation>Detaljer för %1</translation>
+        <translation type="unfinished">Detaljer för %1</translation>
     </message>
 </context>
 <context>
     <name>TransactionTableModel</name>
     <message>
         <source>Date</source>
-        <translation>Datum</translation>
+        <translation type="unfinished">Datum</translation>
     </message>
     <message>
         <source>Type</source>
-        <translation>Typ</translation>
+        <translation type="unfinished">Typ</translation>
     </message>
     <message>
         <source>Label</source>
-        <translation>Etikett</translation>
-    </message>
-    <message numerus="yes">
-        <source>Open for %n more block(s)</source>
-        <translation><numerusform>Öppet för %n mer block</numerusform><numerusform>Öppet för %n fler block</numerusform></translation>
-    </message>
-    <message>
-        <source>Open until %1</source>
-        <translation>Öppet till %1</translation>
+        <translation type="unfinished">Etikett</translation>
     </message>
     <message>
         <source>Unconfirmed</source>
-        <translation>Obekräftade</translation>
+        <translation type="unfinished">Obekräftade</translation>
     </message>
     <message>
         <source>Abandoned</source>
-        <translation>Övergiven</translation>
+        <translation type="unfinished">Övergiven</translation>
     </message>
     <message>
         <source>Confirming (%1 of %2 recommended confirmations)</source>
-        <translation>Bekräftar (%1 av %2 rekommenderade bekräftelser)</translation>
+        <translation type="unfinished">Bekräftar (%1 av %2 rekommenderade bekräftelser)</translation>
     </message>
     <message>
         <source>Confirmed (%1 confirmations)</source>
-        <translation>Bekräftad (%1 bekräftelser)</translation>
+        <translation type="unfinished">Bekräftad (%1 bekräftelser)</translation>
     </message>
     <message>
         <source>Conflicted</source>
-        <translation>Konflikt</translation>
+        <translation type="unfinished">Konflikt</translation>
     </message>
     <message>
         <source>Immature (%1 confirmations, will be available after %2)</source>
-        <translation>Omogen (%1 bekräftelser, blir tillgänglig efter %2)</translation>
+        <translation type="unfinished">Omogen (%1 bekräftelser, blir tillgänglig efter %2)</translation>
     </message>
     <message>
         <source>Generated but not accepted</source>
-        <translation>Skapad men inte accepterad</translation>
+        <translation type="unfinished">Skapad men inte accepterad</translation>
     </message>
     <message>
         <source>Received with</source>
-        <translation>Mottagen med</translation>
+        <translation type="unfinished">Mottagen med</translation>
     </message>
     <message>
         <source>Received from</source>
-        <translation>Mottaget från</translation>
+        <translation type="unfinished">Mottaget från</translation>
     </message>
     <message>
         <source>Sent to</source>
-        <translation>Skickad till</translation>
-    </message>
-    <message>
-<<<<<<< HEAD
-        <source>Payment to yourself</source>
-        <translation>Betalning till dig själv</translation>
-    </message>
-    <message>
-=======
->>>>>>> 44d8b13c
+        <translation type="unfinished">Skickad till</translation>
+    </message>
+    <message>
         <source>Mined</source>
-        <translation>Grävda</translation>
+        <translation type="unfinished">Grävda</translation>
     </message>
     <message>
         <source>watch-only</source>
-        <translation>granska-bara</translation>
-    </message>
-    <message>
-        <source>(n/a)</source>
-        <translation>(n/a)</translation>
+        <translation type="unfinished">granska-bara</translation>
     </message>
     <message>
         <source>(no label)</source>
-        <translation>(ingen etikett)</translation>
+        <translation type="unfinished">(Ingen etikett)</translation>
     </message>
     <message>
         <source>Transaction status. Hover over this field to show number of confirmations.</source>
-        <translation>Transaktionsstatus. Håll muspekaren över för att se antal bekräftelser.</translation>
+        <translation type="unfinished">Transaktionsstatus. Håll muspekaren över för att se antal bekräftelser.</translation>
     </message>
     <message>
         <source>Date and time that the transaction was received.</source>
-        <translation>Datum och tid då transaktionen mottogs.</translation>
+        <translation type="unfinished">Datum och tid då transaktionen mottogs.</translation>
     </message>
     <message>
         <source>Type of transaction.</source>
-        <translation>Transaktionstyp.</translation>
+        <translation type="unfinished">Transaktionstyp.</translation>
     </message>
     <message>
         <source>Whether or not a watch-only address is involved in this transaction.</source>
-        <translation>Anger om en granska-bara--adress är involverad i denna transaktion.</translation>
+        <translation type="unfinished">Anger om en granska-bara--adress är involverad i denna transaktion.</translation>
     </message>
     <message>
         <source>User-defined intent/purpose of the transaction.</source>
-        <translation>Användardefinierat syfte/ändamål för transaktionen.</translation>
+        <translation type="unfinished">Användardefinierat syfte/ändamål för transaktionen.</translation>
     </message>
     <message>
         <source>Amount removed from or added to balance.</source>
-        <translation>Belopp draget från eller tillagt till saldo.</translation>
+        <translation type="unfinished">Belopp draget från eller tillagt till saldo.</translation>
     </message>
 </context>
 <context>
     <name>TransactionView</name>
     <message>
         <source>All</source>
-        <translation>Alla</translation>
+        <translation type="unfinished">Alla</translation>
     </message>
     <message>
         <source>Today</source>
-        <translation>Idag</translation>
+        <translation type="unfinished">Idag</translation>
     </message>
     <message>
         <source>This week</source>
-        <translation>Denna vecka</translation>
+        <translation type="unfinished">Denna vecka</translation>
     </message>
     <message>
         <source>This month</source>
-        <translation>Denna månad</translation>
+        <translation type="unfinished">Denna månad</translation>
     </message>
     <message>
         <source>Last month</source>
-        <translation>Föregående månad</translation>
+        <translation type="unfinished">Föregående månad</translation>
     </message>
     <message>
         <source>This year</source>
-        <translation>Det här året</translation>
-    </message>
-    <message>
-        <source>Range...</source>
-        <translation>Period...</translation>
+        <translation type="unfinished">Det här året</translation>
     </message>
     <message>
         <source>Received with</source>
-        <translation>Mottagen med</translation>
+        <translation type="unfinished">Mottagen med</translation>
     </message>
     <message>
         <source>Sent to</source>
-        <translation>Skickad till</translation>
-    </message>
-    <message>
-<<<<<<< HEAD
-        <source>To yourself</source>
-        <translation>Till dig själv</translation>
-    </message>
-    <message>
-=======
->>>>>>> 44d8b13c
+        <translation type="unfinished">Skickad till</translation>
+    </message>
+    <message>
         <source>Mined</source>
-        <translation>Grävda</translation>
+        <translation type="unfinished">Grävda</translation>
     </message>
     <message>
         <source>Other</source>
-        <translation>Övriga</translation>
+        <translation type="unfinished">Övriga</translation>
     </message>
     <message>
         <source>Enter address, transaction id, or label to search</source>
-        <translation>Ange adress, transaktions-id eller etikett för att söka</translation>
+        <translation type="unfinished">Ange adress, transaktions-id eller etikett för att söka</translation>
     </message>
     <message>
         <source>Min amount</source>
-        <translation>Minsta belopp</translation>
-    </message>
-    <message>
-        <source>Abandon transaction</source>
-        <translation>Avbryt transaktionen</translation>
-    </message>
-    <message>
-        <source>Increase transaction fee</source>
-        <translation>Öka transaktionsavgift</translation>
-    </message>
-    <message>
-        <source>Copy address</source>
-        <translation>Kopiera adress</translation>
-    </message>
-    <message>
-        <source>Copy label</source>
-        <translation>Kopiera etikett</translation>
-    </message>
-    <message>
-        <source>Copy amount</source>
-        <translation>Kopiera belopp</translation>
-    </message>
-    <message>
-        <source>Copy transaction ID</source>
-        <translation>Kopiera transaktions-ID</translation>
-    </message>
-    <message>
-        <source>Copy raw transaction</source>
-        <translation>Kopiera rå transaktion</translation>
-    </message>
-    <message>
-        <source>Copy full transaction details</source>
-        <translation>Kopiera alla transaktionsdetaljer</translation>
-    </message>
-    <message>
-        <source>Edit label</source>
-        <translation>Redigera etikett</translation>
-    </message>
-    <message>
-<<<<<<< HEAD
-        <source>Show transaction details</source>
-        <translation>Visa transaktionsdetaljer</translation>
-=======
+        <translation type="unfinished">Minsta belopp</translation>
+    </message>
+    <message>
+        <source>Range…</source>
+        <translation type="unfinished">Räckvidd…</translation>
+    </message>
+    <message>
+        <source>&amp;Copy address</source>
+        <translation type="unfinished">&amp;Kopiera adress</translation>
+    </message>
+    <message>
+        <source>Copy &amp;label</source>
+        <translation type="unfinished">Kopiera &amp;etikett</translation>
+    </message>
+    <message>
+        <source>Copy &amp;amount</source>
+        <translation type="unfinished">Kopiera &amp;Belopp</translation>
+    </message>
+    <message>
         <source>Copy transaction &amp;ID</source>
         <translation type="unfinished">Kopiera transaktions &amp;ID</translation>
     </message>
     <message>
         <source>&amp;Show transaction details</source>
         <translation type="unfinished">&amp;Visa detaljer för överföringen</translation>
->>>>>>> 44d8b13c
     </message>
     <message>
         <source>Export Transaction History</source>
-        <translation>Exportera Transaktionshistoriken</translation>
-    </message>
-    <message>
-        <source>Comma separated file (*.csv)</source>
-        <translation>Kommaseparerad fil (*.csv)</translation>
+        <translation type="unfinished">Exportera Transaktionshistoriken</translation>
+    </message>
+    <message>
+        <source>Comma separated file</source>
+        <extracomment>Expanded name of the CSV file format. See: https://en.wikipedia.org/wiki/Comma-separated_values.</extracomment>
+        <translation type="unfinished">Kommaseparerad fil</translation>
     </message>
     <message>
         <source>Confirmed</source>
-        <translation>Bekräftad</translation>
+        <translation type="unfinished">Bekräftad</translation>
     </message>
     <message>
         <source>Watch-only</source>
-        <translation>Enbart granskning</translation>
+        <translation type="unfinished">Enbart granskning</translation>
     </message>
     <message>
         <source>Date</source>
-        <translation>Datum</translation>
+        <translation type="unfinished">Datum</translation>
     </message>
     <message>
         <source>Type</source>
-        <translation>Typ</translation>
+        <translation type="unfinished">Typ</translation>
     </message>
     <message>
         <source>Label</source>
-        <translation>Etikett</translation>
+        <translation type="unfinished">Etikett</translation>
     </message>
     <message>
         <source>Address</source>
-        <translation>Adress</translation>
-    </message>
-    <message>
-        <source>ID</source>
-        <translation>ID</translation>
+        <translation type="unfinished">Adress</translation>
     </message>
     <message>
         <source>Exporting Failed</source>
-        <translation>Export misslyckades</translation>
+        <translation type="unfinished">Export misslyckades</translation>
     </message>
     <message>
         <source>There was an error trying to save the transaction history to %1.</source>
-        <translation>Ett fel inträffade när transaktionshistoriken skulle sparas till %1.</translation>
+        <translation type="unfinished">Ett fel inträffade när transaktionshistoriken skulle sparas till %1.</translation>
     </message>
     <message>
         <source>Exporting Successful</source>
-        <translation>Exporteringen lyckades</translation>
+        <translation type="unfinished">Exporteringen lyckades</translation>
     </message>
     <message>
         <source>The transaction history was successfully saved to %1.</source>
-        <translation>Transaktionshistoriken sparades till %1.</translation>
+        <translation type="unfinished">Transaktionshistoriken sparades till %1.</translation>
     </message>
     <message>
         <source>Range:</source>
-        <translation>Räckvidd:</translation>
+        <translation type="unfinished">Räckvidd:</translation>
     </message>
     <message>
         <source>to</source>
-        <translation>till</translation>
-    </message>
-</context>
-<context>
-    <name>UnitDisplayStatusBarControl</name>
-    <message>
-        <source>Unit to show amounts in. Click to select another unit.</source>
-        <translation>Enhet att visa belopp i. Klicka för att välja annan enhet.</translation>
-    </message>
-</context>
-<context>
-    <name>WalletController</name>
-    <message>
-        <source>Close wallet</source>
-        <translation>Stäng plånboken</translation>
-    </message>
-    <message>
-        <source>Are you sure you wish to close the wallet &lt;i&gt;%1&lt;/i&gt;?</source>
-        <translation>Är du säker att du vill stänga plånboken &lt;i&gt;%1&lt;/i&gt;?</translation>
-    </message>
-    <message>
-        <source>Closing the wallet for too long can result in having to resync the entire chain if pruning is enabled.</source>
-        <translation>Om plånboken är stängd under för lång tid och gallring är aktiverad kan hela kedjan behöva synkroniseras på nytt.</translation>
-    </message>
-    </context>
+        <translation type="unfinished">till</translation>
+    </message>
+</context>
 <context>
     <name>WalletFrame</name>
     <message>
+        <source>No wallet has been loaded.
+Go to File &gt; Open Wallet to load a wallet.
+- OR -</source>
+        <translation type="unfinished">Ingen plånbok har lästs in.
+Gå till Fil &gt; Öppna plånbok för att läsa in en plånbok.
+- ELLER -</translation>
+    </message>
+    <message>
         <source>Create a new wallet</source>
-        <translation>Skapa ny plånbok</translation>
+        <translation type="unfinished">Skapa ny plånbok</translation>
+    </message>
+    <message>
+        <source>Error</source>
+        <translation type="unfinished">Fel</translation>
+    </message>
+    <message>
+        <source>Unable to decode PSBT from clipboard (invalid base64)</source>
+        <translation type="unfinished">Kan inte läsa in PSBT från urklipp (ogiltig base64)</translation>
+    </message>
+    <message>
+        <source>Load Transaction Data</source>
+        <translation type="unfinished">Läs in transaktionsdata</translation>
+    </message>
+    <message>
+        <source>Partially Signed Transaction (*.psbt)</source>
+        <translation type="unfinished">Delvis signerad transaktion (*.psbt)</translation>
+    </message>
+    <message>
+        <source>PSBT file must be smaller than 100 MiB</source>
+        <translation type="unfinished">PSBT-filen måste vara mindre än 100 MiB</translation>
+    </message>
+    <message>
+        <source>Unable to decode PSBT</source>
+        <translation type="unfinished">Kan inte läsa in PSBT</translation>
     </message>
 </context>
 <context>
     <name>WalletModel</name>
     <message>
         <source>Send Coins</source>
-        <translation>Skicka Particl</translation>
+        <translation type="unfinished">Skicka Particl</translation>
     </message>
     <message>
         <source>Fee bump error</source>
-        <translation>Avgiftsökningsfel</translation>
+        <translation type="unfinished">Avgiftsökningsfel</translation>
     </message>
     <message>
         <source>Increasing transaction fee failed</source>
-        <translation>Ökning av avgiften lyckades inte</translation>
+        <translation type="unfinished">Ökning av avgiften lyckades inte</translation>
     </message>
     <message>
         <source>Do you want to increase the fee?</source>
-        <translation>Vill du öka avgiften?</translation>
-    </message>
-    <message>
-        <source>Do you want to draft a transaction with fee increase?</source>
-        <translation>Vill du skapa en transaktion med en avgiftsökning?</translation>
+        <extracomment>Asks a user if they would like to manually increase the fee of a transaction that has already been created.</extracomment>
+        <translation type="unfinished">Vill du öka avgiften?</translation>
     </message>
     <message>
         <source>Current fee:</source>
-        <translation>Aktuell avgift:</translation>
+        <translation type="unfinished">Aktuell avgift:</translation>
     </message>
     <message>
         <source>Increase:</source>
-        <translation>Öka:</translation>
+        <translation type="unfinished">Öka:</translation>
     </message>
     <message>
         <source>New fee:</source>
-        <translation>Ny avgift:</translation>
+        <translation type="unfinished">Ny avgift:</translation>
     </message>
     <message>
         <source>Confirm fee bump</source>
-        <translation>Bekräfta avgiftshöjning</translation>
+        <translation type="unfinished">Bekräfta avgiftshöjning</translation>
     </message>
     <message>
         <source>PSBT copied</source>
-        <translation>PSBT kopierad</translation>
+        <translation type="unfinished">PSBT kopierad</translation>
     </message>
     <message>
         <source>Can't sign transaction.</source>
-        <translation>Kan ej signera transaktion.</translation>
+        <translation type="unfinished">Kan ej signera transaktion.</translation>
     </message>
     <message>
         <source>Could not commit transaction</source>
-        <translation>Kunde inte skicka transaktion</translation>
+        <translation type="unfinished">Kunde inte skicka transaktion</translation>
+    </message>
+    <message>
+        <source>Can't display address</source>
+        <translation type="unfinished">Kan inte visa adress</translation>
     </message>
     <message>
         <source>default wallet</source>
-        <translation>Standardplånbok</translation>
+        <translation type="unfinished">Standardplånbok</translation>
     </message>
 </context>
 <context>
     <name>WalletView</name>
     <message>
         <source>&amp;Export</source>
-        <translation>&amp;Exportera</translation>
+        <translation type="unfinished">&amp;Exportera</translation>
     </message>
     <message>
         <source>Export the data in the current tab to a file</source>
-        <translation>Exportera informationen i aktuell flik till en fil</translation>
-    </message>
-    <message>
-        <source>Error</source>
-        <translation>Fel</translation>
+        <translation type="unfinished">Exportera informationen i aktuell flik till en fil</translation>
     </message>
     <message>
         <source>Backup Wallet</source>
-        <translation>Säkerhetskopiera Plånbok</translation>
-    </message>
-    <message>
-        <source>Wallet Data (*.dat)</source>
-        <translation>Plånboksdata (*.dat)</translation>
+        <translation type="unfinished">Säkerhetskopiera Plånbok</translation>
+    </message>
+    <message>
+        <source>Wallet Data</source>
+        <extracomment>Name of the wallet data file format.</extracomment>
+        <translation type="unfinished">Plånboksdata</translation>
     </message>
     <message>
         <source>Backup Failed</source>
-        <translation>Säkerhetskopiering misslyckades</translation>
+        <translation type="unfinished">Säkerhetskopiering misslyckades</translation>
     </message>
     <message>
         <source>There was an error trying to save the wallet data to %1.</source>
-        <translation>Ett fel inträffade när plånbokens data skulle sparas till %1.</translation>
+        <translation type="unfinished">Ett fel inträffade när plånbokens data skulle sparas till %1.</translation>
     </message>
     <message>
         <source>Backup Successful</source>
-        <translation>Säkerhetskopiering lyckades</translation>
+        <translation type="unfinished">Säkerhetskopiering lyckades</translation>
     </message>
     <message>
         <source>The wallet data was successfully saved to %1.</source>
-        <translation>Plånbokens data sparades till %1.</translation>
+        <translation type="unfinished">Plånbokens data sparades till %1.</translation>
     </message>
     <message>
         <source>Cancel</source>
-        <translation>Avbryt</translation>
+        <translation type="unfinished">Avbryt</translation>
     </message>
 </context>
 <context>
     <name>bitcoin-core</name>
     <message>
+        <source>The %s developers</source>
+        <translation type="unfinished">%s-utvecklarna</translation>
+    </message>
+    <message>
+        <source>%s corrupt. Try using the wallet tool particl-wallet to salvage or restoring a backup.</source>
+        <translation type="unfinished">%s är korrupt. Testa att använda verktyget particl-wallet för att rädda eller återställa en backup.</translation>
+    </message>
+    <message>
+        <source>Cannot obtain a lock on data directory %s. %s is probably already running.</source>
+        <translation type="unfinished">Kan inte låsa datakatalogen %s. %s körs förmodligen redan.</translation>
+    </message>
+    <message>
         <source>Distributed under the MIT software license, see the accompanying file %s or %s</source>
-        <translation>Distribuerad under MIT mjukvarulicens, se den bifogade filen %s eller %s</translation>
-    </message>
-    <message>
-        <source>Prune configured below the minimum of %d MiB.  Please use a higher number.</source>
-        <translation>Gallring konfigurerad under miniminivån %d MiB. Använd ett högre värde.</translation>
-    </message>
-    <message>
-        <source>Prune: last wallet synchronisation goes beyond pruned data. You need to -reindex (download the whole blockchain again in case of pruned node)</source>
-        <translation>Gallring: senaste plånbokssynkroniseringen ligger utanför gallrade data. Du måste använda -reindex (ladda ner hela blockkedjan igen om noden gallrats)</translation>
-    </message>
-    <message>
-        <source>Pruning blockstore...</source>
-        <translation>Gallrar blockstore...</translation>
-    </message>
-    <message>
-<<<<<<< HEAD
-        <source>Unable to start HTTP server. See debug log for details.</source>
-        <translation>Kunde inte starta HTTP-server. Se felsökningsloggen för detaljer.</translation>
-    </message>
-    <message>
-        <source>The %s developers</source>
-        <translation>%s-utvecklarna</translation>
-=======
+        <translation type="unfinished">Distribuerad under MIT mjukvarulicens, se den bifogade filen %s eller %s</translation>
+    </message>
+    <message>
         <source>More than one onion bind address is provided. Using %s for the automatically created Tor onion service.</source>
         <translation type="unfinished">Fler än en onion-adress finns tillgänglig. Den automatiskt skapade Tor-tjänsten kommer använda %s.</translation>
->>>>>>> 44d8b13c
-    </message>
-    <message>
-        <source>Cannot obtain a lock on data directory %s. %s is probably already running.</source>
-        <translation>Kan inte låsa datakatalogen %s. %s körs förmodligen redan.</translation>
-    </message>
-    <message>
-        <source>Cannot provide specific connections and have addrman find outgoing connections at the same.</source>
-        <translation>Kan inte låta addrman hitta utgående uppkopplingar samtidigt som specifika uppkopplingar skapas</translation>
-    </message>
-    <message>
-        <source>Error reading %s! All keys read correctly, but transaction data or address book entries might be missing or incorrect.</source>
-        <translation>Fel vid läsning av %s! Alla nycklar lästes korrekt, men transaktionsdata eller poster i adressboken kanske saknas eller är felaktiga.</translation>
     </message>
     <message>
         <source>Please check that your computer's date and time are correct! If your clock is wrong, %s will not work properly.</source>
-        <translation>Kontrollera att din dators datum och tid är korrekt! Om klockan går fel kommer %s inte att fungera korrekt.</translation>
+        <translation type="unfinished">Kontrollera att din dators datum och tid är korrekt! Om klockan går fel kommer %s inte att fungera korrekt.</translation>
     </message>
     <message>
         <source>Please contribute if you find %s useful. Visit %s for further information about the software.</source>
-        <translation>Var snäll och bidra om du finner %s användbar. Besök %s för mer information om mjukvaran.</translation>
+        <translation type="unfinished">Var snäll och bidra om du finner %s användbar. Besök %s för mer information om mjukvaran.</translation>
+    </message>
+    <message>
+        <source>Prune configured below the minimum of %d MiB.  Please use a higher number.</source>
+        <translation type="unfinished">Gallring konfigurerad under miniminivån %d MiB. Använd ett högre värde.</translation>
+    </message>
+    <message>
+        <source>Prune: last wallet synchronisation goes beyond pruned data. You need to -reindex (download the whole blockchain again in case of pruned node)</source>
+        <translation type="unfinished">Gallring: senaste plånbokssynkroniseringen ligger utanför gallrade data. Du måste använda -reindex (ladda ner hela blockkedjan igen om noden gallrats)</translation>
+    </message>
+    <message>
+        <source>SQLiteDatabase: Unknown sqlite wallet schema version %d. Only version %d is supported</source>
+        <translation type="unfinished">SQLiteDatabase: Okänd sqlite plånboks schema version: %d. Det finns bara stöd för version: %d</translation>
     </message>
     <message>
         <source>The block database contains a block which appears to be from the future. This may be due to your computer's date and time being set incorrectly. Only rebuild the block database if you are sure that your computer's date and time are correct</source>
-        <translation>Blockdatabasen innehåller ett block som verkar vara från framtiden. Detta kan vara på grund av att din dators datum och tid är felaktiga. Bygg bara om blockdatabasen om du är säker på att datorns datum och tid är korrekt</translation>
+        <translation type="unfinished">Blockdatabasen innehåller ett block som verkar vara från framtiden. Detta kan vara på grund av att din dators datum och tid är felaktiga. Bygg bara om blockdatabasen om du är säker på att datorns datum och tid är korrekt</translation>
+    </message>
+    <message>
+        <source>The transaction amount is too small to send after the fee has been deducted</source>
+        <translation type="unfinished">Transaktionens belopp är för litet för att skickas efter att avgiften har dragits</translation>
+    </message>
+    <message>
+        <source>This error could occur if this wallet was not shutdown cleanly and was last loaded using a build with a newer version of Berkeley DB. If so, please use the software that last loaded this wallet</source>
+        <translation type="unfinished">Detta fel kan uppstå om plånboken inte stängdes ner säkert och lästes in med ett bygge med en senare version av Berkeley DB. Om detta stämmer in, använd samma mjukvara som sist läste in plåboken.</translation>
     </message>
     <message>
         <source>This is a pre-release test build - use at your own risk - do not use for mining or merchant applications</source>
-        <translation>Detta är ett förhandstestbygge - använd på egen risk - använd inte för brytning eller handelsapplikationer</translation>
+        <translation type="unfinished">Detta är ett förhandstestbygge - använd på egen risk - använd inte för brytning eller handelsapplikationer</translation>
     </message>
     <message>
         <source>This is the transaction fee you may discard if change is smaller than dust at this level</source>
-        <translation>Detta är transaktionsavgiften som slängs borta om det är mindre än damm på denna nivå</translation>
+        <translation type="unfinished">Detta är transaktionsavgiften som slängs borta om det är mindre än damm på denna nivå</translation>
+    </message>
+    <message>
+        <source>This is the transaction fee you may pay when fee estimates are not available.</source>
+        <translation type="unfinished">Detta är transaktionsavgiften du kan komma att betala om avgiftsuppskattning inte är tillgänglig.</translation>
+    </message>
+    <message>
+        <source>Total length of network version string (%i) exceeds maximum length (%i). Reduce the number or size of uacomments.</source>
+        <translation type="unfinished">Total längd på strängen för nätverksversion (%i) överskrider maxlängden (%i). Minska numret eller storleken på uacomments.</translation>
     </message>
     <message>
         <source>Unable to replay blocks. You will need to rebuild the database using -reindex-chainstate.</source>
-        <translation>Kunde inte spela om block. Du kommer att behöva bygga om databasen med -reindex-chainstate.</translation>
-    </message>
-    <message>
-        <source>Unable to rewind the database to a pre-fork state. You will need to redownload the blockchain</source>
-        <translation>Kan inte spola tillbaka databasen till obeskärt läge. Du måste ladda ner blockkedjan igen</translation>
-    </message>
-    <message>
-        <source>Warning: The network does not appear to fully agree! Some miners appear to be experiencing issues.</source>
-        <translation>Varning: Nätverket verkar inte vara helt överens! Några brytare tycks ha problem.</translation>
+        <translation type="unfinished">Kunde inte spela om block. Du kommer att behöva bygga om databasen med -reindex-chainstate.</translation>
+    </message>
+    <message>
+        <source>Warning: Private keys detected in wallet {%s} with disabled private keys</source>
+        <translation type="unfinished">Varning: Privata nycklar upptäcktes i plånbok (%s) vilken har dessa inaktiverade</translation>
     </message>
     <message>
         <source>Warning: We do not appear to fully agree with our peers! You may need to upgrade, or other nodes may need to upgrade.</source>
-        <translation>Varning: Vi verkar inte helt överens med våra peers! Du kan behöva uppgradera, eller andra noder kan behöva uppgradera.</translation>
+        <translation type="unfinished">Varning: Vi verkar inte helt överens med våra peers! Du kan behöva uppgradera, eller andra noder kan behöva uppgradera.</translation>
+    </message>
+    <message>
+        <source>You need to rebuild the database using -reindex to go back to unpruned mode.  This will redownload the entire blockchain</source>
+        <translation type="unfinished">Du måste bygga om databasen genom att använda -reindex för att återgå till ogallrat läge. Detta kommer att ladda ner hela blockkedjan på nytt.</translation>
+    </message>
+    <message>
+        <source>%s is set very high!</source>
+        <translation type="unfinished">%s är satt väldigt högt!</translation>
     </message>
     <message>
         <source>-maxmempool must be at least %d MB</source>
-        <translation>-maxmempool måste vara minst %d MB</translation>
+        <translation type="unfinished">-maxmempool måste vara minst %d MB</translation>
     </message>
     <message>
         <source>Cannot resolve -%s address: '%s'</source>
-        <translation>Kan inte matcha -%s adress: '%s'</translation>
-    </message>
-    <message>
-        <source>Change index out of range</source>
-        <translation>Förändringsindexet utanför tillåtet intervall</translation>
+        <translation type="unfinished">Kan inte matcha -%s adress: '%s'</translation>
+    </message>
+    <message>
+        <source>Cannot set -peerblockfilters without -blockfilterindex.</source>
+        <translation type="unfinished">Kan inte använda -peerblockfilters utan -blockfilterindex.</translation>
+    </message>
+    <message>
+        <source>Cannot write to data directory '%s'; check permissions.</source>
+        <translation type="unfinished">Kan inte skriva till mapp "%s", var vänlig se över filbehörigheter.</translation>
     </message>
     <message>
         <source>Config setting for %s only applied on %s network when in [%s] section.</source>
-        <translation>Konfigurationsinställningar för %s tillämpas bara på nätverket %s när de är i avsnitt [%s].</translation>
-    </message>
-    <message>
-        <source>Copyright (C) %i-%i</source>
-        <translation>Copyright (C) %i-%i</translation>
+        <translation type="unfinished">Konfigurationsinställningar för %s tillämpas bara på nätverket %s när de är i avsnitt [%s].</translation>
     </message>
     <message>
         <source>Corrupted block database detected</source>
-        <translation>Korrupt blockdatabas har upptäckts</translation>
+        <translation type="unfinished">Korrupt blockdatabas har upptäckts</translation>
+    </message>
+    <message>
+        <source>Could not find asmap file %s</source>
+        <translation type="unfinished">Kan inte hitta asmap filen %s</translation>
+    </message>
+    <message>
+        <source>Could not parse asmap file %s</source>
+        <translation type="unfinished">Kan inte läsa in asmap filen %s</translation>
+    </message>
+    <message>
+        <source>Disk space is too low!</source>
+        <translation type="unfinished">Diskutrymmet är för lågt!</translation>
     </message>
     <message>
         <source>Do you want to rebuild the block database now?</source>
-        <translation>Vill du bygga om blockdatabasen nu?</translation>
+        <translation type="unfinished">Vill du bygga om blockdatabasen nu?</translation>
+    </message>
+    <message>
+        <source>Done loading</source>
+        <translation type="unfinished">Inläsning klar</translation>
+    </message>
+    <message>
+        <source>Dump file %s does not exist.</source>
+        <translation type="unfinished">Dump-filen %s existerar inte.</translation>
     </message>
     <message>
         <source>Error initializing block database</source>
-        <translation>Fel vid initiering av blockdatabasen</translation>
+        <translation type="unfinished">Fel vid initiering av blockdatabasen</translation>
     </message>
     <message>
         <source>Error initializing wallet database environment %s!</source>
-        <translation>Fel vid initiering av plånbokens databasmiljö %s!</translation>
+        <translation type="unfinished">Fel vid initiering av plånbokens databasmiljö %s!</translation>
     </message>
     <message>
         <source>Error loading %s</source>
-        <translation>Fel vid inläsning av %s</translation>
+        <translation type="unfinished">Fel vid inläsning av %s</translation>
     </message>
     <message>
         <source>Error loading %s: Private keys can only be disabled during creation</source>
-        <translation>Fel vid inläsning av %s: Privata nycklar kan enbart inaktiveras när de skapas</translation>
+        <translation type="unfinished">Fel vid inläsning av %s: Privata nycklar kan enbart inaktiveras när de skapas</translation>
     </message>
     <message>
         <source>Error loading %s: Wallet corrupted</source>
-        <translation>Fel vid inläsning av %s: Plånboken är korrupt</translation>
+        <translation type="unfinished">Fel vid inläsning av %s: Plånboken är korrupt</translation>
     </message>
     <message>
         <source>Error loading %s: Wallet requires newer version of %s</source>
-        <translation>Fel vid inläsning av %s: Plånboken kräver en senare version av %s</translation>
+        <translation type="unfinished">Fel vid inläsning av %s: Plånboken kräver en senare version av %s</translation>
     </message>
     <message>
         <source>Error loading block database</source>
-        <translation>Fel vid inläsning av blockdatabasen</translation>
+        <translation type="unfinished">Fel vid inläsning av blockdatabasen</translation>
     </message>
     <message>
         <source>Error opening block database</source>
-        <translation>Fel vid öppning av blockdatabasen</translation>
+        <translation type="unfinished">Fel vid öppning av blockdatabasen</translation>
+    </message>
+    <message>
+        <source>Error reading from database, shutting down.</source>
+        <translation type="unfinished">Fel vid läsning från databas, avslutar.</translation>
+    </message>
+    <message>
+        <source>Error: Disk space is low for %s</source>
+        <translation type="unfinished">Fel: Diskutrymme är lågt för %s</translation>
+    </message>
+    <message>
+        <source>Error: Missing checksum</source>
+        <translation type="unfinished">Fel: Kontrollsumma saknas</translation>
+    </message>
+    <message>
+        <source>Error: No %s addresses available.</source>
+        <translation type="unfinished">Fel: Inga %s-adresser tillgängliga.</translation>
     </message>
     <message>
         <source>Failed to listen on any port. Use -listen=0 if you want this.</source>
-        <translation>Misslyckades att lyssna på någon port. Använd -listen=0 om du vill detta.</translation>
+        <translation type="unfinished">Misslyckades att lyssna på någon port. Använd -listen=0 om du vill detta.</translation>
     </message>
     <message>
         <source>Failed to rescan the wallet during initialization</source>
-        <translation>Misslyckades med att skanna om plånboken under initiering.</translation>
-    </message>
-    <message>
-        <source>Importing...</source>
-        <translation>Importerar...</translation>
+        <translation type="unfinished">Misslyckades med att skanna om plånboken under initiering.</translation>
+    </message>
+    <message>
+        <source>Failed to verify database</source>
+        <translation type="unfinished">Kunde inte verifiera databas</translation>
+    </message>
+    <message>
+        <source>Ignoring duplicate -wallet %s.</source>
+        <translation type="unfinished">Ignorerar duplicerad -wallet %s.</translation>
+    </message>
+    <message>
+        <source>Importing…</source>
+        <translation type="unfinished">Importerar…</translation>
     </message>
     <message>
         <source>Incorrect or no genesis block found. Wrong datadir for network?</source>
-        <translation>Felaktig eller inget genesisblock hittades. Fel datadir för nätverket?</translation>
+        <translation type="unfinished">Felaktig eller inget genesisblock hittades. Fel datadir för nätverket?</translation>
     </message>
     <message>
         <source>Initialization sanity check failed. %s is shutting down.</source>
-        <translation>Initieringschecken fallerade. %s stängs av.</translation>
+        <translation type="unfinished">Initieringschecken fallerade. %s stängs av.</translation>
+    </message>
+    <message>
+        <source>Insufficient funds</source>
+        <translation type="unfinished">Otillräckligt med particl</translation>
+    </message>
+    <message>
+        <source>Invalid -onion address or hostname: '%s'</source>
+        <translation type="unfinished">Ogiltig -onion adress eller värdnamn: '%s'</translation>
+    </message>
+    <message>
+        <source>Invalid -proxy address or hostname: '%s'</source>
+        <translation type="unfinished">Ogiltig -proxy adress eller värdnamn: '%s'</translation>
     </message>
     <message>
         <source>Invalid P2P permission: '%s'</source>
-        <translation>Ogiltigt P2P-tillstånd: '%s'</translation>
+        <translation type="unfinished">Ogiltigt P2P-tillstånd: '%s'</translation>
     </message>
     <message>
         <source>Invalid amount for -%s=&lt;amount&gt;: '%s'</source>
-        <translation>Ogiltigt belopp för -%s=&lt;amount&gt;:'%s'</translation>
-    </message>
-    <message>
-        <source>Invalid amount for -discardfee=&lt;amount&gt;: '%s'</source>
-        <translation>Ogiltigt belopp för -discardfee=&lt;amount&gt;:'%s'</translation>
-    </message>
-    <message>
-        <source>Invalid amount for -fallbackfee=&lt;amount&gt;: '%s'</source>
-        <translation>Ogiltigt belopp för -fallbackfee=&lt;amount&gt;: '%s'</translation>
+        <translation type="unfinished">Ogiltigt belopp för -%s=&lt;amount&gt;:'%s'</translation>
+    </message>
+    <message>
+        <source>Invalid netmask specified in -whitelist: '%s'</source>
+        <translation type="unfinished">Ogiltig nätmask angiven i -whitelist: '%s'</translation>
+    </message>
+    <message>
+        <source>Loading P2P addresses…</source>
+        <translation type="unfinished">Laddar P2P-adresser…</translation>
+    </message>
+    <message>
+        <source>Loading banlist…</source>
+        <translation type="unfinished">Läser in listan över bannlysningar …</translation>
+    </message>
+    <message>
+        <source>Loading block index…</source>
+        <translation type="unfinished">Läser in blockindex...</translation>
+    </message>
+    <message>
+        <source>Loading wallet…</source>
+        <translation type="unfinished">Laddar plånboken…</translation>
+    </message>
+    <message>
+        <source>Missing amount</source>
+        <translation type="unfinished">Saknat belopp</translation>
+    </message>
+    <message>
+        <source>Need to specify a port with -whitebind: '%s'</source>
+        <translation type="unfinished">Port måste anges med -whitelist: '%s'</translation>
+    </message>
+    <message>
+        <source>No addresses available</source>
+        <translation type="unfinished">Inga adresser tillgängliga</translation>
+    </message>
+    <message>
+        <source>Not enough file descriptors available.</source>
+        <translation type="unfinished">Inte tillräckligt med filbeskrivningar tillgängliga.</translation>
+    </message>
+    <message>
+        <source>Prune cannot be configured with a negative value.</source>
+        <translation type="unfinished">Gallring kan inte konfigureras med ett negativt värde.</translation>
+    </message>
+    <message>
+        <source>Prune mode is incompatible with -txindex.</source>
+        <translation type="unfinished">Gallringsläge är inkompatibelt med -txindex.</translation>
+    </message>
+    <message>
+        <source>Pruning blockstore…</source>
+        <translation type="unfinished">Rensar blockstore...</translation>
+    </message>
+    <message>
+        <source>Reducing -maxconnections from %d to %d, because of system limitations.</source>
+        <translation type="unfinished">Minskar -maxconnections från %d till %d, på grund av systembegränsningar.</translation>
+    </message>
+    <message>
+        <source>Rescanning…</source>
+        <translation type="unfinished">Skannar om igen…</translation>
+    </message>
+    <message>
+        <source>SQLiteDatabase: Failed to execute statement to verify database: %s</source>
+        <translation type="unfinished">SQLiteDatabase: Kunde inte exekvera förfrågan att verifiera databasen: %s</translation>
+    </message>
+    <message>
+        <source>SQLiteDatabase: Failed to prepare statement to verify database: %s</source>
+        <translation type="unfinished">SQLiteDatabase: Kunde inte förbereda förfrågan att verifiera databasen: %s</translation>
+    </message>
+    <message>
+        <source>SQLiteDatabase: Failed to read database verification error: %s</source>
+        <translation type="unfinished">SQLiteDatabase: Kunde inte läsa felet vid databas verifikation: %s</translation>
+    </message>
+    <message>
+        <source>SQLiteDatabase: Unexpected application id. Expected %u, got %u</source>
+        <translation type="unfinished">SQLiteDatabase: Okänt applikations-id. Förväntade %u, men var %u</translation>
+    </message>
+    <message>
+        <source>Section [%s] is not recognized.</source>
+        <translation type="unfinished">Avsnitt [%s] känns inte igen.</translation>
+    </message>
+    <message>
+        <source>Signing transaction failed</source>
+        <translation type="unfinished">Signering av transaktion misslyckades</translation>
+    </message>
+    <message>
+        <source>Specified -walletdir "%s" does not exist</source>
+        <translation type="unfinished">Angiven -walletdir "%s" finns inte</translation>
+    </message>
+    <message>
+        <source>Specified -walletdir "%s" is a relative path</source>
+        <translation type="unfinished">Angiven -walletdir "%s" är en relativ sökväg</translation>
+    </message>
+    <message>
+        <source>Specified -walletdir "%s" is not a directory</source>
+        <translation type="unfinished">Angiven -walletdir "%s" är inte en katalog</translation>
     </message>
     <message>
         <source>Specified blocks directory "%s" does not exist.</source>
-        <translation>Den specificerade mappen för block "%s" existerar inte.</translation>
+        <translation type="unfinished">Den specificerade mappen för block "%s" existerar inte.</translation>
+    </message>
+    <message>
+        <source>Starting network threads…</source>
+        <translation type="unfinished">Startar nätverkstrådar…</translation>
+    </message>
+    <message>
+        <source>The source code is available from %s.</source>
+        <translation type="unfinished">Källkoden är tillgänglig från %s.</translation>
+    </message>
+    <message>
+        <source>The transaction amount is too small to pay the fee</source>
+        <translation type="unfinished">Transaktionsbeloppet är för litet för att betala avgiften</translation>
+    </message>
+    <message>
+        <source>The wallet will avoid paying less than the minimum relay fee.</source>
+        <translation type="unfinished">Plånboken undviker att betala mindre än lägsta reläavgift.</translation>
+    </message>
+    <message>
+        <source>This is experimental software.</source>
+        <translation type="unfinished">Detta är experimentmjukvara.</translation>
+    </message>
+    <message>
+        <source>This is the minimum transaction fee you pay on every transaction.</source>
+        <translation type="unfinished">Det här är minimiavgiften du kommer betala för varje transaktion.</translation>
+    </message>
+    <message>
+        <source>This is the transaction fee you will pay if you send a transaction.</source>
+        <translation type="unfinished">Det här är transaktionsavgiften du kommer betala om du skickar en transaktion.</translation>
+    </message>
+    <message>
+        <source>Transaction amount too small</source>
+        <translation type="unfinished">Transaktionsbeloppet är för litet</translation>
+    </message>
+    <message>
+        <source>Transaction amounts must not be negative</source>
+        <translation type="unfinished">Transaktionsbelopp får ej vara negativt</translation>
+    </message>
+    <message>
+        <source>Transaction has too long of a mempool chain</source>
+        <translation type="unfinished">Transaktionen har för lång mempool-kedja</translation>
+    </message>
+    <message>
+        <source>Transaction must have at least one recipient</source>
+        <translation type="unfinished">Transaktionen måste ha minst en mottagare</translation>
+    </message>
+    <message>
+        <source>Transaction too large</source>
+        <translation type="unfinished">Transaktionen är för stor</translation>
+    </message>
+    <message>
+        <source>Unable to bind to %s on this computer (bind returned error %s)</source>
+        <translation type="unfinished">Det går inte att binda till %s på den här datorn (bind returnerade felmeddelande %s)</translation>
+    </message>
+    <message>
+        <source>Unable to bind to %s on this computer. %s is probably already running.</source>
+        <translation type="unfinished">Det går inte att binda till %s på den här datorn. %s är förmodligen redan igång.</translation>
+    </message>
+    <message>
+        <source>Unable to create the PID file '%s': %s</source>
+        <translation type="unfinished">Det gick inte att skapa PID-filen '%s': %s</translation>
+    </message>
+    <message>
+        <source>Unable to generate initial keys</source>
+        <translation type="unfinished">Det gick inte att skapa ursprungliga nycklar</translation>
+    </message>
+    <message>
+        <source>Unable to generate keys</source>
+        <translation type="unfinished">Det gick inte att skapa nycklar</translation>
+    </message>
+    <message>
+        <source>Unable to open %s for writing</source>
+        <translation type="unfinished">Det går inte att öppna %s för skrivning</translation>
+    </message>
+    <message>
+        <source>Unable to start HTTP server. See debug log for details.</source>
+        <translation type="unfinished">Kunde inte starta HTTP-server. Se felsökningsloggen för detaljer.</translation>
+    </message>
+    <message>
+        <source>Unknown -blockfilterindex value %s.</source>
+        <translation type="unfinished">Okänt värde för -blockfilterindex '%s'.</translation>
     </message>
     <message>
         <source>Unknown address type '%s'</source>
-        <translation>Okänd adress-typ '%s'</translation>
+        <translation type="unfinished">Okänd adress-typ '%s'</translation>
     </message>
     <message>
         <source>Unknown change type '%s'</source>
-        <translation>Okänd växel-typ '%s'</translation>
-    </message>
-    <message>
-        <source>Upgrading txindex database</source>
-        <translation>Uppgraderar txindex-databasen</translation>
-    </message>
-    <message>
-        <source>Loading P2P addresses...</source>
-        <translation>Läser in P2P-adresser...</translation>
-    </message>
-    <message>
-        <source>Loading banlist...</source>
-        <translation>Läser in listan över bannlysningar …</translation>
-    </message>
-    <message>
-        <source>Not enough file descriptors available.</source>
-        <translation>Inte tillräckligt med filbeskrivningar tillgängliga.</translation>
-    </message>
-    <message>
-        <source>Prune cannot be configured with a negative value.</source>
-        <translation>Gallring kan inte konfigureras med ett negativt värde.</translation>
-    </message>
-    <message>
-        <source>Prune mode is incompatible with -txindex.</source>
-        <translation>Gallringsläge är inkompatibelt med -txindex.</translation>
-    </message>
-    <message>
-        <source>Replaying blocks...</source>
-        <translation>Spelar om block...</translation>
-    </message>
-    <message>
-        <source>Rewinding blocks...</source>
-        <translation>Spolar tillbaka blocken...</translation>
-    </message>
-    <message>
-        <source>The source code is available from %s.</source>
-        <translation>Källkoden är tillgänglig från %s.</translation>
-    </message>
-    <message>
-        <source>Transaction fee and change calculation failed</source>
-        <translation>Beräkning av transaktionsavgift och växel mislyckades</translation>
-    </message>
-    <message>
-        <source>Unable to bind to %s on this computer. %s is probably already running.</source>
-        <translation>Det går inte att binda till %s på den här datorn. %s är förmodligen redan igång.</translation>
-    </message>
-    <message>
-        <source>Unable to generate keys</source>
-        <translation>Det gick inte att skapa nycklar</translation>
+        <translation type="unfinished">Okänd växel-typ '%s'</translation>
+    </message>
+    <message>
+        <source>Unknown network specified in -onlynet: '%s'</source>
+        <translation type="unfinished">Okänt nätverk angavs i -onlynet: '%s'</translation>
     </message>
     <message>
         <source>Unsupported logging category %s=%s.</source>
-        <translation>Saknar stöd för loggningskategori %s=%s.</translation>
-    </message>
-    <message>
-        <source>Upgrading UTXO database</source>
-        <translation>Uppgraderar UTXO-databasen</translation>
+        <translation type="unfinished">Saknar stöd för loggningskategori %s=%s.</translation>
     </message>
     <message>
         <source>User Agent comment (%s) contains unsafe characters.</source>
-        <translation>Kommentaren i användaragent (%s) innehåller osäkra tecken.</translation>
-    </message>
-    <message>
-        <source>Verifying blocks...</source>
-        <translation>Verifierar block...</translation>
+        <translation type="unfinished">Kommentaren i användaragent (%s) innehåller osäkra tecken.</translation>
+    </message>
+    <message>
+        <source>Verifying blocks…</source>
+        <translation type="unfinished">Verifierar block...</translation>
+    </message>
+    <message>
+        <source>Verifying wallet(s)…</source>
+        <translation type="unfinished">Verifierar plånboken(plånböckerna)...</translation>
     </message>
     <message>
         <source>Wallet needed to be rewritten: restart %s to complete</source>
-        <translation>Plånboken behöver sparas om: Starta om %s för att fullfölja</translation>
-    </message>
-    <message>
-        <source>Error: Listening for incoming connections failed (listen returned error %s)</source>
-        <translation>Fel: Avlyssning av inkommande anslutningar misslyckades (Avlyssningen returnerade felkod %s)</translation>
-    </message>
-    <message>
-        <source>Invalid amount for -maxtxfee=&lt;amount&gt;: '%s' (must be at least the minrelay fee of %s to prevent stuck transactions)</source>
-        <translation>Ogiltigt belopp för -maxtxfee=&lt;amount&gt;: '%s' (måste vara åtminstone minrelay avgift %s för att förhindra att transaktioner fastnar)</translation>
-    </message>
-    <message>
-        <source>The transaction amount is too small to send after the fee has been deducted</source>
-        <translation>Transaktionens belopp är för litet för att skickas efter att avgiften har dragits</translation>
-    </message>
-    <message>
-        <source>You need to rebuild the database using -reindex to go back to unpruned mode.  This will redownload the entire blockchain</source>
-        <translation>Du måste bygga om databasen genom att använda -reindex för att återgå till ogallrat läge. Detta kommer att ladda ner hela blockkedjan på nytt.</translation>
-    </message>
-    <message>
-        <source>Error reading from database, shutting down.</source>
-        <translation>Fel vid läsning från databas, avslutar.</translation>
-    </message>
-    <message>
-        <source>Error upgrading chainstate database</source>
-        <translation>Fel vid uppgradering av blockdatabasen</translation>
-    </message>
-    <message>
-        <source>Error: Disk space is low for %s</source>
-        <translation>Fel: Diskutrymme är lågt för %s</translation>
-    </message>
-    <message>
-        <source>Invalid -onion address or hostname: '%s'</source>
-        <translation>Ogiltig -onion adress eller värdnamn: '%s'</translation>
-    </message>
-    <message>
-        <source>Invalid -proxy address or hostname: '%s'</source>
-        <translation>Ogiltig -proxy adress eller värdnamn: '%s'</translation>
-    </message>
-    <message>
-        <source>Invalid amount for -paytxfee=&lt;amount&gt;: '%s' (must be at least %s)</source>
-        <translation>Ogiltigt belopp för -paytxfee=&lt;amount&gt;:'%s' (måste vara minst %s)</translation>
-    </message>
-    <message>
-        <source>Invalid netmask specified in -whitelist: '%s'</source>
-        <translation>Ogiltig nätmask angiven i -whitelist: '%s'</translation>
-    </message>
-    <message>
-        <source>Need to specify a port with -whitebind: '%s'</source>
-        <translation>Port måste anges med -whitelist: '%s'</translation>
-    </message>
-    <message>
-        <source>Prune mode is incompatible with -blockfilterindex.</source>
-        <translation>Gallringsläge är inkompatibelt med -blockfilterindex.</translation>
-    </message>
-    <message>
-        <source>Reducing -maxconnections from %d to %d, because of system limitations.</source>
-        <translation>Minskar -maxconnections från %d till %d, på grund av systembegränsningar.</translation>
-    </message>
-    <message>
-        <source>Section [%s] is not recognized.</source>
-        <translation>Avsnitt [%s] känns inte igen.</translation>
-    </message>
-    <message>
-        <source>Signing transaction failed</source>
-        <translation>Signering av transaktion misslyckades</translation>
-    </message>
-    <message>
-        <source>Specified -walletdir "%s" does not exist</source>
-        <translation>Angiven -walletdir "%s" finns inte</translation>
-    </message>
-    <message>
-        <source>Specified -walletdir "%s" is a relative path</source>
-        <translation>Angiven -walletdir "%s" är en relativ sökväg</translation>
-    </message>
-    <message>
-        <source>Specified -walletdir "%s" is not a directory</source>
-        <translation>Angiven -walletdir "%s" är inte en katalog</translation>
-    </message>
-    <message>
-        <source>The specified config file %s does not exist
-</source>
-        <translation>Angiven konfigurationsfil %s finns inte
-</translation>
-    </message>
-    <message>
-        <source>The transaction amount is too small to pay the fee</source>
-        <translation>Transaktionsbeloppet är för litet för att betala avgiften</translation>
-    </message>
-    <message>
-        <source>This is experimental software.</source>
-        <translation>Detta är experimentmjukvara.</translation>
-    </message>
-    <message>
-        <source>Transaction amount too small</source>
-        <translation>Transaktionsbeloppet är för litet</translation>
-    </message>
-    <message>
-        <source>Transaction too large</source>
-        <translation>Transaktionen är för stor</translation>
-    </message>
-    <message>
-        <source>Unable to bind to %s on this computer (bind returned error %s)</source>
-        <translation>Det går inte att binda till %s på den här datorn (bind returnerade felmeddelande %s)</translation>
-    </message>
-    <message>
-        <source>Unable to create the PID file '%s': %s</source>
-        <translation>Det gick inte att skapa PID-filen '%s': %s</translation>
-    </message>
-    <message>
-        <source>Unable to generate initial keys</source>
-        <translation>Det gick inte att skapa ursprungliga nycklar</translation>
-    </message>
-    <message>
-        <source>Unknown -blockfilterindex value %s.</source>
-        <translation>Okänt värde för -blockfilterindex '%s'.</translation>
-    </message>
-    <message>
-        <source>Verifying wallet(s)...</source>
-        <translation>Verifierar plånbok(er)...</translation>
-    </message>
-    <message>
-        <source>Warning: unknown new rules activated (versionbit %i)</source>
-        <translation>Varning: okända nya regler aktiverade (versionsbit %i)</translation>
-    </message>
-    <message>
-        <source>-maxtxfee is set very high! Fees this large could be paid on a single transaction.</source>
-        <translation>-maxtxfee är väldigt högt satt! Så höga avgifter kan komma att betalas för en enstaka transaktion.</translation>
-    </message>
-    <message>
-        <source>This is the transaction fee you may pay when fee estimates are not available.</source>
-        <translation>Detta är transaktionsavgiften du kan komma att betala om avgiftsuppskattning inte är tillgänglig.</translation>
-    </message>
-    <message>
-        <source>Total length of network version string (%i) exceeds maximum length (%i). Reduce the number or size of uacomments.</source>
-        <translation>Total längd på strängen för nätverksversion (%i) överskrider maxlängden (%i). Minska numret eller storleken på uacomments.</translation>
-    </message>
-    <message>
-        <source>%s is set very high!</source>
-        <translation>%s är satt väldigt högt!</translation>
-    </message>
-    <message>
-        <source>Error loading wallet %s. Duplicate -wallet filename specified.</source>
-        <translation>Fel vid inläsningen av plånbok %s. Dublett -wallet filnamn angavs.</translation>
-    </message>
-    <message>
-        <source>Starting network threads...</source>
-        <translation>Startar nätverkstrådar...</translation>
-    </message>
-    <message>
-        <source>The wallet will avoid paying less than the minimum relay fee.</source>
-        <translation>Plånboken undviker att betala mindre än lägsta reläavgift.</translation>
-    </message>
-    <message>
-        <source>This is the minimum transaction fee you pay on every transaction.</source>
-        <translation>Det här är minimiavgiften du kommer betala för varje transaktion.</translation>
-    </message>
-    <message>
-        <source>This is the transaction fee you will pay if you send a transaction.</source>
-        <translation>Det här är transaktionsavgiften du kommer betala om du skickar en transaktion.</translation>
-    </message>
-    <message>
-        <source>Transaction amounts must not be negative</source>
-        <translation>Transaktionsbelopp får ej vara negativt</translation>
-    </message>
-    <message>
-        <source>Transaction has too long of a mempool chain</source>
-        <translation>Transaktionen har för lång mempool-kedja</translation>
-    </message>
-    <message>
-        <source>Transaction must have at least one recipient</source>
-        <translation>Transaktionen måste ha minst en mottagare</translation>
-    </message>
-    <message>
-        <source>Unknown network specified in -onlynet: '%s'</source>
-        <translation>Okänt nätverk angavs i -onlynet: '%s'</translation>
-    </message>
-    <message>
-        <source>Insufficient funds</source>
-        <translation>Otillräckligt med particl</translation>
-    </message>
-    <message>
-        <source>Fee estimation failed. Fallbackfee is disabled. Wait a few blocks or enable -fallbackfee.</source>
-        <translation>Avgiftsuppskattning misslyckades. Fallbackfee är inaktiverat. Vänta några block eller aktivera -fallbackfee.</translation>
-    </message>
-    <message>
-        <source>Warning: Private keys detected in wallet {%s} with disabled private keys</source>
-        <translation>Varning: Privata nycklar upptäcktes i plånbok (%s) vilken har dessa inaktiverade</translation>
-    </message>
-    <message>
-        <source>Cannot write to data directory '%s'; check permissions.</source>
-        <translation>Kan inte skriva till mapp "%s", var vänlig se över filbehörigheter.</translation>
-    </message>
-    <message>
-        <source>Loading block index...</source>
-        <translation>Läser in blockindex...</translation>
-    </message>
-    <message>
-        <source>Loading wallet...</source>
-        <translation>Läser in plånbok...</translation>
-    </message>
-    <message>
-        <source>Cannot downgrade wallet</source>
-        <translation>Kan inte nedgradera plånboken</translation>
-    </message>
-    <message>
-        <source>Rescanning...</source>
-        <translation>Söker igen...</translation>
-    </message>
-    <message>
-        <source>Done loading</source>
-        <translation>Inläsning klar</translation>
+        <translation type="unfinished">Plånboken behöver sparas om: Starta om %s för att fullfölja</translation>
+    </message>
+    <message>
+        <source>Settings file could not be read</source>
+        <translation type="unfinished">Filen för inställningar kunde inte läsas</translation>
+    </message>
+    <message>
+        <source>Settings file could not be written</source>
+        <translation type="unfinished">Filen för inställningar kunde inte skapas</translation>
     </message>
 </context>
 </TS>