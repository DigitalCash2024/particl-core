--- conflicted
+++ resolved
@@ -188,13 +188,8 @@
         <translation>Wallet terenkripsi</translation>
     </message>
     <message>
-<<<<<<< HEAD
-        <source>%1 will close now to finish the encryption process. Remember that encrypting your wallet cannot fully protect your particl from being stolen by malware infecting your computer.</source>
-        <translation>%1 akan ditutup sekarang untuk menyelesaikan proses enkripsi. Ingat bahwa mengenkripsi dompet Anda tidak dapat sepenuhnya melindungi particl Anda dari pencurian oleh malware yang menginfeksi komputer Anda.</translation>
-=======
-        <source>Your wallet is now encrypted. Remember that encrypting your wallet cannot fully protect your bitcoins from being stolen by malware infecting your computer.</source>
-        <translation>Wallet anda sekarang sudah terenkripsi. Perlu diingat bahwa enkripsi wallet anda tidak dapat sepenuhnya melindungi bitcoin dari pencurian melalui malware yang menginfeksi komputer anda. </translation>
->>>>>>> 936ef73f
+        <source>Your wallet is now encrypted. Remember that encrypting your wallet cannot fully protect your particl from being stolen by malware infecting your computer.</source>
+        <translation>Wallet anda sekarang sudah terenkripsi. Perlu diingat bahwa enkripsi wallet anda tidak dapat sepenuhnya melindungi particl dari pencurian melalui malware yang menginfeksi komputer anda. </translation>
     </message>
     <message>
         <source>IMPORTANT: Any previous backups you have made of your wallet file should be replaced with the newly generated, encrypted wallet file. For security reasons, previous backups of the unencrypted wallet file will become useless as soon as you start using the new, encrypted wallet.</source>
@@ -335,10 +330,6 @@
         <translation>Klik untuk mengaktifkan kembali network</translation>
     </message>
     <message>
-<<<<<<< HEAD
-        <source>Send coins to a Particl address</source>
-        <translation>Kirim koin ke alamat Particl.</translation>
-=======
         <source>Syncing Headers (%1%)...</source>
         <translation>Singkronisasi Header (%1%)...</translation>
     </message>
@@ -351,9 +342,8 @@
         <translation>Proxy &lt;b&gt;aktif&lt;/b&gt;: %1</translation>
     </message>
     <message>
-        <source>Send coins to a Bitcoin address</source>
-        <translation>Kirim koin ke alamat Bitcoin</translation>
->>>>>>> 936ef73f
+        <source>Send coins to a Particl address</source>
+        <translation>Kirim koin ke alamat Particl</translation>
     </message>
     <message>
         <source>Backup wallet to another location</source>
@@ -376,8 +366,8 @@
         <translation>&amp;Verifikasi pesan...</translation>
     </message>
     <message>
-        <source>Particl.</source>
-        <translation>Particl.</translation>
+        <source>Particl</source>
+        <translation>Particl</translation>
     </message>
     <message>
         <source>&amp;Send</source>
@@ -424,8 +414,8 @@
         <translation>Toolbar Tabs</translation>
     </message>
     <message>
-        <source>Request payments (generates QR codes and bitcoin: URIs)</source>
-        <translation>Meminta pembayaran (generate kode QR dan bitcoin: URIs)</translation>
+        <source>Request payments (generates QR codes and particl: URIs)</source>
+        <translation>Meminta pembayaran (generate kode QR dan particl: URIs)</translation>
     </message>
     <message>
         <source>Show the list of used sending addresses and labels</source>
@@ -436,16 +426,16 @@
         <translation>Perlihatkan daftar address penerima dan labelnya</translation>
     </message>
     <message>
-        <source>Open a bitcoin: URI or payment request</source>
-        <translation>Buka bitcoin: URI atau permintaan pembayaran</translation>
+        <source>Open a particl: URI or payment request</source>
+        <translation>Buka particl: URI atau permintaan pembayaran</translation>
     </message>
     <message>
         <source>&amp;Command-line options</source>
         <translation>opsi &amp;Command-line</translation>
     </message>
     <message numerus="yes">
-        <source>%n active connection(s) to Bitcoin network</source>
-        <translation><numerusform>%n koneksi aktif pada jaringan Bitcoin</numerusform></translation>
+        <source>%n active connection(s) to Particl network</source>
+        <translation><numerusform>%n koneksi aktif pada jaringan Particl</numerusform></translation>
     </message>
     <message>
         <source>Indexing blocks on disk...</source>
@@ -496,8 +486,8 @@
         <translation>Address &amp;Penerima</translation>
     </message>
     <message>
-        <source>Show the %1 help message to get a list with possible Bitcoin command-line options</source>
-        <translation>Perlihatkan %1 pesan yang didapat dari daftar dengan opsi command-line Bitcoin yang memungkinkan</translation>
+        <source>Show the %1 help message to get a list with possible Particl command-line options</source>
+        <translation>Perlihatkan %1 pesan yang didapat dari daftar dengan opsi command-line Particl yang memungkinkan</translation>
     </message>
     <message>
         <source>&amp;Window</source>
@@ -787,8 +777,8 @@
 <context>
     <name>Intro</name>
     <message>
-        <source>Particl.</source>
-        <translation>Particl.</translation>
+        <source>Particl</source>
+        <translation>Particl</translation>
     </message>
     <message>
         <source>Error</source>
