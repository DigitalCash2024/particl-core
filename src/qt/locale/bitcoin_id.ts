--- conflicted
+++ resolved
@@ -498,8 +498,8 @@
         <translation>Address &amp;Penerima</translation>
     </message>
     <message>
-        <source>Open a bitcoin: URI</source>
-        <translation>Buka URI bitcoin:</translation>
+        <source>Open a particl: URI</source>
+        <translation>Buka URI particl:</translation>
     </message>
     <message>
         <source>Open Wallet</source>
@@ -1077,8 +1077,8 @@
 <context>
     <name>OpenURIDialog</name>
     <message>
-        <source>Open bitcoin URI</source>
-        <translation>Buka URI bitcoin:</translation>
+        <source>Open particl URI</source>
+        <translation>Buka URI particl:</translation>
     </message>
     <message>
         <source>URI:</source>
@@ -2263,17 +2263,12 @@
         <translation>Dust:</translation>
     </message>
     <message>
-<<<<<<< HEAD
+        <source>Hide transaction fee settings</source>
+        <translation>Sembunyikan pengaturan biaya transaksi</translation>
+    </message>
+    <message>
         <source>When there is less transaction volume than space in the blocks, miners as well as relaying nodes may enforce a minimum fee. Paying only this minimum fee is just fine, but be aware that this can result in a never confirming transaction once there is more demand for particl transactions than the network can process.</source>
         <translation>Ketika volume transaksi lebih sedikit daripada ruang di blok, penambang serta simpul yang menyiarkanikan dapat memberlakukan biaya minimum. Anda boleh hanya membayar biaya minimum, tetapi perlu diketahui bahwa ini dapat menghasilkan transaksi yang tidak pernah dikonfirmasi setelah ada lebih banyak permintaan untuk transaksi particl daripada yang dapat diproses jaringan.</translation>
-=======
-        <source>Hide transaction fee settings</source>
-        <translation>Sembunyikan pengaturan biaya transaksi</translation>
-    </message>
-    <message>
-        <source>When there is less transaction volume than space in the blocks, miners as well as relaying nodes may enforce a minimum fee. Paying only this minimum fee is just fine, but be aware that this can result in a never confirming transaction once there is more demand for bitcoin transactions than the network can process.</source>
-        <translation>Ketika volume transaksi lebih sedikit daripada ruang di blok, penambang serta simpul yang menyiarkanikan dapat memberlakukan biaya minimum. Anda boleh hanya membayar biaya minimum, tetapi perlu diketahui bahwa ini dapat menghasilkan transaksi yang tidak pernah dikonfirmasi setelah ada lebih banyak permintaan untuk transaksi bitcoin daripada yang dapat diproses jaringan.</translation>
->>>>>>> 4f807348
     </message>
     <message>
         <source>A too low fee might result in a never confirming transaction (read the tooltip)</source>
@@ -2503,17 +2498,12 @@
         <translation>Hapus masukan ini</translation>
     </message>
     <message>
-<<<<<<< HEAD
+        <source>The amount to send in the selected unit</source>
+        <translation>Jumlah yang ingin dikirim dalam unit yang dipilih</translation>
+    </message>
+    <message>
         <source>The fee will be deducted from the amount being sent. The recipient will receive less particl than you enter in the amount field. If multiple recipients are selected, the fee is split equally.</source>
         <translation>Biaya akan diambil dari jumlah yang dikirim. Penerima akan menerima particl lebih sedikit daripada yang di masukkan di bidang jumlah. Jika ada beberapa penerima, biaya dibagi rata.</translation>
-=======
-        <source>The amount to send in the selected unit</source>
-        <translation>Jumlah yang ingin dikirim dalam unit yang dipilih</translation>
-    </message>
-    <message>
-        <source>The fee will be deducted from the amount being sent. The recipient will receive less bitcoins than you enter in the amount field. If multiple recipients are selected, the fee is split equally.</source>
-        <translation>Biaya akan diambil dari jumlah yang dikirim. Penerima akan menerima bitcoin lebih sedikit daripada yang di masukkan di bidang jumlah. Jika ada beberapa penerima, biaya dibagi rata.</translation>
->>>>>>> 4f807348
     </message>
     <message>
         <source>S&amp;ubtract fee from amount</source>
@@ -2634,17 +2624,12 @@
         <translation>Alamat Particl yang menandatangani pesan</translation>
     </message>
     <message>
-<<<<<<< HEAD
+        <source>The signed message to verify</source>
+        <translation>Pesan yang ditandatangani untuk diverifikasi</translation>
+    </message>
+    <message>
         <source>Verify the message to ensure it was signed with the specified Particl address</source>
         <translation>Verifikasi pesan untuk memastikannya ditandatangani dengan alamat Particl tersebut</translation>
-=======
-        <source>The signed message to verify</source>
-        <translation>Pesan yang ditandatangani untuk diverifikasi</translation>
-    </message>
-    <message>
-        <source>Verify the message to ensure it was signed with the specified Bitcoin address</source>
-        <translation>Verifikasi pesan untuk memastikannya ditandatangani dengan alamat Bitcoin tersebut</translation>
->>>>>>> 4f807348
     </message>
     <message>
         <source>Verify &amp;Message</source>
