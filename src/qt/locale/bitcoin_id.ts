<TS language="id" version="2.1">
<context>
    <name>AddressBookPage</name>
    <message>
        <source>Right-click to edit address or label</source>
        <translation>Klik-kanan untuk mengubah alamat atau label</translation>
    </message>
    <message>
        <source>Create a new address</source>
        <translation>Buat alamat baru</translation>
    </message>
    <message>
        <source>&amp;New</source>
        <translation>&amp;Baru</translation>
    </message>
    <message>
        <source>Copy the currently selected address to the system clipboard</source>
        <translation>Salin alamat yang dipilih ke clipboard</translation>
    </message>
    <message>
        <source>&amp;Copy</source>
        <translation>&amp;Salin</translation>
    </message>
    <message>
        <source>C&amp;lose</source>
        <translation>T&amp;utup</translation>
    </message>
    <message>
        <source>Delete the currently selected address from the list</source>
        <translation>Hapus alamat yang sementara dipilih dari daftar</translation>
    </message>
    <message>
        <source>Enter address or label to search</source>
        <translation>Masukkan alamat atau label untuk mencari</translation>
    </message>
    <message>
        <source>Export the data in the current tab to a file</source>
        <translation>Ekspor data dalam tab sekarang ke sebuah berkas</translation>
    </message>
    <message>
        <source>&amp;Export</source>
        <translation>&amp;Ekspor</translation>
    </message>
    <message>
        <source>&amp;Delete</source>
        <translation>&amp;Hapus</translation>
    </message>
    <message>
        <source>Choose the address to send coins to</source>
        <translation>Pilih alamat untuk mengirim koin</translation>
    </message>
    <message>
        <source>Choose the address to receive coins with</source>
        <translation>Piih alamat untuk menerima koin</translation>
    </message>
    <message>
        <source>C&amp;hoose</source>
        <translation>&amp;Pilih</translation>
    </message>
    <message>
        <source>Sending addresses</source>
        <translation>Alamat-alamat pengirim</translation>
    </message>
    <message>
        <source>Receiving addresses</source>
        <translation>Alamat-alamat penerima</translation>
    </message>
    <message>
        <source>These are your Particl addresses for sending payments. Always check the amount and the receiving address before sending coins.</source>
        <translation>Berikut ialah alamat-alamat Particl Anda yang digunakan untuk mengirimkan pembayaran. Selalu periksa jumlah dan alamat penerima sebelum mengirimkan koin.</translation>
    </message>
    <message>
<<<<<<< HEAD
        <source>These are your Particl addresses for receiving payments. Use the 'Create new receiving address' button in the receive tab to create new addresses.</source>
        <translation>Ini adalah alamat Particl untuk menerima pembayaran. Gunakan tombol 'Buat alamat penerima baru' di tab terima untuk membuat alamat baru.</translation>
    </message>
    <message>
=======
>>>>>>> 5174b534
        <source>&amp;Copy Address</source>
        <translation>&amp;Salin Alamat</translation>
    </message>
    <message>
        <source>Copy &amp;Label</source>
        <translation>Salin&amp; Label</translation>
    </message>
    <message>
        <source>&amp;Edit</source>
        <translation>&amp;Ubah</translation>
    </message>
    <message>
        <source>Export Address List</source>
        <translation>Ekspor Daftar Alamat</translation>
    </message>
    <message>
        <source>Comma separated file (*.csv)</source>
        <translation>Berkas CSV (*.csv)</translation>
    </message>
    <message>
        <source>Exporting Failed</source>
        <translation>Gagal Mengekspor</translation>
    </message>
    <message>
        <source>There was an error trying to save the address list to %1. Please try again.</source>
        <translation>Terjadi kesalahan saat mencoba menyimpan daftar alamat ke %1. Silakan coba lagi.</translation>
    </message>
</context>
<context>
    <name>AddressTableModel</name>
    <message>
        <source>Label</source>
        <translation>Label</translation>
    </message>
    <message>
        <source>Address</source>
        <translation>Alamat</translation>
    </message>
    <message>
        <source>(no label)</source>
        <translation>(tidak ada label)</translation>
    </message>
</context>
<context>
    <name>AskPassphraseDialog</name>
    <message>
        <source>Passphrase Dialog</source>
        <translation>Dialog Kata Sandi</translation>
    </message>
    <message>
        <source>Enter passphrase</source>
        <translation>Masukkan kata sandi</translation>
    </message>
    <message>
        <source>New passphrase</source>
        <translation>Kata sandi baru</translation>
    </message>
    <message>
        <source>Repeat new passphrase</source>
        <translation>Ulangi kata sandi baru</translation>
    </message>
    <message>
        <source>Show passphrase</source>
        <translation>Perlihatkan passphrase</translation>
    </message>
    <message>
        <source>Encrypt wallet</source>
        <translation>Enkripsi dompet</translation>
    </message>
    <message>
        <source>This operation needs your wallet passphrase to unlock the wallet.</source>
        <translation>Operasi ini memerlukan kata sandi dompet Anda untuk membuka dompet.</translation>
    </message>
    <message>
        <source>Unlock wallet</source>
        <translation>Buka dompet</translation>
    </message>
    <message>
        <source>This operation needs your wallet passphrase to decrypt the wallet.</source>
        <translation>Operasi ini memerlukan kata sandi dompet Anda untuk mendekripsikan dompet.</translation>
    </message>
    <message>
        <source>Decrypt wallet</source>
        <translation>Dekripsi dompet</translation>
    </message>
    <message>
        <source>Change passphrase</source>
        <translation>Ganti kata sandi</translation>
    </message>
    <message>
        <source>Confirm wallet encryption</source>
        <translation>Konfirmasi pengenkripsian dompet</translation>
    </message>
    <message>
        <source>Warning: If you encrypt your wallet and lose your passphrase, you will &lt;b&gt;LOSE ALL OF YOUR PARTICL&lt;/b&gt;!</source>
        <translation>Peringatan: Jika Anda mengenkripsi dompet Anda dan lupa kata sandi Anda, Anda akan &lt;b&gt;KEHILANGAN SEMUA PARTICL ANDA&lt;/b&gt;!</translation>
    </message>
    <message>
        <source>Are you sure you wish to encrypt your wallet?</source>
        <translation>Apakah Anda yakin ingin enkripsi dompet Anda?</translation>
    </message>
    <message>
        <source>Wallet encrypted</source>
        <translation>Dompet terenkripsi</translation>
    </message>
    <message>
        <source>Enter the new passphrase for the wallet.&lt;br/&gt;Please use a passphrase of &lt;b&gt;ten or more random characters&lt;/b&gt;, or &lt;b&gt;eight or more words&lt;/b&gt;.</source>
        <translation>Masukkan passphrase baru ke dompet.&lt;br/&gt;Harap gunakan passphrase dari &lt;b&gt;sepuluh atau lebih karakter acak&lt;/b&gt;, or &lt;b&gt;delapan atau lebih kata&lt;/b&gt;.</translation>
    </message>
    <message>
        <source>Enter the old passphrase and new passphrase for the wallet.</source>
        <translation>Masukan passphrase lama dan passphrase baru ke dompet</translation>
    </message>
    <message>
        <source>Remember that encrypting your wallet cannot fully protect your particl from being stolen by malware infecting your computer.</source>
        <translation>Mengenkripsi dompet Anda tidak dapat sepenuhnya melindungi particl Anda dari pencurian oleh malware yang menginfeksi komputer Anda.</translation>
    </message>
    <message>
        <source>Wallet to be encrypted</source>
        <translation>Dompet yang akan dienkripsi</translation>
    </message>
    <message>
        <source>Your wallet is about to be encrypted. </source>
        <translation>Dompet anda akan dienkripsi</translation>
    </message>
    <message>
        <source>Your wallet is now encrypted. </source>
        <translation>Dompet anda sudah dienkripsi</translation>
    </message>
    <message>
        <source>IMPORTANT: Any previous backups you have made of your wallet file should be replaced with the newly generated, encrypted wallet file. For security reasons, previous backups of the unencrypted wallet file will become useless as soon as you start using the new, encrypted wallet.</source>
        <translation>PENTING: Backup sebelumnya yang Anda buat dari file dompet Anda harus diganti dengan file dompet terenkripsi yang baru dibuat. Demi keamanan, backup file dompet sebelumnya yang tidak dienkripsi sebelumnya akan menjadi tidak berguna begitu Anda mulai menggunakan dompet terenkripsi yang baru.</translation>
    </message>
    <message>
        <source>Wallet encryption failed</source>
        <translation>Pengenkripsian dompet gagal</translation>
    </message>
    <message>
        <source>Wallet encryption failed due to an internal error. Your wallet was not encrypted.</source>
        <translation>Pengenkripsian dompet gagal karena kesalahan internal. Dompet Anda tidak dienkripsi.</translation>
    </message>
    <message>
        <source>The supplied passphrases do not match.</source>
        <translation>Kata sandi yang dimasukkan tidak cocok.</translation>
    </message>
    <message>
        <source>Wallet unlock failed</source>
        <translation>Membuka dompet gagal</translation>
    </message>
    <message>
        <source>The passphrase entered for the wallet decryption was incorrect.</source>
        <translation>Kata sandi yang dimasukkan untuk dekripsi dompet salah.</translation>
    </message>
    <message>
        <source>Wallet decryption failed</source>
        <translation>Dekripsi dompet gagal</translation>
    </message>
    <message>
        <source>Wallet passphrase was successfully changed.</source>
        <translation>Kata sandi berhasil diganti.</translation>
    </message>
    <message>
        <source>Warning: The Caps Lock key is on!</source>
        <translation>Peringatan: Tombol Caps Lock aktif!</translation>
    </message>
</context>
<context>
    <name>BanTableModel</name>
    <message>
        <source>IP/Netmask</source>
        <translation>IP/Netmask</translation>
    </message>
    <message>
        <source>Banned Until</source>
        <translation>Di banned sampai</translation>
    </message>
</context>
<context>
    <name>BitcoinGUI</name>
    <message>
        <source>Sign &amp;message...</source>
        <translation>Pesan &amp;penanda...</translation>
    </message>
    <message>
        <source>Synchronizing with network...</source>
        <translation>Sinkronisasi dengan jaringan...</translation>
    </message>
    <message>
        <source>&amp;Overview</source>
        <translation>&amp;Kilasan</translation>
    </message>
    <message>
        <source>Show general overview of wallet</source>
        <translation>Tampilkan gambaran umum dompet Anda</translation>
    </message>
    <message>
        <source>&amp;Transactions</source>
        <translation>&amp;Transaksi</translation>
    </message>
    <message>
        <source>Browse transaction history</source>
        <translation>Lihat riwayat transaksi</translation>
    </message>
    <message>
        <source>E&amp;xit</source>
        <translation>K&amp;eluar</translation>
    </message>
    <message>
        <source>Quit application</source>
        <translation>Keluar dari aplikasi</translation>
    </message>
    <message>
        <source>&amp;About %1</source>
        <translation>&amp;Tentang%1</translation>
    </message>
    <message>
        <source>Show information about %1</source>
        <translation>Tampilkan informasi perihal %1</translation>
    </message>
    <message>
        <source>About &amp;Qt</source>
        <translation>Mengenai &amp;Qt</translation>
    </message>
    <message>
        <source>Show information about Qt</source>
        <translation>Tampilkan informasi mengenai Qt</translation>
    </message>
    <message>
        <source>&amp;Options...</source>
        <translation>&amp;Pilihan...</translation>
    </message>
    <message>
        <source>Modify configuration options for %1</source>
        <translation>Pengubahan opsi konfigurasi untuk %1</translation>
    </message>
    <message>
        <source>&amp;Encrypt Wallet...</source>
        <translation>&amp;Enkripsi Dompet...</translation>
    </message>
    <message>
        <source>&amp;Backup Wallet...</source>
        <translation>&amp;Cadangkan Dompet...</translation>
    </message>
    <message>
        <source>&amp;Change Passphrase...</source>
        <translation>&amp;Ubah Kata Kunci...</translation>
    </message>
    <message>
        <source>Open &amp;URI...</source>
        <translation>Buka &amp;URI</translation>
    </message>
    <message>
        <source>Create Wallet...</source>
        <translation>Bikin dompet...</translation>
    </message>
    <message>
        <source>Create a new wallet</source>
        <translation>Bikin dompet baru</translation>
    </message>
    <message>
        <source>Wallet:</source>
        <translation>Wallet:</translation>
    </message>
    <message>
        <source>Click to disable network activity.</source>
        <translation>Klik untuk menonaktifkan aktivitas jaringan.</translation>
    </message>
    <message>
        <source>Network activity disabled.</source>
        <translation>Aktivitas jaringan dinonaktifkan.</translation>
    </message>
    <message>
        <source>Click to enable network activity again.</source>
        <translation>Klik untuk mengaktifkan aktivitas jaringan lagi.</translation>
    </message>
    <message>
        <source>Syncing Headers (%1%)...</source>
        <translation>Menyinkronkan Header (%1%) ...</translation>
    </message>
    <message>
        <source>Reindexing blocks on disk...</source>
        <translation>Mengindex ulang blok di dalam disk...</translation>
    </message>
    <message>
        <source>Proxy is &lt;b&gt;enabled&lt;/b&gt;: %1</source>
        <translation>Proxy di &lt;b&gt;aktifkan&lt;/b&gt;: %1</translation>
    </message>
    <message>
        <source>Send coins to a Particl address</source>
        <translation>Kirim koin ke alamat Particl</translation>
    </message>
    <message>
        <source>Backup wallet to another location</source>
        <translation>Cadangkan dompet ke lokasi lain</translation>
    </message>
    <message>
        <source>Change the passphrase used for wallet encryption</source>
        <translation>Ubah kata kunci yang digunakan untuk enkripsi dompet</translation>
    </message>
    <message>
        <source>&amp;Verify message...</source>
        <translation>&amp;Verifikasi pesan...</translation>
    </message>
    <message>
        <source>&amp;Send</source>
        <translation>&amp;Kirim</translation>
    </message>
    <message>
        <source>&amp;Receive</source>
        <translation>&amp;Menerima</translation>
    </message>
    <message>
        <source>&amp;Show / Hide</source>
        <translation>&amp;Tampilkan / Sembunyikan</translation>
    </message>
    <message>
        <source>Show or hide the main Window</source>
        <translation>Tampilkan atau sembunyikan jendela utama</translation>
    </message>
    <message>
        <source>Encrypt the private keys that belong to your wallet</source>
        <translation>Enkripsi private key yang dimiliki dompet Anda</translation>
    </message>
    <message>
        <source>Sign messages with your Particl addresses to prove you own them</source>
        <translation>Tanda tangani sebuah pesan menggunakan alamat Particl Anda untuk membuktikan bahwa Anda adalah pemilik alamat tersebut</translation>
    </message>
    <message>
        <source>Verify messages to ensure they were signed with specified Particl addresses</source>
        <translation>Verifikasi pesan untuk memastikan bahwa pesan tersebut ditanda tangani oleh suatu alamat Particl tertentu</translation>
    </message>
    <message>
        <source>&amp;File</source>
        <translation>&amp;Berkas</translation>
    </message>
    <message>
        <source>&amp;Settings</source>
        <translation>&amp;Pengaturan</translation>
    </message>
    <message>
        <source>&amp;Help</source>
        <translation>&amp;Bantuan</translation>
    </message>
    <message>
        <source>Tabs toolbar</source>
        <translation>Baris tab</translation>
    </message>
    <message>
        <source>Request payments (generates QR codes and particl: URIs)</source>
        <translation>Permintaan pembayaran (membuat kode QR dan particl: URIs)</translation>
    </message>
    <message>
        <source>Show the list of used sending addresses and labels</source>
        <translation>Tampilkan daftar alamat dan label yang terkirim</translation>
    </message>
    <message>
        <source>Show the list of used receiving addresses and labels</source>
        <translation>Tampilkan daftar alamat dan label yang diterima</translation>
    </message>
    <message>
        <source>&amp;Command-line options</source>
        <translation>&amp;pilihan Command-line</translation>
    </message>
    <message numerus="yes">
        <source>%n active connection(s) to Particl network</source>
        <translation><numerusform>%n koneksi aktif ke jaringan Particl</numerusform></translation>
    </message>
    <message>
        <source>Indexing blocks on disk...</source>
        <translation>Pengindeksan blok pada disk ...</translation>
    </message>
    <message>
        <source>Processing blocks on disk...</source>
        <translation>Memproses blok pada disk ...</translation>
    </message>
    <message numerus="yes">
        <source>Processed %n block(s) of transaction history.</source>
        <translation><numerusform>%n blok dari riwayat transaksi diproses.</numerusform></translation>
    </message>
    <message>
        <source>%1 behind</source>
        <translation>kurang %1</translation>
    </message>
    <message>
        <source>Last received block was generated %1 ago.</source>
        <translation>Blok terakhir yang diterima %1 lalu.</translation>
    </message>
    <message>
        <source>Transactions after this will not yet be visible.</source>
        <translation>Transaksi setelah ini belum akan terlihat.</translation>
    </message>
    <message>
        <source>Error</source>
        <translation>Terjadi sebuah kesalahan</translation>
    </message>
    <message>
        <source>Warning</source>
        <translation>Peringatan</translation>
    </message>
    <message>
        <source>Information</source>
        <translation>Informasi</translation>
    </message>
    <message>
        <source>Up to date</source>
        <translation>Terbaru</translation>
    </message>
    <message>
        <source>Node window</source>
        <translation>Jendela Node</translation>
    </message>
    <message>
        <source>Open node debugging and diagnostic console</source>
        <translation>Buka konsol debug dan diagnosa node</translation>
    </message>
    <message>
        <source>&amp;Sending addresses</source>
        <translation>Address &amp;Pengirim</translation>
    </message>
    <message>
        <source>&amp;Receiving addresses</source>
        <translation>Address &amp;Penerima</translation>
    </message>
    <message>
        <source>Open a particl: URI</source>
        <translation>Buka URI particl:</translation>
    </message>
    <message>
        <source>Open Wallet</source>
        <translation>Buka Wallet</translation>
    </message>
    <message>
        <source>Open a wallet</source>
        <translation>Buka sebuah wallet</translation>
    </message>
    <message>
        <source>Close Wallet...</source>
        <translation>Tutup Wallet</translation>
    </message>
    <message>
        <source>Close wallet</source>
        <translation>Tutup wallet</translation>
    </message>
    <message>
        <source>Show the %1 help message to get a list with possible Particl command-line options</source>
        <translation>Tampilkan %1 pesan bantuan untuk mendapatkan daftar opsi baris perintah Particl yang memungkinkan</translation>
    </message>
    <message>
        <source>default wallet</source>
        <translation>wallet default</translation>
    </message>
    <message>
        <source>No wallets available</source>
        <translation>Tidak ada wallet tersedia</translation>
    </message>
    <message>
        <source>&amp;Window</source>
        <translation>&amp;Jendela</translation>
    </message>
    <message>
        <source>Minimize</source>
        <translation>Minimalkan</translation>
    </message>
    <message>
        <source>Zoom</source>
        <translation>Zoom</translation>
    </message>
    <message>
        <source>Main Window</source>
        <translation>Jendela Utama</translation>
    </message>
    <message>
        <source>%1 client</source>
        <translation>%1 klien</translation>
    </message>
    <message>
        <source>Connecting to peers...</source>
        <translation>Menghubungkan ke peer...</translation>
    </message>
    <message>
        <source>Catching up...</source>
        <translation>Menyusul...</translation>
    </message>
    <message>
        <source>Error: %1</source>
        <translation>Error: %1</translation>
    </message>
    <message>
        <source>Warning: %1</source>
        <translation>Peringatan: %1</translation>
    </message>
    <message>
        <source>Date: %1
</source>
        <translation>Tanggal: %1
</translation>
    </message>
    <message>
        <source>Amount: %1
</source>
        <translation>Jumlah: %1
</translation>
    </message>
    <message>
        <source>Wallet: %1
</source>
        <translation>Wallet: %1
</translation>
    </message>
    <message>
        <source>Type: %1
</source>
        <translation>Tipe: %1
</translation>
    </message>
    <message>
        <source>Label: %1
</source>
        <translation>Label: %1
</translation>
    </message>
    <message>
        <source>Address: %1
</source>
        <translation>Alamat: %1
</translation>
    </message>
    <message>
        <source>Sent transaction</source>
        <translation>Transaksi terkirim</translation>
    </message>
    <message>
        <source>Incoming transaction</source>
        <translation>Transaksi diterima</translation>
    </message>
    <message>
        <source>HD key generation is &lt;b&gt;enabled&lt;/b&gt;</source>
        <translation>Pembuatan kunci HD &lt;b&gt;diaktifkan&lt;/b&gt;</translation>
    </message>
    <message>
        <source>HD key generation is &lt;b&gt;disabled&lt;/b&gt;</source>
        <translation>Pembuatan kunci HD &lt;b&gt;dinonaktifkan&lt;/b&gt;</translation>
    </message>
    <message>
        <source>Private key &lt;b&gt;disabled&lt;/b&gt;</source>
        <translation>Private key &lt;b&gt;non aktif&lt;/b&gt;</translation>
    </message>
    <message>
        <source>Wallet is &lt;b&gt;encrypted&lt;/b&gt; and currently &lt;b&gt;unlocked&lt;/b&gt;</source>
        <translation>Dompet saat ini &lt;b&gt;terenkripsi&lt;/b&gt; dan &lt;b&gt;terbuka&lt;/b&gt;</translation>
    </message>
    <message>
        <source>Wallet is &lt;b&gt;encrypted&lt;/b&gt; and currently &lt;b&gt;locked&lt;/b&gt;</source>
        <translation>Dompet saat ini &lt;b&gt;terenkripsi&lt;/b&gt; dan &lt;b&gt;terkunci&lt;/b&gt;</translation>
    </message>
<<<<<<< HEAD
    <message>
        <source>A fatal error occurred. Particl can no longer continue safely and will quit.</source>
        <translation>Terjadi Kesalahan Fatal. Particl Tidak Dapat Melanjutkan Dengan Aman Dan Akan Keluar</translation>
    </message>
</context>
=======
    </context>
>>>>>>> 5174b534
<context>
    <name>CoinControlDialog</name>
    <message>
        <source>Coin Selection</source>
        <translation>Pemilihan Koin</translation>
    </message>
    <message>
        <source>Quantity:</source>
        <translation>Kuantitas:</translation>
    </message>
    <message>
        <source>Bytes:</source>
        <translation>Bytes:</translation>
    </message>
    <message>
        <source>Amount:</source>
        <translation>Jumlah:</translation>
    </message>
    <message>
        <source>Fee:</source>
        <translation>Biaya:</translation>
    </message>
    <message>
        <source>Dust:</source>
        <translation>Dust:</translation>
    </message>
    <message>
        <source>After Fee:</source>
        <translation>Dengan Biaya:</translation>
    </message>
    <message>
        <source>Change:</source>
        <translation>Kembalian:</translation>
    </message>
    <message>
        <source>(un)select all</source>
        <translation>(Tidak)memilih semua</translation>
    </message>
    <message>
        <source>Tree mode</source>
        <translation>Tree mode</translation>
    </message>
    <message>
        <source>List mode</source>
        <translation>Mode daftar</translation>
    </message>
    <message>
        <source>Amount</source>
        <translation>Jumlah</translation>
    </message>
    <message>
        <source>Received with label</source>
        <translation>Diterima dengan label</translation>
    </message>
    <message>
        <source>Received with address</source>
        <translation>Diterima dengan alamat</translation>
    </message>
    <message>
        <source>Date</source>
        <translation>Tanggal</translation>
    </message>
    <message>
        <source>Confirmations</source>
        <translation>Konfirmasi</translation>
    </message>
    <message>
        <source>Confirmed</source>
        <translation>Terkonfirmasi</translation>
    </message>
    <message>
        <source>Copy address</source>
        <translation>Salin alamat</translation>
    </message>
    <message>
        <source>Copy label</source>
        <translation>Salin label</translation>
    </message>
    <message>
        <source>Copy amount</source>
        <translation>Salin Jumlah</translation>
    </message>
    <message>
        <source>Copy transaction ID</source>
        <translation>Salain ID Transaksi</translation>
    </message>
    <message>
        <source>Lock unspent</source>
        <translation>Kunci Yang Tidak Digunakan</translation>
    </message>
    <message>
        <source>Unlock unspent</source>
        <translation>Buka Kunci Yang Tidak Digunakan</translation>
    </message>
    <message>
        <source>Copy quantity</source>
        <translation>Salin Kuantitas</translation>
    </message>
    <message>
        <source>Copy fee</source>
        <translation>Salin biaya</translation>
    </message>
    <message>
        <source>Copy after fee</source>
        <translation>Salin Setelah Upah</translation>
    </message>
    <message>
        <source>Copy bytes</source>
        <translation>Salin bytes</translation>
    </message>
    <message>
        <source>Copy dust</source>
        <translation>Salin jumlah yang lebih kecil</translation>
    </message>
    <message>
        <source>Copy change</source>
        <translation>Salin Perubahan</translation>
    </message>
    <message>
        <source>(%1 locked)</source>
        <translation>(%1 terkunci)</translation>
    </message>
    <message>
        <source>yes</source>
        <translation>Ya</translation>
    </message>
    <message>
        <source>no</source>
        <translation>Tidak</translation>
    </message>
    <message>
        <source>This label turns red if any recipient receives an amount smaller than the current dust threshold.</source>
        <translation>Label ini akan menjadi merah apabila penerima menerima jumlah yang lebih kecil daripada ambang habuk semasa.</translation>
    </message>
    <message>
        <source>Can vary +/- %1 satoshi(s) per input.</source>
        <translation>Dapat bervariasi +/- %1 satoshi per input.</translation>
    </message>
    <message>
        <source>(no label)</source>
        <translation>(tidak ada label)</translation>
    </message>
    <message>
        <source>change from %1 (%2)</source>
        <translation>kembalian dari %1 (%2)</translation>
    </message>
    <message>
        <source>(change)</source>
        <translation>(kembalian)</translation>
    </message>
</context>
<context>
    <name>CreateWalletActivity</name>
    <message>
        <source>Creating Wallet &lt;b&gt;%1&lt;/b&gt;...</source>
        <translation>Membuat Dompet &lt;b&gt;%1&lt;/b&gt;...</translation>
    </message>
    <message>
        <source>Create wallet failed</source>
        <translation>Pembuatan dompet gagal</translation>
    </message>
    <message>
        <source>Create wallet warning</source>
        <translation>Peringatan membuat dompet</translation>
    </message>
</context>
<context>
    <name>CreateWalletDialog</name>
    <message>
        <source>Create Wallet</source>
        <translation>Bikin dompet</translation>
    </message>
    <message>
        <source>Wallet Name</source>
        <translation>Nama Dompet</translation>
    </message>
    <message>
        <source>Encrypt the wallet. The wallet will be encrypted with a passphrase of your choice.</source>
        <translation>Enkripsi dompet. Dompet akan dienkripsi dengan passphrase pilihan Anda.</translation>
    </message>
    <message>
        <source>Encrypt Wallet</source>
        <translation>Enkripsi Dompet</translation>
    </message>
    <message>
        <source>Disable private keys for this wallet. Wallets with private keys disabled will have no private keys and cannot have an HD seed or imported private keys. This is ideal for watch-only wallets.</source>
        <translation>Nonaktifkan private keys dompet ini. Dompet dengan private keys nonaktif tidak akan memiliki private keys dan tidak dapat memiliki seed HD atau private keys impor. Ini sangat ideal untuk dompet watch-only.</translation>
    </message>
    <message>
        <source>Disable Private Keys</source>
        <translation>Nonaktifkan private keys</translation>
    </message>
    <message>
        <source>Make a blank wallet. Blank wallets do not initially have private keys or scripts. Private keys and addresses can be imported, or an HD seed can be set, at a later time.</source>
        <translation>Buat dompet kosong. Dompet kosong pada awalnya tidak memiliki private keys atau skrip pribadi. Private keys dan alamat pribadi dapat diimpor, atau seed HD dapat diatur di kemudian hari.</translation>
    </message>
    <message>
        <source>Make Blank Wallet</source>
        <translation>Buat dompet kosong</translation>
    </message>
    <message>
        <source>Create</source>
        <translation>Membuat</translation>
    </message>
</context>
<context>
    <name>EditAddressDialog</name>
    <message>
        <source>Edit Address</source>
        <translation>Ubah Alamat</translation>
    </message>
    <message>
        <source>&amp;Label</source>
        <translation>&amp;Label</translation>
    </message>
    <message>
        <source>The label associated with this address list entry</source>
        <translation>Label yang terkait dengan daftar alamat</translation>
    </message>
    <message>
        <source>The address associated with this address list entry. This can only be modified for sending addresses.</source>
        <translation>Alamat yang terkait dengan daftar alamat. Hanya dapat diubah untuk alamat pengirim.</translation>
    </message>
    <message>
        <source>&amp;Address</source>
        <translation>&amp;Alamat</translation>
    </message>
    <message>
        <source>New sending address</source>
        <translation>Alamat pengirim baru</translation>
    </message>
    <message>
        <source>Edit receiving address</source>
        <translation>Ubah alamat penerima</translation>
    </message>
    <message>
        <source>Edit sending address</source>
        <translation>Ubah alamat pengirim</translation>
    </message>
    <message>
        <source>The entered address "%1" is not a valid Particl address.</source>
        <translation>Alamat yang dimasukkan "%1" bukanlah alamat Particl yang valid.</translation>
    </message>
    <message>
        <source>Address "%1" already exists as a receiving address with label "%2" and so cannot be added as a sending address.</source>
        <translation>Alamat "%1" sudah ada sebagai alamat penerimaan dengan label "%2" sehingga tidak bisa ditambah sebagai alamat pengiriman.</translation>
    </message>
    <message>
        <source>The entered address "%1" is already in the address book with label "%2".</source>
        <translation>Alamat "%1" yang dimasukkan sudah ada di dalam buku alamat dengan label "%2".</translation>
    </message>
    <message>
        <source>Could not unlock wallet.</source>
        <translation>Tidak dapat membuka dompet.</translation>
    </message>
    <message>
        <source>New key generation failed.</source>
        <translation>Pembuatan kunci baru gagal.</translation>
    </message>
</context>
<context>
    <name>FreespaceChecker</name>
    <message>
        <source>A new data directory will be created.</source>
        <translation>Sebuah data direktori baru telah dibuat.</translation>
    </message>
    <message>
        <source>name</source>
        <translation>nama</translation>
    </message>
    <message>
        <source>Directory already exists. Add %1 if you intend to create a new directory here.</source>
        <translation>Direktori masih ada. Tambahlah %1 apabila Anda ingin membuat direktori baru disini.</translation>
    </message>
    <message>
        <source>Path already exists, and is not a directory.</source>
        <translation>Sudah ada path, dan itu bukan direktori.</translation>
    </message>
    <message>
        <source>Cannot create data directory here.</source>
        <translation>Tidak bisa membuat direktori data disini.</translation>
    </message>
</context>
<context>
    <name>HelpMessageDialog</name>
    <message>
        <source>version</source>
        <translation>versi</translation>
    </message>
    <message>
        <source>About %1</source>
        <translation>Tentang %1</translation>
    </message>
    <message>
        <source>Command-line options</source>
        <translation>Pilihan Command-line</translation>
    </message>
</context>
<context>
    <name>Intro</name>
    <message>
        <source>Welcome</source>
        <translation>Selamat Datang</translation>
    </message>
    <message>
        <source>Welcome to %1.</source>
        <translation>Selamat Datang di %1.</translation>
    </message>
    <message>
        <source>As this is the first time the program is launched, you can choose where %1 will store its data.</source>
        <translation>Karena ini adalah pertama kalinya program dijalankan, Anda dapat memilih lokasi %1 akan menyimpan data.</translation>
    </message>
    <message>
        <source>When you click OK, %1 will begin to download and process the full %4 block chain (%2GB) starting with the earliest transactions in %3 when %4 initially launched.</source>
        <translation>Ketika Anda mengklik OK, %1 akan mulai mengunduh dan memproses %4 block chain penuh (%2GB), dimulai dari transaksi-transaksi awal di %3 saat %4 diluncurkan pertama kali.</translation>
    </message>
    <message>
        <source>Reverting this setting requires re-downloading the entire blockchain. It is faster to download the full chain first and prune it later. Disables some advanced features.</source>
        <translation>Mengembalikan pengaturan perlu mengunduh ulang seluruh blockchain. Lebih cepat mengunduh rantai penuh terlebih dahulu dan memangkasnya kemudian. Menonaktifkan beberapa fitur lanjutan.</translation>
    </message>
    <message>
        <source>This initial synchronisation is very demanding, and may expose hardware problems with your computer that had previously gone unnoticed. Each time you run %1, it will continue downloading where it left off.</source>
        <translation>Sinkronisasi awal sangat berat dan mungkin akan menunjukkan permasalahan pada perangkat keras komputer Anda yang sebelumnya tidak tampak. Setiap kali Anda menjalankan %1, aplikasi ini akan melanjutkan pengunduhan dari posisi terakhir.</translation>
    </message>
    <message>
        <source>If you have chosen to limit block chain storage (pruning), the historical data must still be downloaded and processed, but will be deleted afterward to keep your disk usage low.</source>
        <translation>Apabila Anda memilih untuk membatasi penyimpanan block chain (pruning), data historis tetap akan diunduh dan diproses. Namun, data akan dihapus setelahnya untuk menjaga pemakaian disk agar tetap sedikit.</translation>
    </message>
    <message>
        <source>Use the default data directory</source>
        <translation>Gunakan direktori data default.</translation>
    </message>
    <message>
        <source>Use a custom data directory:</source>
        <translation>Gunakan direktori pilihan Anda:</translation>
    </message>
    <message>
        <source>Particl</source>
        <translation>Particl</translation>
    </message>
    <message>
        <source>Discard blocks after verification, except most recent %1 GB (prune)</source>
        <translation>Buang blok setelah verifikasi, kecuali %1 GB terbaru (prune)</translation>
    </message>
    <message>
        <source>At least %1 GB of data will be stored in this directory, and it will grow over time.</source>
        <translation>Setidaknya %1 GB data akan disimpan di direktori ini dan akan berkembang seiring berjalannya waktu.</translation>
    </message>
    <message>
        <source>Approximately %1 GB of data will be stored in this directory.</source>
        <translation>%1 GB data akan disimpan di direktori ini.</translation>
    </message>
    <message>
        <source>%1 will download and store a copy of the Particl block chain.</source>
        <translation>%1 akan mengunduh dan menyimpan salinan Particl block chain.</translation>
    </message>
    <message>
        <source>The wallet will also be stored in this directory.</source>
        <translation>Dompet juga akan disimpan di direktori ini.</translation>
    </message>
    <message>
        <source>Error: Specified data directory "%1" cannot be created.</source>
        <translation>Kesalahan: Direktori data "%1" tidak dapat dibuat.</translation>
    </message>
    <message>
        <source>Error</source>
        <translation>Kesalahan</translation>
    </message>
    <message numerus="yes">
        <source>%n GB of free space available</source>
        <translation><numerusform>%n GB ruang kosong tersedia.</numerusform></translation>
    </message>
    <message numerus="yes">
        <source>(of %n GB needed)</source>
        <translation><numerusform>(dari %n GB yang dibutuhkan)</numerusform></translation>
    </message>
    <message numerus="yes">
        <source>(%n GB needed for full chain)</source>
        <translation><numerusform>(%n GB dibutuhkan untuk rantai penuh)</numerusform></translation>
    </message>
</context>
<context>
    <name>ModalOverlay</name>
    <message>
        <source>Form</source>
        <translation>Formulir</translation>
    </message>
    <message>
        <source>Recent transactions may not yet be visible, and therefore your wallet's balance might be incorrect. This information will be correct once your wallet has finished synchronizing with the particl network, as detailed below.</source>
        <translation>Transaksi-transaksi terkini mungkin belum terlihat dan oleh karenanya, saldo dompet Anda mungkin tidak tepat. Informasi ini akan akurat ketika dompet Anda tersinkronisasi dengan jaringan Particl, seperti rincian berikut.</translation>
    </message>
    <message>
        <source>Attempting to spend particl that are affected by not-yet-displayed transactions will not be accepted by the network.</source>
        <translation>Usaha untuk menggunakan particl yang dipengaruhi oleh transaksi yang belum terlihat tidak akan diterima oleh jaringan.</translation>
    </message>
    <message>
        <source>Number of blocks left</source>
        <translation>Jumlah blok tersisa</translation>
    </message>
    <message>
        <source>Unknown...</source>
        <translation>Tidak diketahui...</translation>
    </message>
    <message>
        <source>Last block time</source>
        <translation>Waktu blok terakhir</translation>
    </message>
    <message>
        <source>Progress</source>
        <translation>Perkembangan</translation>
    </message>
    <message>
        <source>Progress increase per hour</source>
        <translation>Peningkatan perkembangan per jam</translation>
    </message>
    <message>
        <source>calculating...</source>
        <translation>menghitung...</translation>
    </message>
    <message>
        <source>Estimated time left until synced</source>
        <translation>Estimasi waktu tersisa sampai tersinkronisasi</translation>
    </message>
    <message>
        <source>Hide</source>
        <translation>Sembunyikan</translation>
    </message>
    <message>
        <source>Esc</source>
        <translation>Keluar</translation>
    </message>
    <message>
        <source>%1 is currently syncing.  It will download headers and blocks from peers and validate them until reaching the tip of the block chain.</source>
        <translation>%1 menyinkronkan. Program ini akan mengunduh header dan blok dari rekan dan memvalidasi sampai blok terbaru.</translation>
    </message>
    <message>
        <source>Unknown. Syncing Headers (%1, %2%)...</source>
        <translation>Tidak diketahui. Sinkronisasi Header (%1, %2%)...</translation>
    </message>
</context>
<context>
    <name>OpenURIDialog</name>
    <message>
        <source>Open particl URI</source>
        <translation>Buka URI particl:</translation>
    </message>
    <message>
        <source>URI:</source>
        <translation>URI:</translation>
    </message>
</context>
<context>
    <name>OpenWalletActivity</name>
    <message>
        <source>Open wallet failed</source>
        <translation>Gagal membuka wallet</translation>
    </message>
    <message>
        <source>Open wallet warning</source>
        <translation>Peringatan membuka wallet</translation>
    </message>
    <message>
        <source>default wallet</source>
        <translation>wallet default</translation>
    </message>
    <message>
        <source>Opening Wallet &lt;b&gt;%1&lt;/b&gt;...</source>
        <translation>Membuka Wallet &lt;b&gt;%1&lt;/b&gt;...</translation>
    </message>
</context>
<context>
    <name>OptionsDialog</name>
    <message>
        <source>Options</source>
        <translation>Pilihan</translation>
    </message>
    <message>
        <source>&amp;Main</source>
        <translation>&amp;Utama</translation>
    </message>
    <message>
        <source>Automatically start %1 after logging in to the system.</source>
        <translation>Mulai %1 secara otomatis setelah masuk ke dalam sistem.</translation>
    </message>
    <message>
        <source>&amp;Start %1 on system login</source>
        <translation>Mulai %1 ketika masuk ke &amp;sistem</translation>
    </message>
    <message>
        <source>Size of &amp;database cache</source>
        <translation>Ukuran cache &amp;database</translation>
    </message>
    <message>
        <source>Number of script &amp;verification threads</source>
        <translation>Jumlah script &amp;verification threads</translation>
    </message>
    <message>
        <source>IP address of the proxy (e.g. IPv4: 127.0.0.1 / IPv6: ::1)</source>
        <translation>Alamat IP proxy (cth. IPv4: 127.0.0.1 / IPv6: ::1)</translation>
    </message>
    <message>
        <source>Shows if the supplied default SOCKS5 proxy is used to reach peers via this network type.</source>
        <translation>Perlihatkan apabila proxy SOCKS5 default digunakan untuk berhungan dengan orang lain lewat tipe jaringan ini.</translation>
    </message>
    <message>
        <source>Hide the icon from the system tray.</source>
        <translation>Sembunyikan ikon dari system tray.</translation>
    </message>
    <message>
        <source>&amp;Hide tray icon</source>
        <translation>&amp;Sembunyikan ikon tray</translation>
    </message>
    <message>
        <source>Minimize instead of exit the application when the window is closed. When this option is enabled, the application will be closed only after selecting Exit in the menu.</source>
        <translation>Minimalisasi aplikasi ketika jendela ditutup. Ketika pilihan ini dipilih, aplikasi akan menutup seluruhnya jika anda memilih Keluar di menu yang tersedia.</translation>
    </message>
    <message>
        <source>Third party URLs (e.g. a block explorer) that appear in the transactions tab as context menu items. %s in the URL is replaced by transaction hash. Multiple URLs are separated by vertical bar |.</source>
        <translation>URL pihak ketika (misalnya sebuah block explorer) yang mumcul dalam tab transaksi sebagai konteks menu. %s dalam URL diganti dengan kode transaksi. URL dipisahkan dengan tanda vertikal |.</translation>
    </message>
    <message>
        <source>Open the %1 configuration file from the working directory.</source>
        <translation>Buka file konfigurasi %1 dari direktori kerja.</translation>
    </message>
    <message>
        <source>Open Configuration File</source>
        <translation>Buka Berkas Konfigurasi</translation>
    </message>
    <message>
        <source>Reset all client options to default.</source>
        <translation>Kembalikan semua pengaturan ke awal.</translation>
    </message>
    <message>
        <source>&amp;Reset Options</source>
        <translation>&amp;Reset Pilihan</translation>
    </message>
    <message>
        <source>&amp;Network</source>
        <translation>&amp;Jaringan</translation>
    </message>
    <message>
        <source>Disables some advanced features but all blocks will still be fully validated. Reverting this setting requires re-downloading the entire blockchain. Actual disk usage may be somewhat higher.</source>
        <translation>Menonaktifkan beberapa fitur canggih akan tetapi semua block akan tetap divalidasi seutuhnya. Mengembalikan pengaturan ini memerlukan untuk mengunduh seluruh blockchain. Penggunaan disk mungkin akan lebih tinggi.</translation>
    </message>
    <message>
        <source>Prune &amp;block storage to</source>
        <translation>Prune &amp;ruang penyimpan block ke</translation>
    </message>
    <message>
        <source>GB</source>
        <translation>GB</translation>
    </message>
    <message>
        <source>Reverting this setting requires re-downloading the entire blockchain.</source>
        <translation>Mengembalikan pengaturan ini membutuhkan pengunduhan seluruh blockchain lagi.</translation>
    </message>
    <message>
        <source>MiB</source>
        <translation>MiB</translation>
    </message>
    <message>
        <source>(0 = auto, &lt;0 = leave that many cores free)</source>
        <translation>(0 = auto, &lt;0 = leave that many cores free)</translation>
    </message>
    <message>
        <source>W&amp;allet</source>
        <translation>D&amp;ompet</translation>
    </message>
    <message>
        <source>Expert</source>
        <translation>Ahli</translation>
    </message>
    <message>
        <source>Enable coin &amp;control features</source>
        <translation>Perbolehkan fitur &amp;pengaturan koin</translation>
    </message>
    <message>
        <source>If you disable the spending of unconfirmed change, the change from a transaction cannot be used until that transaction has at least one confirmation. This also affects how your balance is computed.</source>
        <translation>Jika Anda menonaktifkan perubahan saldo untuk transaksi yang belum dikonfirmasi, perubahan dari transaksi tidak dapat dilakukan sampai transaksi memiliki setidaknya satu konfirmasi. Hal ini juga mempengaruhi bagaimana saldo Anda dihitung.</translation>
    </message>
    <message>
        <source>&amp;Spend unconfirmed change</source>
        <translation>&amp;Perubahan saldo untuk transaksi yang belum dikonfirmasi</translation>
    </message>
    <message>
        <source>Automatically open the Particl client port on the router. This only works when your router supports UPnP and it is enabled.</source>
        <translation>Otomatis membuka port client Particl di router. Hanya berjalan apabila router anda mendukung UPnP dan di-enable.</translation>
    </message>
    <message>
        <source>Map port using &amp;UPnP</source>
        <translation>Petakan port dengan &amp;UPnP</translation>
    </message>
    <message>
        <source>Accept connections from outside.</source>
        <translation>Terima koneksi-koneksi dari luar.</translation>
    </message>
    <message>
        <source>Allow incomin&amp;g connections</source>
        <translation>Terima koneksi-koneksi masuk</translation>
    </message>
    <message>
        <source>Connect to the Particl network through a SOCKS5 proxy.</source>
        <translation>Hubungkan ke jaringan Particl melalui SOCKS5 proxy.</translation>
    </message>
    <message>
        <source>&amp;Connect through SOCKS5 proxy (default proxy):</source>
        <translation>&amp;Hubungkan melalui proxy SOCKS5 (proxy default):</translation>
    </message>
    <message>
        <source>Proxy &amp;IP:</source>
        <translation>IP Proxy:</translation>
    </message>
    <message>
        <source>&amp;Port:</source>
        <translation>&amp;Port:</translation>
    </message>
    <message>
        <source>Port of the proxy (e.g. 9050)</source>
        <translation>Port proxy (cth. 9050)</translation>
    </message>
    <message>
        <source>Used for reaching peers via:</source>
        <translation>Digunakan untuk berhubungan dengan peers melalui:</translation>
    </message>
    <message>
        <source>IPv4</source>
        <translation>IPv4</translation>
    </message>
    <message>
        <source>IPv6</source>
        <translation>IPv6</translation>
    </message>
    <message>
        <source>Tor</source>
        <translation>Tor</translation>
    </message>
    <message>
<<<<<<< HEAD
        <source>Connect to the Particl network through a separate SOCKS5 proxy for Tor hidden services.</source>
        <translation>Koneksi ke jaringan particl melalui proxy SOCKS5 yang berbeda untuk layanan Tor tersembunyi.</translation>
    </message>
    <message>
=======
>>>>>>> 5174b534
        <source>&amp;Window</source>
        <translation>&amp;Jendela</translation>
    </message>
    <message>
        <source>Show only a tray icon after minimizing the window.</source>
        <translation>Hanya tampilkan ikon tray setelah meminilisasi jendela</translation>
    </message>
    <message>
        <source>&amp;Minimize to the tray instead of the taskbar</source>
        <translation>&amp;Meminilisasi ke tray daripada taskbar</translation>
    </message>
    <message>
        <source>M&amp;inimize on close</source>
        <translation>M&amp;eminilisasi saat tutup</translation>
    </message>
    <message>
        <source>&amp;Display</source>
        <translation>&amp;Tampilan</translation>
    </message>
    <message>
        <source>User Interface &amp;language:</source>
        <translation>&amp;Bahasa Antarmuka Pengguna:</translation>
    </message>
    <message>
        <source>The user interface language can be set here. This setting will take effect after restarting %1.</source>
        <translation>Bahasa tampilan dapat diatur di sini. Pengaturan ini akan berpengaruh setelah memulai ulang %1.</translation>
    </message>
    <message>
        <source>&amp;Unit to show amounts in:</source>
        <translation>&amp;Unit untuk menunjukkan nilai:</translation>
    </message>
    <message>
        <source>Choose the default subdivision unit to show in the interface and when sending coins.</source>
        <translation>Pilihan standar unit yang ingin ditampilkan pada layar aplikasi dan saat mengirim koin.</translation>
    </message>
    <message>
        <source>Whether to show coin control features or not.</source>
        <translation>Ingin menunjukkan cara pengaturan koin atau tidak.</translation>
    </message>
    <message>
        <source>&amp;Third party transaction URLs</source>
        <translation>&amp;URL transaksi pihak ketiga</translation>
    </message>
    <message>
        <source>Options set in this dialog are overridden by the command line or in the configuration file:</source>
        <translation>Set opsi pengaturan pada jendela dialog ini tertutup oleh baris perintah atau dalam konfigurasi file:</translation>
    </message>
    <message>
        <source>&amp;OK</source>
        <translation>&amp;YA</translation>
    </message>
    <message>
        <source>&amp;Cancel</source>
        <translation>&amp;Batal</translation>
    </message>
    <message>
        <source>default</source>
        <translation>standar</translation>
    </message>
    <message>
        <source>none</source>
        <translation>tidak satupun</translation>
    </message>
    <message>
        <source>Confirm options reset</source>
        <translation>Memastikan reset pilihan</translation>
    </message>
    <message>
        <source>Client restart required to activate changes.</source>
        <translation>Restart klien diperlukan untuk mengaktifkan perubahan.</translation>
    </message>
    <message>
        <source>Client will be shut down. Do you want to proceed?</source>
        <translation>Klien akan dimatikan, apakah anda hendak melanjutkan?</translation>
    </message>
    <message>
        <source>Configuration options</source>
        <translation>Konfigurasi pengaturan</translation>
    </message>
    <message>
        <source>The configuration file is used to specify advanced user options which override GUI settings. Additionally, any command-line options will override this configuration file.</source>
        <translation>File konfigurasi digunakan untuk menspesifikkan pilihan khusus pengguna yang akan menimpa pengaturan GUI. Sebagai tambahan, pengaturan command-line apapun akan menimpa file konfigurasi itu.</translation>
    </message>
    <message>
        <source>Error</source>
        <translation>Terjadi sebuah kesalahan</translation>
    </message>
    <message>
        <source>The configuration file could not be opened.</source>
        <translation>Berkas konfigurasi tidak dapat dibuka.</translation>
    </message>
    <message>
        <source>This change would require a client restart.</source>
        <translation>Perubahan ini akan memerlukan restart klien</translation>
    </message>
    <message>
        <source>The supplied proxy address is invalid.</source>
        <translation>Alamat proxy yang diisi tidak valid.</translation>
    </message>
</context>
<context>
    <name>OverviewPage</name>
    <message>
        <source>Form</source>
        <translation>Formulir</translation>
    </message>
    <message>
        <source>The displayed information may be out of date. Your wallet automatically synchronizes with the Particl network after a connection is established, but this process has not completed yet.</source>
        <translation>Informasi terlampir mungkin sudah kedaluwarsa. Dompet Anda secara otomatis mensinkronisasi dengan jaringan Particl ketika sebuah hubungan terbentuk, namun proses ini belum selesai.</translation>
    </message>
    <message>
        <source>Watch-only:</source>
        <translation>Hanya lihat:</translation>
    </message>
    <message>
        <source>Available:</source>
        <translation>Tersedia:</translation>
    </message>
    <message>
        <source>Your current spendable balance</source>
        <translation>Jumlah yang Anda bisa keluarkan sekarang</translation>
    </message>
    <message>
        <source>Pending:</source>
        <translation>Ditunda</translation>
    </message>
    <message>
        <source>Total of transactions that have yet to be confirmed, and do not yet count toward the spendable balance</source>
        <translation>Jumlah keseluruhan transaksi yang belum dikonfirmasi, dan belum saatnya dihitung sebagai pengeluaran saldo yang telah dibelanjakan.</translation>
    </message>
    <message>
        <source>Immature:</source>
        <translation>Terlalu Muda:</translation>
    </message>
    <message>
        <source>Mined balance that has not yet matured</source>
        <translation>Saldo ditambang yang masih terlalu muda</translation>
    </message>
    <message>
        <source>Balances</source>
        <translation>Saldo:</translation>
    </message>
    <message>
        <source>Total:</source>
        <translation>Jumlah:</translation>
    </message>
    <message>
        <source>Your current total balance</source>
        <translation>Jumlah saldo Anda sekarang</translation>
    </message>
    <message>
        <source>Your current balance in watch-only addresses</source>
        <translation>Saldomu di alamat hanya lihat</translation>
    </message>
    <message>
        <source>Spendable:</source>
        <translation>Bisa digunakan:</translation>
    </message>
    <message>
        <source>Recent transactions</source>
        <translation>Transaksi-transaksi terkini</translation>
    </message>
    <message>
        <source>Unconfirmed transactions to watch-only addresses</source>
        <translation>Transaksi yang belum terkonfirmasi ke alamat hanya lihat</translation>
    </message>
    <message>
        <source>Mined balance in watch-only addresses that has not yet matured</source>
        <translation>Saldo hasil mining di alamat hanya lihat yang belum bisa digunakan</translation>
    </message>
    <message>
        <source>Current total balance in watch-only addresses</source>
        <translation>Jumlah saldo di alamat hanya lihat</translation>
    </message>
    </context>
<context>
    <name>PSBTOperationsDialog</name>
    <message>
        <source>Total Amount</source>
        <translation>Jumlah Keseluruhan</translation>
    </message>
    <message>
        <source>or</source>
        <translation>atau</translation>
    </message>
    </context>
<context>
    <name>PaymentServer</name>
    <message>
        <source>Payment request error</source>
        <translation>Terjadi kesalahan pada permintaan pembayaran</translation>
    </message>
    <message>
        <source>Cannot start particl: click-to-pay handler</source>
        <translation>Tidak bisa memulai particl: handler click-to-pay</translation>
    </message>
    <message>
        <source>URI handling</source>
        <translation>Pengelolaan URI</translation>
    </message>
    <message>
        <source>'particl://' is not a valid URI. Use 'particl:' instead.</source>
        <translation>'particl://' bukanlah alamat URI yang valid. Silakan gunakan 'particl:'.</translation>
    </message>
    <message>
        <source>Cannot process payment request because BIP70 is not supported.</source>
        <translation>Tidak dapat memproses pembayaran karena dukungan BIP70 tidak disertakan.</translation>
    </message>
    <message>
        <source>Due to widespread security flaws in BIP70 it's strongly recommended that any merchant instructions to switch wallets be ignored.</source>
        <translation>Berhubung kelemahan keamanan yang meluas di BIP70, sangat disarankan agar instruksi pedagang untuk mengganti dompet diabaikan.</translation>
    </message>
    <message>
        <source>If you are receiving this error you should request the merchant provide a BIP21 compatible URI.</source>
        <translation>Jika Anda menerima kesalahan ini, Anda harus meminta pedagang memberikan URI yang kompatibel dengan BIP21.</translation>
    </message>
    <message>
        <source>Invalid payment address %1</source>
        <translation>Alamat pembayaran tidak valid %1</translation>
    </message>
    <message>
        <source>URI cannot be parsed! This can be caused by an invalid Particl address or malformed URI parameters.</source>
        <translation>URI tidak bisa dimengerti! Hal ini bisa disebabkan karena alamat Particl yang tidak sah atau parameter URI yang tidak tepat.</translation>
    </message>
    <message>
        <source>Payment request file handling</source>
        <translation>Pengelolaan file permintaan pembayaran</translation>
    </message>
</context>
<context>
    <name>PeerTableModel</name>
    <message>
        <source>User Agent</source>
        <translation>Agen Pengguna</translation>
    </message>
    <message>
        <source>Node/Service</source>
        <translation>Node/Service</translation>
    </message>
    <message>
        <source>NodeId</source>
        <translation>NodeID</translation>
    </message>
    <message>
        <source>Ping</source>
        <translation>Ping</translation>
    </message>
    <message>
        <source>Sent</source>
        <translation>Terkirim</translation>
    </message>
    <message>
        <source>Received</source>
        <translation>Diterima</translation>
    </message>
</context>
<context>
    <name>QObject</name>
    <message>
        <source>Amount</source>
        <translation>Nilai</translation>
    </message>
    <message>
        <source>Enter a Particl address (e.g. %1)</source>
        <translation>Masukkan alamat Particl (contoh %1)</translation>
    </message>
    <message>
        <source>%1 d</source>
        <translation>%1 d</translation>
    </message>
    <message>
        <source>%1 h</source>
        <translation>%1 Jam</translation>
    </message>
    <message>
        <source>%1 m</source>
        <translation>%1 menit</translation>
    </message>
    <message>
        <source>%1 s</source>
        <translation>%1 s</translation>
    </message>
    <message>
        <source>None</source>
        <translation>Tidak ada</translation>
    </message>
    <message>
        <source>N/A</source>
        <translation>T/S</translation>
    </message>
    <message>
        <source>%1 ms</source>
        <translation>%1 ms</translation>
    </message>
    <message numerus="yes">
        <source>%n second(s)</source>
        <translation><numerusform>%n detik</numerusform></translation>
    </message>
    <message numerus="yes">
        <source>%n minute(s)</source>
        <translation><numerusform>%n menit</numerusform></translation>
    </message>
    <message numerus="yes">
        <source>%n hour(s)</source>
        <translation><numerusform>%n jam</numerusform></translation>
    </message>
    <message numerus="yes">
        <source>%n day(s)</source>
        <translation><numerusform>%n hari</numerusform></translation>
    </message>
    <message numerus="yes">
        <source>%n week(s)</source>
        <translation><numerusform>%n minggu</numerusform></translation>
    </message>
    <message>
        <source>%1 and %2</source>
        <translation>%1 dan %2</translation>
    </message>
    <message numerus="yes">
        <source>%n year(s)</source>
        <translation><numerusform>%n tahun</numerusform></translation>
    </message>
    <message>
        <source>%1 B</source>
        <translation>%1 B</translation>
    </message>
    <message>
        <source>%1 KB</source>
        <translation>%1 KB</translation>
    </message>
    <message>
        <source>%1 MB</source>
        <translation>%1 MB</translation>
    </message>
    <message>
        <source>%1 GB</source>
        <translation>%1 GB</translation>
    </message>
    <message>
        <source>Error: Specified data directory "%1" does not exist.</source>
        <translation>Error: Direktori data yang ditentukan "%1" tidak ada.</translation>
    </message>
    <message>
        <source>Error: Cannot parse configuration file: %1.</source>
        <translation>Error: Tidak dapat parse konfigurasi file: %1.</translation>
    </message>
    <message>
        <source>Error: %1</source>
        <translation>Error: %1</translation>
    </message>
    <message>
        <source>%1 didn't yet exit safely...</source>
        <translation>%1 masih belum keluar secara aman...</translation>
    </message>
    <message>
        <source>unknown</source>
        <translation>tidak diketahui</translation>
    </message>
</context>
<context>
    <name>QRImageWidget</name>
    <message>
        <source>&amp;Save Image...</source>
        <translation>&amp;Simpan Gambaran...</translation>
    </message>
    <message>
        <source>&amp;Copy Image</source>
        <translation>&amp;Salin Gambar</translation>
    </message>
    <message>
        <source>Resulting URI too long, try to reduce the text for label / message.</source>
        <translation>Pembuatan tautan terlalu lama, coba kurangi teks untuk label / pesan.</translation>
    </message>
    <message>
        <source>Error encoding URI into QR Code.</source>
        <translation>Error saat menyandikan tautan ke dalam kode QR.</translation>
    </message>
    <message>
        <source>QR code support not available.</source>
        <translation>Dukungan kode QR tidak tersedia.</translation>
    </message>
    <message>
        <source>Save QR Code</source>
        <translation>Simpan Kode QR</translation>
    </message>
    <message>
        <source>PNG Image (*.png)</source>
        <translation>Gambar PNG (*.png)</translation>
    </message>
</context>
<context>
    <name>RPCConsole</name>
    <message>
        <source>N/A</source>
        <translation>T/S</translation>
    </message>
    <message>
        <source>Client version</source>
        <translation>Versi Klien</translation>
    </message>
    <message>
        <source>&amp;Information</source>
        <translation>&amp;Informasi</translation>
    </message>
    <message>
        <source>General</source>
        <translation>Umum</translation>
    </message>
    <message>
        <source>Using BerkeleyDB version</source>
        <translation>Menggunakan versi BerkeleyDB</translation>
    </message>
    <message>
        <source>Datadir</source>
        <translation>Datadir</translation>
    </message>
    <message>
        <source>To specify a non-default location of the data directory use the '%1' option.</source>
        <translation>Untuk menentukan lokasi direktori data yang tidak standar gunakan opsi '%1'.</translation>
    </message>
    <message>
        <source>Blocksdir</source>
        <translation>Blocksdir</translation>
    </message>
    <message>
        <source>To specify a non-default location of the blocks directory use the '%1' option.</source>
        <translation>Untuk menentukan lokasi direktori block non-default, gunakan opsi '%1'.</translation>
    </message>
    <message>
        <source>Startup time</source>
        <translation>Waktu nyala</translation>
    </message>
    <message>
        <source>Network</source>
        <translation>Jaringan</translation>
    </message>
    <message>
        <source>Name</source>
        <translation>Nama</translation>
    </message>
    <message>
        <source>Number of connections</source>
        <translation>Jumlah hubungan</translation>
    </message>
    <message>
        <source>Block chain</source>
        <translation>Rantai blok</translation>
    </message>
    <message>
        <source>Memory Pool</source>
        <translation>Memory Pool</translation>
    </message>
    <message>
        <source>Current number of transactions</source>
        <translation>Jumlah transaksi saat ini</translation>
    </message>
    <message>
        <source>Memory usage</source>
        <translation>Penggunaan memori</translation>
    </message>
    <message>
        <source>Wallet: </source>
        <translation>Wallet:</translation>
    </message>
    <message>
        <source>(none)</source>
        <translation>(tidak ada)</translation>
    </message>
    <message>
        <source>&amp;Reset</source>
        <translation>&amp;Reset</translation>
    </message>
    <message>
        <source>Received</source>
        <translation>Diterima</translation>
    </message>
    <message>
        <source>Sent</source>
        <translation>Terkirim</translation>
    </message>
    <message>
        <source>&amp;Peers</source>
        <translation>&amp;Peer</translation>
    </message>
    <message>
        <source>Banned peers</source>
        <translation>Peer yang telah dilarang</translation>
    </message>
    <message>
        <source>Select a peer to view detailed information.</source>
        <translation>Pilih satu peer untuk melihat informasi detail.</translation>
    </message>
    <message>
        <source>Direction</source>
        <translation>Panduan</translation>
    </message>
    <message>
        <source>Version</source>
        <translation>Versi</translation>
    </message>
    <message>
        <source>Starting Block</source>
        <translation>Mulai Block</translation>
    </message>
    <message>
        <source>Synced Headers</source>
        <translation>Header Yang Telah Sinkron</translation>
    </message>
    <message>
        <source>Synced Blocks</source>
        <translation>Block Yang Telah Sinkron</translation>
    </message>
    <message>
        <source>User Agent</source>
        <translation>Agen Pengguna

</translation>
    </message>
    <message>
        <source>Node window</source>
        <translation>Jendela Node</translation>
    </message>
    <message>
        <source>Open the %1 debug log file from the current data directory. This can take a few seconds for large log files.</source>
        <translation>Buka file log debug %1 dari direktori data saat ini. Dapat memakan waktu beberapa detik untuk file log besar.</translation>
    </message>
    <message>
        <source>Decrease font size</source>
        <translation>Mengurangi ukuran font</translation>
    </message>
    <message>
        <source>Increase font size</source>
        <translation>Menambah ukuran font</translation>
    </message>
    <message>
        <source>Services</source>
        <translation>Layanan</translation>
    </message>
    <message>
        <source>Connection Time</source>
        <translation>Waktu Koneksi</translation>
    </message>
    <message>
        <source>Last Send</source>
        <translation>Pengiriman Terakhir</translation>
    </message>
    <message>
        <source>Last Receive</source>
        <translation>Kiriman Terakhir</translation>
    </message>
    <message>
        <source>Ping Time</source>
        <translation>Waktu Ping</translation>
    </message>
    <message>
        <source>The duration of a currently outstanding ping.</source>
        <translation>Durasi ping saat ini.</translation>
    </message>
    <message>
        <source>Ping Wait</source>
        <translation>Ping Tunggu</translation>
    </message>
    <message>
        <source>Min Ping</source>
        <translation>Ping Min</translation>
    </message>
    <message>
        <source>Time Offset</source>
        <translation>Waktu Offset</translation>
    </message>
    <message>
        <source>Last block time</source>
        <translation>Waktu blok terakhir</translation>
    </message>
    <message>
        <source>&amp;Open</source>
        <translation>&amp;Buka</translation>
    </message>
    <message>
        <source>&amp;Console</source>
        <translation>&amp;Konsol</translation>
    </message>
    <message>
        <source>&amp;Network Traffic</source>
        <translation>Kemacetan &amp;Jaringan</translation>
    </message>
    <message>
        <source>Totals</source>
        <translation>Total</translation>
    </message>
    <message>
        <source>In:</source>
        <translation>Masuk:</translation>
    </message>
    <message>
        <source>Out:</source>
        <translation>Keluar:</translation>
    </message>
    <message>
        <source>Debug log file</source>
        <translation>Berkas catatan debug</translation>
    </message>
    <message>
        <source>Clear console</source>
        <translation>Bersihkan konsol</translation>
    </message>
    <message>
        <source>1 &amp;hour</source>
        <translation>1 &amp;jam</translation>
    </message>
    <message>
        <source>1 &amp;day</source>
        <translation>1 &amp;hari</translation>
    </message>
    <message>
        <source>1 &amp;week</source>
        <translation>1 &amp;minggu</translation>
    </message>
    <message>
        <source>1 &amp;year</source>
        <translation>1 &amp;tahun</translation>
    </message>
    <message>
        <source>&amp;Disconnect</source>
        <translation>&amp;Memutuskan</translation>
    </message>
    <message>
        <source>Ban for</source>
        <translation>Ban untuk</translation>
    </message>
    <message>
        <source>&amp;Unban</source>
        <translation>&amp;Lepas ban</translation>
    </message>
    <message>
        <source>Welcome to the %1 RPC console.</source>
        <translation>Selamat datang pada konsol %1 RPC.</translation>
    </message>
    <message>
        <source>Use up and down arrows to navigate history, and %1 to clear screen.</source>
        <translation>Gunakan panah atas dan bawah untuk riwayat navigasi, dan %1 untuk bersihkan layar.</translation>
    </message>
    <message>
        <source>Type %1 for an overview of available commands.</source>
        <translation>Ketik %1 untuk ringkasan perintah yang tersedia.</translation>
    </message>
    <message>
        <source>For more information on using this console type %1.</source>
        <translation>Untuk informasi lebih gunakan konsol ini dengan ketik %1.</translation>
    </message>
    <message>
        <source>WARNING: Scammers have been active, telling users to type commands here, stealing their wallet contents. Do not use this console without fully understanding the ramifications of a command.</source>
        <translation>PERHATIAN: Para penipu sedang aktif, memberi tahu pengguna untuk mengetik perintah di sini, mencuri isi dompet mereka. Mohon tidak mengunakan konsol ini tanpa sepenuhnya memahami konsekuensi dari suatu perintah.</translation>
    </message>
    <message>
        <source>Network activity disabled</source>
        <translation>Aktivitas jaringan nonaktif</translation>
    </message>
    <message>
        <source>Executing command without any wallet</source>
        <translation>Menjalankan perintah tanpa dompet apa pun</translation>
    </message>
    <message>
        <source>(node id: %1)</source>
        <translation>(id simpul: %1)</translation>
    </message>
    <message>
        <source>via %1</source>
        <translation>via %1</translation>
    </message>
    <message>
        <source>never</source>
        <translation>tidak pernah</translation>
    </message>
    <message>
        <source>Inbound</source>
        <translation>masuk</translation>
    </message>
    <message>
        <source>Outbound</source>
        <translation>keluar</translation>
    </message>
    <message>
        <source>Unknown</source>
        <translation>Tidak diketahui</translation>
    </message>
</context>
<context>
    <name>ReceiveCoinsDialog</name>
    <message>
        <source>&amp;Amount:</source>
        <translation>&amp;Nilai:</translation>
    </message>
    <message>
        <source>&amp;Label:</source>
        <translation>&amp;Label:</translation>
    </message>
    <message>
        <source>&amp;Message:</source>
        <translation>&amp;Pesan:</translation>
    </message>
    <message>
        <source>An optional message to attach to the payment request, which will be displayed when the request is opened. Note: The message will not be sent with the payment over the Particl network.</source>
        <translation>Pesan opsional untuk dilampirkan ke permintaan pembayaran, yang akan ditampilkan ketika permintaan dibuka. Catatan: Pesan tidak akan dikirim dengan pembayaran melalui jaringan Particl.</translation>
    </message>
    <message>
        <source>An optional label to associate with the new receiving address.</source>
        <translation>Label opsional untuk mengasosiasikan dengan alamat penerima baru.</translation>
    </message>
    <message>
        <source>Use this form to request payments. All fields are &lt;b&gt;optional&lt;/b&gt;.</source>
        <translation>Gunakan form ini untuk meminta pembayaran. Semua bidang adalah &lt;b&gt;opsional&lt;/b&gt;.</translation>
    </message>
    <message>
        <source>An optional amount to request. Leave this empty or zero to not request a specific amount.</source>
        <translation>Nilai permintaan opsional. Biarkan ini kosong atau nol bila tidak meminta nilai tertentu.</translation>
    </message>
    <message>
        <source>An optional label to associate with the new receiving address (used by you to identify an invoice).  It is also attached to the payment request.</source>
        <translation>Label fakultatif untuk menghubungkan dengan alamat penerima baru (anda menggunakannya untuk mengindetifikasi faktur). Itu juga dilampirkan pada permintaan pembayaran.</translation>
    </message>
    <message>
        <source>&amp;Create new receiving address</source>
        <translation>&amp;Create alamat penerima baru</translation>
    </message>
    <message>
        <source>Clear all fields of the form.</source>
        <translation>Hapus informasi dari form.</translation>
    </message>
    <message>
        <source>Clear</source>
        <translation>Hapus</translation>
    </message>
    <message>
        <source>Native segwit addresses (aka Bech32 or BIP-173) reduce your transaction fees later on and offer better protection against typos, but old wallets don't support them. When unchecked, an address compatible with older wallets will be created instead.</source>
        <translation>Alamat segwit asli (alias Bech32 atau BIP-173) akan mengurangi biaya transaksi anda nantinya dan menawarkan perlindungan yang lebih baik terhadap kesalahan pengetikan, tetapi dompet lama tidak mendukungnya. Ketika tidak dicentang, alamat yang kompatibel dengan dompet lama akan dibuat sebagai gantinya.</translation>
    </message>
    <message>
        <source>Generate native segwit (Bech32) address</source>
        <translation>Hasilkan alamat asli segwit (Bech32)</translation>
    </message>
    <message>
        <source>Requested payments history</source>
        <translation>Riwayat pembayaran yang diminta Anda</translation>
    </message>
    <message>
        <source>Show the selected request (does the same as double clicking an entry)</source>
        <translation>Menunjukkan permintaan yang dipilih (sama dengan tekan pilihan dua kali)</translation>
    </message>
    <message>
        <source>Show</source>
        <translation>Menunjukkan</translation>
    </message>
    <message>
        <source>Remove the selected entries from the list</source>
        <translation>Menghapus informasi terpilih dari daftar</translation>
    </message>
    <message>
        <source>Remove</source>
        <translation>Menghapus</translation>
    </message>
    <message>
        <source>Copy URI</source>
        <translation>Salin tautan</translation>
    </message>
    <message>
        <source>Copy label</source>
        <translation>Salin label</translation>
    </message>
    <message>
        <source>Copy message</source>
        <translation>Salin pesan</translation>
    </message>
    <message>
        <source>Copy amount</source>
        <translation>Salin Jumlah</translation>
    </message>
    <message>
        <source>Could not unlock wallet.</source>
        <translation>Tidak dapat membuka dompet.</translation>
    </message>
    </context>
<context>
    <name>ReceiveRequestDialog</name>
    <message>
        <source>Amount:</source>
        <translation>Nilai:</translation>
    </message>
    <message>
        <source>Message:</source>
        <translation>Pesan:</translation>
    </message>
    <message>
        <source>Wallet:</source>
        <translation>Wallet:</translation>
    </message>
    <message>
        <source>Copy &amp;URI</source>
        <translation>Salin &amp;URI</translation>
    </message>
    <message>
        <source>Copy &amp;Address</source>
        <translation>Salin &amp;Alamat</translation>
    </message>
    <message>
        <source>&amp;Save Image...</source>
        <translation>&amp;Simpan Gambaran...</translation>
    </message>
    <message>
        <source>Request payment to %1</source>
        <translation>Minta pembayaran ke %1</translation>
    </message>
    <message>
        <source>Payment information</source>
        <translation>Informasi pembayaran</translation>
    </message>
</context>
<context>
    <name>RecentRequestsTableModel</name>
    <message>
        <source>Date</source>
        <translation>Tanggal</translation>
    </message>
    <message>
        <source>Label</source>
        <translation>Label</translation>
    </message>
    <message>
        <source>Message</source>
        <translation>Pesan</translation>
    </message>
    <message>
        <source>(no label)</source>
        <translation>(tidak ada label)</translation>
    </message>
    <message>
        <source>(no message)</source>
        <translation>(tidak ada pesan)</translation>
    </message>
    <message>
        <source>(no amount requested)</source>
        <translation>(tidak ada jumlah yang diminta)</translation>
    </message>
    <message>
        <source>Requested</source>
        <translation>Diminta</translation>
    </message>
</context>
<context>
    <name>SendCoinsDialog</name>
    <message>
        <source>Send Coins</source>
        <translation>Kirim Koin</translation>
    </message>
    <message>
        <source>Coin Control Features</source>
        <translation>Cara Pengaturan Koin</translation>
    </message>
    <message>
        <source>Inputs...</source>
        <translation>Masukan...</translation>
    </message>
    <message>
        <source>automatically selected</source>
        <translation>Pemilihan otomatis</translation>
    </message>
    <message>
        <source>Insufficient funds!</source>
        <translation>Saldo tidak mencukupi!</translation>
    </message>
    <message>
        <source>Quantity:</source>
        <translation>Kuantitas:</translation>
    </message>
    <message>
        <source>Bytes:</source>
        <translation>Bytes:</translation>
    </message>
    <message>
        <source>Amount:</source>
        <translation>Nilai:</translation>
    </message>
    <message>
        <source>Fee:</source>
        <translation>Biaya:</translation>
    </message>
    <message>
        <source>After Fee:</source>
        <translation>Dengan Biaya:</translation>
    </message>
    <message>
        <source>Change:</source>
        <translation>Uang Kembali:</translation>
    </message>
    <message>
        <source>If this is activated, but the change address is empty or invalid, change will be sent to a newly generated address.</source>
        <translation>Jiki ini dipilih, tetapi alamat pengembalian uang kosong atau salah, uang kembali akan dikirim ke alamat yang baru dibuat.</translation>
    </message>
    <message>
        <source>Custom change address</source>
        <translation>Alamat uang kembali yang kustom</translation>
    </message>
    <message>
        <source>Transaction Fee:</source>
        <translation>Biaya Transaksi:</translation>
    </message>
    <message>
        <source>Choose...</source>
        <translation>Pilih...</translation>
    </message>
    <message>
        <source>Using the fallbackfee can result in sending a transaction that will take several hours or days (or never) to confirm. Consider choosing your fee manually or wait until you have validated the complete chain.</source>
        <translation>Menggunakan fallbackfee dapat mengakibatkan pengiriman transaksi yang akan memakan waktu beberapa jam atau hari (atau tidak pernah) untuk dikonfirmasi. Pertimbangkan untuk memilih biaya anda secara manual atau tunggu hingga anda telah megesahkan rantai yang lengkap.</translation>
    </message>
    <message>
        <source>Warning: Fee estimation is currently not possible.</source>
        <translation>Peringatan: Perkiraan biaya saat ini tidak memungkinkan.</translation>
    </message>
    <message>
        <source>Specify a custom fee per kB (1,000 bytes) of the transaction's virtual size.

Note:  Since the fee is calculated on a per-byte basis, a fee of "100 satoshis per kB" for a transaction size of 500 bytes (half of 1 kB) would ultimately yield a fee of only 50 satoshis.</source>
        <translation>Tentukan biaya khusus per kB (1.000 byte) dari ukuran transaksi maya.

Catatan: Karena biaya dihitung berdasarkan per byte, biaya "100 satoshi per kB" untuk ukuran transaksi 500 byte (setengah dari 1 kB) pada akhirnya akan menghasilkan biaya hanya 50 satoshi.</translation>
    </message>
    <message>
        <source>per kilobyte</source>
        <translation>per kilobyte</translation>
    </message>
    <message>
        <source>Hide</source>
        <translation>Sembunyikan</translation>
    </message>
    <message>
        <source>Recommended:</source>
        <translation>Disarankan</translation>
    </message>
    <message>
        <source>Custom:</source>
        <translation>Khusus</translation>
    </message>
    <message>
        <source>(Smart fee not initialized yet. This usually takes a few blocks...)</source>
        <translation>(Smart fee belum di-inisialisasi. Biasanya hal ini akan memerlukan beberapa block...)</translation>
    </message>
    <message>
        <source>Send to multiple recipients at once</source>
        <translation>Kirim ke beberapa penerima sekaligus</translation>
    </message>
    <message>
        <source>Add &amp;Recipient</source>
        <translation>Tambahlah &amp;Penerima</translation>
    </message>
    <message>
        <source>Clear all fields of the form.</source>
        <translation>Hapus informasi dari form.</translation>
    </message>
    <message>
        <source>Dust:</source>
        <translation>Dust:</translation>
    </message>
    <message>
        <source>Hide transaction fee settings</source>
        <translation>Sembunyikan pengaturan biaya transaksi</translation>
    </message>
    <message>
        <source>When there is less transaction volume than space in the blocks, miners as well as relaying nodes may enforce a minimum fee. Paying only this minimum fee is just fine, but be aware that this can result in a never confirming transaction once there is more demand for particl transactions than the network can process.</source>
        <translation>Ketika volume transaksi lebih sedikit daripada ruang di blok, penambang serta simpul yang menyiarkanikan dapat memberlakukan biaya minimum. Anda boleh hanya membayar biaya minimum, tetapi perlu diketahui bahwa ini dapat menghasilkan transaksi yang tidak pernah dikonfirmasi setelah ada lebih banyak permintaan untuk transaksi particl daripada yang dapat diproses jaringan.</translation>
    </message>
    <message>
        <source>A too low fee might result in a never confirming transaction (read the tooltip)</source>
        <translation>Biaya yang terlalu rendah dapat menyebabkan transaksi tidak terkonfirmasi (baca tooltip)</translation>
    </message>
    <message>
        <source>Confirmation time target:</source>
        <translation>Target waktu konfirmasi:</translation>
    </message>
    <message>
        <source>Enable Replace-By-Fee</source>
        <translation>Izinkan Replace-By-Fee</translation>
    </message>
    <message>
        <source>With Replace-By-Fee (BIP-125) you can increase a transaction's fee after it is sent. Without this, a higher fee may be recommended to compensate for increased transaction delay risk.</source>
        <translation>Dengan Replace-By-Fee (BIP-125) Anda dapat menambah biaya transaksi setelah dikirim. Tanpa ini, biaya yang lebih tinggi dapat direkomendasikan untuk mengkompensasi peningkatan risiko keterlambatan transaksi.</translation>
    </message>
    <message>
        <source>Clear &amp;All</source>
        <translation>Hapus &amp;Semua</translation>
    </message>
    <message>
        <source>Balance:</source>
        <translation>Saldo:</translation>
    </message>
    <message>
        <source>Confirm the send action</source>
        <translation>Konfirmasi aksi pengiriman</translation>
    </message>
    <message>
        <source>S&amp;end</source>
        <translation>K&amp;irim</translation>
    </message>
    <message>
        <source>Copy quantity</source>
        <translation>Salin Kuantitas</translation>
    </message>
    <message>
        <source>Copy amount</source>
        <translation>Salin Jumlah</translation>
    </message>
    <message>
        <source>Copy fee</source>
        <translation>Salin biaya</translation>
    </message>
    <message>
        <source>Copy after fee</source>
        <translation>Salin Setelah Upah</translation>
    </message>
    <message>
        <source>Copy bytes</source>
        <translation>Salin bytes</translation>
    </message>
    <message>
        <source>Copy dust</source>
        <translation>Salin dust</translation>
    </message>
    <message>
        <source>Copy change</source>
        <translation>Salin Perubahan</translation>
    </message>
    <message>
        <source>%1 (%2 blocks)</source>
        <translation>%1 (%2 block)</translation>
    </message>
    <message>
        <source> from wallet '%1'</source>
        <translation>dari dompet '%1'</translation>
    </message>
    <message>
        <source>%1 to '%2'</source>
        <translation>%1 ke '%2'</translation>
    </message>
    <message>
        <source>%1 to %2</source>
        <translation>%1 ke %2</translation>
    </message>
    <message>
        <source>Do you want to draft this transaction?</source>
        <translation>Apakah anda ingin menjadikan transaksi ini sebagai konsep?</translation>
    </message>
    <message>
        <source>Are you sure you want to send?</source>
        <translation>Apakah anda yakin ingin mengirimkan?</translation>
    </message>
    <message>
        <source>or</source>
        <translation>atau</translation>
    </message>
    <message>
        <source>You can increase the fee later (signals Replace-By-Fee, BIP-125).</source>
        <translation>Anda dapat menambah biaya kemudian (sinyal Replace-By-Fee, BIP-125).</translation>
    </message>
    <message>
        <source>Please, review your transaction.</source>
        <translation>Mohon periksa kembali transaksi anda.</translation>
    </message>
    <message>
        <source>Transaction fee</source>
        <translation>Biaya Transaksi</translation>
    </message>
    <message>
        <source>Not signalling Replace-By-Fee, BIP-125.</source>
        <translation>Tidak memberi sinyal Replace-By-Fee, BIP-125.</translation>
    </message>
    <message>
        <source>Total Amount</source>
        <translation>Jumlah Keseluruhan</translation>
    </message>
    <message>
        <source>To review recipient list click "Show Details..."</source>
        <translation>Untuk meninjau daftar penerima, klik "Tampilkan Detail ..."</translation>
    </message>
    <message>
        <source>Confirm send coins</source>
        <translation>Konfirmasi pengiriman koin</translation>
    </message>
    <message>
        <source>Confirm transaction proposal</source>
        <translation>Konfirmasi proposal transaksi</translation>
    </message>
    <message>
        <source>Send</source>
        <translation>Kirim</translation>
    </message>
    <message>
        <source>Watch-only balance:</source>
        <translation>Saldo (hanya lihat):</translation>
    </message>
    <message>
        <source>The recipient address is not valid. Please recheck.</source>
        <translation>Alamat penerima tidak sesuai. Mohon periksa kembali.</translation>
    </message>
    <message>
        <source>The amount to pay must be larger than 0.</source>
        <translation>Jumlah pembayaran harus lebih besar daripada 0.</translation>
    </message>
    <message>
        <source>The amount exceeds your balance.</source>
        <translation>Jumlah melebihi saldo anda.</translation>
    </message>
    <message>
        <source>Duplicate address found: addresses should only be used once each.</source>
        <translation>Alamat duplikat ditemukan: alamat hanya boleh digunakan sekali saja.</translation>
    </message>
    <message>
        <source>Transaction creation failed!</source>
        <translation>Pembuatan transaksi gagal!</translation>
    </message>
    <message>
        <source>A fee higher than %1 is considered an absurdly high fee.</source>
        <translation>Biaya yang lebih tinggi dari %1 dianggap sebagai biaya yang sangat tinggi.</translation>
    </message>
    <message>
        <source>Payment request expired.</source>
        <translation>Permintaan pembayaran telah kadaluarsa.</translation>
    </message>
    <message numerus="yes">
        <source>Estimated to begin confirmation within %n block(s).</source>
        <translation><numerusform>Diperkirakan akan memulai konfirmasi dalam %n blok.</numerusform></translation>
    </message>
    <message>
        <source>Warning: Invalid Particl address</source>
        <translation>Peringatan: Alamat Particl tidak valid</translation>
    </message>
    <message>
        <source>Warning: Unknown change address</source>
        <translation>Peringatan: Alamat tidak dikenal</translation>
    </message>
    <message>
        <source>Confirm custom change address</source>
        <translation>Konfirmasi perubahan alamat</translation>
    </message>
    <message>
        <source>The address you selected for change is not part of this wallet. Any or all funds in your wallet may be sent to this address. Are you sure?</source>
        <translation>Alamat yang anda pilih untuk diubah bukan bagian dari dompet ini. Sebagian atau semua dana di dompet anda mungkin dikirim ke alamat ini. Apakah anda yakin?</translation>
    </message>
    <message>
        <source>(no label)</source>
        <translation>(tidak ada label)</translation>
    </message>
</context>
<context>
    <name>SendCoinsEntry</name>
    <message>
        <source>A&amp;mount:</source>
        <translation>J&amp;umlah:</translation>
    </message>
    <message>
        <source>Pay &amp;To:</source>
        <translation>Kirim &amp;Ke:</translation>
    </message>
    <message>
        <source>&amp;Label:</source>
        <translation>&amp;Label:</translation>
    </message>
    <message>
        <source>Choose previously used address</source>
        <translation>Pilih alamat yang telah digunakan sebelumnya</translation>
    </message>
    <message>
        <source>The Particl address to send the payment to</source>
        <translation>Alamat Particl untuk mengirim pembayaran</translation>
    </message>
    <message>
        <source>Alt+A</source>
        <translation>Alt+J</translation>
    </message>
    <message>
        <source>Paste address from clipboard</source>
        <translation>Tempel alamat dari salinan</translation>
    </message>
    <message>
        <source>Alt+P</source>
        <translation>Alt+B</translation>
    </message>
    <message>
        <source>Remove this entry</source>
        <translation>Hapus masukan ini</translation>
    </message>
    <message>
        <source>The amount to send in the selected unit</source>
        <translation>Jumlah yang ingin dikirim dalam unit yang dipilih</translation>
    </message>
    <message>
        <source>The fee will be deducted from the amount being sent. The recipient will receive less particl than you enter in the amount field. If multiple recipients are selected, the fee is split equally.</source>
        <translation>Biaya akan diambil dari jumlah yang dikirim. Penerima akan menerima particl lebih sedikit daripada yang di masukkan di bidang jumlah. Jika ada beberapa penerima, biaya dibagi rata.</translation>
    </message>
    <message>
        <source>S&amp;ubtract fee from amount</source>
        <translation>Kurangi biaya dari jumlah</translation>
    </message>
    <message>
        <source>Use available balance</source>
        <translation>Gunakan saldo yang tersedia</translation>
    </message>
    <message>
        <source>Message:</source>
        <translation>Pesan:</translation>
    </message>
    <message>
        <source>This is an unauthenticated payment request.</source>
        <translation>Ini permintaan pembayaran yang tidak diautentikasi.</translation>
    </message>
    <message>
        <source>This is an authenticated payment request.</source>
        <translation>Ini permintaan pembayaran yang diautentikasi.</translation>
    </message>
    <message>
        <source>Enter a label for this address to add it to the list of used addresses</source>
        <translation>Masukkan label untuk alamat ini untuk dimasukan dalam daftar alamat yang pernah digunakan</translation>
    </message>
    <message>
        <source>A message that was attached to the particl: URI which will be stored with the transaction for your reference. Note: This message will not be sent over the Particl network.</source>
        <translation>Pesan yang dilampirkan ke particl: URI yang akan disimpan dengan transaksi untuk referensi Anda. Catatan: Pesan ini tidak akan dikirim melalui jaringan Particl.</translation>
    </message>
    <message>
        <source>Pay To:</source>
        <translation>Kirim Ke:</translation>
    </message>
    <message>
        <source>Memo:</source>
        <translation>Catatan Peringatan:</translation>
    </message>
</context>
<context>
    <name>ShutdownWindow</name>
    <message>
        <source>Do not shut down the computer until this window disappears.</source>
        <translation>Kamu tidak dapat mematikan komputer sebelum jendela ini tertutup sendiri.</translation>
    </message>
</context>
<context>
    <name>SignVerifyMessageDialog</name>
    <message>
        <source>Signatures - Sign / Verify a Message</source>
        <translation>Tanda Tangan / Verifikasi sebuah Pesan</translation>
    </message>
    <message>
        <source>&amp;Sign Message</source>
        <translation>&amp;Tandakan Pesan</translation>
    </message>
    <message>
        <source>You can sign messages/agreements with your addresses to prove you can receive particl sent to them. Be careful not to sign anything vague or random, as phishing attacks may try to trick you into signing your identity over to them. Only sign fully-detailed statements you agree to.</source>
        <translation>Anda dapat menandatangani pesan / perjanjian dengan alamat Anda untuk membuktikan bahwa Anda dapat menerima particl yang dikirimkan kepada mereka. Berhati-hatilah untuk tidak menandatangani apa pun yang samar-samar atau acak, karena serangan phishing mungkin mencoba menipu Anda untuk menandatangani identitas Anda kepada mereka. Hanya tandatangani pernyataan terperinci yang Anda setujui.</translation>
    </message>
    <message>
        <source>The Particl address to sign the message with</source>
        <translation>Alamat Particl untuk menandatangani pesan</translation>
    </message>
    <message>
        <source>Choose previously used address</source>
        <translation>Pilih alamat yang telah digunakan sebelumnya</translation>
    </message>
    <message>
        <source>Alt+A</source>
        <translation>Alt+A</translation>
    </message>
    <message>
        <source>Paste address from clipboard</source>
        <translation>Tempel alamat dari salinan</translation>
    </message>
    <message>
        <source>Alt+P</source>
        <translation>Alt+B</translation>
    </message>
    <message>
        <source>Enter the message you want to sign here</source>
        <translation>Masukan pesan yang ingin ditandai disini</translation>
    </message>
    <message>
        <source>Signature</source>
        <translation>Tanda Tangan</translation>
    </message>
    <message>
        <source>Copy the current signature to the system clipboard</source>
        <translation>Salin tanda tangan terpilih ke sistem klipboard</translation>
    </message>
    <message>
        <source>Sign the message to prove you own this Particl address</source>
        <translation>Tandai pesan untuk menyetujui kamu pemiliki alamat Particl ini</translation>
    </message>
    <message>
        <source>Sign &amp;Message</source>
        <translation>Tandakan &amp;Pesan</translation>
    </message>
    <message>
        <source>Reset all sign message fields</source>
        <translation>Hapus semua bidang penanda pesan</translation>
    </message>
    <message>
        <source>Clear &amp;All</source>
        <translation>Hapus &amp;Semua</translation>
    </message>
    <message>
        <source>&amp;Verify Message</source>
        <translation>&amp;Verifikasi Pesan</translation>
    </message>
    <message>
        <source>Enter the receiver's address, message (ensure you copy line breaks, spaces, tabs, etc. exactly) and signature below to verify the message. Be careful not to read more into the signature than what is in the signed message itself, to avoid being tricked by a man-in-the-middle attack. Note that this only proves the signing party receives with the address, it cannot prove sendership of any transaction!</source>
        <translation>Masukkan alamat penerima, pesan (pastikan Anda menyalin persis jeda baris, spasi, tab, dll) dan tanda tangan di bawah untuk memverifikasi pesan. Berhati-hatilah untuk tidak memberi informasi lebih ke tanda tangan daripada apa yang ada dalam pesan yang ditandatangani itu sendiri, untuk menghindari dikelabui oleh serangan man-in-the-middle. Perhatikan bahwa ini hanya membuktikan pihak penandatangan menerima dengan alamat, tapi tidak dapat membuktikan pengiriman dari transaksi apa pun!</translation>
    </message>
    <message>
        <source>The Particl address the message was signed with</source>
        <translation>Alamat Particl yang menandatangani pesan</translation>
    </message>
    <message>
        <source>The signed message to verify</source>
        <translation>Pesan yang ditandatangani untuk diverifikasi</translation>
    </message>
    <message>
        <source>Verify the message to ensure it was signed with the specified Particl address</source>
        <translation>Verifikasi pesan untuk memastikannya ditandatangani dengan alamat Particl tersebut</translation>
    </message>
    <message>
        <source>Verify &amp;Message</source>
        <translation>Verifikasi &amp;Pesan</translation>
    </message>
    <message>
        <source>Reset all verify message fields</source>
        <translation>Hapus semua bidang verifikasi pesan</translation>
    </message>
    <message>
        <source>Click "Sign Message" to generate signature</source>
        <translation>Klik "Sign Message" untuk menghasilkan tanda tangan</translation>
    </message>
    <message>
        <source>The entered address is invalid.</source>
        <translation>Alamat yang dimasukkan tidak valid.</translation>
    </message>
    <message>
        <source>Please check the address and try again.</source>
        <translation>Mohon periksa alamat dan coba lagi.</translation>
    </message>
    <message>
        <source>The entered address does not refer to a key.</source>
        <translation>Alamat yang dimasukkan tidak merujuk pada kunci.</translation>
    </message>
    <message>
        <source>Wallet unlock was cancelled.</source>
        <translation>Pembukaan kunci dompet dibatalkan.</translation>
    </message>
    <message>
        <source>No error</source>
        <translation>Tidak ada kesalahan</translation>
    </message>
    <message>
        <source>Private key for the entered address is not available.</source>
        <translation>Private key untuk alamat yang dimasukkan tidak tersedia.</translation>
    </message>
    <message>
        <source>Message signing failed.</source>
        <translation>Penandatanganan pesan gagal.</translation>
    </message>
    <message>
        <source>Message signed.</source>
        <translation>Pesan sudah ditandatangani.</translation>
    </message>
    <message>
        <source>The signature could not be decoded.</source>
        <translation>Tanda tangan tidak dapat disandikan.</translation>
    </message>
    <message>
        <source>Please check the signature and try again.</source>
        <translation>Mohon periksa tanda tangan dan coba lagi.</translation>
    </message>
    <message>
        <source>The signature did not match the message digest.</source>
        <translation>Tanda tangan tidak cocok dengan intisari pesan.</translation>
    </message>
    <message>
        <source>Message verification failed.</source>
        <translation>Verifikasi pesan gagal.</translation>
    </message>
    <message>
        <source>Message verified.</source>
        <translation>Pesan diverifikasi.</translation>
    </message>
</context>
<context>
    <name>TrafficGraphWidget</name>
    <message>
        <source>KB/s</source>
        <translation>KB/s</translation>
    </message>
</context>
<context>
    <name>TransactionDesc</name>
    <message numerus="yes">
        <source>Open for %n more block(s)</source>
        <translation><numerusform>Buka untuk %n lebih blok</numerusform></translation>
    </message>
    <message>
        <source>Open until %1</source>
        <translation>Buka sampai %1</translation>
    </message>
    <message>
        <source>conflicted with a transaction with %1 confirmations</source>
        <translation>Konflik dengan sebuah transaksi dengan %1 konfirmasi</translation>
    </message>
    <message>
        <source>0/unconfirmed, %1</source>
        <translation>0/belum dikonfirmasi, %1</translation>
    </message>
    <message>
        <source>in memory pool</source>
        <translation>Dalam pool memory</translation>
    </message>
    <message>
        <source>not in memory pool</source>
        <translation>Tidak dalam pool memory</translation>
    </message>
    <message>
        <source>%1/unconfirmed</source>
        <translation>%1/belum dikonfirmasi</translation>
    </message>
    <message>
        <source>%1 confirmations</source>
        <translation>%1 konfirmasi</translation>
    </message>
    <message>
        <source>Status</source>
        <translation>Status</translation>
    </message>
    <message>
        <source>Date</source>
        <translation>Tanggal</translation>
    </message>
    <message>
        <source>Source</source>
        <translation>Sumber</translation>
    </message>
    <message>
        <source>Generated</source>
        <translation>Dihasilkan</translation>
    </message>
    <message>
        <source>From</source>
        <translation>Dari</translation>
    </message>
    <message>
        <source>unknown</source>
        <translation>tidak diketahui</translation>
    </message>
    <message>
        <source>To</source>
        <translation>Untuk</translation>
    </message>
    <message>
        <source>own address</source>
        <translation>alamat milik sendiri</translation>
    </message>
    <message>
        <source>watch-only</source>
        <translation>hanya-melihat</translation>
    </message>
    <message>
        <source>label</source>
        <translation>label</translation>
    </message>
    <message>
        <source>Credit</source>
        <translation>Kredit</translation>
    </message>
    <message>
        <source>not accepted</source>
        <translation>tidak diterima</translation>
    </message>
    <message>
        <source>Debit</source>
        <translation>Debit</translation>
    </message>
    <message>
        <source>Total debit</source>
        <translation>Total debit</translation>
    </message>
    <message>
        <source>Total credit</source>
        <translation>Total kredit</translation>
    </message>
    <message>
        <source>Transaction fee</source>
        <translation>Biaya Transaksi</translation>
    </message>
    <message>
        <source>Net amount</source>
        <translation>Jumlah bersih</translation>
    </message>
    <message>
        <source>Message</source>
        <translation>Pesan</translation>
    </message>
    <message>
        <source>Comment</source>
        <translation>Komentar</translation>
    </message>
    <message>
        <source>Transaction ID</source>
        <translation>ID Transaksi</translation>
    </message>
    <message>
        <source>Transaction total size</source>
        <translation>Ukuran transaksi total</translation>
    </message>
    <message>
        <source>Transaction virtual size</source>
        <translation>Ukuran transaksi virtual</translation>
    </message>
    <message>
        <source>Output index</source>
        <translation>Indeks outpu</translation>
    </message>
    <message>
        <source> (Certificate was not verified)</source>
        <translation>(Sertifikat tidak diverifikasi)</translation>
    </message>
    <message>
        <source>Merchant</source>
        <translation>Penjual</translation>
    </message>
    <message>
        <source>Debug information</source>
        <translation>Informasi debug</translation>
    </message>
    <message>
        <source>Transaction</source>
        <translation>Transaksi</translation>
    </message>
    <message>
        <source>Inputs</source>
        <translation>Input</translation>
    </message>
    <message>
        <source>Amount</source>
        <translation>Jumlah</translation>
    </message>
    <message>
        <source>true</source>
        <translation>benar</translation>
    </message>
    <message>
        <source>false</source>
        <translation>salah</translation>
    </message>
</context>
<context>
    <name>TransactionDescDialog</name>
    <message>
        <source>This pane shows a detailed description of the transaction</source>
        <translation>Jendela ini menampilkan deskripsi rinci dari transaksi tersebut</translation>
    </message>
    <message>
        <source>Details for %1</source>
        <translation>Detail untuk %1</translation>
    </message>
</context>
<context>
    <name>TransactionTableModel</name>
    <message>
        <source>Date</source>
        <translation>Tanggal</translation>
    </message>
    <message>
        <source>Type</source>
        <translation>Tipe</translation>
    </message>
    <message>
        <source>Label</source>
        <translation>Label</translation>
    </message>
    <message numerus="yes">
        <source>Open for %n more block(s)</source>
        <translation><numerusform>Buka %n untuk blok lebih</numerusform></translation>
    </message>
    <message>
        <source>Open until %1</source>
        <translation>Buka sampai %1</translation>
    </message>
    <message>
        <source>Unconfirmed</source>
        <translation>Belum dikonfirmasi</translation>
    </message>
    <message>
        <source>Abandoned</source>
        <translation>yang ditelantarkan</translation>
    </message>
    <message>
        <source>Confirmed (%1 confirmations)</source>
        <translation>Dikonfirmasi (%1 konfirmasi)</translation>
    </message>
    <message>
        <source>Conflicted</source>
        <translation>Bertentangan</translation>
    </message>
    <message>
        <source>Generated but not accepted</source>
        <translation>Dihasilkan tapi tidak diterima</translation>
    </message>
    <message>
        <source>Received with</source>
        <translation>Diterima dengan</translation>
    </message>
    <message>
        <source>Received from</source>
        <translation>Diterima dari</translation>
    </message>
    <message>
        <source>Sent to</source>
        <translation>Dikirim ke</translation>
    </message>
    <message>
        <source>Payment to yourself</source>
        <translation>Pembayaran untuk diri sendiri</translation>
    </message>
    <message>
        <source>Mined</source>
        <translation>Ditambang</translation>
    </message>
    <message>
        <source>watch-only</source>
        <translation>hanya-melihat</translation>
    </message>
    <message>
        <source>(no label)</source>
        <translation>(tidak ada label)</translation>
    </message>
    <message>
        <source>Transaction status. Hover over this field to show number of confirmations.</source>
        <translation>Status transaksi. Arahkan kursor ke bidang ini untuk menampilkan jumlah konfirmasi.</translation>
    </message>
    <message>
        <source>Date and time that the transaction was received.</source>
        <translation>Tanggal dan waktu transaksi telah diterima.</translation>
    </message>
    <message>
        <source>Type of transaction.</source>
        <translation>Tipe transaksi.</translation>
    </message>
    <message>
        <source>Whether or not a watch-only address is involved in this transaction.</source>
        <translation>Apakah alamat hanya-melihat terlibat dalam transaksi ini atau tidak.</translation>
    </message>
    <message>
        <source>User-defined intent/purpose of the transaction.</source>
        <translation>maksud/tujuan transaksi yang ditentukan pengguna.</translation>
    </message>
    <message>
        <source>Amount removed from or added to balance.</source>
        <translation>Jumlah dihapus dari atau ditambahkan ke saldo.</translation>
    </message>
</context>
<context>
    <name>TransactionView</name>
    <message>
        <source>All</source>
        <translation>Semua</translation>
    </message>
    <message>
        <source>Today</source>
        <translation>Hari ini</translation>
    </message>
    <message>
        <source>This week</source>
        <translation>Minggu ini</translation>
    </message>
    <message>
        <source>This month</source>
        <translation>Bulan ini</translation>
    </message>
    <message>
        <source>Last month</source>
        <translation>Bulan lalu</translation>
    </message>
    <message>
        <source>This year</source>
        <translation>Tahun ini</translation>
    </message>
    <message>
        <source>Range...</source>
        <translation>Jarak...</translation>
    </message>
    <message>
        <source>Received with</source>
        <translation>Diterima dengan</translation>
    </message>
    <message>
        <source>Sent to</source>
        <translation>Dikirim ke</translation>
    </message>
    <message>
        <source>To yourself</source>
        <translation>Untuk diri sendiri</translation>
    </message>
    <message>
        <source>Mined</source>
        <translation>Ditambang</translation>
    </message>
    <message>
        <source>Other</source>
        <translation>Lainnya</translation>
    </message>
    <message>
        <source>Enter address, transaction id, or label to search</source>
        <translation>Ketik alamat, id transaksi, atau label untuk menelusuri</translation>
    </message>
    <message>
        <source>Min amount</source>
        <translation>Jumlah min</translation>
    </message>
    <message>
        <source>Abandon transaction</source>
        <translation>Batalkan transaksi</translation>
    </message>
    <message>
        <source>Increase transaction fee</source>
        <translation>Tingkatkan biaya transaksi</translation>
    </message>
    <message>
        <source>Copy address</source>
        <translation>Salin alamat</translation>
    </message>
    <message>
        <source>Copy label</source>
        <translation>Salin label</translation>
    </message>
    <message>
        <source>Copy amount</source>
        <translation>Salin Jumlah</translation>
    </message>
    <message>
        <source>Copy transaction ID</source>
        <translation>Salain ID Transaksi</translation>
    </message>
    <message>
        <source>Copy raw transaction</source>
        <translation>Salin transaksi yang belum diproses</translation>
    </message>
    <message>
        <source>Copy full transaction details</source>
        <translation>Salin detail transaksi</translation>
    </message>
    <message>
        <source>Edit label</source>
        <translation>Ubah label</translation>
    </message>
    <message>
        <source>Show transaction details</source>
        <translation>Lihat detail transaksi</translation>
    </message>
    <message>
        <source>Export Transaction History</source>
        <translation>Ekspor Riwayat Transaksi</translation>
    </message>
    <message>
        <source>Comma separated file (*.csv)</source>
        <translation>Berkas yang berformat(*.csv)</translation>
    </message>
    <message>
        <source>Confirmed</source>
        <translation>Terkonfirmasi</translation>
    </message>
    <message>
        <source>Watch-only</source>
        <translation>Hanya-melihat</translation>
    </message>
    <message>
        <source>Date</source>
        <translation>Tanggal</translation>
    </message>
    <message>
        <source>Type</source>
        <translation>Tipe</translation>
    </message>
    <message>
        <source>Label</source>
        <translation>Label</translation>
    </message>
    <message>
        <source>Address</source>
        <translation>Alamat</translation>
    </message>
    <message>
        <source>ID</source>
        <translation>ID</translation>
    </message>
    <message>
        <source>Exporting Failed</source>
        <translation>Mengekspor Gagal</translation>
    </message>
    <message>
        <source>There was an error trying to save the transaction history to %1.</source>
        <translation>Terjadi kesalahan saat mencoba menyimpan riwayat transaksi ke %1.</translation>
    </message>
    <message>
        <source>Exporting Successful</source>
        <translation>Ekspor Berhasil</translation>
    </message>
    <message>
        <source>The transaction history was successfully saved to %1.</source>
        <translation>Riwayat transaksi berhasil disimpan ke %1.</translation>
    </message>
    <message>
        <source>Range:</source>
        <translation>Jarak:</translation>
    </message>
    <message>
        <source>to</source>
        <translation>untuk</translation>
    </message>
</context>
<context>
    <name>UnitDisplayStatusBarControl</name>
    <message>
        <source>Unit to show amounts in. Click to select another unit.</source>
        <translation>Unit untuk menunjukkan jumlah. Klik untuk memilih unit lain.</translation>
    </message>
</context>
<context>
    <name>WalletController</name>
    <message>
        <source>Close wallet</source>
        <translation>Tutup wallet</translation>
    </message>
    <message>
        <source>Are you sure you wish to close the wallet &lt;i&gt;%1&lt;/i&gt;?</source>
        <translation>Apakah anda yakin ingin menutup dompet &lt;i&gt;%1&lt;/i&gt;?</translation>
    </message>
    <message>
        <source>Closing the wallet for too long can result in having to resync the entire chain if pruning is enabled.</source>
        <translation>Menutup dompet terlalu lama dapat menyebabkan harus menyinkron ulang seluruh rantai jika pemangkasan diaktifkan.</translation>
    </message>
    </context>
<context>
    <name>WalletFrame</name>
    <message>
        <source>Create a new wallet</source>
        <translation>Bikin dompet baru</translation>
    </message>
</context>
<context>
    <name>WalletModel</name>
    <message>
        <source>Send Coins</source>
        <translation>Kirim Koin</translation>
    </message>
    <message>
        <source>Fee bump error</source>
        <translation>Kesalahan biaya tagihan</translation>
    </message>
    <message>
        <source>Increasing transaction fee failed</source>
        <translation>Gagal meningkatkan biaya transaksi</translation>
    </message>
    <message>
        <source>Do you want to increase the fee?</source>
        <translation>Apa Anda ingin meningkatkan biayanya?</translation>
    </message>
    <message>
        <source>Do you want to draft a transaction with fee increase?</source>
        <translation>Apakah anda ingin membuat draf transaksi dengan kenaikan biaya?</translation>
    </message>
    <message>
        <source>Current fee:</source>
        <translation>Biaya saat ini:</translation>
    </message>
    <message>
        <source>Increase:</source>
        <translation>Tingkatkan:</translation>
    </message>
    <message>
        <source>New fee:</source>
        <translation>Biaya baru:</translation>
    </message>
    <message>
        <source>Confirm fee bump</source>
        <translation>Konfirmasi biaya tambahan</translation>
    </message>
    <message>
        <source>Can't draft transaction.</source>
        <translation>Tidak dapat membuat konsep transaksi.</translation>
    </message>
    <message>
        <source>PSBT copied</source>
        <translation>PSBT disalin</translation>
    </message>
    <message>
        <source>Can't sign transaction.</source>
        <translation>Tidak dapat menandatangani transaksi.</translation>
    </message>
    <message>
        <source>Could not commit transaction</source>
        <translation>Tidak dapat melakukan transaksi</translation>
    </message>
    <message>
        <source>default wallet</source>
        <translation>wallet default</translation>
    </message>
</context>
<context>
    <name>WalletView</name>
    <message>
        <source>&amp;Export</source>
        <translation>&amp;Ekspor</translation>
    </message>
    <message>
        <source>Export the data in the current tab to a file</source>
        <translation>Ekspor data dalam tab sekarang ke sebuah berkas</translation>
    </message>
    <message>
        <source>Error</source>
        <translation>Kesalahan</translation>
    </message>
    <message>
        <source>Backup Wallet</source>
        <translation>Cadangkan Dompet</translation>
    </message>
    <message>
        <source>Wallet Data (*.dat)</source>
        <translation>Data Dompet (*.dat)</translation>
    </message>
    <message>
        <source>Backup Failed</source>
        <translation>Pencadangan Gagal</translation>
    </message>
    <message>
        <source>There was an error trying to save the wallet data to %1.</source>
        <translation>Terjadi kesalahan saat mencoba menyimpan data dompet ke %1.</translation>
    </message>
    <message>
        <source>Backup Successful</source>
        <translation>Pencadangan Berhasil</translation>
    </message>
    <message>
        <source>The wallet data was successfully saved to %1.</source>
        <translation>Data dompet berhasil disimpan ke %1.</translation>
    </message>
    <message>
        <source>Cancel</source>
        <translation>Batal</translation>
    </message>
</context>
<context>
    <name>bitcoin-core</name>
    <message>
        <source>Distributed under the MIT software license, see the accompanying file %s or %s</source>
        <translation>Didistribusikan di bawah lisensi perangkat lunak MIT, lihat berkas terlampir %s atau %s</translation>
    </message>
    <message>
        <source>Prune configured below the minimum of %d MiB.  Please use a higher number.</source>
        <translation>Pemangkasan dikonfigurasikan di bawah minimum dari %d MiB. Harap gunakan angka yang lebih tinggi.</translation>
    </message>
    <message>
        <source>Prune: last wallet synchronisation goes beyond pruned data. You need to -reindex (download the whole blockchain again in case of pruned node)</source>
        <translation>Pemangkasan: sinkronisasi dompet terakhir melampaui data yang sudah dipangkas. Anda perlu -reindex (unduh seluruh blockchain lagi jika terjadi node pemangkasan)</translation>
    </message>
    <message>
        <source>Pruning blockstore...</source>
        <translation>Memangkas blockstore...</translation>
    </message>
    <message>
        <source>Unable to start HTTP server. See debug log for details.</source>
        <translation>Tidak dapat memulai server HTTP. Lihat log debug untuk detailnya.</translation>
    </message>
    <message>
        <source>The %s developers</source>
        <translation>Pengembang %s</translation>
    </message>
    <message>
        <source>Cannot obtain a lock on data directory %s. %s is probably already running.</source>
        <translation>Tidak dapat memperoleh kunci pada direktori data %s. %s mungkin sudah berjalan.</translation>
    </message>
    <message>
        <source>Error reading %s! All keys read correctly, but transaction data or address book entries might be missing or incorrect.</source>
        <translation>Kesalahan membaca %s! Semua kunci dibaca dengan benar, tetapi data transaksi atau entri buku alamat mungkin hilang atau salah.</translation>
    </message>
    <message>
        <source>Please check that your computer's date and time are correct! If your clock is wrong, %s will not work properly.</source>
        <translation>Periksa apakah tanggal dan waktu komputer anda benar! Jika jam anda salah, %s tidak akan berfungsi dengan baik.</translation>
    </message>
    <message>
        <source>Please contribute if you find %s useful. Visit %s for further information about the software.</source>
        <translation>Silakan berkontribusi jika %s berguna. Kunjungi %s untuk informasi lebih lanjut tentang perangkat lunak.</translation>
    </message>
    <message>
        <source>The block database contains a block which appears to be from the future. This may be due to your computer's date and time being set incorrectly. Only rebuild the block database if you are sure that your computer's date and time are correct</source>
        <translation>Blok basis data berisi blok yang tampaknya berasal dari masa depan. Ini mungkin karena tanggal dan waktu komputer anda diatur secara tidak benar. Bangun kembali blok basis data jika anda yakin tanggal dan waktu komputer anda benar</translation>
    </message>
    <message>
        <source>This is a pre-release test build - use at your own risk - do not use for mining or merchant applications</source>
        <translation>Ini adalah uji coba pra-rilis - gunakan dengan risiko anda sendiri - jangan digunakan untuk aplikasi penambangan atau penjual</translation>
    </message>
    <message>
        <source>Warning: The network does not appear to fully agree! Some miners appear to be experiencing issues.</source>
        <translation>Peringatan: Jaringan tampaknya tidak sepenuhnya setuju! Beberapa penambang tampaknya mengalami masalah.</translation>
    </message>
    <message>
        <source>Warning: We do not appear to fully agree with our peers! You may need to upgrade, or other nodes may need to upgrade.</source>
        <translation>Peringatan: Kami tampaknya tidak sepenuhnya setuju dengan peers kami! Anda mungkin perlu memutakhirkan, atau nodes lain mungkin perlu dimutakhirkan.</translation>
    </message>
    <message>
        <source>Corrupted block database detected</source>
        <translation>Menemukan database blok yang rusak</translation>
    </message>
    <message>
        <source>Do you want to rebuild the block database now?</source>
        <translation>Apakah Anda ingin coba membangun kembali database blok sekarang?</translation>
    </message>
    <message>
        <source>Error initializing block database</source>
        <translation>Kesalahan menginisialisasi database blok</translation>
    </message>
    <message>
        <source>Error initializing wallet database environment %s!</source>
        <translation>Kesalahan menginisialisasi dompet pada database%s!</translation>
    </message>
    <message>
        <source>Error loading block database</source>
        <translation>Gagal memuat database blok</translation>
    </message>
    <message>
        <source>Error opening block database</source>
        <translation>Menemukan masalah membukakan database blok</translation>
    </message>
    <message>
        <source>Importing...</source>
        <translation>mengimpor...</translation>
    </message>
    <message>
        <source>Incorrect or no genesis block found. Wrong datadir for network?</source>
        <translation>Tidak bisa cari blok pertama, atau blok pertama salah. Salah direktori untuk jaringan?</translation>
    </message>
    <message>
        <source>Loading P2P addresses...</source>
        <translation>Memuat alamat P2P....</translation>
    </message>
    <message>
        <source>Loading banlist...</source>
        <translation>Memuat banlist...</translation>
    </message>
    <message>
        <source>Not enough file descriptors available.</source>
        <translation>Deskripsi berkas tidak tersedia dengan cukup.</translation>
    </message>
    <message>
        <source>Prune cannot be configured with a negative value.</source>
        <translation>Pemangkasan tidak dapat dikonfigurasi dengan nilai negatif.</translation>
    </message>
    <message>
        <source>The source code is available from %s.</source>
        <translation>Kode sumber tersedia dari %s.</translation>
    </message>
    <message>
        <source>Transaction fee and change calculation failed</source>
        <translation>Biaya transaksi dan kalkulasi perubahan gagal</translation>
    </message>
    <message>
        <source>Unable to bind to %s on this computer. %s is probably already running.</source>
        <translation>Tidak dapat mengikat ke %s di komputer ini. %s mungkin sudah berjalan.</translation>
    </message>
    <message>
        <source>Unable to generate keys</source>
        <translation>Tidak dapat menghasilkan kunci</translation>
    </message>
    <message>
        <source>Unsupported logging category %s=%s.</source>
        <translation>Kategori logging yang tidak didukung %s=%s.</translation>
    </message>
    <message>
        <source>Upgrading UTXO database</source>
        <translation>Memutakhirkan basis data UTXO</translation>
    </message>
    <message>
        <source>User Agent comment (%s) contains unsafe characters.</source>
        <translation>Komentar Agen Pengguna (%s) berisi karakter yang tidak aman.</translation>
    </message>
    <message>
        <source>Verifying blocks...</source>
        <translation>Blok-blok sedang diverifikasi...</translation>
    </message>
    <message>
        <source>Wallet needed to be rewritten: restart %s to complete</source>
        <translation>Dompet harus ditulis ulang: mulai ulang %s untuk menyelesaikan</translation>
    </message>
    <message>
        <source>Error: Listening for incoming connections failed (listen returned error %s)</source>
        <translation>Error: Mendengarkan koneksi yang masuk gagal (dengarkan kesalahan yang dikembalikan %s)</translation>
    </message>
    <message>
        <source>The transaction amount is too small to send after the fee has been deducted</source>
        <translation>Jumlah transaksi terlalu kecil untuk dikirim setelah biaya dikurangi</translation>
    </message>
    <message>
        <source>You need to rebuild the database using -reindex to go back to unpruned mode.  This will redownload the entire blockchain</source>
        <translation>Anda perlu membangun kembali basis data menggunakan -reindex untuk kembali ke mode tidak dipangkas. Ini akan mengunduh ulang seluruh blockchain</translation>
    </message>
    <message>
        <source>Error reading from database, shutting down.</source>
        <translation>Kesalahan membaca dari basis data, mematikan.</translation>
    </message>
    <message>
        <source>Error upgrading chainstate database</source>
        <translation>Kesalahan memutakhirkan basis data chainstate</translation>
    </message>
    <message>
        <source>Error: Disk space is low for %s</source>
        <translation>Eror: Kapasitas penyimpanan penuh untuk %s</translation>
    </message>
    <message>
        <source>Invalid -onion address or hostname: '%s'</source>
        <translation>Alamat -onion atau hostname tidak valid: '%s'</translation>
    </message>
    <message>
        <source>Invalid -proxy address or hostname: '%s'</source>
        <translation>Alamat proxy atau hostname tidak valid: '%s'</translation>
    </message>
    <message>
        <source>Invalid netmask specified in -whitelist: '%s'</source>
        <translation>Netmask tidak valid yang ditentukan di -whitelist: '%s'</translation>
    </message>
    <message>
        <source>Need to specify a port with -whitebind: '%s'</source>
        <translation>Perlu menentukan port dengan -whitebind: '%s'</translation>
    </message>
    <message>
        <source>Prune mode is incompatible with -blockfilterindex.</source>
        <translation>Mode pemangkasan tidak kompatibel dengan -blockfilterindex.</translation>
    </message>
    <message>
        <source>Section [%s] is not recognized.</source>
        <translation>Bagian [%s] tidak dikenali.</translation>
    </message>
    <message>
        <source>Signing transaction failed</source>
        <translation>Tandatangani transaksi tergagal</translation>
    </message>
    <message>
        <source>The specified config file %s does not exist
</source>
        <translation>Berkas konfigurasi %s yang ditentukan tidak ada
</translation>
    </message>
    <message>
        <source>The transaction amount is too small to pay the fee</source>
        <translation>Jumlah transaksi terlalu kecil untuk membayar biaya ongkos</translation>
    </message>
    <message>
        <source>This is experimental software.</source>
        <translation>Ini adalah perangkat lunak eksperimental.</translation>
    </message>
    <message>
        <source>Transaction amount too small</source>
        <translation>Nilai transaksi terlalu kecil</translation>
    </message>
    <message>
        <source>Transaction too large</source>
        <translation>Transaksi terlalu besar</translation>
    </message>
    <message>
        <source>Verifying wallet(s)...</source>
        <translation>Memverifikasi dompet...</translation>
    </message>
    <message>
        <source>%s is set very high!</source>
        <translation>%s diset sangat tinggi!</translation>
    </message>
    <message>
        <source>Error loading wallet %s. Duplicate -wallet filename specified.</source>
        <translation>Terjadi kesalahan saat memuat dompet %s duplikat -wallet  nama file yang diterapkan</translation>
    </message>
    <message>
        <source>The wallet will avoid paying less than the minimum relay fee.</source>
        <translation>Dompet akan menghindari pembayaran kurang dari biaya minimum ongkos relay.</translation>
    </message>
    <message>
        <source>This is the minimum transaction fee you pay on every transaction.</source>
        <translation>Ini adalah ongkos transaksi minimum yang anda bayarkan untuk setiap transaksi.</translation>
    </message>
    <message>
        <source>This is the transaction fee you will pay if you send a transaction.</source>
        <translation>Ini adalah ongkos transaksi yang akan anda bayarkan jika anda mengirim transaksi.</translation>
    </message>
    <message>
        <source>Transaction amounts must not be negative</source>
        <translation>Jumlah transaksi tidak boleh negatif</translation>
    </message>
    <message>
        <source>Transaction has too long of a mempool chain</source>
        <translation>Transaksi mempunyai rantai mempool yang terlalu panjang</translation>
    </message>
    <message>
        <source>Transaction must have at least one recipient</source>
        <translation>Transaksi harus mempunyai paling tidak satu penerima</translation>
    </message>
    <message>
        <source>Unknown network specified in -onlynet: '%s'</source>
        <translation>Jaringan tidak diketahui yang ditentukan dalam -onlynet: '%s'</translation>
    </message>
    <message>
        <source>Insufficient funds</source>
        <translation>Saldo tidak mencukupi</translation>
    </message>
    <message>
        <source>Warning: Private keys detected in wallet {%s} with disabled private keys</source>
        <translation>Peringatan: Kunci pribadi terdeteksi di dompet {%s} dengan kunci pribadi yang dinonaktifkan</translation>
    </message>
    <message>
        <source>Cannot write to data directory '%s'; check permissions.</source>
        <translation>Tidak dapat menulis ke direktori data '%s'; periksa izinnya.</translation>
    </message>
    <message>
        <source>Loading block index...</source>
        <translation>Memuat indeks blok...</translation>
    </message>
    <message>
        <source>Loading wallet...</source>
        <translation>Memuat dompet...</translation>
    </message>
    <message>
        <source>Cannot downgrade wallet</source>
        <translation>Tidak dapat menurunkan versi dompet</translation>
    </message>
    <message>
        <source>Rescanning...</source>
        <translation>Memindai ulang...</translation>
    </message>
    <message>
        <source>Done loading</source>
        <translation>Memuat selesai</translation>
    </message>
</context>
</TS><|MERGE_RESOLUTION|>--- conflicted
+++ resolved
@@ -70,13 +70,6 @@
         <translation>Berikut ialah alamat-alamat Particl Anda yang digunakan untuk mengirimkan pembayaran. Selalu periksa jumlah dan alamat penerima sebelum mengirimkan koin.</translation>
     </message>
     <message>
-<<<<<<< HEAD
-        <source>These are your Particl addresses for receiving payments. Use the 'Create new receiving address' button in the receive tab to create new addresses.</source>
-        <translation>Ini adalah alamat Particl untuk menerima pembayaran. Gunakan tombol 'Buat alamat penerima baru' di tab terima untuk membuat alamat baru.</translation>
-    </message>
-    <message>
-=======
->>>>>>> 5174b534
         <source>&amp;Copy Address</source>
         <translation>&amp;Salin Alamat</translation>
     </message>
@@ -632,15 +625,7 @@
         <source>Wallet is &lt;b&gt;encrypted&lt;/b&gt; and currently &lt;b&gt;locked&lt;/b&gt;</source>
         <translation>Dompet saat ini &lt;b&gt;terenkripsi&lt;/b&gt; dan &lt;b&gt;terkunci&lt;/b&gt;</translation>
     </message>
-<<<<<<< HEAD
-    <message>
-        <source>A fatal error occurred. Particl can no longer continue safely and will quit.</source>
-        <translation>Terjadi Kesalahan Fatal. Particl Tidak Dapat Melanjutkan Dengan Aman Dan Akan Keluar</translation>
-    </message>
-</context>
-=======
     </context>
->>>>>>> 5174b534
 <context>
     <name>CoinControlDialog</name>
     <message>
@@ -1278,13 +1263,6 @@
         <translation>Tor</translation>
     </message>
     <message>
-<<<<<<< HEAD
-        <source>Connect to the Particl network through a separate SOCKS5 proxy for Tor hidden services.</source>
-        <translation>Koneksi ke jaringan particl melalui proxy SOCKS5 yang berbeda untuk layanan Tor tersembunyi.</translation>
-    </message>
-    <message>
-=======
->>>>>>> 5174b534
         <source>&amp;Window</source>
         <translation>&amp;Jendela</translation>
     </message>
