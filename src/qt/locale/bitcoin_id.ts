<TS version="2.1" language="id">
<context>
    <name>AddressBookPage</name>
    <message>
        <source>Right-click to edit address or label</source>
        <translation type="unfinished">Klik-kanan untuk mengubah alamat atau label</translation>
    </message>
    <message>
        <source>Create a new address</source>
        <translation>Buat alamat baru</translation>
    </message>
    <message>
        <source>&amp;New</source>
        <translation type="unfinished">&amp;Baru</translation>
    </message>
    <message>
        <source>Copy the currently selected address to the system clipboard</source>
        <translation>Salin alamat yang dipilih ke clipboard</translation>
    </message>
    <message>
        <source>&amp;Copy</source>
        <translation type="unfinished">&amp;Salin</translation>
    </message>
    <message>
        <source>C&amp;lose</source>
        <translation type="unfinished">T&amp;utup</translation>
    </message>
    <message>
        <source>Delete the currently selected address from the list</source>
        <translation>Hapus alamat yang dipilih dari daftar</translation>
    </message>
    <message>
        <source>Enter address or label to search</source>
        <translation type="unfinished">Masukkan alamat atau label untuk mencari</translation>
    </message>
    <message>
        <source>Export the data in the current tab to a file</source>
        <translation>Ekspor data dalam tab sekarang ke sebuah berkas</translation>
    </message>
    <message>
        <source>&amp;Export</source>
        <translation>&amp;Ekspor</translation>
    </message>
    <message>
        <source>&amp;Delete</source>
        <translation>&amp;Hapus</translation>
    </message>
    <message>
        <source>Choose the address to send coins to</source>
        <translation type="unfinished">Pilih alamat untuk mengirim koin</translation>
    </message>
    <message>
        <source>Choose the address to receive coins with</source>
        <translation type="unfinished">Piih alamat untuk menerima koin</translation>
    </message>
    <message>
        <source>C&amp;hoose</source>
        <translation type="unfinished">&amp;Pilih</translation>
    </message>
    <message>
        <source>Sending addresses</source>
        <translation type="unfinished">Alamat-alamat pengirim</translation>
    </message>
    <message>
        <source>Receiving addresses</source>
        <translation type="unfinished">Alamat-alamat penerima</translation>
    </message>
    <message>
<<<<<<< HEAD
        <source>These are your Particl addresses for sending payments. Always check the amount and the receiving address before sending coins.</source>
        <translation type="unfinished">Berikut ialah alamat-alamat Particl Anda yang digunakan untuk mengirimkan pembayaran. Selalu periksa jumlah dan alamat penerima sebelum mengirimkan koin.</translation>
=======
        <source>These are your Bitcoin addresses for sending payments. Always check the amount and the receiving address before sending coins.</source>
        <translation type="unfinished">Berikut ini adalah alamat-alamat Bitcoin Anda yang digunakan untuk mengirimkan pembayaran. Selalu periksa jumlah dan alamat penerima sebelum mengirimkan koin-koin.</translation>
>>>>>>> 86de5677
    </message>
    <message>
        <source>These are your Particl addresses for receiving payments. Use the 'Create new receiving address' button in the receive tab to create new addresses.
Signing is only possible with addresses of the type 'legacy'.</source>
<<<<<<< HEAD
        <translation type="unfinished">Ini adalah alamat-alamat particlmu untuk menerima pembayaran. Gunakan tombol 'Buat alamat penerima baru' di atas tab menerima untuk membuat alamat baru. Tanda tangan hanya bisa digunakan dengan tipe alamat 'Lama'</translation>
=======
        <translation type="unfinished">Berikut ini adalah alamat-alamat bitcoinmu untuk menerima pembayaran. Gunakan tombol 'Buat alamat penerima baru' di tab menerima untuk membuat alamat baru. Tanda tangan hanya bisa digunakan dengan tipe alamat 'warisan'</translation>
>>>>>>> 86de5677
    </message>
    <message>
        <source>&amp;Copy Address</source>
        <translation type="unfinished">&amp;Salin Alamat</translation>
    </message>
    <message>
        <source>Copy &amp;Label</source>
        <translation type="unfinished">Salin&amp; Label</translation>
    </message>
    <message>
        <source>&amp;Edit</source>
        <translation type="unfinished">&amp;Ubah</translation>
    </message>
    <message>
        <source>Export Address List</source>
        <translation type="unfinished">Ekspor Daftar Alamat</translation>
    </message>
    <message>
        <source>Comma separated file</source>
        <extracomment>Expanded name of the CSV file format. See https://en.wikipedia.org/wiki/Comma-separated_values</extracomment>
        <translation type="unfinished">dipisahkan dengan koma</translation>
    </message>
    <message>
        <source>There was an error trying to save the address list to %1. Please try again.</source>
        <extracomment>An error message. %1 is a stand-in argument for the name of the file we attempted to save to.</extracomment>
        <translation type="unfinished">Terjadi sebuah kesalahan saat mencoba menyimpan daftar alamat ke %1. Silakan coba lagi.</translation>
    </message>
    <message>
        <source>Exporting Failed</source>
        <translation type="unfinished">Gagal Mengekspor</translation>
    </message>
</context>
<context>
    <name>AddressTableModel</name>
    <message>
        <source>Address</source>
        <translation type="unfinished">Alamat</translation>
    </message>
    <message>
        <source>(no label)</source>
        <translation type="unfinished">(tidak ada label)</translation>
    </message>
</context>
<context>
    <name>AskPassphraseDialog</name>
    <message>
        <source>Passphrase Dialog</source>
        <translation>Dialog Kata Sandi</translation>
    </message>
    <message>
        <source>Enter passphrase</source>
        <translation>Masukkan kata sandi</translation>
    </message>
    <message>
        <source>New passphrase</source>
        <translation>Kata sandi baru</translation>
    </message>
    <message>
        <source>Repeat new passphrase</source>
        <translation>Ulangi kata sandi baru</translation>
    </message>
    <message>
        <source>Show passphrase</source>
        <translation type="unfinished">Perlihatkan passphrase</translation>
    </message>
    <message>
        <source>Encrypt wallet</source>
        <translation type="unfinished">Enkripsi dompet</translation>
    </message>
    <message>
        <source>This operation needs your wallet passphrase to unlock the wallet.</source>
        <translation type="unfinished">Operasi ini memerlukan kata sandi dompet Anda untuk membuka dompet.</translation>
    </message>
    <message>
        <source>Unlock wallet</source>
        <translation type="unfinished">Buka dompet</translation>
    </message>
    <message>
        <source>Change passphrase</source>
        <translation type="unfinished">Ganti kata sandi</translation>
    </message>
    <message>
        <source>Confirm wallet encryption</source>
        <translation type="unfinished">Konfirmasi pengenkripsian dompet</translation>
    </message>
    <message>
        <source>Warning: If you encrypt your wallet and lose your passphrase, you will &lt;b&gt;LOSE ALL OF YOUR PARTICL&lt;/b&gt;!</source>
        <translation type="unfinished">Peringatan: Jika Anda mengenkripsi dompet Anda dan lupa kata sandi Anda, Anda akan &lt;b&gt;KEHILANGAN SEMUA PARTICL ANDA&lt;/b&gt;!</translation>
    </message>
    <message>
        <source>Are you sure you wish to encrypt your wallet?</source>
        <translation type="unfinished">Apakah Anda yakin ingin enkripsi dompet Anda?</translation>
    </message>
    <message>
        <source>Wallet encrypted</source>
        <translation type="unfinished">Dompet terenkripsi</translation>
    </message>
    <message>
        <source>Enter the new passphrase for the wallet.&lt;br/&gt;Please use a passphrase of &lt;b&gt;ten or more random characters&lt;/b&gt;, or &lt;b&gt;eight or more words&lt;/b&gt;.</source>
        <translation type="unfinished">Masukkan passphrase baru ke dompet.&lt;br/&gt;Harap gunakan passphrase dari &lt;b&gt;sepuluh atau lebih karakter acak&lt;/b&gt;, or &lt;b&gt;delapan atau lebih kata&lt;/b&gt;.</translation>
    </message>
    <message>
        <source>Enter the old passphrase and new passphrase for the wallet.</source>
        <translation type="unfinished">Masukan passphrase lama dan passphrase baru ke dompet</translation>
    </message>
    <message>
        <source>Remember that encrypting your wallet cannot fully protect your particl from being stolen by malware infecting your computer.</source>
        <translation type="unfinished">Mengenkripsi dompet Anda tidak dapat sepenuhnya melindungi particl Anda dari pencurian oleh malware yang menginfeksi komputer Anda.</translation>
    </message>
    <message>
        <source>Wallet to be encrypted</source>
        <translation type="unfinished">Dompet yang akan dienkripsi</translation>
    </message>
    <message>
        <source>Your wallet is about to be encrypted. </source>
        <translation type="unfinished">Dompet anda akan dienkripsi</translation>
    </message>
    <message>
        <source>Your wallet is now encrypted. </source>
        <translation type="unfinished">Dompet anda sudah dienkripsi</translation>
    </message>
    <message>
        <source>IMPORTANT: Any previous backups you have made of your wallet file should be replaced with the newly generated, encrypted wallet file. For security reasons, previous backups of the unencrypted wallet file will become useless as soon as you start using the new, encrypted wallet.</source>
        <translation type="unfinished">PENTING: Backup sebelumnya yang Anda buat dari file dompet Anda harus diganti dengan file dompet terenkripsi yang baru dibuat. Demi keamanan, backup file dompet sebelumnya yang tidak dienkripsi sebelumnya akan menjadi tidak berguna begitu Anda mulai menggunakan dompet terenkripsi yang baru.</translation>
    </message>
    <message>
        <source>Wallet encryption failed</source>
        <translation type="unfinished">Pengenkripsian dompet gagal</translation>
    </message>
    <message>
        <source>Wallet encryption failed due to an internal error. Your wallet was not encrypted.</source>
        <translation type="unfinished">Pengenkripsian dompet gagal karena kesalahan internal. Dompet Anda tidak dienkripsi.</translation>
    </message>
    <message>
        <source>The supplied passphrases do not match.</source>
        <translation type="unfinished">Kata sandi yang dimasukkan tidak cocok.</translation>
    </message>
    <message>
        <source>Wallet unlock failed</source>
        <translation type="unfinished">Membuka dompet gagal</translation>
    </message>
    <message>
        <source>The passphrase entered for the wallet decryption was incorrect.</source>
        <translation type="unfinished">Kata sandi yang dimasukkan untuk dekripsi dompet salah.</translation>
    </message>
    <message>
        <source>Wallet passphrase was successfully changed.</source>
        <translation type="unfinished">Kata sandi berhasil diganti.</translation>
    </message>
    <message>
        <source>Warning: The Caps Lock key is on!</source>
        <translation type="unfinished">Peringatan: Tombol Caps Lock aktif!</translation>
    </message>
</context>
<context>
    <name>BanTableModel</name>
    <message>
        <source>Banned Until</source>
        <translation type="unfinished">Di banned sampai</translation>
    </message>
</context>
<context>
    <name>BitcoinApplication</name>
    <message>
        <source>Runaway exception</source>
        <translation type="unfinished">Pengecualian pelarian</translation>
    </message>
    <message>
        <source>A fatal error occurred. %1 can no longer continue safely and will quit.</source>
        <translation type="unfinished">Kesalahan yang fatal telah terjadi. %1 tidak bisa berlanjut dengan selamat dan akan keluar.</translation>
    </message>
    <message>
        <source>Internal error</source>
        <translation type="unfinished">Kesalahan internal</translation>
    </message>
    <message>
        <source>An internal error occurred. %1 will attempt to continue safely. This is an unexpected bug which can be reported as described below.</source>
        <translation type="unfinished">Terjadi kesalahan internal.  %1 akan mencoba melanjutkan secara aman. Ini adalah bug yang tidak terduga yang dapat dilaporkan seperti penjelasan di bawah ini.</translation>
    </message>
</context>
<context>
    <name>QObject</name>
    <message>
        <source>Error: Specified data directory "%1" does not exist.</source>
        <translation type="unfinished">Kesalahan: Direktori data yang ditentukan "%1" tidak ada.</translation>
    </message>
    <message>
        <source>Error: Cannot parse configuration file: %1.</source>
        <translation type="unfinished">Kesalahan: Tidak dapat mengurai file konfigurasi : %1.</translation>
    </message>
    <message>
        <source>Error: %1</source>
        <translation type="unfinished">Kesalahan: %1</translation>
    </message>
    <message>
        <source>Error initializing settings: %1</source>
        <translation type="unfinished">Kesalahan menginisialisasi pengaturan: %1</translation>
    </message>
    <message>
        <source>%1 didn't yet exit safely…</source>
        <translation type="unfinished">%1 masih belum keluar secara aman...</translation>
    </message>
    <message>
        <source>unknown</source>
        <translation type="unfinished">tidak diketahui</translation>
    </message>
    <message>
        <source>Amount</source>
        <translation type="unfinished">Jumlah</translation>
    </message>
    <message>
        <source>Enter a Particl address (e.g. %1)</source>
        <translation type="unfinished">Masukkan alamat Particl (contoh %1)</translation>
    </message>
    <message>
        <source>Unroutable</source>
        <translation type="unfinished">Tidak dapat dirutekan</translation>
    </message>
    <message>
        <source>Inbound</source>
        <translation type="unfinished">masuk</translation>
    </message>
    <message>
        <source>Outbound</source>
        <translation type="unfinished">keluar</translation>
    </message>
    <message>
        <source>Full Relay</source>
        <translation type="unfinished">Relay Penuh</translation>
    </message>
    <message>
        <source>Block Relay</source>
        <translation type="unfinished">Blok Relay</translation>
    </message>
    <message>
        <source>Feeler</source>
        <translation type="unfinished">Pengintai</translation>
    </message>
    <message>
        <source>Address Fetch</source>
        <translation type="unfinished">Ambil Alamat</translation>
    </message>
    <message>
        <source>%1 h</source>
        <translation type="unfinished">%1 Jam</translation>
    </message>
    <message>
        <source>%1 m</source>
        <translation type="unfinished">%1 menit</translation>
    </message>
    <message>
        <source>None</source>
        <translation type="unfinished">Tidak ada</translation>
    </message>
    <message>
        <source>N/A</source>
        <translation type="unfinished">T/S</translation>
    </message>
    <message numerus="yes">
        <source>%n second(s)</source>
        <translation>
            <numerusform>%ndetik</numerusform>
        </translation>
    </message>
    <message numerus="yes">
        <source>%n minute(s)</source>
        <translation>
            <numerusform>%n menit</numerusform>
        </translation>
    </message>
    <message numerus="yes">
        <source>%n hour(s)</source>
        <translation type="unfinished">
            <numerusform>%njam</numerusform>
        </translation>
    </message>
    <message numerus="yes">
        <source>%n day(s)</source>
        <translation type="unfinished">
            <numerusform>%n hari</numerusform>
        </translation>
    </message>
    <message numerus="yes">
        <source>%n week(s)</source>
        <translation type="unfinished">
            <numerusform>%nminggu</numerusform>
        </translation>
    </message>
    <message>
        <source>%1 and %2</source>
        <translation type="unfinished">%1 dan %2</translation>
    </message>
    <message numerus="yes">
        <source>%n year(s)</source>
        <translation type="unfinished">
            <numerusform>%n tahun</numerusform>
        </translation>
    </message>
    </context>
<context>
    <name>BitcoinGUI</name>
    <message>
        <source>&amp;Overview</source>
        <translation>&amp;Kilasan</translation>
    </message>
    <message>
        <source>Show general overview of wallet</source>
        <translation>Tampilkan gambaran umum dompet Anda</translation>
    </message>
    <message>
        <source>&amp;Transactions</source>
        <translation>&amp;Transaksi</translation>
    </message>
    <message>
        <source>Browse transaction history</source>
        <translation>Lihat riwayat transaksi</translation>
    </message>
    <message>
        <source>E&amp;xit</source>
        <translation>K&amp;eluar</translation>
    </message>
    <message>
        <source>Quit application</source>
        <translation>Keluar dari aplikasi</translation>
    </message>
    <message>
        <source>&amp;About %1</source>
        <translation type="unfinished">&amp;Tentang%1</translation>
    </message>
    <message>
        <source>Show information about %1</source>
        <translation type="unfinished">Tampilkan informasi perihal %1</translation>
    </message>
    <message>
        <source>About &amp;Qt</source>
        <translation>Mengenai &amp;Qt</translation>
    </message>
    <message>
        <source>Show information about Qt</source>
        <translation>Tampilkan informasi mengenai Qt</translation>
    </message>
    <message>
        <source>Modify configuration options for %1</source>
        <translation type="unfinished">Pengubahan opsi konfigurasi untuk %1</translation>
    </message>
    <message>
        <source>Create a new wallet</source>
        <translation type="unfinished">Bikin dompet baru</translation>
    </message>
    <message>
        <source>Network activity disabled.</source>
        <extracomment>A substring of the tooltip.</extracomment>
        <translation type="unfinished">Aktivitas jaringan dinonaktifkan.</translation>
    </message>
    <message>
        <source>Proxy is &lt;b&gt;enabled&lt;/b&gt;: %1</source>
        <translation type="unfinished">Proxy di &lt;b&gt;aktifkan&lt;/b&gt;: %1</translation>
    </message>
    <message>
        <source>Send coins to a Particl address</source>
        <translation>Kirim koin ke alamat Particl</translation>
    </message>
    <message>
        <source>Backup wallet to another location</source>
        <translation>Cadangkan dompet ke lokasi lain</translation>
    </message>
    <message>
        <source>Change the passphrase used for wallet encryption</source>
        <translation>Ubah kata kunci yang digunakan untuk enkripsi dompet</translation>
    </message>
    <message>
        <source>&amp;Send</source>
        <translation>&amp;Kirim</translation>
    </message>
    <message>
        <source>&amp;Receive</source>
        <translation>&amp;Menerima</translation>
    </message>
    <message>
        <source>&amp;Options…</source>
        <translation type="unfinished">&amp;Pilihan...</translation>
    </message>
    <message>
        <source>&amp;Show / Hide</source>
        <translation>&amp;Tampilkan / Sembunyikan</translation>
    </message>
    <message>
        <source>Show or hide the main Window</source>
        <translation>Tampilkan atau sembunyikan jendela utama</translation>
    </message>
    <message>
        <source>&amp;Encrypt Wallet…</source>
        <translation type="unfinished">&amp;Enkripsi wallet...</translation>
    </message>
    <message>
        <source>Encrypt the private keys that belong to your wallet</source>
        <translation>Enkripsi private key yang dimiliki dompet Anda</translation>
    </message>
    <message>
        <source>&amp;Backup Wallet…</source>
        <translation type="unfinished">&amp;Cadangkan Dompet...</translation>
    </message>
    <message>
        <source>&amp;Change Passphrase…</source>
        <translation type="unfinished">&amp;Ganti kata sandi...</translation>
    </message>
    <message>
        <source>Sign &amp;message…</source>
        <translation type="unfinished">Tanda tangani dan kirim pessan...</translation>
    </message>
    <message>
<<<<<<< HEAD
        <source>Sign messages with your Particl addresses to prove you own them</source>
        <translation>Tanda tangani sebuah pesan menggunakan alamat Particl Anda untuk membuktikan bahwa Anda adalah pemilik alamat tersebut</translation>
=======
        <source>Sign messages with your Bitcoin addresses to prove you own them</source>
        <translation>Tanda tangani sebuah pesan menggunakan alamat Bitcoin Anda untuk membuktikan bahwa Anda adalah pemiliknya</translation>
>>>>>>> 86de5677
    </message>
    <message>
        <source>&amp;Verify message…</source>
        <translation type="unfinished">&amp;Verifikasi pesan...</translation>
    </message>
    <message>
        <source>Verify messages to ensure they were signed with specified Particl addresses</source>
        <translation>Verifikasi pesan untuk memastikan bahwa pesan tersebut ditanda tangani oleh suatu alamat Particl tertentu</translation>
    </message>
    <message>
        <source>&amp;Load PSBT from file…</source>
        <translation type="unfinished">&amp;Muat PSBT dari file...</translation>
    </message>
    <message>
        <source>Load PSBT from clipboard…</source>
        <translation type="unfinished">Muat PSBT dari clipboard...</translation>
    </message>
    <message>
        <source>Open &amp;URI…</source>
        <translation type="unfinished">Buka &amp;URI...</translation>
    </message>
    <message>
        <source>Close Wallet…</source>
        <translation type="unfinished">Tutup Dompet...</translation>
    </message>
    <message>
        <source>Create Wallet…</source>
        <translation type="unfinished">Bikin dompet...</translation>
    </message>
    <message>
        <source>Close All Wallets…</source>
        <translation type="unfinished">Tutup semua dompet...</translation>
    </message>
    <message>
        <source>&amp;File</source>
        <translation>&amp;Berkas</translation>
    </message>
    <message>
        <source>&amp;Settings</source>
        <translation>&amp;Pengaturan</translation>
    </message>
    <message>
        <source>&amp;Help</source>
        <translation>&amp;Bantuan</translation>
    </message>
    <message>
        <source>Tabs toolbar</source>
        <translation>Baris tab</translation>
    </message>
    <message>
        <source>Syncing Headers (%1%)…</source>
        <translation type="unfinished">Singkronisasi Header (%1%)...</translation>
    </message>
    <message>
        <source>Synchronizing with network…</source>
        <translation type="unfinished">Mensinkronisasi dengan jaringan</translation>
    </message>
    <message>
        <source>Indexing blocks on disk…</source>
        <translation type="unfinished">Mengindeks blok pada disk...</translation>
    </message>
    <message>
        <source>Processing blocks on disk…</source>
        <translation type="unfinished">Memproses blok pada disk ...</translation>
    </message>
    <message>
        <source>Reindexing blocks on disk…</source>
        <translation type="unfinished">Mengindex ulang blok di pada disk...</translation>
    </message>
    <message>
        <source>Connecting to peers…</source>
        <translation type="unfinished">Menghubungkan ke peers...</translation>
    </message>
    <message>
        <source>Request payments (generates QR codes and particl: URIs)</source>
        <translation type="unfinished">Permintaan pembayaran (membuat kode QR dan particl: URIs)</translation>
    </message>
    <message>
        <source>Show the list of used sending addresses and labels</source>
        <translation type="unfinished">Tampilkan daftar alamat dan label yang terkirim</translation>
    </message>
    <message>
        <source>Show the list of used receiving addresses and labels</source>
        <translation type="unfinished">Tampilkan daftar alamat dan label yang diterima</translation>
    </message>
    <message>
        <source>&amp;Command-line options</source>
        <translation type="unfinished">&amp;pilihan Command-line</translation>
    </message>
    <message numerus="yes">
        <source>Processed %n block(s) of transaction history.</source>
        <translation>
            <numerusform>%nblok riwayat transaksi yang diproses.</numerusform>
        </translation>
    </message>
    <message>
        <source>%1 behind</source>
        <translation>kurang %1</translation>
    </message>
    <message>
        <source>Catching up…</source>
        <translation type="unfinished">Menyusul...</translation>
    </message>
    <message>
        <source>Last received block was generated %1 ago.</source>
        <translation>Blok terakhir yang diterima %1 lalu.</translation>
    </message>
    <message>
        <source>Transactions after this will not yet be visible.</source>
        <translation>Transaksi setelah ini belum akan terlihat.</translation>
    </message>
    <message>
        <source>Error</source>
        <translation>Terjadi sebuah kesalahan</translation>
    </message>
    <message>
        <source>Warning</source>
        <translation>Peringatan</translation>
    </message>
    <message>
        <source>Information</source>
        <translation>Informasi</translation>
    </message>
    <message>
        <source>Up to date</source>
        <translation>Terbaru</translation>
    </message>
    <message>
        <source>Load Partially Signed Particl Transaction</source>
        <translation type="unfinished">Muat transaksi Particl yang ditandatangani seperapat</translation>
    </message>
    <message>
        <source>Load Partially Signed Particl Transaction from clipboard</source>
        <translation type="unfinished">Muat transaksi Particl yang ditandatangani seperapat dari clipboard</translation>
    </message>
    <message>
        <source>Node window</source>
        <translation type="unfinished">Jendela Node</translation>
    </message>
    <message>
        <source>Open node debugging and diagnostic console</source>
        <translation type="unfinished">Buka konsol debug dan diagnosa node</translation>
    </message>
    <message>
        <source>&amp;Sending addresses</source>
        <translation type="unfinished">Address &amp;Pengirim</translation>
    </message>
    <message>
        <source>&amp;Receiving addresses</source>
        <translation type="unfinished">Address &amp;Penerima</translation>
    </message>
    <message>
        <source>Open a particl: URI</source>
        <translation type="unfinished">Buka URI particl:</translation>
    </message>
    <message>
        <source>Open Wallet</source>
        <translation type="unfinished">Buka Wallet</translation>
    </message>
    <message>
        <source>Open a wallet</source>
        <translation type="unfinished">Buka sebuah wallet</translation>
    </message>
    <message>
        <source>Close wallet</source>
        <translation type="unfinished">Tutup wallet</translation>
    </message>
    <message>
        <source>Close all wallets</source>
        <translation type="unfinished">Tutup semua dompet</translation>
    </message>
    <message>
        <source>Show the %1 help message to get a list with possible Particl command-line options</source>
        <translation type="unfinished">Tampilkan %1 pesan bantuan untuk mendapatkan daftar opsi baris perintah Particl yang memungkinkan</translation>
    </message>
    <message>
        <source>&amp;Mask values</source>
        <translation type="unfinished">&amp;Nilai masker</translation>
    </message>
    <message>
        <source>Mask the values in the Overview tab</source>
        <translation type="unfinished">Mask nilai yang ada di tab Overview</translation>
    </message>
    <message>
        <source>default wallet</source>
        <translation type="unfinished">wallet default</translation>
    </message>
    <message>
        <source>No wallets available</source>
        <translation type="unfinished">Tidak ada wallet tersedia</translation>
    </message>
    <message>
        <source>&amp;Window</source>
        <translation type="unfinished">&amp;Jendela</translation>
    </message>
    <message>
        <source>Minimize</source>
        <translation type="unfinished">Minimalkan</translation>
    </message>
    <message>
        <source>Main Window</source>
        <translation type="unfinished">Jendela Utama</translation>
    </message>
    <message>
        <source>%1 client</source>
        <translation type="unfinished">%1 klien</translation>
    </message>
    <message numerus="yes">
        <source>%n active connection(s) to Particl network.</source>
        <extracomment>A substring of the tooltip.</extracomment>
        <translation type="unfinished">
            <numerusform>%n koneksi yang aktif ke jaringan Bitcoin</numerusform>
        </translation>
    </message>
    <message>
        <source>Click for more actions.</source>
        <extracomment>A substring of the tooltip. "More actions" are available via the context menu.</extracomment>
        <translation type="unfinished">Klik untuk tindakan lainnya</translation>
    </message>
    <message>
        <source>Show Peers tab</source>
        <extracomment>A context menu item. The "Peers tab" is an element of the "Node window".</extracomment>
        <translation type="unfinished">Tampilkan tab Rekan</translation>
    </message>
    <message>
        <source>Disable network activity</source>
        <extracomment>A context menu item.</extracomment>
        <translation type="unfinished">nonaktifkan aktivitas jaringan</translation>
    </message>
    <message>
        <source>Enable network activity</source>
        <extracomment>A context menu item. The network activity was disabled previously.</extracomment>
        <translation type="unfinished">aktifkan aktivitas jaringan</translation>
    </message>
    <message>
        <source>Error: %1</source>
        <translation type="unfinished">Kesalahan: %1</translation>
    </message>
    <message>
        <source>Warning: %1</source>
        <translation type="unfinished">Peringatan: %1</translation>
    </message>
    <message>
        <source>Date: %1
</source>
        <translation type="unfinished">Tanggal: %1
</translation>
    </message>
    <message>
        <source>Amount: %1
</source>
        <translation type="unfinished">Jumlah: %1
</translation>
    </message>
    <message>
        <source>Type: %1
</source>
        <translation type="unfinished">Tipe: %1
</translation>
    </message>
    <message>
        <source>Address: %1
</source>
        <translation type="unfinished">Alamat: %1
</translation>
    </message>
    <message>
        <source>Sent transaction</source>
        <translation>Transaksi terkirim</translation>
    </message>
    <message>
        <source>Incoming transaction</source>
        <translation>Transaksi diterima</translation>
    </message>
    <message>
        <source>HD key generation is &lt;b&gt;enabled&lt;/b&gt;</source>
        <translation type="unfinished">Pembuatan kunci HD &lt;b&gt;diaktifkan&lt;/b&gt;</translation>
    </message>
    <message>
        <source>HD key generation is &lt;b&gt;disabled&lt;/b&gt;</source>
        <translation type="unfinished">Pembuatan kunci HD &lt;b&gt;dinonaktifkan&lt;/b&gt;</translation>
    </message>
    <message>
        <source>Private key &lt;b&gt;disabled&lt;/b&gt;</source>
        <translation type="unfinished">Private key &lt;b&gt;non aktif&lt;/b&gt;</translation>
    </message>
    <message>
        <source>Wallet is &lt;b&gt;encrypted&lt;/b&gt; and currently &lt;b&gt;unlocked&lt;/b&gt;</source>
        <translation>Dompet saat ini &lt;b&gt;terenkripsi&lt;/b&gt; dan &lt;b&gt;terbuka&lt;/b&gt;</translation>
    </message>
    <message>
        <source>Wallet is &lt;b&gt;encrypted&lt;/b&gt; and currently &lt;b&gt;locked&lt;/b&gt;</source>
        <translation>Dompet saat ini &lt;b&gt;terenkripsi&lt;/b&gt; dan &lt;b&gt;terkunci&lt;/b&gt;</translation>
    </message>
    <message>
        <source>Original message:</source>
        <translation type="unfinished">Pesan original:</translation>
    </message>
</context>
<context>
    <name>UnitDisplayStatusBarControl</name>
    <message>
        <source>Unit to show amounts in. Click to select another unit.</source>
        <translation type="unfinished">Unit untuk menunjukkan jumlah. Klik untuk memilih unit lain.</translation>
    </message>
</context>
<context>
    <name>CoinControlDialog</name>
    <message>
        <source>Coin Selection</source>
        <translation type="unfinished">Pemilihan Koin</translation>
    </message>
    <message>
        <source>Quantity:</source>
        <translation type="unfinished">Kuantitas:</translation>
    </message>
    <message>
        <source>Amount:</source>
        <translation type="unfinished">Jumlah:</translation>
    </message>
    <message>
        <source>Fee:</source>
        <translation type="unfinished">Biaya:</translation>
    </message>
    <message>
        <source>After Fee:</source>
        <translation type="unfinished">Dengan Biaya:</translation>
    </message>
    <message>
        <source>Change:</source>
        <translation type="unfinished">Kembalian:</translation>
    </message>
    <message>
        <source>(un)select all</source>
        <translation type="unfinished">(Tidak)memilih semua</translation>
    </message>
    <message>
        <source>List mode</source>
        <translation type="unfinished">Mode daftar</translation>
    </message>
    <message>
        <source>Amount</source>
        <translation type="unfinished">Jumlah</translation>
    </message>
    <message>
        <source>Received with label</source>
        <translation type="unfinished">Diterima dengan label</translation>
    </message>
    <message>
        <source>Received with address</source>
        <translation type="unfinished">Diterima dengan alamat</translation>
    </message>
    <message>
        <source>Date</source>
        <translation type="unfinished">Tanggal</translation>
    </message>
    <message>
        <source>Confirmations</source>
        <translation type="unfinished">Konfirmasi</translation>
    </message>
    <message>
        <source>Confirmed</source>
        <translation type="unfinished">Terkonfirmasi</translation>
    </message>
    <message>
        <source>Copy amount</source>
        <translation type="unfinished">Salin Jumlah</translation>
    </message>
    <message>
        <source>&amp;Copy address</source>
        <translation type="unfinished">&amp;Salin alamat</translation>
    </message>
    <message>
        <source>Copy &amp;label</source>
        <translation type="unfinished">Salin &amp;label</translation>
    </message>
    <message>
        <source>Copy &amp;amount</source>
        <translation type="unfinished">Salin &amp;jumlah</translation>
    </message>
    <message>
        <source>Copy transaction &amp;ID</source>
        <translation type="unfinished">salin &amp;ID transaksi</translation>
    </message>
    <message>
        <source>L&amp;ock unspent</source>
        <translation type="unfinished">K&amp;unci yang belum digunakan</translation>
    </message>
    <message>
        <source>&amp;Unlock unspent</source>
        <translation type="unfinished">&amp;Buka kunci yang belum digunakan</translation>
    </message>
    <message>
        <source>Copy quantity</source>
        <translation type="unfinished">Salin Kuantitas</translation>
    </message>
    <message>
        <source>Copy fee</source>
        <translation type="unfinished">Salin biaya</translation>
    </message>
    <message>
        <source>Copy after fee</source>
        <translation type="unfinished">Salin Setelah Upah</translation>
    </message>
    <message>
        <source>Copy bytes</source>
        <translation type="unfinished">Salin bytes</translation>
    </message>
    <message>
        <source>Copy dust</source>
        <translation type="unfinished">Salin dust</translation>
    </message>
    <message>
        <source>Copy change</source>
        <translation type="unfinished">Salin Perubahan</translation>
    </message>
    <message>
        <source>(%1 locked)</source>
        <translation type="unfinished">(%1 terkunci)</translation>
    </message>
    <message>
        <source>yes</source>
        <translation type="unfinished">Ya</translation>
    </message>
    <message>
        <source>no</source>
        <translation type="unfinished">Tidak</translation>
    </message>
    <message>
        <source>This label turns red if any recipient receives an amount smaller than the current dust threshold.</source>
        <translation type="unfinished">Label ini akan menjadi merah apabila penerima menerima jumlah yang lebih kecil daripada ambang habuk semasa.</translation>
    </message>
    <message>
        <source>Can vary +/- %1 satoshi(s) per input.</source>
        <translation type="unfinished">Dapat bervariasi +/- %1 satoshi per input.</translation>
    </message>
    <message>
        <source>(no label)</source>
        <translation type="unfinished">(tidak ada label)</translation>
    </message>
    <message>
        <source>change from %1 (%2)</source>
        <translation type="unfinished">kembalian dari %1 (%2)</translation>
    </message>
    <message>
        <source>(change)</source>
        <translation type="unfinished">(kembalian)</translation>
    </message>
</context>
<context>
    <name>CreateWalletActivity</name>
    <message>
        <source>Creating Wallet &lt;b&gt;%1&lt;/b&gt;…</source>
        <translation type="unfinished">Membuat Dompet &lt;b&gt;%1&lt;/b&gt;...</translation>
    </message>
    <message>
        <source>Create wallet failed</source>
        <translation type="unfinished">Pembuatan dompet gagal</translation>
    </message>
    <message>
        <source>Create wallet warning</source>
        <translation type="unfinished">Peringatan membuat dompet</translation>
    </message>
    <message>
        <source>Can't list signers</source>
        <translation type="unfinished">Tidak dapat mencantumkan penandatangan</translation>
    </message>
</context>
<context>
    <name>OpenWalletActivity</name>
    <message>
        <source>Open wallet failed</source>
        <translation type="unfinished">Gagal membuka wallet</translation>
    </message>
    <message>
        <source>Open wallet warning</source>
        <translation type="unfinished">Peringatan membuka wallet</translation>
    </message>
    <message>
        <source>default wallet</source>
        <translation type="unfinished">wallet default</translation>
    </message>
    <message>
        <source>Opening Wallet &lt;b&gt;%1&lt;/b&gt;…</source>
        <translation type="unfinished">Membuka Wallet &lt;b&gt;%1&lt;/b&gt;...</translation>
    </message>
</context>
<context>
    <name>WalletController</name>
    <message>
        <source>Close wallet</source>
        <translation type="unfinished">Tutup wallet</translation>
    </message>
    <message>
        <source>Are you sure you wish to close the wallet &lt;i&gt;%1&lt;/i&gt;?</source>
        <translation type="unfinished">Apakah anda yakin ingin menutup dompet &lt;i&gt;%1&lt;/i&gt;?</translation>
    </message>
    <message>
        <source>Closing the wallet for too long can result in having to resync the entire chain if pruning is enabled.</source>
        <translation type="unfinished">Menutup dompet terlalu lama dapat menyebabkan harus menyinkron ulang seluruh rantai jika pemangkasan diaktifkan.</translation>
    </message>
    <message>
        <source>Close all wallets</source>
        <translation type="unfinished">Tutup semua dompet</translation>
    </message>
    <message>
        <source>Are you sure you wish to close all wallets?</source>
        <translation type="unfinished">Apakah anda yakin ingin menutup seluruh dompet ?</translation>
    </message>
</context>
<context>
    <name>CreateWalletDialog</name>
    <message>
        <source>Create Wallet</source>
        <translation type="unfinished">Bikin dompet</translation>
    </message>
    <message>
        <source>Wallet Name</source>
        <translation type="unfinished">Nama Dompet</translation>
    </message>
    <message>
        <source>Wallet</source>
        <translation type="unfinished">Dompet</translation>
    </message>
    <message>
        <source>Encrypt the wallet. The wallet will be encrypted with a passphrase of your choice.</source>
        <translation type="unfinished">Enkripsi dompet. Dompet akan dienkripsi dengan passphrase pilihan Anda.</translation>
    </message>
    <message>
        <source>Encrypt Wallet</source>
        <translation type="unfinished">Enkripsi Dompet</translation>
    </message>
    <message>
        <source>Advanced Options</source>
        <translation type="unfinished">Opsi Lanjutan</translation>
    </message>
    <message>
        <source>Disable private keys for this wallet. Wallets with private keys disabled will have no private keys and cannot have an HD seed or imported private keys. This is ideal for watch-only wallets.</source>
        <translation type="unfinished">Nonaktifkan private keys dompet ini. Dompet dengan private keys nonaktif tidak akan memiliki private keys dan tidak dapat memiliki seed HD atau private keys impor. Ini sangat ideal untuk dompet watch-only.</translation>
    </message>
    <message>
        <source>Disable Private Keys</source>
        <translation type="unfinished">Nonaktifkan private keys</translation>
    </message>
    <message>
        <source>Make a blank wallet. Blank wallets do not initially have private keys or scripts. Private keys and addresses can be imported, or an HD seed can be set, at a later time.</source>
        <translation type="unfinished">Buat dompet kosong. Dompet kosong pada awalnya tidak memiliki private keys atau skrip pribadi. Private keys dan alamat pribadi dapat diimpor, atau seed HD dapat diatur di kemudian hari.</translation>
    </message>
    <message>
        <source>Make Blank Wallet</source>
        <translation type="unfinished">Buat dompet kosong</translation>
    </message>
    <message>
        <source>Use descriptors for scriptPubKey management</source>
        <translation type="unfinished">Pakai deskriptor untuk managemen scriptPubKey</translation>
    </message>
    <message>
        <source>Descriptor Wallet</source>
        <translation type="unfinished">Dompet Deskriptor</translation>
    </message>
    <message>
        <source>Use an external signing device such as a hardware wallet. Configure the external signer script in wallet preferences first.</source>
        <translation type="unfinished">Gunakan perangkat penandatanganan eksternal seperti dompet perangkat keras. Konfigurasikan skrip penandatangan eksternal di preferensi dompet terlebih dahulu.</translation>
    </message>
    <message>
        <source>External signer</source>
        <translation type="unfinished">Penandatangan eksternal</translation>
    </message>
    <message>
        <source>Create</source>
        <translation type="unfinished">Membuat</translation>
    </message>
    <message>
        <source>Compiled without sqlite support (required for descriptor wallets)</source>
        <translation type="unfinished">Dikompilasi tanpa support sqlite (dibutuhkan untuk dompet deskriptor)</translation>
    </message>
    <message>
        <source>Compiled without external signing support (required for external signing)</source>
        <extracomment>"External signing" means using devices such as hardware wallets.</extracomment>
        <translation type="unfinished">Dikompilasi tanpa dukungan penandatanganan eksternal (diperlukan untuk penandatanganan eksternal)</translation>
    </message>
</context>
<context>
    <name>EditAddressDialog</name>
    <message>
        <source>Edit Address</source>
        <translation>Ubah Alamat</translation>
    </message>
    <message>
        <source>The label associated with this address list entry</source>
        <translation type="unfinished">Label yang terkait dengan daftar alamat</translation>
    </message>
    <message>
        <source>The address associated with this address list entry. This can only be modified for sending addresses.</source>
        <translation type="unfinished">Alamat yang terkait dengan daftar alamat. Hanya dapat diubah untuk alamat pengirim.</translation>
    </message>
    <message>
        <source>&amp;Address</source>
        <translation>&amp;Alamat</translation>
    </message>
    <message>
        <source>New sending address</source>
        <translation type="unfinished">Alamat pengirim baru</translation>
    </message>
    <message>
        <source>Edit receiving address</source>
        <translation type="unfinished">Ubah alamat penerima</translation>
    </message>
    <message>
        <source>Edit sending address</source>
        <translation type="unfinished">Ubah alamat pengirim</translation>
    </message>
    <message>
        <source>The entered address "%1" is not a valid Particl address.</source>
        <translation type="unfinished">Alamat yang dimasukkan "%1" bukanlah alamat Particl yang valid.</translation>
    </message>
    <message>
        <source>Address "%1" already exists as a receiving address with label "%2" and so cannot be added as a sending address.</source>
        <translation type="unfinished">Alamat "%1" sudah ada sebagai alamat penerimaan dengan label "%2" sehingga tidak bisa ditambah sebagai alamat pengiriman.</translation>
    </message>
    <message>
        <source>The entered address "%1" is already in the address book with label "%2".</source>
        <translation type="unfinished">Alamat "%1" yang dimasukkan sudah ada di dalam buku alamat dengan label "%2".</translation>
    </message>
    <message>
        <source>Could not unlock wallet.</source>
        <translation type="unfinished">Tidak dapat membuka dompet.</translation>
    </message>
    <message>
        <source>New key generation failed.</source>
        <translation type="unfinished">Pembuatan kunci baru gagal.</translation>
    </message>
</context>
<context>
    <name>FreespaceChecker</name>
    <message>
        <source>A new data directory will be created.</source>
        <translation>Sebuah data direktori baru telah dibuat.</translation>
    </message>
    <message>
        <source>name</source>
        <translation>nama</translation>
    </message>
    <message>
        <source>Directory already exists. Add %1 if you intend to create a new directory here.</source>
        <translation>Direktori masih ada. Tambahlah %1 apabila Anda ingin membuat direktori baru disini.</translation>
    </message>
    <message>
        <source>Path already exists, and is not a directory.</source>
        <translation>Sudah ada path, dan itu bukan direktori.</translation>
    </message>
    <message>
        <source>Cannot create data directory here.</source>
        <translation>Tidak bisa membuat direktori data disini.</translation>
    </message>
</context>
<context>
    <name>Intro</name>
    <message>
        <source>%1 GB of free space available</source>
        <translation type="unfinished">%1 GB ruang kosong tersedia</translation>
    </message>
    <message>
        <source>(of %1 GB needed)</source>
        <translation type="unfinished">(dari %1 GB yang dibutuhkan)</translation>
    </message>
    <message>
        <source>(%1 GB needed for full chain)</source>
        <translation type="unfinished">(%1 GB dibutuhkan untuk rantai penuh)</translation>
    </message>
    <message>
        <source>At least %1 GB of data will be stored in this directory, and it will grow over time.</source>
        <translation type="unfinished">Setidaknya %1 GB data akan disimpan di direktori ini dan akan berkembang seiring berjalannya waktu.</translation>
    </message>
    <message>
        <source>Approximately %1 GB of data will be stored in this directory.</source>
        <translation type="unfinished">%1 GB data akan disimpan di direktori ini.</translation>
    </message>
    <message numerus="yes">
        <source>(sufficient to restore backups %n day(s) old)</source>
        <extracomment>Explanatory text on the capability of the current prune target.</extracomment>
        <translation type="unfinished">
            <numerusform>(cukup untuk memulihkan cadangan %n hari)</numerusform>
        </translation>
    </message>
    <message>
        <source>%1 will download and store a copy of the Particl block chain.</source>
        <translation type="unfinished">%1 akan mengunduh dan menyimpan salinan Particl block chain.</translation>
    </message>
    <message>
        <source>The wallet will also be stored in this directory.</source>
        <translation type="unfinished">Dompet juga akan disimpan di direktori ini.</translation>
    </message>
    <message>
        <source>Error: Specified data directory "%1" cannot be created.</source>
        <translation type="unfinished">Kesalahan: Direktori data "%1" tidak dapat dibuat.</translation>
    </message>
    <message>
        <source>Error</source>
        <translation>Terjadi sebuah kesalahan</translation>
    </message>
    <message>
        <source>Welcome</source>
        <translation>Selamat Datang</translation>
    </message>
    <message>
        <source>Welcome to %1.</source>
        <translation type="unfinished">Selamat Datang di %1.</translation>
    </message>
    <message>
        <source>As this is the first time the program is launched, you can choose where %1 will store its data.</source>
        <translation type="unfinished">Karena ini adalah pertama kalinya program dijalankan, Anda dapat memilih lokasi %1 akan menyimpan data.</translation>
    </message>
    <message>
        <source>When you click OK, %1 will begin to download and process the full %4 block chain (%2GB) starting with the earliest transactions in %3 when %4 initially launched.</source>
        <translation type="unfinished">Ketika Anda mengklik OK, %1 akan mulai mengunduh dan memproses %4 block chain penuh (%2GB), dimulai dari transaksi-transaksi awal di %3 saat %4 diluncurkan pertama kali.</translation>
    </message>
    <message>
        <source>Limit block chain storage to</source>
        <translation type="unfinished">Batasi penyimpanan rantai blok menjadi </translation>
    </message>
    <message>
        <source>Reverting this setting requires re-downloading the entire blockchain. It is faster to download the full chain first and prune it later. Disables some advanced features.</source>
        <translation type="unfinished">Mengembalikan pengaturan perlu mengunduh ulang seluruh blockchain. Lebih cepat mengunduh rantai penuh terlebih dahulu dan memangkasnya kemudian. Menonaktifkan beberapa fitur lanjutan.</translation>
    </message>
    <message>
        <source> GB</source>
        <translation type="unfinished">GB</translation>
    </message>
    <message>
        <source>This initial synchronisation is very demanding, and may expose hardware problems with your computer that had previously gone unnoticed. Each time you run %1, it will continue downloading where it left off.</source>
        <translation type="unfinished">Sinkronisasi awal sangat berat dan mungkin akan menunjukkan permasalahan pada perangkat keras komputer Anda yang sebelumnya tidak tampak. Setiap kali Anda menjalankan %1, aplikasi ini akan melanjutkan pengunduhan dari posisi terakhir.</translation>
    </message>
    <message>
        <source>If you have chosen to limit block chain storage (pruning), the historical data must still be downloaded and processed, but will be deleted afterward to keep your disk usage low.</source>
        <translation type="unfinished">Apabila Anda memilih untuk membatasi penyimpanan block chain (pruning), data historis tetap akan diunduh dan diproses. Namun, data akan dihapus setelahnya untuk menjaga pemakaian disk agar tetap sedikit.</translation>
    </message>
    <message>
        <source>Use the default data directory</source>
        <translation>Gunakan direktori data default.</translation>
    </message>
    <message>
        <source>Use a custom data directory:</source>
        <translation>Gunakan direktori pilihan Anda:</translation>
    </message>
</context>
<context>
    <name>HelpMessageDialog</name>
    <message>
        <source>version</source>
        <translation type="unfinished">versi</translation>
    </message>
    <message>
        <source>About %1</source>
        <translation type="unfinished">Tentang %1</translation>
    </message>
    <message>
        <source>Command-line options</source>
        <translation type="unfinished">Pilihan Command-line</translation>
    </message>
</context>
<context>
    <name>ShutdownWindow</name>
    <message>
        <source>Do not shut down the computer until this window disappears.</source>
        <translation type="unfinished">Kamu tidak dapat mematikan komputer sebelum jendela ini tertutup sendiri.</translation>
    </message>
</context>
<context>
    <name>ModalOverlay</name>
    <message>
        <source>Form</source>
        <translation type="unfinished">Formulir</translation>
    </message>
    <message>
        <source>Recent transactions may not yet be visible, and therefore your wallet's balance might be incorrect. This information will be correct once your wallet has finished synchronizing with the particl network, as detailed below.</source>
        <translation type="unfinished">Transaksi-transaksi terkini mungkin belum terlihat dan oleh karenanya, saldo dompet Anda mungkin tidak tepat. Informasi ini akan akurat ketika dompet Anda tersinkronisasi dengan jaringan Particl, seperti rincian berikut.</translation>
    </message>
    <message>
        <source>Attempting to spend particl that are affected by not-yet-displayed transactions will not be accepted by the network.</source>
        <translation type="unfinished">Usaha untuk menggunakan particl yang dipengaruhi oleh transaksi yang belum terlihat tidak akan diterima oleh jaringan.</translation>
    </message>
    <message>
        <source>Number of blocks left</source>
        <translation type="unfinished">Jumlah blok tersisa</translation>
    </message>
    <message>
        <source>Unknown…</source>
        <translation type="unfinished">Tidak diketahui...</translation>
    </message>
    <message>
        <source>calculating…</source>
        <translation type="unfinished">menghitung...</translation>
    </message>
    <message>
        <source>Last block time</source>
        <translation type="unfinished">Waktu blok terakhir</translation>
    </message>
    <message>
        <source>Progress</source>
        <translation type="unfinished">Perkembangan</translation>
    </message>
    <message>
        <source>Progress increase per hour</source>
        <translation type="unfinished">Peningkatan perkembangan per jam</translation>
    </message>
    <message>
        <source>Estimated time left until synced</source>
        <translation type="unfinished">Estimasi waktu tersisa sampai tersinkronisasi</translation>
    </message>
    <message>
        <source>Hide</source>
        <translation type="unfinished">Sembunyikan</translation>
    </message>
    <message>
        <source>Esc</source>
        <translation type="unfinished">Keluar</translation>
    </message>
    <message>
        <source>%1 is currently syncing.  It will download headers and blocks from peers and validate them until reaching the tip of the block chain.</source>
        <translation type="unfinished">%1 menyinkronkan. Program ini akan mengunduh header dan blok dari rekan dan memvalidasi sampai blok terbaru.</translation>
    </message>
    <message>
        <source>Unknown. Syncing Headers (%1, %2%)…</source>
        <translation type="unfinished">Tidak diketahui. Sinkronisasi Header (%1, %2%)...</translation>
    </message>
</context>
<context>
    <name>OpenURIDialog</name>
    <message>
        <source>Open particl URI</source>
        <translation type="unfinished">Buka URI particl:</translation>
    </message>
    </context>
<context>
    <name>OptionsDialog</name>
    <message>
        <source>Options</source>
        <translation>Pilihan</translation>
    </message>
    <message>
        <source>&amp;Main</source>
        <translation>&amp;Utama</translation>
    </message>
    <message>
        <source>Automatically start %1 after logging in to the system.</source>
        <translation type="unfinished">Mulai %1 secara otomatis setelah masuk ke dalam sistem.</translation>
    </message>
    <message>
        <source>&amp;Start %1 on system login</source>
        <translation type="unfinished">Mulai %1 ketika masuk ke &amp;sistem</translation>
    </message>
    <message>
        <source>Enabling pruning significantly reduces the disk space required to store transactions. All blocks are still fully validated. Reverting this setting requires re-downloading the entire blockchain.</source>
        <translation type="unfinished">Mengaktifkan pemangkasan secara signifikan mengurangi ruang disk yang diperlukan untuk menyimpan transaksi. Semua blok masih sepenuhnya divalidasi. Mengembalikan pengaturan ini membutuhkan pengunduhan ulang seluruh blockchain.</translation>
    </message>
    <message>
        <source>Size of &amp;database cache</source>
        <translation type="unfinished">Ukuran cache &amp;database</translation>
    </message>
    <message>
        <source>Number of script &amp;verification threads</source>
        <translation type="unfinished">Jumlah script &amp;verification threads</translation>
    </message>
    <message>
        <source>IP address of the proxy (e.g. IPv4: 127.0.0.1 / IPv6: ::1)</source>
        <translation type="unfinished">Alamat IP proxy (cth. IPv4: 127.0.0.1 / IPv6: ::1)</translation>
    </message>
    <message>
        <source>Shows if the supplied default SOCKS5 proxy is used to reach peers via this network type.</source>
        <translation type="unfinished">Perlihatkan apabila proxy SOCKS5 default digunakan untuk berhungan dengan orang lain lewat tipe jaringan ini.</translation>
    </message>
    <message>
        <source>Minimize instead of exit the application when the window is closed. When this option is enabled, the application will be closed only after selecting Exit in the menu.</source>
        <translation type="unfinished">Minimalisasi aplikasi ketika jendela ditutup. Ketika pilihan ini dipilih, aplikasi akan menutup seluruhnya jika anda memilih Keluar di menu yang tersedia.</translation>
    </message>
    <message>
        <source>Third party URLs (e.g. a block explorer) that appear in the transactions tab as context menu items. %s in the URL is replaced by transaction hash. Multiple URLs are separated by vertical bar |.</source>
        <translation type="unfinished">URL pihak ketika (misalnya sebuah block explorer) yang mumcul dalam tab transaksi sebagai konteks menu. %s dalam URL diganti dengan kode transaksi. URL dipisahkan dengan tanda vertikal |.</translation>
    </message>
    <message>
        <source>Open the %1 configuration file from the working directory.</source>
        <translation type="unfinished">Buka file konfigurasi %1 dari direktori kerja.</translation>
    </message>
    <message>
        <source>Open Configuration File</source>
        <translation type="unfinished">Buka Berkas Konfigurasi</translation>
    </message>
    <message>
        <source>Reset all client options to default.</source>
        <translation>Kembalikan semua pengaturan ke awal.</translation>
    </message>
    <message>
        <source>&amp;Reset Options</source>
        <translation>&amp;Reset Pilihan</translation>
    </message>
    <message>
        <source>&amp;Network</source>
        <translation>&amp;Jaringan</translation>
    </message>
    <message>
        <source>Prune &amp;block storage to</source>
        <translation type="unfinished">Prune &amp;ruang penyimpan block ke</translation>
    </message>
    <message>
        <source>Reverting this setting requires re-downloading the entire blockchain.</source>
        <translation type="unfinished">Mengembalikan pengaturan ini membutuhkan pengunduhan seluruh blockchain lagi.</translation>
    </message>
    <message>
        <source>W&amp;allet</source>
        <translation type="unfinished">D&amp;ompet</translation>
    </message>
    <message>
        <source>Expert</source>
        <translation type="unfinished">Ahli</translation>
    </message>
    <message>
        <source>Enable coin &amp;control features</source>
        <translation type="unfinished">Perbolehkan fitur &amp;pengaturan koin</translation>
    </message>
    <message>
        <source>If you disable the spending of unconfirmed change, the change from a transaction cannot be used until that transaction has at least one confirmation. This also affects how your balance is computed.</source>
        <translation type="unfinished">Jika Anda menonaktifkan perubahan saldo untuk transaksi yang belum dikonfirmasi, perubahan dari transaksi tidak dapat dilakukan sampai transaksi memiliki setidaknya satu konfirmasi. Hal ini juga mempengaruhi bagaimana saldo Anda dihitung.</translation>
    </message>
    <message>
        <source>&amp;Spend unconfirmed change</source>
        <translation type="unfinished">&amp;Perubahan saldo untuk transaksi yang belum dikonfirmasi</translation>
    </message>
    <message>
<<<<<<< HEAD
        <source>Automatically open the Particl client port on the router. This only works when your router supports UPnP and it is enabled.</source>
        <translation>Otomatis membuka port client Particl di router. Hanya berjalan apabila router anda mendukung UPnP dan di-enable.</translation>
=======
        <source>External Signer (e.g. hardware wallet)</source>
        <translation type="unfinished">Penandatangan eksternal (seperti dompet perangkat keras)</translation>
    </message>
    <message>
        <source>&amp;External signer script path</source>
        <translation type="unfinished">&amp;Jalur skrip penanda tangan eksternal</translation>
    </message>
    <message>
        <source>Full path to a Bitcoin Core compatible script (e.g. C:\Downloads\hwi.exe or /Users/you/Downloads/hwi.py). Beware: malware can steal your coins!</source>
        <translation type="unfinished">Jalur lengkap ke skrip yang kompatibel dengan Bitcoin Core (seperti C:\Downloads\hwi.exe atau /Users/you/Downloads/hwi.py). Hati-hati: malware dapat mencuri koin Anda!</translation>
    </message>
    <message>
        <source>Automatically open the Bitcoin client port on the router. This only works when your router supports UPnP and it is enabled.</source>
        <translation>Otomatis membuka port client Bitcoin di router. Hanya berjalan apabila router anda mendukung UPnP dan di-enable.</translation>
>>>>>>> 86de5677
    </message>
    <message>
        <source>Map port using &amp;UPnP</source>
        <translation>Petakan port dengan &amp;UPnP</translation>
    </message>
    <message>
        <source>Automatically open the Particl client port on the router. This only works when your router supports NAT-PMP and it is enabled. The external port could be random.</source>
        <translation type="unfinished">Otomatis membuka port client Particl di router. Hanya berjalan apabila router anda mendukung NAT-PMP dan di-enable. Port eksternal bisa jadi acak. </translation>
    </message>
    <message>
        <source>Map port using NA&amp;T-PMP</source>
        <translation type="unfinished">Petakan port dengan NA&amp;T-PMP</translation>
    </message>
    <message>
        <source>Accept connections from outside.</source>
        <translation type="unfinished">Terima koneksi-koneksi dari luar.</translation>
    </message>
    <message>
        <source>Allow incomin&amp;g connections</source>
        <translation type="unfinished">Terima koneksi-koneksi masuk</translation>
    </message>
    <message>
        <source>Connect to the Particl network through a SOCKS5 proxy.</source>
        <translation type="unfinished">Hubungkan ke jaringan Particl melalui SOCKS5 proxy.</translation>
    </message>
    <message>
        <source>&amp;Connect through SOCKS5 proxy (default proxy):</source>
        <translation type="unfinished">&amp;Hubungkan melalui proxy SOCKS5 (proxy default):</translation>
    </message>
    <message>
        <source>Proxy &amp;IP:</source>
        <translation>IP Proxy:</translation>
    </message>
    <message>
        <source>Port of the proxy (e.g. 9050)</source>
        <translation>Port proxy (cth. 9050)</translation>
    </message>
    <message>
        <source>Used for reaching peers via:</source>
        <translation type="unfinished">Digunakan untuk berhubungan dengan peers melalui:</translation>
    </message>
    <message>
        <source>&amp;Window</source>
        <translation>&amp;Jendela</translation>
    </message>
    <message>
        <source>Show the icon in the system tray.</source>
        <translation type="unfinished">Tampilkan ikon pada tray sistem.</translation>
    </message>
    <message>
        <source>&amp;Show tray icon</source>
        <translation type="unfinished">&amp;Tampilkan ikon tray</translation>
    </message>
    <message>
        <source>Show only a tray icon after minimizing the window.</source>
        <translation>Hanya tampilkan ikon tray setelah meminilisasi jendela</translation>
    </message>
    <message>
        <source>&amp;Minimize to the tray instead of the taskbar</source>
        <translation>&amp;Meminilisasi ke tray daripada taskbar</translation>
    </message>
    <message>
        <source>M&amp;inimize on close</source>
        <translation>M&amp;eminilisasi saat tutup</translation>
    </message>
    <message>
        <source>&amp;Display</source>
        <translation>&amp;Tampilan</translation>
    </message>
    <message>
        <source>User Interface &amp;language:</source>
        <translation>&amp;Bahasa Antarmuka Pengguna:</translation>
    </message>
    <message>
        <source>The user interface language can be set here. This setting will take effect after restarting %1.</source>
        <translation type="unfinished">Bahasa tampilan dapat diatur di sini. Pengaturan ini akan berpengaruh setelah memulai ulang %1.</translation>
    </message>
    <message>
        <source>&amp;Unit to show amounts in:</source>
        <translation>&amp;Unit untuk menunjukkan nilai:</translation>
    </message>
    <message>
        <source>Choose the default subdivision unit to show in the interface and when sending coins.</source>
        <translation>Pilihan standar unit yang ingin ditampilkan pada layar aplikasi dan saat mengirim koin.</translation>
    </message>
    <message>
        <source>Whether to show coin control features or not.</source>
        <translation type="unfinished">Ingin menunjukkan cara pengaturan koin atau tidak.</translation>
    </message>
    <message>
        <source>Connect to the Particl network through a separate SOCKS5 proxy for Tor onion services.</source>
        <translation type="unfinished">Hubungkan kepada Particl network menggunakan proxy SOCKS5 yang terpisah untuk servis Tor onion</translation>
    </message>
    <message>
        <source>Use separate SOCKS&amp;5 proxy to reach peers via Tor onion services:</source>
        <translation type="unfinished">Gunakan proxy SOCKS&amp;5 terpisah untuk mencapai peers menggunakan servis Tor onion:</translation>
    </message>
    <message>
        <source>&amp;Third party transaction URLs</source>
        <translation type="unfinished">&amp;URL transaksi pihak ketiga</translation>
    </message>
    <message>
        <source>Monospaced font in the Overview tab:</source>
        <translation type="unfinished">Font spasi tunggal di tab Ringkasan: </translation>
    </message>
    <message>
        <source>Options set in this dialog are overridden by the command line or in the configuration file:</source>
        <translation type="unfinished">Set opsi pengaturan pada jendela dialog ini tertutup oleh baris perintah atau dalam konfigurasi file:</translation>
    </message>
    <message>
        <source>&amp;OK</source>
        <translation>&amp;YA</translation>
    </message>
    <message>
        <source>&amp;Cancel</source>
        <translation>&amp;Batal</translation>
    </message>
    <message>
        <source>Compiled without external signing support (required for external signing)</source>
        <extracomment>"External signing" means using devices such as hardware wallets.</extracomment>
        <translation type="unfinished">Dikompilasi tanpa dukungan penandatanganan eksternal (diperlukan untuk penandatanganan eksternal)</translation>
    </message>
    <message>
        <source>default</source>
        <translation>standar</translation>
    </message>
    <message>
        <source>none</source>
        <translation type="unfinished">tidak satupun</translation>
    </message>
    <message>
        <source>Confirm options reset</source>
        <translation>Memastikan reset pilihan</translation>
    </message>
    <message>
        <source>Client restart required to activate changes.</source>
        <translation type="unfinished">Restart klien diperlukan untuk mengaktifkan perubahan.</translation>
    </message>
    <message>
        <source>Client will be shut down. Do you want to proceed?</source>
        <translation type="unfinished">Klien akan dimatikan, apakah anda hendak melanjutkan?</translation>
    </message>
    <message>
        <source>Configuration options</source>
        <translation type="unfinished">Konfigurasi pengaturan</translation>
    </message>
    <message>
        <source>The configuration file is used to specify advanced user options which override GUI settings. Additionally, any command-line options will override this configuration file.</source>
        <translation type="unfinished">File konfigurasi digunakan untuk menspesifikkan pilihan khusus pengguna yang akan menimpa pengaturan GUI. Sebagai tambahan, pengaturan command-line apapun akan menimpa file konfigurasi itu.</translation>
    </message>
    <message>
        <source>Error</source>
        <translation type="unfinished">Terjadi sebuah kesalahan</translation>
    </message>
    <message>
        <source>The configuration file could not be opened.</source>
        <translation type="unfinished">Berkas konfigurasi tidak dapat dibuka.</translation>
    </message>
    <message>
        <source>This change would require a client restart.</source>
        <translation type="unfinished">Perubahan ini akan memerlukan restart klien</translation>
    </message>
    <message>
        <source>The supplied proxy address is invalid.</source>
        <translation>Alamat proxy yang diisi tidak valid.</translation>
    </message>
</context>
<context>
    <name>OverviewPage</name>
    <message>
        <source>Form</source>
        <translation>Formulir</translation>
    </message>
    <message>
        <source>The displayed information may be out of date. Your wallet automatically synchronizes with the Particl network after a connection is established, but this process has not completed yet.</source>
        <translation>Informasi terlampir mungkin sudah kedaluwarsa. Dompet Anda secara otomatis mensinkronisasi dengan jaringan Particl ketika sebuah hubungan terbentuk, namun proses ini belum selesai.</translation>
    </message>
    <message>
        <source>Watch-only:</source>
        <translation type="unfinished">Hanya lihat:</translation>
    </message>
    <message>
        <source>Available:</source>
        <translation type="unfinished">Tersedia:</translation>
    </message>
    <message>
        <source>Your current spendable balance</source>
        <translation>Jumlah yang Anda bisa keluarkan sekarang</translation>
    </message>
    <message>
        <source>Pending:</source>
        <translation type="unfinished">Ditunda</translation>
    </message>
    <message>
        <source>Total of transactions that have yet to be confirmed, and do not yet count toward the spendable balance</source>
        <translation>Jumlah keseluruhan transaksi yang belum dikonfirmasi, dan belum saatnya dihitung sebagai pengeluaran saldo yang telah dibelanjakan.</translation>
    </message>
    <message>
        <source>Immature:</source>
        <translation>Terlalu Muda:</translation>
    </message>
    <message>
        <source>Mined balance that has not yet matured</source>
        <translation>Saldo ditambang yang masih terlalu muda</translation>
    </message>
    <message>
        <source>Balances</source>
        <translation type="unfinished">Saldo:</translation>
    </message>
    <message>
        <source>Total:</source>
        <translation>Jumlah:</translation>
    </message>
    <message>
        <source>Your current total balance</source>
        <translation>Jumlah saldo Anda sekarang</translation>
    </message>
    <message>
        <source>Your current balance in watch-only addresses</source>
        <translation type="unfinished">Saldomu di alamat hanya lihat</translation>
    </message>
    <message>
        <source>Spendable:</source>
        <translation type="unfinished">Bisa digunakan:</translation>
    </message>
    <message>
        <source>Recent transactions</source>
        <translation type="unfinished">Transaksi-transaksi terkini</translation>
    </message>
    <message>
        <source>Unconfirmed transactions to watch-only addresses</source>
        <translation type="unfinished">Transaksi yang belum terkonfirmasi ke alamat hanya lihat</translation>
    </message>
    <message>
        <source>Mined balance in watch-only addresses that has not yet matured</source>
        <translation type="unfinished">Saldo hasil mining di alamat hanya lihat yang belum bisa digunakan</translation>
    </message>
    <message>
        <source>Current total balance in watch-only addresses</source>
        <translation type="unfinished">Jumlah saldo di alamat hanya lihat</translation>
    </message>
    <message>
        <source>Privacy mode activated for the Overview tab. To unmask the values, uncheck Settings-&gt;Mask values.</source>
        <translation type="unfinished">Mode privasi diaktivasi untuk tab Overview. Untuk mengunmask nilai-nilai, hapus centang yang ada di Settings&gt;Mask values.</translation>
    </message>
</context>
<context>
    <name>PSBTOperationsDialog</name>
    <message>
        <source>Sign Tx</source>
        <translation type="unfinished">Tanda tangan Tx</translation>
    </message>
    <message>
        <source>Copy to Clipboard</source>
        <translation type="unfinished">Copy ke Clipboard</translation>
    </message>
    <message>
        <source>Save…</source>
        <translation type="unfinished">Simpan...</translation>
    </message>
    <message>
        <source>Close</source>
        <translation type="unfinished">Tutup</translation>
    </message>
    <message>
        <source>Failed to load transaction: %1</source>
        <translation type="unfinished">Gagal untuk memuat transaksi: %1</translation>
    </message>
    <message>
        <source>Failed to sign transaction: %1</source>
        <translation type="unfinished">Gagal untuk menandatangani transaksi: %1</translation>
    </message>
    <message>
        <source>Could not sign any more inputs.</source>
        <translation type="unfinished">Tidak bisa menandatangani lagi input apapun.</translation>
    </message>
    <message>
        <source>Signed %1 inputs, but more signatures are still required.</source>
        <translation type="unfinished">Menandatangankan %1 input, tetapi tanda tangan lebih banyak masih dibutuhkan.</translation>
    </message>
    <message>
        <source>Signed transaction successfully. Transaction is ready to broadcast.</source>
        <translation type="unfinished">Berhasil menandatangani transaksi. Transaksi sudah siap untuk di broadcast</translation>
    </message>
    <message>
        <source>Unknown error processing transaction.</source>
        <translation type="unfinished">Kesalahan yang tidak diketahui ketika memproses transaksi </translation>
    </message>
    <message>
        <source>Transaction broadcast successfully! Transaction ID: %1</source>
        <translation type="unfinished">Transaksi berhasil di broadcast! ID Transaksi: %1</translation>
    </message>
    <message>
        <source>Transaction broadcast failed: %1</source>
        <translation type="unfinished">Broadcast transaksi gagal: %1</translation>
    </message>
    <message>
        <source>PSBT copied to clipboard.</source>
        <translation type="unfinished">PSBT disalin ke clipboard</translation>
    </message>
    <message>
        <source>Save Transaction Data</source>
        <translation type="unfinished">Simpan data Transaksi</translation>
    </message>
    <message>
        <source>Partially Signed Transaction (Binary)</source>
        <extracomment>Expanded name of the binary PSBT file format. See: BIP 174.</extracomment>
        <translation type="unfinished">Transaksi yang Ditandatangani Sebagian (Biner)</translation>
    </message>
    <message>
        <source>PSBT saved to disk.</source>
        <translation type="unfinished">PSBT disimpan ke disk.</translation>
    </message>
    <message>
        <source> * Sends %1 to %2</source>
        <translation type="unfinished"> * Mengirim %1 ke %2</translation>
    </message>
    <message>
        <source>Unable to calculate transaction fee or total transaction amount.</source>
        <translation type="unfinished">Tidak dapat menghitung biaya transaksi atau jumlah total transaksi.</translation>
    </message>
    <message>
        <source>Pays transaction fee: </source>
        <translation type="unfinished">Membayar biaya transaksi:</translation>
    </message>
    <message>
        <source>Total Amount</source>
        <translation type="unfinished">Jumlah Keseluruhan</translation>
    </message>
    <message>
        <source>or</source>
        <translation type="unfinished">atau</translation>
    </message>
    <message>
        <source>Transaction is missing some information about inputs.</source>
        <translation type="unfinished">Transaksi kehilangan beberapa informasi seputar input.</translation>
    </message>
    <message>
        <source>Transaction still needs signature(s).</source>
        <translation type="unfinished">Transaksi masih membutuhkan tanda tangan(s).</translation>
    </message>
    <message>
        <source>(But this wallet cannot sign transactions.)</source>
        <translation type="unfinished">(Tetapi dompet ini tidak dapat menandatangani transaksi.)</translation>
    </message>
    <message>
        <source>(But this wallet does not have the right keys.)</source>
        <translation type="unfinished">(Tapi dompet ini tidak memiliki kunci yang tepat.)</translation>
    </message>
    <message>
        <source>Transaction is fully signed and ready for broadcast.</source>
        <translation type="unfinished">Transaksi telah ditandatangani sepenuhnya dan siap untuk broadcast.</translation>
    </message>
    <message>
        <source>Transaction status is unknown.</source>
        <translation type="unfinished">Status transaksi tidak diketahui.</translation>
    </message>
</context>
<context>
    <name>PaymentServer</name>
    <message>
        <source>Payment request error</source>
        <translation type="unfinished">Terjadi kesalahan pada permintaan pembayaran</translation>
    </message>
    <message>
        <source>Cannot start particl: click-to-pay handler</source>
        <translation type="unfinished">Tidak bisa memulai particl: handler click-to-pay</translation>
    </message>
    <message>
        <source>URI handling</source>
        <translation type="unfinished">Pengelolaan URI</translation>
    </message>
    <message>
        <source>'particl://' is not a valid URI. Use 'particl:' instead.</source>
        <translation type="unfinished">'particl://' bukanlah alamat URI yang valid. Silakan gunakan 'particl:'.</translation>
    </message>
    <message>
        <source>Cannot process payment request because BIP70 is not supported.
Due to widespread security flaws in BIP70 it's strongly recommended that any merchant instructions to switch wallets be ignored.
If you are receiving this error you should request the merchant provide a BIP21 compatible URI.</source>
        <translation type="unfinished">Tidak dapat memproses permintaan pembayaran disebabkan BIP70 tidak didukung. 
Akibat celah keamanan yang meluas di BIP70, sangat disarankan agar mengabaikan petunjuk pedagang apa pun untuk beralih dompet. 
Jika Anda menerima kesalahan ini, Anda harus meminta pedagang untuk memberikan URI yang kompatibel dengan BIP21. </translation>
    </message>
    <message>
        <source>URI cannot be parsed! This can be caused by an invalid Particl address or malformed URI parameters.</source>
        <translation type="unfinished">URI tidak bisa dimengerti! Hal ini bisa disebabkan karena alamat Particl yang tidak sah atau parameter URI yang tidak tepat.</translation>
    </message>
    <message>
        <source>Payment request file handling</source>
        <translation type="unfinished">Pengelolaan file permintaan pembayaran</translation>
    </message>
</context>
<context>
    <name>PeerTableModel</name>
    <message>
        <source>User Agent</source>
        <extracomment>Title of Peers Table column which contains the peer's User Agent string.</extracomment>
        <translation type="unfinished">Agen Pengguna

</translation>
    </message>
    <message>
        <source>Sent</source>
        <extracomment>Title of Peers Table column which indicates the total amount of network information we have sent to the peer.</extracomment>
        <translation type="unfinished">Terkirim</translation>
    </message>
    <message>
        <source>Received</source>
        <extracomment>Title of Peers Table column which indicates the total amount of network information we have received from the peer.</extracomment>
        <translation type="unfinished">Diterima</translation>
    </message>
    <message>
        <source>Address</source>
        <extracomment>Title of Peers Table column which contains the IP/Onion/I2P address of the connected peer.</extracomment>
        <translation type="unfinished">Alamat</translation>
    </message>
    <message>
        <source>Type</source>
        <extracomment>Title of Peers Table column which describes the type of peer connection. The "type" describes why the connection exists.</extracomment>
        <translation type="unfinished">Tipe</translation>
    </message>
    <message>
        <source>Network</source>
        <extracomment>Title of Peers Table column which states the network the peer connected through.</extracomment>
        <translation type="unfinished">Jaringan</translation>
    </message>
</context>
<context>
    <name>QRImageWidget</name>
    <message>
        <source>&amp;Save Image…</source>
        <translation type="unfinished">&amp;Simpan Gambar...</translation>
    </message>
    <message>
        <source>&amp;Copy Image</source>
        <translation type="unfinished">&amp;Salin Gambar</translation>
    </message>
    <message>
        <source>Resulting URI too long, try to reduce the text for label / message.</source>
        <translation type="unfinished">Pembuatan tautan terlalu lama, coba kurangi teks untuk label / pesan.</translation>
    </message>
    <message>
        <source>Error encoding URI into QR Code.</source>
        <translation type="unfinished">Error saat menyandikan tautan ke dalam kode QR.</translation>
    </message>
    <message>
        <source>QR code support not available.</source>
        <translation type="unfinished">Dukungan kode QR tidak tersedia.</translation>
    </message>
    <message>
        <source>Save QR Code</source>
        <translation type="unfinished">Simpan Kode QR</translation>
    </message>
    <message>
        <source>PNG Image</source>
        <extracomment>Expanded name of the PNG file format. See https://en.wikipedia.org/wiki/Portable_Network_Graphics</extracomment>
        <translation type="unfinished">Gambar PNG</translation>
    </message>
</context>
<context>
    <name>RPCConsole</name>
    <message>
        <source>N/A</source>
        <translation>T/S</translation>
    </message>
    <message>
        <source>Client version</source>
        <translation>Versi Klien</translation>
    </message>
    <message>
        <source>&amp;Information</source>
        <translation>&amp;Informasi</translation>
    </message>
    <message>
        <source>General</source>
        <translation type="unfinished">Umum</translation>
    </message>
    <message>
        <source>To specify a non-default location of the data directory use the '%1' option.</source>
        <translation type="unfinished">Untuk menentukan lokasi direktori data yang tidak standar gunakan opsi '%1'.</translation>
    </message>
    <message>
        <source>To specify a non-default location of the blocks directory use the '%1' option.</source>
        <translation type="unfinished">Untuk menentukan lokasi direktori block non-default, gunakan opsi '%1'.</translation>
    </message>
    <message>
        <source>Startup time</source>
        <translation>Waktu nyala</translation>
    </message>
    <message>
        <source>Network</source>
        <translation>Jaringan</translation>
    </message>
    <message>
        <source>Name</source>
        <translation type="unfinished">Nama</translation>
    </message>
    <message>
        <source>Number of connections</source>
        <translation>Jumlah hubungan</translation>
    </message>
    <message>
        <source>Block chain</source>
        <translation>Rantai blok</translation>
    </message>
    <message>
        <source>Current number of transactions</source>
        <translation type="unfinished">Jumlah transaksi saat ini</translation>
    </message>
    <message>
        <source>Memory usage</source>
        <translation type="unfinished">Penggunaan memori</translation>
    </message>
    <message>
        <source>Wallet: </source>
        <translation type="unfinished">Wallet:</translation>
    </message>
    <message>
        <source>(none)</source>
        <translation type="unfinished">(tidak ada)</translation>
    </message>
    <message>
        <source>Received</source>
        <translation type="unfinished">Diterima</translation>
    </message>
    <message>
        <source>Sent</source>
        <translation type="unfinished">Terkirim</translation>
    </message>
    <message>
        <source>&amp;Peers</source>
        <translation type="unfinished">&amp;Peer</translation>
    </message>
    <message>
        <source>Banned peers</source>
        <translation type="unfinished">Peer yang telah dilarang</translation>
    </message>
    <message>
        <source>Select a peer to view detailed information.</source>
        <translation type="unfinished">Pilih satu peer untuk melihat informasi detail.</translation>
    </message>
    <message>
        <source>Version</source>
        <translation type="unfinished">Versi</translation>
    </message>
    <message>
        <source>Starting Block</source>
        <translation type="unfinished">Mulai Block</translation>
    </message>
    <message>
        <source>Synced Headers</source>
        <translation type="unfinished">Header Yang Telah Sinkron</translation>
    </message>
    <message>
        <source>Synced Blocks</source>
        <translation type="unfinished">Block Yang Telah Sinkron</translation>
    </message>
    <message>
        <source>The mapped Autonomous System used for diversifying peer selection.</source>
        <translation type="unfinished">Sistem Otonom yang dipetakan digunakan untuk mendiversifikasi pilihan peer</translation>
    </message>
    <message>
        <source>Mapped AS</source>
        <translation type="unfinished">AS yang Dipetakan</translation>
    </message>
    <message>
        <source>User Agent</source>
        <translation type="unfinished">Agen Pengguna

</translation>
    </message>
    <message>
        <source>Node window</source>
        <translation type="unfinished">Jendela Node</translation>
    </message>
    <message>
        <source>Current block height</source>
        <translation type="unfinished">Tinggi blok saat ini</translation>
    </message>
    <message>
        <source>Open the %1 debug log file from the current data directory. This can take a few seconds for large log files.</source>
        <translation type="unfinished">Buka file log debug %1 dari direktori data saat ini. Dapat memakan waktu beberapa detik untuk file log besar.</translation>
    </message>
    <message>
        <source>Decrease font size</source>
        <translation type="unfinished">Mengurangi ukuran font</translation>
    </message>
    <message>
        <source>Increase font size</source>
        <translation type="unfinished">Menambah ukuran font</translation>
    </message>
    <message>
        <source>Permissions</source>
        <translation type="unfinished">Izin</translation>
    </message>
    <message>
        <source>The direction and type of peer connection: %1</source>
        <translation type="unfinished">Arah dan jenis koneksi peer: %1 </translation>
    </message>
    <message>
        <source>Direction/Type</source>
        <translation type="unfinished">Arah / Jenis</translation>
    </message>
    <message>
        <source>The network protocol this peer is connected through: IPv4, IPv6, Onion, I2P, or CJDNS.</source>
        <translation type="unfinished">Peer ini terhubung melalui protokol jaringan: IPv4, IPv6, Onion, I2P, atau CJDNS. </translation>
    </message>
    <message>
        <source>Services</source>
        <translation type="unfinished">Layanan</translation>
    </message>
    <message>
        <source>Whether the peer requested us to relay transactions.</source>
        <translation type="unfinished">Apakah peer meminta kami untuk menyampaikan transaksi. </translation>
    </message>
    <message>
        <source>Wants Tx Relay</source>
        <translation type="unfinished">Ingin Relay Tx </translation>
    </message>
    <message>
        <source>High Bandwidth</source>
        <translation type="unfinished">Bandwidth Tinggi</translation>
    </message>
    <message>
        <source>Connection Time</source>
        <translation type="unfinished">Waktu Koneksi</translation>
    </message>
    <message>
        <source>Elapsed time since a novel block passing initial validity checks was received from this peer.</source>
        <translation type="unfinished">Waktu yang berlalu sejak blok baru yang lolos pemeriksaan validitas awal diterima dari peer ini. </translation>
    </message>
    <message>
        <source>Last Block</source>
        <translation type="unfinished">Blok Terakhir</translation>
    </message>
    <message>
        <source>Elapsed time since a novel transaction accepted into our mempool was received from this peer.</source>
        <translation type="unfinished">Waktu yang telah berlalu sejak transaksi baru yang diterima di mempool kami sudah diterima dari peer ini. </translation>
    </message>
    <message>
        <source>Last Tx</source>
        <translation type="unfinished">Tx Terakhir</translation>
    </message>
    <message>
        <source>Last Send</source>
        <translation type="unfinished">Pengiriman Terakhir</translation>
    </message>
    <message>
        <source>Last Receive</source>
        <translation type="unfinished">Kiriman Terakhir</translation>
    </message>
    <message>
        <source>Ping Time</source>
        <translation type="unfinished">Waktu Ping</translation>
    </message>
    <message>
        <source>The duration of a currently outstanding ping.</source>
        <translation type="unfinished">Durasi ping saat ini.</translation>
    </message>
    <message>
        <source>Ping Wait</source>
        <translation type="unfinished">Ping Tunggu</translation>
    </message>
    <message>
        <source>Min Ping</source>
        <translation type="unfinished">Ping Min</translation>
    </message>
    <message>
        <source>Time Offset</source>
        <translation type="unfinished">Waktu Offset</translation>
    </message>
    <message>
        <source>Last block time</source>
        <translation>Waktu blok terakhir</translation>
    </message>
    <message>
        <source>&amp;Open</source>
        <translation>&amp;Buka</translation>
    </message>
    <message>
        <source>&amp;Console</source>
        <translation>&amp;Konsol</translation>
    </message>
    <message>
        <source>&amp;Network Traffic</source>
        <translation type="unfinished">Kemacetan &amp;Jaringan</translation>
    </message>
    <message>
        <source>Totals</source>
        <translation type="unfinished">Total</translation>
    </message>
    <message>
        <source>Debug log file</source>
        <translation>Berkas catatan debug</translation>
    </message>
    <message>
        <source>Clear console</source>
        <translation>Bersihkan konsol</translation>
    </message>
    <message>
        <source>In:</source>
        <translation type="unfinished">Masuk:</translation>
    </message>
    <message>
        <source>Out:</source>
        <translation type="unfinished">Keluar:</translation>
    </message>
    <message>
        <source>Inbound: initiated by peer</source>
        <translation type="unfinished">Masuk: dimulai oleh peer</translation>
    </message>
    <message>
        <source>Outbound Full Relay: default</source>
        <translation type="unfinished">Relai Penuh Keluar: default </translation>
    </message>
    <message>
        <source>Outbound Block Relay: does not relay transactions or addresses</source>
        <translation type="unfinished">Outbound Block Relay: tidak menyampaikan transaksi atau alamat</translation>
    </message>
    <message>
        <source>Outbound Manual: added using RPC %1 or %2/%3 configuration options</source>
        <translation type="unfinished">Manual Keluar: ditambahkan menggunakan opsi konfigurasi RPC %1 atau %2/%3 </translation>
    </message>
    <message>
        <source>Outbound Feeler: short-lived, for testing addresses</source>
        <translation type="unfinished">Outbound Feeler: berumur pendek, untuk menguji alamat</translation>
    </message>
    <message>
        <source>Outbound Address Fetch: short-lived, for soliciting addresses</source>
        <translation type="unfinished">Outbound Address Fetch: berumur pendek, untuk meminta alamat </translation>
    </message>
    <message>
        <source>we selected the peer for high bandwidth relay</source>
        <translation type="unfinished">kami memilih peer untuk relai bandwidth tinggi </translation>
    </message>
    <message>
        <source>the peer selected us for high bandwidth relay</source>
        <translation type="unfinished">peer memilih kami untuk relai bandwidth tinggi </translation>
    </message>
    <message>
        <source>no high bandwidth relay selected</source>
        <translation type="unfinished">tidak ada relai bandwidth tinggi yang dipilih</translation>
    </message>
    <message>
        <source>&amp;Disconnect</source>
        <translation type="unfinished">&amp;Memutuskan</translation>
    </message>
    <message>
        <source>1 &amp;hour</source>
        <translation type="unfinished">1 &amp;jam</translation>
    </message>
    <message>
        <source>1 d&amp;ay</source>
        <translation type="unfinished">1 h&amp;ari</translation>
    </message>
    <message>
        <source>1 &amp;week</source>
        <translation type="unfinished">1 &amp;minggu</translation>
    </message>
    <message>
        <source>1 &amp;year</source>
        <translation type="unfinished">1 &amp;tahun</translation>
    </message>
    <message>
        <source>&amp;Unban</source>
        <translation type="unfinished">&amp;Lepas ban</translation>
    </message>
    <message>
        <source>Network activity disabled</source>
        <translation type="unfinished">Aktivitas jaringan nonaktif</translation>
    </message>
    <message>
        <source>Executing command without any wallet</source>
        <translation type="unfinished">Menjalankan perintah tanpa dompet apa pun</translation>
    </message>
    <message>
        <source>Welcome to the %1 RPC console.
Use up and down arrows to navigate history, and %2 to clear screen.
Use %3 and %4 to increase or decrease the font size.
Type %5 for an overview of available commands.
For more information on using this console, type %6.

%7WARNING: Scammers have been active, telling users to type commands here, stealing their wallet contents. Do not use this console without fully understanding the ramifications of a command.%8</source>
        <extracomment>RPC console welcome message. Placeholders %7 and %8 are style tags for the warning content, and they are not space separated from the rest of the text intentionally.</extracomment>
        <translation type="unfinished">Selamat datang di konsol %1 RPC.
Gunakan panah atas dan bawah untuk menavigasi riwayat, dan %2 menghapus layar.
Gunakan %3 dan %4 untuk menambah atau mengurangi ukuran huruf.
Ketik %5 untuk tinjauan perintah yang tersedia.
Untuk informasi lebih lanjut tentang menggunakan konsol ini, ketik %6.

%7PERINGATAN: Scammers telah aktif, memberitahu pengguna untuk mengetik perintah di sini, mencuri isi dompet mereka. Jangan gunakan konsol ini tanpa sepenuhnya memahami konsekuensi dari suatu perintah.%8</translation>
    </message>
    <message>
        <source>Executing…</source>
        <extracomment>A console message indicating an entered command is currently being executed.</extracomment>
        <translation type="unfinished">Melaksanakan…</translation>
    </message>
    <message>
        <source>Yes</source>
        <translation type="unfinished">Ya</translation>
    </message>
    <message>
        <source>No</source>
        <translation type="unfinished">Tidak</translation>
    </message>
    <message>
        <source>To</source>
        <translation type="unfinished">Untuk</translation>
    </message>
    <message>
        <source>From</source>
        <translation type="unfinished">Dari</translation>
    </message>
    <message>
        <source>Ban for</source>
        <translation type="unfinished">Ban untuk</translation>
    </message>
    <message>
        <source>Never</source>
        <translation type="unfinished">Tidak pernah</translation>
    </message>
    <message>
        <source>Unknown</source>
        <translation type="unfinished">Tidak diketahui</translation>
    </message>
</context>
<context>
    <name>ReceiveCoinsDialog</name>
    <message>
        <source>&amp;Amount:</source>
        <translation type="unfinished">&amp;Nilai:</translation>
    </message>
    <message>
        <source>&amp;Message:</source>
        <translation type="unfinished">&amp;Pesan:</translation>
    </message>
    <message>
        <source>An optional message to attach to the payment request, which will be displayed when the request is opened. Note: The message will not be sent with the payment over the Particl network.</source>
        <translation type="unfinished">Pesan opsional untuk dilampirkan ke permintaan pembayaran, yang akan ditampilkan ketika permintaan dibuka. Catatan: Pesan tidak akan dikirim dengan pembayaran melalui jaringan Particl.</translation>
    </message>
    <message>
        <source>An optional label to associate with the new receiving address.</source>
        <translation type="unfinished">Label opsional untuk mengasosiasikan dengan alamat penerima baru.</translation>
    </message>
    <message>
        <source>Use this form to request payments. All fields are &lt;b&gt;optional&lt;/b&gt;.</source>
        <translation type="unfinished">Gunakan form ini untuk meminta pembayaran. Semua bidang adalah &lt;b&gt;opsional&lt;/b&gt;.</translation>
    </message>
    <message>
        <source>An optional amount to request. Leave this empty or zero to not request a specific amount.</source>
        <translation type="unfinished">Nilai permintaan opsional. Biarkan ini kosong atau nol bila tidak meminta nilai tertentu.</translation>
    </message>
    <message>
        <source>An optional label to associate with the new receiving address (used by you to identify an invoice).  It is also attached to the payment request.</source>
        <translation type="unfinished">Label fakultatif untuk menghubungkan dengan alamat penerima baru (anda menggunakannya untuk mengindetifikasi faktur). Itu juga dilampirkan pada permintaan pembayaran.</translation>
    </message>
    <message>
        <source>An optional message that is attached to the payment request and may be displayed to the sender.</source>
        <translation type="unfinished">Pesan opsional yang dilampirkan di permintaan pembayaran dan dapat ditampilkan ke pengirim.</translation>
    </message>
    <message>
        <source>&amp;Create new receiving address</source>
        <translation type="unfinished">&amp;Create alamat penerima baru</translation>
    </message>
    <message>
        <source>Clear all fields of the form.</source>
        <translation type="unfinished">Hapus informasi dari form.</translation>
    </message>
    <message>
        <source>Clear</source>
        <translation type="unfinished">Hapus</translation>
    </message>
    <message>
        <source>Native segwit addresses (aka Bech32 or BIP-173) reduce your transaction fees later on and offer better protection against typos, but old wallets don't support them. When unchecked, an address compatible with older wallets will be created instead.</source>
        <translation type="unfinished">Alamat segwit asli (alias Bech32 atau BIP-173) akan mengurangi biaya transaksi anda nantinya dan menawarkan perlindungan yang lebih baik terhadap kesalahan pengetikan, tetapi dompet lama tidak mendukungnya. Ketika tidak dicentang, alamat yang kompatibel dengan dompet lama akan dibuat sebagai gantinya.</translation>
    </message>
    <message>
        <source>Generate native segwit (Bech32) address</source>
        <translation type="unfinished">Hasilkan alamat asli segwit (Bech32)</translation>
    </message>
    <message>
        <source>Requested payments history</source>
        <translation type="unfinished">Riwayat pembayaran yang diminta Anda</translation>
    </message>
    <message>
        <source>Show the selected request (does the same as double clicking an entry)</source>
        <translation type="unfinished">Menunjukkan permintaan yang dipilih (sama dengan tekan pilihan dua kali)</translation>
    </message>
    <message>
        <source>Show</source>
        <translation type="unfinished">Menunjukkan</translation>
    </message>
    <message>
        <source>Remove the selected entries from the list</source>
        <translation type="unfinished">Menghapus informasi terpilih dari daftar</translation>
    </message>
    <message>
        <source>Remove</source>
        <translation type="unfinished">Menghapus</translation>
    </message>
    <message>
        <source>Copy &amp;URI</source>
        <translation type="unfinished">Salin &amp;URI</translation>
    </message>
    <message>
        <source>&amp;Copy address</source>
        <translation type="unfinished">&amp;Salin alamat</translation>
    </message>
    <message>
        <source>Copy &amp;label</source>
        <translation type="unfinished">Salin &amp;label</translation>
    </message>
    <message>
        <source>Copy &amp;message</source>
        <translation type="unfinished">salin &amp;pesan</translation>
    </message>
    <message>
        <source>Copy &amp;amount</source>
        <translation type="unfinished">Salin &amp;jumlah</translation>
    </message>
    <message>
        <source>Could not unlock wallet.</source>
        <translation type="unfinished">Tidak dapat membuka dompet.</translation>
    </message>
    <message>
        <source>Could not generate new %1 address</source>
        <translation type="unfinished">Tidak dapat membuat alamat %1 baru</translation>
    </message>
</context>
<context>
    <name>ReceiveRequestDialog</name>
    <message>
        <source>Request payment to …</source>
        <translation type="unfinished">Minta pembayaran ke ...</translation>
    </message>
    <message>
        <source>Address:</source>
        <translation type="unfinished">Alamat:</translation>
    </message>
    <message>
        <source>Amount:</source>
        <translation type="unfinished">Jumlah:</translation>
    </message>
    <message>
        <source>Message:</source>
        <translation type="unfinished">Pesan:</translation>
    </message>
    <message>
        <source>Copy &amp;URI</source>
        <translation type="unfinished">Salin &amp;URI</translation>
    </message>
    <message>
        <source>Copy &amp;Address</source>
        <translation type="unfinished">Salin &amp;Alamat</translation>
    </message>
    <message>
        <source>&amp;Verify</source>
        <translation type="unfinished">&amp;periksa</translation>
    </message>
    <message>
        <source>Verify this address on e.g. a hardware wallet screen</source>
        <translation type="unfinished">Periksa alamat ini misalnya pada layar dompet perangkat keras</translation>
    </message>
    <message>
        <source>&amp;Save Image…</source>
        <translation type="unfinished">&amp;Simpan Gambar...</translation>
    </message>
    <message>
        <source>Payment information</source>
        <translation type="unfinished">Informasi pembayaran</translation>
    </message>
    <message>
        <source>Request payment to %1</source>
        <translation type="unfinished">Minta pembayaran ke %1</translation>
    </message>
</context>
<context>
    <name>RecentRequestsTableModel</name>
    <message>
        <source>Date</source>
        <translation type="unfinished">Tanggal</translation>
    </message>
    <message>
        <source>Message</source>
        <translation type="unfinished">Pesan</translation>
    </message>
    <message>
        <source>(no label)</source>
        <translation type="unfinished">(tidak ada label)</translation>
    </message>
    <message>
        <source>(no message)</source>
        <translation type="unfinished">(tidak ada pesan)</translation>
    </message>
    <message>
        <source>(no amount requested)</source>
        <translation type="unfinished">(tidak ada jumlah yang diminta)</translation>
    </message>
    <message>
        <source>Requested</source>
        <translation type="unfinished">Diminta</translation>
    </message>
</context>
<context>
    <name>SendCoinsDialog</name>
    <message>
        <source>Send Coins</source>
        <translation>Kirim Koin</translation>
    </message>
    <message>
        <source>Coin Control Features</source>
        <translation type="unfinished">Cara Pengaturan Koin</translation>
    </message>
    <message>
        <source>automatically selected</source>
        <translation type="unfinished">Pemilihan otomatis</translation>
    </message>
    <message>
        <source>Insufficient funds!</source>
        <translation type="unfinished">Saldo tidak mencukupi!</translation>
    </message>
    <message>
        <source>Quantity:</source>
        <translation type="unfinished">Kuantitas:</translation>
    </message>
    <message>
        <source>Amount:</source>
        <translation type="unfinished">Jumlah:</translation>
    </message>
    <message>
        <source>Fee:</source>
        <translation type="unfinished">Biaya:</translation>
    </message>
    <message>
        <source>After Fee:</source>
        <translation type="unfinished">Dengan Biaya:</translation>
    </message>
    <message>
        <source>Change:</source>
        <translation type="unfinished">Kembalian:</translation>
    </message>
    <message>
        <source>If this is activated, but the change address is empty or invalid, change will be sent to a newly generated address.</source>
        <translation type="unfinished">Jiki ini dipilih, tetapi alamat pengembalian uang kosong atau salah, uang kembali akan dikirim ke alamat yang baru dibuat.</translation>
    </message>
    <message>
        <source>Custom change address</source>
        <translation type="unfinished">Alamat uang kembali yang kustom</translation>
    </message>
    <message>
        <source>Transaction Fee:</source>
        <translation type="unfinished">Biaya Transaksi:</translation>
    </message>
    <message>
        <source>Using the fallbackfee can result in sending a transaction that will take several hours or days (or never) to confirm. Consider choosing your fee manually or wait until you have validated the complete chain.</source>
        <translation type="unfinished">Menggunakan fallbackfee dapat mengakibatkan pengiriman transaksi yang akan memakan waktu beberapa jam atau hari (atau tidak pernah) untuk dikonfirmasi. Pertimbangkan untuk memilih biaya anda secara manual atau tunggu hingga anda telah megesahkan rantai yang lengkap.</translation>
    </message>
    <message>
        <source>Warning: Fee estimation is currently not possible.</source>
        <translation type="unfinished">Peringatan: Perkiraan biaya saat ini tidak memungkinkan.</translation>
    </message>
    <message>
        <source>Hide</source>
        <translation type="unfinished">Sembunyikan</translation>
    </message>
    <message>
        <source>Recommended:</source>
        <translation type="unfinished">Disarankan</translation>
    </message>
    <message>
        <source>Custom:</source>
        <translation type="unfinished">Khusus</translation>
    </message>
    <message>
        <source>Send to multiple recipients at once</source>
        <translation>Kirim ke beberapa penerima sekaligus</translation>
    </message>
    <message>
        <source>Add &amp;Recipient</source>
        <translation>Tambahlah &amp;Penerima</translation>
    </message>
    <message>
        <source>Clear all fields of the form.</source>
        <translation type="unfinished">Hapus informasi dari form.</translation>
    </message>
    <message>
        <source>Inputs…</source>
        <translation type="unfinished">Masukan...</translation>
    </message>
    <message>
        <source>Choose…</source>
        <translation type="unfinished">Pilih...</translation>
    </message>
    <message>
        <source>Hide transaction fee settings</source>
        <translation type="unfinished">Sembunyikan pengaturan biaya transaksi</translation>
    </message>
    <message>
        <source>Specify a custom fee per kB (1,000 bytes) of the transaction's virtual size.

Note:  Since the fee is calculated on a per-byte basis, a fee rate of "100 satoshis per kvB" for a transaction size of 500 virtual bytes (half of 1 kvB) would ultimately yield a fee of only 50 satoshis.</source>
        <translation type="unfinished">Tentukan biaya khusus per kB (1.000 byte) dari ukuran virtual transaksi. 

Catatan: Karena biaya dihitung berdasarkan per byte, tarif biaya "100 satoshi per kvB" untuk ukuran transaksi 500 byte virtual (setengah dari 1 kvB) pada akhirnya akan menghasilkan biaya hanya 50 satoshi. </translation>
    </message>
    <message>
        <source>When there is less transaction volume than space in the blocks, miners as well as relaying nodes may enforce a minimum fee. Paying only this minimum fee is just fine, but be aware that this can result in a never confirming transaction once there is more demand for particl transactions than the network can process.</source>
        <translation type="unfinished">Ketika volume transaksi lebih sedikit daripada ruang di blok, penambang serta simpul yang menyiarkanikan dapat memberlakukan biaya minimum. Anda boleh hanya membayar biaya minimum, tetapi perlu diketahui bahwa ini dapat menghasilkan transaksi yang tidak pernah dikonfirmasi setelah ada lebih banyak permintaan untuk transaksi particl daripada yang dapat diproses jaringan.</translation>
    </message>
    <message>
        <source>A too low fee might result in a never confirming transaction (read the tooltip)</source>
        <translation type="unfinished">Biaya yang terlalu rendah dapat menyebabkan transaksi tidak terkonfirmasi (baca tooltip)</translation>
    </message>
    <message>
        <source>(Smart fee not initialized yet. This usually takes a few blocks…)</source>
        <translation type="unfinished">(Biaya pintar belum dimulai. Ini biasanya membutuhkan beberapa blok…) </translation>
    </message>
    <message>
        <source>Confirmation time target:</source>
        <translation type="unfinished">Target waktu konfirmasi:</translation>
    </message>
    <message>
        <source>Enable Replace-By-Fee</source>
        <translation type="unfinished">Izinkan Replace-By-Fee</translation>
    </message>
    <message>
        <source>With Replace-By-Fee (BIP-125) you can increase a transaction's fee after it is sent. Without this, a higher fee may be recommended to compensate for increased transaction delay risk.</source>
        <translation type="unfinished">Dengan Replace-By-Fee (BIP-125) Anda dapat menambah biaya transaksi setelah dikirim. Tanpa ini, biaya yang lebih tinggi dapat direkomendasikan untuk mengkompensasi peningkatan risiko keterlambatan transaksi.</translation>
    </message>
    <message>
        <source>Clear &amp;All</source>
        <translation>Hapus &amp;Semua</translation>
    </message>
    <message>
        <source>Balance:</source>
        <translation>Saldo:</translation>
    </message>
    <message>
        <source>Confirm the send action</source>
        <translation>Konfirmasi aksi pengiriman</translation>
    </message>
    <message>
        <source>S&amp;end</source>
        <translation>K&amp;irim</translation>
    </message>
    <message>
        <source>Copy quantity</source>
        <translation type="unfinished">Salin Kuantitas</translation>
    </message>
    <message>
        <source>Copy amount</source>
        <translation type="unfinished">Salin Jumlah</translation>
    </message>
    <message>
        <source>Copy fee</source>
        <translation type="unfinished">Salin biaya</translation>
    </message>
    <message>
        <source>Copy after fee</source>
        <translation type="unfinished">Salin Setelah Upah</translation>
    </message>
    <message>
        <source>Copy bytes</source>
        <translation type="unfinished">Salin bytes</translation>
    </message>
    <message>
        <source>Copy dust</source>
        <translation type="unfinished">Salin dust</translation>
    </message>
    <message>
        <source>Copy change</source>
        <translation type="unfinished">Salin Perubahan</translation>
    </message>
    <message>
        <source>%1 (%2 blocks)</source>
        <translation type="unfinished">%1 (%2 block)</translation>
    </message>
    <message>
        <source>Sign on device</source>
        <extracomment>"device" usually means a hardware wallet</extracomment>
        <translation type="unfinished">Masuk ke perangkat</translation>
    </message>
    <message>
        <source>Connect your hardware wallet first.</source>
        <translation type="unfinished">Hubungkan dompet perangkat keras Anda terlebih dahulu.</translation>
    </message>
    <message>
        <source>Set external signer script path in Options -&gt; Wallet</source>
        <extracomment>"External signer" means using devices such as hardware wallets.</extracomment>
        <translation type="unfinished">Setel jalur skrip penanda tangan eksternal di Opsi -&gt; Dompet</translation>
    </message>
    <message>
        <source>Cr&amp;eate Unsigned</source>
        <translation type="unfinished">bu&amp;at Tidak ditandai</translation>
    </message>
    <message>
        <source>Creates a Partially Signed Particl Transaction (PSBT) for use with e.g. an offline %1 wallet, or a PSBT-compatible hardware wallet.</source>
        <translation type="unfinished">Membuat sebagian tertanda transaksi particl (PSBT) untuk digunakan dengan contoh dompet offline %1, atau dompet yang kompatibel dengan PSBT</translation>
    </message>
    <message>
        <source> from wallet '%1'</source>
        <translation type="unfinished">dari dompet '%1'</translation>
    </message>
    <message>
        <source>%1 to '%2'</source>
        <translation type="unfinished">%1 ke '%2'</translation>
    </message>
    <message>
        <source>%1 to %2</source>
        <translation type="unfinished">%1 ke %2</translation>
    </message>
    <message>
        <source>Do you want to draft this transaction?</source>
        <translation type="unfinished">Apakah anda ingin menjadikan transaksi ini sebagai konsep?</translation>
    </message>
    <message>
        <source>Are you sure you want to send?</source>
        <translation type="unfinished">Apakah anda yakin ingin mengirimkan?</translation>
    </message>
    <message>
        <source>To review recipient list click "Show Details…"</source>
        <translation type="unfinished">Untuk meninjau daftar penerima, klik "Tampilkan Detail ..."</translation>
    </message>
    <message>
        <source>Create Unsigned</source>
        <translation type="unfinished">Buat Tidak ditandai</translation>
    </message>
    <message>
        <source>Sign and send</source>
        <translation type="unfinished">Tanda tangani dan kirim</translation>
    </message>
    <message>
        <source>Sign failed</source>
        <translation type="unfinished">Tanda tangan gagal</translation>
    </message>
    <message>
        <source>External signer not found</source>
        <extracomment>"External signer" means using devices such as hardware wallets.</extracomment>
        <translation type="unfinished">penandatangan eksternal tidak ditemukan</translation>
    </message>
    <message>
        <source>External signer failure</source>
        <extracomment>"External signer" means using devices such as hardware wallets.</extracomment>
        <translation type="unfinished">penandatangan eksternal gagal</translation>
    </message>
    <message>
        <source>Save Transaction Data</source>
        <translation type="unfinished">Simpan data Transaksi</translation>
    </message>
    <message>
        <source>Partially Signed Transaction (Binary)</source>
        <extracomment>Expanded name of the binary PSBT file format. See: BIP 174.</extracomment>
        <translation type="unfinished">Transaksi yang Ditandatangani Sebagian (Biner)</translation>
    </message>
    <message>
        <source>PSBT saved</source>
        <translation type="unfinished">PSBT disimpan</translation>
    </message>
    <message>
        <source>External balance:</source>
        <translation type="unfinished">Saldo eksternal</translation>
    </message>
    <message>
        <source>or</source>
        <translation type="unfinished">atau</translation>
    </message>
    <message>
        <source>You can increase the fee later (signals Replace-By-Fee, BIP-125).</source>
        <translation type="unfinished">Anda dapat menambah biaya kemudian (sinyal Replace-By-Fee, BIP-125).</translation>
    </message>
    <message>
        <source>Please, review your transaction.</source>
        <translation type="unfinished">Mohon periksa kembali transaksi anda.</translation>
    </message>
    <message>
        <source>Transaction fee</source>
        <translation type="unfinished">Biaya Transaksi</translation>
    </message>
    <message>
        <source>Not signalling Replace-By-Fee, BIP-125.</source>
        <translation type="unfinished">Tidak memberi sinyal Replace-By-Fee, BIP-125.</translation>
    </message>
    <message>
        <source>Total Amount</source>
        <translation type="unfinished">Jumlah Keseluruhan</translation>
    </message>
    <message>
        <source>Confirm send coins</source>
        <translation type="unfinished">Konfirmasi pengiriman koin</translation>
    </message>
    <message>
        <source>Confirm transaction proposal</source>
        <translation type="unfinished">Konfirmasi proposal transaksi</translation>
    </message>
    <message>
        <source>Watch-only balance:</source>
        <translation type="unfinished">Saldo (hanya lihat):</translation>
    </message>
    <message>
        <source>The recipient address is not valid. Please recheck.</source>
        <translation type="unfinished">Alamat penerima tidak sesuai. Mohon periksa kembali.</translation>
    </message>
    <message>
        <source>The amount to pay must be larger than 0.</source>
        <translation type="unfinished">Jumlah pembayaran harus lebih besar daripada 0.</translation>
    </message>
    <message>
        <source>The amount exceeds your balance.</source>
        <translation type="unfinished">Jumlah melebihi saldo anda.</translation>
    </message>
    <message>
        <source>Duplicate address found: addresses should only be used once each.</source>
        <translation type="unfinished">Alamat duplikat ditemukan: alamat hanya boleh digunakan sekali saja.</translation>
    </message>
    <message>
        <source>Transaction creation failed!</source>
        <translation type="unfinished">Pembuatan transaksi gagal!</translation>
    </message>
    <message>
        <source>A fee higher than %1 is considered an absurdly high fee.</source>
        <translation type="unfinished">Biaya yang lebih tinggi dari %1 dianggap sebagai biaya yang sangat tinggi.</translation>
    </message>
    <message>
        <source>Payment request expired.</source>
        <translation type="unfinished">Permintaan pembayaran telah kadaluarsa.</translation>
    </message>
    <message numerus="yes">
        <source>Estimated to begin confirmation within %n block(s).</source>
        <translation>
            <numerusform>Diperkirakan akan memulai konfirmasi dalam %n blok.</numerusform>
        </translation>
    </message>
    <message>
        <source>Warning: Invalid Particl address</source>
        <translation type="unfinished">Peringatan: Alamat Particl tidak valid</translation>
    </message>
    <message>
        <source>Warning: Unknown change address</source>
        <translation type="unfinished">Peringatan: Alamat tidak dikenal</translation>
    </message>
    <message>
        <source>Confirm custom change address</source>
        <translation type="unfinished">Konfirmasi perubahan alamat</translation>
    </message>
    <message>
        <source>The address you selected for change is not part of this wallet. Any or all funds in your wallet may be sent to this address. Are you sure?</source>
        <translation type="unfinished">Alamat yang anda pilih untuk diubah bukan bagian dari dompet ini. Sebagian atau semua dana di dompet anda mungkin dikirim ke alamat ini. Apakah anda yakin?</translation>
    </message>
    <message>
        <source>(no label)</source>
        <translation type="unfinished">(tidak ada label)</translation>
    </message>
</context>
<context>
    <name>SendCoinsEntry</name>
    <message>
        <source>A&amp;mount:</source>
        <translation>J&amp;umlah:</translation>
    </message>
    <message>
        <source>Pay &amp;To:</source>
        <translation>Kirim &amp;Ke:</translation>
    </message>
    <message>
        <source>Choose previously used address</source>
        <translation type="unfinished">Pilih alamat yang telah digunakan sebelumnya</translation>
    </message>
    <message>
        <source>The Particl address to send the payment to</source>
        <translation type="unfinished">Alamat Particl untuk mengirim pembayaran</translation>
    </message>
    <message>
        <source>Paste address from clipboard</source>
        <translation>Tempel alamat dari salinan</translation>
    </message>
    <message>
        <source>Alt+P</source>
        <translation>Alt+B</translation>
    </message>
    <message>
        <source>Remove this entry</source>
        <translation type="unfinished">Hapus masukan ini</translation>
    </message>
    <message>
        <source>The amount to send in the selected unit</source>
        <translation type="unfinished">Jumlah yang ingin dikirim dalam unit yang dipilih</translation>
    </message>
    <message>
        <source>The fee will be deducted from the amount being sent. The recipient will receive less particl than you enter in the amount field. If multiple recipients are selected, the fee is split equally.</source>
        <translation type="unfinished">Biaya akan diambil dari jumlah yang dikirim. Penerima akan menerima particl lebih sedikit daripada yang di masukkan di bidang jumlah. Jika ada beberapa penerima, biaya dibagi rata.</translation>
    </message>
    <message>
        <source>S&amp;ubtract fee from amount</source>
        <translation type="unfinished">Kurangi biaya dari jumlah</translation>
    </message>
    <message>
        <source>Use available balance</source>
        <translation type="unfinished">Gunakan saldo yang tersedia</translation>
    </message>
    <message>
        <source>Message:</source>
        <translation type="unfinished">Pesan:</translation>
    </message>
    <message>
        <source>This is an unauthenticated payment request.</source>
        <translation type="unfinished">Ini permintaan pembayaran yang tidak diautentikasi.</translation>
    </message>
    <message>
        <source>This is an authenticated payment request.</source>
        <translation type="unfinished">Ini permintaan pembayaran yang diautentikasi.</translation>
    </message>
    <message>
        <source>Enter a label for this address to add it to the list of used addresses</source>
        <translation type="unfinished">Masukkan label untuk alamat ini untuk dimasukan dalam daftar alamat yang pernah digunakan</translation>
    </message>
    <message>
        <source>A message that was attached to the particl: URI which will be stored with the transaction for your reference. Note: This message will not be sent over the Particl network.</source>
        <translation type="unfinished">Pesan yang dilampirkan ke particl: URI yang akan disimpan dengan transaksi untuk referensi Anda. Catatan: Pesan ini tidak akan dikirim melalui jaringan Particl.</translation>
    </message>
    <message>
        <source>Pay To:</source>
        <translation type="unfinished">Kirim Ke:</translation>
    </message>
    <message>
        <source>Memo:</source>
        <translation type="unfinished">Catatan Peringatan:</translation>
    </message>
</context>
<context>
    <name>SignVerifyMessageDialog</name>
    <message>
        <source>Signatures - Sign / Verify a Message</source>
        <translation>Tanda Tangan / Verifikasi sebuah Pesan</translation>
    </message>
    <message>
        <source>&amp;Sign Message</source>
        <translation>&amp;Tandakan Pesan</translation>
    </message>
    <message>
        <source>You can sign messages/agreements with your addresses to prove you can receive particl sent to them. Be careful not to sign anything vague or random, as phishing attacks may try to trick you into signing your identity over to them. Only sign fully-detailed statements you agree to.</source>
        <translation type="unfinished">Anda dapat menandatangani pesan / perjanjian dengan alamat Anda untuk membuktikan bahwa Anda dapat menerima particl yang dikirimkan kepada mereka. Berhati-hatilah untuk tidak menandatangani apa pun yang samar-samar atau acak, karena serangan phishing mungkin mencoba menipu Anda untuk menandatangani identitas Anda kepada mereka. Hanya tandatangani pernyataan terperinci yang Anda setujui.</translation>
    </message>
    <message>
        <source>The Particl address to sign the message with</source>
        <translation type="unfinished">Alamat Particl untuk menandatangani pesan</translation>
    </message>
    <message>
        <source>Choose previously used address</source>
        <translation type="unfinished">Pilih alamat yang telah digunakan sebelumnya</translation>
    </message>
    <message>
        <source>Paste address from clipboard</source>
        <translation>Tempel alamat dari salinan</translation>
    </message>
    <message>
        <source>Alt+P</source>
        <translation>Alt+B</translation>
    </message>
    <message>
        <source>Enter the message you want to sign here</source>
        <translation>Masukan pesan yang ingin ditandai disini</translation>
    </message>
    <message>
        <source>Signature</source>
        <translation>Tanda Tangan</translation>
    </message>
    <message>
        <source>Copy the current signature to the system clipboard</source>
        <translation>Salin tanda tangan terpilih ke sistem klipboard</translation>
    </message>
    <message>
        <source>Sign the message to prove you own this Particl address</source>
        <translation>Tandai pesan untuk menyetujui kamu pemiliki alamat Particl ini</translation>
    </message>
    <message>
        <source>Sign &amp;Message</source>
        <translation>Tandakan &amp;Pesan</translation>
    </message>
    <message>
        <source>Reset all sign message fields</source>
        <translation>Hapus semua bidang penanda pesan</translation>
    </message>
    <message>
        <source>Clear &amp;All</source>
        <translation>Hapus &amp;Semua</translation>
    </message>
    <message>
        <source>&amp;Verify Message</source>
        <translation>&amp;Verifikasi Pesan</translation>
    </message>
    <message>
        <source>Enter the receiver's address, message (ensure you copy line breaks, spaces, tabs, etc. exactly) and signature below to verify the message. Be careful not to read more into the signature than what is in the signed message itself, to avoid being tricked by a man-in-the-middle attack. Note that this only proves the signing party receives with the address, it cannot prove sendership of any transaction!</source>
        <translation type="unfinished">Masukkan alamat penerima, pesan (pastikan Anda menyalin persis jeda baris, spasi, tab, dll) dan tanda tangan di bawah untuk memverifikasi pesan. Berhati-hatilah untuk tidak memberi informasi lebih ke tanda tangan daripada apa yang ada dalam pesan yang ditandatangani itu sendiri, untuk menghindari dikelabui oleh serangan man-in-the-middle. Perhatikan bahwa ini hanya membuktikan pihak penandatangan menerima dengan alamat, tapi tidak dapat membuktikan pengiriman dari transaksi apa pun!</translation>
    </message>
    <message>
        <source>The Particl address the message was signed with</source>
        <translation type="unfinished">Alamat Particl yang menandatangani pesan</translation>
    </message>
    <message>
        <source>The signed message to verify</source>
        <translation type="unfinished">Pesan yang ditandatangani untuk diverifikasi</translation>
    </message>
    <message>
        <source>The signature given when the message was signed</source>
        <translation type="unfinished"> Tanda tangan diberikan saat pesan telah ditandatangani</translation>
    </message>
    <message>
        <source>Verify the message to ensure it was signed with the specified Particl address</source>
        <translation>Verifikasi pesan untuk memastikannya ditandatangani dengan alamat Particl tersebut</translation>
    </message>
    <message>
        <source>Verify &amp;Message</source>
        <translation>Verifikasi &amp;Pesan</translation>
    </message>
    <message>
        <source>Reset all verify message fields</source>
        <translation>Hapus semua bidang verifikasi pesan</translation>
    </message>
    <message>
        <source>Click "Sign Message" to generate signature</source>
        <translation type="unfinished">Klik "Sign Message" untuk menghasilkan tanda tangan</translation>
    </message>
    <message>
        <source>The entered address is invalid.</source>
        <translation type="unfinished">Alamat yang dimasukkan tidak valid.</translation>
    </message>
    <message>
        <source>Please check the address and try again.</source>
        <translation type="unfinished">Mohon periksa alamat dan coba lagi.</translation>
    </message>
    <message>
        <source>The entered address does not refer to a key.</source>
        <translation type="unfinished">Alamat yang dimasukkan tidak merujuk pada kunci.</translation>
    </message>
    <message>
        <source>Wallet unlock was cancelled.</source>
        <translation type="unfinished">Pembukaan kunci dompet dibatalkan.</translation>
    </message>
    <message>
        <source>No error</source>
        <translation type="unfinished">Tidak ada kesalahan</translation>
    </message>
    <message>
        <source>Private key for the entered address is not available.</source>
        <translation type="unfinished">Private key untuk alamat yang dimasukkan tidak tersedia.</translation>
    </message>
    <message>
        <source>Message signing failed.</source>
        <translation type="unfinished">Penandatanganan pesan gagal.</translation>
    </message>
    <message>
        <source>Message signed.</source>
        <translation type="unfinished">Pesan sudah ditandatangani.</translation>
    </message>
    <message>
        <source>The signature could not be decoded.</source>
        <translation type="unfinished">Tanda tangan tidak dapat disandikan.</translation>
    </message>
    <message>
        <source>Please check the signature and try again.</source>
        <translation type="unfinished">Mohon periksa tanda tangan dan coba lagi.</translation>
    </message>
    <message>
        <source>The signature did not match the message digest.</source>
        <translation type="unfinished">Tanda tangan tidak cocok dengan intisari pesan.</translation>
    </message>
    <message>
        <source>Message verification failed.</source>
        <translation type="unfinished">Verifikasi pesan gagal.</translation>
    </message>
    <message>
        <source>Message verified.</source>
        <translation type="unfinished">Pesan diverifikasi.</translation>
    </message>
</context>
<context>
    <name>TransactionDesc</name>
    <message numerus="yes">
        <source>Open for %n more block(s)</source>
        <translation>
            <numerusform>Buka untuk %nblok lagi</numerusform>
        </translation>
    </message>
    <message>
        <source>Open until %1</source>
        <translation type="unfinished">Buka sampai %1</translation>
    </message>
    <message>
        <source>conflicted with a transaction with %1 confirmations</source>
        <translation type="unfinished">Konflik dengan sebuah transaksi dengan %1 konfirmasi</translation>
    </message>
    <message>
        <source>0/unconfirmed, %1</source>
        <translation type="unfinished">0/belum dikonfirmasi, %1</translation>
    </message>
    <message>
        <source>in memory pool</source>
        <translation type="unfinished">Dalam pool memory</translation>
    </message>
    <message>
        <source>not in memory pool</source>
        <translation type="unfinished">Tidak dalam pool memory</translation>
    </message>
    <message>
        <source>abandoned</source>
        <translation type="unfinished">ditinggalkan</translation>
    </message>
    <message>
        <source>%1/unconfirmed</source>
        <translation type="unfinished">%1/belum dikonfirmasi</translation>
    </message>
    <message>
        <source>%1 confirmations</source>
        <translation type="unfinished">%1 konfirmasi</translation>
    </message>
    <message>
        <source>Date</source>
        <translation type="unfinished">Tanggal</translation>
    </message>
    <message>
        <source>Source</source>
        <translation type="unfinished">Sumber</translation>
    </message>
    <message>
        <source>Generated</source>
        <translation type="unfinished">Dihasilkan</translation>
    </message>
    <message>
        <source>From</source>
        <translation type="unfinished">Dari</translation>
    </message>
    <message>
        <source>unknown</source>
        <translation type="unfinished">tidak diketahui</translation>
    </message>
    <message>
        <source>To</source>
        <translation type="unfinished">Untuk</translation>
    </message>
    <message>
        <source>own address</source>
        <translation type="unfinished">alamat milik sendiri</translation>
    </message>
    <message>
        <source>watch-only</source>
        <translation type="unfinished">hanya-melihat</translation>
    </message>
    <message>
        <source>Credit</source>
        <translation type="unfinished">Kredit</translation>
    </message>
    <message numerus="yes">
        <source>matures in %n more block(s)</source>
        <translation>
            <numerusform>matang dalam %n blok lagi</numerusform>
        </translation>
    </message>
    <message>
        <source>not accepted</source>
        <translation type="unfinished">tidak diterima</translation>
    </message>
    <message>
        <source>Total credit</source>
        <translation type="unfinished">Total kredit</translation>
    </message>
    <message>
        <source>Transaction fee</source>
        <translation type="unfinished">Biaya Transaksi</translation>
    </message>
    <message>
        <source>Net amount</source>
        <translation type="unfinished">Jumlah bersih</translation>
    </message>
    <message>
        <source>Message</source>
        <translation type="unfinished">Pesan</translation>
    </message>
    <message>
        <source>Comment</source>
        <translation type="unfinished">Komentar</translation>
    </message>
    <message>
        <source>Transaction ID</source>
        <translation type="unfinished">ID Transaksi</translation>
    </message>
    <message>
        <source>Transaction total size</source>
        <translation type="unfinished">Ukuran transaksi total</translation>
    </message>
    <message>
        <source>Transaction virtual size</source>
        <translation type="unfinished">Ukuran transaksi virtual</translation>
    </message>
    <message>
        <source>Output index</source>
        <translation type="unfinished">Indeks outpu</translation>
    </message>
    <message>
        <source> (Certificate was not verified)</source>
        <translation type="unfinished">(Sertifikat tidak diverifikasi)</translation>
    </message>
    <message>
        <source>Merchant</source>
        <translation type="unfinished">Penjual</translation>
    </message>
    <message>
        <source>Debug information</source>
        <translation type="unfinished">Informasi debug</translation>
    </message>
    <message>
        <source>Transaction</source>
        <translation type="unfinished">Transaksi</translation>
    </message>
    <message>
        <source>Inputs</source>
        <translation type="unfinished">Input</translation>
    </message>
    <message>
        <source>Amount</source>
        <translation type="unfinished">Jumlah</translation>
    </message>
    <message>
        <source>true</source>
        <translation type="unfinished">benar</translation>
    </message>
    <message>
        <source>false</source>
        <translation type="unfinished">salah</translation>
    </message>
</context>
<context>
    <name>TransactionDescDialog</name>
    <message>
        <source>This pane shows a detailed description of the transaction</source>
        <translation>Jendela ini menampilkan deskripsi rinci dari transaksi tersebut</translation>
    </message>
    <message>
        <source>Details for %1</source>
        <translation type="unfinished">Detail untuk %1</translation>
    </message>
</context>
<context>
    <name>TransactionTableModel</name>
    <message>
        <source>Date</source>
        <translation type="unfinished">Tanggal</translation>
    </message>
    <message>
        <source>Type</source>
        <translation type="unfinished">Tipe</translation>
    </message>
    <message numerus="yes">
        <source>Open for %n more block(s)</source>
        <translation>
            <numerusform>buka untuk %n blok lagi</numerusform>
        </translation>
    </message>
    <message>
        <source>Open until %1</source>
        <translation type="unfinished">Buka sampai %1</translation>
    </message>
    <message>
        <source>Unconfirmed</source>
        <translation type="unfinished">Belum dikonfirmasi</translation>
    </message>
    <message>
        <source>Abandoned</source>
        <translation type="unfinished">yang ditelantarkan</translation>
    </message>
    <message>
        <source>Confirmed (%1 confirmations)</source>
        <translation type="unfinished">Dikonfirmasi (%1 konfirmasi)</translation>
    </message>
    <message>
        <source>Conflicted</source>
        <translation type="unfinished">Bertentangan</translation>
    </message>
    <message>
        <source>Immature (%1 confirmations, will be available after %2)</source>
        <translation type="unfinished">Belum matang (%1 konfirmasi, akan tersedia setelah %2)</translation>
    </message>
    <message>
        <source>Generated but not accepted</source>
        <translation type="unfinished">Dihasilkan tapi tidak diterima</translation>
    </message>
    <message>
        <source>Received with</source>
        <translation type="unfinished">Diterima dengan</translation>
    </message>
    <message>
        <source>Received from</source>
        <translation type="unfinished">Diterima dari</translation>
    </message>
    <message>
        <source>Sent to</source>
        <translation type="unfinished">Dikirim ke</translation>
    </message>
    <message>
        <source>Payment to yourself</source>
        <translation type="unfinished">Pembayaran untuk diri sendiri</translation>
    </message>
    <message>
        <source>Mined</source>
        <translation type="unfinished">Ditambang</translation>
    </message>
    <message>
        <source>watch-only</source>
        <translation type="unfinished">hanya-melihat</translation>
    </message>
    <message>
        <source>(no label)</source>
        <translation type="unfinished">(tidak ada label)</translation>
    </message>
    <message>
        <source>Transaction status. Hover over this field to show number of confirmations.</source>
        <translation type="unfinished">Status transaksi. Arahkan kursor ke bidang ini untuk menampilkan jumlah konfirmasi.</translation>
    </message>
    <message>
        <source>Date and time that the transaction was received.</source>
        <translation type="unfinished">Tanggal dan waktu transaksi telah diterima.</translation>
    </message>
    <message>
        <source>Type of transaction.</source>
        <translation type="unfinished">Tipe transaksi.</translation>
    </message>
    <message>
        <source>Whether or not a watch-only address is involved in this transaction.</source>
        <translation type="unfinished">Apakah alamat hanya-melihat terlibat dalam transaksi ini atau tidak.</translation>
    </message>
    <message>
        <source>User-defined intent/purpose of the transaction.</source>
        <translation type="unfinished">maksud/tujuan transaksi yang ditentukan pengguna.</translation>
    </message>
    <message>
        <source>Amount removed from or added to balance.</source>
        <translation type="unfinished">Jumlah dihapus dari atau ditambahkan ke saldo.</translation>
    </message>
</context>
<context>
    <name>TransactionView</name>
    <message>
        <source>All</source>
        <translation type="unfinished">Semua</translation>
    </message>
    <message>
        <source>Today</source>
        <translation type="unfinished">Hari ini</translation>
    </message>
    <message>
        <source>This week</source>
        <translation type="unfinished">Minggu ini</translation>
    </message>
    <message>
        <source>This month</source>
        <translation type="unfinished">Bulan ini</translation>
    </message>
    <message>
        <source>Last month</source>
        <translation type="unfinished">Bulan lalu</translation>
    </message>
    <message>
        <source>This year</source>
        <translation type="unfinished">Tahun ini</translation>
    </message>
    <message>
        <source>Received with</source>
        <translation type="unfinished">Diterima dengan</translation>
    </message>
    <message>
        <source>Sent to</source>
        <translation type="unfinished">Dikirim ke</translation>
    </message>
    <message>
        <source>To yourself</source>
        <translation type="unfinished">Untuk diri sendiri</translation>
    </message>
    <message>
        <source>Mined</source>
        <translation type="unfinished">Ditambang</translation>
    </message>
    <message>
        <source>Other</source>
        <translation type="unfinished">Lainnya</translation>
    </message>
    <message>
        <source>Enter address, transaction id, or label to search</source>
        <translation type="unfinished">Ketik alamat, id transaksi, atau label untuk menelusuri</translation>
    </message>
    <message>
        <source>Min amount</source>
        <translation type="unfinished">Jumlah min</translation>
    </message>
    <message>
        <source>Range…</source>
        <translation type="unfinished">Jarak...</translation>
    </message>
    <message>
        <source>&amp;Copy address</source>
        <translation type="unfinished">&amp;Salin alamat</translation>
    </message>
    <message>
        <source>Copy &amp;label</source>
        <translation type="unfinished">Salin &amp;label</translation>
    </message>
    <message>
        <source>Copy &amp;amount</source>
        <translation type="unfinished">Salin &amp;jumlah</translation>
    </message>
    <message>
        <source>Copy transaction &amp;ID</source>
        <translation type="unfinished">salin transaksi &amp;ID</translation>
    </message>
    <message>
        <source>Copy &amp;raw transaction</source>
        <translation type="unfinished">salin &amp;transaksi mentah</translation>
    </message>
    <message>
        <source>Copy full transaction &amp;details</source>
        <translation type="unfinished">salin seluruh transaksi &amp;detail</translation>
    </message>
    <message>
        <source>&amp;Show transaction details</source>
        <translation type="unfinished">&amp;Tampilkan detail transaski</translation>
    </message>
    <message>
        <source>Increase transaction &amp;fee</source>
        <translation type="unfinished">Naikkan biaya transaksi</translation>
    </message>
    <message>
        <source>A&amp;bandon transaction</source>
        <translation type="unfinished">A&amp;batalkan transaksi</translation>
    </message>
    <message>
        <source>&amp;Edit address label</source>
        <translation type="unfinished">&amp;Ubah label alamat</translation>
    </message>
    <message>
        <source>Export Transaction History</source>
        <translation type="unfinished">Ekspor Riwayat Transaksi</translation>
    </message>
    <message>
        <source>Comma separated file</source>
        <extracomment>Expanded name of the CSV file format. See https://en.wikipedia.org/wiki/Comma-separated_values</extracomment>
        <translation type="unfinished">dipisahkan dengan koma</translation>
    </message>
    <message>
        <source>Confirmed</source>
        <translation type="unfinished">Terkonfirmasi</translation>
    </message>
    <message>
        <source>Watch-only</source>
        <translation type="unfinished">Hanya-melihat</translation>
    </message>
    <message>
        <source>Date</source>
        <translation type="unfinished">Tanggal</translation>
    </message>
    <message>
        <source>Type</source>
        <translation type="unfinished">Tipe</translation>
    </message>
    <message>
        <source>Address</source>
        <translation type="unfinished">Alamat</translation>
    </message>
    <message>
        <source>Exporting Failed</source>
        <translation type="unfinished">Gagal Mengekspor</translation>
    </message>
    <message>
        <source>There was an error trying to save the transaction history to %1.</source>
        <translation type="unfinished">Terjadi kesalahan saat mencoba menyimpan riwayat transaksi ke %1.</translation>
    </message>
    <message>
        <source>Exporting Successful</source>
        <translation type="unfinished">Ekspor Berhasil</translation>
    </message>
    <message>
        <source>The transaction history was successfully saved to %1.</source>
        <translation type="unfinished">Riwayat transaksi berhasil disimpan ke %1.</translation>
    </message>
    <message>
        <source>Range:</source>
        <translation type="unfinished">Jarak:</translation>
    </message>
    <message>
        <source>to</source>
        <translation type="unfinished">untuk</translation>
    </message>
</context>
<context>
    <name>WalletFrame</name>
    <message>
        <source>No wallet has been loaded.
Go to File &gt; Open Wallet to load a wallet.
- OR -</source>
        <translation type="unfinished">Tidak ada dompet yang dimuat.
Pergi ke File &gt; Open Wallet untuk memuat dompet.
- ATAU -</translation>
    </message>
    <message>
        <source>Create a new wallet</source>
        <translation type="unfinished">Bikin dompet baru</translation>
    </message>
</context>
<context>
    <name>WalletModel</name>
    <message>
        <source>Send Coins</source>
        <translation type="unfinished">Kirim Koin</translation>
    </message>
    <message>
        <source>Fee bump error</source>
        <translation type="unfinished">Kesalahan biaya tagihan</translation>
    </message>
    <message>
        <source>Increasing transaction fee failed</source>
        <translation type="unfinished">Gagal meningkatkan biaya transaksi</translation>
    </message>
    <message>
        <source>Do you want to increase the fee?</source>
        <translation type="unfinished">Apa Anda ingin meningkatkan biayanya?</translation>
    </message>
    <message>
        <source>Do you want to draft a transaction with fee increase?</source>
        <translation type="unfinished">Apakah anda ingin membuat draf transaksi dengan kenaikan biaya?</translation>
    </message>
    <message>
        <source>Current fee:</source>
        <translation type="unfinished">Biaya saat ini:</translation>
    </message>
    <message>
        <source>Increase:</source>
        <translation type="unfinished">Tingkatkan:</translation>
    </message>
    <message>
        <source>New fee:</source>
        <translation type="unfinished">Biaya baru:</translation>
    </message>
    <message>
        <source>Warning: This may pay the additional fee by reducing change outputs or adding inputs, when necessary. It may add a new change output if one does not already exist. These changes may potentially leak privacy.</source>
        <translation type="unfinished">Peringatan: Bila diperlukan, dimungkinkan membayar biaya tambahan dengan mengurangi perubahan output atau menambahkan input. Ini dapat menambahkan perubahan keluaran baru jika belum ada. Perubahan ini berpotensi membocorkan privasi.</translation>
    </message>
    <message>
        <source>Confirm fee bump</source>
        <translation type="unfinished">Konfirmasi biaya tambahan</translation>
    </message>
    <message>
        <source>Can't draft transaction.</source>
        <translation type="unfinished">Tidak dapat membuat konsep transaksi.</translation>
    </message>
    <message>
        <source>PSBT copied</source>
        <translation type="unfinished">PSBT disalin</translation>
    </message>
    <message>
        <source>Can't sign transaction.</source>
        <translation type="unfinished">Tidak dapat menandatangani transaksi.</translation>
    </message>
    <message>
        <source>Could not commit transaction</source>
        <translation type="unfinished">Tidak dapat melakukan transaksi</translation>
    </message>
    <message>
        <source>Can't display address</source>
        <translation type="unfinished">Tidak dapat menampilkan alamat</translation>
    </message>
    <message>
        <source>default wallet</source>
        <translation type="unfinished">wallet default</translation>
    </message>
</context>
<context>
    <name>WalletView</name>
    <message>
        <source>&amp;Export</source>
        <translation type="unfinished">&amp;Ekspor</translation>
    </message>
    <message>
        <source>Export the data in the current tab to a file</source>
        <translation type="unfinished">Ekspor data dalam tab sekarang ke sebuah berkas</translation>
    </message>
    <message>
        <source>Error</source>
        <translation type="unfinished">Terjadi sebuah kesalahan</translation>
    </message>
    <message>
        <source>Unable to decode PSBT from clipboard (invalid base64)</source>
        <translation type="unfinished">Tidak dapat membaca kode PSBT dari papan klip (base64 tidak valid)</translation>
    </message>
    <message>
        <source>Load Transaction Data</source>
        <translation type="unfinished">Memuat Data Transaksi</translation>
    </message>
    <message>
        <source>Partially Signed Transaction (*.psbt)</source>
        <translation type="unfinished">Transaksi yang Ditandatangani Sebagian (* .psbt)</translation>
    </message>
    <message>
        <source>PSBT file must be smaller than 100 MiB</source>
        <translation type="unfinished">File PSBT harus lebih kecil dari 100 MB</translation>
    </message>
    <message>
        <source>Unable to decode PSBT</source>
        <translation type="unfinished">Tidak dapat membaca kode PSBT</translation>
    </message>
    <message>
        <source>Backup Wallet</source>
        <translation type="unfinished">Cadangkan Dompet</translation>
    </message>
    <message>
        <source>Wallet Data</source>
        <extracomment>Name of the wallet data file format.</extracomment>
        <translation type="unfinished">Data Dompet</translation>
    </message>
    <message>
        <source>Backup Failed</source>
        <translation type="unfinished">Pencadangan Gagal</translation>
    </message>
    <message>
        <source>There was an error trying to save the wallet data to %1.</source>
        <translation type="unfinished">Terjadi kesalahan saat mencoba menyimpan data dompet ke %1.</translation>
    </message>
    <message>
        <source>Backup Successful</source>
        <translation type="unfinished">Pencadangan Berhasil</translation>
    </message>
    <message>
        <source>The wallet data was successfully saved to %1.</source>
        <translation type="unfinished">Data dompet berhasil disimpan ke %1.</translation>
    </message>
    <message>
        <source>Cancel</source>
        <translation type="unfinished">Batal</translation>
    </message>
</context>
<context>
    <name>bitcoin-core</name>
    <message>
        <source>The %s developers</source>
        <translation type="unfinished">Pengembang %s</translation>
    </message>
    <message>
        <source>-maxtxfee is set very high! Fees this large could be paid on a single transaction.</source>
        <translation type="unfinished">-maxtxfee disetel sangat tinggi! Biaya sebesar ini bisa dibayar dengan 1 transaksi.</translation>
    </message>
    <message>
        <source>Cannot downgrade wallet from version %i to version %i. Wallet version unchanged.</source>
        <translation type="unfinished">Tidak dapat menurunkan versi dompet dari versi %ike versi %i. Versi dompet tidak berubah. </translation>
    </message>
    <message>
        <source>Cannot obtain a lock on data directory %s. %s is probably already running.</source>
        <translation type="unfinished">Tidak dapat memperoleh kunci pada direktori data %s. %s mungkin sudah berjalan.</translation>
    </message>
    <message>
        <source>Cannot provide specific connections and have addrman find outgoing connections at the same.</source>
        <translation type="unfinished">Tidak bisa menyediakan koneksi-koneksi spesifik dan memiliki addrman untuk mencari koneksi-koneksi yang terbuka di sama.</translation>
    </message>
    <message>
        <source>Cannot upgrade a non HD split wallet from version %i to version %i without upgrading to support pre-split keypool. Please use version %i or no version specified.</source>
        <translation type="unfinished">Tidak dapat mempebaharui dompet split non HD dari versi %i ke versi %i tanpa mempebaharui untuk mendukung keypool pra-split. Harap gunakan versi %i atau tidak ada versi yang ditentukan.</translation>
    </message>
    <message>
        <source>Distributed under the MIT software license, see the accompanying file %s or %s</source>
        <translation type="unfinished">Didistribusikan di bawah lisensi perangkat lunak MIT, lihat berkas terlampir %s atau %s</translation>
    </message>
    <message>
        <source>Error reading %s! All keys read correctly, but transaction data or address book entries might be missing or incorrect.</source>
        <translation type="unfinished">Kesalahan membaca %s! Semua kunci dibaca dengan benar, tetapi data transaksi atau entri buku alamat mungkin hilang atau salah.</translation>
    </message>
    <message>
        <source>Error: Dumpfile format record is incorrect. Got "%s", expected "format".</source>
        <translation type="unfinished">Kesalahan: Rekaman pengenal dumpfile salah. Mendapat "%s", diharapkan "format". </translation>
    </message>
    <message>
        <source>Error: Dumpfile identifier record is incorrect. Got "%s", expected "%s".</source>
        <translation type="unfinished">Kesalahan: Rekaman pengenal dumpfile salah. Mendapat "%s", diharapkan "%s". </translation>
    </message>
    <message>
        <source>Error: Dumpfile version is not supported. This version of particl-wallet only supports version 1 dumpfiles. Got dumpfile with version %s</source>
        <translation type="unfinished">Kesalahan: Versi Dumpfile tidak didukung. Versi dompet particl ini hanya mendukung dumpfile versi 1. Dumpfile yang didapat adalah versi %s</translation>
    </message>
    <message>
        <source>Error: Legacy wallets only support the "legacy", "p2sh-segwit", and "bech32" address types</source>
        <translation type="unfinished">Kesalahan: Dompet lama hanya mendukung jenis alamat "warisan", "p2sh-segwit", dan "bech32"</translation>
    </message>
    <message>
        <source>Error: Listening for incoming connections failed (listen returned error %s)</source>
        <translation type="unfinished">Kesalahan: Mendengarkan koneksi yang masuk gagal (dengarkan kesalahan yang dikembalikan %s)</translation>
    </message>
    <message>
        <source>Fee estimation failed. Fallbackfee is disabled. Wait a few blocks or enable -fallbackfee.</source>
        <translation type="unfinished">Estimasi biaya gagal. Biaya fallback dimatikan. Tunggu beberapa blocks atau nyalakan -fallbackfee</translation>
    </message>
    <message>
        <source>File %s already exists. If you are sure this is what you want, move it out of the way first.</source>
        <translation type="unfinished">File %s sudah ada. Jika Anda yakin ini yang Anda inginkan, singkirkan dulu. </translation>
    </message>
    <message>
        <source>More than one onion bind address is provided. Using %s for the automatically created Tor onion service.</source>
        <translation type="unfinished">Lebih dari satu alamat Onion Bind tersedia. Menggunakan %s untuk membuat Tor onion secara otomatis.</translation>
    </message>
    <message>
        <source>No dump file provided. To use createfromdump, -dumpfile=&lt;filename&gt; must be provided.</source>
        <translation type="unfinished">Tidak ada dumpfile yang teredia. Untuk menggunakan createfromdump, -dumpfile=&lt;filename&gt; harus tersedia. </translation>
    </message>
    <message>
        <source>No dump file provided. To use dump, -dumpfile=&lt;filename&gt; must be provided.</source>
        <translation type="unfinished">Tidak ada dumpfile yang teredia. Untuk menggunakan dump, -dumpfile=&lt;filename&gt; harus tersedia. </translation>
    </message>
    <message>
        <source>No wallet file format provided. To use createfromdump, -format=&lt;format&gt; must be provided.</source>
        <translation type="unfinished">Tidak ada format file dompet yang tersedia. Untuk menggunakan createfromdump, -format=&lt;format&gt;harus tersedia. </translation>
    </message>
    <message>
        <source>Please check that your computer's date and time are correct! If your clock is wrong, %s will not work properly.</source>
        <translation type="unfinished">Periksa apakah tanggal dan waktu komputer anda benar! Jika jam anda salah, %s tidak akan berfungsi dengan baik.</translation>
    </message>
    <message>
        <source>Please contribute if you find %s useful. Visit %s for further information about the software.</source>
        <translation type="unfinished">Silakan berkontribusi jika %s berguna. Kunjungi %s untuk informasi lebih lanjut tentang perangkat lunak.</translation>
    </message>
    <message>
        <source>Prune configured below the minimum of %d MiB.  Please use a higher number.</source>
        <translation type="unfinished">Pemangkasan dikonfigurasikan di bawah minimum dari %d MiB. Harap gunakan angka yang lebih tinggi.</translation>
    </message>
    <message>
        <source>Prune: last wallet synchronisation goes beyond pruned data. You need to -reindex (download the whole blockchain again in case of pruned node)</source>
        <translation type="unfinished">Pemangkasan: sinkronisasi dompet terakhir melampaui data yang sudah dipangkas. Anda perlu -reindex (unduh seluruh blockchain lagi jika terjadi node pemangkasan)</translation>
    </message>
    <message>
        <source>SQLiteDatabase: Unknown sqlite wallet schema version %d. Only version %d is supported</source>
        <translation type="unfinished">SQLiteDatabase: Versi skema dompet sqlite tidak diketahui %d. Hanya versi %d yang didukung</translation>
    </message>
    <message>
        <source>The block database contains a block which appears to be from the future. This may be due to your computer's date and time being set incorrectly. Only rebuild the block database if you are sure that your computer's date and time are correct</source>
        <translation type="unfinished">Blok basis data berisi blok yang tampaknya berasal dari masa depan. Ini mungkin karena tanggal dan waktu komputer anda diatur secara tidak benar. Bangun kembali blok basis data jika anda yakin tanggal dan waktu komputer anda benar</translation>
    </message>
    <message>
        <source>The transaction amount is too small to send after the fee has been deducted</source>
        <translation type="unfinished">Jumlah transaksi terlalu kecil untuk dikirim setelah biaya dikurangi</translation>
    </message>
    <message>
        <source>This error could occur if this wallet was not shutdown cleanly and was last loaded using a build with a newer version of Berkeley DB. If so, please use the software that last loaded this wallet</source>
        <translation type="unfinished">Kesalahan ini dapat terjadi jika dompet ini tidak dimatikan dengan bersih dan terakhir dimuat menggunakan build dengan versi Berkeley DB yang lebih baru. Jika demikian, silakan gunakan perangkat lunak yang terakhir memuat dompet ini</translation>
    </message>
    <message>
        <source>This is a pre-release test build - use at your own risk - do not use for mining or merchant applications</source>
        <translation type="unfinished">Ini adalah uji coba pra-rilis - gunakan dengan risiko anda sendiri - jangan digunakan untuk aplikasi penambangan atau penjual</translation>
    </message>
    <message>
        <source>This is the maximum transaction fee you pay (in addition to the normal fee) to prioritize partial spend avoidance over regular coin selection.</source>
        <translation type="unfinished">Ini adalah biaya transaksi maksimum yang Anda bayarkan (selain biaya normal) untuk memprioritaskan penghindaran pengeluaran sebagian daripada pemilihan koin biasa.</translation>
    </message>
    <message>
        <source>This is the transaction fee you may discard if change is smaller than dust at this level</source>
        <translation type="unfinished">Ini adalah biaya transaksi, kamu boleh menutup kalau uang kembali lebih kecil daripada debu di level ini</translation>
    </message>
    <message>
        <source>This is the transaction fee you may pay when fee estimates are not available.</source>
        <translation type="unfinished">Ini adalah biaya transaksi, kamu boleh membayar saat estimasi biaya tidak tersedia</translation>
    </message>
    <message>
        <source>Total length of network version string (%i) exceeds maximum length (%i). Reduce the number or size of uacomments.</source>
        <translation type="unfinished">Panjang total dari versi string jaringan (%i) melewati panjang maximum (%i). Kurangi nomornya atau besar dari uacomments</translation>
    </message>
    <message>
        <source>Unable to replay blocks. You will need to rebuild the database using -reindex-chainstate.</source>
        <translation type="unfinished">Tidak bisa mengulang blocks. Kamu harus membuat ulang database menggunakan -reindex-chainstate</translation>
    </message>
    <message>
        <source>Unknown wallet file format "%s" provided. Please provide one of "bdb" or "sqlite".</source>
        <translation type="unfinished">Format berkas dompet tidak dikenal "%s" tersedia. Berikan salah satu dari "bdb" atau "sqlite". </translation>
    </message>
    <message>
        <source>Warning: Dumpfile wallet format "%s" does not match command line specified format "%s".</source>
        <translation type="unfinished">Peringatan: Dumpfile dompet format "%s" tidak cocok dengan format baris perintah yang ditentukan "%s". </translation>
    </message>
    <message>
        <source>Warning: Private keys detected in wallet {%s} with disabled private keys</source>
        <translation type="unfinished">Peringatan: Kunci pribadi terdeteksi di dompet {%s} dengan kunci pribadi yang dinonaktifkan</translation>
    </message>
    <message>
        <source>Warning: We do not appear to fully agree with our peers! You may need to upgrade, or other nodes may need to upgrade.</source>
        <translation type="unfinished">Peringatan: Kami tampaknya tidak sepenuhnya setuju dengan peers kami! Anda mungkin perlu memutakhirkan, atau nodes lain mungkin perlu dimutakhirkan.</translation>
    </message>
    <message>
        <source>Witness data for blocks after height %d requires validation. Please restart with -reindex.</source>
        <translation type="unfinished">Menyaksikan data untuk blok setelah ketinggian %d membutuhkan validasi. Harap mengulang kembali dengan -reindex. </translation>
    </message>
    <message>
        <source>You need to rebuild the database using -reindex to go back to unpruned mode.  This will redownload the entire blockchain</source>
        <translation type="unfinished">Anda perlu membangun kembali basis data menggunakan -reindex untuk kembali ke mode tidak dipangkas. Ini akan mengunduh ulang seluruh blockchain</translation>
    </message>
    <message>
        <source>%s is set very high!</source>
        <translation type="unfinished">%s diset sangat tinggi!</translation>
    </message>
    <message>
        <source>-maxmempool must be at least %d MB</source>
        <translation type="unfinished">-maxmempool harus paling sedikit %d MB</translation>
    </message>
    <message>
        <source>A fatal internal error occurred, see debug.log for details</source>
        <translation type="unfinished">Terjadi kesalahan internal yang fatal, lihat debug.log untuk mengetahui detailnya</translation>
    </message>
    <message>
        <source>Cannot resolve -%s address: '%s'</source>
        <translation type="unfinished">Tidak bisa menyelesaikan -%s alamat: '%s'</translation>
    </message>
    <message>
        <source>Cannot set -peerblockfilters without -blockfilterindex.</source>
        <translation type="unfinished">Tidak dapat menyetel -peerblockfilters tanpa -blockfilterindex.</translation>
    </message>
    <message>
        <source>Cannot write to data directory '%s'; check permissions.</source>
        <translation type="unfinished">Tidak dapat menulis ke direktori data '%s'; periksa izinnya.</translation>
    </message>
    <message>
        <source>Change index out of range</source>
        <translation type="unfinished">Indeks ganti diluar dari jangkauan</translation>
    </message>
    <message>
        <source>Config setting for %s only applied on %s network when in [%s] section.</source>
        <translation type="unfinished">Setting konfigurasi untuk %s hanya di terapkan di %s jaringan ketika ada di [%s] bagian.</translation>
    </message>
    <message>
        <source>Corrupted block database detected</source>
        <translation type="unfinished">Menemukan database blok yang rusak</translation>
    </message>
    <message>
        <source>Could not find asmap file %s</source>
        <translation type="unfinished">Tidak bisa menemukan berkas asmap %s</translation>
    </message>
    <message>
        <source>Could not parse asmap file %s</source>
        <translation type="unfinished">Tidak bisa mengurai berkas asmap %s</translation>
    </message>
    <message>
        <source>Disk space is too low!</source>
        <translation type="unfinished">Ruang disk terlalu sedikit!</translation>
    </message>
    <message>
        <source>Do you want to rebuild the block database now?</source>
        <translation type="unfinished">Apakah Anda ingin coba membangun kembali database blok sekarang?</translation>
    </message>
    <message>
        <source>Done loading</source>
        <translation type="unfinished">Memuat selesai</translation>
    </message>
    <message>
        <source>Dump file %s does not exist.</source>
        <translation type="unfinished">Dumpfile %stidak ada. </translation>
    </message>
    <message>
        <source>Error creating %s</source>
        <translation type="unfinished">Terjadi kesalahan saat membuat %s</translation>
    </message>
    <message>
        <source>Error initializing block database</source>
        <translation type="unfinished">Kesalahan menginisialisasi database blok</translation>
    </message>
    <message>
        <source>Error initializing wallet database environment %s!</source>
        <translation type="unfinished">Kesalahan menginisialisasi dompet pada database%s!</translation>
    </message>
    <message>
        <source>Error loading %s</source>
        <translation type="unfinished">Kesalahan memuat %s</translation>
    </message>
    <message>
        <source>Error loading %s: Private keys can only be disabled during creation</source>
        <translation type="unfinished">Kesalahan memuat %s: Kunci privat hanya bisa dimatikan saat membuat</translation>
    </message>
    <message>
        <source>Error loading %s: Wallet corrupted</source>
        <translation type="unfinished">Kesalahan memuat %s: Dompet rusak</translation>
    </message>
    <message>
        <source>Error loading %s: Wallet requires newer version of %s</source>
        <translation type="unfinished">Kesalahan memuat %s: Dompet membutuhkan versi yang lebih baru dari %s</translation>
    </message>
    <message>
        <source>Error loading block database</source>
        <translation type="unfinished">Kesalahan memuat database blok</translation>
    </message>
    <message>
        <source>Error opening block database</source>
        <translation type="unfinished">Kesalahan membukakan database blok</translation>
    </message>
    <message>
        <source>Error reading from database, shutting down.</source>
        <translation type="unfinished">Kesalahan membaca dari basis data, mematikan.</translation>
    </message>
    <message>
        <source>Error reading next record from wallet database</source>
        <translation type="unfinished">Kesalahan membaca catatan berikutnya dari basis data dompet</translation>
    </message>
    <message>
        <source>Error upgrading chainstate database</source>
        <translation type="unfinished">Kesalahan memutakhirkan basis data chainstate</translation>
    </message>
    <message>
        <source>Error: Couldn't create cursor into database</source>
        <translation type="unfinished">Kesalahan: Tidak dapat membuat kursor ke basis data</translation>
    </message>
    <message>
        <source>Error: Disk space is low for %s</source>
        <translation type="unfinished">Kesalahan: Kapasitas penyimpanan sedikit untuk %s</translation>
    </message>
    <message>
        <source>Error: Dumpfile checksum does not match. Computed %s, expected %s</source>
        <translation type="unfinished">Kesalahan: Checksum dumpfile tidak cocok. Dihitung %s, diharapkan %s</translation>
    </message>
    <message>
        <source>Error: Got key that was not hex: %s</source>
        <translation type="unfinished">Kesalahan: Mendapat kunci yang bukan hex: %s</translation>
    </message>
    <message>
        <source>Error: Got value that was not hex: %s</source>
        <translation type="unfinished">Kesalahan: Mendapat nilai yang bukan hex: %s</translation>
    </message>
    <message>
        <source>Error: Keypool ran out, please call keypoolrefill first</source>
        <translation type="unfinished">Kesalahan: Keypool habis, harap panggil keypoolrefill terlebih dahulu</translation>
    </message>
    <message>
        <source>Error: Missing checksum</source>
        <translation type="unfinished">Kesalahan: Checksum tidak ada</translation>
    </message>
    <message>
        <source>Error: No %s addresses available.</source>
        <translation type="unfinished">Kesalahan: Tidak ada %s alamat yang tersedia.</translation>
    </message>
    <message>
        <source>Error: Unable to parse version %u as a uint32_t</source>
        <translation type="unfinished">Kesalahan: Tidak dapat mengurai versi %u sebagai uint32_t </translation>
    </message>
    <message>
        <source>Error: Unable to write record to new wallet</source>
        <translation type="unfinished">Kesalahan: Tidak dapat menulis catatan ke dompet baru</translation>
    </message>
    <message>
        <source>Failed to listen on any port. Use -listen=0 if you want this.</source>
        <translation type="unfinished">Gagal untuk mendengarkan di port apapun. Gunakan -listen=0 kalau kamu mau ini.</translation>
    </message>
    <message>
        <source>Failed to rescan the wallet during initialization</source>
        <translation type="unfinished">Gagal untuk scan ulang dompet saat inisialisasi.</translation>
    </message>
    <message>
        <source>Failed to verify database</source>
        <translation type="unfinished">Gagal memverifikasi database</translation>
    </message>
    <message>
        <source>Fee rate (%s) is lower than the minimum fee rate setting (%s)</source>
        <translation type="unfinished">Tarif biaya (%s) lebih rendah dari pengaturan tarif biaya minimum (%s)</translation>
    </message>
    <message>
        <source>Ignoring duplicate -wallet %s.</source>
        <translation type="unfinished">Mengabaikan duplikat -dompet %s.</translation>
    </message>
    <message>
        <source>Importing…</source>
        <translation type="unfinished">mengimpor...</translation>
    </message>
    <message>
        <source>Incorrect or no genesis block found. Wrong datadir for network?</source>
        <translation type="unfinished">Tidak bisa cari blok pertama, atau blok pertama salah. Salah direktori untuk jaringan?</translation>
    </message>
    <message>
        <source>Initialization sanity check failed. %s is shutting down.</source>
        <translation type="unfinished">Inisialisasi pemeriksa kewarasan gagal. %s sedang dimatikan.</translation>
    </message>
    <message>
        <source>Insufficient funds</source>
        <translation type="unfinished">Saldo tidak mencukupi</translation>
    </message>
    <message>
        <source>Invalid -i2psam address or hostname: '%s'</source>
        <translation type="unfinished">Alamat -i2psam atau nama host tidak valid: '%s'</translation>
    </message>
    <message>
        <source>Invalid -onion address or hostname: '%s'</source>
        <translation type="unfinished">Alamat -onion atau hostname tidak valid: '%s'</translation>
    </message>
    <message>
        <source>Invalid -proxy address or hostname: '%s'</source>
        <translation type="unfinished">Alamat proxy atau hostname tidak valid: '%s'</translation>
    </message>
    <message>
        <source>Invalid P2P permission: '%s'</source>
        <translation type="unfinished">Izin P2P yang tidak sah: '%s'</translation>
    </message>
    <message>
        <source>Invalid amount for -discardfee=&lt;amount&gt;: '%s'</source>
        <translation type="unfinished">Jumlah yang tidak benar untuk -discardfee-&lt;amount&gt;: '%s'</translation>
    </message>
    <message>
        <source>Invalid amount for -fallbackfee=&lt;amount&gt;: '%s'</source>
        <translation type="unfinished">Jumlah yang tidak saf untuk -fallbackfee=&lt;amount&gt;: '%s'</translation>
    </message>
    <message>
        <source>Invalid amount for -paytxfee=&lt;amount&gt;: '%s' (must be at least %s)</source>
        <translation type="unfinished">Jumlah yang tidak sah untuk -paytxfee=&lt;amount&gt;: '%s' (Paling sedikit harus %s)</translation>
    </message>
    <message>
        <source>Invalid netmask specified in -whitelist: '%s'</source>
        <translation type="unfinished">Netmask tidak valid yang ditentukan di -whitelist: '%s'</translation>
    </message>
    <message>
        <source>Loading P2P addresses…</source>
        <translation type="unfinished">Memuat alamat P2P....</translation>
    </message>
    <message>
        <source>Loading banlist…</source>
        <translation type="unfinished">Memuat daftar larangan..</translation>
    </message>
    <message>
        <source>Loading block index…</source>
        <translation type="unfinished">Memuat indeks blok...</translation>
    </message>
    <message>
        <source>Loading wallet…</source>
        <translation type="unfinished">Memuat dompet...</translation>
    </message>
    <message>
        <source>Need to specify a port with -whitebind: '%s'</source>
        <translation type="unfinished">Perlu menentukan port dengan -whitebind: '%s'</translation>
    </message>
    <message>
        <source>No proxy server specified. Use -proxy=&lt;ip&gt; or -proxy=&lt;ip:port&gt;.</source>
        <translation type="unfinished">Tidak ada server proxy yang ditentukan. Gunakan -proxy=&lt;ip&gt; atau -proxy=&lt;ip:port&gt;.</translation>
    </message>
    <message>
        <source>Not enough file descriptors available.</source>
        <translation type="unfinished">Deskripsi berkas tidak tersedia dengan cukup.</translation>
    </message>
    <message>
        <source>Prune cannot be configured with a negative value.</source>
        <translation type="unfinished">Pemangkasan tidak dapat dikonfigurasi dengan nilai negatif.</translation>
    </message>
    <message>
        <source>Prune mode is incompatible with -coinstatsindex.</source>
        <translation type="unfinished">Mode pangkas tidak kompatibel dengan -coinstatsindex.</translation>
    </message>
    <message>
        <source>Prune mode is incompatible with -txindex.</source>
        <translation type="unfinished">Mode prune tidak kompatibel dengan -txindex</translation>
    </message>
    <message>
        <source>Pruning blockstore…</source>
        <translation type="unfinished">Memangkas blockstore...</translation>
    </message>
    <message>
        <source>Reducing -maxconnections from %d to %d, because of system limitations.</source>
        <translation type="unfinished">Mengurangi -maxconnections dari %d ke %d, karena limitasi sistem.</translation>
    </message>
    <message>
        <source>Replaying blocks…</source>
        <translation type="unfinished">Memutar ulang blok ...</translation>
    </message>
    <message>
        <source>Rescanning…</source>
        <translation type="unfinished">Memindai ulang...</translation>
    </message>
    <message>
        <source>SQLiteDatabase: Failed to execute statement to verify database: %s</source>
        <translation type="unfinished">SQLiteDatabase: Gagal menjalankan pernyataan untuk memverifikasi database: %s</translation>
    </message>
    <message>
        <source>SQLiteDatabase: Failed to prepare statement to verify database: %s</source>
        <translation type="unfinished">SQLiteDatabase: Gagal menyiapkan pernyataan untuk memverifikasi database: %s</translation>
    </message>
    <message>
        <source>SQLiteDatabase: Failed to read database verification error: %s</source>
        <translation type="unfinished">SQLiteDatabase: Gagal membaca kesalahan verifikasi database: %s</translation>
    </message>
    <message>
        <source>SQLiteDatabase: Unexpected application id. Expected %u, got %u</source>
        <translation type="unfinished">SQLiteDatabase: ID aplikasi tidak terduga. Diharapkan %u, dapat %u</translation>
    </message>
    <message>
        <source>Section [%s] is not recognized.</source>
        <translation type="unfinished">Bagian [%s] tidak dikenali.</translation>
    </message>
    <message>
        <source>Signing transaction failed</source>
        <translation type="unfinished">Tandatangani transaksi tergagal</translation>
    </message>
    <message>
        <source>Specified -walletdir "%s" does not exist</source>
        <translation type="unfinished">-walletdir yang sudah dispesifikasi "%s" tidak ada.</translation>
    </message>
    <message>
        <source>Specified -walletdir "%s" is a relative path</source>
        <translation type="unfinished">-walletdir yang dispesifikasi "%s" adalah jalur yang relatif</translation>
    </message>
    <message>
        <source>Specified -walletdir "%s" is not a directory</source>
        <translation type="unfinished">-walletdir yang dispesifikasi "%s" bukan direktori</translation>
    </message>
    <message>
        <source>Specified blocks directory "%s" does not exist.</source>
        <translation type="unfinished">Blocks yang ditentukan directori "%s" tidak ada.</translation>
    </message>
    <message>
        <source>Starting network threads…</source>
        <translation type="unfinished">Memulai rangkaian jaringan ...</translation>
    </message>
    <message>
        <source>The source code is available from %s.</source>
        <translation type="unfinished">Kode sumber tersedia dari %s.</translation>
    </message>
    <message>
        <source>The specified config file %s does not exist</source>
        <translation type="unfinished">Berkas konfigurasi %s yang ditentukan tidak ada</translation>
    </message>
    <message>
        <source>The transaction amount is too small to pay the fee</source>
        <translation type="unfinished">Jumlah transaksi terlalu kecil untuk membayar biaya ongkos</translation>
    </message>
    <message>
        <source>The wallet will avoid paying less than the minimum relay fee.</source>
        <translation type="unfinished">Dompet akan menghindari pembayaran kurang dari biaya minimum ongkos relay.</translation>
    </message>
    <message>
        <source>This is experimental software.</source>
        <translation type="unfinished">Ini adalah perangkat lunak eksperimental.</translation>
    </message>
    <message>
        <source>This is the minimum transaction fee you pay on every transaction.</source>
        <translation type="unfinished">Ini adalah ongkos transaksi minimum yang anda bayarkan untuk setiap transaksi.</translation>
    </message>
    <message>
        <source>This is the transaction fee you will pay if you send a transaction.</source>
        <translation type="unfinished">Ini adalah ongkos transaksi yang akan anda bayarkan jika anda mengirim transaksi.</translation>
    </message>
    <message>
        <source>Transaction amount too small</source>
        <translation type="unfinished">Nilai transaksi terlalu kecil</translation>
    </message>
    <message>
        <source>Transaction amounts must not be negative</source>
        <translation type="unfinished">Jumlah transaksi tidak boleh negatif</translation>
    </message>
    <message>
        <source>Transaction has too long of a mempool chain</source>
        <translation type="unfinished">Transaksi mempunyai rantai mempool yang terlalu panjang</translation>
    </message>
    <message>
        <source>Transaction must have at least one recipient</source>
        <translation type="unfinished">Transaksi harus mempunyai paling tidak satu penerima</translation>
    </message>
    <message>
        <source>Transaction needs a change address, but we can't generate it. %s</source>
        <translation type="unfinished">Transaksi memerlukan alamat perubahan, tetapi kami tidak dapat membuatnya. %s</translation>
    </message>
    <message>
        <source>Transaction too large</source>
        <translation type="unfinished">Transaksi terlalu besar</translation>
    </message>
    <message>
        <source>Unable to bind to %s on this computer (bind returned error %s)</source>
        <translation type="unfinished">Tidak bisa menghubungkan %s di komputer (Penghubung menghasilkan error %s)</translation>
    </message>
    <message>
        <source>Unable to bind to %s on this computer. %s is probably already running.</source>
        <translation type="unfinished">Tidak dapat mengikat ke %s di komputer ini. %s mungkin sudah berjalan.</translation>
    </message>
    <message>
        <source>Unable to create the PID file '%s': %s</source>
        <translation type="unfinished">Tidak dapat membuat berkas PID '%s': %s</translation>
    </message>
    <message>
        <source>Unable to generate initial keys</source>
        <translation type="unfinished">Tidak dapat membuat kunci awal</translation>
    </message>
    <message>
        <source>Unable to generate keys</source>
        <translation type="unfinished">Tidak dapat menghasilkan kunci</translation>
    </message>
    <message>
        <source>Unable to open %s for writing</source>
        <translation type="unfinished">Tidak dapat membuka %suntuk menulis </translation>
    </message>
    <message>
        <source>Unable to start HTTP server. See debug log for details.</source>
        <translation type="unfinished">Tidak dapat memulai server HTTP. Lihat log debug untuk detailnya.</translation>
    </message>
    <message>
        <source>Unknown -blockfilterindex value %s.</source>
        <translation type="unfinished">Jumlah -blockfilterindex yang tidak diketahui %s</translation>
    </message>
    <message>
        <source>Unknown address type '%s'</source>
        <translation type="unfinished">Tipe alamat yang tidak diketahui '%s'</translation>
    </message>
    <message>
        <source>Unknown change type '%s'</source>
        <translation type="unfinished">Tipe ganti yang tidak diketahui '%s'</translation>
    </message>
    <message>
        <source>Unknown network specified in -onlynet: '%s'</source>
        <translation type="unfinished">Jaringan tidak diketahui yang ditentukan dalam -onlynet: '%s'</translation>
    </message>
    <message>
        <source>Unknown new rules activated (versionbit %i)</source>
        <translation type="unfinished">Aturan baru yang tidak diketahui diaktifkan (bit versi %i)</translation>
    </message>
    <message>
        <source>Unsupported logging category %s=%s.</source>
        <translation type="unfinished">Kategori logging yang tidak didukung %s=%s.</translation>
    </message>
    <message>
        <source>Upgrading UTXO database</source>
        <translation type="unfinished">Memutakhirkan basis data UTXO</translation>
    </message>
    <message>
        <source>Upgrading txindex database</source>
        <translation type="unfinished">Meningkatkan database txindex</translation>
    </message>
    <message>
        <source>User Agent comment (%s) contains unsafe characters.</source>
        <translation type="unfinished">Komentar Agen Pengguna (%s) berisi karakter yang tidak aman.</translation>
    </message>
    <message>
        <source>Verifying blocks…</source>
        <translation type="unfinished">Menferifikasi blok...</translation>
    </message>
    <message>
        <source>Verifying wallet(s)…</source>
        <translation type="unfinished">Memverifikasi dompet...</translation>
    </message>
    <message>
        <source>Wallet needed to be rewritten: restart %s to complete</source>
        <translation type="unfinished">Dompet harus ditulis ulang: mulai ulang %s untuk menyelesaikan</translation>
    </message>
</context>
</TS><|MERGE_RESOLUTION|>--- conflicted
+++ resolved
@@ -66,22 +66,13 @@
         <translation type="unfinished">Alamat-alamat penerima</translation>
     </message>
     <message>
-<<<<<<< HEAD
         <source>These are your Particl addresses for sending payments. Always check the amount and the receiving address before sending coins.</source>
-        <translation type="unfinished">Berikut ialah alamat-alamat Particl Anda yang digunakan untuk mengirimkan pembayaran. Selalu periksa jumlah dan alamat penerima sebelum mengirimkan koin.</translation>
-=======
-        <source>These are your Bitcoin addresses for sending payments. Always check the amount and the receiving address before sending coins.</source>
-        <translation type="unfinished">Berikut ini adalah alamat-alamat Bitcoin Anda yang digunakan untuk mengirimkan pembayaran. Selalu periksa jumlah dan alamat penerima sebelum mengirimkan koin-koin.</translation>
->>>>>>> 86de5677
+        <translation type="unfinished">Berikut ini adalah alamat-alamat Particl Anda yang digunakan untuk mengirimkan pembayaran. Selalu periksa jumlah dan alamat penerima sebelum mengirimkan koin-koin.</translation>
     </message>
     <message>
         <source>These are your Particl addresses for receiving payments. Use the 'Create new receiving address' button in the receive tab to create new addresses.
 Signing is only possible with addresses of the type 'legacy'.</source>
-<<<<<<< HEAD
-        <translation type="unfinished">Ini adalah alamat-alamat particlmu untuk menerima pembayaran. Gunakan tombol 'Buat alamat penerima baru' di atas tab menerima untuk membuat alamat baru. Tanda tangan hanya bisa digunakan dengan tipe alamat 'Lama'</translation>
-=======
-        <translation type="unfinished">Berikut ini adalah alamat-alamat bitcoinmu untuk menerima pembayaran. Gunakan tombol 'Buat alamat penerima baru' di tab menerima untuk membuat alamat baru. Tanda tangan hanya bisa digunakan dengan tipe alamat 'warisan'</translation>
->>>>>>> 86de5677
+        <translation type="unfinished">Berikut ini adalah alamat-alamat particlmu untuk menerima pembayaran. Gunakan tombol 'Buat alamat penerima baru' di tab menerima untuk membuat alamat baru. Tanda tangan hanya bisa digunakan dengan tipe alamat 'warisan'</translation>
     </message>
     <message>
         <source>&amp;Copy Address</source>
@@ -493,13 +484,8 @@
         <translation type="unfinished">Tanda tangani dan kirim pessan...</translation>
     </message>
     <message>
-<<<<<<< HEAD
         <source>Sign messages with your Particl addresses to prove you own them</source>
-        <translation>Tanda tangani sebuah pesan menggunakan alamat Particl Anda untuk membuktikan bahwa Anda adalah pemilik alamat tersebut</translation>
-=======
-        <source>Sign messages with your Bitcoin addresses to prove you own them</source>
-        <translation>Tanda tangani sebuah pesan menggunakan alamat Bitcoin Anda untuk membuktikan bahwa Anda adalah pemiliknya</translation>
->>>>>>> 86de5677
+        <translation>Tanda tangani sebuah pesan menggunakan alamat Particl Anda untuk membuktikan bahwa Anda adalah pemiliknya</translation>
     </message>
     <message>
         <source>&amp;Verify message…</source>
@@ -711,7 +697,7 @@
         <source>%n active connection(s) to Particl network.</source>
         <extracomment>A substring of the tooltip.</extracomment>
         <translation type="unfinished">
-            <numerusform>%n koneksi yang aktif ke jaringan Bitcoin</numerusform>
+            <numerusform>%n koneksi yang aktif ke jaringan Particl</numerusform>
         </translation>
     </message>
     <message>
@@ -1429,25 +1415,20 @@
         <translation type="unfinished">&amp;Perubahan saldo untuk transaksi yang belum dikonfirmasi</translation>
     </message>
     <message>
-<<<<<<< HEAD
+        <source>External Signer (e.g. hardware wallet)</source>
+        <translation type="unfinished">Penandatangan eksternal (seperti dompet perangkat keras)</translation>
+    </message>
+    <message>
+        <source>&amp;External signer script path</source>
+        <translation type="unfinished">&amp;Jalur skrip penanda tangan eksternal</translation>
+    </message>
+    <message>
+        <source>Full path to a Particl Core compatible script (e.g. C:\Downloads\hwi.exe or /Users/you/Downloads/hwi.py). Beware: malware can steal your coins!</source>
+        <translation type="unfinished">Jalur lengkap ke skrip yang kompatibel dengan Particl Core (seperti C:\Downloads\hwi.exe atau /Users/you/Downloads/hwi.py). Hati-hati: malware dapat mencuri koin Anda!</translation>
+    </message>
+    <message>
         <source>Automatically open the Particl client port on the router. This only works when your router supports UPnP and it is enabled.</source>
         <translation>Otomatis membuka port client Particl di router. Hanya berjalan apabila router anda mendukung UPnP dan di-enable.</translation>
-=======
-        <source>External Signer (e.g. hardware wallet)</source>
-        <translation type="unfinished">Penandatangan eksternal (seperti dompet perangkat keras)</translation>
-    </message>
-    <message>
-        <source>&amp;External signer script path</source>
-        <translation type="unfinished">&amp;Jalur skrip penanda tangan eksternal</translation>
-    </message>
-    <message>
-        <source>Full path to a Bitcoin Core compatible script (e.g. C:\Downloads\hwi.exe or /Users/you/Downloads/hwi.py). Beware: malware can steal your coins!</source>
-        <translation type="unfinished">Jalur lengkap ke skrip yang kompatibel dengan Bitcoin Core (seperti C:\Downloads\hwi.exe atau /Users/you/Downloads/hwi.py). Hati-hati: malware dapat mencuri koin Anda!</translation>
-    </message>
-    <message>
-        <source>Automatically open the Bitcoin client port on the router. This only works when your router supports UPnP and it is enabled.</source>
-        <translation>Otomatis membuka port client Bitcoin di router. Hanya berjalan apabila router anda mendukung UPnP dan di-enable.</translation>
->>>>>>> 86de5677
     </message>
     <message>
         <source>Map port using &amp;UPnP</source>
