--- conflicted
+++ resolved
@@ -2314,8 +2314,8 @@
         <translation>bu&amp;at Tidak ditandai</translation>
     </message>
     <message>
-        <source>Creates a Partially Signed Bitcoin Transaction (PSBT) for use with e.g. an offline %1 wallet, or a PSBT-compatible hardware wallet.</source>
-        <translation>Membuat sebagian tertanda transaksi bitcoin (PSBT) untuk digunakan dengan contoh dompet offline %1, atau dompet yang kompatibel dengan PSBT</translation>
+        <source>Creates a Partially Signed Particl Transaction (PSBT) for use with e.g. an offline %1 wallet, or a PSBT-compatible hardware wallet.</source>
+        <translation>Membuat sebagian tertanda transaksi particl (PSBT) untuk digunakan dengan contoh dompet offline %1, atau dompet yang kompatibel dengan PSBT</translation>
     </message>
     <message>
         <source> from wallet '%1'</source>
@@ -2603,17 +2603,12 @@
         <translation>Pesan yang ditandatangani untuk diverifikasi</translation>
     </message>
     <message>
-<<<<<<< HEAD
+        <source>The signature given when the message was signed</source>
+        <translation> Tanda tangan diberikan saat pesan telah ditandatangani</translation>
+    </message>
+    <message>
         <source>Verify the message to ensure it was signed with the specified Particl address</source>
         <translation>Verifikasi pesan untuk memastikannya ditandatangani dengan alamat Particl tersebut</translation>
-=======
-        <source>The signature given when the message was signed</source>
-        <translation> Tanda tangan diberikan saat pesan telah ditandatangani</translation>
-    </message>
-    <message>
-        <source>Verify the message to ensure it was signed with the specified Bitcoin address</source>
-        <translation>Verifikasi pesan untuk memastikannya ditandatangani dengan alamat Bitcoin tersebut</translation>
->>>>>>> 7d8a10a6
     </message>
     <message>
         <source>Verify &amp;Message</source>
