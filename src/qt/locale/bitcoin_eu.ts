--- conflicted
+++ resolved
@@ -66,13 +66,8 @@
         <translation type="unfinished">Helbideak jasotzen</translation>
     </message>
     <message>
-<<<<<<< HEAD
         <source>These are your Particl addresses for sending payments. Always check the amount and the receiving address before sending coins.</source>
-        <translation>Hauek dira zuk dirua jaso dezaketen Particl helbideak. Egiaztatu beti diru-kopurua eta dirua jasoko duen helbidea zuzen egon daitezen, txanponak bidali baino lehen.</translation>
-=======
-        <source>These are your Bitcoin addresses for sending payments. Always check the amount and the receiving address before sending coins.</source>
-        <translation type="unfinished">Hauek dira zuk dirua jaso dezaketen Bitcoin helbideak. Egiaztatu beti diru-kopurua eta dirua jasoko duen helbidea zuzen egon daitezen, txanponak bidali baino lehen.</translation>
->>>>>>> d3bd5410
+        <translation type="unfinished">Hauek dira zuk dirua jaso dezaketen Particl helbideak. Egiaztatu beti diru-kopurua eta dirua jasoko duen helbidea zuzen egon daitezen, txanponak bidali baino lehen.</translation>
     </message>
     <message>
         <source>&amp;Copy Address</source>
@@ -158,13 +153,8 @@
         <translation type="unfinished">Diruorroaren enkriptazioa berretsi</translation>
     </message>
     <message>
-<<<<<<< HEAD
         <source>Warning: If you encrypt your wallet and lose your passphrase, you will &lt;b&gt;LOSE ALL OF YOUR PARTICL&lt;/b&gt;!</source>
-        <translation>Abisua: Diruzorroa enkriptatzen baduzu eta zure pasahitza galtzen baduzu, &lt;b&gt;PARTICL GUZTIAK GALDUKO DITUZU&lt;/b&gt;!</translation>
-=======
-        <source>Warning: If you encrypt your wallet and lose your passphrase, you will &lt;b&gt;LOSE ALL OF YOUR BITCOINS&lt;/b&gt;!</source>
-        <translation type="unfinished">Abisua: Diruzorroa enkriptatzen baduzu eta zure pasahitza galtzen baduzu, &lt;b&gt;BITCOIN GUZTIAK GALDUKO DITUZU&lt;/b&gt;!</translation>
->>>>>>> d3bd5410
+        <translation type="unfinished">Abisua: Diruzorroa enkriptatzen baduzu eta zure pasahitza galtzen baduzu, &lt;b&gt;PARTICL GUZTIAK GALDUKO DITUZU&lt;/b&gt;!</translation>
     </message>
     <message>
         <source>Are you sure you wish to encrypt your wallet?</source>
@@ -183,13 +173,8 @@
         <translation type="unfinished">Diruzorroaren pasahitz zahar zein berria sartu.</translation>
     </message>
     <message>
-<<<<<<< HEAD
         <source>Remember that encrypting your wallet cannot fully protect your particl from being stolen by malware infecting your computer.</source>
-        <translation>Gogoan izan diruzorroaren enkripzioak ezin dituela zure particlak zure ordenagailuan izan dezakezun malware batengandik lapurtuak izatetik guztiz babestu .</translation>
-=======
-        <source>Remember that encrypting your wallet cannot fully protect your bitcoins from being stolen by malware infecting your computer.</source>
-        <translation type="unfinished">Gogoan izan diruzorroaren enkripzioak ezin dituela zure bitcoinak zure ordenagailuan izan dezakezun malware batengandik lapurtuak izatetik guztiz babestu .</translation>
->>>>>>> d3bd5410
+        <translation type="unfinished">Gogoan izan diruzorroaren enkripzioak ezin dituela zure particlak zure ordenagailuan izan dezakezun malware batengandik lapurtuak izatetik guztiz babestu .</translation>
     </message>
     <message>
         <source>Wallet to be encrypted</source>
@@ -396,21 +381,16 @@
         <translation>Lehio nagusia erakutsi edo izkutatu</translation>
     </message>
     <message>
-<<<<<<< HEAD
+        <source>Encrypt the private keys that belong to your wallet</source>
+        <translation>Zure diru-zorroari dagozkion giltza pribatuak enkriptatu.</translation>
+    </message>
+    <message>
+        <source>Sign messages with your Particl addresses to prove you own them</source>
+        <translation>Sinatu mezuak Particlen helbideekin, jabetza frogatzeko.</translation>
+    </message>
+    <message>
         <source>Verify messages to ensure they were signed with specified Particl addresses</source>
         <translation>Egiaztatu mesua Particl helbide espezifikoarekin erregistratu direla ziurtatzeko</translation>
-=======
-        <source>Encrypt the private keys that belong to your wallet</source>
-        <translation>Zure diru-zorroari dagozkion giltza pribatuak enkriptatu.</translation>
-    </message>
-    <message>
-        <source>Sign messages with your Bitcoin addresses to prove you own them</source>
-        <translation>Sinatu mezuak Bitcoinen helbideekin, jabetza frogatzeko.</translation>
-    </message>
-    <message>
-        <source>Verify messages to ensure they were signed with specified Bitcoin addresses</source>
-        <translation>Egiaztatu mesua Bitcoin helbide espezifikoarekin erregistratu direla ziurtatzeko</translation>
->>>>>>> d3bd5410
     </message>
     <message>
         <source>&amp;File</source>
@@ -488,8 +468,8 @@
         <translation type="unfinished">&amp;Helbideak jasotzen</translation>
     </message>
     <message>
-        <source>Open a bitcoin: URI</source>
-        <translation type="unfinished">Ireki bitcoin bat: URI</translation>
+        <source>Open a particl: URI</source>
+        <translation type="unfinished">Ireki particl bat: URI</translation>
     </message>
     <message>
         <source>Open Wallet</source>
@@ -536,7 +516,7 @@
         <translation type="unfinished">%1 bezeroa</translation>
     </message>
     <message numerus="yes">
-        <source>%n active connection(s) to Bitcoin network.</source>
+        <source>%n active connection(s) to Particl network.</source>
         <extracomment>A substring of the tooltip.</extracomment>
         <translation type="unfinished">
             <numerusform />
@@ -867,13 +847,8 @@
 <context>
     <name>HelpMessageDialog</name>
     <message>
-<<<<<<< HEAD
-        <source>Particl</source>
-        <translation>Particl</translation>
-=======
         <source>version</source>
         <translation type="unfinished">bertsioa</translation>
->>>>>>> d3bd5410
     </message>
     <message>
         <source>About %1</source>
@@ -910,8 +885,8 @@
 <context>
     <name>OpenURIDialog</name>
     <message>
-        <source>Open bitcoin URI</source>
-        <translation type="unfinished">Ireki bitcoin URIa</translation>
+        <source>Open particl URI</source>
+        <translation type="unfinished">Ireki particl URIa</translation>
     </message>
     <message>
         <source>URI:</source>
