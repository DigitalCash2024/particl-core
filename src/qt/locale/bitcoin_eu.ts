<TS language="eu" version="2.1">
<context>
    <name>AddressBookPage</name>
    <message>
        <source>Right-click to edit address or label</source>
        <translation>Klikatu eskuinarekin helbidea edo etiketa aldatzeko</translation>
    </message>
    <message>
        <source>Create a new address</source>
        <translation>Sortu helbide berria</translation>
    </message>
    <message>
        <source>&amp;New</source>
        <translation>&amp;Berria</translation>
    </message>
    <message>
        <source>Copy the currently selected address to the system clipboard</source>
        <translation>Kopiatu hautatutako helbidea sistemaren arbelean</translation>
    </message>
    <message>
        <source>&amp;Copy</source>
        <translation>&amp;Kopiatu</translation>
    </message>
    <message>
        <source>C&amp;lose</source>
        <translation>&amp;Itxi</translation>
    </message>
    <message>
        <source>Delete the currently selected address from the list</source>
        <translation>Ezabatu aukeratutako helbideak listatik</translation>
    </message>
    <message>
        <source>Enter address or label to search</source>
        <translation>Bilatzeko, helbide edo etiketa sartu</translation>
    </message>
    <message>
        <source>Export the data in the current tab to a file</source>
        <translation>Uneko fitxategian datuak esportatu</translation>
    </message>
    <message>
        <source>&amp;Export</source>
        <translation>&amp;Esportatu</translation>
    </message>
    <message>
        <source>&amp;Delete</source>
        <translation>&amp;Ezabatu</translation>
    </message>
    <message>
        <source>Choose the address to send coins to</source>
        <translation>Dirua bidaltzeko helbidea hautatu</translation>
    </message>
    <message>
        <source>Choose the address to receive coins with</source>
        <translation>Dirua jasotzeko helbidea hautatu</translation>
    </message>
    <message>
        <source>C&amp;hoose</source>
        <translation>&amp;Aukeratu</translation>
    </message>
    <message>
        <source>Sending addresses</source>
        <translation>Helbideak bidaltzen</translation>
    </message>
    <message>
        <source>Receiving addresses</source>
        <translation>Helbideak jasotzen</translation>
    </message>
    <message>
        <source>These are your Particl addresses for sending payments. Always check the amount and the receiving address before sending coins.</source>
        <translation>Hauek dira zuk dirua jaso dezaketen Particl helbideak. Egiaztatu beti diru-kopurua eta dirua jasoko duen helbidea zuzen egon daitezen, txanponak bidali baino lehen.</translation>
    </message>
    <message>
        <source>&amp;Copy Address</source>
        <translation>&amp;Helbidea kopiatu</translation>
    </message>
    <message>
        <source>Copy &amp;Label</source>
        <translation>Etiketa &amp;Kopiatu</translation>
    </message>
    <message>
        <source>&amp;Edit</source>
        <translation>&amp;Editatu</translation>
    </message>
    <message>
        <source>Export Address List</source>
        <translation>Helbide lista esportatu</translation>
    </message>
    <message>
        <source>Comma separated file (*.csv)</source>
        <translation>Komaz bereizitako artxiboa (*.csv)</translation>
    </message>
    <message>
        <source>Exporting Failed</source>
        <translation>Esportazioak huts egin du</translation>
    </message>
    <message>
        <source>There was an error trying to save the address list to %1. Please try again.</source>
        <translation>Akats bat egon da helbide lista %1-ean gordetzen sahiatzean. Mesedez, saiatu berriro.</translation>
    </message>
</context>
<context>
    <name>AddressTableModel</name>
    <message>
        <source>Label</source>
        <translation>Izendapen</translation>
    </message>
    <message>
        <source>Address</source>
        <translation>Helbidea</translation>
    </message>
    <message>
        <source>(no label)</source>
        <translation>(izendapenik ez)</translation>
    </message>
</context>
<context>
    <name>AskPassphraseDialog</name>
    <message>
        <source>Passphrase Dialog</source>
        <translation>Pasahitzaren dialogoa</translation>
    </message>
    <message>
        <source>Enter passphrase</source>
        <translation>Pasahitza sartu</translation>
    </message>
    <message>
        <source>New passphrase</source>
        <translation>Pasahitz berria</translation>
    </message>
    <message>
        <source>Repeat new passphrase</source>
        <translation>Pasahitz berria errepiikatu</translation>
    </message>
    <message>
        <source>Show passphrase</source>
        <translation>Pasahitza erakutsi</translation>
    </message>
    <message>
        <source>Encrypt wallet</source>
        <translation>Diruzorroa enkriptatu</translation>
    </message>
    <message>
        <source>This operation needs your wallet passphrase to unlock the wallet.</source>
        <translation>Diruzorroaren pasahitza behar du eragiketa honek, diruzorroa desblokeatzeko.</translation>
    </message>
    <message>
        <source>Unlock wallet</source>
        <translation>Diruzorroa desblokeatu</translation>
    </message>
    <message>
        <source>This operation needs your wallet passphrase to decrypt the wallet.</source>
        <translation>Eragiketa honek zure diruzorroaren pasahitza behar du, diruzorroa desenkriptatzeko.</translation>
    </message>
    <message>
        <source>Decrypt wallet</source>
        <translation>Diruzorroa desenkriptatu</translation>
    </message>
    <message>
        <source>Change passphrase</source>
        <translation>Pasahitza aldatu</translation>
    </message>
    <message>
        <source>Confirm wallet encryption</source>
        <translation>Diruorroaren enkriptazioa berretsi</translation>
    </message>
    <message>
        <source>Warning: If you encrypt your wallet and lose your passphrase, you will &lt;b&gt;LOSE ALL OF YOUR PARTICL&lt;/b&gt;!</source>
        <translation>Abisua: Diruzorroa enkriptatzen baduzu eta zure pasahitza galtzen baduzu, &lt;b&gt;PARTICL GUZTIAK GALDUKO DITUZU&lt;/b&gt;!</translation>
    </message>
    <message>
        <source>Are you sure you wish to encrypt your wallet?</source>
        <translation>Seguru al zaude, zure diruzorroa enkriptatu nahi duzula?</translation>
    </message>
    <message>
        <source>Wallet encrypted</source>
        <translation>Zorroa enkriptatuta</translation>
    </message>
    <message>
        <source>Enter the new passphrase for the wallet.&lt;br/&gt;Please use a passphrase of &lt;b&gt;ten or more random characters&lt;/b&gt;, or &lt;b&gt;eight or more words&lt;/b&gt;.</source>
        <translation>Diruzorroaren pasahitz berria sartu. &lt;br/&gt;Mesedez &lt;b&gt; hamar edo gehiago ausazko hizkiko&lt;/b&gt; pasahitza erabili, edo &lt;b&gt; gutxienez zortzi hitz&lt;/b&gt;</translation>
    </message>
    <message>
        <source>Enter the old passphrase and new passphrase for the wallet.</source>
        <translation>Diruzorroaren pasahitz zahar zein berria sartu.</translation>
    </message>
    <message>
        <source>Remember that encrypting your wallet cannot fully protect your particl from being stolen by malware infecting your computer.</source>
        <translation>Gogoan izan diruzorroaren enkripzioak ezin dituela zure particlak zure ordenagailuan izan dezakezun malware batengandik lapurtuak izatetik guztiz babestu .</translation>
    </message>
    <message>
        <source>Wallet to be encrypted</source>
        <translation>Enkriptatzeko diruzorroa</translation>
    </message>
    <message>
        <source>Your wallet is about to be encrypted. </source>
        <translation>Zure diruzorroa enkriptatzekotan dago</translation>
    </message>
    <message>
        <source>Your wallet is now encrypted. </source>
        <translation>Zure diruzorroa enkriptatua dago orain.</translation>
    </message>
    <message>
        <source>IMPORTANT: Any previous backups you have made of your wallet file should be replaced with the newly generated, encrypted wallet file. For security reasons, previous backups of the unencrypted wallet file will become useless as soon as you start using the new, encrypted wallet.</source>
        <translation>GARRANTZITSUA: Diruzorroaren segurtasun-kopia, wallet.dat, erabilezina bihurtuko da enkriptazioa burutu ondoren. Ondorioz, segurtasun-kopia berriekin ordezkatu beharko zenituzke zure jada eginik dituzun diruzorroaren kopiak.</translation>
    </message>
    <message>
        <source>Wallet encryption failed</source>
        <translation>Diruzorroaren enkriptazioak huts egin du</translation>
    </message>
    <message>
        <source>Wallet encryption failed due to an internal error. Your wallet was not encrypted.</source>
        <translation>Diruzorroaren enkriptazioak huts egin du barne-akats baten ondorioz. Zure diruzorroa ez da enkriptatu.</translation>
    </message>
    <message>
        <source>The supplied passphrases do not match.</source>
        <translation>Eman dituzun pasahitzak ez datoz bat.</translation>
    </message>
    <message>
        <source>Wallet unlock failed</source>
        <translation>Zorroaren desblokeoak huts egin du</translation>
    </message>
    <message>
        <source>The passphrase entered for the wallet decryption was incorrect.</source>
        <translation>Zorroa desenkriptatzeko sartutako pasahitza okerra da.</translation>
    </message>
    <message>
        <source>Wallet decryption failed</source>
        <translation>Zorroaren desenkriptazioak huts egin du</translation>
    </message>
    <message>
        <source>Wallet passphrase was successfully changed.</source>
        <translation>Diruzorroaren pasahitza arrakastaz aldatu da.</translation>
    </message>
    <message>
        <source>Warning: The Caps Lock key is on!</source>
        <translation>Abisua: Mayuskulak blokeatuak dituzu!</translation>
    </message>
</context>
<context>
    <name>BanTableModel</name>
    <message>
        <source>IP/Netmask</source>
        <translation>IP/Saremaskara</translation>
    </message>
    <message>
        <source>Banned Until</source>
        <translation>Honarte debekatua </translation>
    </message>
</context>
<context>
    <name>BitcoinGUI</name>
    <message>
        <source>Sign &amp;message...</source>
        <translation>&amp;Mezua zinatu</translation>
    </message>
    <message>
        <source>Synchronizing with network...</source>
        <translation>Sarearekin sinkronizatzen...</translation>
    </message>
    <message>
        <source>&amp;Overview</source>
        <translation>&amp;Gainbegiratu</translation>
    </message>
    <message>
        <source>Show general overview of wallet</source>
        <translation>Diruzorroaren begirada orokorra ikusi</translation>
    </message>
    <message>
        <source>&amp;Transactions</source>
        <translation>&amp;Transakzioak</translation>
    </message>
    <message>
        <source>Browse transaction history</source>
        <translation>Ikusi transakzioen historia</translation>
    </message>
    <message>
        <source>E&amp;xit</source>
        <translation>Irten</translation>
    </message>
    <message>
        <source>Quit application</source>
        <translation>Aplikaziotik irten</translation>
    </message>
    <message>
        <source>&amp;About %1</source>
        <translation>%1-ri buruz</translation>
    </message>
    <message>
        <source>Show information about %1</source>
        <translation>%1-ri buruzko informazioa azaldu</translation>
    </message>
    <message>
        <source>About &amp;Qt</source>
        <translation>&amp;Qt-ri buruz</translation>
    </message>
    <message>
        <source>Show information about Qt</source>
        <translation>Erakutsi Qt-ren buruzko informazioa</translation>
    </message>
    <message>
        <source>&amp;Options...</source>
        <translation>&amp;Aukerak...</translation>
    </message>
    <message>
        <source>Modify configuration options for %1</source>
        <translation>%1-ren konfiguraketa aukerak aldatu</translation>
    </message>
    <message>
        <source>&amp;Encrypt Wallet...</source>
        <translation>Diruzorroa &amp;enkriptatu...</translation>
    </message>
    <message>
        <source>&amp;Backup Wallet...</source>
        <translation>Diruzorroaren kopia bat gorde</translation>
    </message>
    <message>
        <source>&amp;Change Passphrase...</source>
        <translation>Pasahitza &amp;aldatu...</translation>
    </message>
    <message>
        <source>Open &amp;URI...</source>
        <translation>&amp;URLa zabaldu</translation>
    </message>
    <message>
        <source>Create Wallet...</source>
        <translation>Diruzorroa sortu...</translation>
    </message>
    <message>
        <source>Create a new wallet</source>
        <translation>Diruzorro berri bat sortu</translation>
    </message>
    <message>
        <source>Wallet:</source>
        <translation>Diruzorroa:</translation>
    </message>
    <message>
        <source>Click to disable network activity.</source>
        <translation>Sarea desaktibatzeko sakatu</translation>
    </message>
    <message>
        <source>Network activity disabled.</source>
        <translation>Sarea desaktibatua</translation>
    </message>
    <message>
        <source>Click to enable network activity again.</source>
        <translation>Sarea berriro aktibatzeko sakatu</translation>
    </message>
    <message>
        <source>Syncing Headers (%1%)...</source>
        <translation>Burukoak sinkronizatzen (%1)...</translation>
    </message>
    <message>
<<<<<<< HEAD
        <source>Reindexing blocks on disk...</source>
        <translation>Blokeak diskoan berriro zerrendatzen...</translation>
=======
        <source>Close All Wallets…</source>
        <translation type="unfinished">Diru-zorro guztiak itxi...</translation>
    </message>
    <message>
        <source>&amp;File</source>
        <translation type="unfinished">&amp;Artxiboa</translation>
>>>>>>> 9549b28c
    </message>
    <message>
        <source>Send coins to a Particl address</source>
        <translation>Bidali txanponak Particl helbide batera</translation>
    </message>
    <message>
        <source>Change the passphrase used for wallet encryption</source>
        <translation>Diruzorroa enkriptatzeko erabilitako pasahitza aldatu</translation>
    </message>
    <message>
        <source>&amp;Verify message...</source>
        <translation>Mezua &amp;balioztatu...</translation>
    </message>
    <message>
        <source>&amp;Send</source>
        <translation>&amp;Bidali</translation>
    </message>
    <message>
        <source>&amp;Receive</source>
        <translation>&amp;Jaso</translation>
    </message>
    <message>
        <source>&amp;Show / Hide</source>
        <translation>&amp;Erakutsi / Izkutatu</translation>
    </message>
    <message>
        <source>Show or hide the main Window</source>
        <translation>Lehio nagusia erakutsi edo izkutatu</translation>
    </message>
    <message>
        <source>Verify messages to ensure they were signed with specified Particl addresses</source>
        <translation>Egiaztatu mesua Particl helbide espezifikoarekin erregistratu direla ziurtatzeko</translation>
    </message>
    <message>
        <source>&amp;File</source>
        <translation>&amp;Artxiboa</translation>
    </message>
    <message>
        <source>&amp;Settings</source>
        <translation>&amp;Ezarpenak</translation>
    </message>
    <message>
        <source>&amp;Help</source>
        <translation>&amp;Laguntza</translation>
    </message>
    <message>
        <source>Tabs toolbar</source>
        <translation>Fitxen tresna-barra</translation>
    </message>
    <message>
        <source>%1 behind</source>
        <translation>%1 atzetik</translation>
    </message>
    <message>
        <source>Error</source>
        <translation>Akatsa</translation>
    </message>
    <message>
        <source>Information</source>
        <translation>Informazioa</translation>
    </message>
    <message>
        <source>Up to date</source>
        <translation>Eguneratua</translation>
    </message>
    <message>
        <source>&amp;Sending addresses</source>
        <translation>&amp;Helbideak bidaltzen</translation>
    </message>
    <message>
        <source>&amp;Receiving addresses</source>
        <translation>&amp;Helbideak jasotzen</translation>
    </message>
    <message>
        <source>Open Wallet</source>
        <translation>Diruzorroa zabaldu</translation>
    </message>
    <message>
        <source>Open a wallet</source>
        <translation>Diruzorro bat zabaldu</translation>
    </message>
    <message>
        <source>Close Wallet...</source>
        <translation>Diruzorroa itxi...</translation>
    </message>
    <message>
        <source>Close wallet</source>
        <translation>Diruzorroa itxi</translation>
    </message>
    <message>
        <source>default wallet</source>
        <translation>Diruzorro lehenetsia</translation>
    </message>
    <message>
        <source>&amp;Window</source>
        <translation>&amp;Lehioa</translation>
    </message>
    <message>
        <source>Minimize</source>
        <translation>Txikitu</translation>
    </message>
    <message>
        <source>Zoom</source>
        <translation>Gerturatu</translation>
    </message>
    <message>
        <source>Main Window</source>
        <translation>Lehio nagusia</translation>
    </message>
    <message>
        <source>Catching up...</source>
        <translation>Eguneratzen...</translation>
    </message>
    <message>
        <source>Error: %1</source>
        <translation>Akatsa: %1</translation>
    </message>
    <message>
        <source>Warning: %1</source>
        <translation>Abisua: %1</translation>
    </message>
    <message>
        <source>Date: %1
</source>
        <translation>Data: %1
</translation>
    </message>
    <message>
        <source>Amount: %1
</source>
        <translation>Kopurua: %1
</translation>
    </message>
    <message>
        <source>Wallet: %1
</source>
        <translation>Diruzorroa: %1
</translation>
    </message>
    <message>
        <source>Label: %1
</source>
        <translation>Etiketa: %1
</translation>
    </message>
    <message>
        <source>Address: %1
</source>
        <translation>Helbidea: %1
</translation>
    </message>
    <message>
        <source>Sent transaction</source>
        <translation>Bidalitako transakzioa</translation>
    </message>
    <message>
        <source>Incoming transaction</source>
        <translation>Sartutako transakzioa</translation>
    </message>
    <message>
        <source>Wallet is &lt;b&gt;encrypted&lt;/b&gt; and currently &lt;b&gt;unlocked&lt;/b&gt;</source>
        <translation>Zorroa &lt;b&gt;enkriptatuta&lt;/b&gt; eta &lt;b&gt;desblokeatuta&lt;/b&gt; dago une honetan</translation>
    </message>
    <message>
        <source>Wallet is &lt;b&gt;encrypted&lt;/b&gt; and currently &lt;b&gt;locked&lt;/b&gt;</source>
        <translation>Zorroa &lt;b&gt;enkriptatuta&lt;/b&gt; eta &lt;b&gt;blokeatuta&lt;/b&gt; dago une honetan</translation>
    </message>
    </context>
<context>
    <name>CoinControlDialog</name>
    <message>
        <source>Coin Selection</source>
        <translation>Txanpon aukeraketa</translation>
    </message>
    <message>
        <source>Quantity:</source>
        <translation>Zenbat:</translation>
    </message>
    <message>
        <source>Bytes:</source>
        <translation>Byte kopurua:</translation>
    </message>
    <message>
        <source>Amount:</source>
        <translation>Kopurua:</translation>
    </message>
    <message>
        <source>Dust:</source>
        <translation>Hautsa:</translation>
    </message>
    <message>
        <source>Change:</source>
        <translation>Bueltak:</translation>
    </message>
    <message>
        <source>Amount</source>
        <translation>Kopurua</translation>
    </message>
    <message>
        <source>Date</source>
        <translation>Data</translation>
    </message>
    <message>
        <source>Confirmations</source>
        <translation>Konfirmazioak</translation>
    </message>
    <message>
        <source>Confirmed</source>
        <translation>Konfirmatuta</translation>
    </message>
    <message>
        <source>Copy address</source>
        <translation>Helbidea kopiatu</translation>
    </message>
    <message>
        <source>Copy label</source>
        <translation>Etiketa kopiatu</translation>
    </message>
    <message>
        <source>yes</source>
        <translation>bai</translation>
    </message>
    <message>
        <source>no</source>
        <translation>ez</translation>
    </message>
    <message>
        <source>(no label)</source>
        <translation>(izendapenik ez)</translation>
    </message>
    <message>
        <source>(change)</source>
        <translation>(bueltak)</translation>
    </message>
</context>
<context>
    <name>CreateWalletActivity</name>
    <message>
        <source>Creating Wallet &lt;b&gt;%1&lt;/b&gt;...</source>
        <translation>Diruzorroa sortzen&lt;b&gt;%1&lt;/b&gt;...</translation>
    </message>
    <message>
        <source>Create wallet failed</source>
        <translation>Diruzorroa sortzen hutsegitea</translation>
    </message>
    </context>
<context>
    <name>CreateWalletDialog</name>
    <message>
        <source>Create Wallet</source>
        <translation>Diruzorroa sortu</translation>
    </message>
    <message>
        <source>Wallet Name</source>
        <translation>Diruzorroaren izena</translation>
    </message>
    <message>
        <source>Encrypt Wallet</source>
        <translation>Diruzorroa enkriptatu</translation>
    </message>
    <message>
        <source>Create</source>
        <translation>Sortu</translation>
    </message>
</context>
<context>
    <name>EditAddressDialog</name>
    <message>
        <source>Edit Address</source>
        <translation>Helbidea editatu</translation>
    </message>
    <message>
        <source>&amp;Label</source>
        <translation>&amp;Etiketa</translation>
    </message>
    <message>
        <source>&amp;Address</source>
        <translation>&amp;Helbidea</translation>
    </message>
    <message>
        <source>New sending address</source>
        <translation>Bidaltzeko helbide berria</translation>
    </message>
    <message>
        <source>Edit receiving address</source>
        <translation>Jasotzeko helbidea editatu</translation>
    </message>
    <message>
        <source>Edit sending address</source>
        <translation>Bidaltzeko helbidea editatu</translation>
    </message>
    <message>
        <source>Could not unlock wallet.</source>
        <translation>Ezin da diruzorroa desblokeatu.</translation>
    </message>
    <message>
        <source>New key generation failed.</source>
        <translation>Giltza berriaren sorrerak huts egin du.</translation>
    </message>
</context>
<context>
    <name>FreespaceChecker</name>
    <message>
        <source>name</source>
        <translation>izena</translation>
    </message>
    </context>
<context>
    <name>HelpMessageDialog</name>
    <message>
        <source>version</source>
        <translation>bertsioa</translation>
    </message>
    </context>
<context>
    <name>Intro</name>
    <message>
        <source>Welcome</source>
        <translation>Ongietorri</translation>
    </message>
    <message>
        <source>Welcome to %1.</source>
        <translation>Ongietorri %1-ra</translation>
    </message>
    <message>
        <source>Particl</source>
        <translation>Particl</translation>
    </message>
    <message>
        <source>Error</source>
        <translation>Akatsa</translation>
    </message>
    </context>
<context>
    <name>ModalOverlay</name>
    <message>
        <source>Form</source>
        <translation>Inprimakia</translation>
    </message>
    <message>
        <source>Unknown...</source>
        <translation>Ezezaguna...</translation>
    </message>
    <message>
        <source>Last block time</source>
        <translation>Azken blokearen unea</translation>
    </message>
    <message>
        <source>calculating...</source>
        <translation>kalkulatzen...</translation>
    </message>
    <message>
        <source>Hide</source>
        <translation>Izkutatu</translation>
    </message>
    </context>
<context>
    <name>OpenURIDialog</name>
    <message>
        <source>URI:</source>
        <translation>URI: </translation>
    </message>
</context>
<context>
    <name>OpenWalletActivity</name>
    <message>
        <source>Open wallet failed</source>
        <translation>Diruzorroa irekitzen hutsegitea</translation>
    </message>
    <message>
        <source>Open wallet warning</source>
        <translation>Diruzorroa irekitzen abisua</translation>
    </message>
    <message>
        <source>default wallet</source>
        <translation>Diruzorro lehenetsia</translation>
    </message>
    </context>
<context>
    <name>OptionsDialog</name>
    <message>
        <source>Options</source>
        <translation>Aukerak</translation>
    </message>
    <message>
        <source>&amp;Main</source>
        <translation>&amp;Nagusia</translation>
    </message>
    <message>
        <source>Size of &amp;database cache</source>
        <translation>Databasearen cache tamaina</translation>
    </message>
    <message>
        <source>Tor</source>
        <translation>Tor</translation>
    </message>
    <message>
        <source>&amp;Window</source>
        <translation>&amp;Lehioa</translation>
    </message>
    <message>
        <source>&amp;Display</source>
        <translation>&amp;Pantaila</translation>
    </message>
    <message>
        <source>&amp;Unit to show amounts in:</source>
        <translation>Zenbatekoa azaltzeko &amp;unitatea:</translation>
    </message>
    <message>
        <source>&amp;OK</source>
        <translation>&amp;Ados</translation>
    </message>
    <message>
        <source>&amp;Cancel</source>
        <translation>&amp;Ezeztatu</translation>
    </message>
    <message>
        <source>none</source>
        <translation>Bat ere ez</translation>
    </message>
    <message>
        <source>Configuration options</source>
        <translation>Konfiguraketa aukerak</translation>
    </message>
    <message>
        <source>Error</source>
        <translation>Akatsa</translation>
    </message>
    <message>
        <source>This change would require a client restart.</source>
        <translation>Aldaketa honek clienta berriro piztea eskatzen du</translation>
    </message>
    </context>
<context>
    <name>OverviewPage</name>
    <message>
        <source>Form</source>
        <translation>Inprimakia</translation>
    </message>
    <message>
        <source>Pending:</source>
        <translation>Zai:</translation>
    </message>
    <message>
        <source>Total:</source>
        <translation>Guztira:</translation>
    </message>
    </context>
<context>
    <name>PSBTOperationsDialog</name>
    </context>
<context>
    <name>PaymentServer</name>
    </context>
<context>
    <name>PeerTableModel</name>
    </context>
<context>
    <name>QObject</name>
    <message>
        <source>Amount</source>
        <translation>Kopurua</translation>
    </message>
    <message>
        <source>Error: %1</source>
        <translation>Akatsa: %1</translation>
    </message>
    <message>
        <source>unknown</source>
        <translation>ezezaguna</translation>
    </message>
</context>
<context>
    <name>QRImageWidget</name>
    </context>
<context>
    <name>RPCConsole</name>
    <message>
        <source>Last block time</source>
        <translation>Azken blokearen unea</translation>
    </message>
    </context>
<context>
    <name>ReceiveCoinsDialog</name>
    <message>
        <source>&amp;Amount:</source>
        <translation>&amp;Kopurua:</translation>
    </message>
    <message>
        <source>&amp;Label:</source>
        <translation>&amp;Etiketa:</translation>
    </message>
    <message>
        <source>&amp;Message:</source>
        <translation>&amp;Mezua:</translation>
    </message>
    <message>
        <source>Copy label</source>
        <translation>Etiketa kopiatu</translation>
    </message>
    <message>
        <source>Could not unlock wallet.</source>
        <translation>Ezin da diruzorroa desblokeatu.</translation>
    </message>
    </context>
<context>
    <name>ReceiveRequestDialog</name>
    <message>
        <source>Amount:</source>
        <translation>Kopurua:</translation>
    </message>
    <message>
        <source>Message:</source>
        <translation>Mezua:</translation>
    </message>
    <message>
        <source>Wallet:</source>
        <translation>Diruzorroa:</translation>
    </message>
    <message>
        <source>Copy &amp;Address</source>
        <translation>&amp;Helbidea kopiatu</translation>
    </message>
    </context>
<context>
    <name>RecentRequestsTableModel</name>
    <message>
        <source>Date</source>
        <translation>Data</translation>
    </message>
    <message>
        <source>Label</source>
        <translation>Izendapen</translation>
    </message>
    <message>
        <source>Message</source>
        <translation>Mezua</translation>
    </message>
    <message>
        <source>(no label)</source>
        <translation>(izendapenik ez)</translation>
    </message>
    </context>
<context>
    <name>SendCoinsDialog</name>
    <message>
        <source>Send Coins</source>
        <translation>Txanponak bidali</translation>
    </message>
    <message>
        <source>Quantity:</source>
        <translation>Zenbat:</translation>
    </message>
    <message>
        <source>Bytes:</source>
        <translation>Byte kopurua:</translation>
    </message>
    <message>
        <source>Amount:</source>
        <translation>Kopurua:</translation>
    </message>
    <message>
        <source>Change:</source>
        <translation>Bueltak:</translation>
    </message>
    <message>
        <source>Hide</source>
        <translation>Izkutatu</translation>
    </message>
    <message>
        <source>Send to multiple recipients at once</source>
        <translation>Hainbat jasotzaileri batera bidali</translation>
    </message>
    <message>
        <source>Dust:</source>
        <translation>Hautsa:</translation>
    </message>
    <message>
        <source>Balance:</source>
        <translation>Saldoa:</translation>
    </message>
    <message>
        <source>Confirm the send action</source>
        <translation>Bidalketa berretsi</translation>
    </message>
    <message>
        <source>Confirm send coins</source>
        <translation>Txanponen bidalketa berretsi</translation>
    </message>
    <message>
        <source>The amount to pay must be larger than 0.</source>
        <translation>Ordaintzeko kopurua, 0 baino handiagoa izan behar du.</translation>
    </message>
    <message>
        <source>(no label)</source>
        <translation>(izendapenik ez)</translation>
    </message>
</context>
<context>
    <name>SendCoinsEntry</name>
    <message>
        <source>A&amp;mount:</source>
        <translation>K&amp;opurua:</translation>
    </message>
    <message>
        <source>Pay &amp;To:</source>
        <translation>Ordaindu &amp;honi:</translation>
    </message>
    <message>
        <source>&amp;Label:</source>
        <translation>&amp;Etiketa:</translation>
    </message>
    <message>
        <source>Alt+A</source>
        <translation>Alt+A</translation>
    </message>
    <message>
        <source>Paste address from clipboard</source>
        <translation>Arbeletik helbidea itsatsi</translation>
    </message>
    <message>
        <source>Alt+P</source>
        <translation>Alt+P</translation>
    </message>
    <message>
        <source>Message:</source>
        <translation>Mezua:</translation>
    </message>
    <message>
        <source>Pay To:</source>
        <translation>Honi ordaindu:</translation>
    </message>
    </context>
<context>
    <name>ShutdownWindow</name>
    </context>
<context>
    <name>SignVerifyMessageDialog</name>
    <message>
        <source>Alt+A</source>
        <translation>Alt+A</translation>
    </message>
    <message>
        <source>Paste address from clipboard</source>
        <translation>Arbeletik helbidea itsatsi</translation>
    </message>
    <message>
        <source>Alt+P</source>
        <translation>Alt+P</translation>
    </message>
    </context>
<context>
    <name>TrafficGraphWidget</name>
    </context>
<context>
    <name>TransactionDesc</name>
    <message>
        <source>Open until %1</source>
        <translation>Zabalik %1 arte</translation>
    </message>
    <message>
        <source>%1/unconfirmed</source>
        <translation>%1/konfirmatu gabe</translation>
    </message>
    <message>
        <source>%1 confirmations</source>
        <translation>%1 konfirmazio</translation>
    </message>
    <message>
        <source>Date</source>
        <translation>Data</translation>
    </message>
    <message>
        <source>unknown</source>
        <translation>ezezaguna</translation>
    </message>
    <message>
        <source>Message</source>
        <translation>Mezua</translation>
    </message>
    <message>
        <source>Transaction</source>
        <translation>Transakzioa</translation>
    </message>
    <message>
        <source>Amount</source>
        <translation>Kopurua</translation>
    </message>
    </context>
<context>
    <name>TransactionDescDialog</name>
    <message>
        <source>This pane shows a detailed description of the transaction</source>
        <translation>Panel honek transakzien deskribapen xehea azaltzen du</translation>
    </message>
    </context>
<context>
    <name>TransactionTableModel</name>
    <message>
        <source>Date</source>
        <translation>Data</translation>
    </message>
    <message>
        <source>Type</source>
        <translation>Mota</translation>
    </message>
    <message>
        <source>Label</source>
        <translation>Izendapen</translation>
    </message>
    <message>
        <source>Open until %1</source>
        <translation>Zabalik %1 arte</translation>
    </message>
    <message>
        <source>Confirmed (%1 confirmations)</source>
        <translation>Konfirmatuta (%1 konfirmazio)</translation>
    </message>
    <message>
        <source>Generated but not accepted</source>
        <translation>Sortua, baina ez onartua</translation>
    </message>
    <message>
        <source>Received with</source>
        <translation>Honekin jasoa</translation>
    </message>
    <message>
        <source>Sent to</source>
        <translation>Hona bidalia</translation>
    </message>
    <message>
        <source>Payment to yourself</source>
        <translation>Zure buruarentzat ordainketa</translation>
    </message>
    <message>
        <source>Mined</source>
        <translation>Meatua</translation>
    </message>
    <message>
        <source>(n/a)</source>
        <translation>(n/a)</translation>
    </message>
    <message>
        <source>(no label)</source>
        <translation>(izendapenik ez)</translation>
    </message>
    <message>
        <source>Transaction status. Hover over this field to show number of confirmations.</source>
        <translation>Transakzioaren egoera. Pasatu sagua gainetik konfirmazio kopurua ikusteko.</translation>
    </message>
    <message>
        <source>Date and time that the transaction was received.</source>
        <translation>Transakzioa jasotako data eta ordua.</translation>
    </message>
    <message>
        <source>Type of transaction.</source>
        <translation>Transakzio mota.</translation>
    </message>
    <message>
        <source>Amount removed from or added to balance.</source>
        <translation>Saldoan kendu edo gehitutako kopurua.</translation>
    </message>
</context>
<context>
    <name>TransactionView</name>
    <message>
        <source>All</source>
        <translation>Denak</translation>
    </message>
    <message>
        <source>Today</source>
        <translation>Gaurkoak</translation>
    </message>
    <message>
        <source>This week</source>
        <translation>Aste honetankoak</translation>
    </message>
    <message>
        <source>This month</source>
        <translation>Hil honetakoak</translation>
    </message>
    <message>
        <source>Last month</source>
        <translation>Azken hilekoak</translation>
    </message>
    <message>
        <source>This year</source>
        <translation>Aurtengoak</translation>
    </message>
    <message>
        <source>Range...</source>
        <translation>Muga...</translation>
    </message>
    <message>
        <source>Received with</source>
        <translation>Honekin jasoa</translation>
    </message>
    <message>
        <source>Sent to</source>
        <translation>Hona bidalia</translation>
    </message>
    <message>
        <source>To yourself</source>
        <translation>Zeure buruari</translation>
    </message>
    <message>
        <source>Mined</source>
        <translation>Meatua</translation>
    </message>
    <message>
        <source>Other</source>
        <translation>Beste</translation>
    </message>
    <message>
        <source>Min amount</source>
        <translation>Kopuru minimoa</translation>
    </message>
    <message>
        <source>Copy address</source>
        <translation>Helbidea kopiatu</translation>
    </message>
    <message>
        <source>Copy label</source>
        <translation>Etiketa kopiatu</translation>
    </message>
    <message>
        <source>Comma separated file (*.csv)</source>
        <translation>Komaz bereizitako artxiboa (*.csv)</translation>
    </message>
    <message>
        <source>Confirmed</source>
        <translation>Berretsia</translation>
    </message>
    <message>
        <source>Date</source>
        <translation>Data</translation>
    </message>
    <message>
        <source>Type</source>
        <translation>Mota</translation>
    </message>
    <message>
        <source>Label</source>
        <translation>Izendapen</translation>
    </message>
    <message>
        <source>Address</source>
        <translation>Helbidea</translation>
    </message>
    <message>
        <source>Exporting Failed</source>
        <translation>Esportazioak huts egin du</translation>
    </message>
    </context>
<context>
    <name>UnitDisplayStatusBarControl</name>
    </context>
<context>
    <name>WalletController</name>
    <message>
        <source>Close wallet</source>
        <translation>Diruzorroa itxi</translation>
    </message>
    </context>
<context>
    <name>WalletFrame</name>
    <message>
        <source>Create a new wallet</source>
        <translation>Diruzorro berri bat sortu</translation>
    </message>
</context>
<context>
    <name>WalletModel</name>
    <message>
        <source>Send Coins</source>
        <translation>Txanponak bidali</translation>
    </message>
    <message>
        <source>default wallet</source>
        <translation>Diruzorro lehenetsia</translation>
    </message>
</context>
<context>
    <name>WalletView</name>
    <message>
        <source>&amp;Export</source>
        <translation>&amp;Esportatu</translation>
    </message>
    <message>
        <source>Export the data in the current tab to a file</source>
        <translation>Uneko fitxategian datuak esportatu</translation>
    </message>
    <message>
        <source>Error</source>
        <translation>Akatsa</translation>
    </message>
    </context>
<context>
    <name>bitcoin-core</name>
    <message>
        <source>Loading wallet...</source>
        <translation>Diru-zorroa kargatzen</translation>
    </message>
    <message>
        <source>Rescanning...</source>
        <translation>Birbilatzen...</translation>
    </message>
    <message>
        <source>Done loading</source>
        <translation>Zamaketa amaitua</translation>
    </message>
</context>
</TS><|MERGE_RESOLUTION|>--- conflicted
+++ resolved
@@ -1,1276 +1,1593 @@
-<TS language="eu" version="2.1">
+<TS version="2.1" language="eu">
 <context>
     <name>AddressBookPage</name>
     <message>
         <source>Right-click to edit address or label</source>
-        <translation>Klikatu eskuinarekin helbidea edo etiketa aldatzeko</translation>
+        <translation type="unfinished">Klikatu eskuinarekin helbidea edo etiketa aldatzeko</translation>
     </message>
     <message>
         <source>Create a new address</source>
-        <translation>Sortu helbide berria</translation>
+        <translation type="unfinished">Sortu helbide berria</translation>
     </message>
     <message>
         <source>&amp;New</source>
-        <translation>&amp;Berria</translation>
+        <translation type="unfinished">&amp;Berria</translation>
     </message>
     <message>
         <source>Copy the currently selected address to the system clipboard</source>
-        <translation>Kopiatu hautatutako helbidea sistemaren arbelean</translation>
+        <translation type="unfinished">Kopiatu hautatutako helbidea sistemaren arbelean</translation>
     </message>
     <message>
         <source>&amp;Copy</source>
-        <translation>&amp;Kopiatu</translation>
+        <translation type="unfinished">&amp;Kopiatu</translation>
     </message>
     <message>
         <source>C&amp;lose</source>
-        <translation>&amp;Itxi</translation>
+        <translation type="unfinished">&amp;Itxi</translation>
     </message>
     <message>
         <source>Delete the currently selected address from the list</source>
-        <translation>Ezabatu aukeratutako helbideak listatik</translation>
+        <translation type="unfinished">Ezabatu aukeratutako helbideak listatik</translation>
     </message>
     <message>
         <source>Enter address or label to search</source>
-        <translation>Bilatzeko, helbide edo etiketa sartu</translation>
+        <translation type="unfinished">Bilatzeko, helbide edo etiketa sartu</translation>
     </message>
     <message>
         <source>Export the data in the current tab to a file</source>
-        <translation>Uneko fitxategian datuak esportatu</translation>
+        <translation type="unfinished">Uneko fitxategian datuak esportatu</translation>
     </message>
     <message>
         <source>&amp;Export</source>
-        <translation>&amp;Esportatu</translation>
+        <translation type="unfinished">&amp;Esportatu</translation>
     </message>
     <message>
         <source>&amp;Delete</source>
-        <translation>&amp;Ezabatu</translation>
+        <translation type="unfinished">&amp;Ezabatu</translation>
     </message>
     <message>
         <source>Choose the address to send coins to</source>
-        <translation>Dirua bidaltzeko helbidea hautatu</translation>
+        <translation type="unfinished">Dirua bidaltzeko helbidea hautatu</translation>
     </message>
     <message>
         <source>Choose the address to receive coins with</source>
-        <translation>Dirua jasotzeko helbidea hautatu</translation>
+        <translation type="unfinished">Dirua jasotzeko helbidea hautatu</translation>
     </message>
     <message>
         <source>C&amp;hoose</source>
-        <translation>&amp;Aukeratu</translation>
+        <translation type="unfinished">&amp;Aukeratu</translation>
     </message>
     <message>
         <source>Sending addresses</source>
-        <translation>Helbideak bidaltzen</translation>
+        <translation type="unfinished">Helbideak bidaltzen</translation>
     </message>
     <message>
         <source>Receiving addresses</source>
-        <translation>Helbideak jasotzen</translation>
+        <translation type="unfinished">Helbideak jasotzen</translation>
     </message>
     <message>
         <source>These are your Particl addresses for sending payments. Always check the amount and the receiving address before sending coins.</source>
-        <translation>Hauek dira zuk dirua jaso dezaketen Particl helbideak. Egiaztatu beti diru-kopurua eta dirua jasoko duen helbidea zuzen egon daitezen, txanponak bidali baino lehen.</translation>
+        <translation type="unfinished">Hauek dira zuk dirua jaso dezaketen Particl helbideak. Egiaztatu beti diru-kopurua eta dirua jasoko duen helbidea zuzen egon daitezen, txanponak bidali baino lehen.</translation>
     </message>
     <message>
         <source>&amp;Copy Address</source>
-        <translation>&amp;Helbidea kopiatu</translation>
+        <translation type="unfinished">&amp;Helbidea kopiatu</translation>
     </message>
     <message>
         <source>Copy &amp;Label</source>
-        <translation>Etiketa &amp;Kopiatu</translation>
+        <translation type="unfinished">Etiketa &amp;Kopiatu</translation>
     </message>
     <message>
         <source>&amp;Edit</source>
-        <translation>&amp;Editatu</translation>
+        <translation type="unfinished">&amp;Editatu</translation>
     </message>
     <message>
         <source>Export Address List</source>
-        <translation>Helbide lista esportatu</translation>
-    </message>
-    <message>
-        <source>Comma separated file (*.csv)</source>
-        <translation>Komaz bereizitako artxiboa (*.csv)</translation>
+        <translation type="unfinished">Helbide lista esportatu</translation>
+    </message>
+    <message>
+        <source>There was an error trying to save the address list to %1. Please try again.</source>
+        <extracomment>An error message. %1 is a stand-in argument for the name of the file we attempted to save to.</extracomment>
+        <translation type="unfinished">Akats bat egon da helbide lista %1-ean gordetzen sahiatzean. Mesedez, saiatu berriro.</translation>
     </message>
     <message>
         <source>Exporting Failed</source>
-        <translation>Esportazioak huts egin du</translation>
-    </message>
-    <message>
-        <source>There was an error trying to save the address list to %1. Please try again.</source>
-        <translation>Akats bat egon da helbide lista %1-ean gordetzen sahiatzean. Mesedez, saiatu berriro.</translation>
+        <translation type="unfinished">Esportazioak huts egin du</translation>
     </message>
 </context>
 <context>
     <name>AddressTableModel</name>
     <message>
         <source>Label</source>
-        <translation>Izendapen</translation>
+        <translation type="unfinished">Izendapen</translation>
     </message>
     <message>
         <source>Address</source>
-        <translation>Helbidea</translation>
+        <translation type="unfinished">Helbidea</translation>
     </message>
     <message>
         <source>(no label)</source>
-        <translation>(izendapenik ez)</translation>
+        <translation type="unfinished">(izendapenik ez)</translation>
     </message>
 </context>
 <context>
     <name>AskPassphraseDialog</name>
     <message>
         <source>Passphrase Dialog</source>
-        <translation>Pasahitzaren dialogoa</translation>
+        <translation type="unfinished">Pasahitzaren dialogoa</translation>
     </message>
     <message>
         <source>Enter passphrase</source>
-        <translation>Pasahitza sartu</translation>
+        <translation type="unfinished">Pasahitza sartu</translation>
     </message>
     <message>
         <source>New passphrase</source>
-        <translation>Pasahitz berria</translation>
+        <translation type="unfinished">Pasahitz berria</translation>
     </message>
     <message>
         <source>Repeat new passphrase</source>
-        <translation>Pasahitz berria errepiikatu</translation>
+        <translation type="unfinished">Pasahitz berria errepiikatu</translation>
     </message>
     <message>
         <source>Show passphrase</source>
-        <translation>Pasahitza erakutsi</translation>
+        <translation type="unfinished">Pasahitza erakutsi</translation>
     </message>
     <message>
         <source>Encrypt wallet</source>
-        <translation>Diruzorroa enkriptatu</translation>
+        <translation type="unfinished">Diruzorroa enkriptatu</translation>
     </message>
     <message>
         <source>This operation needs your wallet passphrase to unlock the wallet.</source>
-        <translation>Diruzorroaren pasahitza behar du eragiketa honek, diruzorroa desblokeatzeko.</translation>
+        <translation type="unfinished">Diruzorroaren pasahitza behar du eragiketa honek, diruzorroa desblokeatzeko.</translation>
     </message>
     <message>
         <source>Unlock wallet</source>
-        <translation>Diruzorroa desblokeatu</translation>
-    </message>
-    <message>
-        <source>This operation needs your wallet passphrase to decrypt the wallet.</source>
-        <translation>Eragiketa honek zure diruzorroaren pasahitza behar du, diruzorroa desenkriptatzeko.</translation>
-    </message>
-    <message>
-        <source>Decrypt wallet</source>
-        <translation>Diruzorroa desenkriptatu</translation>
+        <translation type="unfinished">Diruzorroa desblokeatu</translation>
     </message>
     <message>
         <source>Change passphrase</source>
-        <translation>Pasahitza aldatu</translation>
+        <translation type="unfinished">Pasahitza aldatu</translation>
     </message>
     <message>
         <source>Confirm wallet encryption</source>
-        <translation>Diruorroaren enkriptazioa berretsi</translation>
+        <translation type="unfinished">Diruorroaren enkriptazioa berretsi</translation>
     </message>
     <message>
         <source>Warning: If you encrypt your wallet and lose your passphrase, you will &lt;b&gt;LOSE ALL OF YOUR PARTICL&lt;/b&gt;!</source>
-        <translation>Abisua: Diruzorroa enkriptatzen baduzu eta zure pasahitza galtzen baduzu, &lt;b&gt;PARTICL GUZTIAK GALDUKO DITUZU&lt;/b&gt;!</translation>
+        <translation type="unfinished">Abisua: Diruzorroa enkriptatzen baduzu eta zure pasahitza galtzen baduzu, &lt;b&gt;PARTICL GUZTIAK GALDUKO DITUZU&lt;/b&gt;!</translation>
     </message>
     <message>
         <source>Are you sure you wish to encrypt your wallet?</source>
-        <translation>Seguru al zaude, zure diruzorroa enkriptatu nahi duzula?</translation>
+        <translation type="unfinished">Seguru al zaude, zure diruzorroa enkriptatu nahi duzula?</translation>
     </message>
     <message>
         <source>Wallet encrypted</source>
-        <translation>Zorroa enkriptatuta</translation>
+        <translation type="unfinished">Zorroa enkriptatuta</translation>
     </message>
     <message>
         <source>Enter the new passphrase for the wallet.&lt;br/&gt;Please use a passphrase of &lt;b&gt;ten or more random characters&lt;/b&gt;, or &lt;b&gt;eight or more words&lt;/b&gt;.</source>
-        <translation>Diruzorroaren pasahitz berria sartu. &lt;br/&gt;Mesedez &lt;b&gt; hamar edo gehiago ausazko hizkiko&lt;/b&gt; pasahitza erabili, edo &lt;b&gt; gutxienez zortzi hitz&lt;/b&gt;</translation>
+        <translation type="unfinished">Diruzorroaren pasahitz berria sartu. &lt;br/&gt;Mesedez &lt;b&gt; hamar edo gehiago ausazko hizkiko&lt;/b&gt; pasahitza erabili, edo &lt;b&gt; gutxienez zortzi hitz&lt;/b&gt;</translation>
     </message>
     <message>
         <source>Enter the old passphrase and new passphrase for the wallet.</source>
-        <translation>Diruzorroaren pasahitz zahar zein berria sartu.</translation>
+        <translation type="unfinished">Diruzorroaren pasahitz zahar zein berria sartu.</translation>
     </message>
     <message>
         <source>Remember that encrypting your wallet cannot fully protect your particl from being stolen by malware infecting your computer.</source>
-        <translation>Gogoan izan diruzorroaren enkripzioak ezin dituela zure particlak zure ordenagailuan izan dezakezun malware batengandik lapurtuak izatetik guztiz babestu .</translation>
+        <translation type="unfinished">Gogoan izan diruzorroaren enkripzioak ezin dituela zure particlak zure ordenagailuan izan dezakezun malware batengandik lapurtuak izatetik guztiz babestu .</translation>
     </message>
     <message>
         <source>Wallet to be encrypted</source>
-        <translation>Enkriptatzeko diruzorroa</translation>
+        <translation type="unfinished">Enkriptatzeko diruzorroa</translation>
     </message>
     <message>
         <source>Your wallet is about to be encrypted. </source>
-        <translation>Zure diruzorroa enkriptatzekotan dago</translation>
+        <translation type="unfinished">Zure diruzorroa enkriptatzekotan dago</translation>
     </message>
     <message>
         <source>Your wallet is now encrypted. </source>
-        <translation>Zure diruzorroa enkriptatua dago orain.</translation>
+        <translation type="unfinished">Zure diruzorroa enkriptatua dago orain.</translation>
     </message>
     <message>
         <source>IMPORTANT: Any previous backups you have made of your wallet file should be replaced with the newly generated, encrypted wallet file. For security reasons, previous backups of the unencrypted wallet file will become useless as soon as you start using the new, encrypted wallet.</source>
-        <translation>GARRANTZITSUA: Diruzorroaren segurtasun-kopia, wallet.dat, erabilezina bihurtuko da enkriptazioa burutu ondoren. Ondorioz, segurtasun-kopia berriekin ordezkatu beharko zenituzke zure jada eginik dituzun diruzorroaren kopiak.</translation>
+        <translation type="unfinished">GARRANTZITSUA: Diruzorroaren segurtasun-kopia, wallet.dat, erabilezina bihurtuko da enkriptazioa burutu ondoren. Ondorioz, segurtasun-kopia berriekin ordezkatu beharko zenituzke zure jada eginik dituzun diruzorroaren kopiak.</translation>
     </message>
     <message>
         <source>Wallet encryption failed</source>
-        <translation>Diruzorroaren enkriptazioak huts egin du</translation>
+        <translation type="unfinished">Diruzorroaren enkriptazioak huts egin du</translation>
     </message>
     <message>
         <source>Wallet encryption failed due to an internal error. Your wallet was not encrypted.</source>
-        <translation>Diruzorroaren enkriptazioak huts egin du barne-akats baten ondorioz. Zure diruzorroa ez da enkriptatu.</translation>
+        <translation type="unfinished">Diruzorroaren enkriptazioak huts egin du barne-akats baten ondorioz. Zure diruzorroa ez da enkriptatu.</translation>
     </message>
     <message>
         <source>The supplied passphrases do not match.</source>
-        <translation>Eman dituzun pasahitzak ez datoz bat.</translation>
+        <translation type="unfinished">Eman dituzun pasahitzak ez datoz bat.</translation>
     </message>
     <message>
         <source>Wallet unlock failed</source>
-        <translation>Zorroaren desblokeoak huts egin du</translation>
+        <translation type="unfinished">Zorroaren desblokeoak huts egin du</translation>
     </message>
     <message>
         <source>The passphrase entered for the wallet decryption was incorrect.</source>
-        <translation>Zorroa desenkriptatzeko sartutako pasahitza okerra da.</translation>
-    </message>
-    <message>
-        <source>Wallet decryption failed</source>
-        <translation>Zorroaren desenkriptazioak huts egin du</translation>
+        <translation type="unfinished">Zorroa desenkriptatzeko sartutako pasahitza okerra da.</translation>
     </message>
     <message>
         <source>Wallet passphrase was successfully changed.</source>
-        <translation>Diruzorroaren pasahitza arrakastaz aldatu da.</translation>
+        <translation type="unfinished">Diruzorroaren pasahitza arrakastaz aldatu da.</translation>
     </message>
     <message>
         <source>Warning: The Caps Lock key is on!</source>
-        <translation>Abisua: Mayuskulak blokeatuak dituzu!</translation>
+        <translation type="unfinished">Abisua: Mayuskulak blokeatuak dituzu!</translation>
     </message>
 </context>
 <context>
     <name>BanTableModel</name>
     <message>
         <source>IP/Netmask</source>
-        <translation>IP/Saremaskara</translation>
+        <translation type="unfinished">IP/Saremaskara</translation>
     </message>
     <message>
         <source>Banned Until</source>
-        <translation>Honarte debekatua </translation>
+        <translation type="unfinished">Honarte debekatua </translation>
     </message>
 </context>
 <context>
+    <name>QObject</name>
+    <message>
+        <source>Error: %1</source>
+        <translation type="unfinished">Akatsa: %1</translation>
+    </message>
+    <message>
+        <source>unknown</source>
+        <translation type="unfinished">ezezaguna</translation>
+    </message>
+    <message>
+        <source>Amount</source>
+        <translation type="unfinished">Kopurua</translation>
+    </message>
+    <message numerus="yes">
+        <source>%n second(s)</source>
+        <translation type="unfinished">
+            <numerusform />
+            <numerusform />
+        </translation>
+    </message>
+    <message numerus="yes">
+        <source>%n minute(s)</source>
+        <translation type="unfinished">
+            <numerusform />
+            <numerusform />
+        </translation>
+    </message>
+    <message numerus="yes">
+        <source>%n hour(s)</source>
+        <translation type="unfinished">
+            <numerusform />
+            <numerusform />
+        </translation>
+    </message>
+    <message numerus="yes">
+        <source>%n day(s)</source>
+        <translation type="unfinished">
+            <numerusform />
+            <numerusform />
+        </translation>
+    </message>
+    <message numerus="yes">
+        <source>%n week(s)</source>
+        <translation type="unfinished">
+            <numerusform />
+            <numerusform />
+        </translation>
+    </message>
+    <message numerus="yes">
+        <source>%n year(s)</source>
+        <translation type="unfinished">
+            <numerusform />
+            <numerusform />
+        </translation>
+    </message>
+    </context>
+<context>
+    <name>bitcoin-core</name>
+    <message>
+        <source>Done loading</source>
+        <translation type="unfinished">Zamaketa amaitua</translation>
+    </message>
+    </context>
+<context>
     <name>BitcoinGUI</name>
     <message>
-        <source>Sign &amp;message...</source>
-        <translation>&amp;Mezua zinatu</translation>
-    </message>
-    <message>
-        <source>Synchronizing with network...</source>
-        <translation>Sarearekin sinkronizatzen...</translation>
-    </message>
-    <message>
         <source>&amp;Overview</source>
-        <translation>&amp;Gainbegiratu</translation>
+        <translation type="unfinished">&amp;Gainbegiratu</translation>
     </message>
     <message>
         <source>Show general overview of wallet</source>
-        <translation>Diruzorroaren begirada orokorra ikusi</translation>
+        <translation type="unfinished">Diruzorroaren begirada orokorra ikusi</translation>
     </message>
     <message>
         <source>&amp;Transactions</source>
-        <translation>&amp;Transakzioak</translation>
+        <translation type="unfinished">&amp;Transakzioak</translation>
     </message>
     <message>
         <source>Browse transaction history</source>
-        <translation>Ikusi transakzioen historia</translation>
+        <translation type="unfinished">Ikusi transakzioen historia</translation>
     </message>
     <message>
         <source>E&amp;xit</source>
-        <translation>Irten</translation>
+        <translation type="unfinished">Irten</translation>
     </message>
     <message>
         <source>Quit application</source>
-        <translation>Aplikaziotik irten</translation>
+        <translation type="unfinished">Aplikaziotik irten</translation>
     </message>
     <message>
         <source>&amp;About %1</source>
-        <translation>%1-ri buruz</translation>
+        <translation type="unfinished">%1-ri buruz</translation>
     </message>
     <message>
         <source>Show information about %1</source>
-        <translation>%1-ri buruzko informazioa azaldu</translation>
+        <translation type="unfinished">%1-ri buruzko informazioa azaldu</translation>
     </message>
     <message>
         <source>About &amp;Qt</source>
-        <translation>&amp;Qt-ri buruz</translation>
+        <translation type="unfinished">&amp;Qt-ri buruz</translation>
     </message>
     <message>
         <source>Show information about Qt</source>
-        <translation>Erakutsi Qt-ren buruzko informazioa</translation>
-    </message>
-    <message>
-        <source>&amp;Options...</source>
-        <translation>&amp;Aukerak...</translation>
+        <translation type="unfinished">Erakutsi Qt-ren buruzko informazioa</translation>
     </message>
     <message>
         <source>Modify configuration options for %1</source>
-        <translation>%1-ren konfiguraketa aukerak aldatu</translation>
-    </message>
-    <message>
-        <source>&amp;Encrypt Wallet...</source>
-        <translation>Diruzorroa &amp;enkriptatu...</translation>
-    </message>
-    <message>
-        <source>&amp;Backup Wallet...</source>
-        <translation>Diruzorroaren kopia bat gorde</translation>
-    </message>
-    <message>
-        <source>&amp;Change Passphrase...</source>
-        <translation>Pasahitza &amp;aldatu...</translation>
-    </message>
-    <message>
-        <source>Open &amp;URI...</source>
-        <translation>&amp;URLa zabaldu</translation>
-    </message>
-    <message>
-        <source>Create Wallet...</source>
-        <translation>Diruzorroa sortu...</translation>
+        <translation type="unfinished">%1-ren konfiguraketa aukerak aldatu</translation>
     </message>
     <message>
         <source>Create a new wallet</source>
-        <translation>Diruzorro berri bat sortu</translation>
+        <translation type="unfinished">Diruzorro berri bat sortu</translation>
     </message>
     <message>
         <source>Wallet:</source>
-        <translation>Diruzorroa:</translation>
-    </message>
-    <message>
-        <source>Click to disable network activity.</source>
-        <translation>Sarea desaktibatzeko sakatu</translation>
+        <translation type="unfinished">Diruzorroa:</translation>
     </message>
     <message>
         <source>Network activity disabled.</source>
-        <translation>Sarea desaktibatua</translation>
-    </message>
-    <message>
-        <source>Click to enable network activity again.</source>
-        <translation>Sarea berriro aktibatzeko sakatu</translation>
-    </message>
-    <message>
-        <source>Syncing Headers (%1%)...</source>
-        <translation>Burukoak sinkronizatzen (%1)...</translation>
-    </message>
-    <message>
-<<<<<<< HEAD
-        <source>Reindexing blocks on disk...</source>
-        <translation>Blokeak diskoan berriro zerrendatzen...</translation>
-=======
+        <extracomment>A substring of the tooltip.</extracomment>
+        <translation type="unfinished">Sarea desaktibatua</translation>
+    </message>
+    <message>
+        <source>Proxy is &lt;b&gt;enabled&lt;/b&gt;: %1</source>
+        <translation type="unfinished">Proxya &lt;b&gt;gaituta&lt;/b&gt; dago : %1</translation>
+    </message>
+    <message>
+        <source>Send coins to a Particl address</source>
+        <translation type="unfinished">Bidali txanponak Particl helbide batera</translation>
+    </message>
+    <message>
+        <source>Backup wallet to another location</source>
+        <translation type="unfinished">Diru-zorroaren segurtasun-kopia beste leku batean.</translation>
+    </message>
+    <message>
+        <source>Change the passphrase used for wallet encryption</source>
+        <translation type="unfinished">Diruzorroa enkriptatzeko erabilitako pasahitza aldatu</translation>
+    </message>
+    <message>
+        <source>&amp;Send</source>
+        <translation type="unfinished">&amp;Bidali</translation>
+    </message>
+    <message>
+        <source>&amp;Receive</source>
+        <translation type="unfinished">&amp;Jaso</translation>
+    </message>
+    <message>
+        <source>Encrypt the private keys that belong to your wallet</source>
+        <translation type="unfinished">Zure diru-zorroari dagozkion giltza pribatuak enkriptatu.</translation>
+    </message>
+    <message>
+        <source>Sign messages with your Particl addresses to prove you own them</source>
+        <translation type="unfinished">Sinatu mezuak Particlen helbideekin, jabetza frogatzeko.</translation>
+    </message>
+    <message>
+        <source>Verify messages to ensure they were signed with specified Particl addresses</source>
+        <translation type="unfinished">Egiaztatu mesua Particl helbide espezifikoarekin erregistratu direla ziurtatzeko</translation>
+    </message>
+    <message>
         <source>Close All Wallets…</source>
         <translation type="unfinished">Diru-zorro guztiak itxi...</translation>
     </message>
     <message>
         <source>&amp;File</source>
         <translation type="unfinished">&amp;Artxiboa</translation>
->>>>>>> 9549b28c
-    </message>
-    <message>
-        <source>Send coins to a Particl address</source>
-        <translation>Bidali txanponak Particl helbide batera</translation>
-    </message>
-    <message>
-        <source>Change the passphrase used for wallet encryption</source>
-        <translation>Diruzorroa enkriptatzeko erabilitako pasahitza aldatu</translation>
-    </message>
-    <message>
-        <source>&amp;Verify message...</source>
-        <translation>Mezua &amp;balioztatu...</translation>
-    </message>
-    <message>
-        <source>&amp;Send</source>
-        <translation>&amp;Bidali</translation>
-    </message>
-    <message>
-        <source>&amp;Receive</source>
-        <translation>&amp;Jaso</translation>
-    </message>
-    <message>
-        <source>&amp;Show / Hide</source>
-        <translation>&amp;Erakutsi / Izkutatu</translation>
-    </message>
-    <message>
-        <source>Show or hide the main Window</source>
-        <translation>Lehio nagusia erakutsi edo izkutatu</translation>
-    </message>
-    <message>
-        <source>Verify messages to ensure they were signed with specified Particl addresses</source>
-        <translation>Egiaztatu mesua Particl helbide espezifikoarekin erregistratu direla ziurtatzeko</translation>
-    </message>
-    <message>
-        <source>&amp;File</source>
-        <translation>&amp;Artxiboa</translation>
     </message>
     <message>
         <source>&amp;Settings</source>
-        <translation>&amp;Ezarpenak</translation>
+        <translation type="unfinished">&amp;Ezarpenak</translation>
     </message>
     <message>
         <source>&amp;Help</source>
-        <translation>&amp;Laguntza</translation>
+        <translation type="unfinished">&amp;Laguntza</translation>
     </message>
     <message>
         <source>Tabs toolbar</source>
-        <translation>Fitxen tresna-barra</translation>
+        <translation type="unfinished">Fitxen tresna-barra</translation>
+    </message>
+    <message>
+        <source>Show the list of used sending addresses and labels</source>
+        <translation type="unfinished"> Bidalketa-helbideen eta etiketen zerrenda erakutsi</translation>
+    </message>
+    <message>
+        <source>Show the list of used receiving addresses and labels</source>
+        <translation type="unfinished">Harrera-helbideen eta etiketen zerrenda erakutsi</translation>
+    </message>
+    <message>
+        <source>&amp;Command-line options</source>
+        <translation type="unfinished">&amp;Komando-lerroaren aukerak</translation>
+    </message>
+    <message numerus="yes">
+        <source>Processed %n block(s) of transaction history.</source>
+        <translation type="unfinished">
+            <numerusform />
+            <numerusform />
+        </translation>
     </message>
     <message>
         <source>%1 behind</source>
-        <translation>%1 atzetik</translation>
+        <translation type="unfinished">%1 atzetik</translation>
+    </message>
+    <message>
+        <source>Last received block was generated %1 ago.</source>
+        <translation type="unfinished">Jasotako azken blokea duela %1 sortu zen.</translation>
+    </message>
+    <message>
+        <source>Transactions after this will not yet be visible.</source>
+        <translation type="unfinished">Honen ondorengo transakzioak oraindik ez daude ikusgai.</translation>
     </message>
     <message>
         <source>Error</source>
-        <translation>Akatsa</translation>
+        <translation type="unfinished">Akatsa</translation>
+    </message>
+    <message>
+        <source>Warning</source>
+        <translation type="unfinished">Abisua</translation>
     </message>
     <message>
         <source>Information</source>
-        <translation>Informazioa</translation>
+        <translation type="unfinished">Informazioa</translation>
     </message>
     <message>
         <source>Up to date</source>
-        <translation>Eguneratua</translation>
+        <translation type="unfinished">Eguneratua</translation>
+    </message>
+    <message>
+        <source>Load Partially Signed Particl Transaction</source>
+        <translation type="unfinished">Partzialki sinatutako Particl transakzioa kargatu</translation>
+    </message>
+    <message>
+        <source>Load Partially Signed Particl Transaction from clipboard</source>
+        <translation type="unfinished">Partzialki sinatutako Particl transakzioa kargatu arbeletik</translation>
+    </message>
+    <message>
+        <source>Node window</source>
+        <translation type="unfinished">Adabegiaren leihoa</translation>
     </message>
     <message>
         <source>&amp;Sending addresses</source>
-        <translation>&amp;Helbideak bidaltzen</translation>
+        <translation type="unfinished">&amp;Helbideak bidaltzen</translation>
     </message>
     <message>
         <source>&amp;Receiving addresses</source>
-        <translation>&amp;Helbideak jasotzen</translation>
+        <translation type="unfinished">&amp;Helbideak jasotzen</translation>
+    </message>
+    <message>
+        <source>Open a particl: URI</source>
+        <translation type="unfinished">Ireki particl bat: URI</translation>
     </message>
     <message>
         <source>Open Wallet</source>
-        <translation>Diruzorroa zabaldu</translation>
+        <translation type="unfinished">Diruzorroa zabaldu</translation>
     </message>
     <message>
         <source>Open a wallet</source>
-        <translation>Diruzorro bat zabaldu</translation>
-    </message>
-    <message>
-        <source>Close Wallet...</source>
-        <translation>Diruzorroa itxi...</translation>
+        <translation type="unfinished">Diruzorro bat zabaldu</translation>
     </message>
     <message>
         <source>Close wallet</source>
-        <translation>Diruzorroa itxi</translation>
+        <translation type="unfinished">Diruzorroa itxi</translation>
+    </message>
+    <message>
+        <source>Close all wallets</source>
+        <translation type="unfinished">Diruzorro guztiak itxi</translation>
     </message>
     <message>
         <source>default wallet</source>
-        <translation>Diruzorro lehenetsia</translation>
+        <translation type="unfinished">Diruzorro lehenetsia</translation>
+    </message>
+    <message>
+        <source>No wallets available</source>
+        <translation type="unfinished">Ez dago diru-zorrorik eskura</translation>
     </message>
     <message>
         <source>&amp;Window</source>
-        <translation>&amp;Lehioa</translation>
-    </message>
-    <message>
-        <source>Minimize</source>
-        <translation>Txikitu</translation>
+        <translation type="unfinished">&amp;Lehioa</translation>
     </message>
     <message>
         <source>Zoom</source>
-        <translation>Gerturatu</translation>
+        <translation type="unfinished">Gerturatu</translation>
     </message>
     <message>
         <source>Main Window</source>
-        <translation>Lehio nagusia</translation>
-    </message>
-    <message>
-        <source>Catching up...</source>
-        <translation>Eguneratzen...</translation>
+        <translation type="unfinished">Lehio nagusia</translation>
+    </message>
+    <message>
+        <source>%1 client</source>
+        <translation type="unfinished">%1 bezeroa</translation>
+    </message>
+    <message numerus="yes">
+        <source>%n active connection(s) to Particl network.</source>
+        <extracomment>A substring of the tooltip.</extracomment>
+        <translation type="unfinished">
+            <numerusform />
+            <numerusform />
+        </translation>
     </message>
     <message>
         <source>Error: %1</source>
-        <translation>Akatsa: %1</translation>
+        <translation type="unfinished">Akatsa: %1</translation>
     </message>
     <message>
         <source>Warning: %1</source>
-        <translation>Abisua: %1</translation>
+        <translation type="unfinished">Abisua: %1</translation>
     </message>
     <message>
         <source>Date: %1
 </source>
-        <translation>Data: %1
+        <translation type="unfinished">Data: %1
 </translation>
     </message>
     <message>
         <source>Amount: %1
 </source>
-        <translation>Kopurua: %1
+        <translation type="unfinished">Kopurua: %1
 </translation>
     </message>
     <message>
         <source>Wallet: %1
 </source>
-        <translation>Diruzorroa: %1
+        <translation type="unfinished">Diruzorroa: %1
+</translation>
+    </message>
+    <message>
+        <source>Type: %1
+</source>
+        <translation type="unfinished">Mota: %1
 </translation>
     </message>
     <message>
         <source>Label: %1
 </source>
-        <translation>Etiketa: %1
+        <translation type="unfinished">Etiketa: %1
 </translation>
     </message>
     <message>
         <source>Address: %1
 </source>
-        <translation>Helbidea: %1
+        <translation type="unfinished">Helbidea: %1
 </translation>
     </message>
     <message>
         <source>Sent transaction</source>
-        <translation>Bidalitako transakzioa</translation>
+        <translation type="unfinished">Bidalitako transakzioa</translation>
     </message>
     <message>
         <source>Incoming transaction</source>
-        <translation>Sartutako transakzioa</translation>
+        <translation type="unfinished">Sartutako transakzioa</translation>
+    </message>
+    <message>
+        <source>HD key generation is &lt;b&gt;enabled&lt;/b&gt;</source>
+        <translation type="unfinished">HD gakoaren sorrera &lt;b&gt;gaituta&lt;/b&gt; dago</translation>
+    </message>
+    <message>
+        <source>HD key generation is &lt;b&gt;disabled&lt;/b&gt;</source>
+        <translation type="unfinished">HD gakoaren sorrera &lt;b&gt;desgaituta&lt;/b&gt; dago</translation>
+    </message>
+    <message>
+        <source>Private key &lt;b&gt;disabled&lt;/b&gt;</source>
+        <translation type="unfinished">Gako pribatua &lt;b&gt;desgaitua&lt;/b&gt;</translation>
     </message>
     <message>
         <source>Wallet is &lt;b&gt;encrypted&lt;/b&gt; and currently &lt;b&gt;unlocked&lt;/b&gt;</source>
-        <translation>Zorroa &lt;b&gt;enkriptatuta&lt;/b&gt; eta &lt;b&gt;desblokeatuta&lt;/b&gt; dago une honetan</translation>
+        <translation type="unfinished">Zorroa &lt;b&gt;enkriptatuta&lt;/b&gt; eta &lt;b&gt;desblokeatuta&lt;/b&gt; dago une honetan</translation>
     </message>
     <message>
         <source>Wallet is &lt;b&gt;encrypted&lt;/b&gt; and currently &lt;b&gt;locked&lt;/b&gt;</source>
-        <translation>Zorroa &lt;b&gt;enkriptatuta&lt;/b&gt; eta &lt;b&gt;blokeatuta&lt;/b&gt; dago une honetan</translation>
-    </message>
-    </context>
+        <translation type="unfinished">Zorroa &lt;b&gt;enkriptatuta&lt;/b&gt; eta &lt;b&gt;blokeatuta&lt;/b&gt; dago une honetan</translation>
+    </message>
+    <message>
+        <source>Original message:</source>
+        <translation type="unfinished">Jatorrizko mezua:</translation>
+    </message>
+</context>
 <context>
     <name>CoinControlDialog</name>
     <message>
         <source>Coin Selection</source>
-        <translation>Txanpon aukeraketa</translation>
+        <translation type="unfinished">Txanpon aukeraketa</translation>
     </message>
     <message>
         <source>Quantity:</source>
-        <translation>Zenbat:</translation>
+        <translation type="unfinished">Zenbat:</translation>
     </message>
     <message>
         <source>Bytes:</source>
-        <translation>Byte kopurua:</translation>
+        <translation type="unfinished">Byte kopurua:</translation>
     </message>
     <message>
         <source>Amount:</source>
-        <translation>Kopurua:</translation>
+        <translation type="unfinished">Kopurua:</translation>
+    </message>
+    <message>
+        <source>Fee:</source>
+        <translation type="unfinished">Ordainketa:</translation>
     </message>
     <message>
         <source>Dust:</source>
-        <translation>Hautsa:</translation>
+        <translation type="unfinished">Hautsa:</translation>
+    </message>
+    <message>
+        <source>After Fee:</source>
+        <translation type="unfinished">Ordaindu ondoren:</translation>
     </message>
     <message>
         <source>Change:</source>
-        <translation>Bueltak:</translation>
+        <translation type="unfinished">Bueltak:</translation>
+    </message>
+    <message>
+        <source>Tree mode</source>
+        <translation type="unfinished">Zuhaitz modua</translation>
+    </message>
+    <message>
+        <source>List mode</source>
+        <translation type="unfinished">Zerrenda modua</translation>
     </message>
     <message>
         <source>Amount</source>
-        <translation>Kopurua</translation>
+        <translation type="unfinished">Kopurua</translation>
+    </message>
+    <message>
+        <source>Received with label</source>
+        <translation type="unfinished">Etiketarekin jasoa</translation>
+    </message>
+    <message>
+        <source>Received with address</source>
+        <translation type="unfinished">Helbidearekin jasoa</translation>
     </message>
     <message>
         <source>Date</source>
-        <translation>Data</translation>
+        <translation type="unfinished">Data</translation>
     </message>
     <message>
         <source>Confirmations</source>
-        <translation>Konfirmazioak</translation>
+        <translation type="unfinished">Konfirmazioak</translation>
     </message>
     <message>
         <source>Confirmed</source>
-        <translation>Konfirmatuta</translation>
-    </message>
-    <message>
-        <source>Copy address</source>
-        <translation>Helbidea kopiatu</translation>
-    </message>
-    <message>
-        <source>Copy label</source>
-        <translation>Etiketa kopiatu</translation>
+        <translation type="unfinished">Berretsia</translation>
+    </message>
+    <message>
+        <source>Copy amount</source>
+        <translation type="unfinished">zenbatekoaren kopia</translation>
+    </message>
+    <message>
+        <source>Copy quantity</source>
+        <translation type="unfinished">Kopia kopurua</translation>
+    </message>
+    <message>
+        <source>Copy bytes</source>
+        <translation type="unfinished">Kopiatu byte-ak</translation>
+    </message>
+    <message>
+        <source>Copy dust</source>
+        <translation type="unfinished">Kopiatu hautsa</translation>
+    </message>
+    <message>
+        <source>Copy change</source>
+        <translation type="unfinished">Kopiatu aldaketa</translation>
+    </message>
+    <message>
+        <source>(%1 locked)</source>
+        <translation type="unfinished">(%1 blokeatuta)</translation>
     </message>
     <message>
         <source>yes</source>
-        <translation>bai</translation>
+        <translation type="unfinished">bai</translation>
     </message>
     <message>
         <source>no</source>
-        <translation>ez</translation>
+        <translation type="unfinished">ez</translation>
     </message>
     <message>
         <source>(no label)</source>
-        <translation>(izendapenik ez)</translation>
+        <translation type="unfinished">(izendapenik ez)</translation>
     </message>
     <message>
         <source>(change)</source>
-        <translation>(bueltak)</translation>
+        <translation type="unfinished">(bueltak)</translation>
     </message>
 </context>
 <context>
     <name>CreateWalletActivity</name>
     <message>
-        <source>Creating Wallet &lt;b&gt;%1&lt;/b&gt;...</source>
-        <translation>Diruzorroa sortzen&lt;b&gt;%1&lt;/b&gt;...</translation>
+        <source>Create Wallet</source>
+        <extracomment>Title of window indicating the progress of creation of a new wallet.</extracomment>
+        <translation type="unfinished">Diruzorroa sortu</translation>
     </message>
     <message>
         <source>Create wallet failed</source>
-        <translation>Diruzorroa sortzen hutsegitea</translation>
+        <translation type="unfinished">Diruzorroa sortzen hutsegitea</translation>
+    </message>
+    <message>
+        <source>Create wallet warning</source>
+        <translation type="unfinished">Diru-zorroa sortzearen buruzko oharra</translation>
+    </message>
+    </context>
+<context>
+    <name>OpenWalletActivity</name>
+    <message>
+        <source>Open wallet failed</source>
+        <translation type="unfinished">Diruzorroa irekitzen hutsegitea</translation>
+    </message>
+    <message>
+        <source>Open wallet warning</source>
+        <translation type="unfinished">Diruzorroa irekitzen abisua</translation>
+    </message>
+    <message>
+        <source>default wallet</source>
+        <translation type="unfinished">Diruzorro lehenetsia</translation>
+    </message>
+    <message>
+        <source>Open Wallet</source>
+        <extracomment>Title of window indicating the progress of opening of a wallet.</extracomment>
+        <translation type="unfinished">Diruzorroa zabaldu</translation>
+    </message>
+    </context>
+<context>
+    <name>WalletController</name>
+    <message>
+        <source>Close wallet</source>
+        <translation type="unfinished">Diruzorroa itxi</translation>
+    </message>
+    <message>
+        <source>Close all wallets</source>
+        <translation type="unfinished">Diruzorro guztiak itxi</translation>
     </message>
     </context>
 <context>
     <name>CreateWalletDialog</name>
     <message>
         <source>Create Wallet</source>
-        <translation>Diruzorroa sortu</translation>
+        <translation type="unfinished">Diruzorroa sortu</translation>
     </message>
     <message>
         <source>Wallet Name</source>
-        <translation>Diruzorroaren izena</translation>
+        <translation type="unfinished">Diruzorroaren izena</translation>
+    </message>
+    <message>
+        <source>Wallet</source>
+        <translation type="unfinished">Diru-zorroa</translation>
     </message>
     <message>
         <source>Encrypt Wallet</source>
-        <translation>Diruzorroa enkriptatu</translation>
+        <translation type="unfinished">Diruzorroa enkriptatu</translation>
+    </message>
+    <message>
+        <source>Advanced Options</source>
+        <translation type="unfinished">Aukera aurreratuak</translation>
+    </message>
+    <message>
+        <source>Disable Private Keys</source>
+        <translation type="unfinished">Desgaitu gako pribatuak</translation>
+    </message>
+    <message>
+        <source>Descriptor Wallet</source>
+        <translation type="unfinished">Deskriptorearen zorroa</translation>
     </message>
     <message>
         <source>Create</source>
-        <translation>Sortu</translation>
+        <translation type="unfinished">Sortu</translation>
+    </message>
+    </context>
+<context>
+    <name>EditAddressDialog</name>
+    <message>
+        <source>Edit Address</source>
+        <translation type="unfinished">Helbidea editatu</translation>
+    </message>
+    <message>
+        <source>&amp;Label</source>
+        <translation type="unfinished">&amp;Etiketa</translation>
+    </message>
+    <message>
+        <source>&amp;Address</source>
+        <translation type="unfinished">&amp;Helbidea</translation>
+    </message>
+    <message>
+        <source>New sending address</source>
+        <translation type="unfinished">Bidaltzeko helbide berria</translation>
+    </message>
+    <message>
+        <source>Edit receiving address</source>
+        <translation type="unfinished">Jasotzeko helbidea editatu</translation>
+    </message>
+    <message>
+        <source>Edit sending address</source>
+        <translation type="unfinished">Bidaltzeko helbidea editatu</translation>
+    </message>
+    <message>
+        <source>Could not unlock wallet.</source>
+        <translation type="unfinished">Ezin da diruzorroa desblokeatu.</translation>
+    </message>
+    <message>
+        <source>New key generation failed.</source>
+        <translation type="unfinished">Giltza berriaren sorrerak huts egin du.</translation>
     </message>
 </context>
 <context>
-    <name>EditAddressDialog</name>
-    <message>
-        <source>Edit Address</source>
-        <translation>Helbidea editatu</translation>
-    </message>
-    <message>
-        <source>&amp;Label</source>
-        <translation>&amp;Etiketa</translation>
-    </message>
-    <message>
-        <source>&amp;Address</source>
-        <translation>&amp;Helbidea</translation>
-    </message>
-    <message>
-        <source>New sending address</source>
-        <translation>Bidaltzeko helbide berria</translation>
-    </message>
-    <message>
-        <source>Edit receiving address</source>
-        <translation>Jasotzeko helbidea editatu</translation>
-    </message>
-    <message>
-        <source>Edit sending address</source>
-        <translation>Bidaltzeko helbidea editatu</translation>
+    <name>FreespaceChecker</name>
+    <message>
+        <source>name</source>
+        <translation type="unfinished">izena</translation>
+    </message>
+    </context>
+<context>
+    <name>Intro</name>
+    <message numerus="yes">
+        <source>(sufficient to restore backups %n day(s) old)</source>
+        <extracomment>Explanatory text on the capability of the current prune target.</extracomment>
+        <translation type="unfinished">
+            <numerusform />
+            <numerusform />
+        </translation>
+    </message>
+    <message>
+        <source>Error</source>
+        <translation type="unfinished">Akatsa</translation>
+    </message>
+    <message>
+        <source>Welcome</source>
+        <translation type="unfinished">Ongietorri</translation>
+    </message>
+    <message>
+        <source>Welcome to %1.</source>
+        <translation type="unfinished">Ongietorri %1-ra</translation>
+    </message>
+    </context>
+<context>
+    <name>HelpMessageDialog</name>
+    <message>
+        <source>version</source>
+        <translation type="unfinished">bertsioa</translation>
+    </message>
+    <message>
+        <source>About %1</source>
+        <translation type="unfinished">%1 inguru</translation>
+    </message>
+    <message>
+        <source>Command-line options</source>
+        <translation type="unfinished">Komando lerroaren aukerak</translation>
+    </message>
+</context>
+<context>
+    <name>ModalOverlay</name>
+    <message>
+        <source>Form</source>
+        <translation type="unfinished">Inprimakia</translation>
+    </message>
+    <message>
+        <source>Number of blocks left</source>
+        <translation type="unfinished">Gainerako blokeen kopurua.</translation>
+    </message>
+    <message>
+        <source>Last block time</source>
+        <translation type="unfinished">Azken blokearen unea</translation>
+    </message>
+    <message>
+        <source>Progress</source>
+        <translation type="unfinished">Aurrerapena</translation>
+    </message>
+    <message>
+        <source>Hide</source>
+        <translation type="unfinished">Izkutatu</translation>
+    </message>
+    </context>
+<context>
+    <name>OpenURIDialog</name>
+    <message>
+        <source>Open particl URI</source>
+        <translation type="unfinished">Ireki particl URIa</translation>
+    </message>
+    <message>
+        <source>URI:</source>
+        <translation type="unfinished">URI: </translation>
+    </message>
+    <message>
+        <source>Paste address from clipboard</source>
+        <extracomment>Tooltip text for button that allows you to paste an address that is in your clipboard.</extracomment>
+        <translation type="unfinished">Arbeletik helbidea itsatsi</translation>
+    </message>
+</context>
+<context>
+    <name>OptionsDialog</name>
+    <message>
+        <source>Options</source>
+        <translation type="unfinished">Aukerak</translation>
+    </message>
+    <message>
+        <source>&amp;Main</source>
+        <translation type="unfinished">&amp;Nagusia</translation>
+    </message>
+    <message>
+        <source>Size of &amp;database cache</source>
+        <translation type="unfinished">Databasearen cache tamaina</translation>
+    </message>
+    <message>
+        <source>IP address of the proxy (e.g. IPv4: 127.0.0.1 / IPv6: ::1)</source>
+        <translation type="unfinished">Proxyaren IP helbidea  (IPv4: 127.0.0.1 / IPv6: ::1 adibidez )</translation>
+    </message>
+    <message>
+        <source>Open Configuration File</source>
+        <translation type="unfinished">Ireki konfigurazio fitxategia</translation>
+    </message>
+    <message>
+        <source>Reset all client options to default.</source>
+        <translation type="unfinished">Bezeroaren aukera guztiak hasieratu.</translation>
+    </message>
+    <message>
+        <source>&amp;Reset Options</source>
+        <translation type="unfinished">&amp;Aukerak Hasieratu</translation>
+    </message>
+    <message>
+        <source>&amp;Network</source>
+        <translation type="unfinished">&amp;Sarea</translation>
+    </message>
+    <message>
+        <source>Expert</source>
+        <translation type="unfinished">Aditu</translation>
+    </message>
+    <message>
+        <source>Enable coin &amp;control features</source>
+        <translation type="unfinished">Diruaren &amp;kontrolaren ezaugarriak gaitu</translation>
+    </message>
+    <message>
+        <source>Map port using &amp;UPnP</source>
+        <translation type="unfinished">Portua mapeatu &amp;UPnP erabiliz</translation>
+    </message>
+    <message>
+        <source>Accept connections from outside.</source>
+        <translation type="unfinished">Kanpoko konexioak onartu</translation>
+    </message>
+    <message>
+        <source>Allow incomin&amp;g connections</source>
+        <translation type="unfinished">Sarbide konexioak baimendu</translation>
+    </message>
+    <message>
+        <source>Proxy &amp;IP:</source>
+        <translation type="unfinished">Proxyaren &amp;IP helbidea:</translation>
+    </message>
+    <message>
+        <source>&amp;Port:</source>
+        <translation type="unfinished">&amp;Portua:</translation>
+    </message>
+    <message>
+        <source>Port of the proxy (e.g. 9050)</source>
+        <translation type="unfinished">Proxy portua (9050 adibidez)</translation>
+    </message>
+    <message>
+        <source>&amp;Window</source>
+        <translation type="unfinished">&amp;Lehioa</translation>
+    </message>
+    <message>
+        <source>&amp;Display</source>
+        <translation type="unfinished">&amp;Pantaila</translation>
+    </message>
+    <message>
+        <source>User Interface &amp;language:</source>
+        <translation type="unfinished">Erabiltzaile-interfazearen &amp;hizkuntza:</translation>
+    </message>
+    <message>
+        <source>&amp;Unit to show amounts in:</source>
+        <translation type="unfinished">Zenbatekoa azaltzeko &amp;unitatea:</translation>
+    </message>
+    <message>
+        <source>&amp;OK</source>
+        <translation type="unfinished">&amp;Ados</translation>
+    </message>
+    <message>
+        <source>&amp;Cancel</source>
+        <translation type="unfinished">&amp;Ezeztatu</translation>
+    </message>
+    <message>
+        <source>default</source>
+        <translation type="unfinished">lehenetsi</translation>
+    </message>
+    <message>
+        <source>none</source>
+        <translation type="unfinished">Bat ere ez</translation>
+    </message>
+    <message>
+        <source>Confirm options reset</source>
+        <translation type="unfinished">Berretsi aukeren berrezarpena</translation>
+    </message>
+    <message>
+        <source>Client restart required to activate changes.</source>
+        <translation type="unfinished">Bezeroa berrabiarazi behar da aldaketak aktibatzeko.</translation>
+    </message>
+    <message>
+        <source>Configuration options</source>
+        <extracomment>Window title text of pop-up box that allows opening up of configuration file.</extracomment>
+        <translation type="unfinished">Konfiguraketa aukerak</translation>
+    </message>
+    <message>
+        <source>Error</source>
+        <translation type="unfinished">Akatsa</translation>
+    </message>
+    <message>
+        <source>This change would require a client restart.</source>
+        <translation type="unfinished">Aldaketa honek clienta berriro piztea eskatzen du</translation>
+    </message>
+    </context>
+<context>
+    <name>OverviewPage</name>
+    <message>
+        <source>Form</source>
+        <translation type="unfinished">Inprimakia</translation>
+    </message>
+    <message>
+        <source>Watch-only:</source>
+        <translation type="unfinished">Ikusi-bakarrik:</translation>
+    </message>
+    <message>
+        <source>Available:</source>
+        <translation type="unfinished">Eskuragarri:</translation>
+    </message>
+    <message>
+        <source>Pending:</source>
+        <translation type="unfinished">Zai:</translation>
+    </message>
+    <message>
+        <source>Immature:</source>
+        <translation type="unfinished">Ez dago eskuragarri:</translation>
+    </message>
+    <message>
+        <source>Total:</source>
+        <translation type="unfinished">Guztira:</translation>
+    </message>
+    </context>
+<context>
+    <name>PSBTOperationsDialog</name>
+    <message>
+        <source>Copy to Clipboard</source>
+        <translation type="unfinished">Kopiatu arbelera</translation>
+    </message>
+    <message>
+        <source>Close</source>
+        <translation type="unfinished">Itxi</translation>
+    </message>
+    </context>
+<context>
+    <name>PaymentServer</name>
+    <message>
+        <source>Payment request error</source>
+        <translation type="unfinished">Ordainketa eskaera akatsa</translation>
+    </message>
+    </context>
+<context>
+    <name>PeerTableModel</name>
+    <message>
+        <source>User Agent</source>
+        <extracomment>Title of Peers Table column which contains the peer's User Agent string.</extracomment>
+        <translation type="unfinished">Erabiltzaile agentea</translation>
+    </message>
+    <message>
+        <source>Address</source>
+        <extracomment>Title of Peers Table column which contains the IP/Onion/I2P address of the connected peer.</extracomment>
+        <translation type="unfinished">Helbidea</translation>
+    </message>
+    <message>
+        <source>Type</source>
+        <extracomment>Title of Peers Table column which describes the type of peer connection. The "type" describes why the connection exists.</extracomment>
+        <translation type="unfinished">Mota</translation>
+    </message>
+    </context>
+<context>
+    <name>RPCConsole</name>
+    <message>
+        <source>User Agent</source>
+        <translation type="unfinished">Erabiltzaile agentea</translation>
+    </message>
+    <message>
+        <source>Node window</source>
+        <translation type="unfinished">Adabegiaren leihoa</translation>
+    </message>
+    <message>
+        <source>Last block time</source>
+        <translation type="unfinished">Azken blokearen unea</translation>
+    </message>
+    <message>
+        <source>To</source>
+        <translation type="unfinished">Ra</translation>
+    </message>
+    <message>
+        <source>From</source>
+        <translation type="unfinished">Tik</translation>
+    </message>
+    </context>
+<context>
+    <name>ReceiveCoinsDialog</name>
+    <message>
+        <source>&amp;Amount:</source>
+        <translation type="unfinished">&amp;Kopurua:</translation>
+    </message>
+    <message>
+        <source>&amp;Label:</source>
+        <translation type="unfinished">&amp;Etiketa:</translation>
+    </message>
+    <message>
+        <source>&amp;Message:</source>
+        <translation type="unfinished">&amp;Mezua:</translation>
     </message>
     <message>
         <source>Could not unlock wallet.</source>
-        <translation>Ezin da diruzorroa desblokeatu.</translation>
-    </message>
-    <message>
-        <source>New key generation failed.</source>
-        <translation>Giltza berriaren sorrerak huts egin du.</translation>
+        <translation type="unfinished">Ezin da diruzorroa desblokeatu.</translation>
+    </message>
+    </context>
+<context>
+    <name>ReceiveRequestDialog</name>
+    <message>
+        <source>Amount:</source>
+        <translation type="unfinished">Kopurua:</translation>
+    </message>
+    <message>
+        <source>Message:</source>
+        <translation type="unfinished">Mezua:</translation>
+    </message>
+    <message>
+        <source>Wallet:</source>
+        <translation type="unfinished">Diruzorroa:</translation>
+    </message>
+    <message>
+        <source>Copy &amp;Address</source>
+        <translation type="unfinished">&amp;Helbidea kopiatu</translation>
+    </message>
+    </context>
+<context>
+    <name>RecentRequestsTableModel</name>
+    <message>
+        <source>Date</source>
+        <translation type="unfinished">Data</translation>
+    </message>
+    <message>
+        <source>Label</source>
+        <translation type="unfinished">Izendapen</translation>
+    </message>
+    <message>
+        <source>Message</source>
+        <translation type="unfinished">Mezua</translation>
+    </message>
+    <message>
+        <source>(no label)</source>
+        <translation type="unfinished">(izendapenik ez)</translation>
+    </message>
+    </context>
+<context>
+    <name>SendCoinsDialog</name>
+    <message>
+        <source>Send Coins</source>
+        <translation type="unfinished">Txanponak bidali</translation>
+    </message>
+    <message>
+        <source>Quantity:</source>
+        <translation type="unfinished">Zenbat:</translation>
+    </message>
+    <message>
+        <source>Bytes:</source>
+        <translation type="unfinished">Byte kopurua:</translation>
+    </message>
+    <message>
+        <source>Amount:</source>
+        <translation type="unfinished">Kopurua:</translation>
+    </message>
+    <message>
+        <source>Fee:</source>
+        <translation type="unfinished">Ordainketa:</translation>
+    </message>
+    <message>
+        <source>After Fee:</source>
+        <translation type="unfinished">Ordaindu ondoren:</translation>
+    </message>
+    <message>
+        <source>Change:</source>
+        <translation type="unfinished">Bueltak:</translation>
+    </message>
+    <message>
+        <source>Hide</source>
+        <translation type="unfinished">Izkutatu</translation>
+    </message>
+    <message>
+        <source>Send to multiple recipients at once</source>
+        <translation type="unfinished">Hainbat jasotzaileri batera bidali</translation>
+    </message>
+    <message>
+        <source>Dust:</source>
+        <translation type="unfinished">Hautsa:</translation>
+    </message>
+    <message>
+        <source>Balance:</source>
+        <translation type="unfinished">Saldoa:</translation>
+    </message>
+    <message>
+        <source>Confirm the send action</source>
+        <translation type="unfinished">Bidalketa berretsi</translation>
+    </message>
+    <message>
+        <source>Copy quantity</source>
+        <translation type="unfinished">Kopia kopurua</translation>
+    </message>
+    <message>
+        <source>Copy amount</source>
+        <translation type="unfinished">zenbatekoaren kopia</translation>
+    </message>
+    <message>
+        <source>Copy bytes</source>
+        <translation type="unfinished">Kopiatu byte-ak</translation>
+    </message>
+    <message>
+        <source>Copy dust</source>
+        <translation type="unfinished">Kopiatu hautsa</translation>
+    </message>
+    <message>
+        <source>Copy change</source>
+        <translation type="unfinished">Kopiatu aldaketa</translation>
+    </message>
+    <message>
+        <source>Confirm send coins</source>
+        <translation type="unfinished">Txanponen bidalketa berretsi</translation>
+    </message>
+    <message>
+        <source>The amount to pay must be larger than 0.</source>
+        <translation type="unfinished">Ordaintzeko kopurua, 0 baino handiagoa izan behar du.</translation>
+    </message>
+    <message numerus="yes">
+        <source>Estimated to begin confirmation within %n block(s).</source>
+        <translation type="unfinished">
+            <numerusform />
+            <numerusform />
+        </translation>
+    </message>
+    <message>
+        <source>(no label)</source>
+        <translation type="unfinished">(izendapenik ez)</translation>
     </message>
 </context>
 <context>
-    <name>FreespaceChecker</name>
-    <message>
-        <source>name</source>
-        <translation>izena</translation>
-    </message>
-    </context>
-<context>
-    <name>HelpMessageDialog</name>
-    <message>
-        <source>version</source>
-        <translation>bertsioa</translation>
-    </message>
-    </context>
-<context>
-    <name>Intro</name>
-    <message>
-        <source>Welcome</source>
-        <translation>Ongietorri</translation>
-    </message>
-    <message>
-        <source>Welcome to %1.</source>
-        <translation>Ongietorri %1-ra</translation>
-    </message>
-    <message>
-        <source>Particl</source>
-        <translation>Particl</translation>
+    <name>SendCoinsEntry</name>
+    <message>
+        <source>A&amp;mount:</source>
+        <translation type="unfinished">K&amp;opurua:</translation>
+    </message>
+    <message>
+        <source>Pay &amp;To:</source>
+        <translation type="unfinished">Ordaindu &amp;honi:</translation>
+    </message>
+    <message>
+        <source>&amp;Label:</source>
+        <translation type="unfinished">&amp;Etiketa:</translation>
+    </message>
+    <message>
+        <source>Paste address from clipboard</source>
+        <translation type="unfinished">Arbeletik helbidea itsatsi</translation>
+    </message>
+    <message>
+        <source>Message:</source>
+        <translation type="unfinished">Mezua:</translation>
+    </message>
+    <message>
+        <source>Pay To:</source>
+        <translation type="unfinished">Honi ordaindu:</translation>
+    </message>
+    </context>
+<context>
+    <name>SignVerifyMessageDialog</name>
+    <message>
+        <source>Paste address from clipboard</source>
+        <translation type="unfinished">Arbeletik helbidea itsatsi</translation>
+    </message>
+    <message>
+        <source>No error</source>
+        <translation type="unfinished">Ez dago errorerik</translation>
+    </message>
+    <message>
+        <source>Message signing failed.</source>
+        <translation type="unfinished">Errorea mezua sinatzean</translation>
+    </message>
+    <message>
+        <source>Message signed.</source>
+        <translation type="unfinished">Mezua sinatuta.</translation>
+    </message>
+    <message>
+        <source>Please check the signature and try again.</source>
+        <translation type="unfinished">Mesedez, begiratu sinadura eta saiatu berriro.</translation>
+    </message>
+    </context>
+<context>
+    <name>TransactionDesc</name>
+    <message>
+        <source>abandoned</source>
+        <translation type="unfinished">abandonatuta</translation>
+    </message>
+    <message>
+        <source>%1/unconfirmed</source>
+        <translation type="unfinished">%1/konfirmatu gabe</translation>
+    </message>
+    <message>
+        <source>%1 confirmations</source>
+        <translation type="unfinished">%1 konfirmazio</translation>
+    </message>
+    <message>
+        <source>Status</source>
+        <translation type="unfinished">Egoera</translation>
+    </message>
+    <message>
+        <source>Date</source>
+        <translation type="unfinished">Data</translation>
+    </message>
+    <message>
+        <source>Source</source>
+        <translation type="unfinished">Iturria</translation>
+    </message>
+    <message>
+        <source>Generated</source>
+        <translation type="unfinished">Sortua</translation>
+    </message>
+    <message>
+        <source>From</source>
+        <translation type="unfinished">Tik</translation>
+    </message>
+    <message>
+        <source>unknown</source>
+        <translation type="unfinished">ezezaguna</translation>
+    </message>
+    <message>
+        <source>To</source>
+        <translation type="unfinished">Ra</translation>
+    </message>
+    <message>
+        <source>own address</source>
+        <translation type="unfinished">zure helbidea</translation>
+    </message>
+    <message>
+        <source>watch-only</source>
+        <translation type="unfinished">ikusi bakarrik</translation>
+    </message>
+    <message>
+        <source>label</source>
+        <translation type="unfinished">etiketa</translation>
+    </message>
+    <message>
+        <source>Credit</source>
+        <translation type="unfinished">Kreditua</translation>
+    </message>
+    <message numerus="yes">
+        <source>matures in %n more block(s)</source>
+        <translation type="unfinished">
+            <numerusform />
+            <numerusform />
+        </translation>
+    </message>
+    <message>
+        <source>not accepted</source>
+        <translation type="unfinished">Onartu gabe</translation>
+    </message>
+    <message>
+        <source>Debit</source>
+        <translation type="unfinished">Zorrak</translation>
+    </message>
+    <message>
+        <source>Total debit</source>
+        <translation type="unfinished">Zor totala</translation>
+    </message>
+    <message>
+        <source>Total credit</source>
+        <translation type="unfinished">Kreditu totala</translation>
+    </message>
+    <message>
+        <source>Message</source>
+        <translation type="unfinished">Mezua</translation>
+    </message>
+    <message>
+        <source>Transaction</source>
+        <translation type="unfinished">Transakzioa</translation>
+    </message>
+    <message>
+        <source>Amount</source>
+        <translation type="unfinished">Kopurua</translation>
+    </message>
+    </context>
+<context>
+    <name>TransactionDescDialog</name>
+    <message>
+        <source>This pane shows a detailed description of the transaction</source>
+        <translation type="unfinished">Panel honek transakzien deskribapen xehea azaltzen du</translation>
+    </message>
+    </context>
+<context>
+    <name>TransactionTableModel</name>
+    <message>
+        <source>Date</source>
+        <translation type="unfinished">Data</translation>
+    </message>
+    <message>
+        <source>Type</source>
+        <translation type="unfinished">Mota</translation>
+    </message>
+    <message>
+        <source>Label</source>
+        <translation type="unfinished">Izendapen</translation>
+    </message>
+    <message>
+        <source>Confirmed (%1 confirmations)</source>
+        <translation type="unfinished">Konfirmatuta (%1 konfirmazio)</translation>
+    </message>
+    <message>
+        <source>Generated but not accepted</source>
+        <translation type="unfinished">Sortua, baina ez onartua</translation>
+    </message>
+    <message>
+        <source>Received with</source>
+        <translation type="unfinished">Honekin jasoa</translation>
+    </message>
+    <message>
+        <source>Sent to</source>
+        <translation type="unfinished">Hona bidalia</translation>
+    </message>
+    <message>
+        <source>Payment to yourself</source>
+        <translation type="unfinished">Zure buruarentzat ordainketa</translation>
+    </message>
+    <message>
+        <source>Mined</source>
+        <translation type="unfinished">Meatua</translation>
+    </message>
+    <message>
+        <source>watch-only</source>
+        <translation type="unfinished">ikusi bakarrik</translation>
+    </message>
+    <message>
+        <source>(no label)</source>
+        <translation type="unfinished">(izendapenik ez)</translation>
+    </message>
+    <message>
+        <source>Transaction status. Hover over this field to show number of confirmations.</source>
+        <translation type="unfinished">Transakzioaren egoera. Pasatu sagua gainetik konfirmazio kopurua ikusteko.</translation>
+    </message>
+    <message>
+        <source>Date and time that the transaction was received.</source>
+        <translation type="unfinished">Transakzioa jasotako data eta ordua.</translation>
+    </message>
+    <message>
+        <source>Type of transaction.</source>
+        <translation type="unfinished">Transakzio mota.</translation>
+    </message>
+    <message>
+        <source>Amount removed from or added to balance.</source>
+        <translation type="unfinished">Saldoan kendu edo gehitutako kopurua.</translation>
+    </message>
+</context>
+<context>
+    <name>TransactionView</name>
+    <message>
+        <source>All</source>
+        <translation type="unfinished">Denak</translation>
+    </message>
+    <message>
+        <source>Today</source>
+        <translation type="unfinished">Gaurkoak</translation>
+    </message>
+    <message>
+        <source>This week</source>
+        <translation type="unfinished">Aste honetankoak</translation>
+    </message>
+    <message>
+        <source>This month</source>
+        <translation type="unfinished">Hil honetakoak</translation>
+    </message>
+    <message>
+        <source>Last month</source>
+        <translation type="unfinished">Azken hilekoak</translation>
+    </message>
+    <message>
+        <source>This year</source>
+        <translation type="unfinished">Aurtengoak</translation>
+    </message>
+    <message>
+        <source>Received with</source>
+        <translation type="unfinished">Honekin jasoa</translation>
+    </message>
+    <message>
+        <source>Sent to</source>
+        <translation type="unfinished">Hona bidalia</translation>
+    </message>
+    <message>
+        <source>To yourself</source>
+        <translation type="unfinished">Zeure buruari</translation>
+    </message>
+    <message>
+        <source>Mined</source>
+        <translation type="unfinished">Meatua</translation>
+    </message>
+    <message>
+        <source>Other</source>
+        <translation type="unfinished">Beste</translation>
+    </message>
+    <message>
+        <source>Min amount</source>
+        <translation type="unfinished">Kopuru minimoa</translation>
+    </message>
+    <message>
+        <source>Confirmed</source>
+        <translation type="unfinished">Berretsia</translation>
+    </message>
+    <message>
+        <source>Date</source>
+        <translation type="unfinished">Data</translation>
+    </message>
+    <message>
+        <source>Type</source>
+        <translation type="unfinished">Mota</translation>
+    </message>
+    <message>
+        <source>Label</source>
+        <translation type="unfinished">Izendapen</translation>
+    </message>
+    <message>
+        <source>Address</source>
+        <translation type="unfinished">Helbidea</translation>
+    </message>
+    <message>
+        <source>Exporting Failed</source>
+        <translation type="unfinished">Esportazioak huts egin du</translation>
+    </message>
+    </context>
+<context>
+    <name>WalletFrame</name>
+    <message>
+        <source>Create a new wallet</source>
+        <translation type="unfinished">Diruzorro berri bat sortu</translation>
     </message>
     <message>
         <source>Error</source>
-        <translation>Akatsa</translation>
-    </message>
-    </context>
-<context>
-    <name>ModalOverlay</name>
-    <message>
-        <source>Form</source>
-        <translation>Inprimakia</translation>
-    </message>
-    <message>
-        <source>Unknown...</source>
-        <translation>Ezezaguna...</translation>
-    </message>
-    <message>
-        <source>Last block time</source>
-        <translation>Azken blokearen unea</translation>
-    </message>
-    <message>
-        <source>calculating...</source>
-        <translation>kalkulatzen...</translation>
-    </message>
-    <message>
-        <source>Hide</source>
-        <translation>Izkutatu</translation>
-    </message>
-    </context>
-<context>
-    <name>OpenURIDialog</name>
-    <message>
-        <source>URI:</source>
-        <translation>URI: </translation>
+        <translation type="unfinished">Akatsa</translation>
+    </message>
+    </context>
+<context>
+    <name>WalletModel</name>
+    <message>
+        <source>Send Coins</source>
+        <translation type="unfinished">Txanponak bidali</translation>
+    </message>
+    <message>
+        <source>default wallet</source>
+        <translation type="unfinished">Diruzorro lehenetsia</translation>
     </message>
 </context>
 <context>
-    <name>OpenWalletActivity</name>
-    <message>
-        <source>Open wallet failed</source>
-        <translation>Diruzorroa irekitzen hutsegitea</translation>
-    </message>
-    <message>
-        <source>Open wallet warning</source>
-        <translation>Diruzorroa irekitzen abisua</translation>
-    </message>
-    <message>
-        <source>default wallet</source>
-        <translation>Diruzorro lehenetsia</translation>
-    </message>
-    </context>
-<context>
-    <name>OptionsDialog</name>
-    <message>
-        <source>Options</source>
-        <translation>Aukerak</translation>
-    </message>
-    <message>
-        <source>&amp;Main</source>
-        <translation>&amp;Nagusia</translation>
-    </message>
-    <message>
-        <source>Size of &amp;database cache</source>
-        <translation>Databasearen cache tamaina</translation>
-    </message>
-    <message>
-        <source>Tor</source>
-        <translation>Tor</translation>
-    </message>
-    <message>
-        <source>&amp;Window</source>
-        <translation>&amp;Lehioa</translation>
-    </message>
-    <message>
-        <source>&amp;Display</source>
-        <translation>&amp;Pantaila</translation>
-    </message>
-    <message>
-        <source>&amp;Unit to show amounts in:</source>
-        <translation>Zenbatekoa azaltzeko &amp;unitatea:</translation>
-    </message>
-    <message>
-        <source>&amp;OK</source>
-        <translation>&amp;Ados</translation>
-    </message>
-    <message>
-        <source>&amp;Cancel</source>
-        <translation>&amp;Ezeztatu</translation>
-    </message>
-    <message>
-        <source>none</source>
-        <translation>Bat ere ez</translation>
-    </message>
-    <message>
-        <source>Configuration options</source>
-        <translation>Konfiguraketa aukerak</translation>
-    </message>
-    <message>
-        <source>Error</source>
-        <translation>Akatsa</translation>
-    </message>
-    <message>
-        <source>This change would require a client restart.</source>
-        <translation>Aldaketa honek clienta berriro piztea eskatzen du</translation>
-    </message>
-    </context>
-<context>
-    <name>OverviewPage</name>
-    <message>
-        <source>Form</source>
-        <translation>Inprimakia</translation>
-    </message>
-    <message>
-        <source>Pending:</source>
-        <translation>Zai:</translation>
-    </message>
-    <message>
-        <source>Total:</source>
-        <translation>Guztira:</translation>
-    </message>
-    </context>
-<context>
-    <name>PSBTOperationsDialog</name>
-    </context>
-<context>
-    <name>PaymentServer</name>
-    </context>
-<context>
-    <name>PeerTableModel</name>
-    </context>
-<context>
-    <name>QObject</name>
-    <message>
-        <source>Amount</source>
-        <translation>Kopurua</translation>
-    </message>
-    <message>
-        <source>Error: %1</source>
-        <translation>Akatsa: %1</translation>
-    </message>
-    <message>
-        <source>unknown</source>
-        <translation>ezezaguna</translation>
-    </message>
-</context>
-<context>
-    <name>QRImageWidget</name>
-    </context>
-<context>
-    <name>RPCConsole</name>
-    <message>
-        <source>Last block time</source>
-        <translation>Azken blokearen unea</translation>
-    </message>
-    </context>
-<context>
-    <name>ReceiveCoinsDialog</name>
-    <message>
-        <source>&amp;Amount:</source>
-        <translation>&amp;Kopurua:</translation>
-    </message>
-    <message>
-        <source>&amp;Label:</source>
-        <translation>&amp;Etiketa:</translation>
-    </message>
-    <message>
-        <source>&amp;Message:</source>
-        <translation>&amp;Mezua:</translation>
-    </message>
-    <message>
-        <source>Copy label</source>
-        <translation>Etiketa kopiatu</translation>
-    </message>
-    <message>
-        <source>Could not unlock wallet.</source>
-        <translation>Ezin da diruzorroa desblokeatu.</translation>
-    </message>
-    </context>
-<context>
-    <name>ReceiveRequestDialog</name>
-    <message>
-        <source>Amount:</source>
-        <translation>Kopurua:</translation>
-    </message>
-    <message>
-        <source>Message:</source>
-        <translation>Mezua:</translation>
-    </message>
-    <message>
-        <source>Wallet:</source>
-        <translation>Diruzorroa:</translation>
-    </message>
-    <message>
-        <source>Copy &amp;Address</source>
-        <translation>&amp;Helbidea kopiatu</translation>
-    </message>
-    </context>
-<context>
-    <name>RecentRequestsTableModel</name>
-    <message>
-        <source>Date</source>
-        <translation>Data</translation>
-    </message>
-    <message>
-        <source>Label</source>
-        <translation>Izendapen</translation>
-    </message>
-    <message>
-        <source>Message</source>
-        <translation>Mezua</translation>
-    </message>
-    <message>
-        <source>(no label)</source>
-        <translation>(izendapenik ez)</translation>
-    </message>
-    </context>
-<context>
-    <name>SendCoinsDialog</name>
-    <message>
-        <source>Send Coins</source>
-        <translation>Txanponak bidali</translation>
-    </message>
-    <message>
-        <source>Quantity:</source>
-        <translation>Zenbat:</translation>
-    </message>
-    <message>
-        <source>Bytes:</source>
-        <translation>Byte kopurua:</translation>
-    </message>
-    <message>
-        <source>Amount:</source>
-        <translation>Kopurua:</translation>
-    </message>
-    <message>
-        <source>Change:</source>
-        <translation>Bueltak:</translation>
-    </message>
-    <message>
-        <source>Hide</source>
-        <translation>Izkutatu</translation>
-    </message>
-    <message>
-        <source>Send to multiple recipients at once</source>
-        <translation>Hainbat jasotzaileri batera bidali</translation>
-    </message>
-    <message>
-        <source>Dust:</source>
-        <translation>Hautsa:</translation>
-    </message>
-    <message>
-        <source>Balance:</source>
-        <translation>Saldoa:</translation>
-    </message>
-    <message>
-        <source>Confirm the send action</source>
-        <translation>Bidalketa berretsi</translation>
-    </message>
-    <message>
-        <source>Confirm send coins</source>
-        <translation>Txanponen bidalketa berretsi</translation>
-    </message>
-    <message>
-        <source>The amount to pay must be larger than 0.</source>
-        <translation>Ordaintzeko kopurua, 0 baino handiagoa izan behar du.</translation>
-    </message>
-    <message>
-        <source>(no label)</source>
-        <translation>(izendapenik ez)</translation>
-    </message>
-</context>
-<context>
-    <name>SendCoinsEntry</name>
-    <message>
-        <source>A&amp;mount:</source>
-        <translation>K&amp;opurua:</translation>
-    </message>
-    <message>
-        <source>Pay &amp;To:</source>
-        <translation>Ordaindu &amp;honi:</translation>
-    </message>
-    <message>
-        <source>&amp;Label:</source>
-        <translation>&amp;Etiketa:</translation>
-    </message>
-    <message>
-        <source>Alt+A</source>
-        <translation>Alt+A</translation>
-    </message>
-    <message>
-        <source>Paste address from clipboard</source>
-        <translation>Arbeletik helbidea itsatsi</translation>
-    </message>
-    <message>
-        <source>Alt+P</source>
-        <translation>Alt+P</translation>
-    </message>
-    <message>
-        <source>Message:</source>
-        <translation>Mezua:</translation>
-    </message>
-    <message>
-        <source>Pay To:</source>
-        <translation>Honi ordaindu:</translation>
-    </message>
-    </context>
-<context>
-    <name>ShutdownWindow</name>
-    </context>
-<context>
-    <name>SignVerifyMessageDialog</name>
-    <message>
-        <source>Alt+A</source>
-        <translation>Alt+A</translation>
-    </message>
-    <message>
-        <source>Paste address from clipboard</source>
-        <translation>Arbeletik helbidea itsatsi</translation>
-    </message>
-    <message>
-        <source>Alt+P</source>
-        <translation>Alt+P</translation>
-    </message>
-    </context>
-<context>
-    <name>TrafficGraphWidget</name>
-    </context>
-<context>
-    <name>TransactionDesc</name>
-    <message>
-        <source>Open until %1</source>
-        <translation>Zabalik %1 arte</translation>
-    </message>
-    <message>
-        <source>%1/unconfirmed</source>
-        <translation>%1/konfirmatu gabe</translation>
-    </message>
-    <message>
-        <source>%1 confirmations</source>
-        <translation>%1 konfirmazio</translation>
-    </message>
-    <message>
-        <source>Date</source>
-        <translation>Data</translation>
-    </message>
-    <message>
-        <source>unknown</source>
-        <translation>ezezaguna</translation>
-    </message>
-    <message>
-        <source>Message</source>
-        <translation>Mezua</translation>
-    </message>
-    <message>
-        <source>Transaction</source>
-        <translation>Transakzioa</translation>
-    </message>
-    <message>
-        <source>Amount</source>
-        <translation>Kopurua</translation>
-    </message>
-    </context>
-<context>
-    <name>TransactionDescDialog</name>
-    <message>
-        <source>This pane shows a detailed description of the transaction</source>
-        <translation>Panel honek transakzien deskribapen xehea azaltzen du</translation>
-    </message>
-    </context>
-<context>
-    <name>TransactionTableModel</name>
-    <message>
-        <source>Date</source>
-        <translation>Data</translation>
-    </message>
-    <message>
-        <source>Type</source>
-        <translation>Mota</translation>
-    </message>
-    <message>
-        <source>Label</source>
-        <translation>Izendapen</translation>
-    </message>
-    <message>
-        <source>Open until %1</source>
-        <translation>Zabalik %1 arte</translation>
-    </message>
-    <message>
-        <source>Confirmed (%1 confirmations)</source>
-        <translation>Konfirmatuta (%1 konfirmazio)</translation>
-    </message>
-    <message>
-        <source>Generated but not accepted</source>
-        <translation>Sortua, baina ez onartua</translation>
-    </message>
-    <message>
-        <source>Received with</source>
-        <translation>Honekin jasoa</translation>
-    </message>
-    <message>
-        <source>Sent to</source>
-        <translation>Hona bidalia</translation>
-    </message>
-    <message>
-        <source>Payment to yourself</source>
-        <translation>Zure buruarentzat ordainketa</translation>
-    </message>
-    <message>
-        <source>Mined</source>
-        <translation>Meatua</translation>
-    </message>
-    <message>
-        <source>(n/a)</source>
-        <translation>(n/a)</translation>
-    </message>
-    <message>
-        <source>(no label)</source>
-        <translation>(izendapenik ez)</translation>
-    </message>
-    <message>
-        <source>Transaction status. Hover over this field to show number of confirmations.</source>
-        <translation>Transakzioaren egoera. Pasatu sagua gainetik konfirmazio kopurua ikusteko.</translation>
-    </message>
-    <message>
-        <source>Date and time that the transaction was received.</source>
-        <translation>Transakzioa jasotako data eta ordua.</translation>
-    </message>
-    <message>
-        <source>Type of transaction.</source>
-        <translation>Transakzio mota.</translation>
-    </message>
-    <message>
-        <source>Amount removed from or added to balance.</source>
-        <translation>Saldoan kendu edo gehitutako kopurua.</translation>
-    </message>
-</context>
-<context>
-    <name>TransactionView</name>
-    <message>
-        <source>All</source>
-        <translation>Denak</translation>
-    </message>
-    <message>
-        <source>Today</source>
-        <translation>Gaurkoak</translation>
-    </message>
-    <message>
-        <source>This week</source>
-        <translation>Aste honetankoak</translation>
-    </message>
-    <message>
-        <source>This month</source>
-        <translation>Hil honetakoak</translation>
-    </message>
-    <message>
-        <source>Last month</source>
-        <translation>Azken hilekoak</translation>
-    </message>
-    <message>
-        <source>This year</source>
-        <translation>Aurtengoak</translation>
-    </message>
-    <message>
-        <source>Range...</source>
-        <translation>Muga...</translation>
-    </message>
-    <message>
-        <source>Received with</source>
-        <translation>Honekin jasoa</translation>
-    </message>
-    <message>
-        <source>Sent to</source>
-        <translation>Hona bidalia</translation>
-    </message>
-    <message>
-        <source>To yourself</source>
-        <translation>Zeure buruari</translation>
-    </message>
-    <message>
-        <source>Mined</source>
-        <translation>Meatua</translation>
-    </message>
-    <message>
-        <source>Other</source>
-        <translation>Beste</translation>
-    </message>
-    <message>
-        <source>Min amount</source>
-        <translation>Kopuru minimoa</translation>
-    </message>
-    <message>
-        <source>Copy address</source>
-        <translation>Helbidea kopiatu</translation>
-    </message>
-    <message>
-        <source>Copy label</source>
-        <translation>Etiketa kopiatu</translation>
-    </message>
-    <message>
-        <source>Comma separated file (*.csv)</source>
-        <translation>Komaz bereizitako artxiboa (*.csv)</translation>
-    </message>
-    <message>
-        <source>Confirmed</source>
-        <translation>Berretsia</translation>
-    </message>
-    <message>
-        <source>Date</source>
-        <translation>Data</translation>
-    </message>
-    <message>
-        <source>Type</source>
-        <translation>Mota</translation>
-    </message>
-    <message>
-        <source>Label</source>
-        <translation>Izendapen</translation>
-    </message>
-    <message>
-        <source>Address</source>
-        <translation>Helbidea</translation>
-    </message>
-    <message>
-        <source>Exporting Failed</source>
-        <translation>Esportazioak huts egin du</translation>
-    </message>
-    </context>
-<context>
-    <name>UnitDisplayStatusBarControl</name>
-    </context>
-<context>
-    <name>WalletController</name>
-    <message>
-        <source>Close wallet</source>
-        <translation>Diruzorroa itxi</translation>
-    </message>
-    </context>
-<context>
-    <name>WalletFrame</name>
-    <message>
-        <source>Create a new wallet</source>
-        <translation>Diruzorro berri bat sortu</translation>
-    </message>
-</context>
-<context>
-    <name>WalletModel</name>
-    <message>
-        <source>Send Coins</source>
-        <translation>Txanponak bidali</translation>
-    </message>
-    <message>
-        <source>default wallet</source>
-        <translation>Diruzorro lehenetsia</translation>
-    </message>
-</context>
-<context>
     <name>WalletView</name>
     <message>
         <source>&amp;Export</source>
-        <translation>&amp;Esportatu</translation>
+        <translation type="unfinished">&amp;Esportatu</translation>
     </message>
     <message>
         <source>Export the data in the current tab to a file</source>
-        <translation>Uneko fitxategian datuak esportatu</translation>
-    </message>
-    <message>
-        <source>Error</source>
-        <translation>Akatsa</translation>
-    </message>
-    </context>
-<context>
-    <name>bitcoin-core</name>
-    <message>
-        <source>Loading wallet...</source>
-        <translation>Diru-zorroa kargatzen</translation>
-    </message>
-    <message>
-        <source>Rescanning...</source>
-        <translation>Birbilatzen...</translation>
-    </message>
-    <message>
-        <source>Done loading</source>
-        <translation>Zamaketa amaitua</translation>
-    </message>
-</context>
+        <translation type="unfinished">Uneko fitxategian datuak esportatu</translation>
+    </message>
+    </context>
 </TS>