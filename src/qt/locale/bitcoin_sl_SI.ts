<TS language="sl_SI" version="2.1">
<context>
    <name>AddressBookPage</name>
    <message>
        <source>Right-click to edit address or label</source>
        <translation>Desni klik za urejanje naslovov ali oznak</translation>
    </message>
    <message>
        <source>Create a new address</source>
        <translation>Ustvari nov naslov</translation>
    </message>
    <message>
        <source>&amp;New</source>
        <translation>&amp;Novo</translation>
    </message>
    <message>
        <source>Copy the currently selected address to the system clipboard</source>
        <translation>Kopiraj trenutno izbrani naslov v odložišče</translation>
    </message>
    <message>
        <source>&amp;Copy</source>
        <translation>&amp;Kopiraj</translation>
    </message>
    <message>
        <source>C&amp;lose</source>
        <translation>&amp;Zapri</translation>
    </message>
    <message>
        <source>Delete the currently selected address from the list</source>
        <translation>Izbriši trenutno označeni naslov  iz seznama</translation>
    </message>
    <message>
        <source>Enter address or label to search</source>
        <translation>Iščite po naslovu ali oznaki</translation>
    </message>
    <message>
        <source>Export the data in the current tab to a file</source>
        <translation>Izvozi podatke v trenutnem zavihku v datoteko</translation>
    </message>
    <message>
        <source>&amp;Export</source>
        <translation>&amp;Izvozi</translation>
    </message>
    <message>
        <source>&amp;Delete</source>
        <translation>I&amp;zbriši</translation>
    </message>
    <message>
        <source>Choose the address to send coins to</source>
        <translation>Izberi naslov prejemnika kovancev</translation>
    </message>
    <message>
        <source>Choose the address to receive coins with</source>
        <translation>Izberi naslov, na katerega želiš prejeti kovance</translation>
    </message>
    <message>
        <source>C&amp;hoose</source>
        <translation>&amp;Izberi</translation>
    </message>
    <message>
        <source>Sending addresses</source>
        <translation>Imenik naslovov za pošiljanje</translation>
    </message>
    <message>
        <source>Receiving addresses</source>
        <translation>Imenik naslovov za prejemanje</translation>
    </message>
    <message>
        <source>These are your Particl addresses for sending payments. Always check the amount and the receiving address before sending coins.</source>
        <translation>To so vaši Particl naslovi za pošiljanje. Pred pošiljanjem vedno preverite količino in prejemnikov naslov.</translation>
    </message>
    <message>
        <source>These are your Particl addresses for receiving payments. It is recommended to use a new receiving address for each transaction.</source>
        <translation>To so vaši Particl naslovi za prejemanje. Priporočeno je, da za vsako transakcijo uporabite nov naslov.</translation>
    </message>
    <message>
        <source>&amp;Copy Address</source>
        <translation>&amp;Kopiraj naslov</translation>
    </message>
    <message>
        <source>Copy &amp;Label</source>
        <translation>Kopiraj &amp;oznako</translation>
    </message>
    <message>
        <source>&amp;Edit</source>
        <translation>&amp;Uredi</translation>
    </message>
    <message>
        <source>Export Address List</source>
        <translation>Izvozi seznam naslovov</translation>
    </message>
    <message>
        <source>Comma separated file (*.csv)</source>
        <translation>Podatki ločenimi z vejico (*.csv)</translation>
    </message>
    <message>
        <source>Exporting Failed</source>
        <translation>Podatkov ni bilo mogoče izvoziti.</translation>
    </message>
    </context>
<context>
    <name>AddressTableModel</name>
    <message>
        <source>Label</source>
        <translation>Oznaka</translation>
    </message>
    <message>
        <source>Address</source>
        <translation>Naslov</translation>
    </message>
    <message>
        <source>(no label)</source>
        <translation>(brez oznake)</translation>
    </message>
</context>
<context>
    <name>AskPassphraseDialog</name>
    <message>
        <source>Passphrase Dialog</source>
        <translation>Vnos gesla</translation>
    </message>
    <message>
        <source>Enter passphrase</source>
        <translation>Vnesite geslo</translation>
    </message>
    <message>
        <source>New passphrase</source>
        <translation>Novo geslo</translation>
    </message>
    <message>
        <source>Repeat new passphrase</source>
        <translation>Ponovite novo geslo</translation>
    </message>
    <message>
        <source>Show password</source>
        <translation>Pokaži geslo</translation>
    </message>
    <message>
        <source>Enter the new passphrase to the wallet.&lt;br/&gt;Please use a passphrase of &lt;b&gt;ten or more random characters&lt;/b&gt;, or &lt;b&gt;eight or more words&lt;/b&gt;.</source>
        <translation>Vnesite novo geslo za dostop do denarnice. Prosimo, da uporabite geslo sestavljeno iz &lt;b&gt;desetih ali več&lt;/b&gt; naključnih znakov ali &lt;b&gt;osmih ali večih&lt;/b&gt; besed.</translation>
    </message>
    <message>
        <source>Encrypt wallet</source>
        <translation>Šifriraj denarnico</translation>
    </message>
    <message>
        <source>This operation needs your wallet passphrase to unlock the wallet.</source>
        <translation>To dejanje zahteva geslo za odklepanje vaše denarnice.</translation>
    </message>
    <message>
        <source>Unlock wallet</source>
        <translation>Odkleni denarnico</translation>
    </message>
    <message>
        <source>This operation needs your wallet passphrase to decrypt the wallet.</source>
        <translation>To dejanje zahteva geslo za dešifriranje vaše denarnice.</translation>
    </message>
    <message>
        <source>Decrypt wallet</source>
        <translation>Odšifriraj denarnico</translation>
    </message>
    <message>
        <source>Change passphrase</source>
        <translation>Spremeni geslo</translation>
    </message>
    <message>
        <source>Enter the old passphrase and new passphrase to the wallet.</source>
        <translation>Vnesite staro in novo geslo denarnice.</translation>
    </message>
    <message>
        <source>Confirm wallet encryption</source>
        <translation>Potrdi šifriranje denarnice</translation>
    </message>
    <message>
        <source>Warning: If you encrypt your wallet and lose your passphrase, you will &lt;b&gt;LOSE ALL OF YOUR PARTICL&lt;/b&gt;!</source>
        <translation>Opozorilo: V primeru izgube gesla šifrirane denarnice, boste &lt;b&gt;IZGUBILI VSE SVOJE PARTICLE&lt;/b&gt;!</translation>
    </message>
    <message>
        <source>Are you sure you wish to encrypt your wallet?</source>
        <translation>Ali ste prepričani, da želite šifrirati svojo denarnico?</translation>
    </message>
    <message>
        <source>Wallet encrypted</source>
        <translation>Denarnica šifrirana</translation>
    </message>
    <message>
<<<<<<< HEAD
        <source>%1 will close now to finish the encryption process. Remember that encrypting your wallet cannot fully protect your particl from being stolen by malware infecting your computer.</source>
        <translation>%1 se bo zaprl, da bi dokončal postopek šifriranja. Zapomnite si, da šifriranje vaše denarnice vaših ne more popolnoma zaščititi vaših particlov pred krajami zlonamernih programov, ki bi lahko bili nameščeni na vašem računalniku.</translation>
    </message>
    <message>
=======
>>>>>>> 936ef73f
        <source>IMPORTANT: Any previous backups you have made of your wallet file should be replaced with the newly generated, encrypted wallet file. For security reasons, previous backups of the unencrypted wallet file will become useless as soon as you start using the new, encrypted wallet.</source>
        <translation>POMEMBNO: Vse starejše varnostne kopije denarnice je potrebno zamenjati z novoizdelano, šifrirano, varnostno kopijo. Zaradi varnosti bodo stare varnostne kopije postale neuporabne takoj, ko začnete uporabljati novo, šifrirano denarnico.</translation>
    </message>
    <message>
        <source>Wallet encryption failed</source>
        <translation>Šifriranje denarnice ni uspelo</translation>
    </message>
    <message>
        <source>Wallet encryption failed due to an internal error. Your wallet was not encrypted.</source>
        <translation>Šifriranje denarnice ni uspelo zaradi notranje napake. Vaša denarnica ni bila šifrirana.</translation>
    </message>
    <message>
        <source>The supplied passphrases do not match.</source>
        <translation>Navedeni gesli se ne ujemata.</translation>
    </message>
    <message>
        <source>Wallet unlock failed</source>
        <translation>Denarnice ni bilo mogoče odkleniti.</translation>
    </message>
    <message>
        <source>The passphrase entered for the wallet decryption was incorrect.</source>
        <translation>Geslo za dešifriranje denarnice, ki ste ga vnesli, ni pravilno.</translation>
    </message>
    <message>
        <source>Wallet decryption failed</source>
        <translation>Dešifriranje denarnice ni uspelo</translation>
    </message>
    <message>
        <source>Wallet passphrase was successfully changed.</source>
        <translation>Geslo za dostop do denarnice je bilo uspešno spremenjeno.</translation>
    </message>
    <message>
        <source>Warning: The Caps Lock key is on!</source>
        <translation>Opozorilo: Vključena je tipka Caps Lock!</translation>
    </message>
</context>
<context>
    <name>BanTableModel</name>
    <message>
        <source>IP/Netmask</source>
        <translation>IP/Netmaska</translation>
    </message>
    <message>
        <source>Banned Until</source>
        <translation>Prepoved do</translation>
    </message>
</context>
<context>
    <name>BitcoinGUI</name>
    <message>
        <source>Sign &amp;message...</source>
        <translation>Podpiši &amp;sporočilo ...</translation>
    </message>
    <message>
        <source>Synchronizing with network...</source>
        <translation>Dohitevam omrežje ...</translation>
    </message>
    <message>
        <source>&amp;Overview</source>
        <translation>Pre&amp;gled</translation>
    </message>
    <message>
        <source>Show general overview of wallet</source>
        <translation>Oglejte si splošne informacije o vaši denarnici</translation>
    </message>
    <message>
        <source>&amp;Transactions</source>
        <translation>&amp;Transakcije</translation>
    </message>
    <message>
        <source>Browse transaction history</source>
        <translation>Brskajte po zgodovini transakcij</translation>
    </message>
    <message>
        <source>E&amp;xit</source>
        <translation>I&amp;zhod</translation>
    </message>
    <message>
        <source>Quit application</source>
        <translation>Ustavite program</translation>
    </message>
    <message>
        <source>&amp;About %1</source>
        <translation>&amp;O nas%1</translation>
    </message>
    <message>
        <source>Show information about %1</source>
        <translation>Prikaži informacije o %1</translation>
    </message>
    <message>
        <source>About &amp;Qt</source>
        <translation>O &amp;Qt</translation>
    </message>
    <message>
        <source>Show information about Qt</source>
        <translation>Oglejte si informacije o Qt</translation>
    </message>
    <message>
        <source>&amp;Options...</source>
        <translation>&amp;Možnosti ...</translation>
    </message>
    <message>
        <source>Modify configuration options for %1</source>
        <translation>Spremeni možnosti konfiguracije za %1</translation>
    </message>
    <message>
        <source>&amp;Encrypt Wallet...</source>
        <translation>&amp;Šifriraj denarnico ...</translation>
    </message>
    <message>
        <source>&amp;Backup Wallet...</source>
        <translation>Shrani &amp;varnostno kopijo denarnice ...</translation>
    </message>
    <message>
        <source>&amp;Change Passphrase...</source>
        <translation>&amp;Spremeni geslo ...</translation>
    </message>
    <message>
        <source>Open &amp;URI...</source>
        <translation>Odpri &amp;URI ...</translation>
    </message>
    <message>
        <source>Wallet:</source>
        <translation>Denarnica:</translation>
    </message>
    <message>
        <source>Click to disable network activity.</source>
        <translation>Kliknite, da onemogočite omrežno aktivnosti.</translation>
    </message>
    <message>
        <source>Network activity disabled.</source>
        <translation>Omrežna aktivnost onemogočena.</translation>
    </message>
    <message>
        <source>Click to enable network activity again.</source>
        <translation>Kliknite, da ponovno vključite omrežno aktivnost.</translation>
    </message>
    <message>
        <source>Syncing Headers (%1%)...</source>
        <translation>Sinhronizacija glav (%1%)...</translation>
    </message>
    <message>
        <source>Reindexing blocks on disk...</source>
        <translation>Poustvarjam kazalo blokov na disku ...</translation>
    </message>
    <message>
        <source>Proxy is &lt;b&gt;enabled&lt;/b&gt;: %1</source>
        <translation>Namestniški strežnik je omogočen&lt;/b&gt;: %1</translation>
    </message>
    <message>
        <source>Send coins to a Particl address</source>
        <translation>Izvedite plačilo na naslov Particl.</translation>
    </message>
    <message>
        <source>Backup wallet to another location</source>
        <translation>Shranite varnostno kopijo svoje denarnice na drugo lokacijo</translation>
    </message>
    <message>
        <source>Change the passphrase used for wallet encryption</source>
        <translation>Spremenite geslo za šifriranje denarnice</translation>
    </message>
    <message>
        <source>&amp;Debug window</source>
        <translation>&amp;Razhroščevalno okno</translation>
    </message>
    <message>
        <source>Open debugging and diagnostic console</source>
        <translation>Odprite razhroščevalno in diagnostično konzolo</translation>
    </message>
    <message>
        <source>&amp;Verify message...</source>
        <translation>&amp;Preveri sporočilo ...</translation>
    </message>
    <message>
        <source>Particl.</source>
        <translation>Particl.</translation>
    </message>
    <message>
        <source>&amp;Send</source>
        <translation>&amp;Pošlji</translation>
    </message>
    <message>
        <source>&amp;Receive</source>
        <translation>P&amp;rejmi</translation>
    </message>
    <message>
        <source>&amp;Show / Hide</source>
        <translation>&amp;Prikaži / Skrij</translation>
    </message>
    <message>
        <source>Show or hide the main Window</source>
        <translation>Prikaži ali skrij glavno okno</translation>
    </message>
    <message>
        <source>Encrypt the private keys that belong to your wallet</source>
        <translation>Šifrirajte zasebne ključe, ki se nahajajo v denarnici</translation>
    </message>
    <message>
        <source>Sign messages with your Particl addresses to prove you own them</source>
        <translation>Podpišite poljubno sporočilo z enim svojih naslovov Particl. da prejemniku sporočila dokažete, da je ta naslov v vaši lasti.</translation>
    </message>
    <message>
        <source>Verify messages to ensure they were signed with specified Particl addresses</source>
        <translation>Preverite, če je bilo prejeto sporočilo podpisano z določenim naslovom Particl.</translation>
    </message>
    <message>
        <source>&amp;File</source>
        <translation>&amp;Datoteka</translation>
    </message>
    <message>
        <source>&amp;Settings</source>
        <translation>&amp;Nastavitve</translation>
    </message>
    <message>
        <source>&amp;Help</source>
        <translation>&amp;Pomoč</translation>
    </message>
    <message>
        <source>Tabs toolbar</source>
        <translation>Orodna vrstica zavihkov</translation>
    </message>
    <message>
        <source>Request payments (generates QR codes and particl: URIs)</source>
        <translation>Zahtevajte plačilo (ustvarite zahtevek s kodo QR in URI tipa particl:)</translation>
    </message>
    <message>
        <source>Show the list of used sending addresses and labels</source>
        <translation>Preglejte in uredite seznam naslovov, na katere ste kdaj poslali plačila</translation>
    </message>
    <message>
        <source>Show the list of used receiving addresses and labels</source>
        <translation>Preglejte in uredite seznam naslovov, na katere ste kdaj prejeli plačila</translation>
    </message>
    <message>
        <source>Open a particl: URI or payment request</source>
        <translation>Izvedite plačilo iz zahtevka v datoteki ali iz URI tipa particl:</translation>
    </message>
    <message>
        <source>&amp;Command-line options</source>
        <translation>Opcije &amp;ukazne vrstice</translation>
    </message>
    <message numerus="yes">
        <source>%n active connection(s) to Particl network</source>
        <translation><numerusform>%n aktivna povezava v omrežje Particl.</numerusform><numerusform>%n aktivni povezavi v omrežje Particl.</numerusform><numerusform>%n aktivne povezave v omrežje Particl.</numerusform><numerusform>%n aktivnih povezav v omrežje Particl.</numerusform></translation>
    </message>
    <message>
        <source>Indexing blocks on disk...</source>
        <translation>Indeksirani bloki na disku ...</translation>
    </message>
    <message>
        <source>Processing blocks on disk...</source>
        <translation>Obdelava blokov na disku ...</translation>
    </message>
    <message numerus="yes">
        <source>Processed %n block(s) of transaction history.</source>
        <translation><numerusform>%n obdelan blok zgodovine transakcij.</numerusform><numerusform>%n obdelana bloka zgodovine transakcij.</numerusform><numerusform>%n obdelani bloki zgodovine transakcij.</numerusform><numerusform>%n obdelanih blokov zgodovine transakcij.</numerusform></translation>
    </message>
    <message>
        <source>%1 behind</source>
        <translation>imam še %1 zaostanka</translation>
    </message>
    <message>
        <source>Last received block was generated %1 ago.</source>
        <translation>Zadnji prejeti blok je star %1.</translation>
    </message>
    <message>
        <source>Transactions after this will not yet be visible.</source>
        <translation>Novejše transakcije še ne bodo vidne.</translation>
    </message>
    <message>
        <source>Error</source>
        <translation>Napaka</translation>
    </message>
    <message>
        <source>Warning</source>
        <translation>Opozorilo</translation>
    </message>
    <message>
        <source>Information</source>
        <translation>Informacije</translation>
    </message>
    <message>
        <source>Up to date</source>
        <translation>Posodobljeno</translation>
    </message>
    <message>
        <source>&amp;Window</source>
        <translation>O&amp;kno</translation>
    </message>
    <message>
        <source>%1 client</source>
        <translation>%1 odjemalec</translation>
    </message>
    <message>
        <source>Catching up...</source>
        <translation>Dohitevam omrežje ...</translation>
    </message>
    <message>
        <source>Date: %1
</source>
        <translation>Datum: %1
</translation>
    </message>
    <message>
        <source>Amount: %1
</source>
        <translation>Znesek: %1
</translation>
    </message>
    <message>
        <source>Type: %1
</source>
        <translation>Vrsta: %1
</translation>
    </message>
    <message>
        <source>Label: %1
</source>
        <translation>Oznaka: %1
</translation>
    </message>
    <message>
        <source>Address: %1
</source>
        <translation>Naslov: %1
</translation>
    </message>
    <message>
        <source>Sent transaction</source>
        <translation>Odlivi</translation>
    </message>
    <message>
        <source>Incoming transaction</source>
        <translation>Prilivi</translation>
    </message>
    <message>
        <source>Wallet is &lt;b&gt;encrypted&lt;/b&gt; and currently &lt;b&gt;unlocked&lt;/b&gt;</source>
        <translation>Denarnica je &lt;b&gt;šifrirana&lt;/b&gt; in trenutno &lt;b&gt;odklenjena&lt;/b&gt;</translation>
    </message>
    <message>
        <source>Wallet is &lt;b&gt;encrypted&lt;/b&gt; and currently &lt;b&gt;locked&lt;/b&gt;</source>
        <translation>Denarnica je &lt;b&gt;šifrirana&lt;/b&gt; in trenutno &lt;b&gt;zaklenjena&lt;/b&gt;</translation>
    </message>
    </context>
<context>
    <name>CoinControlDialog</name>
    <message>
        <source>Coin Selection</source>
        <translation>Izbira vhodnih kovancev</translation>
    </message>
    <message>
        <source>Quantity:</source>
        <translation>Št.vhodov:</translation>
    </message>
    <message>
        <source>Bytes:</source>
        <translation>Št.bajtov:</translation>
    </message>
    <message>
        <source>Amount:</source>
        <translation>Znesek:</translation>
    </message>
    <message>
        <source>Fee:</source>
        <translation>Provizija:</translation>
    </message>
    <message>
        <source>Dust:</source>
        <translation>Prah:</translation>
    </message>
    <message>
        <source>After Fee:</source>
        <translation>Po proviziji:</translation>
    </message>
    <message>
        <source>Change:</source>
        <translation>Vračilo:</translation>
    </message>
    <message>
        <source>(un)select all</source>
        <translation>izberi vse/nič</translation>
    </message>
    <message>
        <source>Tree mode</source>
        <translation>Drevesni prikaz</translation>
    </message>
    <message>
        <source>List mode</source>
        <translation>Seznam</translation>
    </message>
    <message>
        <source>Amount</source>
        <translation>Znesek</translation>
    </message>
    <message>
        <source>Received with label</source>
        <translation>Oznaka priliva</translation>
    </message>
    <message>
        <source>Received with address</source>
        <translation>Naslov priliva</translation>
    </message>
    <message>
        <source>Date</source>
        <translation>Datum</translation>
    </message>
    <message>
        <source>Confirmations</source>
        <translation>Potrditve</translation>
    </message>
    <message>
        <source>Confirmed</source>
        <translation>Potrjeno</translation>
    </message>
    <message>
        <source>(no label)</source>
        <translation>(brez oznake)</translation>
    </message>
    </context>
<context>
    <name>EditAddressDialog</name>
    <message>
        <source>Edit Address</source>
        <translation>Uredi naslov</translation>
    </message>
    <message>
        <source>&amp;Label</source>
        <translation>&amp;Oznaka</translation>
    </message>
    <message>
        <source>The label associated with this address list entry</source>
        <translation>Oznaka, pod katero je spodnji naslov naveden v vašem imeniku naslovov.</translation>
    </message>
    <message>
        <source>The address associated with this address list entry. This can only be modified for sending addresses.</source>
        <translation>Naslov tega vnosa v imeniku. Spremeniti ga je mogoče le pri vnosih iz imenika naslovov za pošiljanje.</translation>
    </message>
    <message>
        <source>&amp;Address</source>
        <translation>&amp;Naslov</translation>
    </message>
    </context>
<context>
    <name>FreespaceChecker</name>
    <message>
        <source>A new data directory will be created.</source>
        <translation>Ustvarjena bo nova podatkovna mapa.</translation>
    </message>
    <message>
        <source>name</source>
        <translation>ime</translation>
    </message>
    <message>
        <source>Directory already exists. Add %1 if you intend to create a new directory here.</source>
        <translation>Mapa že obstaja. Dodajte %1, če tu želite ustvariti novo mapo.</translation>
    </message>
    <message>
        <source>Path already exists, and is not a directory.</source>
        <translation>Pot že obstaja, vendar ni mapa.</translation>
    </message>
    <message>
        <source>Cannot create data directory here.</source>
        <translation>Na tem mestu ni mogoče ustvariti nove mape.</translation>
    </message>
</context>
<context>
    <name>HelpMessageDialog</name>
    <message>
        <source>version</source>
        <translation>različica</translation>
    </message>
    <message>
        <source>(%1-bit)</source>
        <translation>(%1-bit)</translation>
    </message>
    <message>
        <source>About %1</source>
        <translation>O %1</translation>
    </message>
    <message>
        <source>Command-line options</source>
        <translation>Možnosti ukazne vrstice</translation>
    </message>
</context>
<context>
    <name>Intro</name>
    <message>
        <source>Welcome</source>
        <translation>Dobrodošli</translation>
    </message>
    <message>
        <source>Welcome to %1.</source>
        <translation>Dobrodošli v %1</translation>
    </message>
    <message>
        <source>Use the default data directory</source>
        <translation>Uporabi privzeto podatkovno mapo</translation>
    </message>
    <message>
        <source>Use a custom data directory:</source>
        <translation>Uporabi to podatkovno mapo:</translation>
    </message>
    <message>
        <source>Particl.</source>
        <translation>Particl.</translation>
    </message>
    <message>
        <source>Error: Specified data directory "%1" cannot be created.</source>
        <translation>Napaka: Ni mogoče ustvariti mape "%1".</translation>
    </message>
    <message>
        <source>Error</source>
        <translation>Napaka</translation>
    </message>
    <message numerus="yes">
        <source>%n GB of free space available</source>
        <translation><numerusform>%n GiB prostega prostora na voljo</numerusform><numerusform>%n GiB prostega prostora na voljo</numerusform><numerusform>%n GiB prostega prostora na voljo</numerusform><numerusform>%n GiB prostega prostora na voljo</numerusform></translation>
    </message>
    <message numerus="yes">
        <source>(of %n GB needed)</source>
        <translation><numerusform>(od potrebnih %n GiB)</numerusform><numerusform>(od potrebnih %n GiB)</numerusform><numerusform>(od potrebnih %n GiB)</numerusform><numerusform>(od potrebnih %n GiB)</numerusform></translation>
    </message>
</context>
<context>
    <name>ModalOverlay</name>
    <message>
        <source>Form</source>
        <translation>Oblika</translation>
    </message>
    <message>
        <source>Last block time</source>
        <translation>Čas zadnjega bloka</translation>
    </message>
    <message>
        <source>Hide</source>
        <translation>Skrij</translation>
    </message>
    </context>
<context>
    <name>OpenURIDialog</name>
    <message>
        <source>Open URI</source>
        <translation>Odpri URl</translation>
    </message>
    <message>
        <source>Open payment request from URI or file</source>
        <translation>Vnesite zahtevek za plačilo iz URI ali pa ga naložite iz datoteke</translation>
    </message>
    <message>
        <source>URI:</source>
        <translation>URI:</translation>
    </message>
    <message>
        <source>Select payment request file</source>
        <translation>Izbiranje datoteke z zahtevkom za plačilo</translation>
    </message>
    </context>
<context>
    <name>OptionsDialog</name>
    <message>
        <source>Options</source>
        <translation>Možnosti</translation>
    </message>
    <message>
        <source>&amp;Main</source>
        <translation>&amp;Glavno</translation>
    </message>
    <message>
        <source>Size of &amp;database cache</source>
        <translation>Velikost &amp;predpomnilnika podatkovne baze</translation>
    </message>
    <message>
        <source>Number of script &amp;verification threads</source>
        <translation>Število programskih &amp;niti za preverjanje</translation>
    </message>
    <message>
        <source>IP address of the proxy (e.g. IPv4: 127.0.0.1 / IPv6: ::1)</source>
        <translation>Naslov IP posredniškega strežnika (npr. IPv4: 127.0.0.1 ali IPv6: ::1)</translation>
    </message>
    <message>
        <source>Minimize instead of exit the application when the window is closed. When this option is enabled, the application will be closed only after selecting Exit in the menu.</source>
        <translation>Ko zaprete glavno okno programa, bo program tekel še naprej, okno pa bo zgolj minimirano. Program v tem primeru ustavite tako, da v meniju izberete ukaz Izhod.</translation>
    </message>
    <message>
        <source>Third party URLs (e.g. a block explorer) that appear in the transactions tab as context menu items. %s in the URL is replaced by transaction hash. Multiple URLs are separated by vertical bar |.</source>
        <translation>Naslovi URL tretjih oseb (npr. raziskovalec blokov), ki bodo navedeni v kontekstnem meniju seznama transakcij. Niz %s iz naslova URL je nadomeščen s hash vrednostjo transakcije. Več zaporednih naslovov URL je med seboj ločenih z znakom |.</translation>
    </message>
    <message>
        <source>Reset all client options to default.</source>
        <translation>Ponastavi vse nastavitve programa na privzete vrednosti.</translation>
    </message>
    <message>
        <source>&amp;Reset Options</source>
        <translation>&amp;Ponastavi nastavitve</translation>
    </message>
    <message>
        <source>&amp;Network</source>
        <translation>&amp;Omrežje</translation>
    </message>
    <message>
        <source>(0 = auto, &lt;0 = leave that many cores free)</source>
        <translation>(0 = samodejno, &lt;0 = toliko procesorskih jeder naj ostane prostih)</translation>
    </message>
    <message>
        <source>W&amp;allet</source>
        <translation>&amp;Denarnica</translation>
    </message>
    <message>
        <source>Expert</source>
        <translation>Napredne možnosti</translation>
    </message>
    <message>
        <source>Enable coin &amp;control features</source>
        <translation>Omogoči upravljanje s kovanci</translation>
    </message>
    <message>
        <source>If you disable the spending of unconfirmed change, the change from a transaction cannot be used until that transaction has at least one confirmation. This also affects how your balance is computed.</source>
        <translation>Če onemogočite trošenje drobiža iz še nepotrjenih transakcij, potem vrnjenega drobiža ne morete uporabiti, dokler plačilo ni vsaj enkrat potrjeno. Ta opcija vpliva tudi na izračun stanja sredstev.</translation>
    </message>
    <message>
        <source>&amp;Spend unconfirmed change</source>
        <translation>Omogoči &amp;trošenje drobiža iz še nepotrjenih plačil</translation>
    </message>
    <message>
        <source>Automatically open the Particl client port on the router. This only works when your router supports UPnP and it is enabled.</source>
        <translation>Program samodejno odpre ustrezna vrata na usmerjevalniku. To deluje samo, če vaš usmerjevalnik podpira in ima omogočen UPnP.</translation>
    </message>
    <message>
        <source>Map port using &amp;UPnP</source>
        <translation>Preslikaj vrata z uporabo &amp;UPnP</translation>
    </message>
    <message>
        <source>Connect to the Particl network through a SOCKS5 proxy.</source>
        <translation>Poveži se v omrežje Particl preko posredniškega strežnika SOCKS5.</translation>
    </message>
    <message>
        <source>&amp;Connect through SOCKS5 proxy (default proxy):</source>
        <translation>&amp;Poveži se preko posredniškega strežnika SOCKS5 (privzeti strežnik):</translation>
    </message>
    <message>
        <source>Proxy &amp;IP:</source>
        <translation>Naslov &amp;IP posredniškega strežnika:</translation>
    </message>
    <message>
        <source>&amp;Port:</source>
        <translation>&amp;Vrata:</translation>
    </message>
    <message>
        <source>Port of the proxy (e.g. 9050)</source>
        <translation>Vrata posredniškega strežnika (npr. 9050)</translation>
    </message>
    <message>
        <source>&amp;Window</source>
        <translation>O&amp;kno</translation>
    </message>
    <message>
        <source>Show only a tray icon after minimizing the window.</source>
        <translation>Po minimiranju okna samo prikaži ikono programa v pladnju.</translation>
    </message>
    <message>
        <source>&amp;Minimize to the tray instead of the taskbar</source>
        <translation>&amp;Minimiraj na pladenj namesto na opravilno vrstico</translation>
    </message>
    <message>
        <source>M&amp;inimize on close</source>
        <translation>Ob zapiranju okno zgolj m&amp;inimiraj</translation>
    </message>
    <message>
        <source>&amp;Display</source>
        <translation>&amp;Prikaz</translation>
    </message>
    <message>
        <source>User Interface &amp;language:</source>
        <translation>&amp;Jezik uporabniškega vmesnika:</translation>
    </message>
    <message>
        <source>&amp;Unit to show amounts in:</source>
        <translation>&amp;Enota za prikaz zneskov:</translation>
    </message>
    <message>
        <source>Choose the default subdivision unit to show in the interface and when sending coins.</source>
        <translation>Izberite privzeto mersko enoto za prikaz v uporabniškem vmesniku in pri pošiljanju kovancev.</translation>
    </message>
    <message>
        <source>Whether to show coin control features or not.</source>
        <translation>Omogoči dodatno možnost podrobnega nadzora nad posameznimi kovanci v transakcijah.</translation>
    </message>
    <message>
        <source>&amp;OK</source>
        <translation>&amp;Potrdi</translation>
    </message>
    <message>
        <source>&amp;Cancel</source>
        <translation>&amp;Prekliči</translation>
    </message>
    <message>
        <source>default</source>
        <translation>privzeto</translation>
    </message>
    <message>
        <source>none</source>
        <translation>nič</translation>
    </message>
    <message>
        <source>Confirm options reset</source>
        <translation>Potrditev ponastavitve</translation>
    </message>
    <message>
        <source>Client restart required to activate changes.</source>
        <translation>Za uveljavitev sprememb je potreben ponoven zagon programa.</translation>
    </message>
    <message>
        <source>Client will be shut down. Do you want to proceed?</source>
        <translation>Program bo zaustavljen. Želite nadaljevati z izhodom?</translation>
    </message>
    <message>
        <source>Error</source>
        <translation>Napaka</translation>
    </message>
    <message>
        <source>This change would require a client restart.</source>
        <translation>Ta sprememba zahteva ponoven zagon programa.</translation>
    </message>
    <message>
        <source>The supplied proxy address is invalid.</source>
        <translation>Vnešeni naslov posredniškega strežnika ni veljaven.</translation>
    </message>
</context>
<context>
    <name>OverviewPage</name>
    <message>
        <source>Form</source>
        <translation>Oblika</translation>
    </message>
    <message>
        <source>The displayed information may be out of date. Your wallet automatically synchronizes with the Particl network after a connection is established, but this process has not completed yet.</source>
        <translation>Prikazani podatki so morda zastareli. Program ob vzpostavitvi povezave samodejno sinhronizira denarnico z omrežjem Particl. a trenutno ta proces še ni zaključen.</translation>
    </message>
    <message>
        <source>Watch-only:</source>
        <translation>Opazovano:</translation>
    </message>
    <message>
        <source>Available:</source>
        <translation>Na voljo:</translation>
    </message>
    <message>
        <source>Your current spendable balance</source>
        <translation>Skupni znesek vaših sredstev, s katerimi lahko prosto razpolagate</translation>
    </message>
    <message>
        <source>Pending:</source>
        <translation>Nepotrjeno:</translation>
    </message>
    <message>
        <source>Total of transactions that have yet to be confirmed, and do not yet count toward the spendable balance</source>
        <translation>Skupni znesek sredstev s katerimi še ne razpolagate prosto, ker so del še nepotrjenih transakcij.</translation>
    </message>
    <message>
        <source>Immature:</source>
        <translation>Nedozorelo:</translation>
    </message>
    <message>
        <source>Mined balance that has not yet matured</source>
        <translation>Nedozorel narudarjeni znesek</translation>
    </message>
    <message>
        <source>Balances</source>
        <translation>Stanje sredstev</translation>
    </message>
    <message>
        <source>Total:</source>
        <translation>Skupaj:</translation>
    </message>
    <message>
        <source>Your current total balance</source>
        <translation>Trenutna vsota vseh vaših sredstev</translation>
    </message>
    <message>
        <source>Your current balance in watch-only addresses</source>
        <translation>Trenutno stanje vaših sredstev na opazovanih naslovih</translation>
    </message>
    <message>
        <source>Spendable:</source>
        <translation>Na voljo:</translation>
    </message>
    <message>
        <source>Recent transactions</source>
        <translation>Nedavne transakcije</translation>
    </message>
    <message>
        <source>Unconfirmed transactions to watch-only addresses</source>
        <translation>Nepotrjene transakcije na opazovanih naslovih</translation>
    </message>
    <message>
        <source>Mined balance in watch-only addresses that has not yet matured</source>
        <translation>Nedozoreli narudarjeni znesek na opazovanih naslovih</translation>
    </message>
    <message>
        <source>Current total balance in watch-only addresses</source>
        <translation>Trenutno skupno stanje sredstev na opazovanih naslovih</translation>
    </message>
</context>
<context>
    <name>PaymentServer</name>
    </context>
<context>
    <name>PeerTableModel</name>
    <message>
        <source>User Agent</source>
        <translation>Ime agenta</translation>
    </message>
    <message>
        <source>Node/Service</source>
        <translation>Naslov</translation>
    </message>
    <message>
        <source>Sent</source>
        <translation>Oddano</translation>
    </message>
    <message>
        <source>Received</source>
        <translation>Prejeto</translation>
    </message>
</context>
<context>
    <name>QObject</name>
    <message>
        <source>Amount</source>
        <translation>Znesek</translation>
    </message>
    <message>
        <source>Enter a Particl address (e.g. %1)</source>
        <translation>Vnesite naslov Particl (npr. %1):</translation>
    </message>
    <message>
        <source>%1 d</source>
        <translation>%1 d</translation>
    </message>
    <message>
        <source>%1 h</source>
        <translation>%1 h</translation>
    </message>
    <message>
        <source>%1 m</source>
        <translation>%1 m</translation>
    </message>
    <message>
        <source>%1 s</source>
        <translation>%1 s</translation>
    </message>
    <message>
        <source>None</source>
        <translation>Nič</translation>
    </message>
    <message>
        <source>N/A</source>
        <translation>Neznano</translation>
    </message>
    <message>
        <source>%1 ms</source>
        <translation>%1 ms</translation>
    </message>
    <message>
        <source>%1 and %2</source>
        <translation>%1 in %2</translation>
    </message>
    <message>
        <source>%1 B</source>
        <translation>%1 B</translation>
    </message>
    <message>
        <source>%1 KB</source>
        <translation>%1 KiB</translation>
    </message>
    <message>
        <source>%1 MB</source>
        <translation>%1 MiB</translation>
    </message>
    <message>
        <source>%1 GB</source>
        <translation>%1 GiB</translation>
    </message>
    <message>
        <source>unknown</source>
        <translation>neznano</translation>
    </message>
</context>
<context>
    <name>QObject::QObject</name>
    </context>
<context>
    <name>QRImageWidget</name>
    </context>
<context>
    <name>RPCConsole</name>
    <message>
        <source>N/A</source>
        <translation>Neznano</translation>
    </message>
    <message>
        <source>Client version</source>
        <translation>Različica odjemalca</translation>
    </message>
    <message>
        <source>&amp;Information</source>
        <translation>&amp;Informacije</translation>
    </message>
    <message>
        <source>Debug window</source>
        <translation>Razhroščevalno okno</translation>
    </message>
    <message>
        <source>General</source>
        <translation>Splošno</translation>
    </message>
    <message>
        <source>Using BerkeleyDB version</source>
        <translation>BerkeleyDB različica v rabi</translation>
    </message>
    <message>
        <source>Startup time</source>
        <translation>Čas zagona</translation>
    </message>
    <message>
        <source>Network</source>
        <translation>Omrežje</translation>
    </message>
    <message>
        <source>Name</source>
        <translation>Ime</translation>
    </message>
    <message>
        <source>Number of connections</source>
        <translation>Število povezav</translation>
    </message>
    <message>
        <source>Block chain</source>
        <translation>Veriga blokov</translation>
    </message>
    <message>
        <source>Current number of blocks</source>
        <translation>Trenutno število blokov</translation>
    </message>
    <message>
        <source>Received</source>
        <translation>Prejeto</translation>
    </message>
    <message>
        <source>Sent</source>
        <translation>Oddano</translation>
    </message>
    <message>
        <source>&amp;Peers</source>
        <translation>&amp;Soležniki</translation>
    </message>
    <message>
        <source>Select a peer to view detailed information.</source>
        <translation>Izberite soležnika, o katerem si želite ogledati podrobnejše informacije.</translation>
    </message>
    <message>
        <source>Direction</source>
        <translation>Smer povezave</translation>
    </message>
    <message>
        <source>Version</source>
        <translation>Različica</translation>
    </message>
    <message>
        <source>User Agent</source>
        <translation>Ime agenta</translation>
    </message>
    <message>
        <source>Services</source>
        <translation>Storitve</translation>
    </message>
    <message>
        <source>Ban Score</source>
        <translation>Kazenske točke</translation>
    </message>
    <message>
        <source>Connection Time</source>
        <translation>Trajanje povezave</translation>
    </message>
    <message>
        <source>Last Send</source>
        <translation>Nazadje oddano</translation>
    </message>
    <message>
        <source>Last Receive</source>
        <translation>Nazadnje prejeto</translation>
    </message>
    <message>
        <source>Ping Time</source>
        <translation>Odzivni čas</translation>
    </message>
    <message>
        <source>Time Offset</source>
        <translation>Časovni odklon</translation>
    </message>
    <message>
        <source>Last block time</source>
        <translation>Čas zadnjega bloka</translation>
    </message>
    <message>
        <source>&amp;Open</source>
        <translation>&amp;Odpri</translation>
    </message>
    <message>
        <source>&amp;Console</source>
        <translation>&amp;Konzola</translation>
    </message>
    <message>
        <source>&amp;Network Traffic</source>
        <translation>&amp;Omrežni promet</translation>
    </message>
    <message>
        <source>Totals</source>
        <translation>Promet</translation>
    </message>
    <message>
        <source>In:</source>
        <translation>Dohodnih:</translation>
    </message>
    <message>
        <source>Out:</source>
        <translation>Odhodnih:</translation>
    </message>
    <message>
        <source>Debug log file</source>
        <translation>Razhroščevalni dnevnik</translation>
    </message>
    <message>
        <source>Clear console</source>
        <translation>Počisti konzolo</translation>
    </message>
    <message>
        <source>via %1</source>
        <translation>preko %1</translation>
    </message>
    <message>
        <source>never</source>
        <translation>nikoli</translation>
    </message>
    <message>
        <source>Inbound</source>
        <translation>Dohodna</translation>
    </message>
    <message>
        <source>Outbound</source>
        <translation>Odhodna</translation>
    </message>
    <message>
        <source>Yes</source>
        <translation>Da</translation>
    </message>
    <message>
        <source>No</source>
        <translation>Ne</translation>
    </message>
    <message>
        <source>Unknown</source>
        <translation>Neznano</translation>
    </message>
</context>
<context>
    <name>ReceiveCoinsDialog</name>
    <message>
        <source>&amp;Amount:</source>
        <translation>&amp;Znesek:</translation>
    </message>
    <message>
        <source>&amp;Label:</source>
        <translation>&amp;Oznaka:</translation>
    </message>
    <message>
        <source>&amp;Message:</source>
        <translation>&amp;Sporočilo:</translation>
    </message>
    <message>
        <source>An optional message to attach to the payment request, which will be displayed when the request is opened. Note: The message will not be sent with the payment over the Particl network.</source>
        <translation>Neobvezno sporočilo kot priponka zahtevku za plačilo, ki bo prikazano, ko bo zahtevek odprt. Opomba: Opravljeno plačilo.prek omrežja Particl tega sporočila ne bo vsebovalo.</translation>
    </message>
    <message>
        <source>An optional label to associate with the new receiving address.</source>
        <translation>Oznaka novega sprejemnega naslova.</translation>
    </message>
    <message>
        <source>Use this form to request payments. All fields are &lt;b&gt;optional&lt;/b&gt;.</source>
        <translation>S tem obrazcem ustvarite nov zahtevek za plačilo. Vsa polja so &lt;b&gt;neobvezna&lt;/b&gt;.</translation>
    </message>
    <message>
        <source>An optional amount to request. Leave this empty or zero to not request a specific amount.</source>
        <translation>Zahtevani znesek. Če ne zahtevate določenega zneska, pustite prazno ali nastavite vrednost na 0.</translation>
    </message>
    <message>
        <source>Clear all fields of the form.</source>
        <translation>Počisti vsa polja.</translation>
    </message>
    <message>
        <source>Clear</source>
        <translation>Počisti</translation>
    </message>
    <message>
        <source>Requested payments history</source>
        <translation>Zgodovina zahtevkov za plačilo</translation>
    </message>
    <message>
        <source>&amp;Request payment</source>
        <translation>&amp;Zahtevaj plačilo</translation>
    </message>
    <message>
        <source>Show the selected request (does the same as double clicking an entry)</source>
        <translation>Prikaz izbranega zahtevka. (Isto funkcijo opravi dvojni klik na zapis.)</translation>
    </message>
    <message>
        <source>Show</source>
        <translation>Pokaži</translation>
    </message>
    <message>
        <source>Remove the selected entries from the list</source>
        <translation>Odstrani označene vnose iz seznama</translation>
    </message>
    <message>
        <source>Remove</source>
        <translation>Odstrani</translation>
    </message>
    </context>
<context>
    <name>ReceiveRequestDialog</name>
    <message>
        <source>QR Code</source>
        <translation>QR Koda</translation>
    </message>
    <message>
        <source>Copy &amp;URI</source>
        <translation>Kopiraj &amp;URl</translation>
    </message>
    <message>
        <source>Copy &amp;Address</source>
        <translation>Kopiraj &amp;naslov</translation>
    </message>
    <message>
        <source>&amp;Save Image...</source>
        <translation>&amp;Shrani sliko ...</translation>
    </message>
    <message>
        <source>Address</source>
        <translation>Naslov</translation>
    </message>
    <message>
        <source>Label</source>
        <translation>Oznaka</translation>
    </message>
    <message>
        <source>Wallet</source>
        <translation>Denarnica</translation>
    </message>
    </context>
<context>
    <name>RecentRequestsTableModel</name>
    <message>
        <source>Label</source>
        <translation>Oznaka</translation>
    </message>
    <message>
        <source>(no label)</source>
        <translation>(brez oznake)</translation>
    </message>
    </context>
<context>
    <name>SendCoinsDialog</name>
    <message>
        <source>Send Coins</source>
        <translation>Pošlji</translation>
    </message>
    <message>
        <source>Coin Control Features</source>
        <translation>Upravljanje s kovanci</translation>
    </message>
    <message>
        <source>Inputs...</source>
        <translation>Vhodi ...</translation>
    </message>
    <message>
        <source>automatically selected</source>
        <translation>samodejno izbrani</translation>
    </message>
    <message>
        <source>Insufficient funds!</source>
        <translation>Premalo sredstev!</translation>
    </message>
    <message>
        <source>Quantity:</source>
        <translation>Št.vhodov:</translation>
    </message>
    <message>
        <source>Bytes:</source>
        <translation>Št.bajtov:</translation>
    </message>
    <message>
        <source>Amount:</source>
        <translation>Znesek:</translation>
    </message>
    <message>
        <source>Fee:</source>
        <translation>Provizija:</translation>
    </message>
    <message>
        <source>After Fee:</source>
        <translation>Po proviziji:</translation>
    </message>
    <message>
        <source>Change:</source>
        <translation>Vračilo:</translation>
    </message>
    <message>
        <source>If this is activated, but the change address is empty or invalid, change will be sent to a newly generated address.</source>
        <translation>Če to vključite, nato pa vnesete neveljaven naslov, ali pa pustite polje prazno, bo vrnjen drobiž poslan na novo ustvarjen naslov.</translation>
    </message>
    <message>
        <source>Custom change address</source>
        <translation>Naslov za vračilo drobiža po meri</translation>
    </message>
    <message>
        <source>Transaction Fee:</source>
        <translation>Provizija:</translation>
    </message>
    <message>
        <source>Choose...</source>
        <translation>Izberi ...</translation>
    </message>
    <message>
        <source>collapse fee-settings</source>
        <translation>Skrije nastavitve provizije</translation>
    </message>
    <message>
        <source>per kilobyte</source>
        <translation>na KiB</translation>
    </message>
    <message>
        <source>Hide</source>
        <translation>Skrij</translation>
    </message>
    <message>
<<<<<<< HEAD
        <source>Paying only the minimum fee is just fine as long as there is less transaction volume than space in the blocks. But be aware that this can end up in a never confirming transaction once there is more demand for particl transactions than the network can process.</source>
        <translation>Dokler bo v blokih še dovolj prostora za vse nastajajoče transakcije, zadostuje, če plačate samo minimalno provizijo. Ko pa se bo količina vseh transakcij povečala do meja zmogljivosti omrežja, se lahko zgodi, da vaša transakcija brez večje provizije nikoli ne bo potrjena.</translation>
    </message>
    <message>
        <source>(read the tooltip)</source>
        <translation>(oglejte si namig)</translation>
    </message>
    <message>
=======
>>>>>>> 936ef73f
        <source>Recommended:</source>
        <translation>Priporočena:</translation>
    </message>
    <message>
        <source>Custom:</source>
        <translation>Po meri:</translation>
    </message>
    <message>
        <source>(Smart fee not initialized yet. This usually takes a few blocks...)</source>
        <translation>(Samodejni obračun provizije še ni pripravljen. Po navadi izračun traja nekaj blokov ...)</translation>
    </message>
    <message>
        <source>Send to multiple recipients at once</source>
        <translation>Pošlji več prejemnikom hkrati</translation>
    </message>
    <message>
        <source>Add &amp;Recipient</source>
        <translation>Dodaj &amp;prejemnika</translation>
    </message>
    <message>
        <source>Clear all fields of the form.</source>
        <translation>Počisti vsa polja.</translation>
    </message>
    <message>
        <source>Dust:</source>
        <translation>Prah:</translation>
    </message>
    <message>
        <source>Clear &amp;All</source>
        <translation>Počisti &amp;vse </translation>
    </message>
    <message>
        <source>Balance:</source>
        <translation>Stanje:</translation>
    </message>
    <message>
        <source>Confirm the send action</source>
        <translation>Potrdi pošiljanje</translation>
    </message>
    <message>
        <source>S&amp;end</source>
        <translation>&amp;Pošlji</translation>
    </message>
    <message>
        <source>Transaction fee</source>
        <translation>Provizija transakcije</translation>
    </message>
    <message>
        <source>(no label)</source>
        <translation>(brez oznake)</translation>
    </message>
</context>
<context>
    <name>SendCoinsEntry</name>
    <message>
        <source>A&amp;mount:</source>
        <translation>&amp;Znesek:</translation>
    </message>
    <message>
        <source>Pay &amp;To:</source>
        <translation>Prejemnik &amp;plačila:</translation>
    </message>
    <message>
        <source>&amp;Label:</source>
        <translation>&amp;Oznaka:</translation>
    </message>
    <message>
        <source>Choose previously used address</source>
        <translation>Izberite enega od že uporabljenih naslovov</translation>
    </message>
    <message>
        <source>This is a normal payment.</source>
        <translation>Plačilo je navadne vrste.</translation>
    </message>
    <message>
        <source>The Particl address to send the payment to</source>
        <translation>Naslov Particl. na katerega bo plačilo poslano</translation>
    </message>
    <message>
        <source>Alt+A</source>
        <translation>Alt+A</translation>
    </message>
    <message>
        <source>Paste address from clipboard</source>
        <translation>Prilepite naslov iz odložišča</translation>
    </message>
    <message>
        <source>Alt+P</source>
        <translation>Alt+P</translation>
    </message>
    <message>
        <source>Remove this entry</source>
        <translation>Izpraznite vsebino polja</translation>
    </message>
    <message>
        <source>The fee will be deducted from the amount being sent. The recipient will receive less particl than you enter in the amount field. If multiple recipients are selected, the fee is split equally.</source>
        <translation>Znesek plačila bo zmanjšan za znesek provizije. Prejemnik bo prejel manjše število kovancev, kot je bil vnešeni znesek. Če je prejemnikov več, bo provizija med njih enakomerno porazdeljena.</translation>
    </message>
    <message>
        <source>S&amp;ubtract fee from amount</source>
        <translation>O&amp;dštej provizijo od zneska</translation>
    </message>
    <message>
        <source>Message:</source>
        <translation>Sporočilo:</translation>
    </message>
    <message>
        <source>This is an unauthenticated payment request.</source>
        <translation>Zahtevek za plačilo je neoverjen.</translation>
    </message>
    <message>
        <source>This is an authenticated payment request.</source>
        <translation>Zahtevek za plačilo je overjen.</translation>
    </message>
    <message>
        <source>Enter a label for this address to add it to the list of used addresses</source>
        <translation>Če vnesete oznako za zgornji naslov, se bo skupaj z naslovom shranila v imenk že uporabljenih naslovov</translation>
    </message>
    <message>
        <source>A message that was attached to the particl: URI which will be stored with the transaction for your reference. Note: This message will not be sent over the Particl network.</source>
        <translation>Sporočilo, ki ste ga pripeli na URI tipa particl:. Shranjeno bo skupaj s podatki o transakciji. Opomba: Sporočilo ne bo poslano preko omrežja Particl.</translation>
    </message>
    <message>
        <source>Pay To:</source>
        <translation>Prejemnik:</translation>
    </message>
    <message>
        <source>Memo:</source>
        <translation>Opomba:</translation>
    </message>
    </context>
<context>
    <name>SendConfirmationDialog</name>
    </context>
<context>
    <name>ShutdownWindow</name>
    <message>
        <source>Do not shut down the computer until this window disappears.</source>
        <translation>Dokler to okno ne izgine, ne zaustavljajte računalnika.</translation>
    </message>
</context>
<context>
    <name>SignVerifyMessageDialog</name>
    <message>
        <source>Signatures - Sign / Verify a Message</source>
        <translation>Podpiši / preveri sporočilo</translation>
    </message>
    <message>
        <source>&amp;Sign Message</source>
        <translation>&amp;Podpiši sporočilo</translation>
    </message>
    <message>
        <source>You can sign messages/agreements with your addresses to prove you can receive particl sent to them. Be careful not to sign anything vague or random, as phishing attacks may try to trick you into signing your identity over to them. Only sign fully-detailed statements you agree to.</source>
        <translation>S svojimi naslovi lahko podpisujete sporočila ali pogodbe in s tem dokazujete, da na teh naslovih lahko prejemate kovance. Bodite previdni in ne podpisujte ničesar nejasnega ali naključnega, ker vas zlikovci preko ribarjenja (phishing) lahko prelisičijo, da na njih prepišete svojo identiteto. Podpisujte samo podrobno opisane izjave, s katerimi se strinjate.</translation>
    </message>
    <message>
        <source>The Particl address to sign the message with</source>
        <translation>Naslov Particl. s katerim podpisujete sporočilo</translation>
    </message>
    <message>
        <source>Choose previously used address</source>
        <translation>Izberite enega od že uporabljenih naslovov</translation>
    </message>
    <message>
        <source>Alt+A</source>
        <translation>Alt+A</translation>
    </message>
    <message>
        <source>Paste address from clipboard</source>
        <translation>Prilepite naslov iz odložišča</translation>
    </message>
    <message>
        <source>Alt+P</source>
        <translation>Alt+P</translation>
    </message>
    <message>
        <source>Enter the message you want to sign here</source>
        <translation>Vnesite sporočilo, ki ga želite podpisati</translation>
    </message>
    <message>
        <source>Signature</source>
        <translation>Podpis</translation>
    </message>
    <message>
        <source>Copy the current signature to the system clipboard</source>
        <translation>Kopiranje trenutnega podpisa na sistemsko odložišče.</translation>
    </message>
    <message>
        <source>Sign the message to prove you own this Particl address</source>
        <translation>Podpišite sporočilo, da dokažete lastništvo nad zgornjim naslovom.</translation>
    </message>
    <message>
        <source>Sign &amp;Message</source>
        <translation>Podpiši &amp;sporočilo</translation>
    </message>
    <message>
        <source>Reset all sign message fields</source>
        <translation>Počisti vsa polja za vnos v oknu za podpisovanje</translation>
    </message>
    <message>
        <source>Clear &amp;All</source>
        <translation>Počisti &amp;vse </translation>
    </message>
    <message>
        <source>&amp;Verify Message</source>
        <translation>&amp;Preveri sporočilo</translation>
    </message>
    <message>
        <source>Enter the receiver's address, message (ensure you copy line breaks, spaces, tabs, etc. exactly) and signature below to verify the message. Be careful not to read more into the signature than what is in the signed message itself, to avoid being tricked by a man-in-the-middle attack. Note that this only proves the signing party receives with the address, it cannot prove sendership of any transaction!</source>
        <translation>Da preverite verodostojnost sporočila, spodaj vnesite: prejemnikov naslov, prejeto sporočilo (pazljivo skopirajte vse prelome vrstic, presledke, tabulatorje ipd.,) in prejeti podpis. Da se izognete napadom tipa man-in-the-middle, vedite, da iz veljavnega podpisa ne sledi nič drugega, kot tisto, kar je navedeno v sporočilu. Podpis samo potrjuje dejstvo, da ima podpisnik v lasti prejemni naslov, ne more pa dokazati vira nobene transakcije!</translation>
    </message>
    <message>
        <source>The Particl address the message was signed with</source>
        <translation>Naslov Particl. s katerim je bilo sporočilo podpisano</translation>
    </message>
    <message>
        <source>Verify the message to ensure it was signed with the specified Particl address</source>
        <translation>Preverite, ali je bilo sporočilo v resnici podpisano z navedenim naslovom Particl.</translation>
    </message>
    <message>
        <source>Verify &amp;Message</source>
        <translation>Preveri &amp;sporočilo</translation>
    </message>
    <message>
        <source>Reset all verify message fields</source>
        <translation>Počisti vsa polja za vnos v oknu za preverjanje</translation>
    </message>
    </context>
<context>
    <name>SplashScreen</name>
    <message>
        <source>[testnet]</source>
        <translation>[testnet]</translation>
    </message>
</context>
<context>
    <name>TrafficGraphWidget</name>
    <message>
        <source>KB/s</source>
        <translation>KiB/s</translation>
    </message>
</context>
<context>
    <name>TransactionDesc</name>
    </context>
<context>
    <name>TransactionDescDialog</name>
    <message>
        <source>This pane shows a detailed description of the transaction</source>
        <translation>V tem podoknu so prikazane podrobnosti o transakciji</translation>
    </message>
    </context>
<context>
    <name>TransactionTableModel</name>
    <message>
        <source>Label</source>
        <translation>Oznaka</translation>
    </message>
    <message>
        <source>(no label)</source>
        <translation>(brez oznake)</translation>
    </message>
    </context>
<context>
    <name>TransactionView</name>
    <message>
        <source>Comma separated file (*.csv)</source>
        <translation>Podatki ločenimi z vejico (*.csv)</translation>
    </message>
    <message>
        <source>Label</source>
        <translation>Oznaka</translation>
    </message>
    <message>
        <source>Address</source>
        <translation>Naslov</translation>
    </message>
    <message>
        <source>Exporting Failed</source>
        <translation>Podatkov ni bilo mogoče izvoziti.</translation>
    </message>
    </context>
<context>
    <name>UnitDisplayStatusBarControl</name>
    <message>
        <source>Unit to show amounts in. Click to select another unit.</source>
        <translation>Merska enota za prikaz zneskov. Kliknite za izbiro druge enote.</translation>
    </message>
</context>
<context>
    <name>WalletFrame</name>
    </context>
<context>
    <name>WalletModel</name>
    <message>
        <source>default wallet</source>
        <translation>privzeta denarnica</translation>
    </message>
</context>
<context>
    <name>WalletView</name>
    <message>
        <source>Export the data in the current tab to a file</source>
        <translation>Izvozi podatke v trenutnem zavihku v datoteko</translation>
    </message>
    </context>
<context>
    <name>bitcoin-core</name>
    <message>
        <source>Particl Core</source>
        <translation>Particl Core</translation>
    </message>
    <message>
        <source>Corrupted block database detected</source>
        <translation>Podatkovna baza blokov je okvarjena</translation>
    </message>
    <message>
        <source>Do you want to rebuild the block database now?</source>
        <translation>Želite zdaj obnoviti podatkovno bazo blokov?</translation>
    </message>
    <message>
        <source>Error initializing block database</source>
        <translation>Napaka pri inicializaciji podatkovne baze blokov</translation>
    </message>
    <message>
        <source>Error initializing wallet database environment %s!</source>
        <translation>Napaka pri inicializaciji okolja podatkovne baze denarnice %s!</translation>
    </message>
    <message>
        <source>Error loading block database</source>
        <translation>Napaka pri nalaganju podatkovne baze blokov</translation>
    </message>
    <message>
        <source>Error opening block database</source>
        <translation>Napaka pri odpiranju podatkovne baze blokov</translation>
    </message>
    <message>
        <source>Error: Disk space is low!</source>
        <translation>Opozorilo: Premalo prostora na disku!</translation>
    </message>
    <message>
        <source>Failed to listen on any port. Use -listen=0 if you want this.</source>
        <translation>Ni mogoče poslušati na nobenih vratih. Če to zares želite, uporabite opcijo -listen=0.</translation>
    </message>
    <message>
        <source>Importing...</source>
        <translation>Uvažam ...</translation>
    </message>
    <message>
        <source>Incorrect or no genesis block found. Wrong datadir for network?</source>
        <translation>Izvornega bloka ni mogoče najti ali pa je neveljaven. Preverite, če ste izbrali pravo podatkovno mapo za izbrano omrežje.</translation>
    </message>
    <message>
        <source>Not enough file descriptors available.</source>
        <translation>Na voljo ni dovolj deskriptorjev datotek.</translation>
    </message>
    <message>
        <source>Prune cannot be configured with a negative value.</source>
        <translation>Negativne vrednosti parametra funkcije obrezovanja niso sprejemljive.</translation>
    </message>
    <message>
        <source>Prune mode is incompatible with -txindex.</source>
        <translation>Funkcija obrezovanja ni združljiva z opcijo -txindex.</translation>
    </message>
    <message>
        <source>Verifying blocks...</source>
        <translation>Preverjam celovitost blokov ...</translation>
    </message>
    <message>
        <source>Error: Listening for incoming connections failed (listen returned error %s)</source>
        <translation>Napaka: Ni mogoče sprejemati dohodnih povezav (vrnjena napaka: %s)</translation>
    </message>
    <message>
        <source>Information</source>
        <translation>Informacije</translation>
    </message>
    <message>
        <source>Need to specify a port with -whitebind: '%s'</source>
        <translation>Pri opciji -whitebind morate navesti vrata: %s</translation>
    </message>
    <message>
        <source>Signing transaction failed</source>
        <translation>Transakcije ni bilo mogoče podpisati.</translation>
    </message>
    <message>
        <source>This is experimental software.</source>
        <translation>Program je eksperimentalne narave.</translation>
    </message>
    <message>
        <source>Transaction amount too small</source>
        <translation>Znesek je pramajhen</translation>
    </message>
    <message>
        <source>Transaction too large</source>
        <translation>Transkacija je prevelika</translation>
    </message>
    <message>
        <source>Unable to bind to %s on this computer (bind returned error %s)</source>
        <translation>Na tem računalniku ni bilo mogoče vezati naslova %s (vrnjena napaka: %s)</translation>
    </message>
    <message>
        <source>Warning</source>
        <translation>Opozorilo</translation>
    </message>
    <message>
        <source>Zapping all transactions from wallet...</source>
        <translation>Brišem vse transakcije iz denarnice ...</translation>
    </message>
    <message>
        <source>Transaction must have at least one recipient</source>
        <translation>Transakcija mora imeti vsaj enega prejemnika.</translation>
    </message>
    <message>
        <source>Unknown network specified in -onlynet: '%s'</source>
        <translation>Neznano omrežje določeno v -onlynet: '%s'.</translation>
    </message>
    <message>
        <source>Insufficient funds</source>
        <translation>Premalo sredstev</translation>
    </message>
    <message>
        <source>Loading block index...</source>
        <translation>Nalagam kazalo blokov ...</translation>
    </message>
    <message>
        <source>Loading wallet...</source>
        <translation>Nalagam denarnico ...</translation>
    </message>
    <message>
        <source>Cannot downgrade wallet</source>
        <translation>Ne morem </translation>
    </message>
    <message>
        <source>Rescanning...</source>
        <translation>Ponovno pregledujem verigo ...</translation>
    </message>
    <message>
        <source>Done loading</source>
        <translation>Nalaganje končano</translation>
    </message>
    <message>
        <source>Error</source>
        <translation>Napaka</translation>
    </message>
</context>
</TS><|MERGE_RESOLUTION|>--- conflicted
+++ resolved
@@ -184,13 +184,6 @@
         <translation>Denarnica šifrirana</translation>
     </message>
     <message>
-<<<<<<< HEAD
-        <source>%1 will close now to finish the encryption process. Remember that encrypting your wallet cannot fully protect your particl from being stolen by malware infecting your computer.</source>
-        <translation>%1 se bo zaprl, da bi dokončal postopek šifriranja. Zapomnite si, da šifriranje vaše denarnice vaših ne more popolnoma zaščititi vaših particlov pred krajami zlonamernih programov, ki bi lahko bili nameščeni na vašem računalniku.</translation>
-    </message>
-    <message>
-=======
->>>>>>> 936ef73f
         <source>IMPORTANT: Any previous backups you have made of your wallet file should be replaced with the newly generated, encrypted wallet file. For security reasons, previous backups of the unencrypted wallet file will become useless as soon as you start using the new, encrypted wallet.</source>
         <translation>POMEMBNO: Vse starejše varnostne kopije denarnice je potrebno zamenjati z novoizdelano, šifrirano, varnostno kopijo. Zaradi varnosti bodo stare varnostne kopije postale neuporabne takoj, ko začnete uporabljati novo, šifrirano denarnico.</translation>
     </message>
@@ -342,7 +335,7 @@
     </message>
     <message>
         <source>Send coins to a Particl address</source>
-        <translation>Izvedite plačilo na naslov Particl.</translation>
+        <translation>Izvedite plačilo na naslov Particl</translation>
     </message>
     <message>
         <source>Backup wallet to another location</source>
@@ -365,8 +358,8 @@
         <translation>&amp;Preveri sporočilo ...</translation>
     </message>
     <message>
-        <source>Particl.</source>
-        <translation>Particl.</translation>
+        <source>Particl</source>
+        <translation>Particl</translation>
     </message>
     <message>
         <source>&amp;Send</source>
@@ -390,11 +383,11 @@
     </message>
     <message>
         <source>Sign messages with your Particl addresses to prove you own them</source>
-        <translation>Podpišite poljubno sporočilo z enim svojih naslovov Particl. da prejemniku sporočila dokažete, da je ta naslov v vaši lasti.</translation>
+        <translation>Podpišite poljubno sporočilo z enim svojih naslovov Particl, da prejemniku sporočila dokažete, da je ta naslov v vaši lasti.</translation>
     </message>
     <message>
         <source>Verify messages to ensure they were signed with specified Particl addresses</source>
-        <translation>Preverite, če je bilo prejeto sporočilo podpisano z določenim naslovom Particl.</translation>
+        <translation>Preverite, če je bilo prejeto sporočilo podpisano z določenim naslovom Particl</translation>
     </message>
     <message>
         <source>&amp;File</source>
@@ -434,7 +427,7 @@
     </message>
     <message numerus="yes">
         <source>%n active connection(s) to Particl network</source>
-        <translation><numerusform>%n aktivna povezava v omrežje Particl.</numerusform><numerusform>%n aktivni povezavi v omrežje Particl.</numerusform><numerusform>%n aktivne povezave v omrežje Particl.</numerusform><numerusform>%n aktivnih povezav v omrežje Particl.</numerusform></translation>
+        <translation><numerusform>%n aktivna povezava v omrežje Particl</numerusform><numerusform>%n aktivni povezavi v omrežje Particl</numerusform><numerusform>%n aktivne povezave v omrežje Particl</numerusform><numerusform>%n aktivnih povezav v omrežje Particl</numerusform></translation>
     </message>
     <message>
         <source>Indexing blocks on disk...</source>
@@ -694,8 +687,8 @@
         <translation>Uporabi to podatkovno mapo:</translation>
     </message>
     <message>
-        <source>Particl.</source>
-        <translation>Particl.</translation>
+        <source>Particl</source>
+        <translation>Particl</translation>
     </message>
     <message>
         <source>Error: Specified data directory "%1" cannot be created.</source>
@@ -927,7 +920,7 @@
     </message>
     <message>
         <source>The displayed information may be out of date. Your wallet automatically synchronizes with the Particl network after a connection is established, but this process has not completed yet.</source>
-        <translation>Prikazani podatki so morda zastareli. Program ob vzpostavitvi povezave samodejno sinhronizira denarnico z omrežjem Particl. a trenutno ta proces še ni zaključen.</translation>
+        <translation>Prikazani podatki so morda zastareli. Program ob vzpostavitvi povezave samodejno sinhronizira denarnico z omrežjem Particl, a trenutno ta proces še ni zaključen.</translation>
     </message>
     <message>
         <source>Watch-only:</source>
@@ -1436,17 +1429,6 @@
         <translation>Skrij</translation>
     </message>
     <message>
-<<<<<<< HEAD
-        <source>Paying only the minimum fee is just fine as long as there is less transaction volume than space in the blocks. But be aware that this can end up in a never confirming transaction once there is more demand for particl transactions than the network can process.</source>
-        <translation>Dokler bo v blokih še dovolj prostora za vse nastajajoče transakcije, zadostuje, če plačate samo minimalno provizijo. Ko pa se bo količina vseh transakcij povečala do meja zmogljivosti omrežja, se lahko zgodi, da vaša transakcija brez večje provizije nikoli ne bo potrjena.</translation>
-    </message>
-    <message>
-        <source>(read the tooltip)</source>
-        <translation>(oglejte si namig)</translation>
-    </message>
-    <message>
-=======
->>>>>>> 936ef73f
         <source>Recommended:</source>
         <translation>Priporočena:</translation>
     </message>
@@ -1523,7 +1505,7 @@
     </message>
     <message>
         <source>The Particl address to send the payment to</source>
-        <translation>Naslov Particl. na katerega bo plačilo poslano</translation>
+        <translation>Naslov Particl, na katerega bo plačilo poslano</translation>
     </message>
     <message>
         <source>Alt+A</source>
@@ -1604,7 +1586,7 @@
     </message>
     <message>
         <source>The Particl address to sign the message with</source>
-        <translation>Naslov Particl. s katerim podpisujete sporočilo</translation>
+        <translation>Naslov Particl, s katerim podpisujete sporočilo</translation>
     </message>
     <message>
         <source>Choose previously used address</source>
@@ -1660,7 +1642,7 @@
     </message>
     <message>
         <source>The Particl address the message was signed with</source>
-        <translation>Naslov Particl. s katerim je bilo sporočilo podpisano</translation>
+        <translation>Naslov Particl, s katerim je bilo sporočilo podpisano</translation>
     </message>
     <message>
         <source>Verify the message to ensure it was signed with the specified Particl address</source>
