--- conflicted
+++ resolved
@@ -95,7 +95,7 @@
         <translation type="unfinished">रकम</translation>
     </message>
     <message>
-        <source>Enter a Bitcoin address (e.g. %1)</source>
+        <source>Enter a Particl address (e.g. %1)</source>
         <translation type="unfinished">कृपया बिटकोइन ठेगाना प्रवेश गर्नुहोस् (उदाहरण %1)</translation>
     </message>
     <message numerus="yes">
@@ -207,7 +207,7 @@
         </translation>
     </message>
     <message numerus="yes">
-        <source>%n active connection(s) to Bitcoin network.</source>
+        <source>%n active connection(s) to Particl network.</source>
         <extracomment>A substring of the tooltip.</extracomment>
         <translation type="unfinished">
             <numerusform />
@@ -291,27 +291,8 @@
     <name>PeerTableModel</name>
     <message>
         <source>User Agent</source>
-<<<<<<< HEAD
-        <translation>प्रयोगकर्ता एजेन्ट</translation>
-    </message>
-    <message>
-        <source>Node/Service</source>
-        <translation>नोड/सेव</translation>
-    </message>
-    </context>
-<context>
-    <name>QObject</name>
-    <message>
-        <source>Amount</source>
-        <translation>रकम</translation>
-    </message>
-    <message>
-        <source>Enter a Particl address (e.g. %1)</source>
-        <translation>कृपया बिटकोइन ठेगाना प्रवेश गर्नुहोस् (उदाहरण %1)</translation>
-=======
         <extracomment>Title of Peers Table column which contains the peer's User Agent string.</extracomment>
         <translation type="unfinished">प्रयोगकर्ता एजेन्ट</translation>
->>>>>>> d3bd5410
     </message>
     </context>
 <context>
@@ -342,38 +323,23 @@
         <translation type="unfinished">पहिला प्रयोग गरिएको ठेगाना प्रयोग गर्नुहोस्</translation>
     </message>
     <message>
-<<<<<<< HEAD
         <source>The fee will be deducted from the amount being sent. The recipient will receive less particl than you enter in the amount field. If multiple recipients are selected, the fee is split equally.</source>
-        <translation>पठाइँदै गरेको रकमबाट शुल्क कटौती गरिनेछ । प्राप्तकर्ताले तपाईंले रकम क्षेत्रमा प्रवेष गरेको भन्दा थोरै बिटकोइन प्राप्त गर्ने छन् । धेरै प्राप्तकर्ता चयन गरिएको छ भने समान रूपमा शुल्क विभाजित गरिनेछ ।</translation>
-=======
-        <source>The fee will be deducted from the amount being sent. The recipient will receive less bitcoins than you enter in the amount field. If multiple recipients are selected, the fee is split equally.</source>
         <translation type="unfinished">पठाइँदै गरेको रकमबाट शुल्क कटौती गरिनेछ । प्राप्तकर्ताले तपाईंले रकम क्षेत्रमा प्रवेष गरेको भन्दा थोरै बिटकोइन प्राप्त गर्ने छन् । धेरै प्राप्तकर्ता चयन गरिएको छ भने समान रूपमा शुल्क विभाजित गरिनेछ ।</translation>
->>>>>>> d3bd5410
     </message>
     <message>
         <source>Enter a label for this address to add it to the list of used addresses</source>
         <translation type="unfinished">यो ठेगानालाई प्रयोग गरिएको ठेगानाको सूचीमा थप्न एउटा लेबल प्रविष्ट गर्नुहोस्</translation>
     </message>
     <message>
-<<<<<<< HEAD
         <source>A message that was attached to the particl: URI which will be stored with the transaction for your reference. Note: This message will not be sent over the Particl network.</source>
-        <translation>बिटकोइनमा संलग्न गरिएको सन्देश: तपाईंको मध्यस्थको लागि कारोबारको साथमा भण्डारण गरिने URI । नोट: यो सन्देश बिटकोइन नेटवर्क मार्फत पठाइने छैन ।</translation>
-=======
-        <source>A message that was attached to the bitcoin: URI which will be stored with the transaction for your reference. Note: This message will not be sent over the Bitcoin network.</source>
         <translation type="unfinished">बिटकोइनमा संलग्न गरिएको सन्देश: तपाईंको मध्यस्थको लागि कारोबारको साथमा भण्डारण गरिने URI । नोट: यो सन्देश बिटकोइन नेटवर्क मार्फत पठाइने छैन ।</translation>
->>>>>>> d3bd5410
     </message>
     </context>
 <context>
     <name>SignVerifyMessageDialog</name>
     <message>
-<<<<<<< HEAD
         <source>You can sign messages/agreements with your addresses to prove you can receive particl sent to them. Be careful not to sign anything vague or random, as phishing attacks may try to trick you into signing your identity over to them. Only sign fully-detailed statements you agree to.</source>
-        <translation>आफ्नो ठेगानामा पठाइएको बिटकोइन प्राप्त गर्न सकिन्छ भनेर प्रमाणित गर्न तपाईंले ती ठेगानाले सन्देश/सम्झौताहरूमा हस्ताक्षर गर्न सक्नुहुन्छ । फिसिङ आक्रमणले तपाईंलाई छक्याएर अरूका लागि तपाईंको परिचयमा हस्ताक्षर गराउने प्रयास गर्न सक्ने भएकाले अस्पष्ट वा जथाभावीमा हस्ताक्षर गर्दा ध्यान दिनुहोस् । आफू सहमत भएको पूर्ण विस्तृत-कथनमा मात्र हस्ताक्षर गर्नुहोस् ।</translation>
-=======
-        <source>You can sign messages/agreements with your addresses to prove you can receive bitcoins sent to them. Be careful not to sign anything vague or random, as phishing attacks may try to trick you into signing your identity over to them. Only sign fully-detailed statements you agree to.</source>
         <translation type="unfinished">आफ्नो ठेगानामा पठाइएको बिटकोइन प्राप्त गर्न सकिन्छ भनेर प्रमाणित गर्न तपाईंले ती ठेगानाले सन्देश/सम्झौताहरूमा हस्ताक्षर गर्न सक्नुहुन्छ । फिसिङ आक्रमणले तपाईंलाई छक्याएर अरूका लागि तपाईंको परिचयमा हस्ताक्षर गराउने प्रयास गर्न सक्ने भएकाले अस्पष्ट वा जथाभावीमा हस्ताक्षर गर्दा ध्यान दिनुहोस् । आफू सहमत भएको पूर्ण विस्तृत-कथनमा मात्र हस्ताक्षर गर्नुहोस् ।</translation>
->>>>>>> d3bd5410
     </message>
     <message>
         <source>Choose previously used address</source>
