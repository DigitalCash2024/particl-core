--- conflicted
+++ resolved
@@ -1,216 +1,452 @@
-<TS language="ne" version="2.1">
+<TS version="2.1" language="ne">
 <context>
     <name>AddressBookPage</name>
     <message>
         <source>Right-click to edit address or label</source>
-        <translation>ठेगाना वा लेबल सम्पादन गर्न दायाँ-क्लिक गर्नुहोस्</translation>
+        <translation type="unfinished">ठेगाना वा लेबल सम्पादन गर्न दायाँ-क्लिक गर्नुहोस्</translation>
     </message>
     <message>
         <source>Create a new address</source>
-        <translation>नयाँ ठेगाना सिर्जना गर्नुहोस्</translation>
+        <translation type="unfinished">नयाँ ठेगाना सिर्जना गर्नुहोस्</translation>
     </message>
     <message>
         <source>&amp;New</source>
-        <translation>&amp;amp;नयाँ</translation>
+        <translation type="unfinished">&amp;amp;नयाँ</translation>
     </message>
     <message>
         <source>Copy the currently selected address to the system clipboard</source>
-        <translation>भर्खरै चयन गरेको ठेगाना प्रणाली क्लिपबोर्डमा कपी गर्नुहोस्</translation>
+        <translation type="unfinished">भर्खरै चयन गरेको ठेगाना प्रणाली क्लिपबोर्डमा कपी गर्नुहोस्</translation>
     </message>
     <message>
         <source>&amp;Copy</source>
-        <translation>&amp;amp;कपी गर्नुहोस्</translation>
+        <translation type="unfinished">&amp;amp;कपी गर्नुहोस्</translation>
     </message>
     <message>
         <source>C&amp;lose</source>
-        <translation>बन्द गर्नुहोस्</translation>
+        <translation type="unfinished">छनौट गर्नुहोस्</translation>
     </message>
     <message>
         <source>Delete the currently selected address from the list</source>
-        <translation>भर्खरै चयन गरेको ठेगाना सूचीबाट मेटाउनुहोस्</translation>
+        <translation type="unfinished">भर्खरै चयन गरेको ठेगाना सूचीबाट मेटाउनुहोस्</translation>
+    </message>
+    <message>
+        <source>Enter address or label to search</source>
+        <translation type="unfinished">खोज्नको लागि ठेगाना वा लेबल दर्ता गर्नुहोस</translation>
     </message>
     <message>
         <source>Export the data in the current tab to a file</source>
-        <translation>वर्तमान ट्याबको डाटालाई फाइलमा निर्यात गर्नुहोस्</translation>
+        <translation type="unfinished">वर्तमान ट्याबको डाटालाई फाइलमा निर्यात गर्नुहोस्</translation>
     </message>
     <message>
         <source>&amp;Export</source>
-        <translation>&amp;amp;निर्यात गर्नुहोस्</translation>
+        <translation type="unfinished">&amp;amp;निर्यात गर्नुहोस्</translation>
     </message>
     <message>
         <source>&amp;Delete</source>
-        <translation>&amp;amp;मेटाउनुहोस्</translation>
+        <translation type="unfinished">&amp;amp;मेटाउनुहोस्</translation>
+    </message>
+    <message>
+        <source>Choose the address to send coins to</source>
+        <translation type="unfinished">सिक्काहरु पठाउने ठेगाना छान्नुहोस् </translation>
+    </message>
+    <message>
+        <source>Choose the address to receive coins with</source>
+        <translation type="unfinished">सिक्काहरु प्राप्त गर्ने ठेगाना छान्नुहोस्</translation>
     </message>
     <message>
         <source>C&amp;hoose</source>
-        <translation>छनौट गर्नुहोस्...</translation>
-    </message>
-    <message>
-<<<<<<< HEAD
-        <source>Sending addresses</source>
-        <translation>पठाउने ठेगानाहरू...</translation>
-    </message>
-    <message>
-        <source>Receiving addresses</source>
-        <translation>प्राप्त गर्ने ठेगानाहरू...</translation>
-=======
-        <source>These are your Bitcoin addresses for sending payments. Always check the amount and the receiving address before sending coins.</source>
+        <translation type="unfinished">छनौट गर्नुहोस्...</translation>
+    </message>
+    <message>
+        <source>These are your Particl addresses for sending payments. Always check the amount and the receiving address before sending coins.</source>
         <translation type="unfinished">यी भुक्तानी गर्नका लागि तपाइका बिट्कोइन ठेगानाहरू हुन्। सिक्काहरू पठाउनुअघि रकम र प्राप्त गर्ने ठेगाना जाँच गर्नुहोस।</translation>
->>>>>>> 44d8b13c
     </message>
     <message>
         <source>&amp;Copy Address</source>
-        <translation>ठेगाना कपी गर्नुहोस्</translation>
-    </message>
-    </context>
+        <translation type="unfinished">ठेगाना कपी गर्नुहोस्</translation>
+    </message>
+    <message>
+        <source>Copy &amp;Label</source>
+        <translation type="unfinished">लेबल कपी गर्नुहोस्</translation>
+    </message>
+    <message>
+        <source>&amp;Edit</source>
+        <translation type="unfinished">सम्पादन</translation>
+    </message>
+    <message>
+        <source>Export Address List</source>
+        <translation type="unfinished">ठेगाना सुची निर्यात</translation>
+    </message>
+    <message>
+        <source>Comma separated file</source>
+        <extracomment>Expanded name of the CSV file format. See: https://en.wikipedia.org/wiki/Comma-separated_values.</extracomment>
+        <translation type="unfinished">अल्पविरामले छुट्टिएको फाइल</translation>
+    </message>
+    <message>
+        <source>There was an error trying to save the address list to %1. Please try again.</source>
+        <extracomment>An error message. %1 is a stand-in argument for the name of the file we attempted to save to.</extracomment>
+        <translation type="unfinished">ठेगाना सुची %1मा बचत गर्ने प्रयासमा त्रुटि भएको छ। कृपया पुनः प्रयास गर्नुहोस।</translation>
+    </message>
+    <message>
+        <source>Exporting Failed</source>
+        <translation type="unfinished">निर्यात असफल</translation>
+    </message>
+</context>
 <context>
     <name>AddressTableModel</name>
+    <message>
+        <source>Label</source>
+        <translation type="unfinished">लेबल</translation>
+    </message>
+    <message>
+        <source>Address</source>
+        <translation type="unfinished">ठेगाना</translation>
+    </message>
     </context>
 <context>
     <name>AskPassphraseDialog</name>
     <message>
         <source>Passphrase Dialog</source>
-        <translation>पासफ्रेज संवाद</translation>
+        <translation type="unfinished">पासफ्रेज संवाद</translation>
     </message>
     <message>
         <source>Enter passphrase</source>
-        <translation>पासफ्रेज प्रवेश गर्नुहोस्</translation>
+        <translation type="unfinished">पासफ्रेज प्रवेश गर्नुहोस्</translation>
     </message>
     <message>
         <source>New passphrase</source>
-        <translation>नयाँ पासफ्रेज</translation>
+        <translation type="unfinished">नयाँ पासफ्रेज</translation>
     </message>
     <message>
         <source>Repeat new passphrase</source>
-        <translation>नयाँ पासफ्रेज दोहोर्याउनुहोस्</translation>
-    </message>
-    </context>
+        <translation type="unfinished">नयाँ पासफ्रेज दोहोर्याउनुहोस्</translation>
+    </message>
+    <message>
+        <source>Show passphrase</source>
+        <translation type="unfinished">पासफ्रेज देखाउनुहोस्</translation>
+    </message>
+    <message>
+        <source>Encrypt wallet</source>
+        <translation type="unfinished">वालेट इन्क्रिप्ट गर्नुहोस् </translation>
+    </message>
+    <message>
+        <source>Unlock wallet</source>
+        <translation type="unfinished">वालेट अनलक गर्नुहोस्</translation>
+    </message>
+    <message>
+        <source>Change passphrase</source>
+        <translation type="unfinished">पासफ्रेज परिवर्तन गर्नुहोस्</translation>
+    </message>
+    <message>
+        <source>Confirm wallet encryption</source>
+        <translation type="unfinished">वालेट इन्क्रिप्सन सुनिश्चित गर्नुहोस</translation>
+    </message>
+    <message>
+        <source>Are you sure you wish to encrypt your wallet?</source>
+        <translation type="unfinished">के तपाइँ तपाइँको वालेट ईन्क्रिप्ट गर्न निश्चित हुनुहुन्छ?</translation>
+    </message>
+    <message>
+        <source>Wallet encrypted</source>
+        <translation type="unfinished">वालेट इन्क्रिप्ट भयो</translation>
+    </message>
+    <message>
+        <source>Your wallet is now encrypted. </source>
+        <translation type="unfinished">अब वालेट इन्क्रिप्ट भएको छ।</translation>
+    </message>
+    <message>
+        <source>Wallet encryption failed</source>
+        <translation type="unfinished">वालेट इन्क्रिप्सन असफल </translation>
+    </message>
+    <message>
+        <source>Wallet unlock failed</source>
+        <translation type="unfinished">वालेट अनलक असफल </translation>
+    </message>
+    <message>
+        <source>Warning: The Caps Lock key is on!</source>
+        <translation type="unfinished">चेतावनी: क्याप्स लक कीप्याड अन छ!</translation>
+    </message>
+</context>
 <context>
     <name>BanTableModel</name>
     <message>
         <source>IP/Netmask</source>
-        <translation>IP/नेटमास्क</translation>
+        <translation type="unfinished">IP/नेटमास्क</translation>
     </message>
     <message>
         <source>Banned Until</source>
-        <translation>प्रतिबन्धित समय</translation>
+        <translation type="unfinished">प्रतिबन्धित समय</translation>
     </message>
 </context>
 <context>
+    <name>BitcoinApplication</name>
+    <message>
+        <source>Runaway exception</source>
+        <translation type="unfinished">रनअवे अपवाद</translation>
+    </message>
+    <message>
+        <source>Internal error</source>
+        <translation type="unfinished">आन्तरिक दोष</translation>
+    </message>
+    </context>
+<context>
+    <name>QObject</name>
+    <message>
+        <source>unknown</source>
+        <translation type="unfinished">थाहा नभयेको</translation>
+    </message>
+    <message>
+        <source>Amount</source>
+        <translation type="unfinished">रकम</translation>
+    </message>
+    <message>
+        <source>Enter a Particl address (e.g. %1)</source>
+        <translation type="unfinished">कृपया बिटकोइन ठेगाना प्रवेश गर्नुहोस् (उदाहरण %1)</translation>
+    </message>
+    <message>
+        <source>Inbound</source>
+        <extracomment>An inbound connection from a peer. An inbound connection is a connection initiated by a peer.</extracomment>
+        <translation type="unfinished">भित्री</translation>
+    </message>
+    <message>
+        <source>Outbound</source>
+        <extracomment>An outbound connection to a peer. An outbound connection is a connection initiated by us.</extracomment>
+        <translation type="unfinished">आउटबाउन्ड</translation>
+    </message>
+    <message numerus="yes">
+        <source>%n second(s)</source>
+        <translation type="unfinished">
+            <numerusform />
+            <numerusform />
+        </translation>
+    </message>
+    <message numerus="yes">
+        <source>%n minute(s)</source>
+        <translation type="unfinished">
+            <numerusform />
+            <numerusform />
+        </translation>
+    </message>
+    <message numerus="yes">
+        <source>%n hour(s)</source>
+        <translation type="unfinished">
+            <numerusform />
+            <numerusform />
+        </translation>
+    </message>
+    <message numerus="yes">
+        <source>%n day(s)</source>
+        <translation type="unfinished">
+            <numerusform />
+            <numerusform />
+        </translation>
+    </message>
+    <message numerus="yes">
+        <source>%n week(s)</source>
+        <translation type="unfinished">
+            <numerusform />
+            <numerusform />
+        </translation>
+    </message>
+    <message numerus="yes">
+        <source>%n year(s)</source>
+        <translation type="unfinished">
+            <numerusform />
+            <numerusform />
+        </translation>
+    </message>
+    </context>
+<context>
     <name>BitcoinGUI</name>
     <message>
-        <source>Sign &amp;message...</source>
-        <translation>सन्देशमा &amp;amp;हस्ताक्षर  गर्नुहोस्...</translation>
-    </message>
-    <message>
-        <source>Synchronizing with network...</source>
-        <translation>नेटवर्कमा समिकरण हुँदै...</translation>
-    </message>
-    <message>
         <source>&amp;Overview</source>
-        <translation>शारांश</translation>
+        <translation type="unfinished">शारांश</translation>
     </message>
     <message>
         <source>Show general overview of wallet</source>
-        <translation>वालेटको साधारण शारांश देखाउनुहोस्</translation>
+        <translation type="unfinished">वालेटको साधारण शारांश देखाउनुहोस्</translation>
     </message>
     <message>
         <source>&amp;Transactions</source>
-        <translation>&amp;amp;कारोबार</translation>
+        <translation type="unfinished">&amp;amp;कारोबार</translation>
     </message>
     <message>
         <source>Browse transaction history</source>
-        <translation>कारोबारको इतिहास हेर्नुहोस्</translation>
+        <translation type="unfinished">कारोबारको इतिहास हेर्नुहोस्</translation>
     </message>
     <message>
         <source>E&amp;xit</source>
-        <translation>बाहिर निस्कनुहोस्</translation>
+        <translation type="unfinished">बाहिर निस्कनुहोस्</translation>
     </message>
     <message>
         <source>Quit application</source>
-        <translation>एप्लिकेसन बन्द गर्नुहोस्</translation>
+        <translation type="unfinished">एप्लिकेसन बन्द गर्नुहोस्</translation>
     </message>
     <message>
         <source>&amp;About %1</source>
-        <translation>&amp;amp;बारेमा %1</translation>
+        <translation type="unfinished">&amp;amp;बारेमा %1</translation>
     </message>
     <message>
         <source>Show information about %1</source>
-        <translation>%1 को बारेमा सूचना देखाउनुहोस्</translation>
+        <translation type="unfinished">%1 को बारेमा सूचना देखाउनुहोस्</translation>
     </message>
     <message>
         <source>About &amp;Qt</source>
-        <translation>&amp;amp;Qt</translation>
+        <translation type="unfinished">&amp;amp;Qt</translation>
     </message>
     <message>
         <source>Show information about Qt</source>
-        <translation>Qt को बारेमा सूचना देखाउनुहोस्</translation>
-    </message>
-    <message>
-        <source>&amp;Options...</source>
-        <translation>&amp;amp;विकल्प...</translation>
+        <translation type="unfinished">Qt को बारेमा सूचना देखाउनुहोस्</translation>
     </message>
     <message>
         <source>Modify configuration options for %1</source>
-        <translation>%1 का लागि कन्फिगुरेसनको विकल्प परिमार्जन गर्नुहोस</translation>
-    </message>
-    <message>
-        <source>&amp;Encrypt Wallet...</source>
-        <translation>&amp;amp;वालेटलाई इन्क्रिप्ट गर्नुहोस्...</translation>
-    </message>
-    <message>
-        <source>&amp;Backup Wallet...</source>
-        <translation>&amp;amp;वालेटलाई ब्याकअप गर्नुहोस्...</translation>
-    </message>
-    <message>
-        <source>&amp;Change Passphrase...</source>
-        <translation>&amp;amp;पासफ्रेज परिवर्तन गर्नुहोस्...</translation>
-    </message>
-    <message>
-        <source>Open &amp;URI...</source>
-        <translation>URI &amp;amp;खोल्नुहोस्...</translation>
-    </message>
-    <message>
-        <source>Reindexing blocks on disk...</source>
-        <translation>डिस्कमा ब्लकलाई पुनः सूचीकरण गरिँदै...</translation>
+        <translation type="unfinished">%1 का लागि कन्फिगुरेसनको विकल्प परिमार्जन गर्नुहोस</translation>
+    </message>
+    <message>
+        <source>Create a new wallet</source>
+        <translation type="unfinished">नयाँ वालेट सिर्जना गर्नुहोस्</translation>
+    </message>
+    <message>
+        <source>&amp;Minimize</source>
+        <translation type="unfinished">&amp;घटाउनु</translation>
+    </message>
+    <message>
+        <source>Wallet:</source>
+        <translation type="unfinished">वालेट:</translation>
+    </message>
+    <message>
+        <source>Network activity disabled.</source>
+        <extracomment>A substring of the tooltip.</extracomment>
+        <translation type="unfinished">नेटवर्क गतिविधि अशक्त</translation>
     </message>
     <message>
         <source>Send coins to a Particl address</source>
-        <translation>बिटकोइन ठेगानामा सिक्का पठाउनुहोस्</translation>
+        <translation type="unfinished">बिटकोइन ठेगानामा सिक्का पठाउनुहोस्</translation>
     </message>
     <message>
         <source>Backup wallet to another location</source>
-        <translation>वालेटलाई अर्को ठेगानामा ब्याकअप गर्नुहोस्</translation>
+        <translation type="unfinished">वालेटलाई अर्को ठेगानामा ब्याकअप गर्नुहोस्</translation>
     </message>
     <message>
         <source>Change the passphrase used for wallet encryption</source>
-        <translation>वालेट इन्क्रिप्सनमा प्रयोग हुने इन्क्रिप्सन पासफ्रेज परिवर्तन गर्नुहोस्</translation>
+        <translation type="unfinished">वालेट इन्क्रिप्सनमा प्रयोग हुने इन्क्रिप्सन पासफ्रेज परिवर्तन गर्नुहोस्</translation>
+    </message>
+    <message>
+        <source>&amp;Send</source>
+        <translation type="unfinished">&amp;पठाउनु</translation>
+    </message>
+    <message>
+        <source>&amp;Receive</source>
+        <translation type="unfinished">&amp;प्राप्त गर्नुहोस्</translation>
+    </message>
+    <message>
+        <source>&amp;Options…</source>
+        <translation type="unfinished">&amp;विकल्पहरू</translation>
+    </message>
+    <message>
+        <source>&amp;Backup Wallet…</source>
+        <translation type="unfinished">सहायता वालेट</translation>
+    </message>
+    <message>
+        <source>&amp;Change Passphrase…</source>
+        <translation type="unfinished">&amp;पासफ्रेज परिवर्तन गर्नुहोस्</translation>
+    </message>
+    <message>
+        <source>Sign &amp;message…</source>
+        <translation type="unfinished">हस्ताक्षर &amp;सन्देश...</translation>
+    </message>
+    <message>
+        <source>&amp;Verify message…</source>
+        <translation type="unfinished">&amp;प्रमाणित सन्देश...</translation>
+    </message>
+    <message>
+        <source>Close Wallet…</source>
+        <translation type="unfinished">वालेट बन्द गर्नुहोस्...</translation>
+    </message>
+    <message>
+        <source>Create Wallet…</source>
+        <translation type="unfinished">वालेट सिर्जना गर्नुहोस्</translation>
+    </message>
+    <message>
+        <source>Close All Wallets…</source>
+        <translation type="unfinished">सबै वालेट बन्द गर्नुहोस्...</translation>
+    </message>
+    <message>
+        <source>&amp;File</source>
+        <translation type="unfinished">&amp;फाइल</translation>
+    </message>
+    <message>
+        <source>&amp;Settings</source>
+        <translation type="unfinished">&amp;सेटिङ</translation>
+    </message>
+    <message>
+        <source>&amp;Help</source>
+        <translation type="unfinished">&amp;मद्दत</translation>
+    </message>
+    <message numerus="yes">
+        <source>Processed %n block(s) of transaction history.</source>
+        <translation type="unfinished">
+            <numerusform />
+            <numerusform />
+        </translation>
+    </message>
+    <message>
+        <source>%1 behind</source>
+        <translation type="unfinished">%1 पछाडि</translation>
+    </message>
+    <message>
+        <source>Warning</source>
+        <translation type="unfinished">चेतावनी</translation>
+    </message>
+    <message>
+        <source>Information</source>
+        <translation type="unfinished">जानकारी</translation>
+    </message>
+    <message>
+        <source>Wallet Name</source>
+        <extracomment>Label of the input field where the name of the wallet is entered.</extracomment>
+        <translation type="unfinished">वालेट को नाम</translation>
+    </message>
+    <message numerus="yes">
+        <source>%n active connection(s) to Particl network.</source>
+        <extracomment>A substring of the tooltip.</extracomment>
+        <translation type="unfinished">
+            <numerusform />
+            <numerusform />
+        </translation>
     </message>
     </context>
 <context>
     <name>CoinControlDialog</name>
     <message>
         <source>Amount</source>
-        <translation>रकम</translation>
-    </message>
-<<<<<<< HEAD
-    <message>
-        <source>Copy address</source>
-        <translation>ठेगाना कपी गर्नुहोस्</translation>
-    </message>
-=======
->>>>>>> 44d8b13c
-    </context>
-<context>
-    <name>CreateWalletActivity</name>
+        <translation type="unfinished">रकम</translation>
+    </message>
+    <message>
+        <source>Date</source>
+        <translation type="unfinished">मिति</translation>
+    </message>
+    <message>
+        <source>Confirmations</source>
+        <translation type="unfinished">पुष्टिकरणहरू</translation>
+    </message>
+    <message>
+        <source>Confirmed</source>
+        <translation type="unfinished">पुष्टि भयो</translation>
+    </message>
     </context>
 <context>
     <name>CreateWalletDialog</name>
+    <message>
+        <source>Wallet Name</source>
+        <translation type="unfinished">वालेट को नाम</translation>
+    </message>
+    <message>
+        <source>Create</source>
+        <translation type="unfinished">सिर्जना गर्नुहोस्</translation>
+    </message>
     </context>
 <context>
     <name>EditAddressDialog</name>
-<<<<<<< HEAD
-=======
     <message>
         <source>Edit Address</source>
         <translation type="unfinished">ठेगाना जाँच गर्नुहोस्</translation>
@@ -223,27 +459,60 @@
         <source>Could not unlock wallet.</source>
         <translation type="unfinished">वालेट अनलक गर्न सकेन</translation>
     </message>
->>>>>>> 44d8b13c
     </context>
 <context>
     <name>FreespaceChecker</name>
-    </context>
-<context>
-    <name>HelpMessageDialog</name>
+    <message>
+        <source>name</source>
+        <translation type="unfinished">नाम</translation>
+    </message>
     </context>
 <context>
     <name>Intro</name>
+    <message>
+        <source>Particl</source>
+        <translation type="unfinished">बिटकोइन</translation>
+    </message>
+    <message numerus="yes">
+        <source>%n GB of space available</source>
+        <translation type="unfinished">
+            <numerusform />
+            <numerusform />
+        </translation>
+    </message>
+    <message numerus="yes">
+        <source>(of %n GB needed)</source>
+        <translation type="unfinished">
+            <numerusform />
+            <numerusform />
+        </translation>
+    </message>
+    <message numerus="yes">
+        <source>(%n GB needed for full chain)</source>
+        <translation type="unfinished">
+            <numerusform />
+            <numerusform />
+        </translation>
+    </message>
+    <message numerus="yes">
+        <source>(sufficient to restore backups %n day(s) old)</source>
+        <extracomment>Explanatory text on the capability of the current prune target.</extracomment>
+        <translation type="unfinished">
+            <numerusform />
+            <numerusform />
+        </translation>
+    </message>
+    <message>
+        <source>Welcome</source>
+        <translation type="unfinished">स्वागत छ</translation>
+    </message>
+    <message>
+        <source>Welcome to %1.</source>
+        <translation type="unfinished">स्वागत छ %1 .</translation>
+    </message>
     </context>
 <context>
     <name>ModalOverlay</name>
-<<<<<<< HEAD
-    </context>
-<context>
-    <name>OpenURIDialog</name>
-    </context>
-<context>
-    <name>OpenWalletActivity</name>
-=======
     <message>
         <source>Form</source>
         <translation type="unfinished">फारम</translation>
@@ -272,69 +541,99 @@
         <source>Hide</source>
         <translation type="unfinished">लुकाउनुहोस्</translation>
     </message>
->>>>>>> 44d8b13c
     </context>
 <context>
     <name>OptionsDialog</name>
     <message>
+        <source>Options</source>
+        <translation type="unfinished">विकल्प</translation>
+    </message>
+    <message>
+        <source>&amp;Main</source>
+        <translation type="unfinished">&amp;मुख्य</translation>
+    </message>
+    <message>
+        <source>&amp;Network</source>
+        <translation type="unfinished">&amp;नेटवर्क</translation>
+    </message>
+    <message>
         <source>Choose the default subdivision unit to show in the interface and when sending coins.</source>
-        <translation>इन्टरफेसमा र सिक्का पठाउँदा देखिने डिफल्ट उपविभाजन एकाइ चयन गर्नुहोस् ।</translation>
+        <translation type="unfinished">इन्टरफेसमा र सिक्का पठाउँदा देखिने डिफल्ट उपविभाजन एकाइ चयन गर्नुहोस् ।</translation>
+    </message>
+    <message>
+        <source>&amp;OK</source>
+        <translation type="unfinished">&amp;ठिक छ</translation>
     </message>
     </context>
 <context>
     <name>OverviewPage</name>
     <message>
+        <source>Form</source>
+        <translation type="unfinished">फारम</translation>
+    </message>
+    <message>
         <source>The displayed information may be out of date. Your wallet automatically synchronizes with the Particl network after a connection is established, but this process has not completed yet.</source>
-        <translation>देखाइएको सूचना पूरानो हुन सक्छ । कनेक्सन स्थापित भएपछि, तपाईंको वालेट बिटकोइन नेटवर्कमा स्वचालित रूपमा समिकरण हुन्छ , तर यो प्रक्रिया अहिले सम्म पूरा भएको छैन ।</translation>
+        <translation type="unfinished">देखाइएको सूचना पूरानो हुन सक्छ । कनेक्सन स्थापित भएपछि, तपाईंको वालेट बिटकोइन नेटवर्कमा स्वचालित रूपमा समिकरण हुन्छ , तर यो प्रक्रिया अहिले सम्म पूरा भएको छैन ।</translation>
     </message>
     <message>
         <source>Watch-only:</source>
-        <translation>हेर्ने-मात्र:</translation>
+        <translation type="unfinished">हेर्ने-मात्र:</translation>
     </message>
     <message>
         <source>Available:</source>
-        <translation>उपलब्ध:</translation>
+        <translation type="unfinished">उपलब्ध:</translation>
     </message>
     <message>
         <source>Your current spendable balance</source>
-        <translation>तपाईंको खर्च गर्न मिल्ने ब्यालेन्स</translation>
+        <translation type="unfinished">तपाईंको खर्च गर्न मिल्ने ब्यालेन्स</translation>
     </message>
     <message>
         <source>Pending:</source>
-        <translation>विचाराधिन:</translation>
+        <translation type="unfinished">विचाराधिन:</translation>
     </message>
     <message>
         <source>Total of transactions that have yet to be confirmed, and do not yet count toward the spendable balance</source>
-        <translation>अझै पुष्टि हुन बाँकी र खर्च गर्न मिल्ने ब्यालेन्समा गणना गर्न नमिल्ने जम्मा कारोबार</translation>
+        <translation type="unfinished">अझै पुष्टि हुन बाँकी र खर्च गर्न मिल्ने ब्यालेन्समा गणना गर्न नमिल्ने जम्मा कारोबार</translation>
     </message>
     <message>
         <source>Immature:</source>
-        <translation>अपरिपक्व:</translation>
+        <translation type="unfinished">अपरिपक्व:</translation>
     </message>
     <message>
         <source>Mined balance that has not yet matured</source>
-        <translation>अझै परिपक्व नभएको खनन गरिएको ब्यालेन्स</translation>
+        <translation type="unfinished">अझै परिपक्व नभएको खनन गरिएको ब्यालेन्स</translation>
     </message>
     <message>
         <source>Balances</source>
-        <translation>ब्यालेन्स</translation>
+        <translation type="unfinished">ब्यालेन्सहरु</translation>
+    </message>
+    <message>
+        <source>Total:</source>
+        <translation type="unfinished">सम्पूर्ण:</translation>
+    </message>
+    <message>
+        <source>Your current total balance</source>
+        <translation type="unfinished">तपाईंको हालको सम्पूर्ण ब्यालेन्स</translation>
+    </message>
+    <message>
+        <source>Spendable:</source>
+        <translation type="unfinished">खर्च उपलब्ध:</translation>
+    </message>
+    <message>
+        <source>Recent transactions</source>
+        <translation type="unfinished">भर्खरको ट्राजेक्शनहरू</translation>
     </message>
     <message>
         <source>Mined balance in watch-only addresses that has not yet matured</source>
-        <translation>अहिलेसम्म परिपक्व नभएको खनन गरिएको, हेर्ने-मात्र ठेगानामा रहेको ब्यालेन्स</translation>
+        <translation type="unfinished">अहिलेसम्म परिपक्व नभएको खनन गरिएको, हेर्ने-मात्र ठेगानामा रहेको ब्यालेन्स</translation>
     </message>
     <message>
         <source>Current total balance in watch-only addresses</source>
-        <translation>हेर्ने-मात्र ठेगानामा रहेको हालको जम्मा ब्यालेन्स</translation>
+        <translation type="unfinished">हेर्ने-मात्र ठेगानामा रहेको हालको जम्मा ब्यालेन्स</translation>
     </message>
     </context>
 <context>
     <name>PSBTOperationsDialog</name>
-<<<<<<< HEAD
-    </context>
-<context>
-    <name>PaymentServer</name>
-=======
     <message>
         <source>Save…</source>
         <translation type="unfinished">राख्नुहोस्...</translation>
@@ -343,224 +642,280 @@
         <source>Close</source>
         <translation type="unfinished">बन्द गर्नुहोस्</translation>
     </message>
->>>>>>> 44d8b13c
     </context>
 <context>
     <name>PeerTableModel</name>
     <message>
         <source>User Agent</source>
-        <translation>प्रयोगकर्ता एजेन्ट</translation>
-    </message>
-    <message>
-        <source>Node/Service</source>
-        <translation>नोड/सेव</translation>
-    </message>
-    </context>
-<context>
-    <name>QObject</name>
+        <extracomment>Title of Peers Table column which contains the peer's User Agent string.</extracomment>
+        <translation type="unfinished">प्रयोगकर्ता एजेन्ट</translation>
+    </message>
+    <message>
+        <source>Address</source>
+        <extracomment>Title of Peers Table column which contains the IP/Onion/I2P address of the connected peer.</extracomment>
+        <translation type="unfinished">ठेगाना</translation>
+    </message>
+    <message>
+        <source>Type</source>
+        <extracomment>Title of Peers Table column which describes the type of peer connection. The "type" describes why the connection exists.</extracomment>
+        <translation type="unfinished">टाइप गर्नुहोस्</translation>
+    </message>
+    <message>
+        <source>Network</source>
+        <extracomment>Title of Peers Table column which states the network the peer connected through.</extracomment>
+        <translation type="unfinished">नेटवर्क</translation>
+    </message>
+    <message>
+        <source>Inbound</source>
+        <extracomment>An Inbound Connection from a Peer.</extracomment>
+        <translation type="unfinished">भित्री</translation>
+    </message>
+    <message>
+        <source>Outbound</source>
+        <extracomment>An Outbound Connection to a Peer.</extracomment>
+        <translation type="unfinished">आउटबाउन्ड</translation>
+    </message>
+</context>
+<context>
+    <name>RPCConsole</name>
+    <message>
+        <source>Network</source>
+        <translation type="unfinished">नेटवर्क</translation>
+    </message>
+    <message>
+        <source>User Agent</source>
+        <translation type="unfinished">प्रयोगकर्ता एजेन्ट</translation>
+    </message>
+    <message>
+        <source>Ping Time</source>
+        <translation type="unfinished">पिङ समय</translation>
+    </message>
+    </context>
+<context>
+    <name>ReceiveCoinsDialog</name>
+    <message>
+        <source>Could not unlock wallet.</source>
+        <translation type="unfinished">वालेट अनलक गर्न सकेन</translation>
+    </message>
+    </context>
+<context>
+    <name>ReceiveRequestDialog</name>
+    <message>
+        <source>Wallet:</source>
+        <translation type="unfinished">वालेट:</translation>
+    </message>
+    </context>
+<context>
+    <name>RecentRequestsTableModel</name>
+    <message>
+        <source>Date</source>
+        <translation type="unfinished">मिति</translation>
+    </message>
+    <message>
+        <source>Label</source>
+        <translation type="unfinished">लेबल</translation>
+    </message>
+    </context>
+<context>
+    <name>SendCoinsDialog</name>
+    <message>
+        <source>Hide</source>
+        <translation type="unfinished">लुकाउनुहोस्</translation>
+    </message>
+    <message numerus="yes">
+        <source>Estimated to begin confirmation within %n block(s).</source>
+        <translation type="unfinished">
+            <numerusform />
+            <numerusform />
+        </translation>
+    </message>
+    </context>
+<context>
+    <name>SendCoinsEntry</name>
+    <message>
+        <source>Choose previously used address</source>
+        <translation type="unfinished">पहिला प्रयोग गरिएको ठेगाना प्रयोग गर्नुहोस्</translation>
+    </message>
+    <message>
+        <source>The fee will be deducted from the amount being sent. The recipient will receive less particl than you enter in the amount field. If multiple recipients are selected, the fee is split equally.</source>
+        <translation type="unfinished">पठाइँदै गरेको रकमबाट शुल्क कटौती गरिनेछ । प्राप्तकर्ताले तपाईंले रकम क्षेत्रमा प्रवेष गरेको भन्दा थोरै बिटकोइन प्राप्त गर्ने छन् । धेरै प्राप्तकर्ता चयन गरिएको छ भने समान रूपमा शुल्क विभाजित गरिनेछ ।</translation>
+    </message>
+    <message>
+        <source>Enter a label for this address to add it to the list of used addresses</source>
+        <translation type="unfinished">यो ठेगानालाई प्रयोग गरिएको ठेगानाको सूचीमा थप्न एउटा लेबल प्रविष्ट गर्नुहोस्</translation>
+    </message>
+    <message>
+        <source>A message that was attached to the particl: URI which will be stored with the transaction for your reference. Note: This message will not be sent over the Particl network.</source>
+        <translation type="unfinished">बिटकोइनमा संलग्न गरिएको सन्देश: तपाईंको मध्यस्थको लागि कारोबारको साथमा भण्डारण गरिने URI । नोट: यो सन्देश बिटकोइन नेटवर्क मार्फत पठाइने छैन ।</translation>
+    </message>
+</context>
+<context>
+    <name>SignVerifyMessageDialog</name>
+    <message>
+        <source>You can sign messages/agreements with your addresses to prove you can receive particl sent to them. Be careful not to sign anything vague or random, as phishing attacks may try to trick you into signing your identity over to them. Only sign fully-detailed statements you agree to.</source>
+        <translation type="unfinished">आफ्नो ठेगानामा पठाइएको बिटकोइन प्राप्त गर्न सकिन्छ भनेर प्रमाणित गर्न तपाईंले ती ठेगानाले सन्देश/सम्झौताहरूमा हस्ताक्षर गर्न सक्नुहुन्छ । फिसिङ आक्रमणले तपाईंलाई छक्याएर अरूका लागि तपाईंको परिचयमा हस्ताक्षर गराउने प्रयास गर्न सक्ने भएकाले अस्पष्ट वा जथाभावीमा हस्ताक्षर गर्दा ध्यान दिनुहोस् । आफू सहमत भएको पूर्ण विस्तृत-कथनमा मात्र हस्ताक्षर गर्नुहोस् ।</translation>
+    </message>
+    <message>
+        <source>Choose previously used address</source>
+        <translation type="unfinished">पहिला प्रयोग गरिएको ठेगाना प्रयोग गर्नुहोस्</translation>
+    </message>
+    <message>
+        <source>Copy the current signature to the system clipboard</source>
+        <translation type="unfinished">वर्तमान हस्ताक्षरलाई प्रणाली क्लिपबोर्डमा कपी गर्नुहोस्</translation>
+    </message>
+    <message>
+        <source>Enter the receiver's address, message (ensure you copy line breaks, spaces, tabs, etc. exactly) and signature below to verify the message. Be careful not to read more into the signature than what is in the signed message itself, to avoid being tricked by a man-in-the-middle attack. Note that this only proves the signing party receives with the address, it cannot prove sendership of any transaction!</source>
+        <translation type="unfinished">सन्देश प्रमाणित गर्न, तल दिइएको स्थानमा प्राप्तकर्ता ठेगाना, सन्देश (लाइन ब्रेक, स्पेस, ट्याब, आदि उस्तै गरी कपी गर्ने कुरा सुनिश्चित गर्नुहोस्) र हस्ताक्षर &amp;apos;s प्रविष्ट गर्नुहोस् । बीचमा-मानिसको-आक्रमणबाट बच्न हस्ताक्षर पढ्दा हस्ताक्षर गरिएको सन्देशमा जे छ त्यो भन्दा धेरै कुरामा ध्यान नदिनुहोस् । यो कार्यले हस्ताक्षर गर्ने पक्षले मात्र यो ठेगानाले प्राप्त गर्छ भन्ने कुरा प्रमाणित गर्छ, यसले कुनै पनि कारोबारको प्रेषककर्तालाई प्रमाणित गर्न सक्दैन भन्ने कुरा याद गर्नुहोस्!</translation>
+    </message>
+    </context>
+<context>
+    <name>TransactionDesc</name>
+    <message>
+        <source>Date</source>
+        <translation type="unfinished">मिति</translation>
+    </message>
+    <message>
+        <source>unknown</source>
+        <translation type="unfinished">थाहा नभयेको</translation>
+    </message>
+    <message numerus="yes">
+        <source>matures in %n more block(s)</source>
+        <translation type="unfinished">
+            <numerusform />
+            <numerusform />
+        </translation>
+    </message>
     <message>
         <source>Amount</source>
-        <translation>रकम</translation>
-    </message>
-    <message>
-        <source>Enter a Particl address (e.g. %1)</source>
-        <translation>कृपया बिटकोइन ठेगाना प्रवेश गर्नुहोस् (उदाहरण %1)</translation>
-    </message>
-    </context>
-<context>
-    <name>QRImageWidget</name>
-    </context>
-<context>
-    <name>RPCConsole</name>
-    <message>
-        <source>User Agent</source>
-        <translation>प्रयोगकर्ता एजेन्ट</translation>
-    </message>
-    <message>
-        <source>Ping Time</source>
-        <translation>पिङ समय</translation>
-    </message>
-    </context>
-<context>
-    <name>ReceiveCoinsDialog</name>
-    </context>
-<context>
-    <name>ReceiveRequestDialog</name>
-    </context>
-<context>
-    <name>RecentRequestsTableModel</name>
-    </context>
-<context>
-    <name>SendCoinsDialog</name>
-    <message>
-        <source>Choose...</source>
-        <translation>छनौट गर्नुहोस्...</translation>
-    </message>
-    </context>
-<context>
-    <name>SendCoinsEntry</name>
-    <message>
-        <source>Choose previously used address</source>
-        <translation>पहिला प्रयोग गरिएको ठेगाना प्रयोग गर्नुहोस्</translation>
-    </message>
-    <message>
-        <source>The fee will be deducted from the amount being sent. The recipient will receive less particl than you enter in the amount field. If multiple recipients are selected, the fee is split equally.</source>
-        <translation>पठाइँदै गरेको रकमबाट शुल्क कटौती गरिनेछ । प्राप्तकर्ताले तपाईंले रकम क्षेत्रमा प्रवेष गरेको भन्दा थोरै बिटकोइन प्राप्त गर्ने छन् । धेरै प्राप्तकर्ता चयन गरिएको छ भने समान रूपमा शुल्क विभाजित गरिनेछ ।</translation>
-    </message>
-    <message>
-        <source>Enter a label for this address to add it to the list of used addresses</source>
-        <translation>यो ठेगानालाई प्रयोग गरिएको ठेगानाको सूचीमा थप्न एउटा लेबल प्रविष्ट गर्नुहोस्</translation>
-    </message>
-    <message>
-        <source>A message that was attached to the particl: URI which will be stored with the transaction for your reference. Note: This message will not be sent over the Particl network.</source>
-        <translation>बिटकोइनमा संलग्न गरिएको सन्देश: तपाईंको मध्यस्थको लागि कारोबारको साथमा भण्डारण गरिने URI । नोट: यो सन्देश बिटकोइन नेटवर्क मार्फत पठाइने छैन ।</translation>
-    </message>
-    </context>
-<context>
-    <name>ShutdownWindow</name>
-    </context>
-<context>
-    <name>SignVerifyMessageDialog</name>
-    <message>
-        <source>You can sign messages/agreements with your addresses to prove you can receive particl sent to them. Be careful not to sign anything vague or random, as phishing attacks may try to trick you into signing your identity over to them. Only sign fully-detailed statements you agree to.</source>
-        <translation>आफ्नो ठेगानामा पठाइएको बिटकोइन प्राप्त गर्न सकिन्छ भनेर प्रमाणित गर्न तपाईंले ती ठेगानाले सन्देश/सम्झौताहरूमा हस्ताक्षर गर्न सक्नुहुन्छ । फिसिङ आक्रमणले तपाईंलाई छक्याएर अरूका लागि तपाईंको परिचयमा हस्ताक्षर गराउने प्रयास गर्न सक्ने भएकाले अस्पष्ट वा जथाभावीमा हस्ताक्षर गर्दा ध्यान दिनुहोस् । आफू सहमत भएको पूर्ण विस्तृत-कथनमा मात्र हस्ताक्षर गर्नुहोस् ।</translation>
-    </message>
-    <message>
-        <source>Choose previously used address</source>
-        <translation>पहिला प्रयोग गरिएको ठेगाना प्रयोग गर्नुहोस्</translation>
-    </message>
-    <message>
-        <source>Copy the current signature to the system clipboard</source>
-        <translation>वर्तमान हस्ताक्षरलाई प्रणाली क्लिपबोर्डमा कपी गर्नुहोस्</translation>
-    </message>
-    <message>
-        <source>Enter the receiver's address, message (ensure you copy line breaks, spaces, tabs, etc. exactly) and signature below to verify the message. Be careful not to read more into the signature than what is in the signed message itself, to avoid being tricked by a man-in-the-middle attack. Note that this only proves the signing party receives with the address, it cannot prove sendership of any transaction!</source>
-        <translation>सन्देश प्रमाणित गर्न, तल दिइएको स्थानमा प्राप्तकर्ता ठेगाना, सन्देश (लाइन ब्रेक, स्पेस, ट्याब, आदि उस्तै गरी कपी गर्ने कुरा सुनिश्चित गर्नुहोस्) र हस्ताक्षर &amp;apos;s प्रविष्ट गर्नुहोस् । बीचमा-मानिसको-आक्रमणबाट बच्न हस्ताक्षर पढ्दा हस्ताक्षर गरिएको सन्देशमा जे छ त्यो भन्दा धेरै कुरामा ध्यान नदिनुहोस् । यो कार्यले हस्ताक्षर गर्ने पक्षले मात्र यो ठेगानाले प्राप्त गर्छ भन्ने कुरा प्रमाणित गर्छ, यसले कुनै पनि कारोबारको प्रेषककर्तालाई प्रमाणित गर्न सक्दैन भन्ने कुरा याद गर्नुहोस्!</translation>
-    </message>
-    </context>
-<context>
-    <name>TrafficGraphWidget</name>
-    </context>
-<context>
-    <name>TransactionDesc</name>
-    <message>
-        <source>Amount</source>
-        <translation>रकम</translation>
-    </message>
-    </context>
-<context>
-    <name>TransactionDescDialog</name>
+        <translation type="unfinished">रकम</translation>
+    </message>
     </context>
 <context>
     <name>TransactionTableModel</name>
+    <message>
+        <source>Date</source>
+        <translation type="unfinished">मिति</translation>
+    </message>
+    <message>
+        <source>Type</source>
+        <translation type="unfinished">टाइप गर्नुहोस्</translation>
+    </message>
+    <message>
+        <source>Label</source>
+        <translation type="unfinished">लेबल</translation>
+    </message>
     </context>
 <context>
     <name>TransactionView</name>
     <message>
-        <source>Copy address</source>
-        <translation>ठेगाना कपी गर्नुहोस्</translation>
-    </message>
-    </context>
-<context>
-    <name>UnitDisplayStatusBarControl</name>
-    </context>
-<context>
-    <name>WalletController</name>
+        <source>Comma separated file</source>
+        <extracomment>Expanded name of the CSV file format. See: https://en.wikipedia.org/wiki/Comma-separated_values.</extracomment>
+        <translation type="unfinished">अल्पविरामले छुट्टिएको फाइल</translation>
+    </message>
+    <message>
+        <source>Confirmed</source>
+        <translation type="unfinished">पुष्टि भयो</translation>
+    </message>
+    <message>
+        <source>Date</source>
+        <translation type="unfinished">मिति</translation>
+    </message>
+    <message>
+        <source>Type</source>
+        <translation type="unfinished">टाइप गर्नुहोस्</translation>
+    </message>
+    <message>
+        <source>Label</source>
+        <translation type="unfinished">लेबल</translation>
+    </message>
+    <message>
+        <source>Address</source>
+        <translation type="unfinished">ठेगाना</translation>
+    </message>
+    <message>
+        <source>Exporting Failed</source>
+        <translation type="unfinished">निर्यात असफल</translation>
+    </message>
     </context>
 <context>
     <name>WalletFrame</name>
-    </context>
-<context>
-    <name>WalletModel</name>
+    <message>
+        <source>Create a new wallet</source>
+        <translation type="unfinished">नयाँ वालेट सिर्जना गर्नुहोस्</translation>
+    </message>
     </context>
 <context>
     <name>WalletView</name>
     <message>
         <source>&amp;Export</source>
-        <translation>&amp;amp;निर्यात गर्नुहोस्</translation>
+        <translation type="unfinished">&amp;amp;निर्यात गर्नुहोस्</translation>
     </message>
     <message>
         <source>Export the data in the current tab to a file</source>
-        <translation>वर्तमान ट्याबको डाटालाई फाइलमा निर्यात गर्नुहोस्</translation>
+        <translation type="unfinished">वर्तमान ट्याबको डाटालाई फाइलमा निर्यात गर्नुहोस्</translation>
     </message>
     </context>
 <context>
     <name>bitcoin-core</name>
     <message>
         <source>The block database contains a block which appears to be from the future. This may be due to your computer's date and time being set incorrectly. Only rebuild the block database if you are sure that your computer's date and time are correct</source>
-        <translation>ब्लक डाटाबेसमा भविष्यबाट आए जस्तो देखिने एउटा ब्लक हुन्छ । तपाईंको कम्प्युटरको मिति र समय गलत तरिकाले सेट गरिएकाले यस्तो हुन सक्छ । तपाईं आफ्नो कम्प्युटरको मिति र समय सही छ भनेर पक्का हुनुहुन्छ भने मात्र ब्लक डाटाबेस पुनर्निर्माण गर्नुहोस् ।</translation>
+        <translation type="unfinished">ब्लक डाटाबेसमा भविष्यबाट आए जस्तो देखिने एउटा ब्लक हुन्छ । तपाईंको कम्प्युटरको मिति र समय गलत तरिकाले सेट गरिएकाले यस्तो हुन सक्छ । तपाईं आफ्नो कम्प्युटरको मिति र समय सही छ भनेर पक्का हुनुहुन्छ भने मात्र ब्लक डाटाबेस पुनर्निर्माण गर्नुहोस् ।</translation>
+    </message>
+    <message>
+        <source>The transaction amount is too small to send after the fee has been deducted</source>
+        <translation type="unfinished">कारोबार रकम शुल्क कटौती गरेपछि पठाउँदा धेरै नै सानो हुन्छ</translation>
     </message>
     <message>
         <source>This is a pre-release test build - use at your own risk - do not use for mining or merchant applications</source>
-        <translation>यो जारी गर्नु पूर्वको परीक्षण संस्करण हो - आफ्नै जोखिममा प्रयोग गर्नुहोस् - खनन वा व्यापारीक प्रयोगको लागि प्रयोग नगर्नुहोस</translation>
-    </message>
-    <message>
-        <source>Unable to rewind the database to a pre-fork state. You will need to redownload the blockchain</source>
-        <translation>प्रि-फर्क अवस्थामा डाटाबेस रिवाइन्ड गर्न सकिएन । तपाईंले फेरि ब्लकचेन डाउनलोड गर्नु पर्ने हुन्छ</translation>
-    </message>
-    <message>
-        <source>Warning: The network does not appear to fully agree! Some miners appear to be experiencing issues.</source>
-        <translation>चेतावनी: नेटवर्क पूरै तरिकाले सहमत छैन जस्तो देखिन्छ! केही खननकर्ताहरूले समस्या भोगिरहेका छन् जस्तो देखिन्छ ।</translation>
+        <translation type="unfinished">यो जारी गर्नु पूर्वको परीक्षण संस्करण हो - आफ्नै जोखिममा प्रयोग गर्नुहोस् - खनन वा व्यापारीक प्रयोगको लागि प्रयोग नगर्नुहोस</translation>
     </message>
     <message>
         <source>Warning: We do not appear to fully agree with our peers! You may need to upgrade, or other nodes may need to upgrade.</source>
-        <translation>चेतावनी: हामी हाम्रा सहकर्मीहरूसँग पूर्णतया सहमत छैनौं जस्तो देखिन्छ! तपाईंले अपग्रेड गर्नु पर्ने हुनसक्छ वा अरू नोडहरूले अपग्रेड गर्नु पर्ने हुनसक्छ ।</translation>
+        <translation type="unfinished">चेतावनी: हामी हाम्रा सहकर्मीहरूसँग पूर्णतया सहमत छैनौं जस्तो देखिन्छ! तपाईंले अपग्रेड गर्नु पर्ने हुनसक्छ वा अरू नोडहरूले अपग्रेड गर्नु पर्ने हुनसक्छ ।</translation>
+    </message>
+    <message>
+        <source>You need to rebuild the database using -reindex to go back to unpruned mode.  This will redownload the entire blockchain</source>
+        <translation type="unfinished">तपाईंले काटछाँट नगरेको मोडमा जान पुनः सूचकांक प्रयोग गरेर डाटाबेस पुनर्निर्माण गर्नु पर्ने हुन्छ । यसले सम्पूर्ण ब्लकचेनलाई फेरि डाउनलोड गर्नेछ</translation>
     </message>
     <message>
         <source>-maxmempool must be at least %d MB</source>
-        <translation>-maxmempool कम्तिमा %d MB को हुनुपर्छ ।</translation>
+        <translation type="unfinished">-maxmempool कम्तिमा %d MB को हुनुपर्छ ।</translation>
     </message>
     <message>
         <source>Cannot resolve -%s address: '%s'</source>
-        <translation>-%s ठेगाना: &amp;apos;%s&amp;apos; निश्चय गर्न सकिँदैन</translation>
-    </message>
-    <message>
-        <source>Change index out of range</source>
-        <translation>सूचकांक परिवर्तन सीमा भन्दा बाहर</translation>
+        <translation type="unfinished">-%s ठेगाना: &amp;apos;%s&amp;apos; निश्चय गर्न सकिँदैन</translation>
     </message>
     <message>
         <source>Copyright (C) %i-%i</source>
-        <translation>सर्वाधिकार (C) %i-%i</translation>
+        <translation type="unfinished">सर्वाधिकार (C) %i-%i</translation>
     </message>
     <message>
         <source>Corrupted block database detected</source>
-        <translation>क्षति पुगेको ब्लक डाटाबेस फेला पर</translation>
+        <translation type="unfinished">क्षति पुगेको ब्लक डाटाबेस फेला पर</translation>
     </message>
     <message>
         <source>Do you want to rebuild the block database now?</source>
-        <translation>तपाईं अहिले ब्लक डेटाबेस पुनर्निर्माण गर्न चाहनुहुन्छ ?</translation>
+        <translation type="unfinished">तपाईं अहिले ब्लक डेटाबेस पुनर्निर्माण गर्न चाहनुहुन्छ ?</translation>
     </message>
     <message>
         <source>Unable to bind to %s on this computer. %s is probably already running.</source>
-        <translation>यो कम्प्युटरको %s मा बाँध्न सकिएन । %s सम्भवित रूपमा पहिलैबाट चलिरहेको छ ।</translation>
+        <translation type="unfinished">यो कम्प्युटरको %s मा बाँध्न सकिएन । %s सम्भवित रूपमा पहिलैबाट चलिरहेको छ ।</translation>
     </message>
     <message>
         <source>User Agent comment (%s) contains unsafe characters.</source>
-        <translation>प्रयोगकर्ता एजेन्टको टिप्पणी (%s) मा असुरक्षित अक्षरहरू छन् ।</translation>
-    </message>
-    <message>
-        <source>Verifying blocks...</source>
-        <translation>ब्लक प्रमाणित गरिँदै...</translation>
+        <translation type="unfinished">प्रयोगकर्ता एजेन्टको टिप्पणी (%s) मा असुरक्षित अक्षरहरू छन् ।</translation>
     </message>
     <message>
         <source>Wallet needed to be rewritten: restart %s to complete</source>
-        <translation>वालेट फेरि लेख्नु आवश्यक छ: पूरा गर्न %s लाई पुन: सुरु गर्नुहोस्</translation>
-    </message>
-    <message>
-        <source>Error: Listening for incoming connections failed (listen returned error %s)</source>
-        <translation>त्रुटि: आगमन कनेक्सनमा सुन्ने कार्य असफल भयो (सुन्ने कार्यले त्रुटि %s फर्कायो)</translation>
-    </message>
-    <message>
-        <source>Invalid amount for -maxtxfee=&lt;amount&gt;: '%s' (must be at least the minrelay fee of %s to prevent stuck transactions)</source>
-        <translation>maxtxfee=&amp;lt;रकम&amp;gt;: का लागि अमान्य रकम &amp;apos;%s&amp;apos; (कारोबारलाई अड्कन नदिन अनिवार्य रूपमा कम्तिमा %s को न्यूनतम रिले शुल्क हुनु पर्छ)</translation>
-    </message>
-    <message>
-        <source>The transaction amount is too small to send after the fee has been deducted</source>
-        <translation>कारोबार रकम शुल्क कटौती गरेपछि पठाउँदा धेरै नै सानो हुन्छ</translation>
-    </message>
-    <message>
-        <source>You need to rebuild the database using -reindex to go back to unpruned mode.  This will redownload the entire blockchain</source>
-        <translation>तपाईंले काटछाँट नगरेको मोडमा जान पुनः सूचकांक प्रयोग गरेर डाटाबेस पुनर्निर्माण गर्नु पर्ने हुन्छ । यसले सम्पूर्ण ब्लकचेनलाई फेरि डाउनलोड गर्नेछ</translation>
-    </message>
-    </context>
+        <translation type="unfinished">वालेट फेरि लेख्नु आवश्यक छ: पूरा गर्न %s लाई पुन: सुरु गर्नुहोस्</translation>
+    </message>
+    <message>
+        <source>Settings file could not be read</source>
+        <translation type="unfinished">सेटिङ फाइल पढ्न सकिएन</translation>
+    </message>
+    <message>
+        <source>Settings file could not be written</source>
+        <translation type="unfinished">सेटिङ फाइल लेख्न सकिएन</translation>
+    </message>
+</context>
 </TS>