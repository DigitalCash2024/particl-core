--- conflicted
+++ resolved
@@ -66,13 +66,8 @@
         <translation type="unfinished">पते प्राप्त किए जा रहे हैं</translation>
     </message>
     <message>
-<<<<<<< HEAD
         <source>These are your Particl addresses for sending payments. Always check the amount and the receiving address before sending coins.</source>
-        <translation type="unfinished">भुगतान भेजने के लिए ये आपके बिटकॉइन पते हैं। सिक्के भेजने से पहले हमेशा राशि और प्राप्त करने वाले पते की जांच करें।</translation>
-=======
-        <source>These are your Bitcoin addresses for sending payments. Always check the amount and the receiving address before sending coins.</source>
         <translation type="unfinished">भुगतान भेजने के लिए ये आपके बिटकॉइन पते हैं। कॉइन्स भेजने से पहले हमेशा राशि और प्राप्त करने वाले पते की जांच करें।</translation>
->>>>>>> 0567787f
     </message>
     <message>
         <source>These are your Particl addresses for receiving payments. Use the 'Create new receiving address' button in the receive tab to create new addresses.
@@ -169,7 +164,7 @@
         <translation type="unfinished">वॉलेट एन्क्रिप्शन की पुष्टि करें</translation>
     </message>
     <message>
-        <source>Warning: If you encrypt your wallet and lose your passphrase, you will &lt;b&gt;LOSE ALL OF YOUR BITCOINS&lt;/b&gt;!</source>
+        <source>Warning: If you encrypt your wallet and lose your passphrase, you will &lt;b&gt;LOSE ALL OF YOUR PARTICL&lt;/b&gt;!</source>
         <translation type="unfinished">चेतावनी: यदि आप अपना वॉलेट एन्क्रिप्ट करते हैं और अपना पासफ़्रेज़ खो देते हैं, तो आपअपने सभी बिटकॉइन &lt;b&gt; खो देंगे&lt;/b&gt; !</translation>
     </message>
     <message>
@@ -189,7 +184,7 @@
         <translation type="unfinished">वॉलेट के लिए पुराना पासफ़्रेज़ और नया पासफ़्रेज़ डालिये।</translation>
     </message>
     <message>
-        <source>Remember that encrypting your wallet cannot fully protect your bitcoins from being stolen by malware infecting your computer.</source>
+        <source>Remember that encrypting your wallet cannot fully protect your particl from being stolen by malware infecting your computer.</source>
         <translation type="unfinished">याद रखें कि आपके वॉलेट को एन्क्रिप्ट करने से आपके बिटकॉइन को आपके कंप्यूटर को संक्रमित करने वाले मैलवेयर द्वारा चोरी होने से पूरी तरह से सुरक्षित नहीं किया जा सकता है।</translation>
     </message>
     <message>
@@ -413,7 +408,7 @@
         <translation type="unfinished">प्रॉक्सी &lt;b&gt;अक्षम&lt;/b&gt; है: %1</translation>
     </message>
     <message>
-        <source>Send coins to a Bitcoin address</source>
+        <source>Send coins to a Particl address</source>
         <translation type="unfinished">बिटकॉइन पते पर कॉइन्स भेजें</translation>
     </message>
     <message>
@@ -458,7 +453,7 @@
         <translation type="unfinished">साइन &amp;मैसेज...</translation>
     </message>
     <message>
-        <source>Sign messages with your Bitcoin addresses to prove you own them</source>
+        <source>Sign messages with your Particl addresses to prove you own them</source>
         <translation type="unfinished">अपने बिटकॉइन पतों के साथ संदेशों पर हस्ताक्षर करके साबित करें कि वे आपके हैं |</translation>
     </message>
     <message>
@@ -466,7 +461,7 @@
         <translation type="unfinished">&amp;संदेश सत्यापित करें…</translation>
     </message>
     <message>
-        <source>Verify messages to ensure they were signed with specified Bitcoin addresses</source>
+        <source>Verify messages to ensure they were signed with specified Particl addresses</source>
         <translation type="unfinished">यह सुनिश्चित करने के लिए संदेशों को सत्यापित करें कि वे निर्दिष्ट बिटकॉइन पते के साथ हस्ताक्षरित थे |</translation>
     </message>
     <message>
@@ -526,7 +521,7 @@
         <translation type="unfinished">डिस्क पर ब्लॉक का दोबारा सूचीकरण किया जा रहा है…</translation>
     </message>
     <message>
-        <source>Request payments (generates QR codes and bitcoin: URIs)</source>
+        <source>Request payments (generates QR codes and particl: URIs)</source>
         <translation type="unfinished">भुगतान का अनुरोध करें(क्यूआर कोड और बिटकॉइन: यूआरआईज जनरेट करे)</translation>
     </message>
     <message>
@@ -580,8 +575,8 @@
         <source>%n active connection(s) to Particl network.</source>
         <extracomment>A substring of the tooltip.</extracomment>
         <translation type="unfinished">
-            <numerusform>%n active connection(s) to Bitcoin network.</numerusform>
-            <numerusform>%n active connection(s) to Bitcoin network.</numerusform>
+            <numerusform>%n active connection(s) to Particl network.</numerusform>
+            <numerusform>%n active connection(s) to Particl network.</numerusform>
         </translation>
     </message>
     <message>
@@ -1182,7 +1177,7 @@
         <translation type="unfinished">&amp;संदेश:</translation>
     </message>
     <message>
-        <source>An optional message to attach to the payment request, which will be displayed when the request is opened. Note: The message will not be sent with the payment over the Bitcoin network.</source>
+        <source>An optional message to attach to the payment request, which will be displayed when the request is opened. Note: The message will not be sent with the payment over the Particl network.</source>
         <translation type="unfinished">भुगतान अनुरोध के साथ संलग्न करने के लिए एक वैकल्पिक संदेश, जिसे अनुरोध खोले जाने पर प्रदर्शित किया जाएगा। नोट: बिटकॉइन नेटवर्क पर भुगतान के साथ संदेश नहीं भेजा जाएगा।</translation>
     </message>
     <message>
@@ -1467,7 +1462,7 @@
 नोट: चूंकि शुल्क की गणना प्रति-बाइट के आधार पर की जाती है, इसलिए 500 वर्चुअल बाइट्स (1 केवीबी का आधा) के लेन-देन के आकार के लिए "100 सतोशी प्रति केवीबी" की शुल्क दर अंततः केवल 50 सतोशी का शुल्क देगी।</translation>
     </message>
     <message>
-        <source>When there is less transaction volume than space in the blocks, miners as well as relaying nodes may enforce a minimum fee. Paying only this minimum fee is just fine, but be aware that this can result in a never confirming transaction once there is more demand for bitcoin transactions than the network can process.</source>
+        <source>When there is less transaction volume than space in the blocks, miners as well as relaying nodes may enforce a minimum fee. Paying only this minimum fee is just fine, but be aware that this can result in a never confirming transaction once there is more demand for particl transactions than the network can process.</source>
         <translation type="unfinished">जब ब्लॉक में स्थान की तुलना में कम लेन-देन की मात्रा होती है, तो खनिकों के साथ-साथ रिलेइंग नोड्स न्यूनतम शुल्क लागू कर सकते हैं। केवल इस न्यूनतम शुल्क का भुगतान करना ठीक है, लेकिन ध्यान रखें कि नेटवर्क की प्रक्रिया की तुलना में बिटकॉइन लेनदेन की अधिक मांग होने पर इसका परिणाम कभी भी पुष्टिकरण लेनदेन में नहीं हो सकता है।</translation>
     </message>
     <message>
@@ -1557,7 +1552,7 @@
         <translation type="unfinished">&amp;अहस्ताक्षरित बनाएं</translation>
     </message>
     <message>
-        <source>Creates a Partially Signed Bitcoin Transaction (PSBT) for use with e.g. an offline %1 wallet, or a PSBT-compatible hardware wallet.</source>
+        <source>Creates a Partially Signed Particl Transaction (PSBT) for use with e.g. an offline %1 wallet, or a PSBT-compatible hardware wallet.</source>
         <translation type="unfinished">उदाहरण के लिए उपयोग के लिए आंशिक रूप से हस्ताक्षरित बिटकॉइन लेनदेन (PSBT) बनाता है। एक ऑफ़लाइन% 1 %1  वॉलेट, या एक PSBT-संगत हार्डवेयर वॉलेट।</translation>
     </message>
     <message>
@@ -1617,7 +1612,7 @@
         <translation type="unfinished">आप बाद में शुल्क बढ़ा सकते हैं (सिग्नलस रिप्लेसमेंट-बाय-फी, बीआईपी-125)।</translation>
     </message>
     <message>
-        <source>Please, review your transaction proposal. This will produce a Partially Signed Bitcoin Transaction (PSBT) which you can save or copy and then sign with e.g. an offline %1 wallet, or a PSBT-compatible hardware wallet.</source>
+        <source>Please, review your transaction proposal. This will produce a Partially Signed Particl Transaction (PSBT) which you can save or copy and then sign with e.g. an offline %1 wallet, or a PSBT-compatible hardware wallet.</source>
         <extracomment>Text to inform a user attempting to create a transaction of their current options. At this stage, a user can only create a PSBT. This string is displayed when private keys are disabled and an external signer is not available.</extracomment>
         <translation type="unfinished">कृपया, अपने लेनदेन प्रस्ताव की समीक्षा करें। यह एक आंशिक रूप से हस्ताक्षरित बिटकॉइन लेनदेन (PSBT) का उत्पादन करेगा जिसे आप सहेज सकते हैं या कॉपी कर सकते हैं और फिर उदा। एक ऑफ़लाइन %1  वॉलेट, या एक PSBT-संगत हार्डवेयर वॉलेट।</translation>
     </message>
@@ -1627,7 +1622,7 @@
         <translation type="unfinished">क्या आप यह लेन-देन बनाना चाहते हैं?</translation>
     </message>
     <message>
-        <source>Please, review your transaction. You can create and send this transaction or create a Partially Signed Bitcoin Transaction (PSBT), which you can save or copy and then sign with, e.g., an offline %1 wallet, or a PSBT-compatible hardware wallet.</source>
+        <source>Please, review your transaction. You can create and send this transaction or create a Partially Signed Particl Transaction (PSBT), which you can save or copy and then sign with, e.g., an offline %1 wallet, or a PSBT-compatible hardware wallet.</source>
         <extracomment>Text to inform a user attempting to create a transaction of their current options. At this stage, a user can send their transaction or create a PSBT. This string is displayed when both private keys and PSBT controls are enabled.</extracomment>
         <translation type="unfinished">कृपया, अपने लेन-देन की समीक्षा करें। आप इस लेन-देन को बना और भेज सकते हैं या आंशिक रूप से हस्ताक्षरित बिटकॉइन लेनदेन (पीएसबीटी) बना सकते हैं, जिसे आप सहेज सकते हैं या कॉपी कर सकते हैं और फिर हस्ताक्षर कर सकते हैं, उदाहरण के लिए, ऑफ़लाइन %1 वॉलेट, या पीएसबीटी-संगत हार्डवेयर वॉलेट।</translation>
     </message>
@@ -1696,7 +1691,7 @@
         </translation>
     </message>
     <message>
-        <source>Warning: Invalid Bitcoin address</source>
+        <source>Warning: Invalid Particl address</source>
         <translation type="unfinished">चेतावनी: अमान्य बिटकॉइन पता</translation>
     </message>
     <message>
@@ -1735,7 +1730,7 @@
         <translation type="unfinished">पहले इस्तेमाल किया गया पता चुनें</translation>
     </message>
     <message>
-        <source>The Bitcoin address to send the payment to</source>
+        <source>The Particl address to send the payment to</source>
         <translation type="unfinished">भुगतान भेजने के लिए बिटकॉइन पता</translation>
     </message>
     <message>
@@ -1759,7 +1754,7 @@
         <translation type="unfinished">चयनित इकाई में भेजने के लिए राशि</translation>
     </message>
     <message>
-        <source>The fee will be deducted from the amount being sent. The recipient will receive less bitcoins than you enter in the amount field. If multiple recipients are selected, the fee is split equally.</source>
+        <source>The fee will be deducted from the amount being sent. The recipient will receive less particl than you enter in the amount field. If multiple recipients are selected, the fee is split equally.</source>
         <translation type="unfinished">भेजी जाने वाली राशि से शुल्क की कटौती की जाएगी। प्राप्तकर्ता को आपके द्वारा राशि फ़ील्ड में दर्ज किए जाने से कम बिटकॉइन प्राप्त होंगे। यदि कई प्राप्तकर्ताओं का चयन किया जाता है, तो शुल्क समान रूप से विभाजित किया जाता है।</translation>
     </message>
     <message>
@@ -1787,7 +1782,7 @@
         <translation type="unfinished">इस पते के लिए उपयोग किए गए पतों की सूची में जोड़ने के लिए एक लेबल दर्ज करें</translation>
     </message>
     <message>
-        <source>A message that was attached to the bitcoin: URI which will be stored with the transaction for your reference. Note: This message will not be sent over the Bitcoin network.</source>
+        <source>A message that was attached to the particl: URI which will be stored with the transaction for your reference. Note: This message will not be sent over the Particl network.</source>
         <translation type="unfinished">एक संदेश जो बिटकॉइन से जुड़ा था: यूआरआई जो आपके संदर्भ के लिए लेनदेन के साथ संग्रहीत किया जाएगा। नोट: यह संदेश बिटकॉइन नेटवर्क पर नहीं भेजा जाएगा।</translation>
     </message>
     <message>
@@ -1821,11 +1816,11 @@
         <translation type="unfinished">&amp;संदेश पर हस्ताक्षर करें</translation>
     </message>
     <message>
-        <source>You can sign messages/agreements with your addresses to prove you can receive bitcoins sent to them. Be careful not to sign anything vague or random, as phishing attacks may try to trick you into signing your identity over to them. Only sign fully-detailed statements you agree to.</source>
+        <source>You can sign messages/agreements with your addresses to prove you can receive particl sent to them. Be careful not to sign anything vague or random, as phishing attacks may try to trick you into signing your identity over to them. Only sign fully-detailed statements you agree to.</source>
         <translation type="unfinished">आप अपने पते के साथ संदेशों/समझौतों पर हस्ताक्षर करके यह साबित कर सकते हैं कि आप उन्हें भेजे गए बिटकॉइन प्राप्त कर सकते हैं। सावधान रहें कि कुछ भी अस्पष्ट या यादृच्छिक पर हस्ताक्षर न करें, क्योंकि फ़िशिंग हमले आपको अपनी पहचान पर हस्ताक्षर करने के लिए छल करने का प्रयास कर सकते हैं। केवल पूरी तरह से विस्तृत बयानों पर हस्ताक्षर करें जिनसे आप सहमत हैं।</translation>
     </message>
     <message>
-        <source>The Bitcoin address to sign the message with</source>
+        <source>The Particl address to sign the message with</source>
         <translation type="unfinished">संदेश पर हस्ताक्षर करने के लिए बिटकॉइन पता</translation>
     </message>
     <message>
@@ -1857,7 +1852,7 @@
         <translation type="unfinished">वर्तमान हस्ताक्षर को सिस्टम क्लिपबोर्ड पर कॉपी करें</translation>
     </message>
     <message>
-        <source>Sign the message to prove you own this Bitcoin address</source>
+        <source>Sign the message to prove you own this Particl address</source>
         <translation type="unfinished">यह साबित करने के लिए संदेश पर हस्ताक्षर करें कि आप इस बिटकॉइन पते के स्वामी हैं</translation>
     </message>
     <message>
@@ -1881,7 +1876,7 @@
         <translation type="unfinished">संदेश को सत्यापित करने के लिए नीचे प्राप्तकर्ता का पता, संदेश (सुनिश्चित करें कि आप लाइन ब्रेक, रिक्त स्थान, टैब आदि की प्रतिलिपि बनाते हैं) और हस्ताक्षर दर्ज करें। सावधान रहें कि हस्ताक्षरित संदेश में जो लिखा है, उससे अधिक हस्ताक्षर में न पढ़ें, ताकि बीच-बीच में किसी व्यक्ति द्वारा छल किए जाने से बचा जा सके। ध्यान दें कि यह केवल यह साबित करता है कि हस्ताक्षर करने वाला पक्ष पते के साथ प्राप्त करता है, यह किसी भी लेनदेन की प्रेषकता साबित नहीं कर सकता है!</translation>
     </message>
     <message>
-        <source>The Bitcoin address the message was signed with</source>
+        <source>The Particl address the message was signed with</source>
         <translation type="unfinished">संदेश के साथ हस्ताक्षर किए गए बिटकॉइन पते</translation>
     </message>
     <message>
@@ -1893,7 +1888,7 @@
         <translation type="unfinished">संदेश पर हस्ताक्षर किए जाने पर दिए गए हस्ताक्षर</translation>
     </message>
     <message>
-        <source>Verify the message to ensure it was signed with the specified Bitcoin address</source>
+        <source>Verify the message to ensure it was signed with the specified Particl address</source>
         <translation type="unfinished">यह सुनिश्चित करने के लिए संदेश सत्यापित करें कि यह निर्दिष्ट बिटकॉइन पते के साथ हस्ताक्षरित था</translation>
     </message>
     <message>
