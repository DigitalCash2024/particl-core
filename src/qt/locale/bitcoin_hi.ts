--- conflicted
+++ resolved
@@ -1,427 +1,565 @@
-<TS language="hi" version="2.1">
+<TS version="2.1" language="hi">
 <context>
     <name>AddressBookPage</name>
     <message>
         <source>Right-click to edit address or label</source>
-        <translation>पता व नामपत्र बदलने के लिए दायीं कुंजी दबाइए </translation>
+        <translation type="unfinished">पता या लेबल संपादित करने के लिए राइट-क्लिक करें</translation>
     </message>
     <message>
         <source>Create a new address</source>
-        <translation>नया एड्रेस बनाएं</translation>
+        <translation type="unfinished">नया पता बनाएँ</translation>
     </message>
     <message>
         <source>&amp;New</source>
-        <translation>नया</translation>
+        <translation type="unfinished">नया </translation>
     </message>
     <message>
         <source>Copy the currently selected address to the system clipboard</source>
-        <translation>चुने हुए एड्रेस को सिस्टम क्लिपबोर्ड पर कॉपी करें</translation>
+        <translation type="unfinished">मौजूदा चयनित पते को सिस्टम क्लिपबोर्ड पर कॉपी करें</translation>
     </message>
     <message>
         <source>&amp;Copy</source>
-        <translation>&amp;कॉपी</translation>
+        <translation type="unfinished">कॉपी</translation>
     </message>
     <message>
         <source>C&amp;lose</source>
-        <translation>&amp;बंद करें</translation>
+        <translation type="unfinished">बंद करें</translation>
     </message>
     <message>
         <source>Delete the currently selected address from the list</source>
-        <translation>चुने हुए एड्रेस को सूची से हटाएं</translation>
+        <translation type="unfinished">सूची से मौजूदा चयनित पता हटाएं</translation>
     </message>
     <message>
         <source>Enter address or label to search</source>
-        <translation>ढूंढने के लिए एड्रेस या लेबल दर्ज करें</translation>
+        <translation type="unfinished">खोजने के लिए पता या लेबल दर्ज करें</translation>
     </message>
     <message>
         <source>Export the data in the current tab to a file</source>
-        <translation>डेटा को मौजूदा टैब से एक फ़ाइल में निर्यात करें</translation>
+        <translation type="unfinished">मौजूदा टैब में डेटा को फ़ाइल में निर्यात करें</translation>
     </message>
     <message>
         <source>&amp;Export</source>
-        <translation>&amp;निर्यात</translation>
+        <translation type="unfinished">निर्यात</translation>
     </message>
     <message>
         <source>&amp;Delete</source>
-        <translation>&amp;मिटाए</translation>
+        <translation type="unfinished">मिटाना</translation>
     </message>
     <message>
         <source>Choose the address to send coins to</source>
-        <translation>कॉइन भेजने के लिए एड्रेस चुनें</translation>
+        <translation type="unfinished">कॉइन्स भेजने के लिए पता चुनें</translation>
     </message>
     <message>
         <source>Choose the address to receive coins with</source>
-        <translation>कॉइन प्राप्त करने के लिए एड्रेस चुनें </translation>
+        <translation type="unfinished">कॉइन्स प्राप्त करने के लिए पता चुनें</translation>
     </message>
     <message>
         <source>C&amp;hoose</source>
-        <translation>&amp;चुनें</translation>
-    </message>
-    <message>
-<<<<<<< HEAD
-        <source>Sending addresses</source>
-        <translation>एड्रेस भेजे जा रहें हैं</translation>
-    </message>
-    <message>
-        <source>Receiving addresses</source>
-        <translation>एड्रेस प्राप्त किए जा रहें हैं</translation>
+        <translation type="unfinished">&amp;चुज़</translation>
     </message>
     <message>
         <source>These are your Particl addresses for sending payments. Always check the amount and the receiving address before sending coins.</source>
-        <translation>भुगतान करने के लिए ये आपके बिटकॉइन एड्रेस हैं। कॉइन भेजने से पहले राशि और गंतव्य एड्रेस की हमेशा जाँच करें </translation>
-=======
-        <source>These are your Bitcoin addresses for sending payments. Always check the amount and the receiving address before sending coins.</source>
         <translation type="unfinished">भुगतान भेजने के लिए ये आपके बिटकॉइन पते हैं। कॉइन्स भेजने से पहले हमेशा राशि और प्राप्त करने वाले पते की जांच करें।</translation>
     </message>
     <message>
-        <source>These are your Bitcoin addresses for receiving payments. Use the 'Create new receiving address' button in the receive tab to create new addresses.
+        <source>These are your Particl addresses for receiving payments. Use the 'Create new receiving address' button in the receive tab to create new addresses.
 Signing is only possible with addresses of the type 'legacy'.</source>
         <translation type="unfinished">भुगतान प्राप्त करने के लिए ये आपके बिटकॉइन पते हैं। नए पते बनाने के लिए रिसिव टैब में 'नया प्राप्तकर्ता पता बनाएं' बटन का उपयोग करें।
 हस्ताक्षर केवल 'लेगसी' प्रकार के पते के साथ ही संभव है।</translation>
->>>>>>> 44d8b13c
     </message>
     <message>
         <source>&amp;Copy Address</source>
-        <translation>&amp;एड्रेस कॉपी करें</translation>
+        <translation type="unfinished">&amp;कॉपी पता</translation>
     </message>
     <message>
         <source>Copy &amp;Label</source>
-        <translation>कॉपी &amp;लेबल </translation>
+        <translation type="unfinished">कॉपी और लेबल</translation>
     </message>
     <message>
         <source>&amp;Edit</source>
-        <translation>&amp;बदलाव करें</translation>
+        <translation type="unfinished">&amp;एडीट</translation>
     </message>
     <message>
         <source>Export Address List</source>
-        <translation>एड्रेस की सूची निर्यात करें</translation>
-    </message>
-    <message>
-        <source>Comma separated file (*.csv)</source>
-        <translation>कौमा सेपरेटेड फाइल (* .csv)</translation>
+        <translation type="unfinished">पता की सूची को निर्यात करें</translation>
+    </message>
+    <message>
+        <source>Comma separated file</source>
+        <extracomment>Expanded name of the CSV file format. See: https://en.wikipedia.org/wiki/Comma-separated_values.</extracomment>
+        <translation type="unfinished">कॉमा सेपरेटेड फ़ाइल</translation>
+    </message>
+    <message>
+        <source>There was an error trying to save the address list to %1. Please try again.</source>
+        <extracomment>An error message. %1 is a stand-in argument for the name of the file we attempted to save to.</extracomment>
+        <translation type="unfinished">पता सूची को %1यहां सहेजने का प्रयास करते समय एक त्रुटि हुई . कृपया पुन: प्रयास करें।</translation>
     </message>
     <message>
         <source>Exporting Failed</source>
-        <translation>निर्यात विफल रहा</translation>
-    </message>
-    <message>
-        <source>There was an error trying to save the address list to %1. Please try again.</source>
-        <translation>एड्रेस की सूची को %1 में सहेजने का प्रयास करने में त्रुटि हुई। कृपया पुन: प्रयास करें।</translation>
+        <translation type="unfinished">निर्यात विफल हो गया है</translation>
     </message>
 </context>
 <context>
     <name>AddressTableModel</name>
     <message>
         <source>Label</source>
-        <translation>लेबल</translation>
+        <translation type="unfinished">लेबल</translation>
     </message>
     <message>
         <source>Address</source>
-        <translation>एड्रेस</translation>
+        <translation type="unfinished">पता</translation>
     </message>
     <message>
         <source>(no label)</source>
-        <translation>(लेबल नहीं है)</translation>
+        <translation type="unfinished">(लेबल नहीं है)</translation>
     </message>
 </context>
 <context>
     <name>AskPassphraseDialog</name>
     <message>
         <source>Passphrase Dialog</source>
-        <translation>पासफ़्रेज़ डायलॉग</translation>
+        <translation type="unfinished">पासफ़्रेज़ डाएलोग</translation>
     </message>
     <message>
         <source>Enter passphrase</source>
-        <translation>पासफ्रेज़ दर्ज करें</translation>
+        <translation type="unfinished">पासफ़्रेज़ मे प्रवेश करें</translation>
     </message>
     <message>
         <source>New passphrase</source>
-        <translation>नया पासफ्रेज़</translation>
+        <translation type="unfinished">नया पासफ़्रेज़</translation>
     </message>
     <message>
         <source>Repeat new passphrase</source>
-        <translation>नया पासफ्रेज़ दोबारा दर्ज करें </translation>
+        <translation type="unfinished">नया पासफ़्रेज़ दोहराएं</translation>
     </message>
     <message>
         <source>Show passphrase</source>
-        <translation>पासफ्रेज़ उजागर करे</translation>
+        <translation type="unfinished">पासफ़्रेज़ दिखाएं</translation>
     </message>
     <message>
         <source>Encrypt wallet</source>
-        <translation>वॉलेट एन्क्रिप्ट करें</translation>
+        <translation type="unfinished">वॉलेट एन्क्रिप्ट करें</translation>
     </message>
     <message>
         <source>This operation needs your wallet passphrase to unlock the wallet.</source>
-        <translation>इस संचालान हेतु कृपया अपने वॉलेट के सुरक्षा संवाद को दर्ज करें</translation>
+        <translation type="unfinished">वॉलेट को अनलॉक करने के लिए आपके वॉलेट पासफ़्रेज़ की आवश्यकता है।</translation>
     </message>
     <message>
         <source>Unlock wallet</source>
-        <translation>बटुए को अनलॉक करें</translation>
-    </message>
-    <message>
-        <source>This operation needs your wallet passphrase to decrypt the wallet.</source>
-        <translation>आपके वॉलेट को गोपनीय बनाने हेतु आपके वॉलेट का सुरक्षा संवाद अनिवार्य है</translation>
-    </message>
-    <message>
-        <source>Decrypt wallet</source>
-        <translation>वॉलेट को डिक्रिप्ट करें</translation>
+        <translation type="unfinished">वॉलेट अनलॉक करें</translation>
     </message>
     <message>
         <source>Change passphrase</source>
-        <translation>पासफ़्रेज़ बदलें</translation>
+        <translation type="unfinished">पासफ़्रेज़ बदलें</translation>
     </message>
     <message>
         <source>Confirm wallet encryption</source>
-        <translation>वॉलेट एन्क्रिप्शन की पुष्टि करें</translation>
+        <translation type="unfinished">वॉलेट एन्क्रिप्शन की पुष्टि करें</translation>
     </message>
     <message>
         <source>Warning: If you encrypt your wallet and lose your passphrase, you will &lt;b&gt;LOSE ALL OF YOUR PARTICL&lt;/b&gt;!</source>
-        <translation>चेतावनी: यदि आपने वॉलेट को एन्क्रिप्ट करने के बाद पदबंध खो दी तो &lt;b&gt;आप सारे बिटकॉइन खो देंगे &lt;/b&gt;!</translation>
+        <translation type="unfinished">चेतावनी: यदि आप अपना वॉलेट एन्क्रिप्ट करते हैं और अपना पासफ़्रेज़ खो देते हैं, तो आपअपने सभी बिटकॉइन &lt;b&gt; खो देंगे&lt;/b&gt; !</translation>
     </message>
     <message>
         <source>Are you sure you wish to encrypt your wallet?</source>
-        <translation>क्या आप सुनिश्चित हैं कि आप अपने वॉलेट को एन्क्रिप्ट करना चाहते हैं ?</translation>
+        <translation type="unfinished">क्या आप वाकई अपने वॉलेट को एन्क्रिप्ट करना चाहते हैं?</translation>
     </message>
     <message>
         <source>Wallet encrypted</source>
-        <translation>वॉलेट को एन्क्रिप्ट किया गया है</translation>
+        <translation type="unfinished">वॉलेट एन्क्रिप्टेड</translation>
     </message>
     <message>
         <source>Enter the new passphrase for the wallet.&lt;br/&gt;Please use a passphrase of &lt;b&gt;ten or more random characters&lt;/b&gt;, or &lt;b&gt;eight or more words&lt;/b&gt;.</source>
-        <translation>वॉलेट में नया सुरक्षा संवाद दर्ज करें | कृपया दस या उससे अधिक, या फिर आठ या उससे अधिक अव्यवस्थित अंको से ही अपना सुरक्षा संवाद बनाएं ।</translation>
+        <translation type="unfinished">वॉलेट के लिए नया पासफ़्रेज़ दर्ज करें।&lt;br/&gt;कृपया दस या अधिक यादृच्छिक वर्णों, या आठ या अधिक शब्दों के पासफ़्रेज़ का उपयोग करें।</translation>
     </message>
     <message>
         <source>Enter the old passphrase and new passphrase for the wallet.</source>
-        <translation>वॉलेट में पुराना एवं नया सुरक्षा संवाद दर्ज करें ।</translation>
+        <translation type="unfinished">वॉलेट के लिए पुराना पासफ़्रेज़ और नया पासफ़्रेज़ डालिये।</translation>
     </message>
     <message>
         <source>Remember that encrypting your wallet cannot fully protect your particl from being stolen by malware infecting your computer.</source>
-        <translation>याद रखें कि अपने बटुए (वॉलेट) एन्क्रिप्ट करना आपके कंप्यूटर को संक्रमित करने वाले मैलवेयर द्वारा आपके बिटकॉइन को चोरी होने से पूरी तरह से सुरक्षित नहीं कर सकता है।</translation>
+        <translation type="unfinished">याद रखें कि आपके वॉलेट को एन्क्रिप्ट करने से आपके बिटकॉइन को आपके कंप्यूटर को संक्रमित करने वाले मैलवेयर द्वारा चोरी होने से पूरी तरह से सुरक्षित नहीं किया जा सकता है।</translation>
     </message>
     <message>
         <source>Wallet to be encrypted</source>
-        <translation>बटुए "वॉलेट" को एन्क्रिप्ट किया जाना है</translation>
+        <translation type="unfinished">जो वॉलेट एन्क्रिप्ट किया जाना है</translation>
     </message>
     <message>
         <source>Your wallet is about to be encrypted. </source>
-        <translation>आपका बटुआ "वॉलेट" एन्क्रिप्टेड होने वाला है।</translation>
+        <translation type="unfinished">आपका वॉलेट एन्क्रिप्ट होने वाला है।</translation>
     </message>
     <message>
         <source>Your wallet is now encrypted. </source>
-        <translation>आपका बटुआ "वॉलेट" एन्क्रिप्ट हो गया है।</translation>
+        <translation type="unfinished">आपका वॉलेट अब एन्क्रिप्ट किया गया है।</translation>
     </message>
     <message>
         <source>IMPORTANT: Any previous backups you have made of your wallet file should be replaced with the newly generated, encrypted wallet file. For security reasons, previous backups of the unencrypted wallet file will become useless as soon as you start using the new, encrypted wallet.</source>
-        <translation>महत्वपूर्ण: किसी भी पिछले बैकअप को आपने अपनी वॉलेट फ़ाइल से बनाया था, उसे नए जनरेट किए गए एन्क्रिप्टेड वॉलेट फ़ाइल से बदल दिया जाना चाहिए। सुरक्षा कारणों से, अनएन्क्रिप्टेड वॉलेट फ़ाइल के पिछले बैकअप बेकार हो जाएंगे जैसे ही आप नए, एन्क्रिप्टेड वॉलेट का उपयोग करना शुरू करते हैं।</translation>
+        <translation type="unfinished">महत्वपूर्ण सुचना: आपके द्वारा अपनी वॉलेट फ़ाइल का कोई भी पिछला बैकअप नई जेनरेट की गई, एन्क्रिप्टेड वॉलेट फ़ाइल से बदला जाना चाहिए। सुरक्षा कारणों से, जैसे ही आप नए, एन्क्रिप्टेड वॉलेट का उपयोग करना शुरू करते हैं, अनएन्क्रिप्टेड वॉलेट फ़ाइल का पिछला बैकअप बेकार हो जाएगा।</translation>
     </message>
     <message>
         <source>Wallet encryption failed</source>
-        <translation>वॉलेट एन्क्रिप्शन विफल रहा</translation>
+        <translation type="unfinished">वॉलेट एन्क्रिप्शन विफल हो गया है |</translation>
     </message>
     <message>
         <source>Wallet encryption failed due to an internal error. Your wallet was not encrypted.</source>
-        <translation>आंतरिक त्रुटि के कारण वॉलेट एन्क्रिप्शन विफल रहा। आपका वॉलेट "बटुआ" एन्क्रिप्ट नहीं किया गया था।</translation>
+        <translation type="unfinished">आंतरिक त्रुटि के कारण वॉलेट एन्क्रिप्शन विफल हो गया है । आपका वॉलेट एन्क्रिप्ट नहीं किया गया था।</translation>
     </message>
     <message>
         <source>The supplied passphrases do not match.</source>
-        <translation>आपूर्ति किए गए पासफ़्रेज़ मेल नहीं खाते हैं।</translation>
+        <translation type="unfinished">आपूर्ति किए गए पासफ़्रेज़ मेल नहीं खाते।</translation>
     </message>
     <message>
         <source>Wallet unlock failed</source>
-        <translation>वॉलेट अनलॉक विफल रहा</translation>
+        <translation type="unfinished">वॉलेट अनलॉक विफल हो गया है |</translation>
     </message>
     <message>
         <source>The passphrase entered for the wallet decryption was incorrect.</source>
-        <translation>वॉलेट डिक्रिप्शन के लिए दर्ज किया गया पासफ़्रेज़ गलत था।</translation>
-    </message>
-    <message>
-        <source>Wallet decryption failed</source>
-        <translation>वॉलेट डिक्रिप्शन विफल</translation>
-    </message>
-    <message>
-        <source>Wallet passphrase was successfully changed.</source>
-        <translation>वॉलेट पासफ़्रेज़ को सफलतापूर्वक बदल दिया गया था।</translation>
+        <translation type="unfinished">वॉलेट डिक्रिप्शन के लिए दर्ज किया गया पासफ़्रेज़ गलत था।</translation>
+    </message>
+    <message>
+        <source>The passphrase entered for the wallet decryption is incorrect. It contains a null character (ie - a zero byte). If the passphrase was set with a version of this software prior to 25.0, please try again with only the characters up to — but not including — the first null character. If this is successful, please set a new passphrase to avoid this issue in the future.</source>
+        <translation type="unfinished">वॉलेट डिक्रिप्शन के लिए दर्ज पासफ़्रेज़ गलत है। इसमें एक अशक्त वर्ण (यानी - एक शून्य बाइट) होता है। यदि पासफ़्रेज़ 25.0 से पहले इस सॉफ़्टवेयर के किसी संस्करण के साथ सेट किया गया था, तो कृपया केवल पहले अशक्त वर्ण तक - लेकिन शामिल नहीं - वर्णों के साथ पुनः प्रयास करें। यदि यह सफल होता है, तो कृपया भविष्य में इस समस्या से बचने के लिए एक नया पासफ़्रेज़ सेट करें।</translation>
+    </message>
+    <message>
+        <source>Passphrase change failed</source>
+        <translation type="unfinished">पदबंध परिवर्तन विफल रहा</translation>
+    </message>
+    <message>
+        <source>The old passphrase entered for the wallet decryption is incorrect. It contains a null character (ie - a zero byte). If the passphrase was set with a version of this software prior to 25.0, please try again with only the characters up to — but not including — the first null character.</source>
+        <translation type="unfinished">वॉलेट डिक्रिप्शन के लिए दर्ज किया गया पुराना पासफ़्रेज़ गलत है। इसमें एक अशक्त वर्ण (यानी - एक शून्य बाइट) होता है। यदि पासफ़्रेज़ 25.0 से पहले इस सॉफ़्टवेयर के किसी संस्करण के साथ सेट किया गया था, तो कृपया केवल पहले अशक्त वर्ण तक - लेकिन शामिल नहीं - वर्णों के साथ पुनः प्रयास करें।</translation>
     </message>
     <message>
         <source>Warning: The Caps Lock key is on!</source>
-        <translation>चेतावनी: कैप्स लॉक कुंजी चालू है!</translation>
+        <translation type="unfinished">महत्वपूर्ण सुचना: कैप्स लॉक कुंजी चालू है!</translation>
     </message>
 </context>
 <context>
     <name>BanTableModel</name>
     <message>
         <source>IP/Netmask</source>
-        <translation>आईपी /नेटमास्क "Netmask"</translation>
+        <translation type="unfinished">आईपी/नेटमास्क</translation>
     </message>
     <message>
         <source>Banned Until</source>
-        <translation> तक बैन कर दिया</translation>
+        <translation type="unfinished">तक प्रतिबंधित</translation>
     </message>
 </context>
 <context>
-    <name>BitcoinGUI</name>
-    <message>
-        <source>Sign &amp;message...</source>
-        <translation>हस्ताक्षर और संदेश ...</translation>
-    </message>
-    <message>
-        <source>Synchronizing with network...</source>
-        <translation>नेटवर्क से समकालिकरण जारी है ...</translation>
-    </message>
-    <message>
-        <source>&amp;Overview</source>
-        <translation>&amp;विवरण</translation>
-    </message>
-    <message>
-        <source>Show general overview of wallet</source>
-        <translation>वॉलेट का सामानया विवरण दिखाए !</translation>
-    </message>
-    <message>
-        <source>&amp;Transactions</source>
-        <translation>&amp; लेन-देन
-</translation>
-    </message>
-    <message>
-        <source>Browse transaction history</source>
-        <translation>देखिए पुराने लेन-देन के विवरण !</translation>
-    </message>
-    <message>
-        <source>E&amp;xit</source>
-        <translation>बाहर जायें</translation>
-    </message>
-    <message>
-        <source>Quit application</source>
-        <translation>अप्लिकेशन से बाहर निकलना !</translation>
-    </message>
-    <message>
-        <source>&amp;About %1</source>
-        <translation>और %1 के बारे में</translation>
-    </message>
-    <message>
-        <source>Show information about %1</source>
-        <translation>%1 के बारे में जानकारी दिखाएं</translation>
-    </message>
-    <message>
-        <source>About &amp;Qt</source>
-        <translation>के बारे में और क्यूटी "Qt"</translation>
-    </message>
-    <message>
-        <source>Show information about Qt</source>
-        <translation>क्यूटी "Qt" के बारे में जानकारी दिखाएँ</translation>
-    </message>
-    <message>
-        <source>&amp;Options...</source>
-        <translation>&amp;विकल्प</translation>
-    </message>
-    <message>
-        <source>&amp;Encrypt Wallet...</source>
-        <translation>और वॉलेट को गोपित "एन्क्रिप्ट" करें</translation>
-    </message>
-    <message>
-        <source>&amp;Backup Wallet...</source>
-        <translation>&amp;बैकप वॉलेट</translation>
-    </message>
-    <message>
-        <source>&amp;Change Passphrase...</source>
-        <translation>और पासफ़्रेज़ बदलें</translation>
-    </message>
-    <message>
-        <source>Wallet:</source>
-        <translation>तिजोरी</translation>
-    </message>
-    <message>
-        <source>Send coins to a Particl address</source>
-        <translation>इस पते पर बिटकौइन भेजें</translation>
-    </message>
-    <message>
-        <source>Change the passphrase used for wallet encryption</source>
-        <translation>पहचान शब्द/अक्षर जो वॉलेट एनक्रिपशन के लिए इस्तेमाल किया है उसे बदलिए!</translation>
-    </message>
-    <message>
-        <source>&amp;File</source>
-        <translation>&amp;फाइल</translation>
-    </message>
-    <message>
-        <source>&amp;Settings</source>
-        <translation>&amp;सेट्टिंग्स</translation>
-    </message>
-    <message>
-        <source>&amp;Help</source>
-        <translation>&amp;मदद</translation>
-    </message>
-    <message>
-        <source>Tabs toolbar</source>
-        <translation>टैबस टूलबार</translation>
-    </message>
-    <message>
-        <source>%1 behind</source>
-        <translation>%1 पीछे</translation>
-    </message>
-    <message>
-        <source>Error</source>
-        <translation>भूल</translation>
-    </message>
-    <message>
-        <source>Warning</source>
-        <translation>चेतावनी</translation>
-    </message>
-    <message>
-        <source>Information</source>
-        <translation>जानकारी</translation>
-    </message>
-    <message>
-        <source>Up to date</source>
-        <translation>नवीनतम</translation>
-    </message>
-    <message>
-<<<<<<< HEAD
-        <source>Open a wallet</source>
-        <translation>बटुआ खोलें</translation>
-    </message>
-    <message>
-        <source>Close Wallet...</source>
-        <translation>बटुआ बंद करें...</translation>
-    </message>
-    <message>
-        <source>Close wallet</source>
-        <translation>बटुआ बंद करें</translation>
-    </message>
-    <message>
-        <source>Close All Wallets...</source>
-        <translation>सारे बटुएँ बंद करें...</translation>
-    </message>
-    <message>
-        <source>Sent transaction</source>
-        <translation>भेजी ट्रांजक्शन</translation>
-=======
+    <name>BitcoinApplication</name>
+    <message>
+        <source>Runaway exception</source>
+        <translation type="unfinished">रनअवे अपवाद</translation>
+    </message>
+    <message>
+        <source>Internal error</source>
+        <translation type="unfinished">आंतरिक त्रुटि</translation>
+    </message>
+    <message>
+        <source>An internal error occurred. %1 will attempt to continue safely. This is an unexpected bug which can be reported as described below.</source>
+        <translation type="unfinished">एक आंतरिक त्रुटि हुई। %1सुरक्षित रूप से जारी रखने का प्रयास करेगा। यह एक अप्रत्याशित बग है जिसे नीचे वर्णित के रूप में रिपोर्ट किया जा सकता है।</translation>
+    </message>
+</context>
+<context>
+    <name>QObject</name>
+    <message>
+        <source>Do you want to reset settings to default values, or to abort without making changes?</source>
+        <extracomment>Explanatory text shown on startup when the settings file cannot be read. Prompts user to make a choice between resetting or aborting.</extracomment>
+        <translation type="unfinished">क्या आप सेटिंग्स को डिफ़ॉल्ट मानों पर रीसेट करना चाहते हैं, या परिवर्तन किए बिना निरस्त करना चाहते हैं?</translation>
+    </message>
+    <message>
+        <source>A fatal error occurred. Check that settings file is writable, or try running with -nosettings.</source>
+        <extracomment>Explanatory text shown on startup when the settings file could not be written. Prompts user to check that we have the ability to write to the file. Explains that the user has the option of running without a settings file.</extracomment>
+        <translation type="unfinished">एक घातक त्रुटि हुई। जांचें कि सेटिंग्स फ़ाइल लिखने योग्य है, या -नोसेटिंग्स के साथ चलने का प्रयास करें।</translation>
+    </message>
+    <message>
         <source>Error: %1</source>
         <translation type="unfinished">त्रुटि: %1</translation>
->>>>>>> 44d8b13c
+    </message>
+    <message>
+        <source>%1 didn't yet exit safely…</source>
+        <translation type="unfinished">%1 अभी तक सुरक्षित रूप से बाहर नहीं निकला...</translation>
+    </message>
+    <message>
+        <source>unknown</source>
+        <translation type="unfinished">अनजान</translation>
+    </message>
+    <message>
+        <source>Amount</source>
+        <translation type="unfinished">राशि</translation>
+    </message>
+    <message numerus="yes">
+        <source>%n second(s)</source>
+        <translation type="unfinished">
+            <numerusform>%n second(s)</numerusform>
+            <numerusform>%n second(s)</numerusform>
+        </translation>
+    </message>
+    <message numerus="yes">
+        <source>%n minute(s)</source>
+        <translation type="unfinished">
+            <numerusform>%n minute(s)</numerusform>
+            <numerusform>%n minute(s)</numerusform>
+        </translation>
+    </message>
+    <message numerus="yes">
+        <source>%n hour(s)</source>
+        <translation type="unfinished">
+            <numerusform>%n hour(s)</numerusform>
+            <numerusform>%n hour(s)</numerusform>
+        </translation>
+    </message>
+    <message numerus="yes">
+        <source>%n day(s)</source>
+        <translation type="unfinished">
+            <numerusform>%n day(s)</numerusform>
+            <numerusform>%n day(s)</numerusform>
+        </translation>
+    </message>
+    <message numerus="yes">
+        <source>%n week(s)</source>
+        <translation type="unfinished">
+            <numerusform>%n week(s)</numerusform>
+            <numerusform>%n week(s)</numerusform>
+        </translation>
+    </message>
+    <message numerus="yes">
+        <source>%n year(s)</source>
+        <translation type="unfinished">
+            <numerusform>%n year(s)</numerusform>
+            <numerusform>%n year(s)</numerusform>
+        </translation>
+    </message>
+    </context>
+<context>
+    <name>BitcoinGUI</name>
+    <message>
+        <source>&amp;Overview</source>
+        <translation type="unfinished">&amp;ओवरवीउ</translation>
+    </message>
+    <message>
+        <source>Show general overview of wallet</source>
+        <translation type="unfinished">वॉलेट का सामान्य अवलोकन दिखाएं |</translation>
+    </message>
+    <message>
+        <source>&amp;Transactions</source>
+        <translation type="unfinished">&amp;ट्रानजेक्शन्स</translation>
+    </message>
+    <message>
+        <source>Browse transaction history</source>
+        <translation type="unfinished">ट्रानसेक्शन इतिहास ब्राउज़ करें</translation>
+    </message>
+    <message>
+        <source>E&amp;xit</source>
+        <translation type="unfinished">&amp;एक्ज़िट</translation>
+    </message>
+    <message>
+        <source>Quit application</source>
+        <translation type="unfinished"> एप्लिकेशन छोड़ें |</translation>
+    </message>
+    <message>
+        <source>&amp;About %1</source>
+        <translation type="unfinished">&amp;अबाउट %1</translation>
+    </message>
+    <message>
+        <source>Show information about %1</source>
+        <translation type="unfinished"> %1के बारे में जानकारी दिखाएं</translation>
+    </message>
+    <message>
+        <source>About &amp;Qt</source>
+        <translation type="unfinished">अबाउट &amp;क्यूटी</translation>
+    </message>
+    <message>
+        <source>Show information about Qt</source>
+        <translation type="unfinished">Qt के बारे में जानकारी दिखाएं</translation>
+    </message>
+    <message>
+        <source>Modify configuration options for %1</source>
+        <translation type="unfinished">%1 के लिए विन्यास विकल्प संशोधित करें |</translation>
+    </message>
+    <message>
+        <source>Create a new wallet</source>
+        <translation type="unfinished">एक नया वॉलेट बनाएं |</translation>
+    </message>
+    <message>
+        <source>&amp;Minimize</source>
+        <translation type="unfinished">&amp;मिनीमाइज़</translation>
+    </message>
+    <message>
+        <source>Wallet:</source>
+        <translation type="unfinished">वॉलेट:</translation>
+    </message>
+    <message>
+        <source>Network activity disabled.</source>
+        <extracomment>A substring of the tooltip.</extracomment>
+        <translation type="unfinished">नेटवर्क गतिविधि अक्षम।</translation>
+    </message>
+    <message>
+        <source>Proxy is &lt;b&gt;enabled&lt;/b&gt;: %1</source>
+        <translation type="unfinished">प्रॉक्सी &lt;b&gt;अक्षम&lt;/b&gt; है: %1</translation>
+    </message>
+    <message>
+        <source>Send coins to a Particl address</source>
+        <translation type="unfinished">बिटकॉइन पते पर कॉइन्स भेजें</translation>
+    </message>
+    <message>
+        <source>Backup wallet to another location</source>
+        <translation type="unfinished">किसी अन्य स्थान पर वॉलेट  बैकअप करे |</translation>
+    </message>
+    <message>
+        <source>Change the passphrase used for wallet encryption</source>
+        <translation type="unfinished">वॉलेट एन्क्रिप्शन के लिए उपयोग किए जाने वाले पासफ़्रेज़ को बदलें</translation>
+    </message>
+    <message>
+        <source>&amp;Send</source>
+        <translation type="unfinished">&amp;भेजें</translation>
+    </message>
+    <message>
+        <source>&amp;Receive</source>
+        <translation type="unfinished">&amp; प्राप्त</translation>
+    </message>
+    <message>
+        <source>&amp;Options…</source>
+        <translation type="unfinished">&amp;विकल्प
+ </translation>
+    </message>
+    <message>
+        <source>&amp;Encrypt Wallet…</source>
+        <translation type="unfinished">&amp;एन्क्रिप्ट वॉलेट…</translation>
+    </message>
+    <message>
+        <source>Encrypt the private keys that belong to your wallet</source>
+        <translation type="unfinished">अपने वॉलेट से संबंधित निजी कुंजियों को एन्क्रिप्ट करें</translation>
+    </message>
+    <message>
+        <source>&amp;Backup Wallet…</source>
+        <translation type="unfinished">&amp;बैकअप वॉलेट…</translation>
+    </message>
+    <message>
+        <source>&amp;Change Passphrase…</source>
+        <translation type="unfinished">&amp;पासफ़्रेज़ बदलें…</translation>
+    </message>
+    <message>
+        <source>Sign &amp;message…</source>
+        <translation type="unfinished">साइन &amp;मैसेज...</translation>
+    </message>
+    <message>
+        <source>Sign messages with your Particl addresses to prove you own them</source>
+        <translation type="unfinished">अपने बिटकॉइन पतों के साथ संदेशों पर हस्ताक्षर करके साबित करें कि वे आपके हैं |</translation>
+    </message>
+    <message>
+        <source>&amp;Verify message…</source>
+        <translation type="unfinished">&amp;संदेश सत्यापित करें…</translation>
+    </message>
+    <message>
+        <source>Verify messages to ensure they were signed with specified Particl addresses</source>
+        <translation type="unfinished">यह सुनिश्चित करने के लिए संदेशों को सत्यापित करें कि वे निर्दिष्ट बिटकॉइन पते के साथ हस्ताक्षरित थे |</translation>
+    </message>
+    <message>
+        <source>&amp;Load PSBT from file…</source>
+        <translation type="unfinished">फ़ाइल से पीएसबीटी &amp;लोड करें…</translation>
+    </message>
+    <message>
+        <source>Open &amp;URI…</source>
+        <translation type="unfinished"> &amp;यूआरआई खोलिये…</translation>
+    </message>
+    <message>
+        <source>Close Wallet…</source>
+        <translation type="unfinished">वॉलेट बंद करें…</translation>
+    </message>
+    <message>
+        <source>Create Wallet…</source>
+        <translation type="unfinished">वॉलेट बनाएं</translation>
+    </message>
+    <message>
+        <source>Close All Wallets…</source>
+        <translation type="unfinished">सभी वॉलेट बंद करें…</translation>
+    </message>
+    <message>
+        <source>&amp;File</source>
+        <translation type="unfinished">&amp;फ़ाइल</translation>
+    </message>
+    <message>
+        <source>&amp;Settings</source>
+        <translation type="unfinished">&amp;सेटिंग्स</translation>
+    </message>
+    <message>
+        <source>&amp;Help</source>
+        <translation type="unfinished">&amp;हेल्प</translation>
+    </message>
+    <message>
+        <source>Tabs toolbar</source>
+        <translation type="unfinished">टैब टूलबार</translation>
+    </message>
+    <message>
+        <source>Syncing Headers (%1%)…</source>
+        <translation type="unfinished">हेडर सिंक किया जा रहा है  (%1%)…</translation>
+    </message>
+    <message>
+        <source>Synchronizing with network…</source>
+        <translation type="unfinished">नेटवर्क के साथ सिंक्रोनाइज़ किया जा रहा है…</translation>
+    </message>
+    <message>
+        <source>Indexing blocks on disk…</source>
+        <translation type="unfinished">डिस्क पर ब्लॉक का सूचीकरण किया जा रहा है…</translation>
+    </message>
+    <message>
+        <source>Processing blocks on disk…</source>
+        <translation type="unfinished">डिस्क पर ब्लॉक संसाधित किए जा रहे हैं…</translation>
+    </message>
+    <message numerus="yes">
+        <source>Processed %n block(s) of transaction history.</source>
+        <translation type="unfinished">
+            <numerusform>Processed %n block(s) of transaction history.</numerusform>
+            <numerusform>ट्रानजेक्शन हिस्ट्री के ब्लॉक संसाधित किए गए है %n .</numerusform>
+        </translation>
+    </message>
+    <message>
+        <source>Load PSBT from &amp;clipboard…</source>
+        <translation type="unfinished">पीएसबीटी को &amp;क्लिपबोर्ड से लोड करें…</translation>
+    </message>
+    <message numerus="yes">
+        <source>%n active connection(s) to Particl network.</source>
+        <extracomment>A substring of the tooltip.</extracomment>
+        <translation type="unfinished">
+            <numerusform>%n active connection(s) to Particl network.</numerusform>
+            <numerusform>%n active connection(s) to Particl network.</numerusform>
+        </translation>
+    </message>
+    <message>
+        <source>Error: %1</source>
+        <translation type="unfinished">त्रुटि: %1</translation>
     </message>
     <message>
         <source>Incoming transaction</source>
-        <translation>प्राप्त हुई ट्रांजक्शन</translation>
-    </message>
-    <message>
-        <source>Wallet is &lt;b&gt;encrypted&lt;/b&gt; and currently &lt;b&gt;unlocked&lt;/b&gt;</source>
-        <translation>वॉलेट एन्क्रिप्टेड है तथा अभी लॉक्ड नहीं है</translation>
-    </message>
-    <message>
-        <source>Wallet is &lt;b&gt;encrypted&lt;/b&gt; and currently &lt;b&gt;locked&lt;/b&gt;</source>
-        <translation>वॉलेट एन्क्रिप्टेड है तथा अभी लॉक्ड है</translation>
-    </message>
-    </context>
+        <translation type="unfinished">आगामी सौदा</translation>
+    </message>
+    <message>
+        <source>Original message:</source>
+        <translation type="unfinished">वास्तविक सन्देश:</translation>
+    </message>
+</context>
+<context>
+    <name>UnitDisplayStatusBarControl</name>
+    <message>
+        <source>Unit to show amounts in. Click to select another unit.</source>
+        <translation type="unfinished">राशि दिखाने के लिए इकाई। दूसरी इकाई का चयन करने के लिए क्लिक करें।</translation>
+    </message>
+</context>
 <context>
     <name>CoinControlDialog</name>
     <message>
+        <source>Coin Selection</source>
+        <translation type="unfinished">सिक्का चयन</translation>
+    </message>
+    <message>
         <source>Quantity:</source>
-        <translation>मात्रा :</translation>
+        <translation type="unfinished">क्वांटिटी:</translation>
+    </message>
+    <message>
+        <source>Bytes:</source>
+        <translation type="unfinished">बाइट्स:</translation>
     </message>
     <message>
         <source>Amount:</source>
-<<<<<<< HEAD
-        <translation>राशि :</translation>
-=======
         <translation type="unfinished">अमाउंट:</translation>
     </message>
     <message>
@@ -447,33 +585,21 @@
     <message>
         <source>List mode</source>
         <translation type="unfinished">सूची मोड</translation>
->>>>>>> 44d8b13c
     </message>
     <message>
         <source>Amount</source>
-        <translation>राशि</translation>
+        <translation type="unfinished">राशि</translation>
+    </message>
+    <message>
+        <source>Received with label</source>
+        <translation type="unfinished">लेबल के साथ प्राप्त</translation>
+    </message>
+    <message>
+        <source>Received with address</source>
+        <translation type="unfinished">पते के साथ प्राप्त</translation>
     </message>
     <message>
         <source>Date</source>
-<<<<<<< HEAD
-        <translation>taareek</translation>
-    </message>
-    <message>
-        <source>Confirmed</source>
-        <translation>पक्का</translation>
-    </message>
-    <message>
-        <source>yes</source>
-        <translation>हाँ</translation>
-    </message>
-    <message>
-        <source>no</source>
-        <translation>नहीं</translation>
-    </message>
-    <message>
-        <source>(no label)</source>
-        <translation>(कोई परचा नहीं )</translation>
-=======
         <translation type="unfinished">तारीख़</translation>
     </message>
     <message>
@@ -519,364 +645,331 @@
     <message>
         <source>(no label)</source>
         <translation type="unfinished">(कोई लेबल नहीं)</translation>
->>>>>>> 44d8b13c
     </message>
     </context>
 <context>
     <name>CreateWalletActivity</name>
-    </context>
-<context>
-    <name>CreateWalletDialog</name>
-    </context>
-<context>
-    <name>EditAddressDialog</name>
-    <message>
-<<<<<<< HEAD
-        <source>Edit Address</source>
-        <translation>पता एडिट करना</translation>
-    </message>
-    <message>
-        <source>&amp;Label</source>
-        <translation>&amp;लेबल</translation>
-=======
+    <message>
         <source>Create wallet failed</source>
         <translation type="unfinished">वॉलेट बनाना विफल</translation>
->>>>>>> 44d8b13c
-    </message>
-    <message>
-        <source>&amp;Address</source>
-        <translation>&amp;पता</translation>
+    </message>
+    <message>
+        <source>Can't list signers</source>
+        <translation type="unfinished">हस्ताक्षरकर्ताओं को सूचीबद्ध नहीं कर सका</translation>
     </message>
     </context>
 <context>
-    <name>FreespaceChecker</name>
+    <name>LoadWalletsActivity</name>
+    <message>
+        <source>Load Wallets</source>
+        <extracomment>Title of progress window which is displayed when wallets are being loaded.</extracomment>
+        <translation type="unfinished">वॉलेट लोड करें</translation>
+    </message>
+    <message>
+        <source>Loading wallets…</source>
+        <extracomment>Descriptive text of the load wallets progress window which indicates to the user that wallets are currently being loaded.</extracomment>
+        <translation type="unfinished">वॉलेट लोड हो रहा है...</translation>
+    </message>
+</context>
+<context>
+    <name>Intro</name>
+    <message numerus="yes">
+        <source>%n GB of space available</source>
+        <translation type="unfinished">
+            <numerusform>%n GB of space available</numerusform>
+            <numerusform>%n GB of space available</numerusform>
+        </translation>
+    </message>
+    <message numerus="yes">
+        <source>(of %n GB needed)</source>
+        <translation type="unfinished">
+            <numerusform>(of %n GB needed)</numerusform>
+            <numerusform>(of %n GB needed)</numerusform>
+        </translation>
+    </message>
+    <message numerus="yes">
+        <source>(%n GB needed for full chain)</source>
+        <translation type="unfinished">
+            <numerusform>(%n GB needed for full chain)</numerusform>
+            <numerusform>(%n GB needed for full chain)</numerusform>
+        </translation>
+    </message>
+    <message>
+        <source>Choose data directory</source>
+        <translation type="unfinished">डेटा निर्देशिका चुनें
+ </translation>
+    </message>
+    <message numerus="yes">
+        <source>(sufficient to restore backups %n day(s) old)</source>
+        <extracomment>Explanatory text on the capability of the current prune target.</extracomment>
+        <translation type="unfinished">
+            <numerusform>(sufficient to restore backups %n day(s) old)</numerusform>
+            <numerusform>(sufficient to restore backups %n day(s) old)</numerusform>
+        </translation>
+    </message>
     </context>
 <context>
-    <name>HelpMessageDialog</name>
-    <message>
-        <source>version</source>
-        <translation>संस्करण</translation>
+    <name>OpenURIDialog</name>
+    <message>
+        <source>Paste address from clipboard</source>
+        <extracomment>Tooltip text for button that allows you to paste an address that is in your clipboard.</extracomment>
+        <translation type="unfinished">क्लिपबोर्ड से पता चिपकाएं</translation>
+    </message>
+</context>
+<context>
+    <name>OptionsDialog</name>
+    <message>
+        <source>Full path to a %1 compatible script (e.g. C:\Downloads\hwi.exe or /Users/you/Downloads/hwi.py). Beware: malware can steal your coins!</source>
+        <translation type="unfinished">%1 संगत स्क्रिप्ट का पूर्ण पथ (उदा. C:\Downloads\hwi.exe या /Users/you/Downloads/hwi.py). सावधान: मैलवेयर आपके सिक्के चुरा सकता है!</translation>
     </message>
     </context>
 <context>
-    <name>Intro</name>
-    <message>
-        <source>Particl</source>
-        <translation>बीटकोइन</translation>
-    </message>
-    <message>
-        <source>Error</source>
-        <translation>भूल</translation>
-    </message>
-    </context>
-<context>
-    <name>ModalOverlay</name>
-    <message>
-        <source>Form</source>
-        <translation>फार्म</translation>
-    </message>
-    </context>
-<context>
-    <name>OpenURIDialog</name>
-    </context>
-<context>
-    <name>OpenWalletActivity</name>
-    </context>
-<context>
-    <name>OptionsDialog</name>
-    <message>
-        <source>Options</source>
-        <translation>विकल्प</translation>
-    </message>
-    <message>
-        <source>W&amp;allet</source>
-        <translation>वॉलेट</translation>
-    </message>
-    <message>
-        <source>&amp;OK</source>
-        <translation>&amp;ओके</translation>
-    </message>
-    <message>
-<<<<<<< HEAD
-        <source>&amp;Cancel</source>
-        <translation>&amp;कैन्सल</translation>
-=======
+    <name>PSBTOperationsDialog</name>
+    <message>
+        <source>Save Transaction Data</source>
+        <translation type="unfinished">लेन-देन डेटा सहेजें</translation>
+    </message>
+    <message>
+        <source>Partially Signed Transaction (Binary)</source>
+        <extracomment>Expanded name of the binary PSBT file format. See: BIP 174.</extracomment>
+        <translation type="unfinished">आंशिक रूप से हस्ताक्षरित लेनदेन (बाइनरी)</translation>
+    </message>
+    <message>
         <source>own address</source>
         <translation type="unfinished">खुद का पता</translation>
     </message>
     <message>
         <source>Total Amount</source>
         <translation type="unfinished">कुल राशि</translation>
->>>>>>> 44d8b13c
-    </message>
-    <message>
-        <source>Error</source>
-        <translation>भूल</translation>
+    </message>
+    <message>
+        <source>or</source>
+        <translation type="unfinished">और</translation>
     </message>
     </context>
 <context>
-    <name>OverviewPage</name>
-    <message>
-        <source>Form</source>
-        <translation>फार्म</translation>
-    </message>
-    </context>
-<context>
-    <name>PSBTOperationsDialog</name>
-    </context>
-<context>
-    <name>PaymentServer</name>
-    </context>
-<context>
     <name>PeerTableModel</name>
-    </context>
-<context>
-    <name>QObject</name>
-    <message>
-        <source>Amount</source>
-        <translation>राशि</translation>
-    </message>
-    <message>
-<<<<<<< HEAD
-        <source>N/A</source>
-        <translation>लागू नही
-</translation>
-=======
+    <message>
+        <source>User Agent</source>
+        <extracomment>Title of Peers Table column which contains the peer's User Agent string.</extracomment>
+        <translation type="unfinished">उपभोक्ता अभिकर्ता</translation>
+    </message>
+    <message>
+        <source>Sent</source>
+        <extracomment>Title of Peers Table column which indicates the total amount of network information we have sent to the peer.</extracomment>
+        <translation type="unfinished">भेज दिया</translation>
+    </message>
+    <message>
+        <source>Received</source>
+        <extracomment>Title of Peers Table column which indicates the total amount of network information we have received from the peer.</extracomment>
+        <translation type="unfinished">प्राप्त हुआ</translation>
+    </message>
+    <message>
+        <source>Address</source>
+        <extracomment>Title of Peers Table column which contains the IP/Onion/I2P address of the connected peer.</extracomment>
+        <translation type="unfinished">पता</translation>
+    </message>
+    <message>
         <source>Type</source>
         <extracomment>Title of Peers Table column which describes the type of peer connection. The "type" describes why the connection exists.</extracomment>
         <translation type="unfinished">प्रकार</translation>
->>>>>>> 44d8b13c
-    </message>
-    <message>
-        <source>unknown</source>
-        <translation>अज्ञात</translation>
-    </message>
-</context>
+    </message>
+    <message>
+        <source>Network</source>
+        <extracomment>Title of Peers Table column which states the network the peer connected through.</extracomment>
+        <translation type="unfinished">नेटवर्क</translation>
+    </message>
+    </context>
 <context>
     <name>QRImageWidget</name>
+    <message>
+        <source>&amp;Save Image…</source>
+        <translation type="unfinished">&amp;सेव इमेज…</translation>
+    </message>
     </context>
 <context>
     <name>RPCConsole</name>
     <message>
-        <source>N/A</source>
-        <translation>लागू नही
-</translation>
-    </message>
-    <message>
-        <source>&amp;Information</source>
-        <translation>जानकारी</translation>
-    </message>
-    </context>
-<context>
-    <name>ReceiveCoinsDialog</name>
-    <message>
-        <source>&amp;Amount:</source>
-        <translation>राशि :</translation>
-    </message>
-    <message>
-        <source>&amp;Label:</source>
-        <translation>लेबल:</translation>
-    </message>
-    </context>
-<context>
-    <name>ReceiveRequestDialog</name>
-    <message>
-        <source>Amount:</source>
-        <translation>राशि :</translation>
-    </message>
-    <message>
-        <source>Wallet:</source>
-        <translation>तिजोरी</translation>
-    </message>
-    <message>
-        <source>Copy &amp;Address</source>
-        <translation>&amp;पता कॉपी करे</translation>
-    </message>
-    </context>
-<context>
-    <name>RecentRequestsTableModel</name>
-    <message>
-        <source>Date</source>
-        <translation>taareek</translation>
-    </message>
-    <message>
-        <source>Label</source>
-        <translation>परचा</translation>
-    </message>
-    <message>
-        <source>(no label)</source>
-        <translation>(कोई परचा नहीं )</translation>
-    </message>
-    </context>
-<context>
-    <name>SendCoinsDialog</name>
-    <message>
-        <source>Send Coins</source>
-        <translation>सिक्के भेजें|</translation>
-    </message>
-    <message>
-        <source>Quantity:</source>
-        <translation>मात्रा :</translation>
-    </message>
-    <message>
-        <source>Amount:</source>
-        <translation>राशि :</translation>
-    </message>
-    <message>
-        <source>Send to multiple recipients at once</source>
-        <translation>एक साथ कई प्राप्तकर्ताओं को भेजें</translation>
-    </message>
-    <message>
-        <source>Balance:</source>
-        <translation>बाकी रकम :</translation>
-    </message>
-    <message>
-        <source>Confirm the send action</source>
-        <translation>भेजने की पुष्टि करें</translation>
-    </message>
-    <message>
-        <source>(no label)</source>
-        <translation>(कोई परचा नहीं )</translation>
-    </message>
-</context>
-<context>
-    <name>SendCoinsEntry</name>
-    <message>
-        <source>A&amp;mount:</source>
-        <translation>अमाउंट:</translation>
-    </message>
-    <message>
-        <source>Pay &amp;To:</source>
-        <translation>प्राप्तकर्ता:</translation>
-    </message>
-    <message>
-        <source>&amp;Label:</source>
-        <translation>लेबल:</translation>
-    </message>
-    <message>
-        <source>Alt+A</source>
-        <translation>Alt-A</translation>
-    </message>
-    <message>
-        <source>Paste address from clipboard</source>
-        <translation>Clipboard से एड्रेस paste करें</translation>
-    </message>
-    <message>
-        <source>Alt+P</source>
-        <translation>Alt-P</translation>
-    </message>
-    <message>
-        <source>Pay To:</source>
-        <translation>प्राप्तकर्ता:</translation>
-    </message>
-    </context>
-<context>
-    <name>ShutdownWindow</name>
-    </context>
-<context>
-    <name>SignVerifyMessageDialog</name>
-    <message>
-        <source>Alt+A</source>
-        <translation>Alt-A</translation>
-    </message>
-    <message>
-        <source>Paste address from clipboard</source>
-        <translation>Clipboard से एड्रेस paste करें</translation>
-    </message>
-    <message>
-        <source>Alt+P</source>
-        <translation>Alt-P</translation>
-    </message>
-    <message>
-        <source>Signature</source>
-        <translation>हस्ताक्षर</translation>
-    </message>
-    </context>
-<context>
-    <name>TrafficGraphWidget</name>
-    </context>
-<context>
-    <name>TransactionDesc</name>
-    <message>
-        <source>Date</source>
-        <translation>दिनांक</translation>
-    </message>
-    <message>
-        <source>Source</source>
-        <translation>स्रोत</translation>
-    </message>
-    <message>
-        <source>Generated</source>
-        <translation>उत्पन्न</translation>
-    </message>
-    <message>
-        <source>unknown</source>
-        <translation>अज्ञात</translation>
-    </message>
-    <message>
-        <source>Amount</source>
-        <translation>राशि</translation>
-    </message>
-    </context>
-<context>
-    <name>TransactionDescDialog</name>
-    <message>
-        <source>This pane shows a detailed description of the transaction</source>
-        <translation>ये खिड़की आपको लेन-देन का विस्तृत विवरण देगी !</translation>
-    </message>
-    </context>
-<context>
-    <name>TransactionTableModel</name>
-    <message>
-        <source>Date</source>
-        <translation>taareek</translation>
-    </message>
-    <message>
-        <source>Label</source>
-        <translation>परचा</translation>
-    </message>
-    <message>
-        <source>(no label)</source>
-        <translation>(कोई परचा नहीं )</translation>
-    </message>
-    </context>
-<context>
-    <name>TransactionView</name>
-    <message>
-        <source>Comma separated file (*.csv)</source>
-        <translation>कोमा द्वारा अलग की गई फ़ाइल (* .csv)</translation>
-    </message>
-    <message>
-        <source>Confirmed</source>
-        <translation>पक्का</translation>
-    </message>
-    <message>
-        <source>Date</source>
-        <translation>taareek</translation>
-    </message>
-    <message>
-        <source>Label</source>
-        <translation>परचा</translation>
-    </message>
-    <message>
-        <source>Address</source>
-        <translation>पता</translation>
-    </message>
-    <message>
-        <source>Exporting Failed</source>
-        <translation>निर्यात विफल रहा</translation>
-    </message>
-    </context>
-<context>
-    <name>UnitDisplayStatusBarControl</name>
-    </context>
-<context>
-    <name>WalletController</name>
-    <message>
-<<<<<<< HEAD
-        <source>Close wallet</source>
-        <translation>बटुआ बंद करें</translation>
-=======
+        <source>To specify a non-default location of the data directory use the '%1' option.</source>
+        <translation type="unfinished">डेटा निर्देशिका का गैर-डिफ़ॉल्ट स्थान निर्दिष्ट करने के लिए '%1' विकल्प का उपयोग करें।</translation>
+    </message>
+    <message>
+        <source>Blocksdir</source>
+        <translation type="unfinished">ब्लॉकडिर</translation>
+    </message>
+    <message>
+        <source>To specify a non-default location of the blocks directory use the '%1' option.</source>
+        <translation type="unfinished">ब्लॉक निर्देशिका का गैर-डिफ़ॉल्ट स्थान निर्दिष्ट करने के लिए '%1' विकल्प का उपयोग करें।</translation>
+    </message>
+    <message>
+        <source>Startup time</source>
+        <translation type="unfinished">स्टार्टअप का समय</translation>
+    </message>
+    <message>
+        <source>Network</source>
+        <translation type="unfinished">नेटवर्क</translation>
+    </message>
+    <message>
+        <source>Name</source>
+        <translation type="unfinished">नाम</translation>
+    </message>
+    <message>
+        <source>Number of connections</source>
+        <translation type="unfinished">कनेक्शन की संख्या</translation>
+    </message>
+    <message>
+        <source>Block chain</source>
+        <translation type="unfinished">ब्लॉक चेन</translation>
+    </message>
+    <message>
+        <source>Memory Pool</source>
+        <translation type="unfinished">मेमोरी पूल</translation>
+    </message>
+    <message>
+        <source>Current number of transactions</source>
+        <translation type="unfinished">लेनदेन की वर्तमान संख्या</translation>
+    </message>
+    <message>
+        <source>Memory usage</source>
+        <translation type="unfinished">स्मृति प्रयोग</translation>
+    </message>
+    <message>
+        <source>Wallet: </source>
+        <translation type="unfinished">बटुआ</translation>
+    </message>
+    <message>
+        <source>(none)</source>
+        <translation type="unfinished">(कोई भी नहीं)</translation>
+    </message>
+    <message>
+        <source>&amp;Reset</source>
+        <translation type="unfinished">रीसेट</translation>
+    </message>
+    <message>
+        <source>Received</source>
+        <translation type="unfinished">प्राप्त हुआ</translation>
+    </message>
+    <message>
+        <source>Sent</source>
+        <translation type="unfinished">भेज दिया</translation>
+    </message>
+    <message>
+        <source>&amp;Peers</source>
+        <translation type="unfinished">समकक्ष लोग</translation>
+    </message>
+    <message>
+        <source>Banned peers</source>
+        <translation type="unfinished">प्रतिबंधित साथियों</translation>
+    </message>
+    <message>
+        <source>Select a peer to view detailed information.</source>
+        <translation type="unfinished">विस्तृत जानकारी देखने के लिए किसी सहकर्मी का चयन करें।</translation>
+    </message>
+    <message>
+        <source>Version</source>
+        <translation type="unfinished">संस्करण</translation>
+    </message>
+    <message>
+        <source>Whether we relay transactions to this peer.</source>
+        <translation type="unfinished">क्या हम इस सहकर्मी को लेन-देन रिले करते हैं।</translation>
+    </message>
+    <message>
+        <source>Transaction Relay</source>
+        <translation type="unfinished">लेन-देन रिले</translation>
+    </message>
+    <message>
+        <source>Starting Block</source>
+        <translation type="unfinished">प्रारम्भिक खण्ड</translation>
+    </message>
+    <message>
+        <source>Synced Headers</source>
+        <translation type="unfinished">सिंक किए गए हेडर</translation>
+    </message>
+    <message>
+        <source>Synced Blocks</source>
+        <translation type="unfinished">सिंक किए गए ब्लॉक</translation>
+    </message>
+    <message>
+        <source>Last Transaction</source>
+        <translation type="unfinished">अंतिम लेनदेन</translation>
+    </message>
+    <message>
+        <source>The mapped Autonomous System used for diversifying peer selection.</source>
+        <translation type="unfinished">सहकर्मी चयन में विविधता लाने के लिए उपयोग की गई मैप की गई स्वायत्त प्रणाली।</translation>
+    </message>
+    <message>
+        <source>Mapped AS</source>
+        <translation type="unfinished">मैप किए गए AS</translation>
+    </message>
+    <message>
+        <source>Whether we relay addresses to this peer.</source>
+        <extracomment>Tooltip text for the Address Relay field in the peer details area, which displays whether we relay addresses to this peer (Yes/No).</extracomment>
+        <translation type="unfinished">क्या हम इस सहकर्मी को पते रिले करते हैं।</translation>
+    </message>
+    <message>
+        <source>Address Relay</source>
+        <extracomment>Text title for the Address Relay field in the peer details area, which displays whether we relay addresses to this peer (Yes/No).</extracomment>
+        <translation type="unfinished">पता रिले</translation>
+    </message>
+    <message>
+        <source>Addresses Processed</source>
+        <extracomment>Text title for the Addresses Processed field in the peer details area, which displays the total number of addresses received from this peer that were processed (excludes addresses that were dropped due to rate-limiting).</extracomment>
+        <translation type="unfinished">संसाधित पते</translation>
+    </message>
+    <message>
+        <source>Addresses Rate-Limited</source>
+        <extracomment>Text title for the Addresses Rate-Limited field in the peer details area, which displays the total number of addresses received from this peer that were dropped (not processed) due to rate-limiting.</extracomment>
+        <translation type="unfinished">पते दर-सीमित</translation>
+    </message>
+    <message>
+        <source>User Agent</source>
+        <translation type="unfinished">उपभोक्ता अभिकर्ता</translation>
+    </message>
+    <message>
+        <source>Current block height</source>
+        <translation type="unfinished">वर्तमान ब्लॉक ऊंचाई</translation>
+    </message>
+    <message>
+        <source>Open the %1 debug log file from the current data directory. This can take a few seconds for large log files.</source>
+        <translation type="unfinished">वर्तमान डेटा निर्देशिका से %1 डीबग लॉग फ़ाइल खोलें। बड़ी लॉग फ़ाइलों के लिए इसमें कुछ सेकंड लग सकते हैं।</translation>
+    </message>
+    <message>
+        <source>Decrease font size</source>
+        <translation type="unfinished">फ़ॉन्ट आकार घटाएं</translation>
+    </message>
+    <message>
+        <source>Increase font size</source>
+        <translation type="unfinished">फ़ॉन्ट आकार बढ़ाएँ</translation>
+    </message>
+    <message>
+        <source>Permissions</source>
+        <translation type="unfinished">अनुमतियां</translation>
+    </message>
+    <message>
+        <source>The direction and type of peer connection: %1</source>
+        <translation type="unfinished">पीयर कनेक्शन की दिशा और प्रकार: %1</translation>
+    </message>
+    <message>
+        <source>Direction/Type</source>
+        <translation type="unfinished">दिशा / प्रकार</translation>
+    </message>
+    <message>
+        <source>The network protocol this peer is connected through: IPv4, IPv6, Onion, I2P, or CJDNS.</source>
+        <translation type="unfinished">यह पीयर नेटवर्क प्रोटोकॉल के माध्यम से जुड़ा हुआ है: आईपीवी 4, आईपीवी 6, प्याज, आई 2 पी, या सीजेडीएनएस।</translation>
+    </message>
+    <message>
+        <source>Services</source>
+        <translation type="unfinished">सेवाएं</translation>
+    </message>
+    <message>
+        <source>High bandwidth BIP152 compact block relay: %1</source>
+        <translation type="unfinished">उच्च बैंडविड्थ BIP152 कॉम्पैक्ट ब्लॉक रिले: %1</translation>
+    </message>
+    <message>
+        <source>High Bandwidth</source>
+        <translation type="unfinished">उच्च बैंडविड्थ</translation>
+    </message>
+    <message>
         <source>Connection Time</source>
         <translation type="unfinished">कनेक्शन का समय</translation>
     </message>
@@ -1107,7 +1200,7 @@
         <translation type="unfinished">&amp;संदेश:</translation>
     </message>
     <message>
-        <source>An optional message to attach to the payment request, which will be displayed when the request is opened. Note: The message will not be sent with the payment over the Bitcoin network.</source>
+        <source>An optional message to attach to the payment request, which will be displayed when the request is opened. Note: The message will not be sent with the payment over the Particl network.</source>
         <translation type="unfinished">भुगतान अनुरोध के साथ संलग्न करने के लिए एक वैकल्पिक संदेश, जिसे अनुरोध खोले जाने पर प्रदर्शित किया जाएगा। नोट: बिटकॉइन नेटवर्क पर भुगतान के साथ संदेश नहीं भेजा जाएगा।</translation>
     </message>
     <message>
@@ -1380,7 +1473,7 @@
 नोट: चूंकि शुल्क की गणना प्रति-बाइट के आधार पर की जाती है, इसलिए 500 वर्चुअल बाइट्स (1 केवीबी का आधा) के लेन-देन के आकार के लिए "100 सतोशी प्रति केवीबी" की शुल्क दर अंततः केवल 50 सतोशी का शुल्क देगी।</translation>
     </message>
     <message>
-        <source>When there is less transaction volume than space in the blocks, miners as well as relaying nodes may enforce a minimum fee. Paying only this minimum fee is just fine, but be aware that this can result in a never confirming transaction once there is more demand for bitcoin transactions than the network can process.</source>
+        <source>When there is less transaction volume than space in the blocks, miners as well as relaying nodes may enforce a minimum fee. Paying only this minimum fee is just fine, but be aware that this can result in a never confirming transaction once there is more demand for particl transactions than the network can process.</source>
         <translation type="unfinished">जब ब्लॉक में स्थान की तुलना में कम लेन-देन की मात्रा होती है, तो खनिकों के साथ-साथ रिलेइंग नोड्स न्यूनतम शुल्क लागू कर सकते हैं। केवल इस न्यूनतम शुल्क का भुगतान करना ठीक है, लेकिन ध्यान रखें कि नेटवर्क की प्रक्रिया की तुलना में बिटकॉइन लेनदेन की अधिक मांग होने पर इसका परिणाम कभी भी पुष्टिकरण लेनदेन में नहीं हो सकता है।</translation>
     </message>
     <message>
@@ -1466,7 +1559,7 @@
         <translation type="unfinished">&amp;अहस्ताक्षरित बनाएं</translation>
     </message>
     <message>
-        <source>Creates a Partially Signed Bitcoin Transaction (PSBT) for use with e.g. an offline %1 wallet, or a PSBT-compatible hardware wallet.</source>
+        <source>Creates a Partially Signed Particl Transaction (PSBT) for use with e.g. an offline %1 wallet, or a PSBT-compatible hardware wallet.</source>
         <translation type="unfinished">उदाहरण के लिए उपयोग के लिए आंशिक रूप से हस्ताक्षरित बिटकॉइन लेनदेन (PSBT) बनाता है। एक ऑफ़लाइन% 1 %1  वॉलेट, या एक PSBT-संगत हार्डवेयर वॉलेट।</translation>
     </message>
     <message>
@@ -1527,7 +1620,7 @@
         <translation type="unfinished">आप बाद में शुल्क बढ़ा सकते हैं (सिग्नलस रिप्लेसमेंट-बाय-फी, बीआईपी-125)।</translation>
     </message>
     <message>
-        <source>Please, review your transaction proposal. This will produce a Partially Signed Bitcoin Transaction (PSBT) which you can save or copy and then sign with e.g. an offline %1 wallet, or a PSBT-compatible hardware wallet.</source>
+        <source>Please, review your transaction proposal. This will produce a Partially Signed Particl Transaction (PSBT) which you can save or copy and then sign with e.g. an offline %1 wallet, or a PSBT-compatible hardware wallet.</source>
         <extracomment>Text to inform a user attempting to create a transaction of their current options. At this stage, a user can only create a PSBT. This string is displayed when private keys are disabled and an external signer is not available.</extracomment>
         <translation type="unfinished">कृपया, अपने लेनदेन प्रस्ताव की समीक्षा करें। यह एक आंशिक रूप से हस्ताक्षरित बिटकॉइन लेनदेन (PSBT) का उत्पादन करेगा जिसे आप सहेज सकते हैं या कॉपी कर सकते हैं और फिर उदा। एक ऑफ़लाइन %1  वॉलेट, या एक PSBT-संगत हार्डवेयर वॉलेट।</translation>
     </message>
@@ -1537,7 +1630,7 @@
         <translation type="unfinished">क्या आप यह लेन-देन बनाना चाहते हैं?</translation>
     </message>
     <message>
-        <source>Please, review your transaction. You can create and send this transaction or create a Partially Signed Bitcoin Transaction (PSBT), which you can save or copy and then sign with, e.g., an offline %1 wallet, or a PSBT-compatible hardware wallet.</source>
+        <source>Please, review your transaction. You can create and send this transaction or create a Partially Signed Particl Transaction (PSBT), which you can save or copy and then sign with, e.g., an offline %1 wallet, or a PSBT-compatible hardware wallet.</source>
         <extracomment>Text to inform a user attempting to create a transaction of their current options. At this stage, a user can send their transaction or create a PSBT. This string is displayed when both private keys and PSBT controls are enabled.</extracomment>
         <translation type="unfinished">कृपया, अपने लेन-देन की समीक्षा करें। आप इस लेन-देन को बना और भेज सकते हैं या आंशिक रूप से हस्ताक्षरित बिटकॉइन लेनदेन (पीएसबीटी) बना सकते हैं, जिसे आप सहेज सकते हैं या कॉपी कर सकते हैं और फिर हस्ताक्षर कर सकते हैं, उदाहरण के लिए, ऑफ़लाइन %1 वॉलेट, या पीएसबीटी-संगत हार्डवेयर वॉलेट।</translation>
     </message>
@@ -1609,7 +1702,7 @@
         </translation>
     </message>
     <message>
-        <source>Warning: Invalid Bitcoin address</source>
+        <source>Warning: Invalid Particl address</source>
         <translation type="unfinished">चेतावनी: अमान्य बिटकॉइन पता</translation>
     </message>
     <message>
@@ -1648,7 +1741,7 @@
         <translation type="unfinished">पहले इस्तेमाल किया गया पता चुनें</translation>
     </message>
     <message>
-        <source>The Bitcoin address to send the payment to</source>
+        <source>The Particl address to send the payment to</source>
         <translation type="unfinished">भुगतान भेजने के लिए बिटकॉइन पता</translation>
     </message>
     <message>
@@ -1672,7 +1765,7 @@
         <translation type="unfinished">चयनित इकाई में भेजने के लिए राशि</translation>
     </message>
     <message>
-        <source>The fee will be deducted from the amount being sent. The recipient will receive less bitcoins than you enter in the amount field. If multiple recipients are selected, the fee is split equally.</source>
+        <source>The fee will be deducted from the amount being sent. The recipient will receive less particl than you enter in the amount field. If multiple recipients are selected, the fee is split equally.</source>
         <translation type="unfinished">भेजी जाने वाली राशि से शुल्क की कटौती की जाएगी। प्राप्तकर्ता को आपके द्वारा राशि फ़ील्ड में दर्ज किए जाने से कम बिटकॉइन प्राप्त होंगे। यदि कई प्राप्तकर्ताओं का चयन किया जाता है, तो शुल्क समान रूप से विभाजित किया जाता है।</translation>
     </message>
     <message>
@@ -1692,7 +1785,7 @@
         <translation type="unfinished">इस पते के लिए उपयोग किए गए पतों की सूची में जोड़ने के लिए एक लेबल दर्ज करें</translation>
     </message>
     <message>
-        <source>A message that was attached to the bitcoin: URI which will be stored with the transaction for your reference. Note: This message will not be sent over the Bitcoin network.</source>
+        <source>A message that was attached to the particl: URI which will be stored with the transaction for your reference. Note: This message will not be sent over the Particl network.</source>
         <translation type="unfinished">एक संदेश जो बिटकॉइन से जुड़ा था: यूआरआई जो आपके संदर्भ के लिए लेनदेन के साथ संग्रहीत किया जाएगा। नोट: यह संदेश बिटकॉइन नेटवर्क पर नहीं भेजा जाएगा।</translation>
     </message>
 </context>
@@ -1718,11 +1811,11 @@
         <translation type="unfinished">&amp;संदेश पर हस्ताक्षर करें</translation>
     </message>
     <message>
-        <source>You can sign messages/agreements with your addresses to prove you can receive bitcoins sent to them. Be careful not to sign anything vague or random, as phishing attacks may try to trick you into signing your identity over to them. Only sign fully-detailed statements you agree to.</source>
+        <source>You can sign messages/agreements with your addresses to prove you can receive particl sent to them. Be careful not to sign anything vague or random, as phishing attacks may try to trick you into signing your identity over to them. Only sign fully-detailed statements you agree to.</source>
         <translation type="unfinished">आप अपने पते के साथ संदेशों/समझौतों पर हस्ताक्षर करके यह साबित कर सकते हैं कि आप उन्हें भेजे गए बिटकॉइन प्राप्त कर सकते हैं। सावधान रहें कि कुछ भी अस्पष्ट या यादृच्छिक पर हस्ताक्षर न करें, क्योंकि फ़िशिंग हमले आपको अपनी पहचान पर हस्ताक्षर करने के लिए छल करने का प्रयास कर सकते हैं। केवल पूरी तरह से विस्तृत बयानों पर हस्ताक्षर करें जिनसे आप सहमत हैं।</translation>
     </message>
     <message>
-        <source>The Bitcoin address to sign the message with</source>
+        <source>The Particl address to sign the message with</source>
         <translation type="unfinished">संदेश पर हस्ताक्षर करने के लिए बिटकॉइन पता</translation>
     </message>
     <message>
@@ -1754,7 +1847,7 @@
         <translation type="unfinished">वर्तमान हस्ताक्षर को सिस्टम क्लिपबोर्ड पर कॉपी करें</translation>
     </message>
     <message>
-        <source>Sign the message to prove you own this Bitcoin address</source>
+        <source>Sign the message to prove you own this Particl address</source>
         <translation type="unfinished">यह साबित करने के लिए संदेश पर हस्ताक्षर करें कि आप इस बिटकॉइन पते के स्वामी हैं</translation>
     </message>
     <message>
@@ -1778,7 +1871,7 @@
         <translation type="unfinished">संदेश को सत्यापित करने के लिए नीचे प्राप्तकर्ता का पता, संदेश (सुनिश्चित करें कि आप लाइन ब्रेक, रिक्त स्थान, टैब आदि की प्रतिलिपि बनाते हैं) और हस्ताक्षर दर्ज करें। सावधान रहें कि हस्ताक्षरित संदेश में जो लिखा है, उससे अधिक हस्ताक्षर में न पढ़ें, ताकि बीच-बीच में किसी व्यक्ति द्वारा छल किए जाने से बचा जा सके। ध्यान दें कि यह केवल यह साबित करता है कि हस्ताक्षर करने वाला पक्ष पते के साथ प्राप्त करता है, यह किसी भी लेनदेन की प्रेषकता साबित नहीं कर सकता है!</translation>
     </message>
     <message>
-        <source>The Bitcoin address the message was signed with</source>
+        <source>The Particl address the message was signed with</source>
         <translation type="unfinished">संदेश के साथ हस्ताक्षर किए गए बिटकॉइन पते</translation>
     </message>
     <message>
@@ -1790,7 +1883,7 @@
         <translation type="unfinished">संदेश पर हस्ताक्षर किए जाने पर दिए गए हस्ताक्षर</translation>
     </message>
     <message>
-        <source>Verify the message to ensure it was signed with the specified Bitcoin address</source>
+        <source>Verify the message to ensure it was signed with the specified Particl address</source>
         <translation type="unfinished">यह सुनिश्चित करने के लिए संदेश सत्यापित करें कि यह निर्दिष्ट बिटकॉइन पते के साथ हस्ताक्षरित था</translation>
     </message>
     <message>
@@ -2227,63 +2320,108 @@
     <message>
         <source>Exporting Failed</source>
         <translation type="unfinished">निर्यात विफल हो गया है</translation>
->>>>>>> 44d8b13c
     </message>
     </context>
 <context>
     <name>WalletFrame</name>
+    <message>
+        <source>Create a new wallet</source>
+        <translation type="unfinished">एक नया वॉलेट बनाएं |</translation>
+    </message>
     </context>
 <context>
     <name>WalletModel</name>
     <message>
         <source>Send Coins</source>
-        <translation>सिक्के भेजें|</translation>
+        <translation type="unfinished">सेन्ड कॉइन्स</translation>
+    </message>
+    <message>
+        <source>Copied to clipboard</source>
+        <comment>Fee-bump PSBT saved</comment>
+        <translation type="unfinished">क्लिपबोर्ड में कापी किया गया</translation>
     </message>
     </context>
 <context>
     <name>WalletView</name>
     <message>
         <source>&amp;Export</source>
-<<<<<<< HEAD
-        <translation>&amp;निर्यात</translation>
-=======
         <translation type="unfinished">निर्यात</translation>
->>>>>>> 44d8b13c
     </message>
     <message>
         <source>Export the data in the current tab to a file</source>
-        <translation>डेटा को मौजूदा टैब से एक फ़ाइल में निर्यात करें</translation>
-    </message>
-    <message>
-        <source>Error</source>
-        <translation>भूल</translation>
+        <translation type="unfinished">मौजूदा टैब में डेटा को फ़ाइल में निर्यात करें</translation>
     </message>
     </context>
 <context>
     <name>bitcoin-core</name>
     <message>
-        <source>This is a pre-release test build - use at your own risk - do not use for mining or merchant applications</source>
-        <translation>यह एक पूर्व-रिलीज़ परीक्षण बिल्ड है - अपने जोखिम पर उपयोग करें - खनन या व्यापारी अनुप्रयोगों के लिए उपयोग न करें</translation>
-    </message>
-    <message>
-        <source>Verifying blocks...</source>
-        <translation>ब्लॉक्स जाँचे जा रहा है...</translation>
-    </message>
-    <message>
-        <source>Loading block index...</source>
-        <translation>ब्लॉक इंडेक्स आ रहा है...</translation>
-    </message>
-    <message>
-        <source>Loading wallet...</source>
-        <translation>वॉलेट आ रहा है...</translation>
-    </message>
-    <message>
-        <source>Rescanning...</source>
-        <translation>रि-स्केनी-इंग...</translation>
-    </message>
-    <message>
-        <source>Done loading</source>
-        <translation>लोड हो गया|</translation>
+        <source>Disk space for %s may not accommodate the block files. Approximately %u GB of data will be stored in this directory.</source>
+        <translation type="unfinished">%s के लिए डिस्क स्थान ब्लॉक फ़ाइलों को समायोजित नहीं कर सकता है। इस निर्देशिका में लगभग %u GB डेटा संग्रहीत किया जाएगा।</translation>
+    </message>
+    <message>
+        <source>Error loading wallet. Wallet requires blocks to be downloaded, and software does not currently support loading wallets while blocks are being downloaded out of order when using assumeutxo snapshots. Wallet should be able to load successfully after node sync reaches height %s</source>
+        <translation type="unfinished">बटुआ लोड करने में त्रुटि. वॉलेट को डाउनलोड करने के लिए ब्लॉक की आवश्यकता होती है, और सॉफ्टवेयर वर्तमान में लोडिंग वॉलेट का समर्थन नहीं करता है, जबकि ब्लॉक्स को ऑर्डर से बाहर डाउनलोड किया जा रहा है, जब ग्रहणुत्सो स्नैपशॉट का उपयोग किया जाता है। नोड सिंक के %s ऊंचाई तक पहुंचने के बाद वॉलेट को सफलतापूर्वक लोड करने में सक्षम होना चाहिए</translation>
+    </message>
+    <message>
+        <source>Error: Unable to produce descriptors for this legacy wallet. Make sure to provide the wallet's passphrase if it is encrypted.</source>
+        <translation type="unfinished">त्रुटि: इस लीगेसी वॉलेट के लिए वर्णनकर्ता बनाने में असमर्थ। यदि बटुए का पासफ़्रेज़ एन्क्रिप्ट किया गया है, तो उसे प्रदान करना सुनिश्चित करें।</translation>
+    </message>
+    <message>
+        <source>Outbound connections restricted to CJDNS (-onlynet=cjdns) but -cjdnsreachable is not provided</source>
+        <translation type="unfinished">आउटबाउंड कनेक्शन प्रतिबंधित हैं CJDNS (-onlynet=cjdns) के लिए लेकिन -cjdnsreachable प्रदान नहीं किया गया है</translation>
+    </message>
+    <message>
+        <source>Outbound connections restricted to i2p (-onlynet=i2p) but -i2psam is not provided</source>
+        <translation type="unfinished">आउटबाउंड कनेक्शन i2p(-onlynet=i2p) तक सीमित हैं लेकिन -i2psam प्रदान नहीं किया गया है</translation>
+    </message>
+    <message>
+        <source>The inputs size exceeds the maximum weight. Please try sending a smaller amount or manually consolidating your wallet's UTXOs</source>
+        <translation type="unfinished">इनपुट आकार अधिकतम वजन से अधिक है। कृपया एक छोटी राशि भेजने या मैन्युअल रूप से अपने वॉलेट के UTXO को समेकित करने का प्रयास करें</translation>
+    </message>
+    <message>
+        <source>The preselected coins total amount does not cover the transaction target. Please allow other inputs to be automatically selected or include more coins manually</source>
+        <translation type="unfinished">पूर्वचयनित सिक्कों की कुल राशि लेन-देन लक्ष्य को कवर नहीं करती है। कृपया अन्य इनपुट को स्वचालित रूप से चयनित होने दें या मैन्युअल रूप से अधिक सिक्के शामिल करें</translation>
+    </message>
+    <message>
+        <source>Unexpected legacy entry in descriptor wallet found. Loading wallet %s
+
+The wallet might have been tampered with or created with malicious intent.
+</source>
+        <translation type="unfinished">डिस्क्रिप्टर वॉलेट में अप्रत्याशित विरासत प्रविष्टि मिली। %s बटुआ लोड हो रहा है
+
+हो सकता है कि वॉलेट से छेड़छाड़ की गई हो या दुर्भावनापूर्ण इरादे से बनाया गया हो।</translation>
+    </message>
+    <message>
+        <source>Error: Cannot extract destination from the generated scriptpubkey</source>
+        <translation type="unfinished">त्रुटि: जनरेट की गई scriptpubkey से गंतव्य निकाला नहीं जा सकता</translation>
+    </message>
+    <message>
+        <source>Insufficient dbcache for block verification</source>
+        <translation type="unfinished">ब्लॉक सत्यापन के लिए अपर्याप्त dbcache</translation>
+    </message>
+    <message>
+        <source>Invalid port specified in %s: '%s'</source>
+        <translation type="unfinished">में निर्दिष्ट अमान्य पोर्ट %s:'%s'</translation>
+    </message>
+    <message>
+        <source>Invalid pre-selected input %s</source>
+        <translation type="unfinished">अमान्य पूर्व-चयनित इनपुट %s</translation>
+    </message>
+    <message>
+        <source>Not found pre-selected input %s</source>
+        <translation type="unfinished">पूर्व-चयनित इनपुट %s नहीं मिला</translation>
+    </message>
+    <message>
+        <source>Not solvable pre-selected input %s</source>
+        <translation type="unfinished">सॉल्व करने योग्य पूर्व-चयनित इनपुट नहीं %s</translation>
+    </message>
+    <message>
+        <source>Settings file could not be read</source>
+        <translation type="unfinished">सेटिंग्स फ़ाइल को पढ़ा नहीं जा सका |</translation>
+    </message>
+    <message>
+        <source>Settings file could not be written</source>
+        <translation type="unfinished">सेटिंग्स फ़ाइल नहीं लिखी जा सकी |</translation>
     </message>
 </context>
 </TS>