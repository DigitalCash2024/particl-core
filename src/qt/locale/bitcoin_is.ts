--- conflicted
+++ resolved
@@ -1,634 +1,605 @@
-<TS language="is" version="2.1">
+<TS version="2.1" language="is">
 <context>
     <name>AddressBookPage</name>
     <message>
         <source>Right-click to edit address or label</source>
-        <translation>Smelltu á hægri músatakka til að breyta færslugildi eða merkingu</translation>
+        <translation type="unfinished">Smelltu á hægri músatakka til að velja veski eða merkingu</translation>
     </message>
     <message>
         <source>Create a new address</source>
-        <translation>Búa til nýtt færslugildi</translation>
+        <translation type="unfinished">Búa til nýtt veski</translation>
     </message>
     <message>
         <source>&amp;New</source>
-        <translation>&amp;Nýtt</translation>
+        <translation type="unfinished">&amp;Nýtt</translation>
     </message>
     <message>
         <source>Copy the currently selected address to the system clipboard</source>
-        <translation>Afrita valið færslugildi í klemmuspjald</translation>
+        <translation type="unfinished">Afrita valið veski í klemmuspjald</translation>
     </message>
     <message>
         <source>&amp;Copy</source>
-        <translation>&amp;Afrita</translation>
+        <translation type="unfinished">&amp;Afrita</translation>
     </message>
     <message>
         <source>C&amp;lose</source>
-        <translation>&amp;Loka</translation>
+        <translation type="unfinished">&amp;Loka</translation>
     </message>
     <message>
         <source>Delete the currently selected address from the list</source>
-        <translation>Eyða völdu færslugildi úr listanum</translation>
+        <translation type="unfinished">Eyða völdu veski úr listanum</translation>
+    </message>
+    <message>
+        <source>Enter address or label to search</source>
+        <translation type="unfinished">Veldu veski eða merkingu fyrir leit</translation>
     </message>
     <message>
         <source>Export the data in the current tab to a file</source>
-        <translation>Flytja gögn í flipanum í skrá</translation>
+        <translation type="unfinished">Flytja gögn í flipanum í skrá</translation>
     </message>
     <message>
         <source>&amp;Export</source>
-        <translation>&amp;Flytja út</translation>
+        <translation type="unfinished">&amp;Flytja út</translation>
     </message>
     <message>
         <source>&amp;Delete</source>
-        <translation>&amp;Eyða</translation>
+        <translation type="unfinished">&amp;Eyða</translation>
     </message>
     <message>
         <source>Choose the address to send coins to</source>
-        <translation>Veldu færslugildi sem greiða skal til</translation>
+        <translation type="unfinished">Veldu veski sem greiða skal til</translation>
     </message>
     <message>
         <source>Choose the address to receive coins with</source>
-        <translation>Veldu færslugildi sem á að taka við mynt</translation>
+        <translation type="unfinished">Veldu veski til að taka við rafmynt</translation>
     </message>
     <message>
         <source>C&amp;hoose</source>
-        <translation>&amp;Veldu</translation>
+        <translation type="unfinished">&amp;Veldu</translation>
     </message>
     <message>
         <source>Sending addresses</source>
-        <translation>Færslugildi sem senda frá sér</translation>
+        <translation type="unfinished">Veski sem senda frá sér</translation>
     </message>
     <message>
         <source>Receiving addresses</source>
-        <translation>Færslugildi sem þiggja til sín</translation>
+        <translation type="unfinished">Veski sem þiggja til sín</translation>
     </message>
     <message>
         <source>These are your Particl addresses for sending payments. Always check the amount and the receiving address before sending coins.</source>
-        <translation>Þetta eru Particl færslugildin sem senda greiðslur. Skoðið ævinlega vel upphæðina og færslugildin sem þiggja greiðslur áður en mynt er send.</translation>
+        <translation type="unfinished">Þetta eru Particl veskin sem senda greiðslur. Skoðið ævinlega vel upphæðina og veskin sem þiggja greiðslur áður en rafmynt er send.</translation>
     </message>
     <message>
         <source>&amp;Copy Address</source>
-        <translation>&amp;Afrita færslugildi</translation>
+        <translation type="unfinished">&amp;Afrita færslugildi</translation>
     </message>
     <message>
         <source>Copy &amp;Label</source>
-        <translation>Afrita og &amp;Merkja</translation>
+        <translation type="unfinished">Afrita og &amp;Merkja</translation>
     </message>
     <message>
         <source>&amp;Edit</source>
-        <translation>&amp;Breyta</translation>
+        <translation type="unfinished">&amp;Breyta</translation>
     </message>
     <message>
         <source>Export Address List</source>
-        <translation>Flytja út færslulista</translation>
-    </message>
-    <message>
-        <source>Comma separated file (*.csv)</source>
-        <translation>Gildi aðskilin með kommu (*.csv)</translation>
+        <translation type="unfinished">Flytja út færslulista</translation>
+    </message>
+    <message>
+        <source>There was an error trying to save the address list to %1. Please try again.</source>
+        <extracomment>An error message. %1 is a stand-in argument for the name of the file we attempted to save to.</extracomment>
+        <translation type="unfinished">Ekki tókst að vista færslugildalistann á %1. Reyndu aftur.</translation>
     </message>
     <message>
         <source>Exporting Failed</source>
-        <translation>Útflutningur tókst ekki</translation>
-    </message>
-    <message>
-        <source>There was an error trying to save the address list to %1. Please try again.</source>
-        <translation>Ekki tókst að vista færslugildalistann á %1. Reyndu aftur.</translation>
+        <translation type="unfinished">Útflutningur tókst ekki</translation>
     </message>
 </context>
 <context>
     <name>AddressTableModel</name>
     <message>
         <source>Label</source>
-        <translation>Merking</translation>
+        <translation type="unfinished">Merki</translation>
     </message>
     <message>
         <source>Address</source>
-        <translation>Færslugildi</translation>
+        <translation type="unfinished">Færslugildi</translation>
     </message>
     <message>
         <source>(no label)</source>
-        <translation>(engin merking)</translation>
+        <translation type="unfinished">(engin merking)</translation>
     </message>
 </context>
 <context>
     <name>AskPassphraseDialog</name>
     <message>
         <source>Passphrase Dialog</source>
-        <translation>Lykilsetning</translation>
+        <translation type="unfinished">Lykilsetning</translation>
     </message>
     <message>
         <source>Enter passphrase</source>
-        <translation>Skráðu lykilsetningu</translation>
+        <translation type="unfinished">Skráðu lykilsetningu</translation>
     </message>
     <message>
         <source>New passphrase</source>
-        <translation>Ný lykilsetning</translation>
+        <translation type="unfinished">Ný lykilsetning</translation>
     </message>
     <message>
         <source>Repeat new passphrase</source>
-        <translation>Endurtaktu nýja lykilsetningu</translation>
+        <translation type="unfinished">Endurtaktu nýja lykilsetningu</translation>
     </message>
     <message>
         <source>Encrypt wallet</source>
-        <translation>Dulkóða veski</translation>
+        <translation type="unfinished">Dulkóða veski</translation>
     </message>
     <message>
         <source>This operation needs your wallet passphrase to unlock the wallet.</source>
-        <translation>Þessi aðgerð þarf að fá lykilsetninguna þína til að opna veskið.</translation>
+        <translation type="unfinished">Þessi aðgerð þarf að fá lykilsetninguna þína til að opna veskið.</translation>
     </message>
     <message>
         <source>Unlock wallet</source>
-        <translation>Opna veskið</translation>
-    </message>
-    <message>
-        <source>This operation needs your wallet passphrase to decrypt the wallet.</source>
-        <translation>Þessi aðgerð þarf lykilsetninguna þína til að dulráða veskið.</translation>
-    </message>
-    <message>
-        <source>Decrypt wallet</source>
-        <translation>Dulráða veskið</translation>
+        <translation type="unfinished">Opna veskið</translation>
     </message>
     <message>
         <source>Change passphrase</source>
-        <translation>Breyta lykilsetningu</translation>
+        <translation type="unfinished">Breyta lykilsetningu</translation>
     </message>
     <message>
         <source>Confirm wallet encryption</source>
-        <translation>Staðfesta dulkóðun veskis</translation>
+        <translation type="unfinished">Staðfesta dulkóðun veskis</translation>
     </message>
     <message>
         <source>Warning: If you encrypt your wallet and lose your passphrase, you will &lt;b&gt;LOSE ALL OF YOUR PARTICL&lt;/b&gt;!</source>
-        <translation>Viðvörun: Ef þú dulkóðar veskið og týnir lykilsetningunn þá munt þú &lt;b&gt;TAPA ALLRI ÞINNI PARTICL MYNT&lt;/b&gt;!</translation>
+        <translation type="unfinished">Viðvörun: Ef þú dulkóðar veskið og týnir lykilsetningunn þá munt þú &lt;b&gt;TAPA ALLRI ÞINNI PARTICL MYNT&lt;/b&gt;!</translation>
     </message>
     <message>
         <source>Are you sure you wish to encrypt your wallet?</source>
-        <translation>Ertu viss um að þú viljir dulkóða veskið þitt?</translation>
+        <translation type="unfinished">Ertu viss um að þú viljir dulkóða veskið þitt?</translation>
     </message>
     <message>
         <source>Wallet encrypted</source>
-        <translation>Veski dulkóðað</translation>
+        <translation type="unfinished">Veski dulkóðað</translation>
     </message>
     <message>
         <source>Wallet to be encrypted</source>
-        <translation>Veski sem á að dulkóða</translation>
+        <translation type="unfinished">Veski sem á að dulkóða</translation>
     </message>
     <message>
         <source>IMPORTANT: Any previous backups you have made of your wallet file should be replaced with the newly generated, encrypted wallet file. For security reasons, previous backups of the unencrypted wallet file will become useless as soon as you start using the new, encrypted wallet.</source>
-        <translation>MIKILVÆGT: Nýja dulkóðaða veskisskráin þarf að koma í staðinn fyrir öll fyrri afrit sem þú hefur gert af upprunalegu veskisskránni. Af öryggisástæðum munu öll fyrri afrit af ódulkóðaða veskinu verða óvirk um leið og þú byrjar að nota nýja, dulkóðaða veskið.</translation>
+        <translation type="unfinished">MIKILVÆGT: Nýja dulkóðaða veskisskráin þarf að koma í staðinn fyrir öll fyrri afrit sem þú hefur gert af upprunalegu veskisskránni. Af öryggisástæðum munu öll fyrri afrit af ódulkóðaða veskinu verða óvirk um leið og þú byrjar að nota nýja, dulkóðaða veskið.</translation>
     </message>
     <message>
         <source>Wallet encryption failed</source>
-        <translation>Dulkóðun veskis mistókst</translation>
+        <translation type="unfinished">Dulkóðun veskis mistókst</translation>
     </message>
     <message>
         <source>Wallet encryption failed due to an internal error. Your wallet was not encrypted.</source>
-        <translation>Dulkóðun veskis mistóks vegna innri villu. Veskið þitt var ekki dulkóðað.</translation>
+        <translation type="unfinished">Dulkóðun veskis mistóks vegna innri villu. Veskið þitt var ekki dulkóðað.</translation>
     </message>
     <message>
         <source>The supplied passphrases do not match.</source>
-        <translation>Lykilsetningarnar eru ekki þær sömu.</translation>
+        <translation type="unfinished">Lykilsetningarnar eru ekki þær sömu.</translation>
     </message>
     <message>
         <source>Wallet unlock failed</source>
-        <translation>Ekki tókst að opna veskið</translation>
+        <translation type="unfinished">Ekki tókst að opna veskið</translation>
     </message>
     <message>
         <source>The passphrase entered for the wallet decryption was incorrect.</source>
-        <translation>Lykilsetningin sem notuð var til að dulráða veskið var ekki rétt.</translation>
-    </message>
-    <message>
-        <source>Wallet decryption failed</source>
-        <translation>Ekki tókst að dulráða veski</translation>
+        <translation type="unfinished">Lykilsetningin sem notuð var til að dulráða veskið var ekki rétt.</translation>
     </message>
     <message>
         <source>Wallet passphrase was successfully changed.</source>
-        <translation>Það tókst að breyta lykilsetningu veskis.</translation>
+        <translation type="unfinished">Það tókst að breyta lykilsetningu veskis.</translation>
     </message>
     <message>
         <source>Warning: The Caps Lock key is on!</source>
-        <translation>Viðvörun: Kveikt er á HÁSTÖFUM!</translation>
+        <translation type="unfinished">Viðvörun: Kveikt er á HÁSTÖFUM!</translation>
     </message>
 </context>
 <context>
     <name>BanTableModel</name>
     <message>
         <source>IP/Netmask</source>
-        <translation>IP/Netgríma</translation>
+        <translation type="unfinished">IP/Netgríma</translation>
     </message>
     <message>
         <source>Banned Until</source>
-        <translation>Bannað til</translation>
+        <translation type="unfinished">Bannað til</translation>
     </message>
 </context>
 <context>
+    <name>QObject</name>
+    <message>
+        <source>Amount</source>
+        <translation type="unfinished">Upphæð</translation>
+    </message>
+    <message numerus="yes">
+        <source>%n second(s)</source>
+        <translation type="unfinished">
+            <numerusform />
+            <numerusform />
+        </translation>
+    </message>
+    <message numerus="yes">
+        <source>%n minute(s)</source>
+        <translation type="unfinished">
+            <numerusform />
+            <numerusform />
+        </translation>
+    </message>
+    <message numerus="yes">
+        <source>%n hour(s)</source>
+        <translation type="unfinished">
+            <numerusform />
+            <numerusform />
+        </translation>
+    </message>
+    <message numerus="yes">
+        <source>%n day(s)</source>
+        <translation type="unfinished">
+            <numerusform />
+            <numerusform />
+        </translation>
+    </message>
+    <message numerus="yes">
+        <source>%n week(s)</source>
+        <translation type="unfinished">
+            <numerusform />
+            <numerusform />
+        </translation>
+    </message>
+    <message numerus="yes">
+        <source>%n year(s)</source>
+        <translation type="unfinished">
+            <numerusform />
+            <numerusform />
+        </translation>
+    </message>
+    </context>
+<context>
+    <name>bitcoin-core</name>
+    <message>
+        <source>Error reading %s! All keys read correctly, but transaction data or address book entries might be missing or incorrect.</source>
+        <translation type="unfinished">Villa við lestur %s! Allir lyklar fóru inn á réttan hátt, en færslugögn eða færslugildi gætu verið röng eða horfin.</translation>
+    </message>
+    </context>
+<context>
     <name>BitcoinGUI</name>
     <message>
-        <source>Sign &amp;message...</source>
-        <translation>Undirrita &amp;skilaboð</translation>
-    </message>
-    <message>
-        <source>Synchronizing with network...</source>
-        <translation>Samstilli við netið...</translation>
-    </message>
-    <message>
         <source>&amp;Overview</source>
-        <translation>&amp;Yfirlit</translation>
+        <translation type="unfinished">&amp;Yfirlit</translation>
     </message>
     <message>
         <source>Show general overview of wallet</source>
-        <translation>Sýna almennt yfirlit af veski</translation>
+        <translation type="unfinished">Sýna almennt yfirlit af veski</translation>
     </message>
     <message>
         <source>&amp;Transactions</source>
-        <translation>&amp;Færslur</translation>
+        <translation type="unfinished">&amp;Færslur</translation>
     </message>
     <message>
         <source>Browse transaction history</source>
-        <translation>Skoða færslusögu</translation>
+        <translation type="unfinished">Skoða færslusögu</translation>
     </message>
     <message>
         <source>E&amp;xit</source>
-        <translation>&amp;Hætta</translation>
+        <translation type="unfinished">&amp;Hætta</translation>
     </message>
     <message>
         <source>Quit application</source>
-        <translation>Hætta í forriti</translation>
+        <translation type="unfinished">Hætta í forriti</translation>
     </message>
     <message>
         <source>&amp;About %1</source>
-        <translation>&amp;Um %1</translation>
+        <translation type="unfinished">&amp;Um %1</translation>
     </message>
     <message>
         <source>Show information about %1</source>
-        <translation>Sýna upplýsingar um %1</translation>
+        <translation type="unfinished">Sýna upplýsingar um %1</translation>
     </message>
     <message>
         <source>About &amp;Qt</source>
-        <translation>Um &amp;Qt</translation>
+        <translation type="unfinished">Um &amp;Qt</translation>
     </message>
     <message>
         <source>Show information about Qt</source>
-        <translation>Sýna upplýsingar um Qt</translation>
-    </message>
-    <message>
-        <source>&amp;Options...</source>
-        <translation>&amp;Valkostir...</translation>
+        <translation type="unfinished">Sýna upplýsingar um Qt</translation>
     </message>
     <message>
         <source>Modify configuration options for %1</source>
-        <translation>Breyta samstillingum fyrir %1</translation>
-    </message>
-    <message>
-        <source>&amp;Encrypt Wallet...</source>
-        <translation>&amp;Dulkóða veski...</translation>
-    </message>
-    <message>
-        <source>&amp;Backup Wallet...</source>
-        <translation>&amp;Öryggisafrit á veski...</translation>
-    </message>
-    <message>
-        <source>&amp;Change Passphrase...</source>
-        <translation>&amp;Breyta lykilsetningu</translation>
-    </message>
-    <message>
-        <source>Open &amp;URI...</source>
-        <translation>Opna &amp;URL...</translation>
-    </message>
-    <message>
-        <source>Click to disable network activity.</source>
-        <translation>Smelltu til að loka fyrir netumferð.</translation>
+        <translation type="unfinished">Breyta samstillingum fyrir %1</translation>
     </message>
     <message>
         <source>Network activity disabled.</source>
-        <translation>Slökkt á netumferð.</translation>
-    </message>
-    <message>
-        <source>Click to enable network activity again.</source>
-        <translation>Smelltu til að hefja aftur netumferð.</translation>
-    </message>
-    <message>
-        <source>Syncing Headers (%1%)...</source>
-        <translation>Samstilli hausa (%1%)...</translation>
-    </message>
-    <message>
-        <source>Reindexing blocks on disk...</source>
-        <translation>Endurraða blokkum á drifi...</translation>
+        <extracomment>A substring of the tooltip.</extracomment>
+        <translation type="unfinished">Slökkt á netumferð.</translation>
     </message>
     <message>
         <source>Send coins to a Particl address</source>
-        <translation>Senda mynt í Particl færslugildi</translation>
+        <translation type="unfinished">Senda mynt í Particl færslugildi</translation>
     </message>
     <message>
         <source>Backup wallet to another location</source>
-        <translation>Öryggisafrita veski á annan stað</translation>
+        <translation type="unfinished">Öryggisafrita veski á annan stað</translation>
     </message>
     <message>
         <source>Change the passphrase used for wallet encryption</source>
-        <translation>Breyta lykilsetningunni sem gildir um dulkóðun veskis</translation>
-    </message>
-    <message>
-        <source>&amp;Verify message...</source>
-        <translation>&amp;Yfirfara skilaboð...</translation>
+        <translation type="unfinished">Breyta lykilsetningunni sem gildir um dulkóðun veskis</translation>
     </message>
     <message>
         <source>&amp;Send</source>
-        <translation>&amp;Senda</translation>
+        <translation type="unfinished">&amp;Senda</translation>
     </message>
     <message>
         <source>&amp;Receive</source>
-        <translation>&amp;Taka við</translation>
-    </message>
-    <message>
-        <source>&amp;Show / Hide</source>
-        <translation>&amp;Sýna / Fela</translation>
-    </message>
-    <message>
-        <source>Show or hide the main Window</source>
-        <translation>Sýna eða fela megin glugga</translation>
+        <translation type="unfinished">&amp;Taka við</translation>
     </message>
     <message>
         <source>Encrypt the private keys that belong to your wallet</source>
-        <translation>Dulkóða einkalyklana sem tilheyra veskinu þínu</translation>
+        <translation type="unfinished">Dulkóða einkalyklana sem tilheyra veskinu þínu</translation>
     </message>
     <message>
         <source>Sign messages with your Particl addresses to prove you own them</source>
-        <translation>Kvitta undir skilaboð með Particl færslugildunum þínum til að sanna að þú eigir þau</translation>
+        <translation type="unfinished">Kvitta undir skilaboð með Particl færslugildunum þínum til að sanna að þú eigir þau</translation>
     </message>
     <message>
         <source>Verify messages to ensure they were signed with specified Particl addresses</source>
-        <translation>Yfirfara skilaboð til að tryggja að kvittað hafi verið fyrir þau með tilteknum Particl færslugildum</translation>
+        <translation type="unfinished">Yfirfara skilaboð til að tryggja að kvittað hafi verið fyrir þau með tilteknum Particl færslugildum</translation>
     </message>
     <message>
         <source>&amp;File</source>
-        <translation>&amp;Skrá</translation>
+        <translation type="unfinished">&amp;Skrá</translation>
     </message>
     <message>
         <source>&amp;Settings</source>
-        <translation>&amp;Stillingar</translation>
+        <translation type="unfinished">&amp;Stillingar</translation>
     </message>
     <message>
         <source>&amp;Help</source>
-        <translation>&amp;Hjálp</translation>
+        <translation type="unfinished">&amp;Hjálp</translation>
     </message>
     <message>
         <source>Tabs toolbar</source>
-        <translation>Tólaborð flipa</translation>
+        <translation type="unfinished">Tólaborð flipa</translation>
     </message>
     <message>
         <source>Request payments (generates QR codes and particl: URIs)</source>
-        <translation>Óska eftir greiðslum (býr til QR kóða og particl: URI)</translation>
+        <translation type="unfinished">Óska eftir greiðslum (býr til QR kóða og particl: URI)</translation>
     </message>
     <message>
         <source>Show the list of used sending addresses and labels</source>
-        <translation>Sýna lista yfir færslugildi sem notuð hafa verið til sendingar og merkingar þeirra</translation>
+        <translation type="unfinished">Sýna lista yfir færslugildi sem notuð hafa verið til sendingar og merkingar þeirra</translation>
     </message>
     <message>
         <source>Show the list of used receiving addresses and labels</source>
-        <translation>Sýna færslugildi sem notuð hafa verið til að taka við mynt og merkingar þeirra</translation>
+        <translation type="unfinished">Sýna færslugildi sem notuð hafa verið til að taka við mynt og merkingar þeirra</translation>
     </message>
     <message>
         <source>&amp;Command-line options</source>
-        <translation>&amp;Valkostir skipanalínu</translation>
-    </message>
-    <message>
-        <source>Indexing blocks on disk...</source>
-        <translation>Raða blokkum á drifi</translation>
-    </message>
-    <message>
-        <source>Processing blocks on disk...</source>
-        <translation>Vinn úr blokkum á drifi...</translation>
+        <translation type="unfinished">&amp;Valkostir skipanalínu</translation>
+    </message>
+    <message numerus="yes">
+        <source>Processed %n block(s) of transaction history.</source>
+        <translation type="unfinished">
+            <numerusform />
+            <numerusform />
+        </translation>
     </message>
     <message>
         <source>%1 behind</source>
-        <translation>%1 á eftir</translation>
+        <translation type="unfinished">%1 á eftir</translation>
     </message>
     <message>
         <source>Last received block was generated %1 ago.</source>
-        <translation>Síðasta viðtekna blokk var búin til fyrir %1 síðan.</translation>
+        <translation type="unfinished">Síðasta viðtekna blokk var búin til fyrir %1 síðan.</translation>
     </message>
     <message>
         <source>Transactions after this will not yet be visible.</source>
-        <translation>Færslur á eftir þessari munu ekki sjást.</translation>
+        <translation type="unfinished">Færslur á eftir þessari munu ekki sjást.</translation>
     </message>
     <message>
         <source>Error</source>
-        <translation>Villa</translation>
+        <translation type="unfinished">Villa</translation>
     </message>
     <message>
         <source>Warning</source>
-        <translation>Viðvörun</translation>
+        <translation type="unfinished">Viðvörun</translation>
     </message>
     <message>
         <source>Information</source>
-        <translation>Upplýsingar</translation>
+        <translation type="unfinished">Upplýsingar</translation>
     </message>
     <message>
         <source>Up to date</source>
-        <translation>Uppfært</translation>
+        <translation type="unfinished">Uppfært</translation>
     </message>
     <message>
         <source>Show the %1 help message to get a list with possible Particl command-line options</source>
-        <translation>Sýna %1 hjálparskilaboðin til að fá lista yfir valkosti Particl aðgerðir í skipanalínu</translation>
+        <translation type="unfinished">Sýna %1 hjálparskilaboðin til að fá lista yfir valkosti Particl aðgerðir í skipanalínu</translation>
     </message>
     <message>
         <source>%1 client</source>
-        <translation>%1 biðlarar</translation>
-    </message>
-    <message>
-        <source>Connecting to peers...</source>
-        <translation>Tengist jafningjum...</translation>
-    </message>
-    <message>
-        <source>Catching up...</source>
-        <translation>Færist nær...</translation>
+        <translation type="unfinished">%1 biðlarar</translation>
+    </message>
+    <message numerus="yes">
+        <source>%n active connection(s) to Particl network.</source>
+        <extracomment>A substring of the tooltip.</extracomment>
+        <translation type="unfinished">
+            <numerusform />
+            <numerusform />
+        </translation>
     </message>
     <message>
         <source>Date: %1
 </source>
-        <translation>Dagsetning: %1
+        <translation type="unfinished">Dagsetning: %1
 </translation>
     </message>
     <message>
         <source>Amount: %1
 </source>
-        <translation>Upphæð: %1
+        <translation type="unfinished">Upphæð: %1
 </translation>
     </message>
     <message>
         <source>Type: %1
 </source>
-        <translation>Tegund: %1
+        <translation type="unfinished">Tegund: %1
 </translation>
     </message>
     <message>
         <source>Label: %1
 </source>
-        <translation>Merki: %1
+        <translation type="unfinished">Merki: %1
 </translation>
     </message>
     <message>
         <source>Address: %1
 </source>
-        <translation>Færslugildi: %1
+        <translation type="unfinished">Færslugildi: %1
 </translation>
     </message>
     <message>
         <source>Sent transaction</source>
-        <translation>Send færsla</translation>
+        <translation type="unfinished">Send færsla</translation>
     </message>
     <message>
         <source>Incoming transaction</source>
-        <translation>Móttökufærsla</translation>
+        <translation type="unfinished">Móttökufærsla</translation>
     </message>
     <message>
         <source>HD key generation is &lt;b&gt;enabled&lt;/b&gt;</source>
-        <translation>HD lyklagerð er &lt;b&gt;virkjuð&lt;/b&gt;</translation>
+        <translation type="unfinished">HD lyklagerð er &lt;b&gt;virkjuð&lt;/b&gt;</translation>
     </message>
     <message>
         <source>HD key generation is &lt;b&gt;disabled&lt;/b&gt;</source>
-        <translation>HD lyklagerð er &lt;b&gt;óvirk&lt;/b&gt;</translation>
+        <translation type="unfinished">HD lyklagerð er &lt;b&gt;óvirk&lt;/b&gt;</translation>
     </message>
     <message>
         <source>Wallet is &lt;b&gt;encrypted&lt;/b&gt; and currently &lt;b&gt;unlocked&lt;/b&gt;</source>
-        <translation>Veskið er &lt;b&gt;dulkóðað&lt;/b&gt; og núna &lt;b&gt;ólæst&lt;/b&gt;</translation>
+        <translation type="unfinished">Veskið er &lt;b&gt;dulkóðað&lt;/b&gt; og núna &lt;b&gt;ólæst&lt;/b&gt;</translation>
     </message>
     <message>
         <source>Wallet is &lt;b&gt;encrypted&lt;/b&gt; and currently &lt;b&gt;locked&lt;/b&gt;</source>
-        <translation>Veskið er &lt;b&gt;dulkóðað&lt;/b&gt; and currently &lt;b&gt;locked&lt;/b&gt;</translation>
+        <translation type="unfinished">Veskið er &lt;b&gt;dulkóðað&lt;/b&gt; and currently &lt;b&gt;locked&lt;/b&gt;</translation>
     </message>
     </context>
 <context>
     <name>CoinControlDialog</name>
     <message>
         <source>Coin Selection</source>
-        <translation>Myntval</translation>
+        <translation type="unfinished">Myntval</translation>
     </message>
     <message>
         <source>Quantity:</source>
-        <translation>Magn:</translation>
+        <translation type="unfinished">Magn:</translation>
     </message>
     <message>
         <source>Bytes:</source>
-        <translation>Bæti:</translation>
+        <translation type="unfinished">Bæti:</translation>
     </message>
     <message>
         <source>Amount:</source>
-        <translation>Upphæð:</translation>
+        <translation type="unfinished">Upphæð:</translation>
     </message>
     <message>
         <source>Fee:</source>
-        <translation>Gjald:</translation>
+        <translation type="unfinished">Gjald:</translation>
     </message>
     <message>
         <source>Dust:</source>
-        <translation>Ryk:</translation>
+        <translation type="unfinished">Ryk:</translation>
     </message>
     <message>
         <source>After Fee:</source>
-        <translation>Eftirgjald:</translation>
+        <translation type="unfinished">Eftirgjald:</translation>
     </message>
     <message>
         <source>Change:</source>
-        <translation>Skiptimynt:</translation>
+        <translation type="unfinished">Skiptimynt:</translation>
     </message>
     <message>
         <source>(un)select all</source>
-        <translation>(af)velja allt</translation>
+        <translation type="unfinished">(af)velja allt</translation>
     </message>
     <message>
         <source>Tree mode</source>
-        <translation>Hrísluhamur</translation>
+        <translation type="unfinished">Hrísluhamur</translation>
     </message>
     <message>
         <source>List mode</source>
-        <translation>Listahamur</translation>
+        <translation type="unfinished">Listahamur</translation>
     </message>
     <message>
         <source>Amount</source>
-        <translation>Upphæð</translation>
+        <translation type="unfinished">Upphæð</translation>
     </message>
     <message>
         <source>Received with label</source>
-        <translation>Móttekið með merkingu</translation>
+        <translation type="unfinished">Móttekið með merkingu</translation>
     </message>
     <message>
         <source>Received with address</source>
-        <translation>Móttekið með færslugildi</translation>
-    </message>
-    <message>
-        <source>Copy address</source>
-        <translation>Afrita færslugildi</translation>
-    </message>
-    <message>
-        <source>Copy label</source>
-        <translation>Afrita merki</translation>
+        <translation type="unfinished">Móttekið með færslugildi</translation>
     </message>
     <message>
         <source>This label turns red if any recipient receives an amount smaller than the current dust threshold.</source>
-        <translation>Þetta merki verður rautt ef einhver viðtakandi tekur við upphæð sem er lægri en núgildandi þröskuldur.</translation>
+        <translation type="unfinished">Þetta merki verður rautt ef einhver viðtakandi tekur við upphæð sem er lægri en núgildandi þröskuldur.</translation>
     </message>
     <message>
         <source>(no label)</source>
-        <translation>(ekkert merki)</translation>
-    </message>
-    </context>
-<context>
-    <name>CreateWalletActivity</name>
+        <translation type="unfinished">(engin merking)</translation>
+    </message>
     </context>
 <context>
     <name>CreateWalletDialog</name>
+    <message>
+        <source>Wallet</source>
+        <translation type="unfinished">Veski</translation>
+    </message>
     </context>
 <context>
     <name>EditAddressDialog</name>
     <message>
         <source>Edit Address</source>
-        <translation>Breyta færslugildi</translation>
+        <translation type="unfinished">Breyta færslugildi</translation>
     </message>
     <message>
         <source>&amp;Label</source>
-        <translation>&amp;Merki</translation>
+        <translation type="unfinished">&amp;Merki</translation>
     </message>
     <message>
         <source>The label associated with this address list entry</source>
-        <translation>Merking tengd þessu færslugildi</translation>
+        <translation type="unfinished">Merking tengd þessu færslugildi</translation>
     </message>
     <message>
         <source>The address associated with this address list entry. This can only be modified for sending addresses.</source>
-        <translation>Færslugildið sem tengt er þessari færslu. Þessu má einungis breyta þegar sent er.</translation>
+        <translation type="unfinished">Færslugildið sem tengt er þessari færslu. Þessu má einungis breyta þegar sent er.</translation>
     </message>
     <message>
         <source>&amp;Address</source>
-        <translation>Nýtt móttökufærslugildi</translation>
+        <translation type="unfinished">Nýtt móttökufærslugildi</translation>
     </message>
     <message>
         <source>New sending address</source>
-        <translation>Nýtt sendingarfærslugildi</translation>
+        <translation type="unfinished">Nýtt sendingarfærslugildi</translation>
     </message>
     <message>
         <source>Edit receiving address</source>
-        <translation>Breyta móttökufærslugildi</translation>
+        <translation type="unfinished">Breyta móttökufærslugildi</translation>
     </message>
     <message>
         <source>Edit sending address</source>
-        <translation>Breyta sendingarfærslugildi</translation>
+        <translation type="unfinished">Breyta sendingarfærslugildi</translation>
     </message>
     <message>
         <source>The entered address "%1" is not a valid Particl address.</source>
-        <translation>Færslugildið sem slegið var inn "%1" er ekki leyfilegt Particl færslugildi.</translation>
-    </message>
-    </context>
-<context>
-    <name>FreespaceChecker</name>
-    </context>
-<context>
-    <name>HelpMessageDialog</name>
+        <translation type="unfinished">Færslugildið sem slegið var inn "%1" er ekki leyfilegt Particl færslugildi.</translation>
+    </message>
     </context>
 <context>
     <name>Intro</name>
-<<<<<<< HEAD
-    <message>
-        <source>Particl</source>
-        <translation>Particl</translation>
-=======
     <message numerus="yes">
         <source>%n GB of space available</source>
         <translation type="unfinished">
@@ -657,302 +628,241 @@
             <numerusform />
             <numerusform />
         </translation>
->>>>>>> 3f385c91
     </message>
     <message>
         <source>Error</source>
-        <translation>Villa</translation>
+        <translation type="unfinished">Villa</translation>
     </message>
     </context>
 <context>
     <name>ModalOverlay</name>
     <message>
         <source>Number of blocks left</source>
-        <translation>Fjöldi blokka sem eftir eru</translation>
+        <translation type="unfinished">Fjöldi blokka sem eftir eru</translation>
     </message>
     <message>
         <source>Last block time</source>
-        <translation>Tími síðustu blokkar</translation>
-    </message>
-    </context>
-<context>
-    <name>OpenURIDialog</name>
-    </context>
-<context>
-    <name>OpenWalletActivity</name>
+        <translation type="unfinished">Tími síðustu blokkar</translation>
+    </message>
     </context>
 <context>
     <name>OptionsDialog</name>
     <message>
         <source>IP address of the proxy (e.g. IPv4: 127.0.0.1 / IPv6: ::1)</source>
-        <translation>IP tala staðgengils (t.d. IPv4: 127.0.0.1 / IPv6: ::1)</translation>
-    </message>
-    <message>
-        <source>Third party URLs (e.g. a block explorer) that appear in the transactions tab as context menu items. %s in the URL is replaced by transaction hash. Multiple URLs are separated by vertical bar |.</source>
-        <translation>URL frá þriðja aðila (t.d. blokkarskoðari) sem birtast í færsluflipanum sem samhengisatriði. %s í URL-inu skipt út fyrir færslutvíkross. Mörg URL eru aðskilin með lóðréttu striki |.</translation>
+        <translation type="unfinished">IP tala staðgengils (t.d. IPv4: 127.0.0.1 / IPv6: ::1)</translation>
     </message>
     <message>
         <source>Error</source>
-        <translation>Villa</translation>
+        <translation type="unfinished">Villa</translation>
     </message>
     <message>
         <source>The supplied proxy address is invalid.</source>
-        <translation>Uppgefið færslugildi staðgengils er ógilt.</translation>
+        <translation type="unfinished">Uppgefið færslugildi staðgengils er ógilt.</translation>
     </message>
 </context>
 <context>
     <name>OverviewPage</name>
     <message>
         <source>Mined balance that has not yet matured</source>
-        <translation>Námuunnin innistæða sem hefur enn ekki komið fram</translation>
+        <translation type="unfinished">Námuunnin innistæða sem hefur enn ekki komið fram</translation>
     </message>
     <message>
         <source>Your current balance in watch-only addresses</source>
-        <translation>Innistæða færslugilda sem eru einungis til skoðunar</translation>
+        <translation type="unfinished">Innistæða færslugilda sem eru einungis til skoðunar</translation>
     </message>
     <message>
         <source>Unconfirmed transactions to watch-only addresses</source>
-        <translation>Óstaðfestar færslur til færslugilda sem eru einungis til skoðunar</translation>
+        <translation type="unfinished">Óstaðfestar færslur til færslugilda sem eru einungis til skoðunar</translation>
     </message>
     <message>
         <source>Mined balance in watch-only addresses that has not yet matured</source>
-        <translation>Námuunnin innistæða á færslugildum sem eru einungis til skoðunar og hafa ekki komið fram</translation>
+        <translation type="unfinished">Námuunnin innistæða á færslugildum sem eru einungis til skoðunar og hafa ekki komið fram</translation>
     </message>
     <message>
         <source>Current total balance in watch-only addresses</source>
-        <translation>Innistæða á færslugildum sem eru einungis til skoðunar</translation>
-    </message>
-    </context>
-<context>
-    <name>PSBTOperationsDialog</name>
-    </context>
-<context>
-    <name>PaymentServer</name>
-    <message>
-        <source>Invalid payment address %1</source>
-        <translation>Ógilt færslugildi til greiðslu %1</translation>
+        <translation type="unfinished">Innistæða á færslugildum sem eru einungis til skoðunar</translation>
     </message>
     </context>
 <context>
     <name>PeerTableModel</name>
-    </context>
-<context>
-    <name>QObject</name>
+    <message>
+        <source>Address</source>
+        <extracomment>Title of Peers Table column which contains the IP/Onion/I2P address of the connected peer.</extracomment>
+        <translation type="unfinished">Færslugildi</translation>
+    </message>
+    </context>
+<context>
+    <name>QRImageWidget</name>
+    <message>
+        <source>Resulting URI too long, try to reduce the text for label / message.</source>
+        <translation type="unfinished">URI varð of langt, reyndu að minnka texta í merki / skilaboðum.</translation>
+    </message>
+    </context>
+<context>
+    <name>RPCConsole</name>
+    <message>
+        <source>Block chain</source>
+        <translation type="unfinished">Blokkarkeðja</translation>
+    </message>
+    <message>
+        <source>Starting Block</source>
+        <translation type="unfinished">Upphafsblokk</translation>
+    </message>
+    <message>
+        <source>Synced Blocks</source>
+        <translation type="unfinished">Samhæfðar blokkir</translation>
+    </message>
+    <message>
+        <source>Last block time</source>
+        <translation type="unfinished">Tími síðustu blokkar</translation>
+    </message>
+    </context>
+<context>
+    <name>ReceiveCoinsDialog</name>
+    <message>
+        <source>&amp;Label:</source>
+        <translation type="unfinished">&amp;Merki:</translation>
+    </message>
+    <message>
+        <source>An optional label to associate with the new receiving address.</source>
+        <translation type="unfinished">Valfrjálst merki sem tengist nýju móttökufærslutölunni.</translation>
+    </message>
+    </context>
+<context>
+    <name>ReceiveRequestDialog</name>
+    <message>
+        <source>Amount:</source>
+        <translation type="unfinished">Upphæð:</translation>
+    </message>
+    </context>
+<context>
+    <name>RecentRequestsTableModel</name>
+    <message>
+        <source>Label</source>
+        <translation type="unfinished">Merki</translation>
+    </message>
+    <message>
+        <source>(no label)</source>
+        <translation type="unfinished">(engin merking)</translation>
+    </message>
+    </context>
+<context>
+    <name>SendCoinsDialog</name>
+    <message>
+        <source>Quantity:</source>
+        <translation type="unfinished">Magn:</translation>
+    </message>
+    <message>
+        <source>Bytes:</source>
+        <translation type="unfinished">Bæti:</translation>
+    </message>
+    <message>
+        <source>Amount:</source>
+        <translation type="unfinished">Upphæð:</translation>
+    </message>
+    <message>
+        <source>Fee:</source>
+        <translation type="unfinished">Gjald:</translation>
+    </message>
+    <message>
+        <source>After Fee:</source>
+        <translation type="unfinished">Eftirgjald:</translation>
+    </message>
+    <message>
+        <source>Change:</source>
+        <translation type="unfinished">Skiptimynt:</translation>
+    </message>
+    <message>
+        <source>Dust:</source>
+        <translation type="unfinished">Ryk:</translation>
+    </message>
+    <message numerus="yes">
+        <source>Estimated to begin confirmation within %n block(s).</source>
+        <translation type="unfinished">
+            <numerusform />
+            <numerusform />
+        </translation>
+    </message>
+    <message>
+        <source>(no label)</source>
+        <translation type="unfinished">(engin merking)</translation>
+    </message>
+</context>
+<context>
+    <name>SendCoinsEntry</name>
+    <message>
+        <source>&amp;Label:</source>
+        <translation type="unfinished">&amp;Merki:</translation>
+    </message>
+    </context>
+<context>
+    <name>TransactionDesc</name>
+    <message numerus="yes">
+        <source>matures in %n more block(s)</source>
+        <translation type="unfinished">
+            <numerusform />
+            <numerusform />
+        </translation>
+    </message>
+    <message>
+        <source>Generated coins must mature %1 blocks before they can be spent. When you generated this block, it was broadcast to the network to be added to the block chain. If it fails to get into the chain, its state will change to "not accepted" and it won't be spendable. This may occasionally happen if another node generates a block within a few seconds of yours.</source>
+        <translation type="unfinished">Fullgerð mynt verður að nýta %1 blokkir. Þegar þú bjóst til þessa blokk, þá var jafnóðum tilkynnt á netinu að hún eigi að bætast við blokkakeðjuna. Ef hún kemst ekki í keðjuna þá mun staða hennar breytast í "ósamþykkt" og ekki verður hægt að nota hana. Þetta gerist annað slagið ef annar hnútpunktur klárar blokk nokkrum sekúndum á undan þinni.</translation>
+    </message>
     <message>
         <source>Amount</source>
-        <translation>Upphæð</translation>
-    </message>
-    </context>
-<context>
-    <name>QRImageWidget</name>
-    <message>
-        <source>Resulting URI too long, try to reduce the text for label / message.</source>
-        <translation>URI varð of langt, reyndu að minnka texta í merki / skilaboðum.</translation>
-    </message>
-    </context>
-<context>
-    <name>RPCConsole</name>
-    <message>
-        <source>Block chain</source>
-        <translation>Blokkarkeðja</translation>
-    </message>
-    <message>
-        <source>Starting Block</source>
-        <translation>Upphafsblokk</translation>
-    </message>
-    <message>
-        <source>Synced Blocks</source>
-        <translation>Samhæfðar blokkir</translation>
-    </message>
-    <message>
-        <source>Last block time</source>
-        <translation>Tími síðustu blokkar</translation>
-    </message>
-    </context>
-<context>
-    <name>ReceiveCoinsDialog</name>
-    <message>
-        <source>&amp;Label:</source>
-        <translation>&amp;Merki:</translation>
-    </message>
-    <message>
-        <source>An optional label to associate with the new receiving address.</source>
-        <translation>Valfrjálst merki sem tengist nýju móttökufærslutölunni.</translation>
-    </message>
-    <message>
-        <source>Copy label</source>
-        <translation>Afrita merki</translation>
-    </message>
-    </context>
-<context>
-    <name>ReceiveRequestDialog</name>
-    <message>
-        <source>Amount:</source>
-        <translation>Upphæð:</translation>
-    </message>
-    </context>
-<context>
-    <name>RecentRequestsTableModel</name>
+        <translation type="unfinished">Upphæð</translation>
+    </message>
+    </context>
+<context>
+    <name>TransactionTableModel</name>
     <message>
         <source>Label</source>
-        <translation>Merki</translation>
+        <translation type="unfinished">Merki</translation>
+    </message>
+    <message>
+        <source>Mined</source>
+        <translation type="unfinished">Námuunnið</translation>
     </message>
     <message>
         <source>(no label)</source>
-        <translation>(ekkert merki)</translation>
-    </message>
-    </context>
-<context>
-    <name>SendCoinsDialog</name>
-    <message>
-        <source>Quantity:</source>
-        <translation>Magn:</translation>
-    </message>
-    <message>
-        <source>Bytes:</source>
-        <translation>Bæti:</translation>
-    </message>
-    <message>
-        <source>Amount:</source>
-        <translation>Upphæð:</translation>
-    </message>
-    <message>
-        <source>Fee:</source>
-        <translation>Gjald:</translation>
-    </message>
-    <message>
-        <source>After Fee:</source>
-        <translation>Eftirgjald:</translation>
-    </message>
-    <message>
-        <source>Change:</source>
-        <translation>Skiptimynt:</translation>
-    </message>
-    <message>
-        <source>(Smart fee not initialized yet. This usually takes a few blocks...)</source>
-        <translation>(Smart gjald er ekki gangsett ennþá. Þetta tekur venjulega nokkrar blokkir...)</translation>
-    </message>
-    <message>
-        <source>Dust:</source>
-        <translation>Ryk:</translation>
-    </message>
-    <message>
-        <source>(no label)</source>
-        <translation>(ekkert merki)</translation>
-    </message>
-</context>
-<context>
-    <name>SendCoinsEntry</name>
-    <message>
-        <source>&amp;Label:</source>
-        <translation>&amp;Merki:</translation>
-    </message>
-    </context>
-<context>
-    <name>ShutdownWindow</name>
-    </context>
-<context>
-    <name>SignVerifyMessageDialog</name>
-    </context>
-<context>
-    <name>TrafficGraphWidget</name>
-    </context>
-<context>
-    <name>TransactionDesc</name>
-    <message>
-        <source>Generated coins must mature %1 blocks before they can be spent. When you generated this block, it was broadcast to the network to be added to the block chain. If it fails to get into the chain, its state will change to "not accepted" and it won't be spendable. This may occasionally happen if another node generates a block within a few seconds of yours.</source>
-        <translation>Fullgerð mynt verður að nýta %1 blokkir. Þegar þú bjóst til þessa blokk, þá var jafnóðum tilkynnt á netinu að hún eigi að bætast við blokkakeðjuna. Ef hún kemst ekki í keðjuna þá mun staða hennar breytast í "ósamþykkt" og ekki verður hægt að nota hana. Þetta gerist annað slagið ef annar hnútpunktur klárar blokk nokkrum sekúndum á undan þinni.</translation>
-    </message>
-    <message>
-        <source>Amount</source>
-        <translation>Upphæð</translation>
-    </message>
-    </context>
-<context>
-    <name>TransactionDescDialog</name>
-    </context>
-<context>
-    <name>TransactionTableModel</name>
+        <translation type="unfinished">(engin merking)</translation>
+    </message>
+    </context>
+<context>
+    <name>TransactionView</name>
+    <message>
+        <source>Mined</source>
+        <translation type="unfinished">Námuunnið</translation>
+    </message>
     <message>
         <source>Label</source>
-        <translation>Merki</translation>
-    </message>
-    <message>
-        <source>Mined</source>
-        <translation>Námuunnið</translation>
-    </message>
-    <message>
-        <source>(no label)</source>
-        <translation>(ekkert merki)</translation>
-    </message>
-    </context>
-<context>
-    <name>TransactionView</name>
-    <message>
-        <source>Mined</source>
-        <translation>Námuunnið</translation>
-    </message>
-    <message>
-        <source>Copy address</source>
-        <translation>Afrita færslugildi</translation>
-    </message>
-    <message>
-        <source>Copy label</source>
-        <translation>Afrita merki</translation>
-    </message>
-    <message>
-        <source>Comma separated file (*.csv)</source>
-        <translation>Gildi aðskilin með kommu (*.csv)</translation>
-    </message>
-    <message>
-        <source>Label</source>
-        <translation>Merki</translation>
+        <translation type="unfinished">Merki</translation>
     </message>
     <message>
         <source>Address</source>
-        <translation>Vistfang</translation>
+        <translation type="unfinished">Færslugildi</translation>
     </message>
     <message>
         <source>Exporting Failed</source>
-        <translation>Útflutningur tókst ekki</translation>
-    </message>
-    </context>
-<context>
-    <name>UnitDisplayStatusBarControl</name>
-    </context>
-<context>
-    <name>WalletController</name>
+        <translation type="unfinished">Útflutningur tókst ekki</translation>
+    </message>
     </context>
 <context>
     <name>WalletFrame</name>
-    </context>
-<context>
-    <name>WalletModel</name>
+    <message>
+        <source>Error</source>
+        <translation type="unfinished">Villa</translation>
+    </message>
     </context>
 <context>
     <name>WalletView</name>
     <message>
         <source>&amp;Export</source>
-        <translation>&amp;Flytja út</translation>
+        <translation type="unfinished">&amp;Flytja út</translation>
     </message>
     <message>
         <source>Export the data in the current tab to a file</source>
-        <translation>Flytja gögn í flipanum í skrá</translation>
-    </message>
-    <message>
-        <source>Error</source>
-        <translation>Villa</translation>
-    </message>
-    </context>
-<context>
-    <name>bitcoin-core</name>
-    <message>
-        <source>Error reading %s! All keys read correctly, but transaction data or address book entries might be missing or incorrect.</source>
-        <translation>Villa við lestur %s! Allir lyklar fóru inn á réttan hátt, en færslugögn eða færslugildi gætu verið röng eða horfin.</translation>
-    </message>
-    <message>
-        <source>Warning: The network does not appear to fully agree! Some miners appear to be experiencing issues.</source>
-        <translation>Viðvörun: Netið er ekki í fullu samræmi! Einhver námuvinnsla virðist í ólagi.</translation>
+        <translation type="unfinished">Flytja gögn í flipanum í skrá</translation>
     </message>
     </context>
 </TS>