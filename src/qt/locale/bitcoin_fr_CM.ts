<TS version="2.1" language="fr_CM">
<context>
    <name>AddressBookPage</name>
    <message>
        <source>Right-click to edit address or label</source>
        <translation type="unfinished">Clic droit pour modifier l'adresse ou l'étiquette</translation>
    </message>
    <message>
        <source>Create a new address</source>
        <translation type="unfinished">Créer une nouvelle adresse</translation>
    </message>
    <message>
        <source>&amp;New</source>
        <translation type="unfinished">&amp;Nouvelle</translation>
    </message>
    <message>
        <source>Copy the currently selected address to the system clipboard</source>
        <translation type="unfinished">Copier l’adresse sélectionnée actuellement dans le presse-papiers</translation>
    </message>
    <message>
        <source>&amp;Copy</source>
        <translation type="unfinished">&amp;Copier</translation>
    </message>
    <message>
        <source>C&amp;lose</source>
        <translation type="unfinished">&amp;Fermer</translation>
    </message>
    <message>
        <source>Delete the currently selected address from the list</source>
        <translation type="unfinished">Supprimer l’adresse sélectionnée actuellement de la liste</translation>
    </message>
    <message>
        <source>Enter address or label to search</source>
        <translation type="unfinished">Saisir une adresse ou une étiquette à rechercher</translation>
    </message>
    <message>
        <source>Export the data in the current tab to a file</source>
        <translation type="unfinished">Exporter les données de l’onglet actuel vers un fichier</translation>
    </message>
    <message>
        <source>&amp;Export</source>
        <translation type="unfinished">&amp;Exporter</translation>
    </message>
    <message>
        <source>&amp;Delete</source>
        <translation type="unfinished">&amp;Supprimer</translation>
    </message>
    <message>
        <source>Choose the address to send coins to</source>
        <translation type="unfinished">Choisir l’adresse à laquelle envoyer des pièces</translation>
    </message>
    <message>
        <source>Choose the address to receive coins with</source>
        <translation type="unfinished">Choisir l’adresse avec laquelle recevoir des pièces</translation>
    </message>
    <message>
        <source>C&amp;hoose</source>
        <translation type="unfinished">C&amp;hoisir</translation>
    </message>
    <message>
<<<<<<< HEAD
        <source>Sending addresses</source>
        <translation type="unfinished">Adresses d’envoi</translation>
    </message>
    <message>
        <source>Receiving addresses</source>
        <translation type="unfinished">Adresses de réception</translation>
    </message>
    <message>
        <source>These are your Particl addresses for sending payments. Always check the amount and the receiving address before sending coins.</source>
        <translation type="unfinished">Ce sont vos adresses Particl pour envoyer des paiements. Vérifiez toujours le montant et l’adresse du destinataire avant d’envoyer des pièces.</translation>
=======
        <source>These are your Bitcoin addresses for sending payments. Always check the amount and the receiving address before sending coins.</source>
        <translation type="unfinished">Ce sont vos adresses Bitcoin pour envoyer des paiements. Vérifiez toujours le montant et l’adresse du destinataire avant d’envoyer des pièces.</translation>
>>>>>>> 68684745
    </message>
    <message>
        <source>These are your Particl addresses for receiving payments. Use the 'Create new receiving address' button in the receive tab to create new addresses.
Signing is only possible with addresses of the type 'legacy'.</source>
        <translation type="unfinished">Il s'agit de vos adresses Particl pour la réception des paiements. Utilisez le bouton "Créer une nouvelle adresse de réception" dans l'onglet "Recevoir" pour créer de nouvelles adresses.
La signature n'est possible qu'avec les adresses de type "patrimoine".</translation>
    </message>
    <message>
        <source>&amp;Copy Address</source>
        <translation type="unfinished">&amp;Copier l’adresse</translation>
    </message>
    <message>
        <source>Copy &amp;Label</source>
        <translation type="unfinished">Copier l’é&amp;tiquette</translation>
    </message>
    <message>
        <source>&amp;Edit</source>
        <translation type="unfinished">&amp;Modifier</translation>
    </message>
    <message>
        <source>Export Address List</source>
        <translation type="unfinished">Exporter la liste d’adresses</translation>
    </message>
    <message>
        <source>Comma separated file</source>
        <extracomment>Expanded name of the CSV file format. See: https://en.wikipedia.org/wiki/Comma-separated_values.</extracomment>
        <translation type="unfinished">Fichier séparé par des virgules</translation>
    </message>
    <message>
        <source>There was an error trying to save the address list to %1. Please try again.</source>
        <extracomment>An error message. %1 is a stand-in argument for the name of the file we attempted to save to.</extracomment>
        <translation type="unfinished">Une erreur est survenue lors de l'enregistrement de la liste d'adresses vers %1. Veuillez réessayer plus tard.</translation>
    </message>
    <message>
        <source>Receiving addresses - %1</source>
        <translation type="unfinished">Adresses de réceptions - %1</translation>
    </message>
    <message>
        <source>Exporting Failed</source>
        <translation type="unfinished">Échec d’exportation</translation>
    </message>
</context>
<context>
    <name>AddressTableModel</name>
    <message>
        <source>Label</source>
        <translation type="unfinished">Étiquette</translation>
    </message>
    <message>
        <source>Address</source>
        <translation type="unfinished">Adresse</translation>
    </message>
    <message>
        <source>(no label)</source>
        <translation type="unfinished">(aucune étiquette)</translation>
    </message>
</context>
<context>
    <name>AskPassphraseDialog</name>
    <message>
        <source>Passphrase Dialog</source>
        <translation type="unfinished">Fenêtre de dialogue de la phrase de passe</translation>
    </message>
    <message>
        <source>Enter passphrase</source>
        <translation type="unfinished">Saisir la phrase de passe</translation>
    </message>
    <message>
        <source>New passphrase</source>
        <translation type="unfinished">Nouvelle phrase de passe</translation>
    </message>
    <message>
        <source>Repeat new passphrase</source>
        <translation type="unfinished">Répéter la phrase de passe</translation>
    </message>
    <message>
        <source>Show passphrase</source>
        <translation type="unfinished">Afficher la phrase de passe</translation>
    </message>
    <message>
        <source>Encrypt wallet</source>
        <translation type="unfinished">Chiffrer le porte-monnaie</translation>
    </message>
    <message>
        <source>This operation needs your wallet passphrase to unlock the wallet.</source>
        <translation type="unfinished">Cette opération nécessite votre phrase de passe pour déverrouiller le porte-monnaie.</translation>
    </message>
    <message>
        <source>Unlock wallet</source>
        <translation type="unfinished">Déverrouiller le porte-monnaie</translation>
    </message>
    <message>
        <source>Change passphrase</source>
        <translation type="unfinished">Changer la phrase de passe</translation>
    </message>
    <message>
        <source>Confirm wallet encryption</source>
        <translation type="unfinished">Confirmer le chiffrement du porte-monnaie</translation>
    </message>
    <message>
        <source>Warning: If you encrypt your wallet and lose your passphrase, you will &lt;b&gt;LOSE ALL OF YOUR PARTICL&lt;/b&gt;!</source>
        <translation type="unfinished">Avertissement : Si vous chiffrez votre porte-monnaie et perdez votre phrase de passe, vous &lt;b&gt;PERDREZ TOUS VOS PARTICL&lt;/b&gt; !</translation>
    </message>
    <message>
        <source>Are you sure you wish to encrypt your wallet?</source>
        <translation type="unfinished">Voulez-vous vraiment chiffrer votre porte-monnaie ?</translation>
    </message>
    <message>
        <source>Wallet encrypted</source>
        <translation type="unfinished">Le porte-monnaie est chiffré</translation>
    </message>
    <message>
        <source>Enter the new passphrase for the wallet.&lt;br/&gt;Please use a passphrase of &lt;b&gt;ten or more random characters&lt;/b&gt;, or &lt;b&gt;eight or more words&lt;/b&gt;.</source>
        <translation type="unfinished">Saisissez la nouvelle phrase de passe du porte-monnaie.&lt;br/&gt;Veuillez utiliser une phrase de passe composée de &lt;b&gt;dix caractères aléatoires ou plus&lt;/b&gt;, ou de &lt;b&gt;huit mots ou plus&lt;/b&gt;.</translation>
    </message>
    <message>
        <source>Enter the old passphrase and new passphrase for the wallet.</source>
        <translation type="unfinished">Saisir l’ancienne puis la nouvelle phrase de passe du porte-monnaie.</translation>
    </message>
    <message>
        <source>Remember that encrypting your wallet cannot fully protect your particl from being stolen by malware infecting your computer.</source>
        <translation type="unfinished">N’oubliez pas que le chiffrement de votre porte-monnaie ne peut pas protéger entièrement vos particl contre le vol par des programmes malveillants qui infecteraient votre ordinateur.</translation>
    </message>
    <message>
        <source>Wallet to be encrypted</source>
        <translation type="unfinished">Porte-monnaie à chiffrer</translation>
    </message>
    <message>
        <source>Your wallet is about to be encrypted. </source>
        <translation type="unfinished">Votre porte-monnaie est sur le point d’être chiffré.</translation>
    </message>
    <message>
        <source>Your wallet is now encrypted. </source>
        <translation type="unfinished">Votre porte-monnaie est désormais chiffré.</translation>
    </message>
    <message>
        <source>IMPORTANT: Any previous backups you have made of your wallet file should be replaced with the newly generated, encrypted wallet file. For security reasons, previous backups of the unencrypted wallet file will become useless as soon as you start using the new, encrypted wallet.</source>
        <translation type="unfinished">IMPORTANT : Toutes les sauvegardes précédentes du fichier de votre porte-monnaie devraient être remplacées par le fichier du porte-monnaie chiffré nouvellement généré. Pour des raisons de sécurité, les sauvegardes précédentes de votre fichier de porte-monnaie non chiffré deviendront inutilisables dès que vous commencerez à utiliser le nouveau porte-monnaie chiffré.</translation>
    </message>
    <message>
        <source>Wallet encryption failed</source>
        <translation type="unfinished">Échec de chiffrement du porte-monnaie</translation>
    </message>
    <message>
        <source>Wallet encryption failed due to an internal error. Your wallet was not encrypted.</source>
        <translation type="unfinished">Le chiffrement du porte-monnaie a échoué en raison d’une erreur interne. Votre porte-monnaie n’a pas été chiffré.</translation>
    </message>
    <message>
        <source>The supplied passphrases do not match.</source>
        <translation type="unfinished">Les phrases de passe saisies ne correspondent pas.</translation>
    </message>
    <message>
        <source>Wallet unlock failed</source>
        <translation type="unfinished">Échec de déverrouillage du porte-monnaie</translation>
    </message>
    <message>
        <source>The passphrase entered for the wallet decryption was incorrect.</source>
        <translation type="unfinished">La phrase de passe saisie pour déchiffrer le porte-monnaie était erronée.</translation>
    </message>
    <message>
        <source>The passphrase entered for the wallet decryption is incorrect. It contains a null character (ie - a zero byte). If the passphrase was set with a version of this software prior to 25.0, please try again with only the characters up to — but not including — the first null character. If this is successful, please set a new passphrase to avoid this issue in the future.</source>
        <translation type="unfinished">La phrase secrète saisie pour le décryptage du portefeuille est incorrecte. Elle contient un caractère nul (c'est-à-dire un octet de zéro). Si la phrase secrète a été définie avec une version de ce logiciel antérieure à la version 25.0, veuillez réessayer en ne saisissant que les caractères jusqu'au premier caractère nul (non compris). Si vous y parvenez, définissez une nouvelle phrase secrète afin d'éviter ce problème à l'avenir.</translation>
    </message>
    <message>
        <source>Wallet passphrase was successfully changed.</source>
        <translation type="unfinished">La phrase de passe du porte-monnaie a été modifiée avec succès.</translation>
    </message>
    <message>
        <source>Passphrase change failed</source>
        <translation type="unfinished">Le changement de phrase secrète a échoué</translation>
    </message>
    <message>
        <source>The old passphrase entered for the wallet decryption is incorrect. It contains a null character (ie - a zero byte). If the passphrase was set with a version of this software prior to 25.0, please try again with only the characters up to — but not including — the first null character.</source>
        <translation type="unfinished">L'ancienne phrase secrète introduite pour le décryptage du portefeuille est incorrecte. Elle contient un caractère nul (c'est-à-dire un octet de zéro). Si la phrase secrète a été définie avec une version de ce logiciel antérieure à la version 25.0, veuillez réessayer en ne saisissant que les caractères jusqu'au premier caractère nul (non compris).</translation>
    </message>
    <message>
        <source>Warning: The Caps Lock key is on!</source>
        <translation type="unfinished">Avertissement : La touche Verr. Maj. est activée</translation>
    </message>
</context>
<context>
    <name>BanTableModel</name>
    <message>
        <source>IP/Netmask</source>
        <translation type="unfinished">IP/masque réseau</translation>
    </message>
    <message>
        <source>Banned Until</source>
        <translation type="unfinished">Banni jusqu’au</translation>
    </message>
</context>
<context>
    <name>BitcoinApplication</name>
    <message>
        <source>Settings file %1 might be corrupt or invalid.</source>
        <translation type="unfinished">Le fichier de paramètres %1 est peut-être corrompu ou non valide.</translation>
    </message>
    <message>
        <source>Runaway exception</source>
        <translation type="unfinished">Exception excessive</translation>
    </message>
    <message>
        <source>A fatal error occurred. %1 can no longer continue safely and will quit.</source>
        <translation type="unfinished">Une erreur fatale est survenue. %1 ne peut plus poursuivre de façon sûre et va s’arrêter.</translation>
    </message>
    <message>
        <source>Internal error</source>
        <translation type="unfinished">Eurrer interne</translation>
    </message>
    <message>
        <source>An internal error occurred. %1 will attempt to continue safely. This is an unexpected bug which can be reported as described below.</source>
        <translation type="unfinished">Une erreur interne est survenue. %1 va tenter de poursuivre avec sécurité. Il s’agit d’un bogue inattendu qui peut être signalé comme décrit ci-dessous.</translation>
    </message>
</context>
<context>
    <name>QObject</name>
    <message>
        <source>Do you want to reset settings to default values, or to abort without making changes?</source>
        <extracomment>Explanatory text shown on startup when the settings file cannot be read. Prompts user to make a choice between resetting or aborting.</extracomment>
        <translation type="unfinished">Voulez-vous réinitialiser les paramètres à leur valeur par défaut ou abandonner sans aucun changement ?</translation>
    </message>
    <message>
        <source>A fatal error occurred. Check that settings file is writable, or try running with -nosettings.</source>
        <extracomment>Explanatory text shown on startup when the settings file could not be written. Prompts user to check that we have the ability to write to the file. Explains that the user has the option of running without a settings file.</extracomment>
        <translation type="unfinished">Une erreur fatale est survenue. Vérifiez que le fichier des paramètres est modifiable ou essayer d’exécuter avec -nosettings.</translation>
    </message>
    <message>
        <source>Error: %1</source>
        <translation type="unfinished">Erreur : %1</translation>
    </message>
    <message>
        <source>%1 didn't yet exit safely…</source>
        <translation type="unfinished">%1 ne s’est pas encore fermer en toute sécurité…</translation>
    </message>
    <message>
        <source>unknown</source>
        <translation type="unfinished">inconnue</translation>
    </message>
    <message>
        <source>Amount</source>
        <translation type="unfinished">Montant</translation>
    </message>
    <message>
        <source>Enter a Particl address (e.g. %1)</source>
        <translation type="unfinished">Saisir une adresse Particl (p. ex. %1)</translation>
    </message>
    <message>
        <source>Unroutable</source>
        <translation type="unfinished">Non routable</translation>
    </message>
    <message>
        <source>Inbound</source>
        <extracomment>An inbound connection from a peer. An inbound connection is a connection initiated by a peer.</extracomment>
        <translation type="unfinished">Entrant</translation>
    </message>
    <message>
        <source>Outbound</source>
        <extracomment>An outbound connection to a peer. An outbound connection is a connection initiated by us.</extracomment>
        <translation type="unfinished">Sortant</translation>
    </message>
    <message>
        <source>Full Relay</source>
        <extracomment>Peer connection type that relays all network information.</extracomment>
        <translation type="unfinished">Relais intégral</translation>
    </message>
    <message>
        <source>Block Relay</source>
        <extracomment>Peer connection type that relays network information about blocks and not transactions or addresses.</extracomment>
        <translation type="unfinished">Relais de blocs</translation>
    </message>
    <message>
        <source>Manual</source>
        <extracomment>Peer connection type established manually through one of several methods.</extracomment>
        <translation type="unfinished">Manuelle</translation>
    </message>
    <message>
        <source>Feeler</source>
        <extracomment>Short-lived peer connection type that tests the aliveness of known addresses.</extracomment>
        <translation type="unfinished">Palpeur</translation>
    </message>
    <message>
        <source>Address Fetch</source>
        <extracomment>Short-lived peer connection type that solicits known addresses from a peer.</extracomment>
        <translation type="unfinished">Récupération d’adresses</translation>
    </message>
    <message>
        <source>%1 d</source>
        <translation type="unfinished">%1 j</translation>
    </message>
    <message>
        <source>%1 m</source>
        <translation type="unfinished">%1 min</translation>
    </message>
    <message>
        <source>None</source>
        <translation type="unfinished">Aucun</translation>
    </message>
    <message>
        <source>N/A</source>
        <translation type="unfinished">N.D.</translation>
    </message>
    <message numerus="yes">
        <source>%n second(s)</source>
        <translation type="unfinished">
            <numerusform>%n seconde</numerusform>
            <numerusform>%n secondes</numerusform>
        </translation>
    </message>
    <message numerus="yes">
        <source>%n minute(s)</source>
        <translation type="unfinished">
            <numerusform>%n minute</numerusform>
            <numerusform>%n minutes</numerusform>
        </translation>
    </message>
    <message numerus="yes">
        <source>%n hour(s)</source>
        <translation type="unfinished">
            <numerusform>%n heure</numerusform>
            <numerusform>%n heures</numerusform>
        </translation>
    </message>
    <message numerus="yes">
        <source>%n day(s)</source>
        <translation type="unfinished">
            <numerusform>%n jour</numerusform>
            <numerusform>%n jours</numerusform>
        </translation>
    </message>
    <message numerus="yes">
        <source>%n week(s)</source>
        <translation type="unfinished">
            <numerusform>%n semaine</numerusform>
            <numerusform>%n semaines</numerusform>
        </translation>
    </message>
    <message>
        <source>%1 and %2</source>
        <translation type="unfinished">%1 et %2</translation>
    </message>
    <message numerus="yes">
        <source>%n year(s)</source>
        <translation type="unfinished">
            <numerusform>%n an</numerusform>
            <numerusform>%n ans</numerusform>
        </translation>
    </message>
    <message>
        <source>%1 B</source>
        <translation type="unfinished">%1 o</translation>
    </message>
    <message>
        <source>%1 kB</source>
        <translation type="unfinished">%1 ko</translation>
    </message>
    <message>
        <source>%1 MB</source>
        <translation type="unfinished">%1 Mo</translation>
    </message>
    <message>
        <source>%1 GB</source>
        <translation type="unfinished">%1 Go</translation>
    </message>
</context>
<context>
    <name>BitcoinGUI</name>
    <message>
        <source>&amp;Overview</source>
        <translation type="unfinished">&amp;Vue d’ensemble</translation>
    </message>
    <message>
        <source>Show general overview of wallet</source>
        <translation type="unfinished">Afficher une vue d’ensemble du porte-monnaie</translation>
    </message>
    <message>
        <source>Browse transaction history</source>
        <translation type="unfinished">Parcourir l’historique transactionnel</translation>
    </message>
    <message>
        <source>E&amp;xit</source>
        <translation type="unfinished">Q&amp;uitter</translation>
    </message>
    <message>
        <source>Quit application</source>
        <translation type="unfinished">Fermer l’application</translation>
    </message>
    <message>
        <source>&amp;About %1</source>
        <translation type="unfinished">À &amp;propos de %1</translation>
    </message>
    <message>
        <source>Show information about %1</source>
        <translation type="unfinished">Afficher des renseignements à propos de %1</translation>
    </message>
    <message>
        <source>About &amp;Qt</source>
        <translation type="unfinished">À propos de &amp;Qt</translation>
    </message>
    <message>
        <source>Show information about Qt</source>
        <translation type="unfinished">Afficher des renseignements sur Qt</translation>
    </message>
    <message>
        <source>Modify configuration options for %1</source>
        <translation type="unfinished">Modifier les options de configuration de %1</translation>
    </message>
    <message>
        <source>Create a new wallet</source>
        <translation type="unfinished">Créer un nouveau porte-monnaie</translation>
    </message>
    <message>
        <source>&amp;Minimize</source>
        <translation type="unfinished">&amp;Réduire</translation>
    </message>
    <message>
        <source>Wallet:</source>
        <translation type="unfinished">Porte-monnaie :</translation>
    </message>
    <message>
        <source>Network activity disabled.</source>
        <extracomment>A substring of the tooltip.</extracomment>
        <translation type="unfinished">L’activité réseau est désactivée.</translation>
    </message>
    <message>
        <source>Proxy is &lt;b&gt;enabled&lt;/b&gt;: %1</source>
        <translation type="unfinished">Le serveur mandataire est &lt;b&gt;activé&lt;/b&gt; : %1</translation>
    </message>
    <message>
        <source>Send coins to a Particl address</source>
        <translation type="unfinished">Envoyer des pièces à une adresse Particl</translation>
    </message>
    <message>
        <source>Backup wallet to another location</source>
        <translation type="unfinished">Sauvegarder le porte-monnaie dans un autre emplacement</translation>
    </message>
    <message>
        <source>Change the passphrase used for wallet encryption</source>
        <translation type="unfinished">Modifier la phrase de passe utilisée pour le chiffrement du porte-monnaie</translation>
    </message>
    <message>
        <source>&amp;Send</source>
        <translation type="unfinished">&amp;Envoyer</translation>
    </message>
    <message>
        <source>&amp;Receive</source>
        <translation type="unfinished">&amp;Recevoir</translation>
    </message>
    <message>
        <source>&amp;Encrypt Wallet…</source>
        <translation type="unfinished">&amp;Chiffrer le porte-monnaie…</translation>
    </message>
    <message>
        <source>Encrypt the private keys that belong to your wallet</source>
        <translation type="unfinished">Chiffrer les clés privées qui appartiennent à votre porte-monnaie</translation>
    </message>
    <message>
        <source>&amp;Backup Wallet…</source>
        <translation type="unfinished">&amp;Sauvegarder le porte-monnaie…</translation>
    </message>
    <message>
        <source>&amp;Change Passphrase…</source>
        <translation type="unfinished">&amp;Changer la phrase de passe…</translation>
    </message>
    <message>
        <source>Sign &amp;message…</source>
        <translation type="unfinished">Signer un &amp;message…</translation>
    </message>
    <message>
        <source>Sign messages with your Particl addresses to prove you own them</source>
        <translation type="unfinished">Signer les messages avec vos adresses Particl pour prouver que vous les détenez</translation>
    </message>
    <message>
        <source>&amp;Verify message…</source>
        <translation type="unfinished">&amp;Vérifier un message…</translation>
    </message>
    <message>
        <source>Verify messages to ensure they were signed with specified Particl addresses</source>
        <translation type="unfinished">Vérifier les messages pour s’assurer qu’ils ont été signés avec les adresses Particl indiquées</translation>
    </message>
    <message>
        <source>&amp;Load PSBT from file…</source>
        <translation type="unfinished">&amp;Charger la TBSP d’un fichier…</translation>
    </message>
    <message>
        <source>Open &amp;URI…</source>
        <translation type="unfinished">Ouvrir une &amp;URI…</translation>
    </message>
    <message>
        <source>Close Wallet…</source>
        <translation type="unfinished">Fermer le porte-monnaie…</translation>
    </message>
    <message>
        <source>Create Wallet…</source>
        <translation type="unfinished">Créer un porte-monnaie…</translation>
    </message>
    <message>
        <source>Close All Wallets…</source>
        <translation type="unfinished">Fermer tous les porte-monnaie…</translation>
    </message>
    <message>
        <source>&amp;File</source>
        <translation type="unfinished">&amp;Fichier</translation>
    </message>
    <message>
        <source>&amp;Settings</source>
        <translation type="unfinished">&amp;Paramètres</translation>
    </message>
    <message>
        <source>&amp;Help</source>
        <translation type="unfinished">&amp;Aide</translation>
    </message>
    <message>
        <source>Tabs toolbar</source>
        <translation type="unfinished">Barre d’outils des onglets</translation>
    </message>
    <message>
        <source>Syncing Headers (%1%)…</source>
        <translation type="unfinished">Synchronisation des en-têtes (%1 %)…</translation>
    </message>
    <message>
        <source>Synchronizing with network…</source>
        <translation type="unfinished">Synchronisation avec le réseau…</translation>
    </message>
    <message>
        <source>Indexing blocks on disk…</source>
        <translation type="unfinished">Indexation des blocs sur le disque…</translation>
    </message>
    <message>
        <source>Processing blocks on disk…</source>
        <translation type="unfinished">Traitement des blocs sur le disque…</translation>
    </message>
    <message>
        <source>Connecting to peers…</source>
        <translation type="unfinished">Connexion aux pairs…</translation>
    </message>
    <message>
        <source>Request payments (generates QR codes and particl: URIs)</source>
        <translation type="unfinished">Demander des paiements (génère des codes QR et des URI particl:)</translation>
    </message>
    <message>
        <source>Show the list of used sending addresses and labels</source>
        <translation type="unfinished">Afficher la liste d’adresses d’envoi et d’étiquettes utilisées</translation>
    </message>
    <message>
        <source>Show the list of used receiving addresses and labels</source>
        <translation type="unfinished">Afficher la liste d’adresses de réception et d’étiquettes utilisées</translation>
    </message>
    <message>
        <source>&amp;Command-line options</source>
        <translation type="unfinished">Options de ligne de &amp;commande</translation>
    </message>
    <message numerus="yes">
        <source>Processed %n block(s) of transaction history.</source>
        <translation type="unfinished">
            <numerusform>%n bloc d’historique transactionnel a été traité.</numerusform>
            <numerusform>%n blocs d’historique transactionnel ont été traités.</numerusform>
        </translation>
    </message>
    <message>
        <source>%1 behind</source>
        <translation type="unfinished">en retard de %1</translation>
    </message>
    <message>
        <source>Catching up…</source>
        <translation type="unfinished">Rattrapage en cours…</translation>
    </message>
    <message>
        <source>Last received block was generated %1 ago.</source>
        <translation type="unfinished">Le dernier bloc reçu avait été généré il y a %1.</translation>
    </message>
    <message>
        <source>Transactions after this will not yet be visible.</source>
        <translation type="unfinished">Les transactions suivantes ne seront pas déjà visibles.</translation>
    </message>
    <message>
        <source>Error</source>
        <translation type="unfinished">Erreur</translation>
    </message>
    <message>
        <source>Warning</source>
        <translation type="unfinished">Avertissement</translation>
    </message>
    <message>
        <source>Information</source>
        <translation type="unfinished">Informations</translation>
    </message>
    <message>
        <source>Up to date</source>
        <translation type="unfinished">À jour</translation>
    </message>
    <message>
        <source>Load Partially Signed Particl Transaction</source>
        <translation type="unfinished">Charger une transaction Particl signée partiellement</translation>
    </message>
    <message>
        <source>Load PSBT from &amp;clipboard…</source>
        <translation type="unfinished">Charger la TBSP du &amp;presse-papiers…</translation>
    </message>
    <message>
        <source>Load Partially Signed Particl Transaction from clipboard</source>
        <translation type="unfinished">Charger du presse-papiers une transaction Particl signée partiellement</translation>
    </message>
    <message>
        <source>Node window</source>
        <translation type="unfinished">Fenêtre des nœuds</translation>
    </message>
    <message>
        <source>Open node debugging and diagnostic console</source>
        <translation type="unfinished">Ouvrir une console de débogage des nœuds et de diagnostic</translation>
    </message>
    <message>
        <source>&amp;Sending addresses</source>
        <translation type="unfinished">&amp;Adresses d’envoi</translation>
    </message>
    <message>
        <source>&amp;Receiving addresses</source>
        <translation type="unfinished">&amp;Adresses de réception</translation>
    </message>
    <message>
        <source>Open a particl: URI</source>
        <translation type="unfinished">Ouvrir une URI particl:</translation>
    </message>
    <message>
        <source>Open Wallet</source>
        <translation type="unfinished">Ouvrir un porte-monnaie</translation>
    </message>
    <message>
        <source>Open a wallet</source>
        <translation type="unfinished">Ouvrir un porte-monnaie</translation>
    </message>
    <message>
        <source>Close wallet</source>
        <translation type="unfinished">Fermer le porte-monnaie</translation>
    </message>
    <message>
        <source>Restore Wallet…</source>
        <extracomment>Name of the menu item that restores wallet from a backup file.</extracomment>
        <translation type="unfinished">Restaurer le Portefeuille...</translation>
    </message>
    <message>
        <source>Restore a wallet from a backup file</source>
        <extracomment>Status tip for Restore Wallet menu item</extracomment>
        <translation type="unfinished">Restaurer le Portefeuille depuis un fichier de sauvegarde</translation>
    </message>
    <message>
        <source>Close all wallets</source>
        <translation type="unfinished">Fermer tous les porte-monnaie</translation>
    </message>
    <message>
<<<<<<< HEAD
        <source>Show the %1 help message to get a list with possible Particl command-line options</source>
        <translation type="unfinished">Afficher le message d’aide de %1 pour obtenir la liste des options possibles de ligne de commande Particl</translation>
=======
        <source>Migrate Wallet</source>
        <translation type="unfinished">Migrer le portefeuille</translation>
    </message>
    <message>
        <source>Migrate a wallet</source>
        <translation type="unfinished">Migrer un portefeuilles </translation>
    </message>
    <message>
        <source>Show the %1 help message to get a list with possible Bitcoin command-line options</source>
        <translation type="unfinished">Afficher le message d’aide de %1 pour obtenir la liste des options possibles en ligne de commande Bitcoin</translation>
>>>>>>> 68684745
    </message>
    <message>
        <source>&amp;Mask values</source>
        <translation type="unfinished">&amp;Masquer les montants</translation>
    </message>
    <message>
        <source>Mask the values in the Overview tab</source>
        <translation type="unfinished">Masquer les montants dans l’onglet Vue d’ensemble</translation>
    </message>
    <message>
        <source>default wallet</source>
        <translation type="unfinished">porte-monnaie par défaut</translation>
    </message>
    <message>
        <source>No wallets available</source>
        <translation type="unfinished">Aucun porte-monnaie n’est disponible</translation>
    </message>
    <message>
        <source>Wallet Data</source>
        <extracomment>Name of the wallet data file format.</extracomment>
        <translation type="unfinished">Données du porte-monnaie</translation>
    </message>
    <message>
        <source>Load Wallet Backup</source>
        <extracomment>The title for Restore Wallet File Windows</extracomment>
        <translation type="unfinished">Lancer un Portefeuille de sauvegarde</translation>
    </message>
    <message>
        <source>Restore Wallet</source>
        <extracomment>Title of pop-up window shown when the user is attempting to restore a wallet.</extracomment>
        <translation type="unfinished">Restaurer le portefeuille</translation>
    </message>
    <message>
        <source>Wallet Name</source>
        <extracomment>Label of the input field where the name of the wallet is entered.</extracomment>
        <translation type="unfinished">Nom du porte-monnaie</translation>
    </message>
    <message>
        <source>&amp;Window</source>
        <translation type="unfinished">&amp;Fenêtre</translation>
    </message>
    <message>
        <source>Zoom</source>
        <translation type="unfinished">Zoomer</translation>
    </message>
    <message>
        <source>Main Window</source>
        <translation type="unfinished">Fenêtre principale</translation>
    </message>
    <message>
        <source>%1 client</source>
        <translation type="unfinished">Client %1</translation>
    </message>
    <message>
        <source>&amp;Hide</source>
        <translation type="unfinished">&amp;Cacher</translation>
    </message>
    <message>
        <source>S&amp;how</source>
        <translation type="unfinished">A&amp;fficher</translation>
    </message>
    <message numerus="yes">
        <source>%n active connection(s) to Particl network.</source>
        <extracomment>A substring of the tooltip.</extracomment>
        <translation type="unfinished">
            <numerusform>%n connexion active avec le réseau Particl.</numerusform>
            <numerusform>%n connexions actives avec le réseau Particl.</numerusform>
        </translation>
    </message>
    <message>
        <source>Click for more actions.</source>
        <extracomment>A substring of the tooltip. "More actions" are available via the context menu.</extracomment>
        <translation type="unfinished">Cliquez pour afficher plus d’actions.</translation>
    </message>
    <message>
        <source>Show Peers tab</source>
        <extracomment>A context menu item. The "Peers tab" is an element of the "Node window".</extracomment>
        <translation type="unfinished">Afficher l’onglet Pairs</translation>
    </message>
    <message>
        <source>Disable network activity</source>
        <extracomment>A context menu item.</extracomment>
        <translation type="unfinished">Désactiver l’activité réseau</translation>
    </message>
    <message>
        <source>Enable network activity</source>
        <extracomment>A context menu item. The network activity was disabled previously.</extracomment>
        <translation type="unfinished">Activer l’activité réseau</translation>
    </message>
    <message>
        <source>Pre-syncing Headers (%1%)…</source>
        <translation type="unfinished">En-têtes de pré-synchronisation (%1%)...</translation>
    </message>
    <message>
        <source>Error creating wallet</source>
        <translation type="unfinished">Erreur lors de la création du portefeuille</translation>
    </message>
    <message>
        <source>Cannot create new wallet, the software was compiled without sqlite support (required for descriptor wallets)</source>
        <translation type="unfinished">Impossible de créer un nouveau portefeuilles, le logiciel a été compilé sans support pour sqlite (nécessaire pour le portefeuille décris) </translation>
    </message>
    <message>
        <source>Error: %1</source>
        <translation type="unfinished">Erreur : %1</translation>
    </message>
    <message>
        <source>Warning: %1</source>
        <translation type="unfinished">Avertissement : %1</translation>
    </message>
    <message>
        <source>Date: %1
</source>
        <translation type="unfinished">Date : %1
</translation>
    </message>
    <message>
        <source>Amount: %1
</source>
        <translation type="unfinished">Montant : %1
</translation>
    </message>
    <message>
        <source>Wallet: %1
</source>
        <translation type="unfinished">Porte-monnaie : %1
</translation>
    </message>
    <message>
        <source>Type: %1
</source>
        <translation type="unfinished">Type  : %1
</translation>
    </message>
    <message>
        <source>Label: %1
</source>
        <translation type="unfinished">Étiquette : %1
</translation>
    </message>
    <message>
        <source>Address: %1
</source>
        <translation type="unfinished">Adresse : %1
</translation>
    </message>
    <message>
        <source>Sent transaction</source>
        <translation type="unfinished">Transaction envoyée</translation>
    </message>
    <message>
        <source>Incoming transaction</source>
        <translation type="unfinished">Transaction entrante</translation>
    </message>
    <message>
        <source>HD key generation is &lt;b&gt;enabled&lt;/b&gt;</source>
        <translation type="unfinished">La génération de clé HD est &lt;b&gt;activée&lt;/b&gt;</translation>
    </message>
    <message>
        <source>HD key generation is &lt;b&gt;disabled&lt;/b&gt;</source>
        <translation type="unfinished">La génération de clé HD est &lt;b&gt;désactivée&lt;/b&gt;</translation>
    </message>
    <message>
        <source>Private key &lt;b&gt;disabled&lt;/b&gt;</source>
        <translation type="unfinished">La clé privée est &lt;b&gt;désactivée&lt;/b&gt;</translation>
    </message>
    <message>
        <source>Wallet is &lt;b&gt;encrypted&lt;/b&gt; and currently &lt;b&gt;unlocked&lt;/b&gt;</source>
        <translation type="unfinished">Le porte-monnaie est &lt;b&gt;chiffré&lt;/b&gt; et est actuellement &lt;b&gt;déverrouillé&lt;/b&gt;</translation>
    </message>
    <message>
        <source>Wallet is &lt;b&gt;encrypted&lt;/b&gt; and currently &lt;b&gt;locked&lt;/b&gt;</source>
        <translation type="unfinished">Le porte-monnaie est &lt;b&gt;chiffré&lt;/b&gt; et actuellement &lt;b&gt;verrouillé&lt;/b&gt;</translation>
    </message>
    <message>
        <source>Original message:</source>
        <translation type="unfinished">Message original :</translation>
    </message>
</context>
<context>
    <name>UnitDisplayStatusBarControl</name>
    <message>
        <source>Unit to show amounts in. Click to select another unit.</source>
        <translation type="unfinished">Unité d’affichage des montants. Cliquez pour sélectionner une autre unité.</translation>
    </message>
</context>
<context>
    <name>CoinControlDialog</name>
    <message>
        <source>Coin Selection</source>
        <translation type="unfinished">Sélection des pièces</translation>
    </message>
    <message>
        <source>Quantity:</source>
        <translation type="unfinished">Quantité :</translation>
    </message>
    <message>
        <source>Bytes:</source>
        <translation type="unfinished">Octets :</translation>
    </message>
    <message>
        <source>Amount:</source>
        <translation type="unfinished">Montant :</translation>
    </message>
    <message>
        <source>Fee:</source>
        <translation type="unfinished">Frais :</translation>
    </message>
    <message>
        <source>After Fee:</source>
        <translation type="unfinished">Après les frais :</translation>
    </message>
    <message>
        <source>Change:</source>
        <translation type="unfinished">Monnaie :</translation>
    </message>
    <message>
        <source>(un)select all</source>
        <translation type="unfinished">Tout (des)sélectionner</translation>
    </message>
    <message>
        <source>Tree mode</source>
        <translation type="unfinished">Mode arborescence</translation>
    </message>
    <message>
        <source>List mode</source>
        <translation type="unfinished">Mode liste</translation>
    </message>
    <message>
        <source>Amount</source>
        <translation type="unfinished">Montant</translation>
    </message>
    <message>
        <source>Received with label</source>
        <translation type="unfinished">Reçu avec une étiquette</translation>
    </message>
    <message>
        <source>Received with address</source>
        <translation type="unfinished">Reçu avec une adresse</translation>
    </message>
    <message>
        <source>Confirmed</source>
        <translation type="unfinished">Confirmée</translation>
    </message>
    <message>
        <source>Copy amount</source>
        <translation type="unfinished">Copier le montant</translation>
    </message>
    <message>
        <source>&amp;Copy address</source>
        <translation type="unfinished">&amp;Copier l’adresse</translation>
    </message>
    <message>
        <source>Copy &amp;label</source>
        <translation type="unfinished">Copier l’&amp;étiquette</translation>
    </message>
    <message>
        <source>Copy &amp;amount</source>
        <translation type="unfinished">Copier le &amp;montant</translation>
    </message>
    <message>
        <source>Copy transaction &amp;ID and output index</source>
        <translation type="unfinished">Copier l’ID de la transaction et l’index des sorties</translation>
    </message>
    <message>
        <source>L&amp;ock unspent</source>
        <translation type="unfinished">&amp;Verrouillé ce qui n’est pas dépensé</translation>
    </message>
    <message>
        <source>&amp;Unlock unspent</source>
        <translation type="unfinished">&amp;Déverrouiller ce qui n’est pas dépensé</translation>
    </message>
    <message>
        <source>Copy quantity</source>
        <translation type="unfinished">Copier la quantité</translation>
    </message>
    <message>
        <source>Copy fee</source>
        <translation type="unfinished">Copier les frais</translation>
    </message>
    <message>
        <source>Copy after fee</source>
        <translation type="unfinished">Copier après les frais</translation>
    </message>
    <message>
        <source>Copy bytes</source>
        <translation type="unfinished">Copier les octets</translation>
    </message>
    <message>
        <source>Copy change</source>
        <translation type="unfinished">Copier la monnaie</translation>
    </message>
    <message>
        <source>(%1 locked)</source>
        <translation type="unfinished">(%1 verrouillée)</translation>
    </message>
    <message>
        <source>Can vary +/- %1 satoshi(s) per input.</source>
        <translation type="unfinished">Peut varier +/- %1 satoshi(s) par entrée.</translation>
    </message>
    <message>
        <source>(no label)</source>
        <translation type="unfinished">(aucune étiquette)</translation>
    </message>
    <message>
        <source>change from %1 (%2)</source>
        <translation type="unfinished">monnaie de %1 (%2)</translation>
    </message>
    <message>
        <source>(change)</source>
        <translation type="unfinished">(monnaie)</translation>
    </message>
</context>
<context>
    <name>CreateWalletActivity</name>
    <message>
        <source>Create Wallet</source>
        <extracomment>Title of window indicating the progress of creation of a new wallet.</extracomment>
        <translation type="unfinished">Créer un porte-monnaie</translation>
    </message>
    <message>
        <source>Creating Wallet &lt;b&gt;%1&lt;/b&gt;…</source>
        <extracomment>Descriptive text of the create wallet progress window which indicates to the user which wallet is currently being created.</extracomment>
        <translation type="unfinished">Création du porte-monnaie &lt;b&gt;%1&lt;/b&gt;…</translation>
    </message>
    <message>
        <source>Create wallet failed</source>
        <translation type="unfinished">Échec de création du porte-monnaie</translation>
    </message>
    <message>
        <source>Create wallet warning</source>
        <translation type="unfinished">Avertissement de création du porte-monnaie</translation>
    </message>
    <message>
        <source>Can't list signers</source>
        <translation type="unfinished">Impossible de lister les signataires</translation>
    </message>
    <message>
        <source>Too many external signers found</source>
        <translation type="unfinished">Trop de signataires externes trouvés</translation>
    </message>
</context>
<context>
    <name>LoadWalletsActivity</name>
    <message>
        <source>Load Wallets</source>
        <extracomment>Title of progress window which is displayed when wallets are being loaded.</extracomment>
        <translation type="unfinished">Charger les porte-monnaie</translation>
    </message>
    <message>
        <source>Loading wallets…</source>
        <extracomment>Descriptive text of the load wallets progress window which indicates to the user that wallets are currently being loaded.</extracomment>
        <translation type="unfinished">Chargement des porte-monnaie…</translation>
    </message>
</context>
<context>
    <name>MigrateWalletActivity</name>
    <message>
        <source>Migrate wallet</source>
        <translation type="unfinished">Migrer le portefeuille</translation>
    </message>
    <message>
        <source>Migrating the wallet will convert this wallet to one or more descriptor wallets. A new wallet backup will need to be made.
If this wallet contains any watchonly scripts, a new wallet will be created which contains those watchonly scripts.
If this wallet contains any solvable but not watched scripts, a different and new wallet will be created which contains those scripts.

The migration process will create a backup of the wallet before migrating. This backup file will be named &lt;wallet name&gt;-&lt;timestamp&gt;.legacy.bak and can be found in the directory for this wallet. In the event of an incorrect migration, the backup can be restored with the "Restore Wallet" functionality.</source>
        <translation type="unfinished">La migration du porte-monnaie convertira ce porte-monnaie en un ou plusieurs porte-monnaie de descripteurs. Une nouvelle sauvegarde du porte-monnaie devra être effectuée.
Si ce porte-monnaie contient des scripts en lecture seule, un nouveau porte-monnaie sera créé contenant ces scripts en lecture seule.
Si ce porte-monnaie contient des scripts solvables mais non surveillés, un autre nouveau porte-monnaie sera créé contenant ces scripts.

Le processus de migration créera une sauvegarde du porte-monnaie avant la migration. Ce fichier de sauvegarde sera nommé &lt;nom du porte-monnaie&gt;-&lt;horodatage&gt;.legacy.bak et pourra être trouvé dans le répertoire de ce porte-monnaie. En cas de migration incorrecte, la sauvegarde peut être restaurée avec la fonctionnalité "Restaurer le porte-monnaie".</translation>
    </message>
    <message>
        <source>Migrate Wallet</source>
        <translation type="unfinished">Migrer le portefeuille</translation>
    </message>
    <message>
        <source>Migrating Wallet &lt;b&gt;%1&lt;/b&gt;…</source>
        <translation type="unfinished">Migration du portefeuille &lt;b&gt;%1&lt;/b&gt;…</translation>
    </message>
    <message>
        <source>The wallet '%1' was migrated successfully.</source>
        <translation type="unfinished">Le porte-monnaie '%1' a été migré avec succès.</translation>
    </message>
    <message>
        <source> Watchonly scripts have been migrated to a new wallet named '%1'.</source>
        <translation type="unfinished">Les scripts en mode de visualisation ont été migrés vers un nouveau porte-monnaie nommé '%1'.</translation>
    </message>
    <message>
        <source> Solvable but not watched scripts have been migrated to a new wallet named '%1'.</source>
        <translation type="unfinished">Les scripts solvables mais non surveillés ont été migrés vers un nouveau porte-monnaie nommé '%1'.</translation>
    </message>
    <message>
        <source>Migration failed</source>
        <translation type="unfinished">La migration a échoué</translation>
    </message>
    <message>
        <source>Migration Successful</source>
        <translation type="unfinished">Migration réussie</translation>
    </message>
</context>
<context>
    <name>OpenWalletActivity</name>
    <message>
        <source>Open wallet failed</source>
        <translation type="unfinished">Échec d’ouverture du porte-monnaie</translation>
    </message>
    <message>
        <source>Open wallet warning</source>
        <translation type="unfinished">Avertissement d’ouverture du porte-monnaie</translation>
    </message>
    <message>
        <source>default wallet</source>
        <translation type="unfinished">porte-monnaie par défaut</translation>
    </message>
    <message>
        <source>Open Wallet</source>
        <extracomment>Title of window indicating the progress of opening of a wallet.</extracomment>
        <translation type="unfinished">Ouvrir un porte-monnaie</translation>
    </message>
    <message>
        <source>Opening Wallet &lt;b&gt;%1&lt;/b&gt;…</source>
        <extracomment>Descriptive text of the open wallet progress window which indicates to the user which wallet is currently being opened.</extracomment>
        <translation type="unfinished">Ouverture du porte-monnaie &lt;b&gt;%1&lt;/b&gt;…</translation>
    </message>
</context>
<context>
    <name>RestoreWalletActivity</name>
    <message>
        <source>Restore Wallet</source>
        <extracomment>Title of progress window which is displayed when wallets are being restored.</extracomment>
        <translation type="unfinished">Restaurer le portefeuille</translation>
    </message>
    <message>
        <source>Restoring Wallet &lt;b&gt;%1&lt;/b&gt;…</source>
        <extracomment>Descriptive text of the restore wallets progress window which indicates to the user that wallets are currently being restored.</extracomment>
        <translation type="unfinished">Restauration du Portefeuille&lt;b&gt;%1&lt;/b&gt;...</translation>
    </message>
    <message>
        <source>Restore wallet failed</source>
        <extracomment>Title of message box which is displayed when the wallet could not be restored.</extracomment>
        <translation type="unfinished">Échec de la restauration du portefeuille</translation>
    </message>
    <message>
        <source>Restore wallet warning</source>
        <extracomment>Title of message box which is displayed when the wallet is restored with some warning.</extracomment>
        <translation type="unfinished">Avertissement de la récupération du Portefeuille</translation>
    </message>
    <message>
        <source>Restore wallet message</source>
        <extracomment>Title of message box which is displayed when the wallet is successfully restored.</extracomment>
        <translation type="unfinished">Message du Portefeuille restauré</translation>
    </message>
</context>
<context>
    <name>WalletController</name>
    <message>
        <source>Close wallet</source>
        <translation type="unfinished">Fermer le porte-monnaie</translation>
    </message>
    <message>
        <source>Are you sure you wish to close the wallet &lt;i&gt;%1&lt;/i&gt;?</source>
        <translation type="unfinished">Voulez-vous vraiment fermer le porte-monnaie &lt;i&gt;%1&lt;/i&gt; ?</translation>
    </message>
    <message>
        <source>Closing the wallet for too long can result in having to resync the entire chain if pruning is enabled.</source>
        <translation type="unfinished">Fermer le porte-monnaie trop longtemps peut impliquer de devoir resynchroniser la chaîne entière si l’élagage est activé.</translation>
    </message>
    <message>
        <source>Close all wallets</source>
        <translation type="unfinished">Fermer tous les porte-monnaie</translation>
    </message>
    <message>
        <source>Are you sure you wish to close all wallets?</source>
        <translation type="unfinished">Voulez-vous vraiment fermer tous les porte-monnaie ?</translation>
    </message>
</context>
<context>
    <name>CreateWalletDialog</name>
    <message>
        <source>Create Wallet</source>
        <translation type="unfinished">Créer un porte-monnaie</translation>
    </message>
    <message>
        <source>You are one step away from creating your new wallet!</source>
        <translation type="unfinished">Vous n'êtes qu'à un pas de la création de votre nouveau portefeuille !</translation>
    </message>
    <message>
        <source>Please provide a name and, if desired, enable any advanced options</source>
        <translation type="unfinished">Veuillez fournir un nom et, si désiré, activer toutes les options avancées.</translation>
    </message>
    <message>
        <source>Wallet Name</source>
        <translation type="unfinished">Nom du porte-monnaie</translation>
    </message>
    <message>
        <source>Wallet</source>
        <translation type="unfinished">Porte-monnaie</translation>
    </message>
    <message>
        <source>Encrypt the wallet. The wallet will be encrypted with a passphrase of your choice.</source>
        <translation type="unfinished">Chiffrer le porte-monnaie. Le porte-monnaie sera chiffré avec une phrase de passe de votre choix.</translation>
    </message>
    <message>
        <source>Encrypt Wallet</source>
        <translation type="unfinished">Chiffrer le porte-monnaie</translation>
    </message>
    <message>
        <source>Advanced Options</source>
        <translation type="unfinished">Options avancées</translation>
    </message>
    <message>
        <source>Disable private keys for this wallet. Wallets with private keys disabled will have no private keys and cannot have an HD seed or imported private keys. This is ideal for watch-only wallets.</source>
        <translation type="unfinished">Désactiver les clés privées pour ce porte-monnaie. Les porte-monnaie pour lesquels les clés privées sont désactivées n’auront aucune clé privée et ne pourront ni avoir de graine HD ni de clés privées importées. Cela est idéal pour les porte-monnaie juste-regarder.</translation>
    </message>
    <message>
        <source>Disable Private Keys</source>
        <translation type="unfinished">Désactiver les clés privées</translation>
    </message>
    <message>
        <source>Make a blank wallet. Blank wallets do not initially have private keys or scripts. Private keys and addresses can be imported, or an HD seed can be set, at a later time.</source>
        <translation type="unfinished">Créer un porte-monnaie vide. Les porte-monnaie vides n’ont initialement ni clé privée ni script. Ultérieurement, des clés privées et des adresses peuvent être importées ou une graine HD peut être définie.</translation>
    </message>
    <message>
        <source>Make Blank Wallet</source>
        <translation type="unfinished">Créer un porte-monnaie vide</translation>
    </message>
    <message>
        <source>Use an external signing device such as a hardware wallet. Configure the external signer script in wallet preferences first.</source>
        <translation type="unfinished">Utiliser un appareil externe de signature tel qu’un porte-monnaie matériel. Configurer d’abord le script signataire externe dans les préférences du porte-monnaie.</translation>
    </message>
    <message>
        <source>External signer</source>
        <translation type="unfinished">Signataire externe</translation>
    </message>
    <message>
        <source>Create</source>
        <translation type="unfinished">Créer</translation>
    </message>
    <message>
        <source>Compiled without external signing support (required for external signing)</source>
        <extracomment>"External signing" means using devices such as hardware wallets.</extracomment>
        <translation type="unfinished">Compilé sans prise en charge des signatures externes (requis pour la signature externe)</translation>
    </message>
</context>
<context>
    <name>EditAddressDialog</name>
    <message>
        <source>Edit Address</source>
        <translation type="unfinished">Modifier l’adresse</translation>
    </message>
    <message>
        <source>&amp;Label</source>
        <translation type="unfinished">É&amp;tiquette</translation>
    </message>
    <message>
        <source>The label associated with this address list entry</source>
        <translation type="unfinished">L’étiquette associée à cette entrée de la liste d’adresses</translation>
    </message>
    <message>
        <source>The address associated with this address list entry. This can only be modified for sending addresses.</source>
        <translation type="unfinished">L’adresse associée à cette entrée de la liste d’adresses. Ne peut être modifié que pour les adresses d’envoi.</translation>
    </message>
    <message>
        <source>&amp;Address</source>
        <translation type="unfinished">&amp;Adresse</translation>
    </message>
    <message>
        <source>New sending address</source>
        <translation type="unfinished">Nouvelle adresse d’envoi</translation>
    </message>
    <message>
        <source>Edit receiving address</source>
        <translation type="unfinished">Modifier l’adresse de réception</translation>
    </message>
    <message>
        <source>Edit sending address</source>
        <translation type="unfinished">Modifier l’adresse d’envoi</translation>
    </message>
    <message>
        <source>The entered address "%1" is not a valid Particl address.</source>
        <translation type="unfinished">L’adresse saisie « %1 » n’est pas une adresse Particl valide.</translation>
    </message>
    <message>
        <source>Address "%1" already exists as a receiving address with label "%2" and so cannot be added as a sending address.</source>
        <translation type="unfinished">L’adresse « %1 » existe déjà en tant qu’adresse de réception avec l’étiquette « %2 » et ne peut donc pas être ajoutée en tant qu’adresse d’envoi.</translation>
    </message>
    <message>
        <source>The entered address "%1" is already in the address book with label "%2".</source>
        <translation type="unfinished">L’adresse saisie « %1 » est déjà présente dans le carnet d’adresses avec l’étiquette « %2 ».</translation>
    </message>
    <message>
        <source>Could not unlock wallet.</source>
        <translation type="unfinished">Impossible de déverrouiller le porte-monnaie.</translation>
    </message>
    <message>
        <source>New key generation failed.</source>
        <translation type="unfinished">Échec de génération de la nouvelle clé.</translation>
    </message>
</context>
<context>
    <name>FreespaceChecker</name>
    <message>
        <source>A new data directory will be created.</source>
        <translation type="unfinished">Un nouveau répertoire de données sera créé.</translation>
    </message>
    <message>
        <source>name</source>
        <translation type="unfinished">nom</translation>
    </message>
    <message>
        <source>Directory already exists. Add %1 if you intend to create a new directory here.</source>
        <translation type="unfinished">Le répertoire existe déjà. Ajouter %1 si vous comptez créer un nouveau répertoire ici.</translation>
    </message>
    <message>
        <source>Path already exists, and is not a directory.</source>
        <translation type="unfinished">Le chemin existe déjà et n’est pas un répertoire.</translation>
    </message>
    <message>
        <source>Cannot create data directory here.</source>
        <translation type="unfinished">Impossible de créer un répertoire de données ici.</translation>
    </message>
</context>
<context>
    <name>Intro</name>
    <message numerus="yes">
        <source>%n GB of space available</source>
        <translation type="unfinished">
            <numerusform />
            <numerusform />
        </translation>
    </message>
    <message numerus="yes">
        <source>(of %n GB needed)</source>
        <translation type="unfinished">
            <numerusform>(of %n GB needed)</numerusform>
            <numerusform>(of %n GB needed)</numerusform>
        </translation>
    </message>
    <message numerus="yes">
        <source>(%n GB needed for full chain)</source>
        <translation type="unfinished">
            <numerusform>(%n GB needed for full chain)</numerusform>
            <numerusform>(%n GB needed for full chain)</numerusform>
        </translation>
    </message>
    <message>
        <source>Choose data directory</source>
        <translation type="unfinished">Choisissez un répertoire de donnée</translation>
    </message>
    <message>
        <source>At least %1 GB of data will be stored in this directory, and it will grow over time.</source>
        <translation type="unfinished">Au moins %1 Go de données seront stockés dans ce répertoire et sa taille augmentera avec le temps.</translation>
    </message>
    <message>
        <source>Approximately %1 GB of data will be stored in this directory.</source>
        <translation type="unfinished">Approximativement %1 Go de données seront stockés dans ce répertoire.</translation>
    </message>
    <message numerus="yes">
        <source>(sufficient to restore backups %n day(s) old)</source>
        <extracomment>Explanatory text on the capability of the current prune target.</extracomment>
        <translation type="unfinished">
            <numerusform>(suffisant pour restaurer les sauvegardes âgées de %n jour)</numerusform>
            <numerusform>(suffisant pour restaurer les sauvegardes âgées de %n jours)</numerusform>
        </translation>
    </message>
    <message>
        <source>%1 will download and store a copy of the Particl block chain.</source>
        <translation type="unfinished">%1 téléchargera et stockera une copie de la chaîne de blocs Particl.</translation>
    </message>
    <message>
        <source>The wallet will also be stored in this directory.</source>
        <translation type="unfinished">Le porte-monnaie sera aussi stocké dans ce répertoire.</translation>
    </message>
    <message>
        <source>Error: Specified data directory "%1" cannot be created.</source>
        <translation type="unfinished">Erreur : Le répertoire de données indiqué « %1 » ne peut pas être créé.</translation>
    </message>
    <message>
        <source>Error</source>
        <translation type="unfinished">Erreur</translation>
    </message>
    <message>
        <source>Welcome</source>
        <translation type="unfinished">Bienvenue</translation>
    </message>
    <message>
        <source>Welcome to %1.</source>
        <translation type="unfinished">Bienvenue à %1.</translation>
    </message>
    <message>
        <source>As this is the first time the program is launched, you can choose where %1 will store its data.</source>
        <translation type="unfinished">Comme le logiciel est lancé pour la première fois, vous pouvez choisir où %1 stockera ses données.</translation>
    </message>
    <message>
        <source>Limit block chain storage to</source>
        <translation type="unfinished">Limiter l’espace de stockage de chaîne de blocs à</translation>
    </message>
    <message>
        <source>Reverting this setting requires re-downloading the entire blockchain. It is faster to download the full chain first and prune it later. Disables some advanced features.</source>
        <translation type="unfinished">Rétablir ce paramètre à sa valeur antérieure exige de retélécharger la chaîne de blocs dans son intégralité. Il est plus rapide de télécharger la chaîne complète dans un premier temps et de l’élaguer ultérieurement. Désactive certaines fonctions avancées.</translation>
    </message>
    <message>
        <source> GB</source>
        <translation type="unfinished"> Go</translation>
    </message>
    <message>
        <source>This initial synchronisation is very demanding, and may expose hardware problems with your computer that had previously gone unnoticed. Each time you run %1, it will continue downloading where it left off.</source>
        <translation type="unfinished">Cette synchronisation initiale est très exigeante et pourrait exposer des problèmes matériels dans votre ordinateur passés inaperçus auparavant. Chaque fois que vous exécuterez %1, le téléchargement reprendra où il s’était arrêté.</translation>
    </message>
    <message>
        <source>When you click OK, %1 will begin to download and process the full %4 block chain (%2 GB) starting with the earliest transactions in %3 when %4 initially launched.</source>
        <translation type="unfinished">Quand vous cliquerez sur Valider, %1 commencera à télécharger et à traiter l’intégralité de la chaîne de blocs %4 (%2 Go) en débutant avec les transactions les plus anciennes de %3, quand %4 a été lancé initialement.</translation>
    </message>
    <message>
        <source>If you have chosen to limit block chain storage (pruning), the historical data must still be downloaded and processed, but will be deleted afterward to keep your disk usage low.</source>
        <translation type="unfinished">Si vous avez choisi de limiter le stockage de la chaîne de blocs (élagage), les données historiques doivent quand même être téléchargées et traitées, mais seront supprimées par la suite pour minimiser l’utilisation de votre espace disque.</translation>
    </message>
    <message>
        <source>Use the default data directory</source>
        <translation type="unfinished">Utiliser le répertoire de données par défaut</translation>
    </message>
    <message>
        <source>Use a custom data directory:</source>
        <translation type="unfinished">Utiliser un répertoire de données personnalisé :</translation>
    </message>
</context>
<context>
    <name>HelpMessageDialog</name>
    <message>
        <source>About %1</source>
        <translation type="unfinished">À propos de %1</translation>
    </message>
    <message>
        <source>Command-line options</source>
        <translation type="unfinished">Options de ligne de commande</translation>
    </message>
</context>
<context>
    <name>ShutdownWindow</name>
    <message>
        <source>%1 is shutting down…</source>
        <translation type="unfinished">%1 est en cours de fermeture…</translation>
    </message>
    <message>
        <source>Do not shut down the computer until this window disappears.</source>
        <translation type="unfinished">Ne pas éteindre l’ordinateur jusqu’à la disparition de cette fenêtre.</translation>
    </message>
</context>
<context>
    <name>ModalOverlay</name>
    <message>
        <source>Form</source>
        <translation type="unfinished">Formulaire</translation>
    </message>
    <message>
        <source>Recent transactions may not yet be visible, and therefore your wallet's balance might be incorrect. This information will be correct once your wallet has finished synchronizing with the particl network, as detailed below.</source>
        <translation type="unfinished">Les transactions récentes ne sont peut-être pas encore visibles et par conséquent le solde de votre porte-monnaie est peut-être erroné. Ces renseignements seront justes quand votre porte-monnaie aura fini de se synchroniser avec le réseau Particl, comme décrit ci-dessous.</translation>
    </message>
    <message>
        <source>Attempting to spend particl that are affected by not-yet-displayed transactions will not be accepted by the network.</source>
        <translation type="unfinished">Toute tentative de dépense de particl affectés par des transactions qui ne sont pas encore affichées ne sera pas acceptée par le réseau.</translation>
    </message>
    <message>
        <source>Number of blocks left</source>
        <translation type="unfinished">Nombre de blocs restants</translation>
    </message>
    <message>
        <source>Unknown…</source>
        <translation type="unfinished">Inconnu…</translation>
    </message>
    <message>
        <source>calculating…</source>
        <translation type="unfinished">calcul en cours…</translation>
    </message>
    <message>
        <source>Last block time</source>
        <translation type="unfinished">Estampille temporelle du dernier bloc</translation>
    </message>
    <message>
        <source>Progress</source>
        <translation type="unfinished">Progression</translation>
    </message>
    <message>
        <source>Progress increase per hour</source>
        <translation type="unfinished">Avancement de la progression par heure</translation>
    </message>
    <message>
        <source>Estimated time left until synced</source>
        <translation type="unfinished">Temps estimé avant la fin de la synchronisation</translation>
    </message>
    <message>
        <source>Hide</source>
        <translation type="unfinished">Cacher</translation>
    </message>
    <message>
        <source>Esc</source>
        <translation type="unfinished">Échap</translation>
    </message>
    <message>
        <source>%1 is currently syncing.  It will download headers and blocks from peers and validate them until reaching the tip of the block chain.</source>
        <translation type="unfinished">%1 est en cours de synchronisation. Il téléchargera les en-têtes et les blocs des pairs, et les validera jusqu’à ce qu’il atteigne la fin de la chaîne de blocs.</translation>
    </message>
    <message>
        <source>Unknown. Syncing Headers (%1, %2%)…</source>
        <translation type="unfinished">Inconnu. Synchronisation des en-têtes (%1, %2 %)…</translation>
    </message>
    <message>
        <source>Unknown. Pre-syncing Headers (%1, %2%)…</source>
        <translation type="unfinished">Inconnu. En-têtes de présynchronisation (%1, %2%)...</translation>
    </message>
</context>
<context>
    <name>OpenURIDialog</name>
    <message>
        <source>Open particl URI</source>
        <translation type="unfinished">Ouvrir une URI particl</translation>
    </message>
    <message>
        <source>URI:</source>
        <translation type="unfinished">URI :</translation>
    </message>
    <message>
        <source>Paste address from clipboard</source>
        <extracomment>Tooltip text for button that allows you to paste an address that is in your clipboard.</extracomment>
        <translation type="unfinished">Collez l’adresse du presse-papiers</translation>
    </message>
</context>
<context>
    <name>OptionsDialog</name>
    <message>
        <source>&amp;Main</source>
        <translation type="unfinished">&amp;Principales</translation>
    </message>
    <message>
        <source>Automatically start %1 after logging in to the system.</source>
        <translation type="unfinished">Démarrer %1 automatiquement après avoir ouvert une session sur l’ordinateur.</translation>
    </message>
    <message>
        <source>&amp;Start %1 on system login</source>
        <translation type="unfinished">&amp;Démarrer %1 lors de l’ouverture d’une session</translation>
    </message>
    <message>
        <source>Enabling pruning significantly reduces the disk space required to store transactions. All blocks are still fully validated. Reverting this setting requires re-downloading the entire blockchain.</source>
        <translation type="unfinished">L’activation de l’élagage réduit considérablement l’espace disque requis pour stocker les transactions. Tous les blocs sont encore entièrement validés. L’annulation de ce paramètre exige de retélécharger la chaîne de blocs dans son intégralité.</translation>
    </message>
    <message>
        <source>Size of &amp;database cache</source>
        <translation type="unfinished">Taille du cache de la base de &amp;données</translation>
    </message>
    <message>
        <source>Number of script &amp;verification threads</source>
        <translation type="unfinished">Nombre de fils de &amp;vérification de script</translation>
    </message>
    <message>
        <source>Full path to a %1 compatible script (e.g. C:\Downloads\hwi.exe or /Users/you/Downloads/hwi.py). Beware: malware can steal your coins!</source>
        <translation type="unfinished">Chemin complet vers un %1 script compatible (par exemple, C:\Downloads\hwi.exe ou /Users/you/Downloads/hwi.py). Attention : les malwares peuvent voler vos pièces !</translation>
    </message>
    <message>
        <source>IP address of the proxy (e.g. IPv4: 127.0.0.1 / IPv6: ::1)</source>
        <translation type="unfinished">Adresse IP du mandataire (p. ex. IPv4 : 127.0.0.1 / IPv6 : ::1)</translation>
    </message>
    <message>
        <source>Shows if the supplied default SOCKS5 proxy is used to reach peers via this network type.</source>
        <translation type="unfinished">Indique si le mandataire SOCKS5 par défaut fourni est utilisé pour atteindre des pairs par ce type de réseau.</translation>
    </message>
    <message>
        <source>Minimize instead of exit the application when the window is closed. When this option is enabled, the application will be closed only after selecting Exit in the menu.</source>
        <translation type="unfinished">Quand la fenêtre est fermée, la réduire au lieu de quitter l’application. Si cette option est activée, l’application ne sera fermée qu’en sélectionnant Quitter dans le menu.</translation>
    </message>
    <message>
        <source>Options set in this dialog are overridden by the command line:</source>
        <translation type="unfinished">Les options définies dans cette boîte de dialogue sont remplacées par la ligne de commande :</translation>
    </message>
    <message>
        <source>Open the %1 configuration file from the working directory.</source>
        <translation type="unfinished">Ouvrir le fichier de configuration %1 du répertoire de travail.</translation>
    </message>
    <message>
        <source>Open Configuration File</source>
        <translation type="unfinished">Ouvrir le fichier de configuration</translation>
    </message>
    <message>
        <source>Reset all client options to default.</source>
        <translation type="unfinished">Réinitialiser toutes les options du client aux valeurs par défaut.</translation>
    </message>
    <message>
        <source>&amp;Reset Options</source>
        <translation type="unfinished">&amp;Réinitialiser les options</translation>
    </message>
    <message>
        <source>&amp;Network</source>
        <translation type="unfinished">&amp;Réseau</translation>
    </message>
    <message>
        <source>Prune &amp;block storage to</source>
        <translation type="unfinished">Élaguer l’espace de stockage des &amp;blocs jusqu’à</translation>
    </message>
    <message>
        <source>GB</source>
        <translation type="unfinished">Go</translation>
    </message>
    <message>
        <source>Reverting this setting requires re-downloading the entire blockchain.</source>
        <translation type="unfinished">L’annulation de ce paramètre exige de retélécharger la chaîne de blocs dans son intégralité.</translation>
    </message>
    <message>
        <source>Maximum database cache size. A larger cache can contribute to faster sync, after which the benefit is less pronounced for most use cases. Lowering the cache size will reduce memory usage. Unused mempool memory is shared for this cache.</source>
        <extracomment>Tooltip text for Options window setting that sets the size of the database cache. Explains the corresponding effects of increasing/decreasing this value.</extracomment>
        <translation type="unfinished">Taille maximale du cache de la base de données. Un cache plus grand peut accélérer la synchronisation, avec des avantages moindres par la suite dans la plupart des cas. Diminuer la taille du cache réduira l’utilisation de la mémoire. La mémoire non utilisée de la réserve de mémoire est partagée avec ce cache.</translation>
    </message>
    <message>
        <source>MiB</source>
        <translation type="unfinished">Mio</translation>
    </message>
    <message>
        <source>Set the number of script verification threads. Negative values correspond to the number of cores you want to leave free to the system.</source>
        <extracomment>Tooltip text for Options window setting that sets the number of script verification threads. Explains that negative values mean to leave these many cores free to the system.</extracomment>
        <translation type="unfinished">Définissez le nombre de fils de vérification de script. Les valeurs négatives correspondent au nombre de cœurs que vous voulez laisser disponibles pour le système.</translation>
    </message>
    <message>
        <source>(0 = auto, &lt;0 = leave that many cores free)</source>
        <translation type="unfinished">(0 = auto, &lt; 0 = laisser ce nombre de cœurs inutilisés)</translation>
    </message>
    <message>
        <source>This allows you or a third party tool to communicate with the node through command-line and JSON-RPC commands.</source>
        <extracomment>Tooltip text for Options window setting that enables the RPC server.</extracomment>
        <translation type="unfinished">Ceci vous permet ou permet à un outil tiers de communiquer avec le nœud grâce à la ligne de commande ou des commandes JSON-RPC.</translation>
    </message>
    <message>
        <source>Enable R&amp;PC server</source>
        <extracomment>An Options window setting to enable the RPC server.</extracomment>
        <translation type="unfinished">Activer le serveur R&amp;PC</translation>
    </message>
    <message>
        <source>W&amp;allet</source>
        <translation type="unfinished">&amp;Porte-monnaie</translation>
    </message>
    <message>
        <source>Whether to set subtract fee from amount as default or not.</source>
        <extracomment>Tooltip text for Options window setting that sets subtracting the fee from a sending amount as default.</extracomment>
        <translation type="unfinished">Définissez s’il faut soustraire par défaut les frais du montant ou non.</translation>
    </message>
    <message>
        <source>Subtract &amp;fee from amount by default</source>
        <extracomment>An Options window setting to set subtracting the fee from a sending amount as default.</extracomment>
        <translation type="unfinished">Soustraire par défaut les &amp;frais du montant</translation>
    </message>
    <message>
        <source>Enable coin &amp;control features</source>
        <translation type="unfinished">Activer les fonctions de &amp;contrôle des pièces</translation>
    </message>
    <message>
        <source>If you disable the spending of unconfirmed change, the change from a transaction cannot be used until that transaction has at least one confirmation. This also affects how your balance is computed.</source>
        <translation type="unfinished">Si vous désactivé la dépense de la monnaie non confirmée, la monnaie d’une transaction ne peut pas être utilisée tant que cette transaction n’a pas reçu au moins une confirmation. Celai affecte aussi le calcul de votre solde.</translation>
    </message>
    <message>
        <source>&amp;Spend unconfirmed change</source>
        <translation type="unfinished">&amp;Dépenser la monnaie non confirmée</translation>
    </message>
    <message>
        <source>Enable &amp;PSBT controls</source>
        <extracomment>An options window setting to enable PSBT controls.</extracomment>
        <translation type="unfinished">Activer les contrôles &amp;TBPS</translation>
    </message>
    <message>
        <source>Whether to show PSBT controls.</source>
        <extracomment>Tooltip text for options window setting that enables PSBT controls.</extracomment>
        <translation type="unfinished">Affichez ou non les contrôles TBPS.</translation>
    </message>
    <message>
        <source>External Signer (e.g. hardware wallet)</source>
        <translation type="unfinished">Signataire externe (p. ex. porte-monnaie matériel)</translation>
    </message>
    <message>
        <source>&amp;External signer script path</source>
        <translation type="unfinished">&amp;Chemin du script signataire externe</translation>
    </message>
    <message>
        <source>Automatically open the Particl client port on the router. This only works when your router supports UPnP and it is enabled.</source>
        <translation type="unfinished">Ouvrir automatiquement le port du client Particl sur le routeur. Cela ne fonctionne que si votre routeur prend en charge l’UPnP et si la fonction est activée.</translation>
    </message>
    <message>
        <source>Map port using &amp;UPnP</source>
        <translation type="unfinished">Mapper le port avec l’&amp;UPnP</translation>
    </message>
    <message>
        <source>Automatically open the Particl client port on the router. This only works when your router supports NAT-PMP and it is enabled. The external port could be random.</source>
        <translation type="unfinished">Ouvrir automatiquement le port du client Particl sur le routeur. Cela ne fonctionne que si votre routeur prend en charge NAT-PMP. Le port externe peut être aléatoire.</translation>
    </message>
    <message>
        <source>Map port using NA&amp;T-PMP</source>
        <translation type="unfinished">Mapper le port avec NA&amp;T-PMP</translation>
    </message>
    <message>
        <source>Accept connections from outside.</source>
        <translation type="unfinished">Accepter les connexions provenant de l’extérieur.</translation>
    </message>
    <message>
        <source>Allow incomin&amp;g connections</source>
        <translation type="unfinished">Permettre les connexions e&amp;ntrantes</translation>
    </message>
    <message>
        <source>Connect to the Particl network through a SOCKS5 proxy.</source>
        <translation type="unfinished">Se connecter au réseau Particl par un mandataire SOCKS5.</translation>
    </message>
    <message>
        <source>&amp;Connect through SOCKS5 proxy (default proxy):</source>
        <translation type="unfinished">Se &amp;connecter par un mandataire SOCKS5 (mandataire par défaut) :</translation>
    </message>
    <message>
        <source>Proxy &amp;IP:</source>
        <translation type="unfinished">&amp;IP du mandataire :</translation>
    </message>
    <message>
        <source>&amp;Port:</source>
        <translation type="unfinished">&amp;Port :</translation>
    </message>
    <message>
        <source>Port of the proxy (e.g. 9050)</source>
        <translation type="unfinished">Port du mandataire (p. ex. 9050)</translation>
    </message>
    <message>
        <source>Used for reaching peers via:</source>
        <translation type="unfinished">Utilisé pour rejoindre les pairs par :</translation>
    </message>
    <message>
        <source>&amp;Window</source>
        <translation type="unfinished">&amp;Fenêtre</translation>
    </message>
    <message>
        <source>Show the icon in the system tray.</source>
        <translation type="unfinished">Afficher l’icône dans la zone de notification.</translation>
    </message>
    <message>
        <source>&amp;Show tray icon</source>
        <translation type="unfinished">&amp;Afficher l’icône dans la zone de notification</translation>
    </message>
    <message>
        <source>Show only a tray icon after minimizing the window.</source>
        <translation type="unfinished">Après réduction, n’afficher qu’une icône dans la zone de notification.</translation>
    </message>
    <message>
        <source>&amp;Minimize to the tray instead of the taskbar</source>
        <translation type="unfinished">&amp;Réduire dans la zone de notification au lieu de la barre des tâches</translation>
    </message>
    <message>
        <source>M&amp;inimize on close</source>
        <translation type="unfinished">Ré&amp;duire lors de la fermeture</translation>
    </message>
    <message>
        <source>&amp;Display</source>
        <translation type="unfinished">&amp;Affichage</translation>
    </message>
    <message>
        <source>User Interface &amp;language:</source>
        <translation type="unfinished">&amp;Langue de l’interface utilisateur :</translation>
    </message>
    <message>
        <source>The user interface language can be set here. This setting will take effect after restarting %1.</source>
        <translation type="unfinished">La langue de l’interface utilisateur peut être définie ici. Ce réglage sera pris en compte après redémarrage de %1.</translation>
    </message>
    <message>
        <source>&amp;Unit to show amounts in:</source>
        <translation type="unfinished">&amp;Unité d’affichage des montants :</translation>
    </message>
    <message>
        <source>Choose the default subdivision unit to show in the interface and when sending coins.</source>
        <translation type="unfinished">Choisir la sous-unité par défaut d’affichage dans l’interface et lors d’envoi de pièces.</translation>
    </message>
    <message>
        <source>Third-party URLs (e.g. a block explorer) that appear in the transactions tab as context menu items. %s in the URL is replaced by transaction hash. Multiple URLs are separated by vertical bar |.</source>
        <translation type="unfinished">Les URL de tiers (p. ex. un explorateur de blocs) qui apparaissent dans l’onglet des transactions comme éléments du menu contextuel. Dans l’URL, %s est remplacé par le hachage de la transaction. Les URL multiples sont séparées par une barre verticale |.</translation>
    </message>
    <message>
        <source>&amp;Third-party transaction URLs</source>
        <translation type="unfinished">URL de transaction de $tiers</translation>
    </message>
    <message>
        <source>Whether to show coin control features or not.</source>
        <translation type="unfinished">Afficher ou non les fonctions de contrôle des pièces.</translation>
    </message>
    <message>
        <source>Connect to the Particl network through a separate SOCKS5 proxy for Tor onion services.</source>
        <translation type="unfinished">Se connecter au réseau Particl par un mandataire SOCKS5 séparé pour les services oignon de Tor.</translation>
    </message>
    <message>
        <source>Use separate SOCKS&amp;5 proxy to reach peers via Tor onion services:</source>
        <translation type="unfinished">Utiliser un mandataire SOCKS&amp;5 séparé pour atteindre les pairs par les services oignon de Tor :</translation>
    </message>
    <message>
        <source>Monospaced font in the Overview tab:</source>
        <translation type="unfinished">Police à espacement constant dans l’onglet Vue d’ensemble :</translation>
    </message>
    <message>
        <source>embedded "%1"</source>
        <translation type="unfinished">intégré « %1 »</translation>
    </message>
    <message>
        <source>closest matching "%1"</source>
        <translation type="unfinished">correspondance la plus proche « %1 »</translation>
    </message>
    <message>
        <source>&amp;OK</source>
        <translation type="unfinished">&amp;Valider</translation>
    </message>
    <message>
        <source>&amp;Cancel</source>
        <translation type="unfinished">A&amp;nnuler</translation>
    </message>
    <message>
        <source>Compiled without external signing support (required for external signing)</source>
        <extracomment>"External signing" means using devices such as hardware wallets.</extracomment>
        <translation type="unfinished">Compilé sans prise en charge des signatures externes (requis pour la signature externe)</translation>
    </message>
    <message>
        <source>default</source>
        <translation type="unfinished">par défaut</translation>
    </message>
    <message>
        <source>none</source>
        <translation type="unfinished">aucune</translation>
    </message>
    <message>
        <source>Confirm options reset</source>
        <extracomment>Window title text of pop-up window shown when the user has chosen to reset options.</extracomment>
        <translation type="unfinished">Confirmer la réinitialisation des options</translation>
    </message>
    <message>
        <source>Client restart required to activate changes.</source>
        <extracomment>Text explaining that the settings changed will not come into effect until the client is restarted.</extracomment>
        <translation type="unfinished">Le redémarrage du client est exigé pour activer les changements.</translation>
    </message>
    <message>
        <source>Current settings will be backed up at "%1".</source>
        <extracomment>Text explaining to the user that the client's current settings will be backed up at a specific location. %1 is a stand-in argument for the backup location's path.</extracomment>
        <translation type="unfinished">Les paramètres actuels vont être restaurés à "%1".</translation>
    </message>
    <message>
        <source>Client will be shut down. Do you want to proceed?</source>
        <extracomment>Text asking the user to confirm if they would like to proceed with a client shutdown.</extracomment>
        <translation type="unfinished">Le client sera arrêté. Voulez-vous continuer ?</translation>
    </message>
    <message>
        <source>Configuration options</source>
        <extracomment>Window title text of pop-up box that allows opening up of configuration file.</extracomment>
        <translation type="unfinished">Options de configuration</translation>
    </message>
    <message>
        <source>The configuration file is used to specify advanced user options which override GUI settings. Additionally, any command-line options will override this configuration file.</source>
        <extracomment>Explanatory text about the priority order of instructions considered by client. The order from high to low being: command-line, configuration file, GUI settings.</extracomment>
        <translation type="unfinished">Le fichier de configuration est utilisé pour indiquer aux utilisateurs experts quelles options remplacent les paramètres de l’IUG. De plus, toute option de ligne de commande remplacera ce fichier de configuration.</translation>
    </message>
    <message>
        <source>Continue</source>
        <translation type="unfinished">Poursuivre</translation>
    </message>
    <message>
        <source>Cancel</source>
        <translation type="unfinished">Annuler</translation>
    </message>
    <message>
        <source>Error</source>
        <translation type="unfinished">Erreur</translation>
    </message>
    <message>
        <source>The configuration file could not be opened.</source>
        <translation type="unfinished">Impossible d’ouvrir le fichier de configuration.</translation>
    </message>
    <message>
        <source>This change would require a client restart.</source>
        <translation type="unfinished">Ce changement demanderait un redémarrage du client.</translation>
    </message>
    <message>
        <source>The supplied proxy address is invalid.</source>
        <translation type="unfinished">L’adresse de serveur mandataire fournie est invalide.</translation>
    </message>
</context>
<context>
    <name>OptionsModel</name>
    <message>
        <source>Could not read setting "%1", %2.</source>
        <translation type="unfinished">Impossible de lire le paramètre "%1", %2.</translation>
    </message>
</context>
<context>
    <name>OverviewPage</name>
    <message>
        <source>Form</source>
        <translation type="unfinished">Formulaire</translation>
    </message>
    <message>
        <source>The displayed information may be out of date. Your wallet automatically synchronizes with the Particl network after a connection is established, but this process has not completed yet.</source>
        <translation type="unfinished">Les renseignements affichés peuvent être obsolètes. Votre porte-monnaie se synchronise automatiquement avec le réseau Particl dès qu’une connexion est établie, mais ce processus n’est pas encore achevé.</translation>
    </message>
    <message>
        <source>Watch-only:</source>
        <translation type="unfinished">Juste-regarder :</translation>
    </message>
    <message>
        <source>Available:</source>
        <translation type="unfinished">Disponible :</translation>
    </message>
    <message>
        <source>Your current spendable balance</source>
        <translation type="unfinished">Votre solde actuel disponible</translation>
    </message>
    <message>
        <source>Pending:</source>
        <translation type="unfinished">En attente :</translation>
    </message>
    <message>
        <source>Total of transactions that have yet to be confirmed, and do not yet count toward the spendable balance</source>
        <translation type="unfinished">Total des transactions qui doivent encore être confirmées et qui ne sont pas prises en compte dans le solde disponible</translation>
    </message>
    <message>
        <source>Immature:</source>
        <translation type="unfinished">Immature :</translation>
    </message>
    <message>
        <source>Mined balance that has not yet matured</source>
        <translation type="unfinished">Le solde miné n’est pas encore mûr</translation>
    </message>
    <message>
        <source>Balances</source>
        <translation type="unfinished">Soldes</translation>
    </message>
    <message>
        <source>Total:</source>
        <translation type="unfinished">Total :</translation>
    </message>
    <message>
        <source>Your current total balance</source>
        <translation type="unfinished">Votre solde total actuel</translation>
    </message>
    <message>
        <source>Your current balance in watch-only addresses</source>
        <translation type="unfinished">Votre balance actuelle en adresses juste-regarder</translation>
    </message>
    <message>
        <source>Spendable:</source>
        <translation type="unfinished">Disponible :</translation>
    </message>
    <message>
        <source>Recent transactions</source>
        <translation type="unfinished">Transactions récentes</translation>
    </message>
    <message>
        <source>Unconfirmed transactions to watch-only addresses</source>
        <translation type="unfinished">Transactions non confirmées vers des adresses juste-regarder</translation>
    </message>
    <message>
        <source>Mined balance in watch-only addresses that has not yet matured</source>
        <translation type="unfinished">Le solde miné dans des adresses juste-regarder, qui n’est pas encore mûr</translation>
    </message>
    <message>
        <source>Current total balance in watch-only addresses</source>
        <translation type="unfinished">Solde total actuel dans des adresses juste-regarder</translation>
    </message>
    <message>
        <source>Privacy mode activated for the Overview tab. To unmask the values, uncheck Settings-&gt;Mask values.</source>
        <translation type="unfinished">Le mode privé est activé dans l’onglet Vue d’ensemble. Pour afficher les montants, décocher Paramètres -&gt; Masquer les montants.</translation>
    </message>
</context>
<context>
    <name>PSBTOperationsDialog</name>
    <message>
        <source>PSBT Operations</source>
        <translation type="unfinished">Opération PSBT</translation>
    </message>
    <message>
        <source>Sign Tx</source>
        <translation type="unfinished">Signer la transaction</translation>
    </message>
    <message>
        <source>Broadcast Tx</source>
        <translation type="unfinished">Diffuser la transaction</translation>
    </message>
    <message>
        <source>Copy to Clipboard</source>
        <translation type="unfinished">Copier dans le presse-papiers</translation>
    </message>
    <message>
        <source>Save…</source>
        <translation type="unfinished">Enregistrer…</translation>
    </message>
    <message>
        <source>Close</source>
        <translation type="unfinished">Fermer</translation>
    </message>
    <message>
        <source>Failed to load transaction: %1</source>
        <translation type="unfinished">Échec de chargement de la transaction : %1</translation>
    </message>
    <message>
        <source>Failed to sign transaction: %1</source>
        <translation type="unfinished">Échec de signature de la transaction : %1</translation>
    </message>
    <message>
        <source>Cannot sign inputs while wallet is locked.</source>
        <translation type="unfinished">Impossible de signer des entrées quand le porte-monnaie est verrouillé.</translation>
    </message>
    <message>
        <source>Could not sign any more inputs.</source>
        <translation type="unfinished">Aucune autre entrée n’a pu être signée.</translation>
    </message>
    <message>
        <source>Signed %1 inputs, but more signatures are still required.</source>
        <translation type="unfinished">%1 entrées ont été signées, mais il faut encore d’autres signatures.</translation>
    </message>
    <message>
        <source>Signed transaction successfully. Transaction is ready to broadcast.</source>
        <translation type="unfinished">La transaction a été signée avec succès et est prête à être diffusée.</translation>
    </message>
    <message>
        <source>Unknown error processing transaction.</source>
        <translation type="unfinished">Erreur inconnue lors de traitement de la transaction</translation>
    </message>
    <message>
        <source>Transaction broadcast successfully! Transaction ID: %1</source>
        <translation type="unfinished">La transaction a été diffusée avec succès. ID de la transaction : %1</translation>
    </message>
    <message>
        <source>Transaction broadcast failed: %1</source>
        <translation type="unfinished">Échec de diffusion de la transaction : %1</translation>
    </message>
    <message>
        <source>PSBT copied to clipboard.</source>
        <translation type="unfinished">La TBSP a été copiée dans le presse-papiers.</translation>
    </message>
    <message>
        <source>Save Transaction Data</source>
        <translation type="unfinished">Enregistrer les données de la transaction</translation>
    </message>
    <message>
        <source>Partially Signed Transaction (Binary)</source>
        <extracomment>Expanded name of the binary PSBT file format. See: BIP 174.</extracomment>
        <translation type="unfinished">Transaction signée partiellement (fichier binaire)</translation>
    </message>
    <message>
        <source>PSBT saved to disk.</source>
        <translation type="unfinished">La TBSP a été enregistrée sur le disque.</translation>
    </message>
    <message>
        <source> * Sends %1 to %2</source>
        <translation type="unfinished"> * Envoie %1 à %2</translation>
    </message>
    <message>
        <source>own address</source>
        <translation type="unfinished">votre adresse</translation>
    </message>
    <message>
        <source>Unable to calculate transaction fee or total transaction amount.</source>
        <translation type="unfinished">Impossible de calculer les frais de la transaction ou le montant total de la transaction.</translation>
    </message>
    <message>
        <source>Pays transaction fee: </source>
        <translation type="unfinished">Paye des frais de transaction :</translation>
    </message>
    <message>
        <source>Total Amount</source>
        <translation type="unfinished">Montant total</translation>
    </message>
    <message>
        <source>or</source>
        <translation type="unfinished">ou</translation>
    </message>
    <message>
        <source>Transaction has %1 unsigned inputs.</source>
        <translation type="unfinished">La transaction a %1 entrées non signées.</translation>
    </message>
    <message>
        <source>Transaction is missing some information about inputs.</source>
        <translation type="unfinished">Il manque des renseignements sur les entrées dans la transaction.</translation>
    </message>
    <message>
        <source>Transaction still needs signature(s).</source>
        <translation type="unfinished">La transaction a encore besoin d’une ou de signatures.</translation>
    </message>
    <message>
        <source>(But no wallet is loaded.)</source>
        <translation type="unfinished">(Mais aucun porte-monnaie n’est chargé.)</translation>
    </message>
    <message>
        <source>(But this wallet cannot sign transactions.)</source>
        <translation type="unfinished">(Mais ce porte-monnaie ne peut pas signer de transactions.)</translation>
    </message>
    <message>
        <source>(But this wallet does not have the right keys.)</source>
        <translation type="unfinished">(Mais ce porte-monnaie n’a pas les bonnes clés.)</translation>
    </message>
    <message>
        <source>Transaction is fully signed and ready for broadcast.</source>
        <translation type="unfinished">La transaction est complètement signée et prête à être diffusée.</translation>
    </message>
    <message>
        <source>Transaction status is unknown.</source>
        <translation type="unfinished">L’état de la transaction est inconnu.</translation>
    </message>
</context>
<context>
    <name>PaymentServer</name>
    <message>
        <source>Payment request error</source>
        <translation type="unfinished">Erreur de demande de paiement</translation>
    </message>
    <message>
        <source>Cannot start particl: click-to-pay handler</source>
        <translation type="unfinished">Impossible de démarrer le gestionnaire de cliquer-pour-payer particl:</translation>
    </message>
    <message>
        <source>URI handling</source>
        <translation type="unfinished">Gestion des URI</translation>
    </message>
    <message>
        <source>'particl://' is not a valid URI. Use 'particl:' instead.</source>
        <translation type="unfinished">'particl://' n’est pas une URI valide. Utilisez plutôt 'particl:'.</translation>
    </message>
    <message>
        <source>Cannot process payment request because BIP70 is not supported.
Due to widespread security flaws in BIP70 it's strongly recommended that any merchant instructions to switch wallets be ignored.
If you are receiving this error you should request the merchant provide a BIP21 compatible URI.</source>
        <translation type="unfinished">Impossible de traiter la demande de paiement, car BIP70 n’est pas pris en charge. En raison des failles de sécurité généralisées de BIP70, il est fortement recommandé d’ignorer toute demande de marchand de changer de porte-monnaie. Si vous recevez cette erreur, vous devriez demander au marchand de vous fournir une URI compatible BIP21.</translation>
    </message>
    <message>
        <source>URI cannot be parsed! This can be caused by an invalid Particl address or malformed URI parameters.</source>
        <translation type="unfinished">L’URI ne peut pas être analysée. Cela peut être causé par une adresse Particl invalide ou par des paramètres d’URI mal formés.</translation>
    </message>
    <message>
        <source>Payment request file handling</source>
        <translation type="unfinished">Gestion des fichiers de demande de paiement</translation>
    </message>
</context>
<context>
    <name>PeerTableModel</name>
    <message>
        <source>User Agent</source>
        <extracomment>Title of Peers Table column which contains the peer's User Agent string.</extracomment>
        <translation type="unfinished">Agent utilisateur</translation>
    </message>
    <message>
        <source>Peer</source>
        <extracomment>Title of Peers Table column which contains a unique number used to identify a connection.</extracomment>
        <translation type="unfinished">Pair</translation>
    </message>
    <message>
        <source>Sent</source>
        <extracomment>Title of Peers Table column which indicates the total amount of network information we have sent to the peer.</extracomment>
        <translation type="unfinished">Envoyé</translation>
    </message>
    <message>
        <source>Received</source>
        <extracomment>Title of Peers Table column which indicates the total amount of network information we have received from the peer.</extracomment>
        <translation type="unfinished">Reçus</translation>
    </message>
    <message>
        <source>Address</source>
        <extracomment>Title of Peers Table column which contains the IP/Onion/I2P address of the connected peer.</extracomment>
        <translation type="unfinished">Adresse</translation>
    </message>
    <message>
        <source>Network</source>
        <extracomment>Title of Peers Table column which states the network the peer connected through.</extracomment>
        <translation type="unfinished">Réseau</translation>
    </message>
    <message>
        <source>Inbound</source>
        <extracomment>An Inbound Connection from a Peer.</extracomment>
        <translation type="unfinished">Entrant</translation>
    </message>
    <message>
        <source>Outbound</source>
        <extracomment>An Outbound Connection to a Peer.</extracomment>
        <translation type="unfinished">Sortant</translation>
    </message>
</context>
<context>
    <name>QRImageWidget</name>
    <message>
        <source>&amp;Save Image…</source>
        <translation type="unfinished">&amp;Enregistrer l’image…</translation>
    </message>
    <message>
        <source>&amp;Copy Image</source>
        <translation type="unfinished">&amp;Copier l’image</translation>
    </message>
    <message>
        <source>Resulting URI too long, try to reduce the text for label / message.</source>
        <translation type="unfinished">L’URI résultante est trop longue. Essayez de réduire le texte de l’étiquette ou du message.</translation>
    </message>
    <message>
        <source>Error encoding URI into QR Code.</source>
        <translation type="unfinished">Erreur d’encodage de l’URI en code QR.</translation>
    </message>
    <message>
        <source>QR code support not available.</source>
        <translation type="unfinished">La prise en charge des codes QR n’est pas proposée.</translation>
    </message>
    <message>
        <source>Save QR Code</source>
        <translation type="unfinished">Enregistrer le code QR</translation>
    </message>
    <message>
        <source>PNG Image</source>
        <extracomment>Expanded name of the PNG file format. See: https://en.wikipedia.org/wiki/Portable_Network_Graphics.</extracomment>
        <translation type="unfinished">Image PNG</translation>
    </message>
</context>
<context>
    <name>RPCConsole</name>
    <message>
        <source>N/A</source>
        <translation type="unfinished">N.D.</translation>
    </message>
    <message>
        <source>Client version</source>
        <translation type="unfinished">Version du client</translation>
    </message>
    <message>
        <source>&amp;Information</source>
        <translation type="unfinished">&amp;Renseignements</translation>
    </message>
    <message>
        <source>General</source>
        <translation type="unfinished">Générales</translation>
    </message>
    <message>
        <source>Datadir</source>
        <translation type="unfinished">Répertoire des données</translation>
    </message>
    <message>
        <source>To specify a non-default location of the data directory use the '%1' option.</source>
        <translation type="unfinished">Pour indiquer un emplacement du répertoire des données différent de celui par défaut, utiliser l’option ’%1’.</translation>
    </message>
    <message>
        <source>Blocksdir</source>
        <translation type="unfinished">Répertoire des blocs</translation>
    </message>
    <message>
        <source>To specify a non-default location of the blocks directory use the '%1' option.</source>
        <translation type="unfinished">Pour indiquer un emplacement du répertoire des blocs différent de celui par défaut, utiliser l’option ’%1’.</translation>
    </message>
    <message>
        <source>Startup time</source>
        <translation type="unfinished">Heure de démarrage</translation>
    </message>
    <message>
        <source>Network</source>
        <translation type="unfinished">Réseau</translation>
    </message>
    <message>
        <source>Name</source>
        <translation type="unfinished">Nom</translation>
    </message>
    <message>
        <source>Number of connections</source>
        <translation type="unfinished">Nombre de connexions</translation>
    </message>
    <message>
        <source>Block chain</source>
        <translation type="unfinished">Chaîne de blocs</translation>
    </message>
    <message>
        <source>Memory Pool</source>
        <translation type="unfinished">Réserve de mémoire</translation>
    </message>
    <message>
        <source>Current number of transactions</source>
        <translation type="unfinished">Nombre actuel de transactions</translation>
    </message>
    <message>
        <source>Memory usage</source>
        <translation type="unfinished">Utilisation de la mémoire</translation>
    </message>
    <message>
        <source>Wallet: </source>
        <translation type="unfinished">Porte-monnaie :</translation>
    </message>
    <message>
        <source>(none)</source>
        <translation type="unfinished">(aucun)</translation>
    </message>
    <message>
        <source>&amp;Reset</source>
        <translation type="unfinished">&amp;Réinitialiser</translation>
    </message>
    <message>
        <source>Received</source>
        <translation type="unfinished">Reçus</translation>
    </message>
    <message>
        <source>Sent</source>
        <translation type="unfinished">Envoyé</translation>
    </message>
    <message>
        <source>&amp;Peers</source>
        <translation type="unfinished">&amp;Pairs</translation>
    </message>
    <message>
        <source>Banned peers</source>
        <translation type="unfinished">Pairs bannis</translation>
    </message>
    <message>
        <source>Select a peer to view detailed information.</source>
        <translation type="unfinished">Sélectionnez un pair pour afficher des renseignements détaillés.</translation>
    </message>
    <message>
        <source>The transport layer version: %1</source>
        <translation type="unfinished">La version de la couche de transport : %1</translation>
    </message>
    <message>
        <source>The BIP324 session ID string in hex, if any.</source>
        <translation type="unfinished">La chaîne d'ID de session BIP324 en hexadécimal, le cas échéant.</translation>
    </message>
    <message>
        <source>Session ID</source>
        <translation type="unfinished">ID de session</translation>
    </message>
    <message>
        <source>Whether we relay transactions to this peer.</source>
        <translation type="unfinished">Si nous relayons des transactions à ce pair.</translation>
    </message>
    <message>
        <source>Transaction Relay</source>
        <translation type="unfinished">Relais de transaction</translation>
    </message>
    <message>
        <source>Starting Block</source>
        <translation type="unfinished">Bloc de départ</translation>
    </message>
    <message>
        <source>Synced Headers</source>
        <translation type="unfinished">En-têtes synchronisés</translation>
    </message>
    <message>
        <source>Synced Blocks</source>
        <translation type="unfinished">Blocs synchronisés</translation>
    </message>
    <message>
        <source>Last Transaction</source>
        <translation type="unfinished">Dernière transaction</translation>
    </message>
    <message>
        <source>The mapped Autonomous System used for diversifying peer selection.</source>
        <translation type="unfinished">Le système autonome mappé utilisé pour diversifier la sélection des pairs.</translation>
    </message>
    <message>
        <source>Mapped AS</source>
        <translation type="unfinished">SA mappé</translation>
    </message>
    <message>
        <source>Whether we relay addresses to this peer.</source>
        <extracomment>Tooltip text for the Address Relay field in the peer details area, which displays whether we relay addresses to this peer (Yes/No).</extracomment>
        <translation type="unfinished">Reliez ou non des adresses à ce pair.</translation>
    </message>
    <message>
        <source>Address Relay</source>
        <extracomment>Text title for the Address Relay field in the peer details area, which displays whether we relay addresses to this peer (Yes/No).</extracomment>
        <translation type="unfinished">Relais d’adresses</translation>
    </message>
    <message>
        <source>The total number of addresses received from this peer that were processed (excludes addresses that were dropped due to rate-limiting).</source>
        <extracomment>Tooltip text for the Addresses Processed field in the peer details area, which displays the total number of addresses received from this peer that were processed (excludes addresses that were dropped due to rate-limiting).</extracomment>
        <translation type="unfinished">Nombre total d'adresses reçues de ce pair qui ont été traitées (à l'exclusion des adresses qui ont été abandonnées en raison de la limitation du débit).</translation>
    </message>
    <message>
        <source>The total number of addresses received from this peer that were dropped (not processed) due to rate-limiting.</source>
        <extracomment>Tooltip text for the Addresses Rate-Limited field in the peer details area, which displays the total number of addresses received from this peer that were dropped (not processed) due to rate-limiting.</extracomment>
        <translation type="unfinished">Nombre total d'adresses reçues de ce pair qui ont été abandonnées (non traitées) en raison de la limitation du débit.</translation>
    </message>
    <message>
        <source>Addresses Processed</source>
        <extracomment>Text title for the Addresses Processed field in the peer details area, which displays the total number of addresses received from this peer that were processed (excludes addresses that were dropped due to rate-limiting).</extracomment>
        <translation type="unfinished">Adresses traitées</translation>
    </message>
    <message>
        <source>Addresses Rate-Limited</source>
        <extracomment>Text title for the Addresses Rate-Limited field in the peer details area, which displays the total number of addresses received from this peer that were dropped (not processed) due to rate-limiting.</extracomment>
        <translation type="unfinished">Adresses ciblées par la limite de débit</translation>
    </message>
    <message>
        <source>User Agent</source>
        <translation type="unfinished">Agent utilisateur</translation>
    </message>
    <message>
        <source>Node window</source>
        <translation type="unfinished">Fenêtre des nœuds</translation>
    </message>
    <message>
        <source>Current block height</source>
        <translation type="unfinished">Hauteur du bloc courant</translation>
    </message>
    <message>
        <source>Open the %1 debug log file from the current data directory. This can take a few seconds for large log files.</source>
        <translation type="unfinished">Ouvrir le fichier journal de débogage de %1 à partir du répertoire de données actuel. Cela peut prendre quelques secondes pour les fichiers journaux de grande taille.</translation>
    </message>
    <message>
        <source>Decrease font size</source>
        <translation type="unfinished">Diminuer la taille de police</translation>
    </message>
    <message>
        <source>Increase font size</source>
        <translation type="unfinished">Augmenter la taille de police</translation>
    </message>
    <message>
        <source>Permissions</source>
        <translation type="unfinished">Autorisations</translation>
    </message>
    <message>
        <source>The direction and type of peer connection: %1</source>
        <translation type="unfinished">La direction et le type de la connexion au pair : %1</translation>
    </message>
    <message>
        <source>The network protocol this peer is connected through: IPv4, IPv6, Onion, I2P, or CJDNS.</source>
        <translation type="unfinished">Le protocole réseau par lequel ce pair est connecté : IPv4, IPv6, Oignon, I2P ou CJDNS.</translation>
    </message>
    <message>
        <source>High bandwidth BIP152 compact block relay: %1</source>
        <translation type="unfinished">Relais de blocs BIP152 compact à large bande passante : %1</translation>
    </message>
    <message>
        <source>High Bandwidth</source>
        <translation type="unfinished">Large bande passante</translation>
    </message>
    <message>
        <source>Connection Time</source>
        <translation type="unfinished">Temps de connexion</translation>
    </message>
    <message>
        <source>Elapsed time since a novel block passing initial validity checks was received from this peer.</source>
        <translation type="unfinished">Temps écoulé depuis qu’un nouveau bloc qui a réussi les vérifications initiales de validité a été reçu par ce pair.</translation>
    </message>
    <message>
        <source>Last Block</source>
        <translation type="unfinished">Dernier bloc</translation>
    </message>
    <message>
        <source>Elapsed time since a novel transaction accepted into our mempool was received from this peer.</source>
        <extracomment>Tooltip text for the Last Transaction field in the peer details area.</extracomment>
        <translation type="unfinished">Temps écoulé depuis qu’une nouvelle transaction acceptée dans notre réserve de mémoire a été reçue par ce pair.</translation>
    </message>
    <message>
        <source>Last Send</source>
        <translation type="unfinished">Dernier envoi</translation>
    </message>
    <message>
        <source>Last Receive</source>
        <translation type="unfinished">Dernière réception</translation>
    </message>
    <message>
        <source>Ping Time</source>
        <translation type="unfinished">Temps de ping</translation>
    </message>
    <message>
        <source>The duration of a currently outstanding ping.</source>
        <translation type="unfinished">La durée d’un ping en cours.</translation>
    </message>
    <message>
        <source>Ping Wait</source>
        <translation type="unfinished">Attente du ping</translation>
    </message>
    <message>
        <source>Min Ping</source>
        <translation type="unfinished">Ping min.</translation>
    </message>
    <message>
        <source>Time Offset</source>
        <translation type="unfinished">Décalage temporel</translation>
    </message>
    <message>
        <source>Last block time</source>
        <translation type="unfinished">Estampille temporelle du dernier bloc</translation>
    </message>
    <message>
        <source>&amp;Open</source>
        <translation type="unfinished">&amp;Ouvrir</translation>
    </message>
    <message>
        <source>&amp;Network Traffic</source>
        <translation type="unfinished">Trafic &amp;réseau</translation>
    </message>
    <message>
        <source>Totals</source>
        <translation type="unfinished">Totaux</translation>
    </message>
    <message>
        <source>Debug log file</source>
        <translation type="unfinished">Fichier journal de débogage</translation>
    </message>
    <message>
        <source>Clear console</source>
        <translation type="unfinished">Effacer la console</translation>
    </message>
    <message>
        <source>In:</source>
        <translation type="unfinished">Entrant :</translation>
    </message>
    <message>
        <source>Out:</source>
        <translation type="unfinished">Sortant :</translation>
    </message>
    <message>
        <source>Inbound: initiated by peer</source>
        <extracomment>Explanatory text for an inbound peer connection.</extracomment>
        <translation type="unfinished">Entrant : établie par le pair</translation>
    </message>
    <message>
        <source>Outbound Full Relay: default</source>
        <extracomment>Explanatory text for an outbound peer connection that relays all network information. This is the default behavior for outbound connections.</extracomment>
        <translation type="unfinished">Relais intégral sortant : par défaut</translation>
    </message>
    <message>
        <source>Outbound Block Relay: does not relay transactions or addresses</source>
        <extracomment>Explanatory text for an outbound peer connection that relays network information about blocks and not transactions or addresses.</extracomment>
        <translation type="unfinished">Relais de bloc sortant : ne relaye ni transactions ni adresses</translation>
    </message>
    <message>
        <source>Outbound Manual: added using RPC %1 or %2/%3 configuration options</source>
        <extracomment>Explanatory text for an outbound peer connection that was established manually through one of several methods. The numbered arguments are stand-ins for the methods available to establish manual connections.</extracomment>
        <translation type="unfinished">Manuelle sortante : ajoutée avec un RPC %1 ou les options de configuration %2/%3</translation>
    </message>
    <message>
        <source>Outbound Feeler: short-lived, for testing addresses</source>
        <extracomment>Explanatory text for a short-lived outbound peer connection that is used to test the aliveness of known addresses.</extracomment>
        <translation type="unfinished">Palpeur sortant : de courte durée, pour tester des adresses</translation>
    </message>
    <message>
        <source>Outbound Address Fetch: short-lived, for soliciting addresses</source>
        <extracomment>Explanatory text for a short-lived outbound peer connection that is used to request addresses from a peer.</extracomment>
        <translation type="unfinished">Récupération d’adresse sortante : de courte durée, pour solliciter des adresses</translation>
    </message>
    <message>
        <source>detecting: peer could be v1 or v2</source>
        <extracomment>Explanatory text for "detecting" transport type.</extracomment>
        <translation type="unfinished">détection : paires pourrait être v1 ou v2</translation>
    </message>
    <message>
        <source>v1: unencrypted, plaintext transport protocol</source>
        <extracomment>Explanatory text for v1 transport type.</extracomment>
        <translation type="unfinished">v1: protocole de transport non chiffré en texte clair</translation>
    </message>
    <message>
        <source>v2: BIP324 encrypted transport protocol</source>
        <extracomment>Explanatory text for v2 transport type.</extracomment>
        <translation type="unfinished">v2: Protocole de transport chiffré BIP324</translation>
    </message>
    <message>
        <source>we selected the peer for high bandwidth relay</source>
        <translation type="unfinished">nous avons sélectionné le pair comme relais à large bande passante</translation>
    </message>
    <message>
        <source>the peer selected us for high bandwidth relay</source>
        <translation type="unfinished">le pair nous avons sélectionné comme relais à large bande passante</translation>
    </message>
    <message>
        <source>no high bandwidth relay selected</source>
        <translation type="unfinished">aucun relais à large bande passante n’a été sélectionné</translation>
    </message>
    <message>
        <source>&amp;Copy address</source>
        <extracomment>Context menu action to copy the address of a peer.</extracomment>
        <translation type="unfinished">&amp;Copier l’adresse</translation>
    </message>
    <message>
        <source>&amp;Disconnect</source>
        <translation type="unfinished">&amp;Déconnecter</translation>
    </message>
    <message>
        <source>1 &amp;hour</source>
        <translation type="unfinished">1 &amp;heure</translation>
    </message>
    <message>
        <source>1 d&amp;ay</source>
        <translation type="unfinished">1 &amp;jour</translation>
    </message>
    <message>
        <source>1 &amp;week</source>
        <translation type="unfinished">1 &amp;semaine</translation>
    </message>
    <message>
        <source>1 &amp;year</source>
        <translation type="unfinished">1 &amp;an</translation>
    </message>
    <message>
        <source>&amp;Copy IP/Netmask</source>
        <extracomment>Context menu action to copy the IP/Netmask of a banned peer. IP/Netmask is the combination of a peer's IP address and its Netmask. For IP address, see: https://en.wikipedia.org/wiki/IP_address.</extracomment>
        <translation type="unfinished">&amp;Copier l’IP, le masque réseau</translation>
    </message>
    <message>
        <source>&amp;Unban</source>
        <translation type="unfinished">&amp;Réhabiliter</translation>
    </message>
    <message>
        <source>Network activity disabled</source>
        <translation type="unfinished">L’activité réseau est désactivée</translation>
    </message>
    <message>
        <source>Executing command without any wallet</source>
        <translation type="unfinished">Exécution de la commande sans aucun porte-monnaie</translation>
    </message>
    <message>
        <source>Executing command using "%1" wallet</source>
        <translation type="unfinished">Exécution de la commande en utilisant le porte-monnaie « %1 »</translation>
    </message>
    <message>
        <source>Welcome to the %1 RPC console.
Use up and down arrows to navigate history, and %2 to clear screen.
Use %3 and %4 to increase or decrease the font size.
Type %5 for an overview of available commands.
For more information on using this console, type %6.

%7WARNING: Scammers have been active, telling users to type commands here, stealing their wallet contents. Do not use this console without fully understanding the ramifications of a command.%8</source>
        <extracomment>RPC console welcome message. Placeholders %7 and %8 are style tags for the warning content, and they are not space separated from the rest of the text intentionally.</extracomment>
        <translation type="unfinished">Bienvenue dans la console RPC de %1.
Utilisez les touches de déplacement vers le haut et vers le bas pour parcourir l’historique et %2 pour effacer l’écran.
Utilisez %3 et %4 pour augmenter ou diminuer la taille de la police.
Tapez %5 pour un aperçu des commandes proposées.
Pour plus de précisions sur cette console, tapez %6.
%7AVERTISSEMENT : des escrocs sont à l’œuvre et demandent aux utilisateurs de taper des commandes ici, volant ainsi le contenu de leur porte-monnaie. N’utilisez pas cette console sans entièrement comprendre les ramifications d’une commande. %8</translation>
    </message>
    <message>
        <source>Executing…</source>
        <extracomment>A console message indicating an entered command is currently being executed.</extracomment>
        <translation type="unfinished">Éxécution…</translation>
    </message>
    <message>
        <source>(peer: %1)</source>
        <translation type="unfinished">(pair : %1)</translation>
    </message>
    <message>
        <source>via %1</source>
        <translation type="unfinished">par %1</translation>
    </message>
    <message>
        <source>Yes</source>
        <translation type="unfinished">Oui</translation>
    </message>
    <message>
        <source>No</source>
        <translation type="unfinished">Non</translation>
    </message>
    <message>
        <source>To</source>
        <translation type="unfinished">À</translation>
    </message>
    <message>
        <source>From</source>
        <translation type="unfinished">De</translation>
    </message>
    <message>
        <source>Ban for</source>
        <translation type="unfinished">Bannir pendant</translation>
    </message>
    <message>
        <source>Never</source>
        <translation type="unfinished">Jamais</translation>
    </message>
    <message>
        <source>Unknown</source>
        <translation type="unfinished">Inconnu</translation>
    </message>
</context>
<context>
    <name>ReceiveCoinsDialog</name>
    <message>
        <source>&amp;Amount:</source>
        <translation type="unfinished">&amp;Montant :</translation>
    </message>
    <message>
        <source>&amp;Label:</source>
        <translation type="unfinished">&amp;Étiquette :</translation>
    </message>
    <message>
        <source>&amp;Message:</source>
        <translation type="unfinished">M&amp;essage :</translation>
    </message>
    <message>
        <source>An optional message to attach to the payment request, which will be displayed when the request is opened. Note: The message will not be sent with the payment over the Particl network.</source>
        <translation type="unfinished">Un message facultatif à joindre à la demande de paiement et qui sera affiché à l’ouverture de celle-ci. Note : Le message ne sera pas envoyé avec le paiement par le réseau Particl.</translation>
    </message>
    <message>
        <source>An optional label to associate with the new receiving address.</source>
        <translation type="unfinished">Un étiquette facultative à associer à la nouvelle adresse de réception.</translation>
    </message>
    <message>
        <source>Use this form to request payments. All fields are &lt;b&gt;optional&lt;/b&gt;.</source>
        <translation type="unfinished">Utiliser ce formulaire pour demander des paiements. Tous les champs sont  &lt;b&gt;facultatifs&lt;/b&gt;.</translation>
    </message>
    <message>
        <source>An optional amount to request. Leave this empty or zero to not request a specific amount.</source>
        <translation type="unfinished">Un montant facultatif à demander. Ne rien saisir ou un zéro pour ne pas demander de montant précis.</translation>
    </message>
    <message>
        <source>An optional label to associate with the new receiving address (used by you to identify an invoice).  It is also attached to the payment request.</source>
        <translation type="unfinished">Une étiquette facultative à associer à la nouvelle adresse de réception (utilisée par vous pour identifier une facture). Elle est aussi jointe à la demande de paiement.</translation>
    </message>
    <message>
        <source>An optional message that is attached to the payment request and may be displayed to the sender.</source>
        <translation type="unfinished">Un message facultatif joint à la demande de paiement et qui peut être présenté à l’expéditeur.</translation>
    </message>
    <message>
        <source>&amp;Create new receiving address</source>
        <translation type="unfinished">&amp;Créer une nouvelle adresse de réception</translation>
    </message>
    <message>
        <source>Clear all fields of the form.</source>
        <translation type="unfinished">Effacer tous les champs du formulaire.</translation>
    </message>
    <message>
        <source>Clear</source>
        <translation type="unfinished">Effacer</translation>
    </message>
    <message>
        <source>Requested payments history</source>
        <translation type="unfinished">Historique des paiements demandés</translation>
    </message>
    <message>
        <source>Show the selected request (does the same as double clicking an entry)</source>
        <translation type="unfinished">Afficher la demande sélectionnée (comme double-cliquer sur une entrée)</translation>
    </message>
    <message>
        <source>Show</source>
        <translation type="unfinished">Afficher</translation>
    </message>
    <message>
        <source>Remove the selected entries from the list</source>
        <translation type="unfinished">Retirer les entrées sélectionnées de la liste</translation>
    </message>
    <message>
        <source>Remove</source>
        <translation type="unfinished">Retirer</translation>
    </message>
    <message>
        <source>Copy &amp;URI</source>
        <translation type="unfinished">Copier l’&amp;URI</translation>
    </message>
    <message>
        <source>&amp;Copy address</source>
        <translation type="unfinished">&amp;Copier l’adresse</translation>
    </message>
    <message>
        <source>Copy &amp;label</source>
        <translation type="unfinished">Copier l’&amp;étiquette</translation>
    </message>
    <message>
        <source>Copy &amp;message</source>
        <translation type="unfinished">Copier le &amp;message</translation>
    </message>
    <message>
        <source>Copy &amp;amount</source>
        <translation type="unfinished">Copier le &amp;montant</translation>
    </message>
    <message>
        <source>Not recommended due to higher fees and less protection against typos.</source>
        <translation type="unfinished">Non recommandé en raison de frais élevés et d'une faible protection contre les fautes de frappe.</translation>
    </message>
    <message>
        <source>Generates an address compatible with older wallets.</source>
        <translation type="unfinished">Génère une adresse compatible avec les anciens portefeuilles.</translation>
    </message>
    <message>
        <source>Generates a native segwit address (BIP-173). Some old wallets don't support it.</source>
        <translation type="unfinished">Génère une adresse segwit native (BIP-173). Certains anciens portefeuilles ne le supportent pas.</translation>
    </message>
    <message>
        <source>Bech32m (BIP-350) is an upgrade to Bech32, wallet support is still limited.</source>
        <translation type="unfinished">Bech32m (BIP-350) est une mise à jour de Bech32, la prise en charge du portefeuille est encore limitée.</translation>
    </message>
    <message>
        <source>Could not unlock wallet.</source>
        <translation type="unfinished">Impossible de déverrouiller le porte-monnaie.</translation>
    </message>
    <message>
        <source>Could not generate new %1 address</source>
        <translation type="unfinished">Impossible de générer la nouvelle adresse %1</translation>
    </message>
</context>
<context>
    <name>ReceiveRequestDialog</name>
    <message>
        <source>Request payment to …</source>
        <translation type="unfinished">Demander de paiement à…</translation>
    </message>
    <message>
        <source>Address:</source>
        <translation type="unfinished">Adresse :</translation>
    </message>
    <message>
        <source>Amount:</source>
        <translation type="unfinished">Montant :</translation>
    </message>
    <message>
        <source>Label:</source>
        <translation type="unfinished">Étiquette :</translation>
    </message>
    <message>
        <source>Message:</source>
        <translation type="unfinished">Message :</translation>
    </message>
    <message>
        <source>Wallet:</source>
        <translation type="unfinished">Porte-monnaie :</translation>
    </message>
    <message>
        <source>Copy &amp;URI</source>
        <translation type="unfinished">Copier l’&amp;URI</translation>
    </message>
    <message>
        <source>Copy &amp;Address</source>
        <translation type="unfinished">Copier l’&amp;adresse</translation>
    </message>
    <message>
        <source>&amp;Verify</source>
        <translation type="unfinished">&amp;Vérifier</translation>
    </message>
    <message>
        <source>Verify this address on e.g. a hardware wallet screen</source>
        <translation type="unfinished">Confirmer p. ex. cette adresse sur l’écran d’un porte-monnaie matériel</translation>
    </message>
    <message>
        <source>&amp;Save Image…</source>
        <translation type="unfinished">&amp;Enregistrer l’image…</translation>
    </message>
    <message>
        <source>Payment information</source>
        <translation type="unfinished">Renseignements de paiement</translation>
    </message>
    <message>
        <source>Request payment to %1</source>
        <translation type="unfinished">Demande de paiement à %1</translation>
    </message>
</context>
<context>
    <name>RecentRequestsTableModel</name>
    <message>
        <source>Label</source>
        <translation type="unfinished">Étiquette</translation>
    </message>
    <message>
        <source>(no label)</source>
        <translation type="unfinished">(aucune étiquette)</translation>
    </message>
    <message>
        <source>(no message)</source>
        <translation type="unfinished">(aucun message)</translation>
    </message>
    <message>
        <source>(no amount requested)</source>
        <translation type="unfinished">(aucun montant demandé)</translation>
    </message>
    <message>
        <source>Requested</source>
        <translation type="unfinished">Demandée</translation>
    </message>
</context>
<context>
    <name>SendCoinsDialog</name>
    <message>
        <source>Send Coins</source>
        <translation type="unfinished">Envoyer des pièces</translation>
    </message>
    <message>
        <source>Coin Control Features</source>
        <translation type="unfinished">Fonctions de contrôle des pièces</translation>
    </message>
    <message>
        <source>automatically selected</source>
        <translation type="unfinished">sélectionné automatiquement</translation>
    </message>
    <message>
        <source>Insufficient funds!</source>
        <translation type="unfinished">Les fonds sont insuffisants</translation>
    </message>
    <message>
        <source>Quantity:</source>
        <translation type="unfinished">Quantité :</translation>
    </message>
    <message>
        <source>Bytes:</source>
        <translation type="unfinished">Octets :</translation>
    </message>
    <message>
        <source>Amount:</source>
        <translation type="unfinished">Montant :</translation>
    </message>
    <message>
        <source>Fee:</source>
        <translation type="unfinished">Frais :</translation>
    </message>
    <message>
        <source>After Fee:</source>
        <translation type="unfinished">Après les frais :</translation>
    </message>
    <message>
        <source>Change:</source>
        <translation type="unfinished">Monnaie :</translation>
    </message>
    <message>
        <source>If this is activated, but the change address is empty or invalid, change will be sent to a newly generated address.</source>
        <translation type="unfinished">Si cette option est activée et l’adresse de monnaie est vide ou invalide, la monnaie sera envoyée vers une adresse nouvellement générée.</translation>
    </message>
    <message>
        <source>Custom change address</source>
        <translation type="unfinished">Adresse personnalisée de monnaie</translation>
    </message>
    <message>
        <source>Transaction Fee:</source>
        <translation type="unfinished">Frais de transaction :</translation>
    </message>
    <message>
        <source>Using the fallbackfee can result in sending a transaction that will take several hours or days (or never) to confirm. Consider choosing your fee manually or wait until you have validated the complete chain.</source>
        <translation type="unfinished">L’utilisation de l’option « fallbackfee » (frais de repli) peut avoir comme effet d’envoyer une transaction qui prendra plusieurs heures ou jours pour être confirmée, ou qui ne le sera jamais. Envisagez de choisir vos frais manuellement ou attendez d’avoir validé l’intégralité de la chaîne.</translation>
    </message>
    <message>
        <source>Warning: Fee estimation is currently not possible.</source>
        <translation type="unfinished">Avertissement : L’estimation des frais n’est actuellement pas possible.</translation>
    </message>
    <message>
        <source>per kilobyte</source>
        <translation type="unfinished">par kilo-octet</translation>
    </message>
    <message>
        <source>Hide</source>
        <translation type="unfinished">Cacher</translation>
    </message>
    <message>
        <source>Recommended:</source>
        <translation type="unfinished">Recommandés :</translation>
    </message>
    <message>
        <source>Custom:</source>
        <translation type="unfinished">Personnalisés : </translation>
    </message>
    <message>
        <source>Send to multiple recipients at once</source>
        <translation type="unfinished">Envoyer à plusieurs destinataires à la fois</translation>
    </message>
    <message>
        <source>Add &amp;Recipient</source>
        <translation type="unfinished">Ajouter un &amp;destinataire</translation>
    </message>
    <message>
        <source>Clear all fields of the form.</source>
        <translation type="unfinished">Effacer tous les champs du formulaire.</translation>
    </message>
    <message>
        <source>Choose…</source>
        <translation type="unfinished">Choisir…</translation>
    </message>
    <message>
        <source>Hide transaction fee settings</source>
        <translation type="unfinished">Cacher les paramètres de frais de transaction</translation>
    </message>
    <message>
        <source>Specify a custom fee per kB (1,000 bytes) of the transaction's virtual size.

Note:  Since the fee is calculated on a per-byte basis, a fee rate of "100 satoshis per kvB" for a transaction size of 500 virtual bytes (half of 1 kvB) would ultimately yield a fee of only 50 satoshis.</source>
        <translation type="unfinished">Indiquer des frais personnalisés par Ko (1 000 octets) de la taille virtuelle de la transaction.

Note : Les frais étant calculés par octet, un taux de frais de « 100 satoshis par Kov » pour une transaction d’une taille de 500 octets (la moitié de 1 Kov) donneront des frais de seulement 50 satoshis.</translation>
    </message>
    <message>
        <source>When there is less transaction volume than space in the blocks, miners as well as relaying nodes may enforce a minimum fee. Paying only this minimum fee is just fine, but be aware that this can result in a never confirming transaction once there is more demand for particl transactions than the network can process.</source>
        <translation type="unfinished">Quand le volume des transactions est inférieur à l’espace dans les blocs, les mineurs et les nœuds de relais peuvent imposer des frais minimaux. Il est correct de payer ces frais minimaux, mais soyez conscient que cette transaction pourrait n’être jamais confirmée si la demande en transactions de particl dépassait la capacité de traitement du réseau.</translation>
    </message>
    <message>
        <source>A too low fee might result in a never confirming transaction (read the tooltip)</source>
        <translation type="unfinished">Si les frais sont trop bas, cette transaction pourrait n’être jamais confirmée (lire l’infobulle)</translation>
    </message>
    <message>
        <source>(Smart fee not initialized yet. This usually takes a few blocks…)</source>
        <translation type="unfinished">(Les frais intelligents ne sont pas encore initialisés. Cela prend habituellement quelques blocs…)</translation>
    </message>
    <message>
        <source>Confirmation time target:</source>
        <translation type="unfinished">Estimation du délai de confirmation :</translation>
    </message>
    <message>
        <source>Enable Replace-By-Fee</source>
        <translation type="unfinished">Activer Remplacer-par-des-frais</translation>
    </message>
    <message>
        <source>With Replace-By-Fee (BIP-125) you can increase a transaction's fee after it is sent. Without this, a higher fee may be recommended to compensate for increased transaction delay risk.</source>
        <translation type="unfinished">Avec Remplacer-par-des-frais (BIP-125), vous pouvez augmenter les frais de transaction après qu’elle est envoyée. Sans cela, des frais plus élevés peuvent être recommandés pour compenser le risque accru de retard transactionnel.</translation>
    </message>
    <message>
        <source>Clear &amp;All</source>
        <translation type="unfinished">&amp;Tout effacer</translation>
    </message>
    <message>
        <source>Balance:</source>
        <translation type="unfinished">Solde :</translation>
    </message>
    <message>
        <source>Confirm the send action</source>
        <translation type="unfinished">Confirmer l’action d’envoi</translation>
    </message>
    <message>
        <source>S&amp;end</source>
        <translation type="unfinished">E&amp;nvoyer</translation>
    </message>
    <message>
        <source>Copy quantity</source>
        <translation type="unfinished">Copier la quantité</translation>
    </message>
    <message>
        <source>Copy amount</source>
        <translation type="unfinished">Copier le montant</translation>
    </message>
    <message>
        <source>Copy fee</source>
        <translation type="unfinished">Copier les frais</translation>
    </message>
    <message>
        <source>Copy after fee</source>
        <translation type="unfinished">Copier après les frais</translation>
    </message>
    <message>
        <source>Copy bytes</source>
        <translation type="unfinished">Copier les octets</translation>
    </message>
    <message>
        <source>Copy change</source>
        <translation type="unfinished">Copier la monnaie</translation>
    </message>
    <message>
        <source>%1 (%2 blocks)</source>
        <translation type="unfinished">%1 (%2 blocs)</translation>
    </message>
    <message>
        <source>Sign on device</source>
        <extracomment>"device" usually means a hardware wallet.</extracomment>
        <translation type="unfinished">Signer sur l’appareil externe</translation>
    </message>
    <message>
        <source>Connect your hardware wallet first.</source>
        <translation type="unfinished">Connecter d’abord le porte-monnaie matériel.</translation>
    </message>
    <message>
        <source>Set external signer script path in Options -&gt; Wallet</source>
        <extracomment>"External signer" means using devices such as hardware wallets.</extracomment>
        <translation type="unfinished">Définir le chemin script du signataire externe dans Options -&gt; Porte-monnaie</translation>
    </message>
    <message>
        <source>Cr&amp;eate Unsigned</source>
        <translation type="unfinished">Cr&amp;éer une transaction non signée</translation>
    </message>
    <message>
        <source>Creates a Partially Signed Particl Transaction (PSBT) for use with e.g. an offline %1 wallet, or a PSBT-compatible hardware wallet.</source>
        <translation type="unfinished">Crée une transaction Particl signée partiellement (TBSP) à utiliser, par exemple, avec un porte-monnaie %1 hors ligne ou avec un porte-monnaie matériel compatible TBSP.</translation>
    </message>
    <message>
        <source> from wallet '%1'</source>
        <translation type="unfinished">du porte-monnaie '%1'</translation>
    </message>
    <message>
        <source>%1 to '%2'</source>
        <translation type="unfinished">%1 à '%2'</translation>
    </message>
    <message>
        <source>%1 to %2</source>
        <translation type="unfinished">%1 à %2</translation>
    </message>
    <message>
        <source>To review recipient list click "Show Details…"</source>
        <translation type="unfinished">Pour réviser la liste des destinataires, cliquez sur « Afficher les détails… »</translation>
    </message>
    <message>
        <source>Sign failed</source>
        <translation type="unfinished">Échec de signature</translation>
    </message>
    <message>
        <source>External signer not found</source>
        <extracomment>"External signer" means using devices such as hardware wallets.</extracomment>
        <translation type="unfinished">Le signataire externe est introuvable</translation>
    </message>
    <message>
        <source>External signer failure</source>
        <extracomment>"External signer" means using devices such as hardware wallets.</extracomment>
        <translation type="unfinished">Échec du signataire externe</translation>
    </message>
    <message>
        <source>Save Transaction Data</source>
        <translation type="unfinished">Enregistrer les données de la transaction</translation>
    </message>
    <message>
        <source>Partially Signed Transaction (Binary)</source>
        <extracomment>Expanded name of the binary PSBT file format. See: BIP 174.</extracomment>
        <translation type="unfinished">Transaction signée partiellement (fichier binaire)</translation>
    </message>
    <message>
        <source>PSBT saved</source>
        <extracomment>Popup message when a PSBT has been saved to a file</extracomment>
        <translation type="unfinished">La TBSP a été enregistrée</translation>
    </message>
    <message>
        <source>External balance:</source>
        <translation type="unfinished">Solde externe :</translation>
    </message>
    <message>
        <source>or</source>
        <translation type="unfinished">ou</translation>
    </message>
    <message>
        <source>You can increase the fee later (signals Replace-By-Fee, BIP-125).</source>
        <translation type="unfinished">Vous pouvez augmenter les frais ultérieurement (signale Remplacer-par-des-frais, BIP-125).</translation>
    </message>
    <message>
        <source>Please, review your transaction proposal. This will produce a Partially Signed Particl Transaction (PSBT) which you can save or copy and then sign with e.g. an offline %1 wallet, or a PSBT-compatible hardware wallet.</source>
        <extracomment>Text to inform a user attempting to create a transaction of their current options. At this stage, a user can only create a PSBT. This string is displayed when private keys are disabled and an external signer is not available.</extracomment>
        <translation type="unfinished">Veuillez réviser votre proposition de transaction. Une transaction Particl partiellement signée (TBSP) sera produite, que vous pourrez enregistrer ou copier puis signer avec, par exemple, un porte-monnaie %1 hors ligne ou avec un porte-monnaie matériel compatible TBSP.</translation>
    </message>
    <message>
        <source>Do you want to create this transaction?</source>
        <extracomment>Message displayed when attempting to create a transaction. Cautionary text to prompt the user to verify that the displayed transaction details represent the transaction the user intends to create.</extracomment>
        <translation type="unfinished">Voulez-vous créer cette transaction ?</translation>
    </message>
    <message>
        <source>Please, review your transaction. You can create and send this transaction or create a Partially Signed Particl Transaction (PSBT), which you can save or copy and then sign with, e.g., an offline %1 wallet, or a PSBT-compatible hardware wallet.</source>
        <extracomment>Text to inform a user attempting to create a transaction of their current options. At this stage, a user can send their transaction or create a PSBT. This string is displayed when both private keys and PSBT controls are enabled.</extracomment>
        <translation type="unfinished">Veuillez réviser votre transaction. Vous pouvez créer et envoyer cette transaction ou créer une transaction Particl partiellement signée (TBSP), que vous pouvez enregistrer ou copier, et ensuite avec laquelle signer, par ex., un porte-monnaie %1 hors ligne ou avec un porte-monnaie matériel compatible TBSP.</translation>
    </message>
    <message>
        <source>Please, review your transaction.</source>
        <extracomment>Text to prompt a user to review the details of the transaction they are attempting to send.</extracomment>
        <translation type="unfinished">Veuillez vérifier votre transaction.</translation>
    </message>
    <message>
        <source>Transaction fee</source>
        <translation type="unfinished">Frais de transaction</translation>
    </message>
    <message>
        <source>Not signalling Replace-By-Fee, BIP-125.</source>
        <translation type="unfinished">Ne signale pas Remplacer-par-des-frais, BIP-125.</translation>
    </message>
    <message>
        <source>Total Amount</source>
        <translation type="unfinished">Montant total</translation>
    </message>
    <message>
        <source>Unsigned Transaction</source>
        <comment>PSBT copied</comment>
        <extracomment>Caption of "PSBT has been copied" messagebox</extracomment>
        <translation type="unfinished">Transaction non signée</translation>
    </message>
    <message>
        <source>The PSBT has been copied to the clipboard. You can also save it.</source>
        <translation type="unfinished">Le PSBT a été copié dans le presse-papiers. Vous pouvez également le sauvegarder.</translation>
    </message>
    <message>
        <source>PSBT saved to disk</source>
        <translation type="unfinished">PSBT sauvegardé sur le disque</translation>
    </message>
    <message>
        <source>Confirm send coins</source>
        <translation type="unfinished">Confirmer l’envoi de pièces</translation>
    </message>
    <message>
        <source>Watch-only balance:</source>
        <translation type="unfinished">Solde juste-regarder :</translation>
    </message>
    <message>
        <source>The recipient address is not valid. Please recheck.</source>
        <translation type="unfinished">L’adresse du destinataire est invalide. Veuillez la revérifier.</translation>
    </message>
    <message>
        <source>The amount to pay must be larger than 0.</source>
        <translation type="unfinished">Le montant à payer doit être supérieur à 0.</translation>
    </message>
    <message>
        <source>The amount exceeds your balance.</source>
        <translation type="unfinished">Le montant dépasse votre solde.</translation>
    </message>
    <message>
        <source>The total exceeds your balance when the %1 transaction fee is included.</source>
        <translation type="unfinished">Le montant dépasse votre solde quand les frais de transaction de %1 sont compris.</translation>
    </message>
    <message>
        <source>Duplicate address found: addresses should only be used once each.</source>
        <translation type="unfinished">Une adresse identique a été trouvée : chaque adresse ne devrait être utilisée qu’une fois.</translation>
    </message>
    <message>
        <source>Transaction creation failed!</source>
        <translation type="unfinished">Échec de création de la transaction</translation>
    </message>
    <message>
        <source>A fee higher than %1 is considered an absurdly high fee.</source>
        <translation type="unfinished">Des frais supérieurs à %1 sont considérés comme ridiculement élevés.</translation>
    </message>
    <message>
        <source>Warning: Invalid Particl address</source>
        <translation type="unfinished">Avertissement : L’adresse Particl est invalide</translation>
    </message>
    <message>
        <source>Warning: Unknown change address</source>
        <translation type="unfinished">Avertissement : L’adresse de monnaie est inconnue</translation>
    </message>
    <message>
        <source>Confirm custom change address</source>
        <translation type="unfinished">Confirmer l’adresse personnalisée de monnaie</translation>
    </message>
    <message>
        <source>The address you selected for change is not part of this wallet. Any or all funds in your wallet may be sent to this address. Are you sure?</source>
        <translation type="unfinished">L’adresse que vous avez sélectionnée pour la monnaie ne fait pas partie de ce porte-monnaie. Les fonds de ce porte-monnaie peuvent en partie ou en totalité être envoyés vers cette adresse. Êtes-vous certain ?</translation>
    </message>
    <message>
        <source>(no label)</source>
        <translation type="unfinished">(aucune étiquette)</translation>
    </message>
</context>
<context>
    <name>SendCoinsEntry</name>
    <message>
        <source>A&amp;mount:</source>
        <translation type="unfinished">&amp;Montant :</translation>
    </message>
    <message>
        <source>Pay &amp;To:</source>
        <translation type="unfinished">&amp;Payer à :</translation>
    </message>
    <message>
        <source>&amp;Label:</source>
        <translation type="unfinished">&amp;Étiquette :</translation>
    </message>
    <message>
        <source>Choose previously used address</source>
        <translation type="unfinished">Choisir une adresse utilisée précédemment</translation>
    </message>
    <message>
        <source>The Particl address to send the payment to</source>
        <translation type="unfinished">L’adresse Particl à laquelle envoyer le paiement</translation>
    </message>
    <message>
        <source>Paste address from clipboard</source>
        <translation type="unfinished">Collez l’adresse du presse-papiers</translation>
    </message>
    <message>
        <source>Remove this entry</source>
        <translation type="unfinished">Supprimer cette entrée</translation>
    </message>
    <message>
        <source>The amount to send in the selected unit</source>
        <translation type="unfinished">Le montant à envoyer dans l’unité sélectionnée</translation>
    </message>
    <message>
        <source>The fee will be deducted from the amount being sent. The recipient will receive less particl than you enter in the amount field. If multiple recipients are selected, the fee is split equally.</source>
        <translation type="unfinished">Les frais seront déduits du montant envoyé. Le destinataire recevra moins de particl que le montant saisi dans le champ de montant. Si plusieurs destinataires sont sélectionnés, les frais seront partagés également.</translation>
    </message>
    <message>
        <source>S&amp;ubtract fee from amount</source>
        <translation type="unfinished">S&amp;oustraire les frais du montant</translation>
    </message>
    <message>
        <source>Use available balance</source>
        <translation type="unfinished">Utiliser le solde disponible</translation>
    </message>
    <message>
        <source>Message:</source>
        <translation type="unfinished">Message :</translation>
    </message>
    <message>
        <source>Enter a label for this address to add it to the list of used addresses</source>
        <translation type="unfinished">Saisir une étiquette pour cette adresse afin de l’ajouter à la liste d’adresses utilisées</translation>
    </message>
    <message>
        <source>A message that was attached to the particl: URI which will be stored with the transaction for your reference. Note: This message will not be sent over the Particl network.</source>
        <translation type="unfinished">Un message qui était joint à l’URI particl: et qui sera stocké avec la transaction pour référence. Note : Ce message ne sera pas envoyé par le réseau Particl.</translation>
    </message>
</context>
<context>
    <name>SendConfirmationDialog</name>
    <message>
        <source>Send</source>
        <translation type="unfinished">Envoyer</translation>
    </message>
    <message>
        <source>Create Unsigned</source>
        <translation type="unfinished">Créer une transaction non signée</translation>
    </message>
</context>
<context>
    <name>SignVerifyMessageDialog</name>
    <message>
        <source>Signatures - Sign / Verify a Message</source>
        <translation type="unfinished">Signatures – Signer ou vérifier un message</translation>
    </message>
    <message>
        <source>&amp;Sign Message</source>
        <translation type="unfinished">&amp;Signer un message</translation>
    </message>
    <message>
        <source>You can sign messages/agreements with your addresses to prove you can receive particl sent to them. Be careful not to sign anything vague or random, as phishing attacks may try to trick you into signing your identity over to them. Only sign fully-detailed statements you agree to.</source>
        <translation type="unfinished">Vous pouvez signer des messages ou des accords avec vos adresses pour prouver que vous pouvez recevoir des particl à ces dernières. Faites attention de ne rien signer de vague ou au hasard, car des attaques d’hameçonnage pourraient essayer de vous faire signer avec votre identité afin de l’usurper. Ne signez que des déclarations entièrement détaillées et avec lesquelles vous êtes d’accord.</translation>
    </message>
    <message>
        <source>The Particl address to sign the message with</source>
        <translation type="unfinished">L’adresse Particl avec laquelle signer le message</translation>
    </message>
    <message>
        <source>Choose previously used address</source>
        <translation type="unfinished">Choisir une adresse utilisée précédemment</translation>
    </message>
    <message>
        <source>Paste address from clipboard</source>
        <translation type="unfinished">Collez l’adresse du presse-papiers</translation>
    </message>
    <message>
        <source>Enter the message you want to sign here</source>
        <translation type="unfinished">Saisir ici le message que vous voulez signer</translation>
    </message>
    <message>
        <source>Copy the current signature to the system clipboard</source>
        <translation type="unfinished">Copier la signature actuelle dans le presse-papiers</translation>
    </message>
    <message>
        <source>Sign the message to prove you own this Particl address</source>
        <translation type="unfinished">Signer le message afin de prouver que vous détenez cette adresse Particl</translation>
    </message>
    <message>
        <source>Sign &amp;Message</source>
        <translation type="unfinished">Signer le &amp;message</translation>
    </message>
    <message>
        <source>Reset all sign message fields</source>
        <translation type="unfinished">Réinitialiser tous les champs de signature de message</translation>
    </message>
    <message>
        <source>Clear &amp;All</source>
        <translation type="unfinished">&amp;Tout effacer</translation>
    </message>
    <message>
        <source>&amp;Verify Message</source>
        <translation type="unfinished">&amp;Vérifier un message</translation>
    </message>
    <message>
        <source>Enter the receiver's address, message (ensure you copy line breaks, spaces, tabs, etc. exactly) and signature below to verify the message. Be careful not to read more into the signature than what is in the signed message itself, to avoid being tricked by a man-in-the-middle attack. Note that this only proves the signing party receives with the address, it cannot prove sendership of any transaction!</source>
        <translation type="unfinished">Saisissez ci-dessous l’adresse du destinataire, le message (assurez-vous de copier fidèlement les retours à la ligne, les espaces, les tabulations, etc.) et la signature pour vérifier le message. Faites attention à ne pas déduire davantage de la signature que ce qui est contenu dans le message signé même, pour éviter d’être trompé par une attaque de l’intercepteur. Notez que cela ne fait que prouver que le signataire reçoit avec l’adresse et ne peut pas prouver la provenance d’une transaction.</translation>
    </message>
    <message>
        <source>The Particl address the message was signed with</source>
        <translation type="unfinished">L’adresse Particl avec laquelle le message a été signé</translation>
    </message>
    <message>
        <source>The signed message to verify</source>
        <translation type="unfinished">Le message signé à vérifier</translation>
    </message>
    <message>
        <source>The signature given when the message was signed</source>
        <translation type="unfinished">La signature donnée quand le message a été signé</translation>
    </message>
    <message>
        <source>Verify the message to ensure it was signed with the specified Particl address</source>
        <translation type="unfinished">Vérifier le message pour s’assurer qu’il a été signé avec l’adresse Particl indiquée</translation>
    </message>
    <message>
        <source>Verify &amp;Message</source>
        <translation type="unfinished">Vérifier le &amp;message</translation>
    </message>
    <message>
        <source>Reset all verify message fields</source>
        <translation type="unfinished">Réinitialiser tous les champs de vérification de message</translation>
    </message>
    <message>
        <source>Click "Sign Message" to generate signature</source>
        <translation type="unfinished">Cliquez sur « Signer le message » pour générer la signature</translation>
    </message>
    <message>
        <source>The entered address is invalid.</source>
        <translation type="unfinished">L’adresse saisie est invalide.</translation>
    </message>
    <message>
        <source>Please check the address and try again.</source>
        <translation type="unfinished">Veuillez vérifier l’adresse et réessayer.</translation>
    </message>
    <message>
        <source>The entered address does not refer to a key.</source>
        <translation type="unfinished">L’adresse saisie ne fait pas référence à une clé.</translation>
    </message>
    <message>
        <source>Wallet unlock was cancelled.</source>
        <translation type="unfinished">Le déverrouillage du porte-monnaie a été annulé.</translation>
    </message>
    <message>
        <source>No error</source>
        <translation type="unfinished">Aucune erreur</translation>
    </message>
    <message>
        <source>Private key for the entered address is not available.</source>
        <translation type="unfinished">La clé privée pour l’adresse saisie n’est pas disponible.</translation>
    </message>
    <message>
        <source>Message signing failed.</source>
        <translation type="unfinished">Échec de signature du message.</translation>
    </message>
    <message>
        <source>Message signed.</source>
        <translation type="unfinished">Le message a été signé.</translation>
    </message>
    <message>
        <source>The signature could not be decoded.</source>
        <translation type="unfinished">La signature n’a pu être décodée.</translation>
    </message>
    <message>
        <source>Please check the signature and try again.</source>
        <translation type="unfinished">Veuillez vérifier la signature et réessayer.</translation>
    </message>
    <message>
        <source>The signature did not match the message digest.</source>
        <translation type="unfinished">La signature ne correspond pas au condensé du message.</translation>
    </message>
    <message>
        <source>Message verification failed.</source>
        <translation type="unfinished">Échec de vérification du message.</translation>
    </message>
    <message>
        <source>Message verified.</source>
        <translation type="unfinished">Le message a été vérifié.</translation>
    </message>
</context>
<context>
    <name>SplashScreen</name>
    <message>
        <source>(press q to shutdown and continue later)</source>
        <translation type="unfinished">(appuyer sur q pour fermer et poursuivre plus tard)</translation>
    </message>
    <message>
        <source>press q to shutdown</source>
        <translation type="unfinished">Appuyer sur q pour fermer</translation>
    </message>
</context>
<context>
    <name>TrafficGraphWidget</name>
    <message>
        <source>kB/s</source>
        <translation type="unfinished">Ko/s</translation>
    </message>
</context>
<context>
    <name>TransactionDesc</name>
    <message>
        <source>conflicted with a transaction with %1 confirmations</source>
        <extracomment>Text explaining the current status of a transaction, shown in the status field of the details window for this transaction. This status represents an unconfirmed transaction that conflicts with a confirmed transaction.</extracomment>
        <translation type="unfinished">est en conflit avec une transaction ayant %1 confirmations</translation>
    </message>
    <message>
        <source>0/unconfirmed, in memory pool</source>
        <extracomment>Text explaining the current status of a transaction, shown in the status field of the details window for this transaction. This status represents an unconfirmed transaction that is in the memory pool.</extracomment>
        <translation type="unfinished">0/non confirmé, dans la pool de mémoire</translation>
    </message>
    <message>
        <source>0/unconfirmed, not in memory pool</source>
        <extracomment>Text explaining the current status of a transaction, shown in the status field of the details window for this transaction. This status represents an unconfirmed transaction that is not in the memory pool.</extracomment>
        <translation type="unfinished">0/non confirmé, pas dans la pool de mémoire</translation>
    </message>
    <message>
        <source>abandoned</source>
        <extracomment>Text explaining the current status of a transaction, shown in the status field of the details window for this transaction. This status represents an abandoned transaction.</extracomment>
        <translation type="unfinished">abandonnée</translation>
    </message>
    <message>
        <source>%1/unconfirmed</source>
        <extracomment>Text explaining the current status of a transaction, shown in the status field of the details window for this transaction. This status represents a transaction confirmed in at least one block, but less than 6 blocks.</extracomment>
        <translation type="unfinished">%1/non confirmée</translation>
    </message>
    <message>
        <source>Status</source>
        <translation type="unfinished">État</translation>
    </message>
    <message>
        <source>Generated</source>
        <translation type="unfinished">Générée</translation>
    </message>
    <message>
        <source>From</source>
        <translation type="unfinished">De</translation>
    </message>
    <message>
        <source>unknown</source>
        <translation type="unfinished">inconnue</translation>
    </message>
    <message>
        <source>To</source>
        <translation type="unfinished">À</translation>
    </message>
    <message>
        <source>own address</source>
        <translation type="unfinished">votre adresse</translation>
    </message>
    <message>
        <source>watch-only</source>
        <translation type="unfinished">juste-regarder</translation>
    </message>
    <message>
        <source>label</source>
        <translation type="unfinished">étiquette</translation>
    </message>
    <message>
        <source>Credit</source>
        <translation type="unfinished">Crédit</translation>
    </message>
    <message numerus="yes">
        <source>matures in %n more block(s)</source>
        <translation type="unfinished">
            <numerusform>arrivera à maturité dans %n bloc</numerusform>
            <numerusform>arrivera à maturité dans %n blocs</numerusform>
        </translation>
    </message>
    <message>
        <source>not accepted</source>
        <translation type="unfinished">non acceptée</translation>
    </message>
    <message>
        <source>Debit</source>
        <translation type="unfinished">Débit</translation>
    </message>
    <message>
        <source>Total debit</source>
        <translation type="unfinished">Débit total</translation>
    </message>
    <message>
        <source>Total credit</source>
        <translation type="unfinished">Crédit total</translation>
    </message>
    <message>
        <source>Transaction fee</source>
        <translation type="unfinished">Frais de transaction</translation>
    </message>
    <message>
        <source>Net amount</source>
        <translation type="unfinished">Montant net</translation>
    </message>
    <message>
        <source>Comment</source>
        <translation type="unfinished">Commentaire</translation>
    </message>
    <message>
        <source>Transaction ID</source>
        <translation type="unfinished">ID de la transaction</translation>
    </message>
    <message>
        <source>Transaction total size</source>
        <translation type="unfinished">Taille totale de la transaction</translation>
    </message>
    <message>
        <source>Transaction virtual size</source>
        <translation type="unfinished">Taille virtuelle de la transaction</translation>
    </message>
    <message>
        <source>Output index</source>
        <translation type="unfinished">Index des sorties</translation>
    </message>
    <message>
        <source> (Certificate was not verified)</source>
        <translation type="unfinished">(Le certificat n’a pas été vérifié)</translation>
    </message>
    <message>
        <source>Merchant</source>
        <translation type="unfinished">Marchand</translation>
    </message>
    <message>
        <source>Generated coins must mature %1 blocks before they can be spent. When you generated this block, it was broadcast to the network to be added to the block chain. If it fails to get into the chain, its state will change to "not accepted" and it won't be spendable. This may occasionally happen if another node generates a block within a few seconds of yours.</source>
        <translation type="unfinished">Les pièces générées doivent mûrir pendant %1 blocs avant de pouvoir être dépensées. Quand vous avez généré ce bloc, il a été diffusé sur le réseau pour être ajouté à la chaîne de blocs. Si son intégration à la chaîne échoue, son état sera modifié en « non acceptée » et il ne sera pas possible de le dépenser. Cela peut arriver occasionnellement si un autre nœud génère un bloc à quelques secondes du vôtre.</translation>
    </message>
    <message>
        <source>Debug information</source>
        <translation type="unfinished">Renseignements de débogage</translation>
    </message>
    <message>
        <source>Inputs</source>
        <translation type="unfinished">Entrées</translation>
    </message>
    <message>
        <source>Amount</source>
        <translation type="unfinished">Montant</translation>
    </message>
    <message>
        <source>true</source>
        <translation type="unfinished">vrai</translation>
    </message>
    <message>
        <source>false</source>
        <translation type="unfinished">faux</translation>
    </message>
</context>
<context>
    <name>TransactionDescDialog</name>
    <message>
        <source>This pane shows a detailed description of the transaction</source>
        <translation type="unfinished">Ce panneau affiche une description détaillée de la transaction</translation>
    </message>
    <message>
        <source>Details for %1</source>
        <translation type="unfinished">Détails de %1</translation>
    </message>
</context>
<context>
    <name>TransactionTableModel</name>
    <message>
        <source>Label</source>
        <translation type="unfinished">Étiquette</translation>
    </message>
    <message>
        <source>Unconfirmed</source>
        <translation type="unfinished">Non confirmée</translation>
    </message>
    <message>
        <source>Abandoned</source>
        <translation type="unfinished">Abandonnée</translation>
    </message>
    <message>
        <source>Confirming (%1 of %2 recommended confirmations)</source>
        <translation type="unfinished">Confirmation (%1 sur %2 confirmations recommandées)</translation>
    </message>
    <message>
        <source>Confirmed (%1 confirmations)</source>
        <translation type="unfinished">Confirmée (%1 confirmations)</translation>
    </message>
    <message>
        <source>Conflicted</source>
        <translation type="unfinished">En conflit</translation>
    </message>
    <message>
        <source>Immature (%1 confirmations, will be available after %2)</source>
        <translation type="unfinished">Immature (%1 confirmations, sera disponible après %2)</translation>
    </message>
    <message>
        <source>Generated but not accepted</source>
        <translation type="unfinished">Générée mais non acceptée</translation>
    </message>
    <message>
        <source>Received with</source>
        <translation type="unfinished">Reçue avec</translation>
    </message>
    <message>
        <source>Received from</source>
        <translation type="unfinished">Reçue de</translation>
    </message>
    <message>
        <source>Sent to</source>
        <translation type="unfinished">Envoyée à</translation>
    </message>
    <message>
        <source>Mined</source>
        <translation type="unfinished">Miné </translation>
    </message>
    <message>
        <source>watch-only</source>
        <translation type="unfinished">juste-regarder</translation>
    </message>
    <message>
        <source>(n/a)</source>
        <translation type="unfinished">(n.d)</translation>
    </message>
    <message>
        <source>(no label)</source>
        <translation type="unfinished">(aucune étiquette)</translation>
    </message>
    <message>
        <source>Transaction status. Hover over this field to show number of confirmations.</source>
        <translation type="unfinished">État de la transaction. Survoler ce champ avec la souris pour afficher le nombre de confirmations.</translation>
    </message>
    <message>
        <source>Date and time that the transaction was received.</source>
        <translation type="unfinished">Date et heure de réception de la transaction.</translation>
    </message>
    <message>
        <source>Type of transaction.</source>
        <translation type="unfinished">Type de transaction.</translation>
    </message>
    <message>
        <source>Whether or not a watch-only address is involved in this transaction.</source>
        <translation type="unfinished">Une adresse juste-regarder est-elle ou non impliquée dans cette transaction.</translation>
    </message>
    <message>
        <source>User-defined intent/purpose of the transaction.</source>
        <translation type="unfinished">Intention, but de la transaction défini par l’utilisateur.</translation>
    </message>
    <message>
        <source>Amount removed from or added to balance.</source>
        <translation type="unfinished">Le montant a été ajouté ou soustrait du solde.</translation>
    </message>
</context>
<context>
    <name>TransactionView</name>
    <message>
        <source>All</source>
        <translation type="unfinished">Toutes</translation>
    </message>
    <message>
        <source>Today</source>
        <translation type="unfinished">Aujourd’hui</translation>
    </message>
    <message>
        <source>This week</source>
        <translation type="unfinished">Cette semaine</translation>
    </message>
    <message>
        <source>This month</source>
        <translation type="unfinished">Ce mois</translation>
    </message>
    <message>
        <source>Last month</source>
        <translation type="unfinished">Le mois dernier</translation>
    </message>
    <message>
        <source>This year</source>
        <translation type="unfinished">Cette année</translation>
    </message>
    <message>
        <source>Received with</source>
        <translation type="unfinished">Reçue avec</translation>
    </message>
    <message>
        <source>Sent to</source>
        <translation type="unfinished">Envoyée à</translation>
    </message>
    <message>
        <source>Mined</source>
        <translation type="unfinished">Miné </translation>
    </message>
    <message>
        <source>Other</source>
        <translation type="unfinished">Autres </translation>
    </message>
    <message>
        <source>Enter address, transaction id, or label to search</source>
        <translation type="unfinished">Saisir l’adresse, l’ID de transaction ou l’étiquette à chercher</translation>
    </message>
    <message>
        <source>Min amount</source>
        <translation type="unfinished">Montant min.</translation>
    </message>
    <message>
        <source>Range…</source>
        <translation type="unfinished">Plage…</translation>
    </message>
    <message>
        <source>&amp;Copy address</source>
        <translation type="unfinished">&amp;Copier l’adresse</translation>
    </message>
    <message>
        <source>Copy &amp;label</source>
        <translation type="unfinished">Copier l’&amp;étiquette</translation>
    </message>
    <message>
        <source>Copy &amp;amount</source>
        <translation type="unfinished">Copier le &amp;montant</translation>
    </message>
    <message>
        <source>Copy transaction &amp;ID</source>
        <translation type="unfinished">Copier l’&amp;ID de la transaction</translation>
    </message>
    <message>
        <source>Copy &amp;raw transaction</source>
        <translation type="unfinished">Copier la transaction &amp;brute</translation>
    </message>
    <message>
        <source>Copy full transaction &amp;details</source>
        <translation type="unfinished">Copier tous les &amp;détails de la transaction</translation>
    </message>
    <message>
        <source>&amp;Show transaction details</source>
        <translation type="unfinished">&amp;Afficher les détails de la transaction</translation>
    </message>
    <message>
        <source>Increase transaction &amp;fee</source>
        <translation type="unfinished">Augmenter les &amp;frais de transaction</translation>
    </message>
    <message>
        <source>A&amp;bandon transaction</source>
        <translation type="unfinished">A&amp;bandonner la transaction</translation>
    </message>
    <message>
        <source>&amp;Edit address label</source>
        <translation type="unfinished">&amp;Modifier l’adresse de l’étiquette</translation>
    </message>
    <message>
        <source>Show in %1</source>
        <extracomment>Transactions table context menu action to show the selected transaction in a third-party block explorer. %1 is a stand-in argument for the URL of the explorer.</extracomment>
        <translation type="unfinished">Afficher dans %1</translation>
    </message>
    <message>
        <source>Export Transaction History</source>
        <translation type="unfinished">Exporter l’historique transactionnel</translation>
    </message>
    <message>
        <source>Comma separated file</source>
        <extracomment>Expanded name of the CSV file format. See: https://en.wikipedia.org/wiki/Comma-separated_values.</extracomment>
        <translation type="unfinished">Fichier séparé par des virgules</translation>
    </message>
    <message>
        <source>Confirmed</source>
        <translation type="unfinished">Confirmée</translation>
    </message>
    <message>
        <source>Watch-only</source>
        <translation type="unfinished">Juste-regarder</translation>
    </message>
    <message>
        <source>Label</source>
        <translation type="unfinished">Étiquette</translation>
    </message>
    <message>
        <source>Address</source>
        <translation type="unfinished">Adresse</translation>
    </message>
    <message>
        <source>ID</source>
        <translation type="unfinished">ID </translation>
    </message>
    <message>
        <source>Exporting Failed</source>
        <translation type="unfinished">Échec d’exportation</translation>
    </message>
    <message>
        <source>There was an error trying to save the transaction history to %1.</source>
        <translation type="unfinished">Une erreur est survenue lors de l’enregistrement de l’historique transactionnel vers %1.</translation>
    </message>
    <message>
        <source>Exporting Successful</source>
        <translation type="unfinished">L’exportation est réussie</translation>
    </message>
    <message>
        <source>The transaction history was successfully saved to %1.</source>
        <translation type="unfinished">L’historique transactionnel a été enregistré avec succès vers %1.</translation>
    </message>
    <message>
        <source>Range:</source>
        <translation type="unfinished">Plage :</translation>
    </message>
    <message>
        <source>to</source>
        <translation type="unfinished">à </translation>
    </message>
</context>
<context>
    <name>WalletFrame</name>
    <message>
        <source>No wallet has been loaded.
Go to File &gt; Open Wallet to load a wallet.
- OR -</source>
        <translation type="unfinished">Aucun porte-monnaie n’a été chargé.
Accédez à Fichier &gt; Ouvrir un porte-monnaie pour en charger un.
– OU –</translation>
    </message>
    <message>
        <source>Create a new wallet</source>
        <translation type="unfinished">Créer un nouveau porte-monnaie</translation>
    </message>
    <message>
        <source>Error</source>
        <translation type="unfinished">Erreur</translation>
    </message>
    <message>
        <source>Unable to decode PSBT from clipboard (invalid base64)</source>
        <translation type="unfinished">Impossible de décoder la TBSP du presse-papiers (le Base64 est invalide)</translation>
    </message>
    <message>
        <source>Load Transaction Data</source>
        <translation type="unfinished">Charger les données de la transaction</translation>
    </message>
    <message>
        <source>Partially Signed Transaction (*.psbt)</source>
        <translation type="unfinished">Transaction signée partiellement (*.psbt)</translation>
    </message>
    <message>
        <source>PSBT file must be smaller than 100 MiB</source>
        <translation type="unfinished">Le fichier de la TBSP doit être inférieur à 100 Mio</translation>
    </message>
    <message>
        <source>Unable to decode PSBT</source>
        <translation type="unfinished">Impossible de décoder la TBSP</translation>
    </message>
</context>
<context>
    <name>WalletModel</name>
    <message>
        <source>Send Coins</source>
        <translation type="unfinished">Envoyer des pièces</translation>
    </message>
    <message>
        <source>Fee bump error</source>
        <translation type="unfinished">Erreur d’augmentation des frais</translation>
    </message>
    <message>
        <source>Increasing transaction fee failed</source>
        <translation type="unfinished">Échec d’augmentation des frais de transaction</translation>
    </message>
    <message>
        <source>Do you want to increase the fee?</source>
        <extracomment>Asks a user if they would like to manually increase the fee of a transaction that has already been created.</extracomment>
        <translation type="unfinished">Voulez-vous augmenter les frais ?</translation>
    </message>
    <message>
        <source>Current fee:</source>
        <translation type="unfinished">Frais actuels :</translation>
    </message>
    <message>
        <source>Increase:</source>
        <translation type="unfinished">Augmentation :</translation>
    </message>
    <message>
        <source>New fee:</source>
        <translation type="unfinished">Nouveaux frais :</translation>
    </message>
    <message>
        <source>Warning: This may pay the additional fee by reducing change outputs or adding inputs, when necessary. It may add a new change output if one does not already exist. These changes may potentially leak privacy.</source>
        <translation type="unfinished">Avertissement : Ceci pourrait payer les frais additionnel en réduisant les sorties de monnaie ou en ajoutant des entrées, si nécessaire. Une nouvelle sortie de monnaie pourrait être ajoutée si aucune n’existe déjà. Ces changements pourraient altérer la confidentialité.</translation>
    </message>
    <message>
        <source>Confirm fee bump</source>
        <translation type="unfinished">Confirmer l’augmentation des frais</translation>
    </message>
    <message>
        <source>Can't draft transaction.</source>
        <translation type="unfinished">Impossible de créer une ébauche de la transaction.</translation>
    </message>
    <message>
        <source>PSBT copied</source>
        <translation type="unfinished">La TBPS a été copiée</translation>
    </message>
    <message>
        <source>Copied to clipboard</source>
        <comment>Fee-bump PSBT saved</comment>
        <translation type="unfinished">Copié dans le presse-papiers</translation>
    </message>
    <message>
        <source>Can't sign transaction.</source>
        <translation type="unfinished">Impossible de signer la transaction.</translation>
    </message>
    <message>
        <source>Could not commit transaction</source>
        <translation type="unfinished">Impossible de valider la transaction</translation>
    </message>
    <message>
        <source>Can't display address</source>
        <translation type="unfinished">Impossible d’afficher l’adresse</translation>
    </message>
    <message>
        <source>default wallet</source>
        <translation type="unfinished">porte-monnaie par défaut</translation>
    </message>
</context>
<context>
    <name>WalletView</name>
    <message>
        <source>&amp;Export</source>
        <translation type="unfinished">&amp;Exporter</translation>
    </message>
    <message>
        <source>Export the data in the current tab to a file</source>
        <translation type="unfinished">Exporter les données de l’onglet actuel vers un fichier</translation>
    </message>
    <message>
        <source>Backup Wallet</source>
        <translation type="unfinished">Sauvegarder le porte-monnaie</translation>
    </message>
    <message>
        <source>Wallet Data</source>
        <extracomment>Name of the wallet data file format.</extracomment>
        <translation type="unfinished">Données du porte-monnaie</translation>
    </message>
    <message>
        <source>Backup Failed</source>
        <translation type="unfinished">Échec de sauvegarde</translation>
    </message>
    <message>
        <source>There was an error trying to save the wallet data to %1.</source>
        <translation type="unfinished">Une erreur est survenue lors de l’enregistrement des données du porte-monnaie vers %1.</translation>
    </message>
    <message>
        <source>Backup Successful</source>
        <translation type="unfinished">La sauvegarde est réussie</translation>
    </message>
    <message>
        <source>The wallet data was successfully saved to %1.</source>
        <translation type="unfinished">Les données du porte-monnaie ont été enregistrées avec succès vers %1.</translation>
    </message>
    <message>
        <source>Cancel</source>
        <translation type="unfinished">Annuler</translation>
    </message>
</context>
<context>
    <name>bitcoin-core</name>
    <message>
        <source>The %s developers</source>
        <translation type="unfinished">Les développeurs de %s</translation>
    </message>
    <message>
        <source>%s corrupt. Try using the wallet tool particl-wallet to salvage or restoring a backup.</source>
        <translation type="unfinished">%s est corrompu. Essayez l’outil particl-wallet pour le sauver ou restaurez une sauvegarde.</translation>
    </message>
    <message>
        <source>%s failed to validate the -assumeutxo snapshot state. This indicates a hardware problem, or a bug in the software, or a bad software modification that allowed an invalid snapshot to be loaded. As a result of this, the node will shut down and stop using any state that was built on the snapshot, resetting the chain height from %d to %d. On the next restart, the node will resume syncing from %d without using any snapshot data. Please report this incident to %s, including how you obtained the snapshot. The invalid snapshot chainstate will be left on disk in case it is helpful in diagnosing the issue that caused this error.</source>
        <translation type="unfinished">%s a échoué à valider l'état instantané -assumeutxo. Cela indique un problème matériel, ou un bug dans le logiciel, ou une mauvaise modification du logiciel qui a permis de charger un instantané invalide. En conséquence, le nœud s'arrêtera et cessera d'utiliser tout état qui a été construit sur l'instantané, réinitialisant la hauteur de la chaîne de %d à %d. Au prochain redémarrage, le nœud reprendra la synchronisation à partir de %d sans utiliser de données d'instantané. Veuillez signaler cet incident à %s, en précisant comment vous avez obtenu l'instantané. L'état de chaîne d'instantané invalide sera conservé sur le disque au cas où il serait utile pour diagnostiquer le problème qui a causé cette erreur.</translation>
    </message>
    <message>
        <source>%s request to listen on port %u. This port is considered "bad" and thus it is unlikely that any peer will connect to it. See doc/p2p-bad-ports.md for details and a full list.</source>
        <translation type="unfinished">%s demande d'écouter sur le port %u. Ce port est considéré comme "mauvais" et il est donc peu probable qu'un pair s'y connecte. Voir doc/p2p-bad-ports.md pour plus de détails et une liste complète.</translation>
    </message>
    <message>
        <source>Cannot downgrade wallet from version %i to version %i. Wallet version unchanged.</source>
        <translation type="unfinished">Impossible de rétrograder le porte-monnaie de la version %i à la version %i. La version du porte-monnaie reste inchangée.</translation>
    </message>
    <message>
        <source>Cannot obtain a lock on data directory %s. %s is probably already running.</source>
        <translation type="unfinished">Impossible d’obtenir un verrou sur le répertoire de données %s. %s fonctionne probablement déjà.</translation>
    </message>
    <message>
        <source>Cannot upgrade a non HD split wallet from version %i to version %i without upgrading to support pre-split keypool. Please use version %i or no version specified.</source>
        <translation type="unfinished">Impossible de mettre à niveau un porte-monnaie divisé non-HD de la version %i vers la version %i sans mise à niveau pour prendre en charge la réserve de clés antérieure à la division. Veuillez utiliser la version %i ou ne pas indiquer de version.</translation>
    </message>
    <message>
        <source>Disk space for %s may not accommodate the block files. Approximately %u GB of data will be stored in this directory.</source>
        <translation type="unfinished">L'espace disque %s peut ne pas être suffisant pour les fichiers en bloc. Environ %u Go de données seront stockés dans ce répertoire.</translation>
    </message>
    <message>
        <source>Distributed under the MIT software license, see the accompanying file %s or %s</source>
        <translation type="unfinished">Distribué sous la licence MIT d’utilisation d’un logiciel, consultez le fichier joint %s ou %s</translation>
    </message>
    <message>
        <source>Error loading wallet. Wallet requires blocks to be downloaded, and software does not currently support loading wallets while blocks are being downloaded out of order when using assumeutxo snapshots. Wallet should be able to load successfully after node sync reaches height %s</source>
        <translation type="unfinished">Erreur de chargement du portefeuille. Le portefeuille nécessite le téléchargement de blocs, et le logiciel ne prend pas actuellement en charge le chargement de portefeuilles lorsque les blocs sont téléchargés dans le désordre lors de l'utilisation de snapshots assumeutxo. Le portefeuille devrait pouvoir être chargé avec succès une fois que la synchronisation des nœuds aura atteint la hauteur %s</translation>
    </message>
    <message>
        <source>Error reading %s! Transaction data may be missing or incorrect. Rescanning wallet.</source>
        <translation type="unfinished">Erreur de lecture de %s : soit les données de la transaction manquent soit elles sont incorrectes. Réanalyse du porte-monnaie.</translation>
    </message>
    <message>
        <source>Error: Dumpfile format record is incorrect. Got "%s", expected "format".</source>
        <translation type="unfinished">Erreur : L’enregistrement du format du fichier de vidage est incorrect. Est « %s », mais « format » est attendu. </translation>
    </message>
    <message>
        <source>Error: Dumpfile identifier record is incorrect. Got "%s", expected "%s".</source>
        <translation type="unfinished">Erreur : L’enregistrement de l’identificateur du fichier de vidage est incorrect. Est « %s », mais « %s » est attendu. </translation>
    </message>
    <message>
        <source>Error: Dumpfile version is not supported. This version of particl-wallet only supports version 1 dumpfiles. Got dumpfile with version %s</source>
        <translation type="unfinished">Erreur : La version du fichier de vidage n’est pas prise en charge. Cette version de particl-wallet ne prend en charge que les fichiers de vidage version 1. Le fichier de vidage obtenu est de la version %s.</translation>
    </message>
    <message>
        <source>Error: Legacy wallets only support the "legacy", "p2sh-segwit", and "bech32" address types</source>
        <translation type="unfinished">Erreur : les porte-monnaie hérités ne prennent en charge que les types d’adresse « legacy », « p2sh-segwit », et « bech32 »</translation>
    </message>
    <message>
        <source>Error: Unable to produce descriptors for this legacy wallet. Make sure to provide the wallet's passphrase if it is encrypted.</source>
        <translation type="unfinished">Erreur : Impossible de produire des descripteurs pour ce portefeuille existant. Veillez à fournir la phrase secrète du portefeuille s'il est crypté.</translation>
    </message>
    <message>
        <source>File %s already exists. If you are sure this is what you want, move it out of the way first.</source>
        <translation type="unfinished">Le fichier %s existe déjà. Si vous confirmez l’opération, déplacez-le avant.</translation>
    </message>
    <message>
        <source>Invalid or corrupt peers.dat (%s). If you believe this is a bug, please report it to %s. As a workaround, you can move the file (%s) out of the way (rename, move, or delete) to have a new one created on the next start.</source>
        <translation type="unfinished">peers.dat est invalide ou corrompu (%s). Si vous pensez que c’est un bogue, veuillez le signaler à %s. Pour y remédier, vous pouvez soit renommer, soit déplacer soit supprimer le fichier (%s) et un nouveau sera créé lors du prochain démarrage.</translation>
    </message>
    <message>
        <source>More than one onion bind address is provided. Using %s for the automatically created Tor onion service.</source>
        <translation type="unfinished">Plus d’une adresse oignon de liaison est indiquée. %s sera utilisée pour le service oignon de Tor créé automatiquement.</translation>
    </message>
    <message>
        <source>No dump file provided. To use createfromdump, -dumpfile=&lt;filename&gt; must be provided.</source>
        <translation type="unfinished">Aucun fichier de vidage n’a été indiqué. Pour utiliser createfromdump, -dumpfile=&lt;filename&gt; doit être indiqué.</translation>
    </message>
    <message>
        <source>No dump file provided. To use dump, -dumpfile=&lt;filename&gt; must be provided.</source>
        <translation type="unfinished">Aucun fichier de vidage n’a été indiqué. Pour utiliser dump, -dumpfile=&lt;filename&gt; doit être indiqué.</translation>
    </message>
    <message>
        <source>No wallet file format provided. To use createfromdump, -format=&lt;format&gt; must be provided.</source>
        <translation type="unfinished">Aucun format de fichier de porte-monnaie n’a été indiqué. Pour utiliser createfromdump, -format=&lt;format&gt; doit être indiqué.</translation>
    </message>
    <message>
        <source>Please check that your computer's date and time are correct! If your clock is wrong, %s will not work properly.</source>
        <translation type="unfinished">Veuillez vérifier que l’heure et la date de votre ordinateur sont justes. Si votre horloge n’est pas à l’heure, %s ne fonctionnera pas correctement.</translation>
    </message>
    <message>
        <source>Please contribute if you find %s useful. Visit %s for further information about the software.</source>
        <translation type="unfinished">Si vous trouvez %s utile, veuillez y contribuer. Pour de plus de précisions sur le logiciel, rendez-vous sur %s.</translation>
    </message>
    <message>
        <source>Prune configured below the minimum of %d MiB.  Please use a higher number.</source>
        <translation type="unfinished">L’élagage est configuré au-dessous du minimum de %d Mio. Veuillez utiliser un nombre plus élevé.</translation>
    </message>
    <message>
        <source>Prune mode is incompatible with -reindex-chainstate. Use full -reindex instead.</source>
        <translation type="unfinished">Le mode Prune est incompatible avec -reindex-chainstate. Utilisez plutôt -reindex complet.</translation>
    </message>
    <message>
        <source>Prune: last wallet synchronisation goes beyond pruned data. You need to -reindex (download the whole blockchain again in case of pruned node)</source>
        <translation type="unfinished">Élagage : la dernière synchronisation de porte-monnaie va par-delà les données élaguées. Vous devez -reindex (réindexer, télécharger de nouveau toute la chaîne de blocs en cas de nœud élagué)</translation>
    </message>
    <message>
        <source>Rename of '%s' -&gt; '%s' failed. You should resolve this by manually moving or deleting the invalid snapshot directory %s, otherwise you will encounter the same error again on the next startup.</source>
        <translation type="unfinished">La modification de '%s' -&gt; '%s' a échoué. Vous devriez résoudre cela en déplaçant ou en supprimant manuellement le répertoire de snapshot invalide %s, sinon vous rencontrerez la même erreur à nouveau au prochain démarrage.</translation>
    </message>
    <message>
        <source>SQLiteDatabase: Unknown sqlite wallet schema version %d. Only version %d is supported</source>
        <translation type="unfinished">SQLiteDatabase : la version %d du schéma de porte-monnaie sqlite est inconnue. Seule la version %d est prise en charge</translation>
    </message>
    <message>
        <source>The block database contains a block which appears to be from the future. This may be due to your computer's date and time being set incorrectly. Only rebuild the block database if you are sure that your computer's date and time are correct</source>
        <translation type="unfinished">La base de données des blocs comprend un bloc qui semble provenir du futur. Cela pourrait être causé par la date et l’heure erronées de votre ordinateur. Ne reconstruisez la base de données des blocs que si vous êtes certain que la date et l’heure de votre ordinateur sont justes.</translation>
    </message>
    <message>
        <source>The transaction amount is too small to send after the fee has been deducted</source>
        <translation type="unfinished">Le montant de la transaction est trop bas pour être envoyé une fois que les frais ont été déduits</translation>
    </message>
    <message>
        <source>This error could occur if this wallet was not shutdown cleanly and was last loaded using a build with a newer version of Berkeley DB. If so, please use the software that last loaded this wallet</source>
        <translation type="unfinished">Cette erreur pourrait survenir si ce porte-monnaie n’a pas été fermé proprement et s’il a été chargé en dernier avec une nouvelle version de Berkeley DB. Si c’est le cas, veuillez utiliser le logiciel qui a chargé ce porte-monnaie en dernier.</translation>
    </message>
    <message>
        <source>This is a pre-release test build - use at your own risk - do not use for mining or merchant applications</source>
        <translation type="unfinished">Ceci est une préversion de test — son utilisation est entièrement à vos risques — ne l’utilisez pour miner ou pour des applications marchandes</translation>
    </message>
    <message>
        <source>This is the maximum transaction fee you pay (in addition to the normal fee) to prioritize partial spend avoidance over regular coin selection.</source>
        <translation type="unfinished">Les frais maximaux de transaction que vous payez (en plus des frais habituels) afin de prioriser une dépense non partielle plutôt qu’une sélection normale de pièces.</translation>
    </message>
    <message>
        <source>This is the transaction fee you may discard if change is smaller than dust at this level</source>
        <translation type="unfinished">Les frais de transaction que vous pouvez ignorer si la monnaie rendue est inférieure à la poussière à ce niveau</translation>
    </message>
    <message>
        <source>This is the transaction fee you may pay when fee estimates are not available.</source>
        <translation type="unfinished">Il s’agit des frais de transaction que vous pourriez payer si aucune estimation de frais n’est proposée.</translation>
    </message>
    <message>
        <source>Total length of network version string (%i) exceeds maximum length (%i). Reduce the number or size of uacomments.</source>
        <translation type="unfinished">La taille totale de la chaîne de version de réseau (%i) dépasse la longueur maximale (%i). Réduire le nombre ou la taille de uacomments.</translation>
    </message>
    <message>
        <source>Unable to replay blocks. You will need to rebuild the database using -reindex-chainstate.</source>
        <translation type="unfinished">Impossible de relire les blocs. Vous devrez reconstruire la base de données avec -reindex-chainstate.</translation>
    </message>
    <message>
        <source>Unknown wallet file format "%s" provided. Please provide one of "bdb" or "sqlite".</source>
        <translation type="unfinished">Le format de fichier porte-monnaie « %s » indiqué est inconnu. Veuillez soit indiquer « bdb » soit « sqlite ».</translation>
    </message>
    <message>
        <source>Unsupported category-specific logging level %1$s=%2$s. Expected %1$s=&lt;category&gt;:&lt;loglevel&gt;. Valid categories: %3$s. Valid loglevels: %4$s.</source>
        <translation type="unfinished">Niveau de journalisation spécifique à la catégorie non pris en charge %1$s=%2$s. Attendu %1$s=&lt;catégorie&gt;:&lt;niveaudejournal&gt;. Catégories valides : %3$s. Niveaux de journalisation valides : %4$s.</translation>
    </message>
    <message>
        <source>Unsupported chainstate database format found. Please restart with -reindex-chainstate. This will rebuild the chainstate database.</source>
        <translation type="unfinished">Le format de la base de données chainstate n'est pas supporté. Veuillez redémarrer avec -reindex-chainstate. Cela reconstruira la base de données chainstate.</translation>
    </message>
    <message>
        <source>Wallet created successfully. The legacy wallet type is being deprecated and support for creating and opening legacy wallets will be removed in the future.</source>
        <translation type="unfinished">Portefeuille créé avec succès. Le type de portefeuille ancien est en cours de suppression et la prise en charge de la création et de l'ouverture des portefeuilles anciens sera supprimée à l'avenir.</translation>
    </message>
    <message>
        <source>Wallet loaded successfully. The legacy wallet type is being deprecated and support for creating and opening legacy wallets will be removed in the future. Legacy wallets can be migrated to a descriptor wallet with migratewallet.</source>
        <translation type="unfinished">Portefeuille chargé avec succès. Le type de portefeuille existant est obsolète et la prise en charge de la création et de l'ouverture de portefeuilles existants sera supprimée à l'avenir. Les anciens portefeuilles peuvent être migrés vers un portefeuille descripteur avec migratewallet.</translation>
    </message>
    <message>
        <source>Warning: Dumpfile wallet format "%s" does not match command line specified format "%s".</source>
        <translation type="unfinished">Avertissement : Le format du fichier de vidage de porte-monnaie « %s » ne correspond pas au format « %s » indiqué dans la ligne de commande.</translation>
    </message>
    <message>
        <source>Warning: Private keys detected in wallet {%s} with disabled private keys</source>
        <translation type="unfinished">Avertissement : Des clés privées ont été détectées dans le porte-monnaie {%s} avec des clés privées désactivées</translation>
    </message>
    <message>
        <source>Warning: We do not appear to fully agree with our peers! You may need to upgrade, or other nodes may need to upgrade.</source>
        <translation type="unfinished">Avertissement : Nous ne semblons pas être en accord complet avec nos pairs. Une mise à niveau pourrait être nécessaire pour vous ou pour d’autres nœuds du réseau.</translation>
    </message>
    <message>
        <source>Witness data for blocks after height %d requires validation. Please restart with -reindex.</source>
        <translation type="unfinished">Les données témoin pour les blocs postérieurs à la hauteur %d exigent une validation. Veuillez redémarrer avec -reindex.</translation>
    </message>
    <message>
        <source>You need to rebuild the database using -reindex to go back to unpruned mode.  This will redownload the entire blockchain</source>
        <translation type="unfinished">Vous devez reconstruire la base de données en utilisant -reindex afin de revenir au mode sans élagage. Ceci retéléchargera complètement la chaîne de blocs.</translation>
    </message>
    <message>
        <source>%s is set very high!</source>
        <translation type="unfinished">La valeur %s est très élevée</translation>
    </message>
    <message>
        <source>-maxmempool must be at least %d MB</source>
        <translation type="unfinished">-maxmempool doit être d’au moins %d Mo</translation>
    </message>
    <message>
        <source>A fatal internal error occurred, see debug.log for details</source>
        <translation type="unfinished">Une erreur interne fatale est survenue. Consulter debug.log pour plus de précisions</translation>
    </message>
    <message>
        <source>Cannot resolve -%s address: '%s'</source>
        <translation type="unfinished">Impossible de résoudre l’adresse -%s : « %s »</translation>
    </message>
    <message>
        <source>Cannot set -forcednsseed to true when setting -dnsseed to false.</source>
        <translation type="unfinished">Impossible de définir -forcednsseed comme vrai si -dnsseed est défini comme faux.</translation>
    </message>
    <message>
        <source>Cannot set -peerblockfilters without -blockfilterindex.</source>
        <translation type="unfinished">Impossible de définir -peerblockfilters sans -blockfilterindex</translation>
    </message>
    <message>
        <source>Cannot write to data directory '%s'; check permissions.</source>
        <translation type="unfinished">Impossible d’écrire dans le répertoire de données « %s » ; veuillez vérifier les droits.</translation>
    </message>
    <message>
        <source>%s is set very high! Fees this large could be paid on a single transaction.</source>
        <translation type="unfinished">%s est très élevé ! Des frais aussi importants pourraient être payés sur une seule transaction.</translation>
    </message>
    <message>
        <source>Cannot provide specific connections and have addrman find outgoing connections at the same time.</source>
        <translation type="unfinished">Il est impossible d’indiquer des connexions précises et en même temps de demander à addrman de trouver les connexions sortantes.</translation>
    </message>
    <message>
        <source>Error loading %s: External signer wallet being loaded without external signer support compiled</source>
        <translation type="unfinished">Erreur de chargement de %s : le porte-monnaie signataire externe est chargé sans que la prise en charge de signataires externes soit compilée</translation>
    </message>
    <message>
        <source>Error reading %s! All keys read correctly, but transaction data or address metadata may be missing or incorrect.</source>
        <translation type="unfinished">Erreur de lecture de %s! Toutes les clés ont été lues correctement, mais les données de transaction ou les métadonnées d'adresse peuvent être manquantes ou incorrectes.</translation>
    </message>
    <message>
        <source>Error: Address book data in wallet cannot be identified to belong to migrated wallets</source>
        <translation type="unfinished">Erreur : Les données du carnet d'adresses du portefeuille ne peuvent pas être identifiées comme appartenant à des portefeuilles migrés</translation>
    </message>
    <message>
        <source>Error: Duplicate descriptors created during migration. Your wallet may be corrupted.</source>
        <translation type="unfinished">Erreur : Descripteurs en double créés pendant la migration. Votre portefeuille est peut-être corrompu.</translation>
    </message>
    <message>
        <source>Error: Transaction %s in wallet cannot be identified to belong to migrated wallets</source>
        <translation type="unfinished">Erreur : La transaction %s dans le portefeuille ne peut pas être identifiée comme appartenant aux portefeuilles migrés.</translation>
    </message>
    <message>
        <source>Failed to calculate bump fees, because unconfirmed UTXOs depend on enormous cluster of unconfirmed transactions.</source>
        <translation type="unfinished">Échec du calcul des frais de majoration, car les UTXO non confirmés dépendent d'un énorme groupe de transactions non confirmées.</translation>
    </message>
    <message>
        <source>Failed to rename invalid peers.dat file. Please move or delete it and try again.</source>
        <translation type="unfinished">Échec de renommage du fichier peers.dat invalide. Veuillez le déplacer ou le supprimer, puis réessayer.</translation>
    </message>
    <message>
        <source>Fee estimation failed. Fallbackfee is disabled. Wait a few blocks or enable %s.</source>
        <translation type="unfinished">L'estimation des frais a échoué. Fallbackfee est désactivé. Attendez quelques blocs ou activez %s.</translation>
    </message>
    <message>
        <source>Incompatible options: -dnsseed=1 was explicitly specified, but -onlynet forbids connections to IPv4/IPv6</source>
        <translation type="unfinished">Options incompatibles : -dnsseed=1 a été explicitement spécifié, mais -onlynet interdit les connexions vers IPv4/IPv6</translation>
    </message>
    <message>
        <source>Invalid amount for %s=&lt;amount&gt;: '%s' (must be at least the minrelay fee of %s to prevent stuck transactions)</source>
        <translation type="unfinished">Montant non valide pour %s=&lt;amount&gt; : '%s' (doit être au moins égal au minrelay fee de %s pour éviter les transactions bloquées)</translation>
    </message>
    <message>
        <source>Outbound connections restricted to CJDNS (-onlynet=cjdns) but -cjdnsreachable is not provided</source>
        <translation type="unfinished">Connexions sortantes limitées à CJDNS (-onlynet=cjdns) mais -cjdnsreachable n'est pas fourni</translation>
    </message>
    <message>
        <source>Outbound connections restricted to Tor (-onlynet=onion) but the proxy for reaching the Tor network is explicitly forbidden: -onion=0</source>
        <translation type="unfinished">Connexions sortantes limitées à Tor (-onlynet=onion) mais le proxy pour atteindre le réseau Tor est explicitement interdit : -onion=0</translation>
    </message>
    <message>
        <source>Outbound connections restricted to Tor (-onlynet=onion) but the proxy for reaching the Tor network is not provided: none of -proxy, -onion or -listenonion is given</source>
        <translation type="unfinished">Connexions sortantes limitées à Tor (-onlynet=onion) mais le proxy pour atteindre le réseau Tor n'est pas fourni : aucun des paramètres -proxy, -onion ou -listenonion n'est donné</translation>
    </message>
    <message>
        <source>Outbound connections restricted to i2p (-onlynet=i2p) but -i2psam is not provided</source>
        <translation type="unfinished">Connexions sortantes limitées à i2p (-onlynet=i2p) mais -i2psam n'est pas fourni</translation>
    </message>
    <message>
        <source>The inputs size exceeds the maximum weight. Please try sending a smaller amount or manually consolidating your wallet's UTXOs</source>
        <translation type="unfinished">La taille des entrées dépasse le poids maximum. Veuillez essayer d'envoyer un montant plus petit ou de consolider manuellement les UTXOs de votre portefeuille</translation>
    </message>
    <message>
        <source>The preselected coins total amount does not cover the transaction target. Please allow other inputs to be automatically selected or include more coins manually</source>
        <translation type="unfinished">Le montant total des pièces présélectionnées ne couvre pas l'objectif de la transaction. Veuillez permettre à d'autres entrées d'être sélectionnées automatiquement ou inclure plus de pièces manuellement</translation>
    </message>
    <message>
        <source>Transaction requires one destination of non-0 value, a non-0 feerate, or a pre-selected input</source>
        <translation type="unfinished">La transaction nécessite une destination d'une valeur non nulle, un ratio de frais non nul, ou une entrée présélectionnée.</translation>
    </message>
    <message>
        <source>UTXO snapshot failed to validate. Restart to resume normal initial block download, or try loading a different snapshot.</source>
        <translation type="unfinished">La validation de la snapshot UTXO a échoué. Redémarrez pour reprendre le téléchargement normal du bloc initial, ou essayez de charger une autre snapshot.</translation>
    </message>
    <message>
        <source>Unconfirmed UTXOs are available, but spending them creates a chain of transactions that will be rejected by the mempool</source>
        <translation type="unfinished">Les UTXO non confirmés sont disponibles, mais les dépenser crée une chaîne de transactions qui sera rejetée par le mempool</translation>
    </message>
    <message>
        <source>Unexpected legacy entry in descriptor wallet found. Loading wallet %s

The wallet might have been tampered with or created with malicious intent.
</source>
        <translation type="unfinished">Une entrée héritée inattendue dans le portefeuille de descripteurs a été trouvée. Chargement du portefeuille %s

Le portefeuille peut avoir été altéré ou créé avec des intentions malveillantes.
</translation>
    </message>
    <message>
        <source>Unrecognized descriptor found. Loading wallet %s

The wallet might had been created on a newer version.
Please try running the latest software version.
</source>
        <translation type="unfinished">Descripteur non reconnu trouvé. Chargement du portefeuille %ss

Le portefeuille a peut-être été créé avec une version plus récente.
Veuillez essayer d'utiliser la dernière version du logiciel.</translation>
    </message>
    <message>
        <source>
Unable to cleanup failed migration</source>
        <translation type="unfinished">Impossible de corriger l'échec de la migration</translation>
    </message>
    <message>
        <source>
Unable to restore backup of wallet.</source>
        <translation type="unfinished">
Impossible de restaurer la sauvegarde du portefeuille.</translation>
    </message>
    <message>
        <source>Block verification was interrupted</source>
        <translation type="unfinished">La vérification des blocs a été interrompue</translation>
    </message>
    <message>
        <source>Config setting for %s only applied on %s network when in [%s] section.</source>
        <translation type="unfinished">Paramètre de configuration pour %s qui n’est appliqué sur le réseau %s que s’il se trouve dans la section [%s].</translation>
    </message>
    <message>
        <source>Copyright (C) %i-%i</source>
        <translation type="unfinished">Tous droits réservés © %i à %i</translation>
    </message>
    <message>
        <source>Corrupted block database detected</source>
        <translation type="unfinished">Une base de données des blocs corrompue a été détectée</translation>
    </message>
    <message>
        <source>Could not find asmap file %s</source>
        <translation type="unfinished">Le fichier asmap %s est introuvable</translation>
    </message>
    <message>
        <source>Could not parse asmap file %s</source>
        <translation type="unfinished">Impossible d’analyser le fichier asmap %s</translation>
    </message>
    <message>
        <source>Disk space is too low!</source>
        <translation type="unfinished">L’espace disque est trop faible</translation>
    </message>
    <message>
        <source>Do you want to rebuild the block database now?</source>
        <translation type="unfinished">Voulez-vous reconstruire la base de données des blocs maintenant ?</translation>
    </message>
    <message>
        <source>Done loading</source>
        <translation type="unfinished">Le chargement est terminé</translation>
    </message>
    <message>
        <source>Dump file %s does not exist.</source>
        <translation type="unfinished">Le fichier de vidage %s n’existe pas.</translation>
    </message>
    <message>
        <source>Error creating %s</source>
        <translation type="unfinished">Erreur de création de %s</translation>
    </message>
    <message>
        <source>Error initializing block database</source>
        <translation type="unfinished">Erreur d’initialisation de la base de données des blocs</translation>
    </message>
    <message>
        <source>Error initializing wallet database environment %s!</source>
        <translation type="unfinished">Erreur d’initialisation de l’environnement de la base de données du porte-monnaie %s </translation>
    </message>
    <message>
        <source>Error loading %s</source>
        <translation type="unfinished">Erreur de chargement de %s</translation>
    </message>
    <message>
        <source>Error loading %s: Private keys can only be disabled during creation</source>
        <translation type="unfinished">Erreur de chargement de %s : les clés privées ne peuvent être désactivées qu’à la création</translation>
    </message>
    <message>
        <source>Error loading %s: Wallet corrupted</source>
        <translation type="unfinished">Erreur de chargement de %s : le porte-monnaie est corrompu</translation>
    </message>
    <message>
        <source>Error loading %s: Wallet requires newer version of %s</source>
        <translation type="unfinished">Erreur de chargement de %s : le porte-monnaie exige une version plus récente de %s</translation>
    </message>
    <message>
        <source>Error loading block database</source>
        <translation type="unfinished">Erreur de chargement de la base de données des blocs</translation>
    </message>
    <message>
        <source>Error opening block database</source>
        <translation type="unfinished">Erreur d’ouverture de la base de données des blocs</translation>
    </message>
    <message>
        <source>Error reading configuration file: %s</source>
        <translation type="unfinished">Erreur de lecture du fichier de configuration : %s</translation>
    </message>
    <message>
        <source>Error reading from database, shutting down.</source>
        <translation type="unfinished">Erreur de lecture de la base de données, fermeture en cours</translation>
    </message>
    <message>
        <source>Error reading next record from wallet database</source>
        <translation type="unfinished">Erreur de lecture de l’enregistrement suivant de la base de données du porte-monnaie</translation>
    </message>
    <message>
        <source>Error: Cannot extract destination from the generated scriptpubkey</source>
        <translation type="unfinished">Erreur : Impossible d'extraire la destination du scriptpubkey généré</translation>
    </message>
    <message>
        <source>Error: Could not add watchonly tx to watchonly wallet</source>
        <translation type="unfinished">Erreur : Impossible d'ajouter le tx watchonly au portefeuille watchonly</translation>
    </message>
    <message>
        <source>Error: Could not delete watchonly transactions</source>
        <translation type="unfinished">Erreur : Impossible d'effacer les transactions de type "watchonly".</translation>
    </message>
    <message>
        <source>Error: Couldn't create cursor into database</source>
        <translation type="unfinished">Erreur : Impossible de créer le curseur dans la base de données</translation>
    </message>
    <message>
        <source>Error: Disk space is low for %s</source>
        <translation type="unfinished">Erreur : Il reste peu d’espace disque sur %s</translation>
    </message>
    <message>
        <source>Error: Dumpfile checksum does not match. Computed %s, expected %s</source>
        <translation type="unfinished">Erreur : La somme de contrôle du fichier de vidage ne correspond pas. Calculée %s, attendue %s</translation>
    </message>
    <message>
        <source>Error: Failed to create new watchonly wallet</source>
        <translation type="unfinished">Erreur : Echec de la création d'un nouveau porte-monnaie Watchonly</translation>
    </message>
    <message>
        <source>Error: Got key that was not hex: %s</source>
        <translation type="unfinished">Erreur : La clé obtenue n’était pas hexadécimale : %s</translation>
    </message>
    <message>
        <source>Error: Got value that was not hex: %s</source>
        <translation type="unfinished">Erreur : La valeur obtenue n’était pas hexadécimale : %s</translation>
    </message>
    <message>
        <source>Error: Keypool ran out, please call keypoolrefill first</source>
        <translation type="unfinished">Erreur : La réserve de clés est épuisée, veuillez d’abord appeler « keypoolrefill »</translation>
    </message>
    <message>
        <source>Error: Missing checksum</source>
        <translation type="unfinished">Erreur : Aucune somme de contrôle n’est indiquée</translation>
    </message>
    <message>
        <source>Error: No %s addresses available.</source>
        <translation type="unfinished">Erreur : Aucune adresse %s n’est disponible.</translation>
    </message>
    <message>
        <source>Error: Not all watchonly txs could be deleted</source>
        <translation type="unfinished">Erreur : Toutes les transactions watchonly n'ont pas pu être supprimés.</translation>
    </message>
    <message>
        <source>Error: This wallet already uses SQLite</source>
        <translation type="unfinished">Erreur : Ce portefeuille utilise déjà SQLite</translation>
    </message>
    <message>
        <source>Error: This wallet is already a descriptor wallet</source>
        <translation type="unfinished">Erreur : Ce portefeuille est déjà un portefeuille de descripteurs</translation>
    </message>
    <message>
        <source>Error: Unable to begin reading all records in the database</source>
        <translation type="unfinished">Erreur : Impossible de commencer à lire tous les enregistrements de la base de données</translation>
    </message>
    <message>
        <source>Error: Unable to make a backup of your wallet</source>
        <translation type="unfinished">Erreur : Impossible d'effectuer une sauvegarde de votre portefeuille</translation>
    </message>
    <message>
        <source>Error: Unable to parse version %u as a uint32_t</source>
        <translation type="unfinished">Erreur : Impossible d’analyser la version %u en tant que uint32_t</translation>
    </message>
    <message>
        <source>Error: Unable to read all records in the database</source>
        <translation type="unfinished">Erreur : Impossible de lire tous les enregistrements de la base de données</translation>
    </message>
    <message>
        <source>Error: Unable to remove watchonly address book data</source>
        <translation type="unfinished">Erreur : Impossible de supprimer les données du carnet d'adresses en mode veille</translation>
    </message>
    <message>
        <source>Error: Unable to write record to new wallet</source>
        <translation type="unfinished">Erreur : Impossible d’écrire l’enregistrement dans le nouveau porte-monnaie</translation>
    </message>
    <message>
        <source>Failed to listen on any port. Use -listen=0 if you want this.</source>
        <translation type="unfinished">Échec d'écoute sur tous les ports. Si cela est voulu, utiliser -listen=0.</translation>
    </message>
    <message>
        <source>Failed to rescan the wallet during initialization</source>
        <translation type="unfinished">Échec de réanalyse du porte-monnaie lors de l’initialisation</translation>
    </message>
    <message>
        <source>Failed to start indexes, shutting down..</source>
        <translation type="unfinished">Échec du démarrage des index, arrêt.</translation>
    </message>
    <message>
        <source>Failed to verify database</source>
        <translation type="unfinished">Échec de vérification de la base de données</translation>
    </message>
    <message>
        <source>Fee rate (%s) is lower than the minimum fee rate setting (%s)</source>
        <translation type="unfinished">Le taux de frais (%s) est inférieur au taux minimal de frais défini (%s)</translation>
    </message>
    <message>
        <source>Ignoring duplicate -wallet %s.</source>
        <translation type="unfinished">Ignore -wallet %s en double.</translation>
    </message>
    <message>
        <source>Importing…</source>
        <translation type="unfinished">Importation…</translation>
    </message>
    <message>
        <source>Incorrect or no genesis block found. Wrong datadir for network?</source>
        <translation type="unfinished">Bloc de genèse incorrect ou introuvable. Mauvais datadir pour le réseau ?</translation>
    </message>
    <message>
        <source>Initialization sanity check failed. %s is shutting down.</source>
        <translation type="unfinished">Échec d’initialisation du test de cohérence. %s est en cours de fermeture.</translation>
    </message>
    <message>
        <source>Input not found or already spent</source>
        <translation type="unfinished">L’entrée est introuvable ou a déjà été dépensée</translation>
    </message>
    <message>
        <source>Insufficient dbcache for block verification</source>
        <translation type="unfinished">Insuffisance de dbcache pour la vérification des blocs</translation>
    </message>
    <message>
        <source>Insufficient funds</source>
        <translation type="unfinished">Les fonds sont insuffisants</translation>
    </message>
    <message>
        <source>Invalid -i2psam address or hostname: '%s'</source>
        <translation type="unfinished">L’adresse ou le nom d’hôte -i2psam est invalide : « %s »</translation>
    </message>
    <message>
        <source>Invalid -onion address or hostname: '%s'</source>
        <translation type="unfinished">L’adresse ou le nom d’hôte -onion est invalide : « %s »</translation>
    </message>
    <message>
        <source>Invalid -proxy address or hostname: '%s'</source>
        <translation type="unfinished">L’adresse ou le nom d’hôte -proxy est invalide : « %s »</translation>
    </message>
    <message>
        <source>Invalid P2P permission: '%s'</source>
        <translation type="unfinished">L’autorisation P2P est invalide : « %s »</translation>
    </message>
    <message>
        <source>Invalid amount for %s=&lt;amount&gt;: '%s' (must be at least %s)</source>
        <translation type="unfinished">Montant non valide pour %s=&lt;amount&gt; : '%s' (doit être au moins %s)</translation>
    </message>
    <message>
        <source>Invalid amount for %s=&lt;amount&gt;: '%s'</source>
        <translation type="unfinished">Montant non valide pour %s=&lt;amount&gt; : '%s'</translation>
    </message>
    <message>
        <source>Invalid amount for -%s=&lt;amount&gt;: '%s'</source>
        <translation type="unfinished">Le montant est invalide pour -%s=&lt;amount&gt; : « %s »</translation>
    </message>
    <message>
        <source>Invalid netmask specified in -whitelist: '%s'</source>
        <translation type="unfinished">Le masque réseau indiqué dans -whitelist est invalide : « %s »</translation>
    </message>
    <message>
        <source>Invalid port specified in %s: '%s'</source>
        <translation type="unfinished">Port non valide spécifié dans %s: '%s'</translation>
    </message>
    <message>
        <source>Invalid pre-selected input %s</source>
        <translation type="unfinished">Entrée présélectionnée non valide %s</translation>
    </message>
    <message>
        <source>Listening for incoming connections failed (listen returned error %s)</source>
        <translation type="unfinished">L'écoute des connexions entrantes a échoué ( l'écoute a renvoyé une erreur %s)</translation>
    </message>
    <message>
        <source>Loading P2P addresses…</source>
        <translation type="unfinished">Chargement des adresses P2P…</translation>
    </message>
    <message>
        <source>Loading banlist…</source>
        <translation type="unfinished">Chargement de la liste d’interdiction…</translation>
    </message>
    <message>
        <source>Loading block index…</source>
        <translation type="unfinished">Chargement de l’index des blocs…</translation>
    </message>
    <message>
        <source>Loading wallet…</source>
        <translation type="unfinished">Chargement du porte-monnaie…</translation>
    </message>
    <message>
        <source>Missing amount</source>
        <translation type="unfinished">Le montant manque</translation>
    </message>
    <message>
        <source>Missing solving data for estimating transaction size</source>
        <translation type="unfinished">Il manque des données de résolution pour estimer la taille de la transaction</translation>
    </message>
    <message>
        <source>Need to specify a port with -whitebind: '%s'</source>
        <translation type="unfinished">Un port doit être indiqué avec -whitebind : « %s »</translation>
    </message>
    <message>
        <source>No addresses available</source>
        <translation type="unfinished">Aucune adresse n’est disponible</translation>
    </message>
    <message>
        <source>Not enough file descriptors available.</source>
        <translation type="unfinished">Trop peu de descripteurs de fichiers sont disponibles.</translation>
    </message>
    <message>
        <source>Not found pre-selected input %s</source>
        <translation type="unfinished">Entrée présélectionnée introuvable %s</translation>
    </message>
    <message>
        <source>Not solvable pre-selected input %s</source>
        <translation type="unfinished">Entrée présélectionnée non solvable %s</translation>
    </message>
    <message>
        <source>Prune cannot be configured with a negative value.</source>
        <translation type="unfinished">L’élagage ne peut pas être configuré avec une valeur négative</translation>
    </message>
    <message>
        <source>Prune mode is incompatible with -txindex.</source>
        <translation type="unfinished">Le mode élagage n’est pas compatible avec -txindex</translation>
    </message>
    <message>
        <source>Pruning blockstore…</source>
        <translation type="unfinished">Élagage du magasin de blocs…</translation>
    </message>
    <message>
        <source>Reducing -maxconnections from %d to %d, because of system limitations.</source>
        <translation type="unfinished">Réduction de -maxconnections de %d à %d, due aux restrictions du système.</translation>
    </message>
    <message>
        <source>Replaying blocks…</source>
        <translation type="unfinished">Relecture des blocs…</translation>
    </message>
    <message>
        <source>Rescanning…</source>
        <translation type="unfinished">Réanalyse…</translation>
    </message>
    <message>
        <source>SQLiteDatabase: Failed to execute statement to verify database: %s</source>
        <translation type="unfinished">SQLiteDatabase : échec d’exécution de l’instruction pour vérifier la base de données : %s</translation>
    </message>
    <message>
        <source>SQLiteDatabase: Failed to prepare statement to verify database: %s</source>
        <translation type="unfinished">SQLiteDatabase : échec de préparation de l’instruction pour vérifier la base de données : %s</translation>
    </message>
    <message>
        <source>SQLiteDatabase: Failed to read database verification error: %s</source>
        <translation type="unfinished">SQLiteDatabase : échec de lecture de l’erreur de vérification de la base de données : %s</translation>
    </message>
    <message>
        <source>SQLiteDatabase: Unexpected application id. Expected %u, got %u</source>
        <translation type="unfinished">SQLiteDatabase : l’ID de l’application est inattendu. %u attendu, %u retourné</translation>
    </message>
    <message>
        <source>Section [%s] is not recognized.</source>
        <translation type="unfinished">La section [%s] n’est pas reconnue</translation>
    </message>
    <message>
        <source>Signing transaction failed</source>
        <translation type="unfinished">Échec de signature de la transaction</translation>
    </message>
    <message>
        <source>Specified -walletdir "%s" does not exist</source>
        <translation type="unfinished">Le -walletdir indiqué « %s » n’existe pas</translation>
    </message>
    <message>
        <source>Specified -walletdir "%s" is a relative path</source>
        <translation type="unfinished">Le -walletdir indiqué « %s » est un chemin relatif</translation>
    </message>
    <message>
        <source>Specified -walletdir "%s" is not a directory</source>
        <translation type="unfinished">Le -walletdir indiqué « %s » n’est pas un répertoire</translation>
    </message>
    <message>
        <source>Specified blocks directory "%s" does not exist.</source>
        <translation type="unfinished">Le répertoire des blocs indiqué « %s » n’existe pas</translation>
    </message>
    <message>
        <source>Specified data directory "%s" does not exist.</source>
        <translation type="unfinished">Le répertoire de données spécifié "%s" n'existe pas.</translation>
    </message>
    <message>
        <source>Starting network threads…</source>
        <translation type="unfinished">Démarrage des processus réseau…</translation>
    </message>
    <message>
        <source>The source code is available from %s.</source>
        <translation type="unfinished">Le code source est publié sur %s.</translation>
    </message>
    <message>
        <source>The specified config file %s does not exist</source>
        <translation type="unfinished">Le fichier de configuration indiqué %s n’existe pas</translation>
    </message>
    <message>
        <source>The transaction amount is too small to pay the fee</source>
        <translation type="unfinished">Le montant de la transaction est trop bas pour que les frais soient payés</translation>
    </message>
    <message>
        <source>The wallet will avoid paying less than the minimum relay fee.</source>
        <translation type="unfinished">Le porte-monnaie évitera de payer moins que les frais minimaux de relais.</translation>
    </message>
    <message>
        <source>This is experimental software.</source>
        <translation type="unfinished">Ce logiciel est expérimental.</translation>
    </message>
    <message>
        <source>This is the minimum transaction fee you pay on every transaction.</source>
        <translation type="unfinished">Il s’agit des frais minimaux que vous payez pour chaque transaction.</translation>
    </message>
    <message>
        <source>This is the transaction fee you will pay if you send a transaction.</source>
        <translation type="unfinished">Il s’agit des frais minimaux que vous payerez si vous envoyez une transaction.</translation>
    </message>
    <message>
        <source>Transaction amount too small</source>
        <translation type="unfinished">Le montant de la transaction est trop bas</translation>
    </message>
    <message>
        <source>Transaction amounts must not be negative</source>
        <translation type="unfinished">Les montants des transactions ne doivent pas être négatifs</translation>
    </message>
    <message>
        <source>Transaction change output index out of range</source>
        <translation type="unfinished">L’index des sorties de monnaie des transactions est hors échelle</translation>
    </message>
    <message>
        <source>Transaction has too long of a mempool chain</source>
        <translation type="unfinished">La chaîne de la réserve de mémoire de la transaction est trop longue</translation>
    </message>
    <message>
        <source>Transaction must have at least one recipient</source>
        <translation type="unfinished">La transaction doit comporter au moins un destinataire</translation>
    </message>
    <message>
        <source>Transaction needs a change address, but we can't generate it.</source>
        <translation type="unfinished">Une adresse de monnaie est nécessaire à la transaction, mais nous ne pouvons pas la générer.</translation>
    </message>
    <message>
        <source>Transaction too large</source>
        <translation type="unfinished">La transaction est trop grosse</translation>
    </message>
    <message>
        <source>Unable to allocate memory for -maxsigcachesize: '%s' MiB</source>
        <translation type="unfinished">Impossible d'allouer de la mémoire pour -maxsigcachesize : '%s' Mo</translation>
    </message>
    <message>
        <source>Unable to bind to %s on this computer (bind returned error %s)</source>
        <translation type="unfinished">Impossible de se lier à %s sur cet ordinateur (la liaison a retourné l’erreur %s)</translation>
    </message>
    <message>
        <source>Unable to bind to %s on this computer. %s is probably already running.</source>
        <translation type="unfinished">Impossible de se lier à %s sur cet ordinateur. %s fonctionne probablement déjà</translation>
    </message>
    <message>
        <source>Unable to create the PID file '%s': %s</source>
        <translation type="unfinished">Impossible de créer le fichier PID « %s » : %s</translation>
    </message>
    <message>
        <source>Unable to find UTXO for external input</source>
        <translation type="unfinished">Impossible de trouver l'UTXO pour l'entrée externe</translation>
    </message>
    <message>
        <source>Unable to generate initial keys</source>
        <translation type="unfinished">Impossible de générer les clés initiales</translation>
    </message>
    <message>
        <source>Unable to generate keys</source>
        <translation type="unfinished">Impossible de générer les clés</translation>
    </message>
    <message>
        <source>Unable to open %s for writing</source>
        <translation type="unfinished">Impossible d’ouvrir %s en écriture</translation>
    </message>
    <message>
        <source>Unable to parse -maxuploadtarget: '%s'</source>
        <translation type="unfinished">Impossible d’analyser -maxuploadtarget : « %s »</translation>
    </message>
    <message>
        <source>Unable to start HTTP server. See debug log for details.</source>
        <translation type="unfinished">Impossible de démarrer le serveur HTTP. Consulter le journal de débogage pour plus de précisions.</translation>
    </message>
    <message>
        <source>Unable to unload the wallet before migrating</source>
        <translation type="unfinished">Impossible de vider le portefeuille avant la migration</translation>
    </message>
    <message>
        <source>Unknown -blockfilterindex value %s.</source>
        <translation type="unfinished">La valeur -blockfilterindex %s est inconnue.</translation>
    </message>
    <message>
        <source>Unknown address type '%s'</source>
        <translation type="unfinished">Le type d’adresse « %s » est inconnu</translation>
    </message>
    <message>
        <source>Unknown change type '%s'</source>
        <translation type="unfinished">Le type de monnaie « %s » est inconnu</translation>
    </message>
    <message>
        <source>Unknown network specified in -onlynet: '%s'</source>
        <translation type="unfinished">Un réseau inconnu est indiqué dans -onlynet : « %s »</translation>
    </message>
    <message>
        <source>Unknown new rules activated (versionbit %i)</source>
        <translation type="unfinished">Les nouvelles règles inconnues sont activées (versionbit %i)</translation>
    </message>
    <message>
        <source>Unsupported global logging level %s=%s. Valid values: %s.</source>
        <translation type="unfinished">Niveau de journalisation global non pris en charge %s=%s. Valeurs valides : %s.</translation>
    </message>
    <message>
        <source>acceptstalefeeestimates is not supported on %s chain.</source>
        <translation type="unfinished">acceptstalefeeestimates n'est pas pris en charge sur la chaîne %s.</translation>
    </message>
    <message>
        <source>Unsupported logging category %s=%s.</source>
        <translation type="unfinished">La catégorie de journalisation %s=%s n’est pas prise en charge</translation>
    </message>
    <message>
        <source>User Agent comment (%s) contains unsafe characters.</source>
        <translation type="unfinished">Le commentaire de l’agent utilisateur (%s) comporte des caractères dangereux</translation>
    </message>
    <message>
        <source>Verifying blocks…</source>
        <translation type="unfinished">Vérification des blocs…</translation>
    </message>
    <message>
        <source>Verifying wallet(s)…</source>
        <translation type="unfinished">Vérification des porte-monnaie…</translation>
    </message>
    <message>
        <source>Wallet needed to be rewritten: restart %s to complete</source>
        <translation type="unfinished">Le porte-monnaie devait être réécrit : redémarrer %s pour terminer l’opération.</translation>
    </message>
    <message>
        <source>Settings file could not be read</source>
        <translation type="unfinished">Impossible de lire le fichier des paramètres</translation>
    </message>
    <message>
        <source>Settings file could not be written</source>
        <translation type="unfinished">Impossible d’écrire le fichier de paramètres</translation>
    </message>
</context>
</TS><|MERGE_RESOLUTION|>--- conflicted
+++ resolved
@@ -58,7 +58,6 @@
         <translation type="unfinished">C&amp;hoisir</translation>
     </message>
     <message>
-<<<<<<< HEAD
         <source>Sending addresses</source>
         <translation type="unfinished">Adresses d’envoi</translation>
     </message>
@@ -69,10 +68,6 @@
     <message>
         <source>These are your Particl addresses for sending payments. Always check the amount and the receiving address before sending coins.</source>
         <translation type="unfinished">Ce sont vos adresses Particl pour envoyer des paiements. Vérifiez toujours le montant et l’adresse du destinataire avant d’envoyer des pièces.</translation>
-=======
-        <source>These are your Bitcoin addresses for sending payments. Always check the amount and the receiving address before sending coins.</source>
-        <translation type="unfinished">Ce sont vos adresses Bitcoin pour envoyer des paiements. Vérifiez toujours le montant et l’adresse du destinataire avant d’envoyer des pièces.</translation>
->>>>>>> 68684745
     </message>
     <message>
         <source>These are your Particl addresses for receiving payments. Use the 'Create new receiving address' button in the receive tab to create new addresses.
@@ -722,21 +717,8 @@
         <translation type="unfinished">Fermer tous les porte-monnaie</translation>
     </message>
     <message>
-<<<<<<< HEAD
         <source>Show the %1 help message to get a list with possible Particl command-line options</source>
         <translation type="unfinished">Afficher le message d’aide de %1 pour obtenir la liste des options possibles de ligne de commande Particl</translation>
-=======
-        <source>Migrate Wallet</source>
-        <translation type="unfinished">Migrer le portefeuille</translation>
-    </message>
-    <message>
-        <source>Migrate a wallet</source>
-        <translation type="unfinished">Migrer un portefeuilles </translation>
-    </message>
-    <message>
-        <source>Show the %1 help message to get a list with possible Bitcoin command-line options</source>
-        <translation type="unfinished">Afficher le message d’aide de %1 pour obtenir la liste des options possibles en ligne de commande Bitcoin</translation>
->>>>>>> 68684745
     </message>
     <message>
         <source>&amp;Mask values</source>
