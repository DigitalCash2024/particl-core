<TS language="en_GB" version="2.1">
<context>
    <name>AddressBookPage</name>
    <message>
        <source>Right-click to edit address or label</source>
        <translation>Right-click to edit address or label</translation>
    </message>
    <message>
        <source>Create a new address</source>
        <translation>Create a new address</translation>
    </message>
    <message>
        <source>&amp;New</source>
        <translation>&amp;New</translation>
    </message>
    <message>
        <source>Copy the currently selected address to the system clipboard</source>
        <translation>Copy the currently selected address to the system clipboard</translation>
    </message>
    <message>
        <source>&amp;Copy</source>
        <translation>&amp;Copy</translation>
    </message>
    <message>
        <source>C&amp;lose</source>
        <translation>C&amp;lose</translation>
    </message>
    <message>
        <source>Delete the currently selected address from the list</source>
        <translation>Delete the currently selected address from the list</translation>
    </message>
    <message>
        <source>Enter address or label to search</source>
        <translation>Enter address or label to search</translation>
    </message>
    <message>
        <source>Export the data in the current tab to a file</source>
        <translation>Export the data in the current tab to a file</translation>
    </message>
    <message>
        <source>&amp;Export</source>
        <translation>&amp;Export</translation>
    </message>
    <message>
        <source>&amp;Delete</source>
        <translation>&amp;Delete</translation>
    </message>
    <message>
        <source>Choose the address to send coins to</source>
        <translation>Choose the address to send coins to</translation>
    </message>
    <message>
        <source>Choose the address to receive coins with</source>
        <translation>Choose the address to receive coins with</translation>
    </message>
    <message>
        <source>C&amp;hoose</source>
        <translation>C&amp;hoose</translation>
    </message>
    <message>
        <source>Sending addresses</source>
        <translation>Sending addresses</translation>
    </message>
    <message>
        <source>Receiving addresses</source>
        <translation>Receiving addresses</translation>
    </message>
    <message>
        <source>These are your Particl addresses for sending payments. Always check the amount and the receiving address before sending coins.</source>
        <translation>These are your Particl addresses for sending payments. Always check the amount and the receiving address before sending coins.</translation>
    </message>
    <message>
        <source>These are your Particl addresses for receiving payments. It is recommended to use a new receiving address for each transaction.</source>
        <translation>These are your Particl addresses for receiving payments. It is recommended to use a new receiving address for each transaction.</translation>
    </message>
    <message>
        <source>&amp;Copy Address</source>
        <translation>&amp;Copy Address</translation>
    </message>
    <message>
        <source>Copy &amp;Label</source>
        <translation>Copy &amp;Label</translation>
    </message>
    <message>
        <source>&amp;Edit</source>
        <translation>&amp;Edit</translation>
    </message>
    <message>
        <source>Export Address List</source>
        <translation>Export Address List</translation>
    </message>
    <message>
        <source>Comma separated file (*.csv)</source>
        <translation>Comma separated file (*.csv)</translation>
    </message>
    <message>
        <source>Exporting Failed</source>
        <translation>Exporting Failed</translation>
    </message>
    <message>
        <source>There was an error trying to save the address list to %1. Please try again.</source>
        <translation>There was an error trying to save the address list to %1. Please try again.</translation>
    </message>
</context>
<context>
    <name>AddressTableModel</name>
    <message>
        <source>Label</source>
        <translation>Label</translation>
    </message>
    <message>
        <source>Address</source>
        <translation>Address</translation>
    </message>
    <message>
        <source>(no label)</source>
        <translation>(no label)</translation>
    </message>
</context>
<context>
    <name>AskPassphraseDialog</name>
    <message>
        <source>Passphrase Dialog</source>
        <translation>Passphrase Dialog</translation>
    </message>
    <message>
        <source>Enter passphrase</source>
        <translation>Enter passphrase</translation>
    </message>
    <message>
        <source>New passphrase</source>
        <translation>New passphrase</translation>
    </message>
    <message>
        <source>Repeat new passphrase</source>
        <translation>Repeat new passphrase</translation>
    </message>
    <message>
        <source>Show password</source>
        <translation>Show password</translation>
    </message>
    <message>
        <source>Enter the new passphrase to the wallet.&lt;br/&gt;Please use a passphrase of &lt;b&gt;ten or more random characters&lt;/b&gt;, or &lt;b&gt;eight or more words&lt;/b&gt;.</source>
        <translation>Enter the new passphrase to the wallet.&lt;br/&gt;Please use a passphrase of &lt;b&gt;ten or more random characters&lt;/b&gt;, or &lt;b&gt;eight or more words&lt;/b&gt;.</translation>
    </message>
    <message>
        <source>Encrypt wallet</source>
        <translation>Encrypt wallet</translation>
    </message>
    <message>
        <source>This operation needs your wallet passphrase to unlock the wallet.</source>
        <translation>This operation needs your wallet passphrase to unlock the wallet.</translation>
    </message>
    <message>
        <source>Unlock wallet</source>
        <translation>Unlock wallet</translation>
    </message>
    <message>
        <source>This operation needs your wallet passphrase to decrypt the wallet.</source>
        <translation>This operation needs your wallet passphrase to decrypt the wallet.</translation>
    </message>
    <message>
        <source>Decrypt wallet</source>
        <translation>Decrypt wallet</translation>
    </message>
    <message>
        <source>Change passphrase</source>
        <translation>Change passphrase</translation>
    </message>
    <message>
        <source>Enter the old passphrase and new passphrase to the wallet.</source>
        <translation>Enter the old passphrase and new passphrase to the wallet.</translation>
    </message>
    <message>
        <source>Confirm wallet encryption</source>
        <translation>Confirm wallet encryption</translation>
    </message>
    <message>
        <source>Warning: If you encrypt your wallet and lose your passphrase, you will &lt;b&gt;LOSE ALL OF YOUR PARTICL&lt;/b&gt;!</source>
        <translation>Warning: If you encrypt your wallet and lose your passphrase, you will &lt;b&gt;LOSE ALL OF YOUR PARTICL&lt;/b&gt;!</translation>
    </message>
    <message>
        <source>Are you sure you wish to encrypt your wallet?</source>
        <translation>Are you sure you wish to encrypt your wallet?</translation>
    </message>
    <message>
        <source>Wallet encrypted</source>
        <translation>Wallet encrypted</translation>
    </message>
    <message>
        <source>Your wallet is now encrypted. Remember that encrypting your wallet cannot fully protect your particl from being stolen by malware infecting your computer.</source>
        <translation>Your wallet is now encrypted. Remember that encrypting your wallet cannot fully protect your particl from being stolen by malware infecting your computer.</translation>
    </message>
    <message>
        <source>IMPORTANT: Any previous backups you have made of your wallet file should be replaced with the newly generated, encrypted wallet file. For security reasons, previous backups of the unencrypted wallet file will become useless as soon as you start using the new, encrypted wallet.</source>
        <translation>IMPORTANT: Any previous backups you have made of your wallet file should be replaced with the newly generated, encrypted wallet file. For security reasons, previous backups of the unencrypted wallet file will become useless as soon as you start using the new, encrypted wallet.</translation>
    </message>
    <message>
        <source>Wallet encryption failed</source>
        <translation>Wallet encryption failed</translation>
    </message>
    <message>
        <source>Wallet encryption failed due to an internal error. Your wallet was not encrypted.</source>
        <translation>Wallet encryption failed due to an internal error. Your wallet was not encrypted.</translation>
    </message>
    <message>
        <source>The supplied passphrases do not match.</source>
        <translation>The supplied passphrases do not match.</translation>
    </message>
    <message>
        <source>Wallet unlock failed</source>
        <translation>Wallet unlock failed</translation>
    </message>
    <message>
        <source>The passphrase entered for the wallet decryption was incorrect.</source>
        <translation>The passphrase entered for the wallet decryption was incorrect.</translation>
    </message>
    <message>
        <source>Wallet decryption failed</source>
        <translation>Wallet decryption failed</translation>
    </message>
    <message>
        <source>Wallet passphrase was successfully changed.</source>
        <translation>Wallet passphrase was successfully changed.</translation>
    </message>
    <message>
        <source>Warning: The Caps Lock key is on!</source>
        <translation>Warning: The Caps Lock key is on!</translation>
    </message>
</context>
<context>
    <name>BanTableModel</name>
    <message>
        <source>IP/Netmask</source>
        <translation>IP/Netmask</translation>
    </message>
    <message>
        <source>Banned Until</source>
        <translation>Banned Until</translation>
    </message>
</context>
<context>
    <name>BitcoinGUI</name>
    <message>
        <source>Sign &amp;message...</source>
        <translation>Sign &amp;message...</translation>
    </message>
    <message>
        <source>Synchronizing with network...</source>
        <translation>Synchronising with network...</translation>
    </message>
    <message>
        <source>&amp;Overview</source>
        <translation>&amp;Overview</translation>
    </message>
    <message>
        <source>Show general overview of wallet</source>
        <translation>Show general overview of wallet</translation>
    </message>
    <message>
        <source>&amp;Transactions</source>
        <translation>&amp;Transactions</translation>
    </message>
    <message>
        <source>Browse transaction history</source>
        <translation>Browse transaction history</translation>
    </message>
    <message>
        <source>E&amp;xit</source>
        <translation>E&amp;xit</translation>
    </message>
    <message>
        <source>Quit application</source>
        <translation>Quit application</translation>
    </message>
    <message>
        <source>&amp;About %1</source>
        <translation>&amp;About %1</translation>
    </message>
    <message>
        <source>Show information about %1</source>
        <translation>Show information about %1</translation>
    </message>
    <message>
        <source>About &amp;Qt</source>
        <translation>About &amp;Qt</translation>
    </message>
    <message>
        <source>Show information about Qt</source>
        <translation>Show information about Qt</translation>
    </message>
    <message>
        <source>&amp;Options...</source>
        <translation>&amp;Options...</translation>
    </message>
    <message>
        <source>Modify configuration options for %1</source>
        <translation>Modify configuration options for %1</translation>
    </message>
    <message>
        <source>&amp;Encrypt Wallet...</source>
        <translation>&amp;Encrypt Wallet...</translation>
    </message>
    <message>
        <source>&amp;Backup Wallet...</source>
        <translation>&amp;Backup Wallet...</translation>
    </message>
    <message>
        <source>&amp;Change Passphrase...</source>
        <translation>&amp;Change Passphrase...</translation>
    </message>
    <message>
        <source>Open &amp;URI...</source>
        <translation>Open &amp;URI...</translation>
    </message>
    <message>
        <source>Wallet:</source>
        <translation>Wallet:</translation>
    </message>
    <message>
        <source>Click to disable network activity.</source>
        <translation>Click to disable network activity.</translation>
    </message>
    <message>
        <source>Network activity disabled.</source>
        <translation>Network activity disabled.</translation>
    </message>
    <message>
        <source>Click to enable network activity again.</source>
        <translation>Click to enable network activity again.</translation>
    </message>
    <message>
        <source>Syncing Headers (%1%)...</source>
        <translation>Syncing Headers (%1%)...</translation>
    </message>
    <message>
        <source>Reindexing blocks on disk...</source>
        <translation>Reindexing blocks on disk...</translation>
    </message>
    <message>
        <source>Proxy is &lt;b&gt;enabled&lt;/b&gt;: %1</source>
        <translation>Proxy is &lt;b&gt;enabled&lt;/b&gt;: %1</translation>
    </message>
    <message>
        <source>Send coins to a Particl address</source>
        <translation>Send coins to a Particl address</translation>
    </message>
    <message>
        <source>Backup wallet to another location</source>
        <translation>Backup wallet to another location</translation>
    </message>
    <message>
        <source>Change the passphrase used for wallet encryption</source>
        <translation>Change the passphrase used for wallet encryption</translation>
    </message>
    <message>
        <source>&amp;Debug window</source>
        <translation>&amp;Debug window</translation>
    </message>
    <message>
        <source>Open debugging and diagnostic console</source>
        <translation>Open debugging and diagnostic console</translation>
    </message>
    <message>
        <source>&amp;Verify message...</source>
        <translation>&amp;Verify message...</translation>
    </message>
    <message>
        <source>Particl</source>
        <translation>Particl</translation>
    </message>
    <message>
        <source>&amp;Send</source>
        <translation>&amp;Send</translation>
    </message>
    <message>
        <source>&amp;Receive</source>
        <translation>&amp;Receive</translation>
    </message>
    <message>
        <source>&amp;Show / Hide</source>
        <translation>&amp;Show / Hide</translation>
    </message>
    <message>
        <source>Show or hide the main Window</source>
        <translation>Show or hide the main Window</translation>
    </message>
    <message>
        <source>Encrypt the private keys that belong to your wallet</source>
        <translation>Encrypt the private keys that belong to your wallet</translation>
    </message>
    <message>
        <source>Sign messages with your Particl addresses to prove you own them</source>
        <translation>Sign messages with your Particl addresses to prove you own them</translation>
    </message>
    <message>
        <source>Verify messages to ensure they were signed with specified Particl addresses</source>
        <translation>Verify messages to ensure they were signed with specified Particl addresses</translation>
    </message>
    <message>
        <source>&amp;File</source>
        <translation>&amp;File</translation>
    </message>
    <message>
        <source>&amp;Settings</source>
        <translation>&amp;Settings</translation>
    </message>
    <message>
        <source>&amp;Help</source>
        <translation>&amp;Help</translation>
    </message>
    <message>
        <source>Tabs toolbar</source>
        <translation>Tabs toolbar</translation>
    </message>
    <message>
        <source>Request payments (generates QR codes and particl: URIs)</source>
        <translation>Request payments (generates QR codes and particl: URIs)</translation>
    </message>
    <message>
        <source>Show the list of used sending addresses and labels</source>
        <translation>Show the list of used sending addresses and labels</translation>
    </message>
    <message>
        <source>Show the list of used receiving addresses and labels</source>
        <translation>Show the list of used receiving addresses and labels</translation>
    </message>
    <message>
        <source>Open a particl: URI or payment request</source>
        <translation>Open a particl: URI or payment request</translation>
    </message>
    <message>
        <source>&amp;Command-line options</source>
        <translation>&amp;Command-line options</translation>
    </message>
    <message numerus="yes">
        <source>%n active connection(s) to Particl network</source>
        <translation><numerusform>%n active connection to Particl network</numerusform><numerusform>%n active connections to Particl network</numerusform></translation>
    </message>
    <message>
        <source>Indexing blocks on disk...</source>
        <translation>Indexing blocks on disk...</translation>
    </message>
    <message>
        <source>Processing blocks on disk...</source>
        <translation>Processing blocks on disk...</translation>
    </message>
    <message numerus="yes">
        <source>Processed %n block(s) of transaction history.</source>
        <translation><numerusform>Processed %n block of transaction history.</numerusform><numerusform>Processed %n blocks of transaction history.</numerusform></translation>
    </message>
    <message>
        <source>%1 behind</source>
        <translation>%1 behind</translation>
    </message>
    <message>
        <source>Last received block was generated %1 ago.</source>
        <translation>Last received block was generated %1 ago.</translation>
    </message>
    <message>
        <source>Transactions after this will not yet be visible.</source>
        <translation>Transactions after this will not yet be visible.</translation>
    </message>
    <message>
        <source>Error</source>
        <translation>Error</translation>
    </message>
    <message>
        <source>Warning</source>
        <translation>Warning</translation>
    </message>
    <message>
        <source>Information</source>
        <translation>Information</translation>
    </message>
    <message>
        <source>Up to date</source>
        <translation>Up to date</translation>
    </message>
    <message>
        <source>&amp;Sending addresses</source>
        <translation>&amp;Sending addresses</translation>
    </message>
    <message>
        <source>&amp;Receiving addresses</source>
        <translation>&amp;Receiving addresses</translation>
    </message>
    <message>
<<<<<<< HEAD
        <source>Show the %1 help message to get a list with possible Particl command-line options</source>
        <translation>Show the %1 help message to get a list with possible Particl command-line options</translation>
=======
        <source>Open Wallet</source>
        <translation>Open Wallet</translation>
    </message>
    <message>
        <source>Open a wallet</source>
        <translation>Open a wallet</translation>
    </message>
    <message>
        <source>Close Wallet...</source>
        <translation>Close Wallet...</translation>
    </message>
    <message>
        <source>Close wallet</source>
        <translation>Close wallet</translation>
    </message>
    <message>
        <source>Show the %1 help message to get a list with possible Bitcoin command-line options</source>
        <translation>Show the %1 help message to get a list with possible Bitcoin command-line options</translation>
>>>>>>> a6cba198
    </message>
    <message>
        <source>default wallet</source>
        <translation>default wallet</translation>
    </message>
    <message>
        <source>Opening Wallet &lt;b&gt;%1&lt;/b&gt;...</source>
        <translation>Opening Wallet &lt;b&gt;%1&lt;/b&gt;...</translation>
    </message>
    <message>
        <source>Open Wallet Failed</source>
        <translation>Open Wallet Failed</translation>
    </message>
    <message>
        <source>&amp;Window</source>
        <translation>&amp;Window</translation>
    </message>
    <message>
        <source>Minimize</source>
        <translation>Minimise</translation>
    </message>
    <message>
        <source>Zoom</source>
        <translation>Zoom</translation>
    </message>
    <message>
        <source>Restore</source>
        <translation>Restore</translation>
    </message>
    <message>
        <source>Main Window</source>
        <translation>Main Window</translation>
    </message>
    <message>
        <source>%1 client</source>
        <translation>%1 client</translation>
    </message>
    <message>
        <source>Connecting to peers...</source>
        <translation>Connecting to peers...</translation>
    </message>
    <message>
        <source>Catching up...</source>
        <translation>Catching up...</translation>
    </message>
    <message>
        <source>Date: %1
</source>
        <translation>Date: %1
</translation>
    </message>
    <message>
        <source>Amount: %1
</source>
        <translation>Amount: %1
</translation>
    </message>
    <message>
        <source>Wallet: %1
</source>
        <translation>Wallet: %1
</translation>
    </message>
    <message>
        <source>Type: %1
</source>
        <translation>Type: %1
</translation>
    </message>
    <message>
        <source>Label: %1
</source>
        <translation>Label: %1
</translation>
    </message>
    <message>
        <source>Address: %1
</source>
        <translation>Address: %1
</translation>
    </message>
    <message>
        <source>Sent transaction</source>
        <translation>Sent transaction</translation>
    </message>
    <message>
        <source>Incoming transaction</source>
        <translation>Incoming transaction</translation>
    </message>
    <message>
        <source>HD key generation is &lt;b&gt;enabled&lt;/b&gt;</source>
        <translation>HD key generation is &lt;b&gt;enabled&lt;/b&gt;</translation>
    </message>
    <message>
        <source>HD key generation is &lt;b&gt;disabled&lt;/b&gt;</source>
        <translation>HD key generation is &lt;b&gt;disabled&lt;/b&gt;</translation>
    </message>
    <message>
        <source>Private key &lt;b&gt;disabled&lt;/b&gt;</source>
        <translation>Private key &lt;b&gt;disabled&lt;/b&gt;</translation>
    </message>
    <message>
        <source>Wallet is &lt;b&gt;encrypted&lt;/b&gt; and currently &lt;b&gt;unlocked&lt;/b&gt;</source>
        <translation>Wallet is &lt;b&gt;encrypted&lt;/b&gt; and currently &lt;b&gt;unlocked&lt;/b&gt;</translation>
    </message>
    <message>
        <source>Wallet is &lt;b&gt;encrypted&lt;/b&gt; and currently &lt;b&gt;locked&lt;/b&gt;</source>
        <translation>Wallet is &lt;b&gt;encrypted&lt;/b&gt; and currently &lt;b&gt;locked&lt;/b&gt;</translation>
    </message>
    <message>
        <source>A fatal error occurred. Particl can no longer continue safely and will quit.</source>
        <translation>A fatal error occurred. Particl can no longer continue safely and will quit.</translation>
    </message>
</context>
<context>
    <name>CoinControlDialog</name>
    <message>
        <source>Coin Selection</source>
        <translation>Coin Selection</translation>
    </message>
    <message>
        <source>Quantity:</source>
        <translation>Quantity:</translation>
    </message>
    <message>
        <source>Bytes:</source>
        <translation>Bytes:</translation>
    </message>
    <message>
        <source>Amount:</source>
        <translation>Amount:</translation>
    </message>
    <message>
        <source>Fee:</source>
        <translation>Fee:</translation>
    </message>
    <message>
        <source>Dust:</source>
        <translation>Dust:</translation>
    </message>
    <message>
        <source>After Fee:</source>
        <translation>After Fee:</translation>
    </message>
    <message>
        <source>Change:</source>
        <translation>Change:</translation>
    </message>
    <message>
        <source>(un)select all</source>
        <translation>(un)select all</translation>
    </message>
    <message>
        <source>Tree mode</source>
        <translation>Tree mode</translation>
    </message>
    <message>
        <source>List mode</source>
        <translation>List mode</translation>
    </message>
    <message>
        <source>Amount</source>
        <translation>Amount</translation>
    </message>
    <message>
        <source>Received with label</source>
        <translation>Received with label</translation>
    </message>
    <message>
        <source>Received with address</source>
        <translation>Received with address</translation>
    </message>
    <message>
        <source>Date</source>
        <translation>Date</translation>
    </message>
    <message>
        <source>Confirmations</source>
        <translation>Confirmations</translation>
    </message>
    <message>
        <source>Confirmed</source>
        <translation>Confirmed</translation>
    </message>
    <message>
        <source>Copy address</source>
        <translation>Copy address</translation>
    </message>
    <message>
        <source>Copy label</source>
        <translation>Copy label</translation>
    </message>
    <message>
        <source>Copy amount</source>
        <translation>Copy amount</translation>
    </message>
    <message>
        <source>Copy transaction ID</source>
        <translation>Copy transaction ID</translation>
    </message>
    <message>
        <source>Lock unspent</source>
        <translation>Lock unspent</translation>
    </message>
    <message>
        <source>Unlock unspent</source>
        <translation>Unlock unspent</translation>
    </message>
    <message>
        <source>Copy quantity</source>
        <translation>Copy quantity</translation>
    </message>
    <message>
        <source>Copy fee</source>
        <translation>Copy fee</translation>
    </message>
    <message>
        <source>Copy after fee</source>
        <translation>Copy after fee</translation>
    </message>
    <message>
        <source>Copy bytes</source>
        <translation>Copy bytes</translation>
    </message>
    <message>
        <source>Copy dust</source>
        <translation>Copy dust</translation>
    </message>
    <message>
        <source>Copy change</source>
        <translation>Copy change</translation>
    </message>
    <message>
        <source>(%1 locked)</source>
        <translation>(%1 locked)</translation>
    </message>
    <message>
        <source>yes</source>
        <translation>yes</translation>
    </message>
    <message>
        <source>no</source>
        <translation>no</translation>
    </message>
    <message>
        <source>This label turns red if any recipient receives an amount smaller than the current dust threshold.</source>
        <translation>This label turns red if any recipient receives an amount smaller than the current dust threshold.</translation>
    </message>
    <message>
        <source>Can vary +/- %1 satoshi(s) per input.</source>
        <translation>Can vary +/- %1 satoshi(s) per input.</translation>
    </message>
    <message>
        <source>(no label)</source>
        <translation>(no label)</translation>
    </message>
    <message>
        <source>change from %1 (%2)</source>
        <translation>change from %1 (%2)</translation>
    </message>
    <message>
        <source>(change)</source>
        <translation>(change)</translation>
    </message>
</context>
<context>
    <name>EditAddressDialog</name>
    <message>
        <source>Edit Address</source>
        <translation>Edit Address</translation>
    </message>
    <message>
        <source>&amp;Label</source>
        <translation>&amp;Label</translation>
    </message>
    <message>
        <source>The label associated with this address list entry</source>
        <translation>The label associated with this address list entry</translation>
    </message>
    <message>
        <source>The address associated with this address list entry. This can only be modified for sending addresses.</source>
        <translation>The address associated with this address list entry. This can only be modified for sending addresses.</translation>
    </message>
    <message>
        <source>&amp;Address</source>
        <translation>&amp;Address</translation>
    </message>
    <message>
        <source>New sending address</source>
        <translation>New sending address</translation>
    </message>
    <message>
        <source>Edit receiving address</source>
        <translation>Edit receiving address</translation>
    </message>
    <message>
        <source>Edit sending address</source>
        <translation>Edit sending address</translation>
    </message>
    <message>
        <source>The entered address "%1" is not a valid Particl address.</source>
        <translation>The entered address "%1" is not a valid Particl address.</translation>
    </message>
    <message>
        <source>Address "%1" already exists as a receiving address with label "%2" and so cannot be added as a sending address.</source>
        <translation>Address "%1" already exists as a receiving address with label "%2" and so cannot be added as a sending address.</translation>
    </message>
    <message>
        <source>The entered address "%1" is already in the address book with label "%2".</source>
        <translation>The entered address "%1" is already in the address book with label "%2".</translation>
    </message>
    <message>
        <source>Could not unlock wallet.</source>
        <translation>Could not unlock wallet.</translation>
    </message>
    <message>
        <source>New key generation failed.</source>
        <translation>New key generation failed.</translation>
    </message>
</context>
<context>
    <name>FreespaceChecker</name>
    <message>
        <source>A new data directory will be created.</source>
        <translation>A new data directory will be created.</translation>
    </message>
    <message>
        <source>name</source>
        <translation>name</translation>
    </message>
    <message>
        <source>Directory already exists. Add %1 if you intend to create a new directory here.</source>
        <translation>Directory already exists. Add %1 if you intend to create a new directory here.</translation>
    </message>
    <message>
        <source>Path already exists, and is not a directory.</source>
        <translation>Path already exists, and is not a directory.</translation>
    </message>
    <message>
        <source>Cannot create data directory here.</source>
        <translation>Cannot create data directory here.</translation>
    </message>
</context>
<context>
    <name>HelpMessageDialog</name>
    <message>
        <source>version</source>
        <translation>version</translation>
    </message>
    <message>
        <source>(%1-bit)</source>
        <translation>(%1-bit)</translation>
    </message>
    <message>
        <source>About %1</source>
        <translation>About %1</translation>
    </message>
    <message>
        <source>Command-line options</source>
        <translation>Command-line options</translation>
    </message>
</context>
<context>
    <name>Intro</name>
    <message>
        <source>Welcome</source>
        <translation>Welcome</translation>
    </message>
    <message>
        <source>Welcome to %1.</source>
        <translation>Welcome to %1.</translation>
    </message>
    <message>
        <source>As this is the first time the program is launched, you can choose where %1 will store its data.</source>
        <translation>As this is the first time the program is launched, you can choose where %1 will store its data.</translation>
    </message>
    <message>
        <source>When you click OK, %1 will begin to download and process the full %4 block chain (%2GB) starting with the earliest transactions in %3 when %4 initially launched.</source>
        <translation>When you click OK, %1 will begin to download and process the full %4 block chain (%2GB) starting with the earliest transactions in %3 when %4 initially launched.</translation>
    </message>
    <message>
        <source>This initial synchronisation is very demanding, and may expose hardware problems with your computer that had previously gone unnoticed. Each time you run %1, it will continue downloading where it left off.</source>
        <translation>This initial synchronisation is very demanding, and may expose hardware problems with your computer that had previously gone unnoticed. Each time you run %1, it will continue downloading where it left off.</translation>
    </message>
    <message>
        <source>If you have chosen to limit block chain storage (pruning), the historical data must still be downloaded and processed, but will be deleted afterward to keep your disk usage low.</source>
        <translation>If you have chosen to limit block chain storage (pruning), the historical data must still be downloaded and processed, but will be deleted afterwards to keep your disk usage low.</translation>
    </message>
    <message>
        <source>Use the default data directory</source>
        <translation>Use the default data directory</translation>
    </message>
    <message>
        <source>Use a custom data directory:</source>
        <translation>Use a custom data directory:</translation>
    </message>
    <message>
        <source>Particl</source>
        <translation>Particl</translation>
    </message>
    <message>
        <source>At least %1 GB of data will be stored in this directory, and it will grow over time.</source>
        <translation>At least %1 GB of data will be stored in this directory, and it will grow over time.</translation>
    </message>
    <message>
        <source>Approximately %1 GB of data will be stored in this directory.</source>
        <translation>Approximately %1 GB of data will be stored in this directory.</translation>
    </message>
    <message>
        <source>%1 will download and store a copy of the Particl block chain.</source>
        <translation>%1 will download and store a copy of the Particl block chain.</translation>
    </message>
    <message>
        <source>The wallet will also be stored in this directory.</source>
        <translation>The wallet will also be stored in this directory.</translation>
    </message>
    <message>
        <source>Error: Specified data directory "%1" cannot be created.</source>
        <translation>Error: Specified data directory "%1" cannot be created.</translation>
    </message>
    <message>
        <source>Error</source>
        <translation>Error</translation>
    </message>
    <message numerus="yes">
        <source>%n GB of free space available</source>
        <translation><numerusform>%n GB of free space available</numerusform><numerusform>%n GB of free space available</numerusform></translation>
    </message>
    <message numerus="yes">
        <source>(of %n GB needed)</source>
        <translation><numerusform>(of %n GB needed)</numerusform><numerusform>(of %n GB needed)</numerusform></translation>
    </message>
</context>
<context>
    <name>ModalOverlay</name>
    <message>
        <source>Form</source>
        <translation>Form</translation>
    </message>
    <message>
        <source>Recent transactions may not yet be visible, and therefore your wallet's balance might be incorrect. This information will be correct once your wallet has finished synchronizing with the particl network, as detailed below.</source>
        <translation>Recent transactions may not yet be visible, and therefore your wallet's balance might be incorrect. This information will be correct once your wallet has finished synchronising with the Particl network, as detailed below.</translation>
    </message>
    <message>
        <source>Attempting to spend particl that are affected by not-yet-displayed transactions will not be accepted by the network.</source>
        <translation>Attempting to spend Particl that are affected by not-yet-displayed transactions will not be accepted by the network.</translation>
    </message>
    <message>
        <source>Number of blocks left</source>
        <translation>Number of blocks left</translation>
    </message>
    <message>
        <source>Unknown...</source>
        <translation>Unknown...</translation>
    </message>
    <message>
        <source>Last block time</source>
        <translation>Last block time</translation>
    </message>
    <message>
        <source>Progress</source>
        <translation>Progress</translation>
    </message>
    <message>
        <source>Progress increase per hour</source>
        <translation>Progress increase per hour</translation>
    </message>
    <message>
        <source>calculating...</source>
        <translation>calculating...</translation>
    </message>
    <message>
        <source>Estimated time left until synced</source>
        <translation>Estimated time left until synced</translation>
    </message>
    <message>
        <source>Hide</source>
        <translation>Hide</translation>
    </message>
    <message>
        <source>Unknown. Syncing Headers (%1, %2%)...</source>
        <translation>Unknown. Syncing Headers (%1, %2%)...</translation>
    </message>
</context>
<context>
    <name>OpenURIDialog</name>
    <message>
        <source>Open URI</source>
        <translation>Open URI</translation>
    </message>
    <message>
        <source>Open payment request from URI or file</source>
        <translation>Open payment request from URI or file</translation>
    </message>
    <message>
        <source>URI:</source>
        <translation>URI:</translation>
    </message>
    <message>
        <source>Select payment request file</source>
        <translation>Select payment request file</translation>
    </message>
    <message>
        <source>Select payment request file to open</source>
        <translation>Select payment request file to open</translation>
    </message>
</context>
<context>
    <name>OptionsDialog</name>
    <message>
        <source>Options</source>
        <translation>Options</translation>
    </message>
    <message>
        <source>&amp;Main</source>
        <translation>&amp;Main</translation>
    </message>
    <message>
        <source>Automatically start %1 after logging in to the system.</source>
        <translation>Automatically start %1 after logging in to the system.</translation>
    </message>
    <message>
        <source>&amp;Start %1 on system login</source>
        <translation>&amp;Start %1 on system login</translation>
    </message>
    <message>
        <source>Size of &amp;database cache</source>
        <translation>Size of &amp;database cache</translation>
    </message>
    <message>
        <source>Number of script &amp;verification threads</source>
        <translation>Number of script &amp;verification threads</translation>
    </message>
    <message>
        <source>IP address of the proxy (e.g. IPv4: 127.0.0.1 / IPv6: ::1)</source>
        <translation>IP address of the proxy (e.g. IPv4: 127.0.0.1 / IPv6: ::1)</translation>
    </message>
    <message>
        <source>Shows if the supplied default SOCKS5 proxy is used to reach peers via this network type.</source>
        <translation>Shows if the supplied default SOCKS5 proxy is used to reach peers via this network type.</translation>
    </message>
    <message>
        <source>Use separate SOCKS&amp;5 proxy to reach peers via Tor hidden services:</source>
        <translation>Use separate SOCKS&amp;5 proxy to reach peers via Tor hidden services:</translation>
    </message>
    <message>
        <source>Hide the icon from the system tray.</source>
        <translation>Hide the icon from the system tray.</translation>
    </message>
    <message>
        <source>&amp;Hide tray icon</source>
        <translation>&amp;Hide tray icon</translation>
    </message>
    <message>
        <source>Minimize instead of exit the application when the window is closed. When this option is enabled, the application will be closed only after selecting Exit in the menu.</source>
        <translation>Minimise instead of exit the application when the window is closed. When this option is enabled, the application will be closed only after selecting Exit in the menu.</translation>
    </message>
    <message>
        <source>Third party URLs (e.g. a block explorer) that appear in the transactions tab as context menu items. %s in the URL is replaced by transaction hash. Multiple URLs are separated by vertical bar |.</source>
        <translation>Third party URLs (e.g. a block explorer) that appear in the transactions tab as context menu items. %s in the URL is replaced by transaction hash. Multiple URLs are separated by vertical bar |.</translation>
    </message>
    <message>
        <source>Open the %1 configuration file from the working directory.</source>
        <translation>Open the %1 configuration file from the working directory.</translation>
    </message>
    <message>
        <source>Open Configuration File</source>
        <translation>Open Configuration File</translation>
    </message>
    <message>
        <source>Reset all client options to default.</source>
        <translation>Reset all client options to default.</translation>
    </message>
    <message>
        <source>&amp;Reset Options</source>
        <translation>&amp;Reset Options</translation>
    </message>
    <message>
        <source>&amp;Network</source>
        <translation>&amp;Network</translation>
    </message>
    <message>
        <source>Disables some advanced features but all blocks will still be fully validated. Reverting this setting requires re-downloading the entire blockchain. Actual disk usage may be somewhat higher.</source>
        <translation>Disables some advanced features but all blocks will still be fully validated. Reverting this setting requires re-downloading the entire blockchain. Actual disk usage may be somewhat higher.</translation>
    </message>
    <message>
        <source>Prune &amp;block storage to</source>
        <translation>Prune &amp;block storage to</translation>
    </message>
    <message>
        <source>GB</source>
        <translation>GB</translation>
    </message>
    <message>
        <source>Reverting this setting requires re-downloading the entire blockchain.</source>
        <translation>Reverting this setting requires re-downloading the entire blockchain.</translation>
    </message>
    <message>
        <source>MiB</source>
        <translation>MiB</translation>
    </message>
    <message>
        <source>(0 = auto, &lt;0 = leave that many cores free)</source>
        <translation>(0 = auto, &lt;0 = leave that many cores free)</translation>
    </message>
    <message>
        <source>W&amp;allet</source>
        <translation>W&amp;allet</translation>
    </message>
    <message>
        <source>Expert</source>
        <translation>Expert</translation>
    </message>
    <message>
        <source>Enable coin &amp;control features</source>
        <translation>Enable coin &amp;control features</translation>
    </message>
    <message>
        <source>If you disable the spending of unconfirmed change, the change from a transaction cannot be used until that transaction has at least one confirmation. This also affects how your balance is computed.</source>
        <translation>If you disable the spending of unconfirmed change, the change from a transaction cannot be used until that transaction has at least one confirmation. This also affects how your balance is computed.</translation>
    </message>
    <message>
        <source>&amp;Spend unconfirmed change</source>
        <translation>&amp;Spend unconfirmed change</translation>
    </message>
    <message>
        <source>Automatically open the Particl client port on the router. This only works when your router supports UPnP and it is enabled.</source>
        <translation>Automatically open the Particl client port on the router. This only works when your router supports UPnP and it is enabled.</translation>
    </message>
    <message>
        <source>Map port using &amp;UPnP</source>
        <translation>Map port using &amp;UPnP</translation>
    </message>
    <message>
        <source>Accept connections from outside.</source>
        <translation>Accept connections from outside.</translation>
    </message>
    <message>
        <source>Allow incomin&amp;g connections</source>
        <translation>Allow incomin&amp;g connections</translation>
    </message>
    <message>
        <source>Connect to the Particl network through a SOCKS5 proxy.</source>
        <translation>Connect to the Particl network through a SOCKS5 proxy.</translation>
    </message>
    <message>
        <source>&amp;Connect through SOCKS5 proxy (default proxy):</source>
        <translation>&amp;Connect through SOCKS5 proxy (default proxy):</translation>
    </message>
    <message>
        <source>Proxy &amp;IP:</source>
        <translation>Proxy &amp;IP:</translation>
    </message>
    <message>
        <source>&amp;Port:</source>
        <translation>&amp;Port:</translation>
    </message>
    <message>
        <source>Port of the proxy (e.g. 9050)</source>
        <translation>Port of the proxy (e.g. 9050)</translation>
    </message>
    <message>
        <source>Used for reaching peers via:</source>
        <translation>Used for reaching peers via:</translation>
    </message>
    <message>
        <source>IPv4</source>
        <translation>IPv4</translation>
    </message>
    <message>
        <source>IPv6</source>
        <translation>IPv6</translation>
    </message>
    <message>
        <source>Tor</source>
        <translation>Tor</translation>
    </message>
    <message>
        <source>Connect to the Particl network through a separate SOCKS5 proxy for Tor hidden services.</source>
        <translation>Connect to the Particl network through a separate SOCKS5 proxy for Tor hidden services.</translation>
    </message>
    <message>
        <source>&amp;Window</source>
        <translation>&amp;Window</translation>
    </message>
    <message>
        <source>Show only a tray icon after minimizing the window.</source>
        <translation>Show on a tray icon after minimising the window.</translation>
    </message>
    <message>
        <source>&amp;Minimize to the tray instead of the taskbar</source>
        <translation>&amp;Minimise to the tray instead of the task bar</translation>
    </message>
    <message>
        <source>M&amp;inimize on close</source>
        <translation>M&amp;inimise on close</translation>
    </message>
    <message>
        <source>&amp;Display</source>
        <translation>&amp;Display</translation>
    </message>
    <message>
        <source>User Interface &amp;language:</source>
        <translation>User Interface &amp;language:</translation>
    </message>
    <message>
        <source>The user interface language can be set here. This setting will take effect after restarting %1.</source>
        <translation>The user interface language can be set here. This setting will take effect after restarting %1.</translation>
    </message>
    <message>
        <source>&amp;Unit to show amounts in:</source>
        <translation>&amp;Unit to show amounts in:</translation>
    </message>
    <message>
        <source>Choose the default subdivision unit to show in the interface and when sending coins.</source>
        <translation>Choose the default subdivision unit to show in the interface and when sending coins.</translation>
    </message>
    <message>
        <source>Whether to show coin control features or not.</source>
        <translation>Whether to show coin control features or not.</translation>
    </message>
    <message>
        <source>&amp;Third party transaction URLs</source>
        <translation>&amp;Third party transaction URLs</translation>
    </message>
    <message>
        <source>Options set in this dialog are overridden by the command line or in the configuration file:</source>
        <translation>Options set in this dialog are overridden by the command line or in the configuration file:</translation>
    </message>
    <message>
        <source>&amp;OK</source>
        <translation>&amp;OK</translation>
    </message>
    <message>
        <source>&amp;Cancel</source>
        <translation>&amp;Cancel</translation>
    </message>
    <message>
        <source>default</source>
        <translation>default</translation>
    </message>
    <message>
        <source>none</source>
        <translation>none</translation>
    </message>
    <message>
        <source>Confirm options reset</source>
        <translation>Confirm options reset</translation>
    </message>
    <message>
        <source>Client restart required to activate changes.</source>
        <translation>Client restart required to activate changes.</translation>
    </message>
    <message>
        <source>Client will be shut down. Do you want to proceed?</source>
        <translation>Client will be shut down. Do you want to proceed?</translation>
    </message>
    <message>
        <source>Configuration options</source>
        <translation>Configuration options</translation>
    </message>
    <message>
        <source>The configuration file is used to specify advanced user options which override GUI settings. Additionally, any command-line options will override this configuration file.</source>
        <translation>The configuration file is used to specify advanced user options which override GUI settings. Additionally, any command-line options will override this configuration file.</translation>
    </message>
    <message>
        <source>Error</source>
        <translation>Error</translation>
    </message>
    <message>
        <source>The configuration file could not be opened.</source>
        <translation>The configuration file could not be opened.</translation>
    </message>
    <message>
        <source>This change would require a client restart.</source>
        <translation>This change would require a client restart.</translation>
    </message>
    <message>
        <source>The supplied proxy address is invalid.</source>
        <translation>The supplied proxy address is invalid.</translation>
    </message>
</context>
<context>
    <name>OverviewPage</name>
    <message>
        <source>Form</source>
        <translation>Form</translation>
    </message>
    <message>
        <source>The displayed information may be out of date. Your wallet automatically synchronizes with the Particl network after a connection is established, but this process has not completed yet.</source>
        <translation>The displayed information may be out of date. Your Wallet automatically synchronises with the Particl Network after a connection is established, but this process has not been completed yet.</translation>
    </message>
    <message>
        <source>Watch-only:</source>
        <translation>Watch-only:</translation>
    </message>
    <message>
        <source>Available:</source>
        <translation>Available:</translation>
    </message>
    <message>
        <source>Your current spendable balance</source>
        <translation>Your current spendable balance</translation>
    </message>
    <message>
        <source>Pending:</source>
        <translation>Pending:</translation>
    </message>
    <message>
        <source>Total of transactions that have yet to be confirmed, and do not yet count toward the spendable balance</source>
        <translation>Total of transactions that have yet to be confirmed, and do not yet count toward the spendable balance</translation>
    </message>
    <message>
        <source>Immature:</source>
        <translation>Immature:</translation>
    </message>
    <message>
        <source>Mined balance that has not yet matured</source>
        <translation>Mined balance that has not yet matured</translation>
    </message>
    <message>
        <source>Balances</source>
        <translation>Balances</translation>
    </message>
    <message>
        <source>Total:</source>
        <translation>Total:</translation>
    </message>
    <message>
        <source>Your current total balance</source>
        <translation>Your current total balance</translation>
    </message>
    <message>
        <source>Your current balance in watch-only addresses</source>
        <translation>Your current balance in watch-only addresses</translation>
    </message>
    <message>
        <source>Spendable:</source>
        <translation>Spendable:</translation>
    </message>
    <message>
        <source>Recent transactions</source>
        <translation>Recent transactions</translation>
    </message>
    <message>
        <source>Unconfirmed transactions to watch-only addresses</source>
        <translation>Unconfirmed transactions to watch-only addresses</translation>
    </message>
    <message>
        <source>Mined balance in watch-only addresses that has not yet matured</source>
        <translation>Mined balance in watch-only addresses that has not yet matured</translation>
    </message>
    <message>
        <source>Current total balance in watch-only addresses</source>
        <translation>Current total balance in watch-only addresses</translation>
    </message>
</context>
<context>
    <name>PaymentServer</name>
    <message>
        <source>Payment request error</source>
        <translation>Payment request error</translation>
    </message>
    <message>
        <source>Cannot start particl: click-to-pay handler</source>
        <translation>Cannot start Particl: click-to-pay handler</translation>
    </message>
    <message>
        <source>URI handling</source>
        <translation>URI handling</translation>
    </message>
    <message>
        <source>'particl://' is not a valid URI. Use 'particl:' instead.</source>
        <translation>'particl://' is not a valid URI. Use 'particl:' instead.</translation>
    </message>
    <message>
        <source>You are using a BIP70 URL which will be unsupported in the future.</source>
        <translation>You are using a BIP70 URL which will be unsupported in the future.</translation>
    </message>
    <message>
        <source>Payment request fetch URL is invalid: %1</source>
        <translation>Payment request fetch URL is invalid: %1</translation>
    </message>
    <message>
        <source>Cannot process payment request because BIP70 support was not compiled in.</source>
        <translation>Cannot process payment request because BIP70 support was not compiled in.</translation>
    </message>
    <message>
        <source>Invalid payment address %1</source>
        <translation>Invalid payment address %1</translation>
    </message>
    <message>
        <source>URI cannot be parsed! This can be caused by an invalid Particl address or malformed URI parameters.</source>
        <translation>URI cannot be parsed! This can be caused by an invalid Particl address or malformed URI parameters.</translation>
    </message>
    <message>
        <source>Payment request file handling</source>
        <translation>Payment request file handling</translation>
    </message>
    <message>
        <source>Payment request file cannot be read! This can be caused by an invalid payment request file.</source>
        <translation>Payment request file cannot be read! This can be caused by an invalid payment request file.</translation>
    </message>
    <message>
        <source>Payment request rejected</source>
        <translation>Payment request rejected.</translation>
    </message>
    <message>
        <source>Payment request network doesn't match client network.</source>
        <translation>Payment request network doesn't match client network.</translation>
    </message>
    <message>
        <source>Payment request expired.</source>
        <translation>Payment request expired.</translation>
    </message>
    <message>
        <source>Payment request is not initialized.</source>
        <translation>Payment request is not initialised.</translation>
    </message>
    <message>
        <source>Unverified payment requests to custom payment scripts are unsupported.</source>
        <translation>Unverified payment requests to custom payment scripts are unsupported.</translation>
    </message>
    <message>
        <source>Invalid payment request.</source>
        <translation>Invalid payment request.</translation>
    </message>
    <message>
        <source>Requested payment amount of %1 is too small (considered dust).</source>
        <translation>Requested payment amount of %1 is too small (considered dust).</translation>
    </message>
    <message>
        <source>Refund from %1</source>
        <translation>Refund from %1</translation>
    </message>
    <message>
        <source>Payment request %1 is too large (%2 bytes, allowed %3 bytes).</source>
        <translation>Payment request %1 is too large (%2 bytes, allowed %3 bytes).</translation>
    </message>
    <message>
        <source>Error communicating with %1: %2</source>
        <translation>Error communicating with %1: %2</translation>
    </message>
    <message>
        <source>Payment request cannot be parsed!</source>
        <translation>Payment request cannot be parsed!</translation>
    </message>
    <message>
        <source>Bad response from server %1</source>
        <translation>Bad response from server %1</translation>
    </message>
    <message>
        <source>Network request error</source>
        <translation>Network request error</translation>
    </message>
    <message>
        <source>Payment acknowledged</source>
        <translation>Payment acknowledged</translation>
    </message>
</context>
<context>
    <name>PeerTableModel</name>
    <message>
        <source>User Agent</source>
        <translation>User Agent</translation>
    </message>
    <message>
        <source>Node/Service</source>
        <translation>Node/Service</translation>
    </message>
    <message>
        <source>NodeId</source>
        <translation>NodeId</translation>
    </message>
    <message>
        <source>Ping</source>
        <translation>Ping</translation>
    </message>
    <message>
        <source>Sent</source>
        <translation>Sent</translation>
    </message>
    <message>
        <source>Received</source>
        <translation>Received</translation>
    </message>
</context>
<context>
    <name>QObject</name>
    <message>
        <source>Amount</source>
        <translation>Amount</translation>
    </message>
    <message>
        <source>Enter a Particl address (e.g. %1)</source>
        <translation>Enter a Particl address (e.g. %1)</translation>
    </message>
    <message>
        <source>%1 d</source>
        <translation>%1 d</translation>
    </message>
    <message>
        <source>%1 h</source>
        <translation>%1 h</translation>
    </message>
    <message>
        <source>%1 m</source>
        <translation>%1 m</translation>
    </message>
    <message>
        <source>%1 s</source>
        <translation>%1 s</translation>
    </message>
    <message>
        <source>None</source>
        <translation>None</translation>
    </message>
    <message>
        <source>N/A</source>
        <translation>N/A</translation>
    </message>
    <message>
        <source>%1 ms</source>
        <translation>%1 ms</translation>
    </message>
    <message numerus="yes">
        <source>%n second(s)</source>
        <translation><numerusform>%n second</numerusform><numerusform>%n seconds</numerusform></translation>
    </message>
    <message numerus="yes">
        <source>%n minute(s)</source>
        <translation><numerusform>%n minute</numerusform><numerusform>%n minutes</numerusform></translation>
    </message>
    <message numerus="yes">
        <source>%n hour(s)</source>
        <translation><numerusform>%n hour</numerusform><numerusform>%n hours</numerusform></translation>
    </message>
    <message numerus="yes">
        <source>%n day(s)</source>
        <translation><numerusform>%n day</numerusform><numerusform>%n days</numerusform></translation>
    </message>
    <message numerus="yes">
        <source>%n week(s)</source>
        <translation><numerusform>%n week</numerusform><numerusform>%n weeks</numerusform></translation>
    </message>
    <message>
        <source>%1 and %2</source>
        <translation>%1 and %2</translation>
    </message>
    <message numerus="yes">
        <source>%n year(s)</source>
        <translation><numerusform>%n year</numerusform><numerusform>%n years</numerusform></translation>
    </message>
    <message>
        <source>%1 B</source>
        <translation>%1 B</translation>
    </message>
    <message>
        <source>%1 KB</source>
        <translation>%1 KB</translation>
    </message>
    <message>
        <source>%1 MB</source>
        <translation>%1 MB</translation>
    </message>
    <message>
        <source>%1 GB</source>
        <translation>%1 GB</translation>
    </message>
    <message>
        <source>%1 didn't yet exit safely...</source>
        <translation>%1 didn't yet exit safely...</translation>
    </message>
    <message>
        <source>unknown</source>
        <translation>unknown</translation>
    </message>
</context>
<context>
    <name>QObject::QObject</name>
    <message>
        <source>Error parsing command line arguments: %1.</source>
        <translation>Error parsing command line arguments: %1.</translation>
    </message>
    <message>
        <source>Error: Specified data directory "%1" does not exist.</source>
        <translation>Error: Specified data directory "%1" does not exist.</translation>
    </message>
    <message>
        <source>Error: Cannot parse configuration file: %1.</source>
        <translation>Error: Cannot parse configuration file: %1.</translation>
    </message>
    <message>
        <source>Error: %1</source>
        <translation>Error: %1</translation>
    </message>
</context>
<context>
    <name>QRImageWidget</name>
    <message>
        <source>&amp;Save Image...</source>
        <translation>&amp;Save Image...</translation>
    </message>
    <message>
        <source>&amp;Copy Image</source>
        <translation>&amp;Copy Image</translation>
    </message>
    <message>
        <source>Save QR Code</source>
        <translation>Save QR Code</translation>
    </message>
    <message>
        <source>PNG Image (*.png)</source>
        <translation>PNG Image (*.png)</translation>
    </message>
</context>
<context>
    <name>RPCConsole</name>
    <message>
        <source>N/A</source>
        <translation>N/A</translation>
    </message>
    <message>
        <source>Client version</source>
        <translation>Client version</translation>
    </message>
    <message>
        <source>&amp;Information</source>
        <translation>&amp;Information</translation>
    </message>
    <message>
        <source>Debug window</source>
        <translation>Debug window</translation>
    </message>
    <message>
        <source>General</source>
        <translation>General</translation>
    </message>
    <message>
        <source>Using BerkeleyDB version</source>
        <translation>Using BerkeleyDB version</translation>
    </message>
    <message>
        <source>Datadir</source>
        <translation>Datadir</translation>
    </message>
    <message>
        <source>To specify a non-default location of the data directory use the '%1' option.</source>
        <translation>To specify a non-default location of the data directory use the '%1' option.</translation>
    </message>
    <message>
        <source>Blocksdir</source>
        <translation>Blocksdir</translation>
    </message>
    <message>
        <source>To specify a non-default location of the blocks directory use the '%1' option.</source>
        <translation>To specify a non-default location of the blocks directory use the '%1' option.</translation>
    </message>
    <message>
        <source>Startup time</source>
        <translation>Start up time</translation>
    </message>
    <message>
        <source>Network</source>
        <translation>Network</translation>
    </message>
    <message>
        <source>Name</source>
        <translation>Name</translation>
    </message>
    <message>
        <source>Number of connections</source>
        <translation>Number of connections</translation>
    </message>
    <message>
        <source>Block chain</source>
        <translation>Block chain</translation>
    </message>
    <message>
        <source>Current number of blocks</source>
        <translation>Current number of blocks</translation>
    </message>
    <message>
        <source>Memory Pool</source>
        <translation>Memory Pool</translation>
    </message>
    <message>
        <source>Current number of transactions</source>
        <translation>Current number of transactions</translation>
    </message>
    <message>
        <source>Memory usage</source>
        <translation>Memory usage</translation>
    </message>
    <message>
        <source>Wallet: </source>
        <translation>Wallet:</translation>
    </message>
    <message>
        <source>(none)</source>
        <translation>(none)</translation>
    </message>
    <message>
        <source>&amp;Reset</source>
        <translation>&amp;Reset</translation>
    </message>
    <message>
        <source>Received</source>
        <translation>Received</translation>
    </message>
    <message>
        <source>Sent</source>
        <translation>Sent</translation>
    </message>
    <message>
        <source>&amp;Peers</source>
        <translation>&amp;Peers</translation>
    </message>
    <message>
        <source>Banned peers</source>
        <translation>Banned peers</translation>
    </message>
    <message>
        <source>Select a peer to view detailed information.</source>
        <translation>Select a peer to view detailed information.</translation>
    </message>
    <message>
        <source>Whitelisted</source>
        <translation>Whitelisted</translation>
    </message>
    <message>
        <source>Direction</source>
        <translation>Direction</translation>
    </message>
    <message>
        <source>Version</source>
        <translation>Version</translation>
    </message>
    <message>
        <source>Starting Block</source>
        <translation>Starting Block</translation>
    </message>
    <message>
        <source>Synced Headers</source>
        <translation>Synced Headers</translation>
    </message>
    <message>
        <source>Synced Blocks</source>
        <translation>Synced Blocks</translation>
    </message>
    <message>
        <source>User Agent</source>
        <translation>User Agent</translation>
    </message>
    <message>
        <source>Open the %1 debug log file from the current data directory. This can take a few seconds for large log files.</source>
        <translation>Open the %1 debug log file from the current data directory. This can take a few seconds for large log files.</translation>
    </message>
    <message>
        <source>Decrease font size</source>
        <translation>Decrease font size</translation>
    </message>
    <message>
        <source>Increase font size</source>
        <translation>Increase font size</translation>
    </message>
    <message>
        <source>Services</source>
        <translation>Services</translation>
    </message>
    <message>
        <source>Ban Score</source>
        <translation>Ban Score</translation>
    </message>
    <message>
        <source>Connection Time</source>
        <translation>Connection Time</translation>
    </message>
    <message>
        <source>Last Send</source>
        <translation>Last Send</translation>
    </message>
    <message>
        <source>Last Receive</source>
        <translation>Last Receive</translation>
    </message>
    <message>
        <source>Ping Time</source>
        <translation>Ping Time</translation>
    </message>
    <message>
        <source>The duration of a currently outstanding ping.</source>
        <translation>The duration of a currently outstanding ping.</translation>
    </message>
    <message>
        <source>Ping Wait</source>
        <translation>Ping Wait</translation>
    </message>
    <message>
        <source>Min Ping</source>
        <translation>Min Ping</translation>
    </message>
    <message>
        <source>Time Offset</source>
        <translation>Time Offset</translation>
    </message>
    <message>
        <source>Last block time</source>
        <translation>Last block time</translation>
    </message>
    <message>
        <source>&amp;Open</source>
        <translation>&amp;Open</translation>
    </message>
    <message>
        <source>&amp;Console</source>
        <translation>&amp;Console</translation>
    </message>
    <message>
        <source>&amp;Network Traffic</source>
        <translation>&amp;Network Traffic</translation>
    </message>
    <message>
        <source>Totals</source>
        <translation>Totals</translation>
    </message>
    <message>
        <source>In:</source>
        <translation>In:</translation>
    </message>
    <message>
        <source>Out:</source>
        <translation>Out:</translation>
    </message>
    <message>
        <source>Debug log file</source>
        <translation>Debug log file</translation>
    </message>
    <message>
        <source>Clear console</source>
        <translation>Clear console</translation>
    </message>
    <message>
        <source>1 &amp;hour</source>
        <translation>1 &amp;hour</translation>
    </message>
    <message>
        <source>1 &amp;day</source>
        <translation>1 &amp;day</translation>
    </message>
    <message>
        <source>1 &amp;week</source>
        <translation>1 &amp;week</translation>
    </message>
    <message>
        <source>1 &amp;year</source>
        <translation>1 &amp;year</translation>
    </message>
    <message>
        <source>&amp;Disconnect</source>
        <translation>&amp;Disconnect</translation>
    </message>
    <message>
        <source>Ban for</source>
        <translation>Ban for</translation>
    </message>
    <message>
        <source>&amp;Unban</source>
        <translation>&amp;Unban</translation>
    </message>
    <message>
        <source>Welcome to the %1 RPC console.</source>
        <translation>Welcome to the %1 RPC console.</translation>
    </message>
    <message>
        <source>Use up and down arrows to navigate history, and %1 to clear screen.</source>
        <translation>Use up and down arrows to navigate history, and %1 to clear screen.</translation>
    </message>
    <message>
        <source>Type %1 for an overview of available commands.</source>
        <translation>Type %1 for an overview of available commands.</translation>
    </message>
    <message>
        <source>For more information on using this console type %1.</source>
        <translation>For more information on using this console type %1.</translation>
    </message>
    <message>
        <source>WARNING: Scammers have been active, telling users to type commands here, stealing their wallet contents. Do not use this console without fully understanding the ramifications of a command.</source>
        <translation>WARNING: Scammers have been active, telling users to type commands here and stealing their wallet contents. Do not use this console without fully understanding the ramifications of a command.</translation>
    </message>
    <message>
        <source>Network activity disabled</source>
        <translation>Network activity disabled</translation>
    </message>
    <message>
        <source>Executing command without any wallet</source>
        <translation>Executing command without any wallet</translation>
    </message>
    <message>
        <source>Executing command using "%1" wallet</source>
        <translation>Executing command using "%1" wallet</translation>
    </message>
    <message>
        <source>(node id: %1)</source>
        <translation>(node id: %1)</translation>
    </message>
    <message>
        <source>via %1</source>
        <translation>via %1</translation>
    </message>
    <message>
        <source>never</source>
        <translation>never</translation>
    </message>
    <message>
        <source>Inbound</source>
        <translation>Inbound</translation>
    </message>
    <message>
        <source>Outbound</source>
        <translation>Outbound</translation>
    </message>
    <message>
        <source>Yes</source>
        <translation>Yes</translation>
    </message>
    <message>
        <source>No</source>
        <translation>No</translation>
    </message>
    <message>
        <source>Unknown</source>
        <translation>Unknown</translation>
    </message>
</context>
<context>
    <name>ReceiveCoinsDialog</name>
    <message>
        <source>&amp;Amount:</source>
        <translation>&amp;Amount:</translation>
    </message>
    <message>
        <source>&amp;Label:</source>
        <translation>&amp;Label:</translation>
    </message>
    <message>
        <source>&amp;Message:</source>
        <translation>&amp;Message:</translation>
    </message>
    <message>
        <source>An optional message to attach to the payment request, which will be displayed when the request is opened. Note: The message will not be sent with the payment over the Particl network.</source>
        <translation>An optional message to attach to the payment request, which will be displayed when the request is opened. Note: The message will not be sent with the payment over the Particl network.</translation>
    </message>
    <message>
        <source>An optional label to associate with the new receiving address.</source>
        <translation>An optional label to associate with the new receiving address.</translation>
    </message>
    <message>
        <source>Use this form to request payments. All fields are &lt;b&gt;optional&lt;/b&gt;.</source>
        <translation>Use this form to request payments. All fields are &lt;b&gt;optional&lt;/b&gt;.</translation>
    </message>
    <message>
        <source>An optional amount to request. Leave this empty or zero to not request a specific amount.</source>
        <translation>An optional amount to request. Leave this empty or zero to not request a specific amount.</translation>
    </message>
    <message>
        <source>Clear all fields of the form.</source>
        <translation>Clear all fields of the form.</translation>
    </message>
    <message>
        <source>Clear</source>
        <translation>Clear</translation>
    </message>
    <message>
        <source>Native segwit addresses (aka Bech32 or BIP-173) reduce your transaction fees later on and offer better protection against typos, but old wallets don't support them. When unchecked, an address compatible with older wallets will be created instead.</source>
        <translation>Native segwit addresses (aka Bech32 or BIP-173) reduce your transaction fees later on and offer better protection against typos, but old wallets don't support them. When unchecked, an address compatible with older wallets will be created instead.</translation>
    </message>
    <message>
        <source>Generate native segwit (Bech32) address</source>
        <translation>Generate native segwit (Bech32) address</translation>
    </message>
    <message>
        <source>Requested payments history</source>
        <translation>Requested payments history</translation>
    </message>
    <message>
        <source>&amp;Request payment</source>
        <translation>&amp;Request payment</translation>
    </message>
    <message>
        <source>Show the selected request (does the same as double clicking an entry)</source>
        <translation>Show the selected request (does the same as double clicking an entry)</translation>
    </message>
    <message>
        <source>Show</source>
        <translation>Show</translation>
    </message>
    <message>
        <source>Remove the selected entries from the list</source>
        <translation>Remove the selected entries from the list</translation>
    </message>
    <message>
        <source>Remove</source>
        <translation>Remove</translation>
    </message>
    <message>
        <source>Copy URI</source>
        <translation>Copy URI</translation>
    </message>
    <message>
        <source>Copy label</source>
        <translation>Copy label</translation>
    </message>
    <message>
        <source>Copy message</source>
        <translation>Copy message</translation>
    </message>
    <message>
        <source>Copy amount</source>
        <translation>Copy amount</translation>
    </message>
</context>
<context>
    <name>ReceiveRequestDialog</name>
    <message>
        <source>QR Code</source>
        <translation>QR Code</translation>
    </message>
    <message>
        <source>Copy &amp;URI</source>
        <translation>Copy &amp;URI</translation>
    </message>
    <message>
        <source>Copy &amp;Address</source>
        <translation>Copy &amp;Address</translation>
    </message>
    <message>
        <source>&amp;Save Image...</source>
        <translation>&amp;Save Image...</translation>
    </message>
    <message>
        <source>Request payment to %1</source>
        <translation>Request payment to %1</translation>
    </message>
    <message>
        <source>Payment information</source>
        <translation>Payment information</translation>
    </message>
    <message>
        <source>URI</source>
        <translation>URI</translation>
    </message>
    <message>
        <source>Address</source>
        <translation>Address</translation>
    </message>
    <message>
        <source>Amount</source>
        <translation>Amount</translation>
    </message>
    <message>
        <source>Label</source>
        <translation>Label</translation>
    </message>
    <message>
        <source>Message</source>
        <translation>Message</translation>
    </message>
    <message>
        <source>Wallet</source>
        <translation>Wallet</translation>
    </message>
    <message>
        <source>Resulting URI too long, try to reduce the text for label / message.</source>
        <translation>Resulting URI too long, try to reduce the text for label / message.</translation>
    </message>
    <message>
        <source>Error encoding URI into QR Code.</source>
        <translation>Error encoding URI into QR Code.</translation>
    </message>
</context>
<context>
    <name>RecentRequestsTableModel</name>
    <message>
        <source>Date</source>
        <translation>Date</translation>
    </message>
    <message>
        <source>Label</source>
        <translation>Label</translation>
    </message>
    <message>
        <source>Message</source>
        <translation>Message</translation>
    </message>
    <message>
        <source>(no label)</source>
        <translation>(no label)</translation>
    </message>
    <message>
        <source>(no message)</source>
        <translation>(no message)</translation>
    </message>
    <message>
        <source>(no amount requested)</source>
        <translation>(no amount requested)</translation>
    </message>
    <message>
        <source>Requested</source>
        <translation>Requested</translation>
    </message>
</context>
<context>
    <name>SendCoinsDialog</name>
    <message>
        <source>Send Coins</source>
        <translation>Send Coins</translation>
    </message>
    <message>
        <source>Coin Control Features</source>
        <translation>Coin Control Features</translation>
    </message>
    <message>
        <source>Inputs...</source>
        <translation>Inputs...</translation>
    </message>
    <message>
        <source>automatically selected</source>
        <translation>automatically selected</translation>
    </message>
    <message>
        <source>Insufficient funds!</source>
        <translation>Insufficient funds!</translation>
    </message>
    <message>
        <source>Quantity:</source>
        <translation>Quantity:</translation>
    </message>
    <message>
        <source>Bytes:</source>
        <translation>Bytes:</translation>
    </message>
    <message>
        <source>Amount:</source>
        <translation>Amount:</translation>
    </message>
    <message>
        <source>Fee:</source>
        <translation>Fee:</translation>
    </message>
    <message>
        <source>After Fee:</source>
        <translation>After Fee:</translation>
    </message>
    <message>
        <source>Change:</source>
        <translation>Change:</translation>
    </message>
    <message>
        <source>If this is activated, but the change address is empty or invalid, change will be sent to a newly generated address.</source>
        <translation>If this is activated, but the change address is empty or invalid, change will be sent to a newly generated address.</translation>
    </message>
    <message>
        <source>Custom change address</source>
        <translation>Custom change address</translation>
    </message>
    <message>
        <source>Transaction Fee:</source>
        <translation>Transaction Fee:</translation>
    </message>
    <message>
        <source>Choose...</source>
        <translation>Choose...</translation>
    </message>
    <message>
        <source>Using the fallbackfee can result in sending a transaction that will take several hours or days (or never) to confirm. Consider choosing your fee manually or wait until you have validated the complete chain.</source>
        <translation>Using the fallback fee can result in sending a transaction that will take several hours or days (or never) to confirm. Consider choosing your fee manually or wait until you have validated the complete chain.</translation>
    </message>
    <message>
        <source>Warning: Fee estimation is currently not possible.</source>
        <translation>Warning: Fee estimation is currently not possible.</translation>
    </message>
    <message>
        <source>collapse fee-settings</source>
        <translation>collapse fee-settings</translation>
    </message>
    <message>
        <source>Specify a custom fee per kB (1,000 bytes) of the transaction's virtual size.

Note:  Since the fee is calculated on a per-byte basis, a fee of "100 satoshis per kB" for a transaction size of 500 bytes (half of 1 kB) would ultimately yield a fee of only 50 satoshis.</source>
        <translation>Specify a custom fee per kB (1,000 bytes) of the transaction's virtual size.

Note:  Since the fee is calculated on a per-byte basis, a fee of "100 satoshis per kB" for a transaction size of 500 bytes (half of 1 kB) would ultimately yield a fee of only 50 satoshis.</translation>
    </message>
    <message>
        <source>per kilobyte</source>
        <translation>per kilobyte</translation>
    </message>
    <message>
        <source>Hide</source>
        <translation>Hide</translation>
    </message>
    <message>
        <source>Recommended:</source>
        <translation>Recommended:</translation>
    </message>
    <message>
        <source>Custom:</source>
        <translation>Custom:</translation>
    </message>
    <message>
        <source>(Smart fee not initialized yet. This usually takes a few blocks...)</source>
        <translation>(Smart fee not initialised yet. This usually takes a few blocks...)</translation>
    </message>
    <message>
        <source>Send to multiple recipients at once</source>
        <translation>Send to multiple recipients at once</translation>
    </message>
    <message>
        <source>Add &amp;Recipient</source>
        <translation>Add &amp;Recipient</translation>
    </message>
    <message>
        <source>Clear all fields of the form.</source>
        <translation>Clear all fields of the form.</translation>
    </message>
    <message>
        <source>Dust:</source>
        <translation>Dust:</translation>
    </message>
    <message>
        <source>When there is less transaction volume than space in the blocks, miners as well as relaying nodes may enforce a minimum fee. Paying only this minimum fee is just fine, but be aware that this can result in a never confirming transaction once there is more demand for particl transactions than the network can process.</source>
        <translation>When there is less transaction volume than space in the blocks, miners as well as relaying nodes may enforce a minimum fee. Paying only this minimum fee is just fine, but be aware that this can result in a never confirming transaction once there is more demand for particl transactions than the network can process.</translation>
    </message>
    <message>
        <source>A too low fee might result in a never confirming transaction (read the tooltip)</source>
        <translation>A too low fee might result in a never-confirming transaction (read the tooltip)</translation>
    </message>
    <message>
        <source>Confirmation time target:</source>
        <translation>Confirmation time target:</translation>
    </message>
    <message>
        <source>Enable Replace-By-Fee</source>
        <translation>Enable Replace-By-Fee</translation>
    </message>
    <message>
        <source>With Replace-By-Fee (BIP-125) you can increase a transaction's fee after it is sent. Without this, a higher fee may be recommended to compensate for increased transaction delay risk.</source>
        <translation>With Replace-By-Fee (BIP-125) you can increase a transaction's fee after it is sent. Without this, a higher fee may be recommended to compensate for increased transaction delay risk.</translation>
    </message>
    <message>
        <source>Clear &amp;All</source>
        <translation>Clear &amp;All</translation>
    </message>
    <message>
        <source>Balance:</source>
        <translation>Balance:</translation>
    </message>
    <message>
        <source>Confirm the send action</source>
        <translation>Confirm the send action</translation>
    </message>
    <message>
        <source>S&amp;end</source>
        <translation>S&amp;end</translation>
    </message>
    <message>
        <source>Copy quantity</source>
        <translation>Copy quantity</translation>
    </message>
    <message>
        <source>Copy amount</source>
        <translation>Copy amount</translation>
    </message>
    <message>
        <source>Copy fee</source>
        <translation>Copy fee</translation>
    </message>
    <message>
        <source>Copy after fee</source>
        <translation>Copy after fee</translation>
    </message>
    <message>
        <source>Copy bytes</source>
        <translation>Copy bytes</translation>
    </message>
    <message>
        <source>Copy dust</source>
        <translation>Copy dust</translation>
    </message>
    <message>
        <source>Copy change</source>
        <translation>Copy change</translation>
    </message>
    <message>
        <source>%1 (%2 blocks)</source>
        <translation>%1 (%2 blocks)</translation>
    </message>
    <message>
        <source>%1 to %2</source>
        <translation>%1 to %2</translation>
    </message>
    <message>
        <source>Are you sure you want to send?</source>
        <translation>Are you sure you want to send?</translation>
    </message>
    <message>
        <source>or</source>
        <translation>or</translation>
    </message>
    <message>
        <source>You can increase the fee later (signals Replace-By-Fee, BIP-125).</source>
        <translation>You can increase the fee later (signals Replace-By-Fee, BIP-125).</translation>
    </message>
    <message>
        <source>from wallet %1</source>
        <translation>from wallet %1</translation>
    </message>
    <message>
        <source>Please, review your transaction.</source>
        <translation>Please, review your transaction.</translation>
    </message>
    <message>
        <source>Transaction fee</source>
        <translation>Transaction fee</translation>
    </message>
    <message>
        <source>Not signalling Replace-By-Fee, BIP-125.</source>
        <translation>Not signalling Replace-By-Fee, BIP-125.</translation>
    </message>
    <message>
        <source>Total Amount</source>
        <translation>Total Amount</translation>
    </message>
    <message>
        <source>Confirm send coins</source>
        <translation>Confirm send coins</translation>
    </message>
    <message>
        <source>The recipient address is not valid. Please recheck.</source>
        <translation>The recipient address is not valid. Please recheck.</translation>
    </message>
    <message>
        <source>The amount to pay must be larger than 0.</source>
        <translation>The amount to pay must be larger than 0.</translation>
    </message>
    <message>
        <source>The amount exceeds your balance.</source>
        <translation>The amount exceeds your balance.</translation>
    </message>
    <message>
        <source>The total exceeds your balance when the %1 transaction fee is included.</source>
        <translation>The total exceeds your balance when the %1 transaction fee is included.</translation>
    </message>
    <message>
        <source>Duplicate address found: addresses should only be used once each.</source>
        <translation>Duplicate address found: addresses should only be used once each.</translation>
    </message>
    <message>
        <source>Transaction creation failed!</source>
        <translation>Transaction creation failed!</translation>
    </message>
    <message>
        <source>The transaction was rejected with the following reason: %1</source>
        <translation>The transaction was rejected with the following reason: %1</translation>
    </message>
    <message>
        <source>A fee higher than %1 is considered an absurdly high fee.</source>
        <translation>A fee higher than %1 is considered an absurdly high fee.</translation>
    </message>
    <message>
        <source>Payment request expired.</source>
        <translation>Payment request expired.</translation>
    </message>
    <message numerus="yes">
        <source>Estimated to begin confirmation within %n block(s).</source>
        <translation><numerusform>Estimated to begin confirmation within %n block.</numerusform><numerusform>Estimated to begin confirmation within %n blocks.</numerusform></translation>
    </message>
    <message>
        <source>Warning: Invalid Particl address</source>
        <translation>Warning: Invalid Particl address</translation>
    </message>
    <message>
        <source>Warning: Unknown change address</source>
        <translation>Warning: Unknown change address</translation>
    </message>
    <message>
        <source>Confirm custom change address</source>
        <translation>Confirm custom change address</translation>
    </message>
    <message>
        <source>The address you selected for change is not part of this wallet. Any or all funds in your wallet may be sent to this address. Are you sure?</source>
        <translation>The address you selected for change is not part of this wallet. Any or all funds in your wallet may be sent to this address. Are you sure?</translation>
    </message>
    <message>
        <source>(no label)</source>
        <translation>(no label)</translation>
    </message>
</context>
<context>
    <name>SendCoinsEntry</name>
    <message>
        <source>A&amp;mount:</source>
        <translation>A&amp;mount:</translation>
    </message>
    <message>
        <source>Pay &amp;To:</source>
        <translation>Pay &amp;To:</translation>
    </message>
    <message>
        <source>&amp;Label:</source>
        <translation>&amp;Label:</translation>
    </message>
    <message>
        <source>Choose previously used address</source>
        <translation>Choose previously used address</translation>
    </message>
    <message>
        <source>This is a normal payment.</source>
        <translation>This is a normal payment.</translation>
    </message>
    <message>
        <source>The Particl address to send the payment to</source>
        <translation>The Particl address to send the payment to</translation>
    </message>
    <message>
        <source>Alt+A</source>
        <translation>Alt+A</translation>
    </message>
    <message>
        <source>Paste address from clipboard</source>
        <translation>Paste address from clipboard</translation>
    </message>
    <message>
        <source>Alt+P</source>
        <translation>Alt+P</translation>
    </message>
    <message>
        <source>Remove this entry</source>
        <translation>Remove this entry</translation>
    </message>
    <message>
        <source>The fee will be deducted from the amount being sent. The recipient will receive less particl than you enter in the amount field. If multiple recipients are selected, the fee is split equally.</source>
        <translation>The fee will be deducted from the amount being sent. The recipient will receive less particl than you enter in the amount field. If multiple recipients are selected, the fee is split equally.</translation>
    </message>
    <message>
        <source>S&amp;ubtract fee from amount</source>
        <translation>S&amp;ubtract fee from amount</translation>
    </message>
    <message>
        <source>Use available balance</source>
        <translation>Use available balance</translation>
    </message>
    <message>
        <source>Message:</source>
        <translation>Message:</translation>
    </message>
    <message>
        <source>This is an unauthenticated payment request.</source>
        <translation>This is an unauthenticated payment request.</translation>
    </message>
    <message>
        <source>This is an authenticated payment request.</source>
        <translation>This is an authenticated payment request.</translation>
    </message>
    <message>
        <source>Enter a label for this address to add it to the list of used addresses</source>
        <translation>Enter a label for this address to add it to the list of used addresses</translation>
    </message>
    <message>
        <source>A message that was attached to the particl: URI which will be stored with the transaction for your reference. Note: This message will not be sent over the Particl network.</source>
        <translation>A message that was attached to the particl: URI which will be stored with the transaction for your reference. Note: This message will not be sent over the Particl network.</translation>
    </message>
    <message>
        <source>Pay To:</source>
        <translation>Pay To:</translation>
    </message>
    <message>
        <source>Memo:</source>
        <translation>Memo:</translation>
    </message>
    <message>
        <source>Enter a label for this address to add it to your address book</source>
        <translation>Enter a label for this address to add it to your address book</translation>
    </message>
</context>
<context>
    <name>SendConfirmationDialog</name>
    <message>
        <source>Yes</source>
        <translation>Yes</translation>
    </message>
</context>
<context>
    <name>ShutdownWindow</name>
    <message>
        <source>%1 is shutting down...</source>
        <translation>%1 is shutting down...</translation>
    </message>
    <message>
        <source>Do not shut down the computer until this window disappears.</source>
        <translation>Do not shut down the computer until this window disappears.</translation>
    </message>
</context>
<context>
    <name>SignVerifyMessageDialog</name>
    <message>
        <source>Signatures - Sign / Verify a Message</source>
        <translation>Signatures - Sign / Verify a Message</translation>
    </message>
    <message>
        <source>&amp;Sign Message</source>
        <translation>&amp;Sign Message</translation>
    </message>
    <message>
        <source>You can sign messages/agreements with your addresses to prove you can receive particl sent to them. Be careful not to sign anything vague or random, as phishing attacks may try to trick you into signing your identity over to them. Only sign fully-detailed statements you agree to.</source>
        <translation>You can sign messages/agreements with your addresses to prove you can receive particl sent to them. Be careful not to sign anything vague or random, as phishing attacks may try to trick you into signing your identity over to them. Only sign fully-detailed statements you agree to.</translation>
    </message>
    <message>
        <source>The Particl address to sign the message with</source>
        <translation>The Particl address to sign the message with</translation>
    </message>
    <message>
        <source>Choose previously used address</source>
        <translation>Choose previously used address</translation>
    </message>
    <message>
        <source>Alt+A</source>
        <translation>Alt+A</translation>
    </message>
    <message>
        <source>Paste address from clipboard</source>
        <translation>Paste address from clipboard</translation>
    </message>
    <message>
        <source>Alt+P</source>
        <translation>Alt+P</translation>
    </message>
    <message>
        <source>Enter the message you want to sign here</source>
        <translation>Enter the message you want to sign here</translation>
    </message>
    <message>
        <source>Signature</source>
        <translation>Signature</translation>
    </message>
    <message>
        <source>Copy the current signature to the system clipboard</source>
        <translation>Copy the current signature to the system clipboard</translation>
    </message>
    <message>
        <source>Sign the message to prove you own this Particl address</source>
        <translation>Sign the message to prove you own this Particl address</translation>
    </message>
    <message>
        <source>Sign &amp;Message</source>
        <translation>Sign &amp;Message</translation>
    </message>
    <message>
        <source>Reset all sign message fields</source>
        <translation>Reset all sign message fields</translation>
    </message>
    <message>
        <source>Clear &amp;All</source>
        <translation>Clear &amp;All</translation>
    </message>
    <message>
        <source>&amp;Verify Message</source>
        <translation>&amp;Verify Message</translation>
    </message>
    <message>
        <source>Enter the receiver's address, message (ensure you copy line breaks, spaces, tabs, etc. exactly) and signature below to verify the message. Be careful not to read more into the signature than what is in the signed message itself, to avoid being tricked by a man-in-the-middle attack. Note that this only proves the signing party receives with the address, it cannot prove sendership of any transaction!</source>
        <translation>Enter the receiver's address, message (ensure you copy line breaks, spaces, tabs, etc. exactly) and signature below to verify the message. Be careful not to read more into the signature than what is in the signed message itself, to avoid being tricked by a man-in-the-middle attack. Note that this only proves the signing party receives with the address, it cannot prove sendership of any transaction!</translation>
    </message>
    <message>
        <source>The Particl address the message was signed with</source>
        <translation>The Particl address the message was signed with</translation>
    </message>
    <message>
        <source>Verify the message to ensure it was signed with the specified Particl address</source>
        <translation>Verify the message to ensure it was signed with the specified Particl address</translation>
    </message>
    <message>
        <source>Verify &amp;Message</source>
        <translation>Verify &amp;Message</translation>
    </message>
    <message>
        <source>Reset all verify message fields</source>
        <translation>Reset all verify message fields</translation>
    </message>
    <message>
        <source>Click "Sign Message" to generate signature</source>
        <translation>Click "Sign Message" to generate signature</translation>
    </message>
    <message>
        <source>The entered address is invalid.</source>
        <translation>The entered address is invalid.</translation>
    </message>
    <message>
        <source>Please check the address and try again.</source>
        <translation>Please check the address and try again.</translation>
    </message>
    <message>
        <source>The entered address does not refer to a key.</source>
        <translation>The entered address does not refer to a key.</translation>
    </message>
    <message>
        <source>Wallet unlock was cancelled.</source>
        <translation>Wallet unlock was cancelled.</translation>
    </message>
    <message>
        <source>Private key for the entered address is not available.</source>
        <translation>Private key for the entered address is not available.</translation>
    </message>
    <message>
        <source>Message signing failed.</source>
        <translation>Message signing failed.</translation>
    </message>
    <message>
        <source>Message signed.</source>
        <translation>Message signed.</translation>
    </message>
    <message>
        <source>The signature could not be decoded.</source>
        <translation>The signature could not be decoded.</translation>
    </message>
    <message>
        <source>Please check the signature and try again.</source>
        <translation>Please check the signature and try again.</translation>
    </message>
    <message>
        <source>The signature did not match the message digest.</source>
        <translation>The signature did not match the message digest.</translation>
    </message>
    <message>
        <source>Message verification failed.</source>
        <translation>Message verification failed.</translation>
    </message>
    <message>
        <source>Message verified.</source>
        <translation>Message verified.</translation>
    </message>
</context>
<context>
    <name>SplashScreen</name>
    <message>
        <source>[testnet]</source>
        <translation>[testnet]</translation>
    </message>
</context>
<context>
    <name>TrafficGraphWidget</name>
    <message>
        <source>KB/s</source>
        <translation>KB/s</translation>
    </message>
</context>
<context>
    <name>TransactionDesc</name>
    <message numerus="yes">
        <source>Open for %n more block(s)</source>
        <translation><numerusform>Open for %n more block</numerusform><numerusform>Open for %n more blocks</numerusform></translation>
    </message>
    <message>
        <source>Open until %1</source>
        <translation>Open until %1</translation>
    </message>
    <message>
        <source>conflicted with a transaction with %1 confirmations</source>
        <translation>conflicted with a transaction with %1 confirmations</translation>
    </message>
    <message>
        <source>0/unconfirmed, %1</source>
        <translation>0/unconfirmed, %1</translation>
    </message>
    <message>
        <source>in memory pool</source>
        <translation>in memory pool</translation>
    </message>
    <message>
        <source>not in memory pool</source>
        <translation>not in memory pool</translation>
    </message>
    <message>
        <source>abandoned</source>
        <translation>abandoned</translation>
    </message>
    <message>
        <source>%1/unconfirmed</source>
        <translation>%1/unconfirmed</translation>
    </message>
    <message>
        <source>%1 confirmations</source>
        <translation>%1 confirmations</translation>
    </message>
    <message>
        <source>Status</source>
        <translation>Status</translation>
    </message>
    <message>
        <source>Date</source>
        <translation>Date</translation>
    </message>
    <message>
        <source>Source</source>
        <translation>Source</translation>
    </message>
    <message>
        <source>Generated</source>
        <translation>Generated</translation>
    </message>
    <message>
        <source>From</source>
        <translation>From</translation>
    </message>
    <message>
        <source>unknown</source>
        <translation>unknown</translation>
    </message>
    <message>
        <source>To</source>
        <translation>To</translation>
    </message>
    <message>
        <source>own address</source>
        <translation>own address</translation>
    </message>
    <message>
        <source>watch-only</source>
        <translation>watch-only</translation>
    </message>
    <message>
        <source>label</source>
        <translation>label</translation>
    </message>
    <message>
        <source>Credit</source>
        <translation>Credit</translation>
    </message>
    <message numerus="yes">
        <source>matures in %n more block(s)</source>
        <translation><numerusform>matures in %n more block</numerusform><numerusform>matures in %n more blocks</numerusform></translation>
    </message>
    <message>
        <source>not accepted</source>
        <translation>not accepted</translation>
    </message>
    <message>
        <source>Debit</source>
        <translation>Debit</translation>
    </message>
    <message>
        <source>Total debit</source>
        <translation>Total debit</translation>
    </message>
    <message>
        <source>Total credit</source>
        <translation>Total credit</translation>
    </message>
    <message>
        <source>Transaction fee</source>
        <translation>Transaction fee</translation>
    </message>
    <message>
        <source>Net amount</source>
        <translation>Net amount</translation>
    </message>
    <message>
        <source>Message</source>
        <translation>Message</translation>
    </message>
    <message>
        <source>Comment</source>
        <translation>Comment</translation>
    </message>
    <message>
        <source>Transaction ID</source>
        <translation>Transaction ID</translation>
    </message>
    <message>
        <source>Transaction total size</source>
        <translation>Transaction total size</translation>
    </message>
    <message>
        <source>Transaction virtual size</source>
        <translation>Transaction virtual size</translation>
    </message>
    <message>
        <source>Output index</source>
        <translation>Output index</translation>
    </message>
    <message>
        <source>Merchant</source>
        <translation>Merchant</translation>
    </message>
    <message>
        <source>Generated coins must mature %1 blocks before they can be spent. When you generated this block, it was broadcast to the network to be added to the block chain. If it fails to get into the chain, its state will change to "not accepted" and it won't be spendable. This may occasionally happen if another node generates a block within a few seconds of yours.</source>
        <translation>Generated coins must mature %1 blocks before they can be spent. When you generated this block, it was broadcast to the network to be added to the block chain. If it fails to get into the chain, its state will change to "not accepted" and it won't be spendable. This may occasionally happen if another node generates a block within a few seconds of yours.</translation>
    </message>
    <message>
        <source>Debug information</source>
        <translation>Debug information</translation>
    </message>
    <message>
        <source>Transaction</source>
        <translation>Transaction</translation>
    </message>
    <message>
        <source>Inputs</source>
        <translation>Inputs</translation>
    </message>
    <message>
        <source>Amount</source>
        <translation>Amount</translation>
    </message>
    <message>
        <source>true</source>
        <translation>true</translation>
    </message>
    <message>
        <source>false</source>
        <translation>false</translation>
    </message>
</context>
<context>
    <name>TransactionDescDialog</name>
    <message>
        <source>This pane shows a detailed description of the transaction</source>
        <translation>This pane shows a detailed description of the transaction</translation>
    </message>
    <message>
        <source>Details for %1</source>
        <translation>Details for %1</translation>
    </message>
</context>
<context>
    <name>TransactionTableModel</name>
    <message>
        <source>Date</source>
        <translation>Date</translation>
    </message>
    <message>
        <source>Type</source>
        <translation>Type</translation>
    </message>
    <message>
        <source>Label</source>
        <translation>Label</translation>
    </message>
    <message numerus="yes">
        <source>Open for %n more block(s)</source>
        <translation><numerusform>Open for %n more block</numerusform><numerusform>Open for %n more blocks</numerusform></translation>
    </message>
    <message>
        <source>Open until %1</source>
        <translation>Open until %1</translation>
    </message>
    <message>
        <source>Unconfirmed</source>
        <translation>Unconfirmed</translation>
    </message>
    <message>
        <source>Abandoned</source>
        <translation>Abandoned</translation>
    </message>
    <message>
        <source>Confirming (%1 of %2 recommended confirmations)</source>
        <translation>Confirming (%1 of %2 recommended confirmations)</translation>
    </message>
    <message>
        <source>Confirmed (%1 confirmations)</source>
        <translation>Confirmed (%1 confirmations)</translation>
    </message>
    <message>
        <source>Conflicted</source>
        <translation>Conflicted</translation>
    </message>
    <message>
        <source>Immature (%1 confirmations, will be available after %2)</source>
        <translation>Immature (%1 confirmations, will be available after %2)</translation>
    </message>
    <message>
        <source>Generated but not accepted</source>
        <translation>Generated but not accepted</translation>
    </message>
    <message>
        <source>Received with</source>
        <translation>Received with</translation>
    </message>
    <message>
        <source>Received from</source>
        <translation>Received from</translation>
    </message>
    <message>
        <source>Sent to</source>
        <translation>Sent to</translation>
    </message>
    <message>
        <source>Payment to yourself</source>
        <translation>Payment to yourself</translation>
    </message>
    <message>
        <source>Mined</source>
        <translation>Mined</translation>
    </message>
    <message>
        <source>watch-only</source>
        <translation>watch-only</translation>
    </message>
    <message>
        <source>(n/a)</source>
        <translation>(n/a)</translation>
    </message>
    <message>
        <source>(no label)</source>
        <translation>(no label)</translation>
    </message>
    <message>
        <source>Transaction status. Hover over this field to show number of confirmations.</source>
        <translation>Transaction status. Hover over this field to show number of confirmations.</translation>
    </message>
    <message>
        <source>Date and time that the transaction was received.</source>
        <translation>Date and time that the transaction was received.</translation>
    </message>
    <message>
        <source>Type of transaction.</source>
        <translation>Type of transaction.</translation>
    </message>
    <message>
        <source>Whether or not a watch-only address is involved in this transaction.</source>
        <translation>Whether or not a watch-only address is involved in this transaction.</translation>
    </message>
    <message>
        <source>User-defined intent/purpose of the transaction.</source>
        <translation>User-defined intent/purpose of the transaction.</translation>
    </message>
    <message>
        <source>Amount removed from or added to balance.</source>
        <translation>Amount removed from or added to balance.</translation>
    </message>
</context>
<context>
    <name>TransactionView</name>
    <message>
        <source>All</source>
        <translation>All</translation>
    </message>
    <message>
        <source>Today</source>
        <translation>Today</translation>
    </message>
    <message>
        <source>This week</source>
        <translation>This week</translation>
    </message>
    <message>
        <source>This month</source>
        <translation>This month</translation>
    </message>
    <message>
        <source>Last month</source>
        <translation>Last month</translation>
    </message>
    <message>
        <source>This year</source>
        <translation>This year</translation>
    </message>
    <message>
        <source>Range...</source>
        <translation>Range...</translation>
    </message>
    <message>
        <source>Received with</source>
        <translation>Received with</translation>
    </message>
    <message>
        <source>Sent to</source>
        <translation>Sent to</translation>
    </message>
    <message>
        <source>To yourself</source>
        <translation>To yourself</translation>
    </message>
    <message>
        <source>Mined</source>
        <translation>Mined</translation>
    </message>
    <message>
        <source>Other</source>
        <translation>Other</translation>
    </message>
    <message>
        <source>Enter address, transaction id, or label to search</source>
        <translation>Enter address, transaction id or label to search.</translation>
    </message>
    <message>
        <source>Min amount</source>
        <translation>Min amount</translation>
    </message>
    <message>
        <source>Abandon transaction</source>
        <translation>Abandon transaction</translation>
    </message>
    <message>
        <source>Increase transaction fee</source>
        <translation>Increase transaction fee</translation>
    </message>
    <message>
        <source>Copy address</source>
        <translation>Copy address</translation>
    </message>
    <message>
        <source>Copy label</source>
        <translation>Copy label</translation>
    </message>
    <message>
        <source>Copy amount</source>
        <translation>Copy amount</translation>
    </message>
    <message>
        <source>Copy transaction ID</source>
        <translation>Copy transaction ID</translation>
    </message>
    <message>
        <source>Copy raw transaction</source>
        <translation>Copy raw transaction</translation>
    </message>
    <message>
        <source>Copy full transaction details</source>
        <translation>Copy full transaction details</translation>
    </message>
    <message>
        <source>Edit label</source>
        <translation>Edit label</translation>
    </message>
    <message>
        <source>Show transaction details</source>
        <translation>Show transaction details</translation>
    </message>
    <message>
        <source>Export Transaction History</source>
        <translation>Export Transaction History</translation>
    </message>
    <message>
        <source>Comma separated file (*.csv)</source>
        <translation>Comma separated file (*.csv)</translation>
    </message>
    <message>
        <source>Confirmed</source>
        <translation>Confirmed</translation>
    </message>
    <message>
        <source>Watch-only</source>
        <translation>Watch-only</translation>
    </message>
    <message>
        <source>Date</source>
        <translation>Date</translation>
    </message>
    <message>
        <source>Type</source>
        <translation>Type</translation>
    </message>
    <message>
        <source>Label</source>
        <translation>Label</translation>
    </message>
    <message>
        <source>Address</source>
        <translation>Address</translation>
    </message>
    <message>
        <source>ID</source>
        <translation>ID</translation>
    </message>
    <message>
        <source>Exporting Failed</source>
        <translation>Exporting Failed</translation>
    </message>
    <message>
        <source>There was an error trying to save the transaction history to %1.</source>
        <translation>There was an error trying to save the transaction history to %1.</translation>
    </message>
    <message>
        <source>Exporting Successful</source>
        <translation>Exporting Successful</translation>
    </message>
    <message>
        <source>The transaction history was successfully saved to %1.</source>
        <translation>The transaction history was successfully saved to %1.</translation>
    </message>
    <message>
        <source>Range:</source>
        <translation>Range:</translation>
    </message>
    <message>
        <source>to</source>
        <translation>to</translation>
    </message>
</context>
<context>
    <name>UnitDisplayStatusBarControl</name>
    <message>
        <source>Unit to show amounts in. Click to select another unit.</source>
        <translation>Unit to show amounts in. Click to select another unit.</translation>
    </message>
</context>
<context>
    <name>WalletController</name>
    <message>
        <source>Close wallet</source>
        <translation>Close wallet</translation>
    </message>
    <message>
        <source>Are you sure you wish to close wallet &lt;i&gt;%1&lt;/i&gt;?</source>
        <translation>Are you sure you wish to close wallet &lt;i&gt;%1&lt;/i&gt;?</translation>
    </message>
    <message>
        <source>Closing the wallet for too long can result in having to resync the entire chain if pruning is enabled.</source>
        <translation>Closing the wallet for too long can result in having to resync the entire chain if pruning is enabled.</translation>
    </message>
</context>
<context>
    <name>WalletFrame</name>
    <message>
        <source>No wallet has been loaded.</source>
        <translation>No wallet has been loaded.</translation>
    </message>
</context>
<context>
    <name>WalletModel</name>
    <message>
        <source>Send Coins</source>
        <translation>Send Coins</translation>
    </message>
    <message>
        <source>Fee bump error</source>
        <translation>Fee bump error</translation>
    </message>
    <message>
        <source>Increasing transaction fee failed</source>
        <translation>Increasing transaction fee failed.</translation>
    </message>
    <message>
        <source>Do you want to increase the fee?</source>
        <translation>Do you want to increase the fee?</translation>
    </message>
    <message>
        <source>Current fee:</source>
        <translation>Current fee:</translation>
    </message>
    <message>
        <source>Increase:</source>
        <translation>Increase:</translation>
    </message>
    <message>
        <source>New fee:</source>
        <translation>New fee:</translation>
    </message>
    <message>
        <source>Confirm fee bump</source>
        <translation>Confirm fee bump</translation>
    </message>
    <message>
        <source>Can't sign transaction.</source>
        <translation>Can't sign transaction.</translation>
    </message>
    <message>
        <source>Could not commit transaction</source>
        <translation>Could not commit transaction.</translation>
    </message>
    <message>
        <source>default wallet</source>
        <translation>default wallet</translation>
    </message>
</context>
<context>
    <name>WalletView</name>
    <message>
        <source>&amp;Export</source>
        <translation>&amp;Export</translation>
    </message>
    <message>
        <source>Export the data in the current tab to a file</source>
        <translation>Export the data in the current tab to a file</translation>
    </message>
    <message>
        <source>Backup Wallet</source>
        <translation>Backup Wallet</translation>
    </message>
    <message>
        <source>Wallet Data (*.dat)</source>
        <translation>Wallet Data (*.dat)</translation>
    </message>
    <message>
        <source>Backup Failed</source>
        <translation>Backup Failed</translation>
    </message>
    <message>
        <source>There was an error trying to save the wallet data to %1.</source>
        <translation>There was an error trying to save the wallet data to %1.</translation>
    </message>
    <message>
        <source>Backup Successful</source>
        <translation>Backup Successful</translation>
    </message>
    <message>
        <source>The wallet data was successfully saved to %1.</source>
        <translation>The wallet data was successfully saved to %1.</translation>
    </message>
    <message>
        <source>Cancel</source>
        <translation>Cancel</translation>
    </message>
</context>
<context>
    <name>bitcoin-core</name>
    <message>
        <source>Distributed under the MIT software license, see the accompanying file %s or %s</source>
        <translation>Distributed under the MIT software license, see the accompanying file %s or %s.</translation>
    </message>
    <message>
        <source>Prune configured below the minimum of %d MiB.  Please use a higher number.</source>
        <translation>Prune configured below the minimum of %d MiB.  Please use a higher number.</translation>
    </message>
    <message>
        <source>Prune: last wallet synchronisation goes beyond pruned data. You need to -reindex (download the whole blockchain again in case of pruned node)</source>
        <translation>Prune: last wallet synchronisation goes beyond pruned data. You need to -reindex (download the whole blockchain again in case of pruned node)</translation>
    </message>
    <message>
        <source>Rescans are not possible in pruned mode. You will need to use -reindex which will download the whole blockchain again.</source>
        <translation>Rescans are not possible in pruned mode. You will need to use -reindex which will download the whole blockchain again.</translation>
    </message>
    <message>
        <source>Error: A fatal internal error occurred, see debug.log for details</source>
        <translation>Error: A fatal internal error occurred, see debug.log for details</translation>
    </message>
    <message>
        <source>Pruning blockstore...</source>
        <translation>Pruning blockstore...</translation>
    </message>
    <message>
        <source>Unable to start HTTP server. See debug log for details.</source>
        <translation>Unable to start HTTP server. See debug log for details.</translation>
    </message>
    <message>
        <source>Particl Core</source>
        <translation>Particl Core</translation>
    </message>
    <message>
        <source>The %s developers</source>
        <translation>The %s developers</translation>
    </message>
    <message>
        <source>Can't generate a change-address key. No keys in the internal keypool and can't generate any keys.</source>
        <translation>Can't generate a change-address key. No keys in the internal keypool and can't generate any keys.</translation>
    </message>
    <message>
        <source>Cannot obtain a lock on data directory %s. %s is probably already running.</source>
        <translation>Cannot obtain a lock on data directory %s. %s is probably already running.</translation>
    </message>
    <message>
        <source>Cannot provide specific connections and have addrman find outgoing connections at the same.</source>
        <translation>Cannot provide specific connections and have addrman find outgoing connections at the same.</translation>
    </message>
    <message>
        <source>Error reading %s! All keys read correctly, but transaction data or address book entries might be missing or incorrect.</source>
        <translation>Error reading %s! All keys read correctly, but transaction data or address book entries might be missing or incorrect.</translation>
    </message>
    <message>
        <source>Please check that your computer's date and time are correct! If your clock is wrong, %s will not work properly.</source>
        <translation>Please check that your computer's date and time are correct! If your clock is wrong, %s will not work properly.</translation>
    </message>
    <message>
        <source>Please contribute if you find %s useful. Visit %s for further information about the software.</source>
        <translation>Please contribute if you find %s useful. Visit %s for further information about the software.</translation>
    </message>
    <message>
        <source>The block database contains a block which appears to be from the future. This may be due to your computer's date and time being set incorrectly. Only rebuild the block database if you are sure that your computer's date and time are correct</source>
        <translation>The block database contains a block which appears to be from the future. This may be due to your computer's date and time being set incorrectly. Only rebuild the block database if you are sure that your computer's date and time are correct</translation>
    </message>
    <message>
        <source>This is a pre-release test build - use at your own risk - do not use for mining or merchant applications</source>
        <translation>This is a pre-release test build - use at your own risk - do not use for mining or merchant applications</translation>
    </message>
    <message>
        <source>This is the transaction fee you may discard if change is smaller than dust at this level</source>
        <translation>This is the transaction fee you may discard if change is smaller than dust at this level.</translation>
    </message>
    <message>
        <source>Unable to replay blocks. You will need to rebuild the database using -reindex-chainstate.</source>
        <translation>Unable to replay blocks. You will need to rebuild the database using -reindex-chainstate.</translation>
    </message>
    <message>
        <source>Unable to rewind the database to a pre-fork state. You will need to redownload the blockchain</source>
        <translation>Unable to rewind the database to a pre-fork state. You will need to re-download the blockchain</translation>
    </message>
    <message>
        <source>Warning: The network does not appear to fully agree! Some miners appear to be experiencing issues.</source>
        <translation>Warning: The network does not appear to fully agree! Some miners appear to be experiencing issues.</translation>
    </message>
    <message>
        <source>Warning: We do not appear to fully agree with our peers! You may need to upgrade, or other nodes may need to upgrade.</source>
        <translation>Warning: We do not appear to fully agree with our peers! You may need to upgrade, or other nodes may need to upgrade.</translation>
    </message>
    <message>
        <source>%d of last 100 blocks have unexpected version</source>
        <translation>%d of last 100 blocks have unexpected version.</translation>
    </message>
    <message>
        <source>%s corrupt, salvage failed</source>
        <translation>%s corrupt, salvage failed</translation>
    </message>
    <message>
        <source>-maxmempool must be at least %d MB</source>
        <translation>-maxmempool must be at least %d MB</translation>
    </message>
    <message>
        <source>Cannot resolve -%s address: '%s'</source>
        <translation>Cannot resolve -%s address: '%s'</translation>
    </message>
    <message>
        <source>Change index out of range</source>
        <translation>Change index out of range</translation>
    </message>
    <message>
        <source>Config setting for %s only applied on %s network when in [%s] section.</source>
        <translation>Config setting for %s only applied on %s network when in [%s] section.</translation>
    </message>
    <message>
        <source>Copyright (C) %i-%i</source>
        <translation>Copyright (C) %i-%i</translation>
    </message>
    <message>
        <source>Corrupted block database detected</source>
        <translation>Corrupted block database detected</translation>
    </message>
    <message>
        <source>Do you want to rebuild the block database now?</source>
        <translation>Do you want to rebuild the block database now?</translation>
    </message>
    <message>
        <source>Error initializing block database</source>
        <translation>Error initialising block database</translation>
    </message>
    <message>
        <source>Error initializing wallet database environment %s!</source>
        <translation>Error initialising wallet database environment %s!</translation>
    </message>
    <message>
        <source>Error loading %s</source>
        <translation>Error loading %s</translation>
    </message>
    <message>
        <source>Error loading %s: Private keys can only be disabled during creation</source>
        <translation>Error loading %s: Private keys can only be disabled during creation</translation>
    </message>
    <message>
        <source>Error loading %s: Wallet corrupted</source>
        <translation>Error loading %s: Wallet corrupted</translation>
    </message>
    <message>
        <source>Error loading %s: Wallet requires newer version of %s</source>
        <translation>Error loading %s: Wallet requires newer version of %s</translation>
    </message>
    <message>
        <source>Error loading block database</source>
        <translation>Error loading block database</translation>
    </message>
    <message>
        <source>Error opening block database</source>
        <translation>Error opening block database</translation>
    </message>
    <message>
        <source>Error: Disk space is low!</source>
        <translation>Error: Disk space is low!</translation>
    </message>
    <message>
        <source>Failed to listen on any port. Use -listen=0 if you want this.</source>
        <translation>Failed to listen on any port. Use -listen=0 if you want this.</translation>
    </message>
    <message>
        <source>Failed to rescan the wallet during initialization</source>
        <translation>Failed to rescan the wallet during initialisation.</translation>
    </message>
    <message>
        <source>Importing...</source>
        <translation>Importing...</translation>
    </message>
    <message>
        <source>Incorrect or no genesis block found. Wrong datadir for network?</source>
        <translation>Incorrect or no genesis block found. Wrong datadir for network?</translation>
    </message>
    <message>
        <source>Initialization sanity check failed. %s is shutting down.</source>
        <translation>Initialisation sanity check failed. %s is shutting down.</translation>
    </message>
    <message>
        <source>Invalid amount for -%s=&lt;amount&gt;: '%s'</source>
        <translation>Invalid amount for -%s=&lt;amount&gt;: '%s'</translation>
    </message>
    <message>
        <source>Invalid amount for -discardfee=&lt;amount&gt;: '%s'</source>
        <translation>Invalid amount for -discardfee=&lt;amount&gt;: '%s'</translation>
    </message>
    <message>
        <source>Invalid amount for -fallbackfee=&lt;amount&gt;: '%s'</source>
        <translation>Invalid amount for -fallbackfee=&lt;amount&gt;: '%s'</translation>
    </message>
    <message>
        <source>Specified blocks directory "%s" does not exist.</source>
        <translation>Specified blocks directory "%s" does not exist.</translation>
    </message>
    <message>
        <source>Unable to create the PID file '%s': %s</source>
        <translation>Unable to create the PID file '%s': %s</translation>
    </message>
    <message>
        <source>Upgrading txindex database</source>
        <translation>Upgrading txindex database</translation>
    </message>
    <message>
        <source>Loading P2P addresses...</source>
        <translation>Loading P2P addresses...</translation>
    </message>
    <message>
        <source>Loading banlist...</source>
        <translation>Loading banlist...</translation>
    </message>
    <message>
        <source>Not enough file descriptors available.</source>
        <translation>Not enough file descriptors available.</translation>
    </message>
    <message>
        <source>Prune cannot be configured with a negative value.</source>
        <translation>Prune cannot be configured with a negative value.</translation>
    </message>
    <message>
        <source>Prune mode is incompatible with -txindex.</source>
        <translation>Prune mode is incompatible with -txindex.</translation>
    </message>
    <message>
        <source>Replaying blocks...</source>
        <translation>Replaying blocks...</translation>
    </message>
    <message>
        <source>Rewinding blocks...</source>
        <translation>Rewinding blocks...</translation>
    </message>
    <message>
        <source>The source code is available from %s.</source>
        <translation>The source code is available from %s.</translation>
    </message>
    <message>
        <source>Transaction fee and change calculation failed</source>
        <translation>Transaction fee and change calculation failed.</translation>
    </message>
    <message>
        <source>Unable to bind to %s on this computer. %s is probably already running.</source>
        <translation>Unable to bind to %s on this computer. %s is probably already running.</translation>
    </message>
    <message>
        <source>Unable to generate keys</source>
        <translation>Unable to generate keys</translation>
    </message>
    <message>
        <source>Unsupported logging category %s=%s.</source>
        <translation>Unsupported logging category %s=%s.</translation>
    </message>
    <message>
        <source>Upgrading UTXO database</source>
        <translation>Upgrading UTXO database</translation>
    </message>
    <message>
        <source>User Agent comment (%s) contains unsafe characters.</source>
        <translation>User Agent comment (%s) contains unsafe characters.</translation>
    </message>
    <message>
        <source>Verifying blocks...</source>
        <translation>Verifying blocks...</translation>
    </message>
    <message>
        <source>Wallet needed to be rewritten: restart %s to complete</source>
        <translation>Wallet needed to be rewritten: restart %s to complete</translation>
    </message>
    <message>
        <source>Error: Listening for incoming connections failed (listen returned error %s)</source>
        <translation>Error: Listening for incoming connections failed (listen returned error %s)</translation>
    </message>
    <message>
        <source>Invalid amount for -maxtxfee=&lt;amount&gt;: '%s' (must be at least the minrelay fee of %s to prevent stuck transactions)</source>
        <translation>Invalid amount for -maxtxfee=&lt;amount&gt;: '%s' (must be at least the minrelay fee of %s to prevent stuck transactions)</translation>
    </message>
    <message>
        <source>The transaction amount is too small to send after the fee has been deducted</source>
        <translation>The transaction amount is too small to send after the fee has been deducted</translation>
    </message>
    <message>
        <source>You need to rebuild the database using -reindex to go back to unpruned mode.  This will redownload the entire blockchain</source>
        <translation>You need to rebuild the database using -reindex to go back to unpruned mode.  This will redownload the entire blockchain</translation>
    </message>
    <message>
        <source>Error reading from database, shutting down.</source>
        <translation>Error reading from database, shutting down.</translation>
    </message>
    <message>
        <source>Error upgrading chainstate database</source>
        <translation>Error upgrading chainstate database.</translation>
    </message>
    <message>
        <source>Error: Disk space is low for %s</source>
        <translation>Error: Disk space is low for %s</translation>
    </message>
    <message>
        <source>Information</source>
        <translation>Information</translation>
    </message>
    <message>
        <source>Invalid -onion address or hostname: '%s'</source>
        <translation>Invalid -onion address or hostname: '%s'</translation>
    </message>
    <message>
        <source>Invalid -proxy address or hostname: '%s'</source>
        <translation>Invalid -proxy address or hostname: '%s'</translation>
    </message>
    <message>
        <source>Invalid amount for -paytxfee=&lt;amount&gt;: '%s' (must be at least %s)</source>
        <translation>Invalid amount for -paytxfee=&lt;amount&gt;: '%s' (must be at least %s)</translation>
    </message>
    <message>
        <source>Invalid netmask specified in -whitelist: '%s'</source>
        <translation>Invalid netmask specified in -whitelist: '%s'</translation>
    </message>
    <message>
        <source>Need to specify a port with -whitebind: '%s'</source>
        <translation>Need to specify a port with -whitebind: '%s'</translation>
    </message>
    <message>
        <source>Reducing -maxconnections from %d to %d, because of system limitations.</source>
        <translation>Reducing -maxconnections from %d to %d, because of system limitations.</translation>
    </message>
    <message>
        <source>Section [%s] is not recognized.</source>
        <translation>Section [%s] is not recognized.</translation>
    </message>
    <message>
        <source>Signing transaction failed</source>
        <translation>Signing transaction failed</translation>
    </message>
    <message>
        <source>Specified -walletdir "%s" does not exist</source>
        <translation>Specified -walletdir "%s" does not exist.</translation>
    </message>
    <message>
        <source>Specified -walletdir "%s" is a relative path</source>
        <translation>Specified -walletdir "%s" is a relative path.</translation>
    </message>
    <message>
        <source>Specified -walletdir "%s" is not a directory</source>
        <translation>Specified -walletdir "%s" is not a directory.</translation>
    </message>
    <message>
        <source>The specified config file %s does not exist
</source>
        <translation>The specified config file %s does not exist
</translation>
    </message>
    <message>
        <source>The transaction amount is too small to pay the fee</source>
        <translation>The transaction amount is too small to pay the fee</translation>
    </message>
    <message>
        <source>This is experimental software.</source>
        <translation>This is experimental software.</translation>
    </message>
    <message>
        <source>Transaction amount too small</source>
        <translation>Transaction amount too small</translation>
    </message>
    <message>
        <source>Transaction too large for fee policy</source>
        <translation>Transaction too large for fee policy</translation>
    </message>
    <message>
        <source>Transaction too large</source>
        <translation>Transaction too large</translation>
    </message>
    <message>
        <source>Unable to bind to %s on this computer (bind returned error %s)</source>
        <translation>Unable to bind to %s on this computer (bind returned error %s)</translation>
    </message>
    <message>
        <source>Unable to generate initial keys</source>
        <translation>Unable to generate initial keys.</translation>
    </message>
    <message>
        <source>Verifying wallet(s)...</source>
        <translation>Verifying wallet(s)...</translation>
    </message>
    <message>
        <source>Wallet %s resides outside wallet directory %s</source>
        <translation>Wallet %s resides outside wallet directory %s</translation>
    </message>
    <message>
        <source>Warning</source>
        <translation>Warning</translation>
    </message>
    <message>
        <source>Warning: unknown new rules activated (versionbit %i)</source>
        <translation>Warning: unknown new rules activated (versionbit %i)</translation>
    </message>
    <message>
        <source>Zapping all transactions from wallet...</source>
        <translation>Zapping all transactions from wallet...</translation>
    </message>
    <message>
        <source>-maxtxfee is set very high! Fees this large could be paid on a single transaction.</source>
        <translation>-maxtxfee is set very high! Fees this large could be paid on a single transaction.</translation>
    </message>
    <message>
        <source>This is the transaction fee you may pay when fee estimates are not available.</source>
        <translation>This is the transaction fee you may pay when fee estimates are not available.</translation>
    </message>
    <message>
        <source>This product includes software developed by the OpenSSL Project for use in the OpenSSL Toolkit %s and cryptographic software written by Eric Young and UPnP software written by Thomas Bernard.</source>
        <translation>This product includes software developed by the OpenSSL Project for use in the OpenSSL Toolkit %s and cryptographic software written by Eric Young and UPnP software written by Thomas Bernard.</translation>
    </message>
    <message>
        <source>Total length of network version string (%i) exceeds maximum length (%i). Reduce the number or size of uacomments.</source>
        <translation>Total length of network version string (%i) exceeds maximum length (%i). Reduce the number or size of uacomments.</translation>
    </message>
    <message>
        <source>Warning: Wallet file corrupt, data salvaged! Original %s saved as %s in %s; if your balance or transactions are incorrect you should restore from a backup.</source>
        <translation>Warning: Wallet file corrupt, data salvaged! Original %s saved as %s in %s; if your balance or transactions are incorrect you should restore from a backup.</translation>
    </message>
    <message>
        <source>%s is set very high!</source>
        <translation>%s is set very high!</translation>
    </message>
    <message>
        <source>Error loading wallet %s. Duplicate -wallet filename specified.</source>
        <translation>Error loading wallet %s. Duplicate -wallet filename specified.</translation>
    </message>
    <message>
        <source>Keypool ran out, please call keypoolrefill first</source>
        <translation>Keypool ran out, please call keypoolrefill first.</translation>
    </message>
    <message>
        <source>Starting network threads...</source>
        <translation>Starting network threads...</translation>
    </message>
    <message>
        <source>The wallet will avoid paying less than the minimum relay fee.</source>
        <translation>The wallet will avoid paying less than the minimum relay fee.</translation>
    </message>
    <message>
        <source>This is the minimum transaction fee you pay on every transaction.</source>
        <translation>This is the minimum transaction fee you pay on every transaction.</translation>
    </message>
    <message>
        <source>This is the transaction fee you will pay if you send a transaction.</source>
        <translation>This is the transaction fee you will pay if you send a transaction.</translation>
    </message>
    <message>
        <source>Transaction amounts must not be negative</source>
        <translation>Transaction amounts must not be negative.</translation>
    </message>
    <message>
        <source>Transaction has too long of a mempool chain</source>
        <translation>Transaction has too long of a mempool chain.</translation>
    </message>
    <message>
        <source>Transaction must have at least one recipient</source>
        <translation>Transaction must have at least one recipient.</translation>
    </message>
    <message>
        <source>Unknown network specified in -onlynet: '%s'</source>
        <translation>Unknown network specified in -onlynet: '%s'</translation>
    </message>
    <message>
        <source>Insufficient funds</source>
        <translation>Insufficient funds</translation>
    </message>
    <message>
        <source>Cannot upgrade a non HD split wallet without upgrading to support pre split keypool. Please use -upgradewallet=169900 or -upgradewallet with no version specified.</source>
        <translation>Cannot upgrade a non HD split wallet without upgrading to support pre split keypool. Please use -upgradewallet=169900 or -upgradewallet with no version specified.</translation>
    </message>
    <message>
        <source>Fee estimation failed. Fallbackfee is disabled. Wait a few blocks or enable -fallbackfee.</source>
        <translation>Fee estimation failed. Fallbackfee is disabled. Wait a few blocks or enable -fallbackfee.</translation>
    </message>
    <message>
        <source>Warning: Private keys detected in wallet {%s} with disabled private keys</source>
        <translation>Warning: Private keys detected in wallet {%s} with disabled private keys</translation>
    </message>
    <message>
        <source>Cannot write to data directory '%s'; check permissions.</source>
        <translation>Cannot write to data directory '%s'; check permissions.</translation>
    </message>
    <message>
        <source>Loading block index...</source>
        <translation>Loading block index...</translation>
    </message>
    <message>
        <source>Loading wallet...</source>
        <translation>Loading wallet...</translation>
    </message>
    <message>
        <source>Cannot downgrade wallet</source>
        <translation>Cannot downgrade wallet</translation>
    </message>
    <message>
        <source>Rescanning...</source>
        <translation>Rescanning...</translation>
    </message>
    <message>
        <source>Done loading</source>
        <translation>Done loading</translation>
    </message>
    <message>
        <source>Error</source>
        <translation>Error</translation>
    </message>
</context>
</TS><|MERGE_RESOLUTION|>--- conflicted
+++ resolved
@@ -486,29 +486,24 @@
         <translation>&amp;Receiving addresses</translation>
     </message>
     <message>
-<<<<<<< HEAD
+        <source>Open Wallet</source>
+        <translation>Open Wallet</translation>
+    </message>
+    <message>
+        <source>Open a wallet</source>
+        <translation>Open a wallet</translation>
+    </message>
+    <message>
+        <source>Close Wallet...</source>
+        <translation>Close Wallet...</translation>
+    </message>
+    <message>
+        <source>Close wallet</source>
+        <translation>Close wallet</translation>
+    </message>
+    <message>
         <source>Show the %1 help message to get a list with possible Particl command-line options</source>
         <translation>Show the %1 help message to get a list with possible Particl command-line options</translation>
-=======
-        <source>Open Wallet</source>
-        <translation>Open Wallet</translation>
-    </message>
-    <message>
-        <source>Open a wallet</source>
-        <translation>Open a wallet</translation>
-    </message>
-    <message>
-        <source>Close Wallet...</source>
-        <translation>Close Wallet...</translation>
-    </message>
-    <message>
-        <source>Close wallet</source>
-        <translation>Close wallet</translation>
-    </message>
-    <message>
-        <source>Show the %1 help message to get a list with possible Bitcoin command-line options</source>
-        <translation>Show the %1 help message to get a list with possible Bitcoin command-line options</translation>
->>>>>>> a6cba198
     </message>
     <message>
         <source>default wallet</source>
