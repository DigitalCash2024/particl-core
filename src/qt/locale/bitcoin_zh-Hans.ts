--- conflicted
+++ resolved
@@ -66,13 +66,8 @@
         <translation type="unfinished">收款地址</translation>
     </message>
     <message>
-<<<<<<< HEAD
         <source>These are your Particl addresses for sending payments. Always check the amount and the receiving address before sending coins.</source>
-        <translation type="unfinished">这是你的比特币发币地址。发送前请确认发送数量和接收地址</translation>
-=======
-        <source>These are your Bitcoin addresses for sending payments. Always check the amount and the receiving address before sending coins.</source>
         <translation type="unfinished">您可以给这些比特币地址付款。在付款之前，务必要检查金额和收款地址是否正确。</translation>
->>>>>>> 0567787f
     </message>
     <message>
         <source>These are your Particl addresses for receiving payments. Use the 'Create new receiving address' button in the receive tab to create new addresses.
@@ -169,13 +164,8 @@
         <translation type="unfinished">确认钱包加密</translation>
     </message>
     <message>
-<<<<<<< HEAD
         <source>Warning: If you encrypt your wallet and lose your passphrase, you will &lt;b&gt;LOSE ALL OF YOUR PARTICL&lt;/b&gt;!</source>
-        <translation type="unfinished">注意:如果你加密了钱包又忘记了密码，你将会丢失所有的比特币！</translation>
-=======
-        <source>Warning: If you encrypt your wallet and lose your passphrase, you will &lt;b&gt;LOSE ALL OF YOUR BITCOINS&lt;/b&gt;!</source>
         <translation type="unfinished">警告: 如果把钱包加密后又忘记密码，你就会从此&lt;b&gt;失去其中所有的比特币了&lt;/b&gt;！</translation>
->>>>>>> 0567787f
     </message>
     <message>
         <source>Are you sure you wish to encrypt your wallet?</source>
@@ -194,7 +184,7 @@
         <translation type="unfinished">输入此钱包的旧密码和新密码。</translation>
     </message>
     <message>
-        <source>Remember that encrypting your wallet cannot fully protect your bitcoins from being stolen by malware infecting your computer.</source>
+        <source>Remember that encrypting your wallet cannot fully protect your particl from being stolen by malware infecting your computer.</source>
         <translation type="unfinished">请注意，当您的计算机感染恶意软件时，加密钱包并不能完全规避您的比特币被偷窃的可能。</translation>
     </message>
     <message>
@@ -309,7 +299,7 @@
         <translation type="unfinished">金额</translation>
     </message>
     <message>
-        <source>Enter a Bitcoin address (e.g. %1)</source>
+        <source>Enter a Particl address (e.g. %1)</source>
         <translation type="unfinished">请输入一个比特币地址 (例如 %1)</translation>
     </message>
     <message>
@@ -434,26 +424,17 @@
         <source>Settings file could not be read</source>
         <translation type="unfinished">无法读取设置文件</translation>
     </message>
-<<<<<<< HEAD
-    <message numerus="yes">
-        <source>%n active connection(s) to Particl network.</source>
-        <extracomment>A substring of the tooltip.</extracomment>
-        <translation type="unfinished">
-            <numerusform />
-        </translation>
-=======
     <message>
         <source>Settings file could not be written</source>
         <translation type="unfinished">无法写入设置文件</translation>
->>>>>>> 0567787f
     </message>
     <message>
         <source>The %s developers</source>
         <translation type="unfinished">%s 开发者</translation>
     </message>
     <message>
-        <source>%s corrupt. Try using the wallet tool bitcoin-wallet to salvage or restoring a backup.</source>
-        <translation type="unfinished">%s损坏。请尝试用bitcoin-wallet钱包工具来对其进行急救。或者用一个备份进行还原。</translation>
+        <source>%s corrupt. Try using the wallet tool particl-wallet to salvage or restoring a backup.</source>
+        <translation type="unfinished">%s损坏。请尝试用particl-wallet钱包工具来对其进行急救。或者用一个备份进行还原。</translation>
     </message>
     <message>
         <source>-maxtxfee is set very high! Fees this large could be paid on a single transaction.</source>
@@ -492,8 +473,8 @@
         <translation type="unfinished">错误: 转储文件标识符记录不正确。得到的是 "%s"，而预期本应得到的是 "%s"。</translation>
     </message>
     <message>
-        <source>Error: Dumpfile version is not supported. This version of bitcoin-wallet only supports version 1 dumpfiles. Got dumpfile with version %s</source>
-        <translation type="unfinished">错误: 转储文件版本不被支持。这个版本的 bitcoin-wallet 只支持版本为 1 的转储文件。得到的转储文件版本却是%s</translation>
+        <source>Error: Dumpfile version is not supported. This version of particl-wallet only supports version 1 dumpfiles. Got dumpfile with version %s</source>
+        <translation type="unfinished">错误: 转储文件版本不被支持。这个版本的 particl-wallet 只支持版本为 1 的转储文件。得到的转储文件版本却是%s</translation>
     </message>
     <message>
         <source>Error: Legacy wallets only support the "legacy", "p2sh-segwit", and "bech32" address types</source>
@@ -652,8 +633,8 @@
         <translation type="unfinished">无法完成由之前版本启动的 -txindex 升级。请用之前的版本重新启动，或者进行一次完整的 -reindex 。</translation>
     </message>
     <message>
-        <source>%s request to listen on port %u. This port is considered "bad" and thus it is unlikely that any Bitcoin Core peers connect to it. See doc/p2p-bad-ports.md for details and a full list.</source>
-        <translation type="unfinished">%s请求监听端口 %u。这个端口被认为是“坏的”，所以不太可能有Bitcoin Core节点会连接到它。有关详细信息和完整列表，请参见 doc/p2p-bad-ports.md 。</translation>
+        <source>%s request to listen on port %u. This port is considered "bad" and thus it is unlikely that any Particl Core peers connect to it. See doc/p2p-bad-ports.md for details and a full list.</source>
+        <translation type="unfinished">%s请求监听端口 %u。这个端口被认为是“坏的”，所以不太可能有Particl Core节点会连接到它。有关详细信息和完整列表，请参见 doc/p2p-bad-ports.md 。</translation>
     </message>
     <message>
         <source>Cannot provide specific connections and have addrman find outgoing connections at the same time.</source>
@@ -1184,7 +1165,7 @@
         <translation type="unfinished">代理服务器已&lt;b&gt;启用&lt;/b&gt;: %1</translation>
     </message>
     <message>
-        <source>Send coins to a Bitcoin address</source>
+        <source>Send coins to a Particl address</source>
         <translation type="unfinished">向一个比特币地址发币</translation>
     </message>
     <message>
@@ -1228,7 +1209,7 @@
         <translation type="unfinished">签名消息(&amp;M)</translation>
     </message>
     <message>
-        <source>Sign messages with your Bitcoin addresses to prove you own them</source>
+        <source>Sign messages with your Particl addresses to prove you own them</source>
         <translation type="unfinished">用比特币地址关联的私钥为消息签名，以证明您拥有这个比特币地址</translation>
     </message>
     <message>
@@ -1236,7 +1217,7 @@
         <translation type="unfinished">验证消息(&amp;V)</translation>
     </message>
     <message>
-        <source>Verify messages to ensure they were signed with specified Bitcoin addresses</source>
+        <source>Verify messages to ensure they were signed with specified Particl addresses</source>
         <translation type="unfinished">校验消息，确保该消息是由指定的比特币地址所有者签名的</translation>
     </message>
     <message>
@@ -1300,8 +1281,8 @@
         <translation type="unfinished">连接到节点...</translation>
     </message>
     <message>
-        <source>Request payments (generates QR codes and bitcoin: URIs)</source>
-        <translation type="unfinished">请求支付 (生成二维码和 bitcoin: URI)</translation>
+        <source>Request payments (generates QR codes and particl: URIs)</source>
+        <translation type="unfinished">请求支付 (生成二维码和 particl: URI)</translation>
     </message>
     <message>
         <source>Show the list of used sending addresses and labels</source>
@@ -1354,7 +1335,7 @@
         <translation type="unfinished">已是最新</translation>
     </message>
     <message>
-        <source>Load Partially Signed Bitcoin Transaction</source>
+        <source>Load Partially Signed Particl Transaction</source>
         <translation type="unfinished">加载部分签名比特币交易（PSBT）</translation>
     </message>
     <message>
@@ -1362,7 +1343,7 @@
         <translation type="unfinished">从剪贴板加载PSBT(&amp;C)...</translation>
     </message>
     <message>
-        <source>Load Partially Signed Bitcoin Transaction from clipboard</source>
+        <source>Load Partially Signed Particl Transaction from clipboard</source>
         <translation type="unfinished">从剪贴板中加载部分签名比特币交易（PSBT）</translation>
     </message>
     <message>
@@ -1382,8 +1363,8 @@
         <translation type="unfinished">收款地址(&amp;R)</translation>
     </message>
     <message>
-        <source>Open a bitcoin: URI</source>
-        <translation type="unfinished">打开bitcoin:开头的URI</translation>
+        <source>Open a particl: URI</source>
+        <translation type="unfinished">打开particl:开头的URI</translation>
     </message>
     <message>
         <source>Open Wallet</source>
@@ -1402,7 +1383,7 @@
         <translation type="unfinished">关闭所有钱包</translation>
     </message>
     <message>
-        <source>Show the %1 help message to get a list with possible Bitcoin command-line options</source>
+        <source>Show the %1 help message to get a list with possible Particl command-line options</source>
         <translation type="unfinished">显示 %1 帮助信息，获取可用命令行选项列表</translation>
     </message>
     <message>
@@ -1446,10 +1427,10 @@
         <translation type="unfinished">显示(&amp;H)</translation>
     </message>
     <message numerus="yes">
-        <source>%n active connection(s) to Bitcoin network.</source>
+        <source>%n active connection(s) to Particl network.</source>
         <extracomment>A substring of the tooltip.</extracomment>
         <translation type="unfinished">
-            <numerusform>%n active connection(s) to Bitcoin network.</numerusform>
+            <numerusform>%n active connection(s) to Particl network.</numerusform>
         </translation>
     </message>
     <message>
@@ -1904,7 +1885,7 @@
         <translation type="unfinished">编辑付款地址</translation>
     </message>
     <message>
-        <source>The entered address "%1" is not a valid Bitcoin address.</source>
+        <source>The entered address "%1" is not a valid Particl address.</source>
         <translation type="unfinished">输入的地址 %1 并不是有效的比特币地址。</translation>
     </message>
     <message>
@@ -1950,7 +1931,7 @@
 <context>
     <name>Intro</name>
     <message>
-        <source>Bitcoin</source>
+        <source>Particl</source>
         <translation type="unfinished">比特币</translation>
     </message>
     <message>
@@ -1981,7 +1962,7 @@
         </translation>
     </message>
     <message>
-        <source>%1 will download and store a copy of the Bitcoin block chain.</source>
+        <source>%1 will download and store a copy of the Particl block chain.</source>
         <translation type="unfinished">%1 将会下载并存储比特币区块链。</translation>
     </message>
     <message>
@@ -2070,11 +2051,11 @@
         <translation type="unfinished">窗体</translation>
     </message>
     <message>
-        <source>Recent transactions may not yet be visible, and therefore your wallet's balance might be incorrect. This information will be correct once your wallet has finished synchronizing with the bitcoin network, as detailed below.</source>
+        <source>Recent transactions may not yet be visible, and therefore your wallet's balance might be incorrect. This information will be correct once your wallet has finished synchronizing with the particl network, as detailed below.</source>
         <translation type="unfinished">近期交易可能尚未显示，因此当前余额可能不准确。以上信息将在与比特币网络完全同步后更正。详情如下</translation>
     </message>
     <message>
-        <source>Attempting to spend bitcoins that are affected by not-yet-displayed transactions will not be accepted by the network.</source>
+        <source>Attempting to spend particl that are affected by not-yet-displayed transactions will not be accepted by the network.</source>
         <translation type="unfinished">尝试使用受未可见交易影响的余额将不被网络接受。</translation>
     </message>
     <message>
@@ -2121,7 +2102,7 @@
 <context>
     <name>OpenURIDialog</name>
     <message>
-        <source>Open bitcoin URI</source>
+        <source>Open particl URI</source>
         <translation type="unfinished">打开比特币URI</translation>
     </message>
     <message>
@@ -2273,11 +2254,11 @@
         <translation type="unfinished">外部签名器脚本路径(&amp;E)</translation>
     </message>
     <message>
-        <source>Full path to a Bitcoin Core compatible script (e.g. C:\Downloads\hwi.exe or /Users/you/Downloads/hwi.py). Beware: malware can steal your coins!</source>
-        <translation type="unfinished">指向兼容Bitcoin Core的脚本的完整路径 (例如 C:\Downloads\hwi.exe 或者 /Users/you/Downloads/hwi.py )。注意: 恶意软件可能会偷窃您的币！</translation>
-    </message>
-    <message>
-        <source>Automatically open the Bitcoin client port on the router. This only works when your router supports UPnP and it is enabled.</source>
+        <source>Full path to a Particl Core compatible script (e.g. C:\Downloads\hwi.exe or /Users/you/Downloads/hwi.py). Beware: malware can steal your coins!</source>
+        <translation type="unfinished">指向兼容Particl Core的脚本的完整路径 (例如 C:\Downloads\hwi.exe 或者 /Users/you/Downloads/hwi.py )。注意: 恶意软件可能会偷窃您的币！</translation>
+    </message>
+    <message>
+        <source>Automatically open the Particl client port on the router. This only works when your router supports UPnP and it is enabled.</source>
         <translation type="unfinished">自动在路由器中为比特币客户端打开端口。只有当您的路由器开启了 UPnP 选项时此功能才会有用。</translation>
     </message>
     <message>
@@ -2285,7 +2266,7 @@
         <translation type="unfinished">使用 &amp;UPnP 映射端口</translation>
     </message>
     <message>
-        <source>Automatically open the Bitcoin client port on the router. This only works when your router supports NAT-PMP and it is enabled. The external port could be random.</source>
+        <source>Automatically open the Particl client port on the router. This only works when your router supports NAT-PMP and it is enabled. The external port could be random.</source>
         <translation type="unfinished">自动在路由器中为比特币客户端打开端口。只有当您的路由器支持 NAT-PMP 功能并开启它，这个功能才会正常工作。外边端口可以是随机的。</translation>
     </message>
     <message>
@@ -2301,7 +2282,7 @@
         <translation type="unfinished">允许传入连接(&amp;G)</translation>
     </message>
     <message>
-        <source>Connect to the Bitcoin network through a SOCKS5 proxy.</source>
+        <source>Connect to the Particl network through a SOCKS5 proxy.</source>
         <translation type="unfinished">通过 SOCKS5 代理连接比特币网络。</translation>
     </message>
     <message>
@@ -2381,7 +2362,7 @@
         <translation type="unfinished">是否显示手动选币功能。</translation>
     </message>
     <message>
-        <source>Connect to the Bitcoin network through a separate SOCKS5 proxy for Tor onion services.</source>
+        <source>Connect to the Particl network through a separate SOCKS5 proxy for Tor onion services.</source>
         <translation type="unfinished">连接比特币网络时专门为Tor onion服务使用另一个 SOCKS5 代理。</translation>
     </message>
     <message>
@@ -2479,7 +2460,7 @@
         <translation type="unfinished">窗体</translation>
     </message>
     <message>
-        <source>The displayed information may be out of date. Your wallet automatically synchronizes with the Bitcoin network after a connection is established, but this process has not completed yet.</source>
+        <source>The displayed information may be out of date. Your wallet automatically synchronizes with the Particl network after a connection is established, but this process has not completed yet.</source>
         <translation type="unfinished">现在显示的消息可能是过期的。在连接上比特币网络节点后，您的钱包将自动与网络同步，但是这个过程还没有完成。</translation>
     </message>
     <message>
@@ -2690,16 +2671,16 @@
         <translation type="unfinished">支付请求出错</translation>
     </message>
     <message>
-        <source>Cannot start bitcoin: click-to-pay handler</source>
-        <translation type="unfinished">无法启动 bitcoin: 协议的“一键支付”处理程序</translation>
+        <source>Cannot start particl: click-to-pay handler</source>
+        <translation type="unfinished">无法启动 particl: 协议的“一键支付”处理程序</translation>
     </message>
     <message>
         <source>URI handling</source>
         <translation type="unfinished">URI 处理</translation>
     </message>
     <message>
-        <source>'bitcoin://' is not a valid URI. Use 'bitcoin:' instead.</source>
-        <translation type="unfinished">‘bitcoin://’不是合法的URI。请改用'bitcoin:'。</translation>
+        <source>'particl://' is not a valid URI. Use 'particl:' instead.</source>
+        <translation type="unfinished">‘particl://’不是合法的URI。请改用'particl:'。</translation>
     </message>
     <message>
         <source>Cannot process payment request because BIP70 is not supported.
@@ -2710,7 +2691,7 @@
 如果您看到了这个错误，您应该要求商家提供兼容BIP21的URI。</translation>
     </message>
     <message>
-        <source>URI cannot be parsed! This can be caused by an invalid Bitcoin address or malformed URI parameters.</source>
+        <source>URI cannot be parsed! This can be caused by an invalid Particl address or malformed URI parameters.</source>
         <translation type="unfinished">无法解析 URI 地址！可能是因为比特币地址无效，或是 URI 参数格式错误。</translation>
     </message>
     <message>
@@ -3259,7 +3240,7 @@
         <translation type="unfinished">消息(&amp;M):</translation>
     </message>
     <message>
-        <source>An optional message to attach to the payment request, which will be displayed when the request is opened. Note: The message will not be sent with the payment over the Bitcoin network.</source>
+        <source>An optional message to attach to the payment request, which will be displayed when the request is opened. Note: The message will not be sent with the payment over the Particl network.</source>
         <translation type="unfinished">可在支付请求上备注一条信息，在打开支付请求时可以看到。注意:该消息不是通过比特币网络传送。</translation>
     </message>
     <message>
@@ -3544,7 +3525,7 @@
 附注：因为矿工费是按字节计费的，所以如果费率是“每kvB支付100聪”，那么对于一笔500虚拟字节 (1kvB的一半) 的交易，最终将只会产生50聪的矿工费。（译注：这里就是提醒单位是字节，而不是千字节，如果搞错的话，矿工费会过低，导致交易长时间无法确认，或者压根无法发出）</translation>
     </message>
     <message>
-        <source>When there is less transaction volume than space in the blocks, miners as well as relaying nodes may enforce a minimum fee. Paying only this minimum fee is just fine, but be aware that this can result in a never confirming transaction once there is more demand for bitcoin transactions than the network can process.</source>
+        <source>When there is less transaction volume than space in the blocks, miners as well as relaying nodes may enforce a minimum fee. Paying only this minimum fee is just fine, but be aware that this can result in a never confirming transaction once there is more demand for particl transactions than the network can process.</source>
         <translation type="unfinished">当交易量小于可用区块空间时，矿工和中继节点可能会执行最低手续费率限制。按照这个最低费率来支付手续费也是可以的，但请注意，一旦交易需求超出比特币网络能处理的限度，你的交易可能永远也无法确认。</translation>
     </message>
     <message>
@@ -3634,7 +3615,7 @@
         <translation type="unfinished">创建未签名交易(&amp;E)</translation>
     </message>
     <message>
-        <source>Creates a Partially Signed Bitcoin Transaction (PSBT) for use with e.g. an offline %1 wallet, or a PSBT-compatible hardware wallet.</source>
+        <source>Creates a Partially Signed Particl Transaction (PSBT) for use with e.g. an offline %1 wallet, or a PSBT-compatible hardware wallet.</source>
         <translation type="unfinished">创建一个“部分签名比特币交易”（PSBT），以用于诸如离线%1钱包，或是兼容PSBT的硬件钱包这类用途。</translation>
     </message>
     <message>
@@ -3693,7 +3674,7 @@
         <translation type="unfinished">你可以后来再追加手续费（打上支持BIP-125手续费追加的标记）</translation>
     </message>
     <message>
-        <source>Please, review your transaction proposal. This will produce a Partially Signed Bitcoin Transaction (PSBT) which you can save or copy and then sign with e.g. an offline %1 wallet, or a PSBT-compatible hardware wallet.</source>
+        <source>Please, review your transaction proposal. This will produce a Partially Signed Particl Transaction (PSBT) which you can save or copy and then sign with e.g. an offline %1 wallet, or a PSBT-compatible hardware wallet.</source>
         <extracomment>Text to inform a user attempting to create a transaction of their current options. At this stage, a user can only create a PSBT. This string is displayed when private keys are disabled and an external signer is not available.</extracomment>
         <translation type="unfinished">请务必仔细检查您的交易请求。这会产生一个部分签名比特币交易(PSBT)，可以把保存下来或复制出去，然后就可以对它进行签名，比如用离线%1钱包，或是用兼容PSBT的硬件钱包。</translation>
     </message>
@@ -3703,7 +3684,7 @@
         <translation type="unfinished">要创建这笔交易吗？</translation>
     </message>
     <message>
-        <source>Please, review your transaction. You can create and send this transaction or create a Partially Signed Bitcoin Transaction (PSBT), which you can save or copy and then sign with, e.g., an offline %1 wallet, or a PSBT-compatible hardware wallet.</source>
+        <source>Please, review your transaction. You can create and send this transaction or create a Partially Signed Particl Transaction (PSBT), which you can save or copy and then sign with, e.g., an offline %1 wallet, or a PSBT-compatible hardware wallet.</source>
         <extracomment>Text to inform a user attempting to create a transaction of their current options. At this stage, a user can send their transaction or create a PSBT. This string is displayed when both private keys and PSBT controls are enabled.</extracomment>
         <translation type="unfinished">请务必仔细检查您的交易。你可以创建并发送这笔交易；也可以创建一个“部分签名比特币交易(PSBT)”，它可以被保存下来或被复制出去，然后就可以对它进行签名，比如用离线%1钱包，或是用兼容PSBT的硬件钱包。</translation>
     </message>
@@ -3771,7 +3752,7 @@
         </translation>
     </message>
     <message>
-        <source>Warning: Invalid Bitcoin address</source>
+        <source>Warning: Invalid Particl address</source>
         <translation type="unfinished">警告: 比特币地址无效</translation>
     </message>
     <message>
@@ -3810,7 +3791,7 @@
         <translation type="unfinished">选择以前用过的地址</translation>
     </message>
     <message>
-        <source>The Bitcoin address to send the payment to</source>
+        <source>The Particl address to send the payment to</source>
         <translation type="unfinished">付款目的地址</translation>
     </message>
     <message>
@@ -3826,7 +3807,7 @@
         <translation type="unfinished">用被选单位表示的待发送金额</translation>
     </message>
     <message>
-        <source>The fee will be deducted from the amount being sent. The recipient will receive less bitcoins than you enter in the amount field. If multiple recipients are selected, the fee is split equally.</source>
+        <source>The fee will be deducted from the amount being sent. The recipient will receive less particl than you enter in the amount field. If multiple recipients are selected, the fee is split equally.</source>
         <translation type="unfinished">交易费将从发送金额中扣除。接收人收到的比特币将会比您在金额框中输入的更少。如果选中了多个收件人，交易费平分。</translation>
     </message>
     <message>
@@ -3854,8 +3835,8 @@
         <translation type="unfinished">请为此地址输入一个标签以将它加入已用地址列表</translation>
     </message>
     <message>
-        <source>A message that was attached to the bitcoin: URI which will be stored with the transaction for your reference. Note: This message will not be sent over the Bitcoin network.</source>
-        <translation type="unfinished">bitcoin: URI 附带的备注信息，将会和交易一起存储，备查。 注意：该消息不会通过比特币网络传输。</translation>
+        <source>A message that was attached to the particl: URI which will be stored with the transaction for your reference. Note: This message will not be sent over the Particl network.</source>
+        <translation type="unfinished">particl: URI 附带的备注信息，将会和交易一起存储，备查。 注意：该消息不会通过比特币网络传输。</translation>
     </message>
     <message>
         <source>Pay To:</source>
@@ -3888,11 +3869,11 @@
         <translation type="unfinished">消息签名(&amp;S)</translation>
     </message>
     <message>
-        <source>You can sign messages/agreements with your addresses to prove you can receive bitcoins sent to them. Be careful not to sign anything vague or random, as phishing attacks may try to trick you into signing your identity over to them. Only sign fully-detailed statements you agree to.</source>
+        <source>You can sign messages/agreements with your addresses to prove you can receive particl sent to them. Be careful not to sign anything vague or random, as phishing attacks may try to trick you into signing your identity over to them. Only sign fully-detailed statements you agree to.</source>
         <translation type="unfinished">您可以用你的地址对消息/协议进行签名，以证明您可以接收发送到该地址的比特币。注意不要对任何模棱两可或者随机的消息进行签名，以免遭受钓鱼式攻击。请确保消息内容准确的表达了您的真实意愿。</translation>
     </message>
     <message>
-        <source>The Bitcoin address to sign the message with</source>
+        <source>The Particl address to sign the message with</source>
         <translation type="unfinished">用来对消息签名的地址</translation>
     </message>
     <message>
@@ -3916,7 +3897,7 @@
         <translation type="unfinished">复制当前签名至剪贴板</translation>
     </message>
     <message>
-        <source>Sign the message to prove you own this Bitcoin address</source>
+        <source>Sign the message to prove you own this Particl address</source>
         <translation type="unfinished">签名消息，以证明这个地址属于您</translation>
     </message>
     <message>
@@ -3940,7 +3921,7 @@
         <translation type="unfinished">请在下面输入接收者地址、消息（确保换行符、空格符、制表符等完全相同）和签名以验证消息。请仔细核对签名信息，以提防中间人攻击。请注意，这只是证明接收方可以用这个地址签名，它不能证明任何交易的发送人身份！</translation>
     </message>
     <message>
-        <source>The Bitcoin address the message was signed with</source>
+        <source>The Particl address the message was signed with</source>
         <translation type="unfinished">用来签名消息的地址</translation>
     </message>
     <message>
@@ -3952,7 +3933,7 @@
         <translation type="unfinished">对消息进行签署得到的签名数据</translation>
     </message>
     <message>
-        <source>Verify the message to ensure it was signed with the specified Bitcoin address</source>
+        <source>Verify the message to ensure it was signed with the specified Particl address</source>
         <translation type="unfinished">验证消息，确保消息是由指定的比特币地址签名过的。</translation>
     </message>
     <message>
