<TS version="2.1" language="es_SV">
<context>
    <name>AddressBookPage</name>
    <message>
        <source>Right-click to edit address or label</source>
        <translation type="unfinished">Hacer clic derecho para editar la dirección o etiqueta</translation>
    </message>
    <message>
        <source>Create a new address</source>
        <translation type="unfinished">Crear una nueva dirección</translation>
    </message>
    <message>
        <source>&amp;New</source>
        <translation type="unfinished">Es Nuevo</translation>
    </message>
    <message>
        <source>Copy the currently selected address to the system clipboard</source>
        <translation type="unfinished">Copia la dirección actualmente seleccionada al portapapeles del sistema</translation>
    </message>
    <message>
        <source>&amp;Copy</source>
        <translation type="unfinished">&amp;Copiar</translation>
    </message>
    <message>
        <source>C&amp;lose</source>
        <translation type="unfinished">&amp;Cerrar</translation>
    </message>
    <message>
        <source>Delete the currently selected address from the list</source>
        <translation type="unfinished">Borrar de la lista la dirección seleccionada</translation>
    </message>
    <message>
        <source>Enter address or label to search</source>
        <translation type="unfinished">Introduce una dirección o etiqueta para  buscar</translation>
    </message>
    <message>
        <source>Export the data in the current tab to a file</source>
        <translation type="unfinished">Exportar a un archivo los datos de esta pestaña</translation>
    </message>
    <message>
        <source>&amp;Delete</source>
        <translation type="unfinished">&amp;Eliminar</translation>
    </message>
    <message>
        <source>Choose the address to send coins to</source>
        <translation type="unfinished">Escoja la dirección a la que se enviarán monedas</translation>
    </message>
    <message>
        <source>Choose the address to receive coins with</source>
        <translation type="unfinished">Escoja la dirección donde quiere recibir monedas</translation>
    </message>
    <message>
        <source>C&amp;hoose</source>
        <translation type="unfinished">&amp;Escoger</translation>
    </message>
    <message>
<<<<<<< HEAD
        <source>Sending addresses</source>
        <translation type="unfinished">Envío de direcciones</translation>
    </message>
    <message>
        <source>Receiving addresses</source>
        <translation type="unfinished">Direcciones de recepción</translation>
    </message>
    <message>
        <source>These are your Particl addresses for sending payments. Always check the amount and the receiving address before sending coins.</source>
        <translation type="unfinished">Estas son sus direcciones Particl para enviar pagos. Compruebe siempre la cantidad y la dirección de recibo antes de transferir monedas.</translation>
=======
        <source>These are your Bitcoin addresses for sending payments. Always check the amount and the receiving address before sending coins.</source>
        <translation type="unfinished">Estas son sus direcciones Bitcoin para enviar pagos. Compruebe siempre la cantidad y la dirección de recibo antes de transferir monedas.</translation>
>>>>>>> 44d8b13c
    </message>
    <message>
        <source>These are your Particl addresses for receiving payments. Use the 'Create new receiving address' button in the receive tab to create new addresses.
Signing is only possible with addresses of the type 'legacy'.</source>
        <translation type="unfinished">Estas son sus direcciones de Particl para recibir los pagos.
Usa el boton "Crear nueva direccion de recibimiento" en la pestaña de recibir para crear una nueva direccion.  Firmar es posible solo con la direccion del tipo "legado"</translation>
    </message>
    <message>
        <source>&amp;Copy Address</source>
        <translation type="unfinished">&amp;Copiar dirección</translation>
    </message>
    <message>
        <source>Copy &amp;Label</source>
        <translation type="unfinished">Copiar y etiquetar</translation>
    </message>
    <message>
        <source>&amp;Edit</source>
        <translation type="unfinished">&amp;Editar</translation>
    </message>
    <message>
        <source>Export Address List</source>
        <translation type="unfinished">Exportar la Lista de Direcciones</translation>
    </message>
    <message>
        <source>Comma separated file</source>
        <extracomment>Expanded name of the CSV file format. See: https://en.wikipedia.org/wiki/Comma-separated_values.</extracomment>
        <translation type="unfinished">Archivo separado por comas</translation>
    </message>
    <message>
        <source>Receiving addresses - %1</source>
        <translation type="unfinished">Recepción de direcciones - %1
</translation>
    </message>
    <message>
        <source>Exporting Failed</source>
        <translation type="unfinished">Error al exportar</translation>
    </message>
</context>
<context>
    <name>AddressTableModel</name>
    <message>
        <source>Label</source>
        <translation type="unfinished">Nombre</translation>
    </message>
    <message>
        <source>Address</source>
        <translation type="unfinished">Dirección</translation>
    </message>
    <message>
        <source>(no label)</source>
        <translation type="unfinished">(sin etiqueta)</translation>
    </message>
</context>
<context>
    <name>AskPassphraseDialog</name>
    <message>
        <source>Enter passphrase</source>
        <translation type="unfinished">Introduce contraseña actual</translation>
    </message>
    <message>
        <source>New passphrase</source>
        <translation type="unfinished">Nueva contraseña</translation>
    </message>
    <message>
        <source>Repeat new passphrase</source>
        <translation type="unfinished">Repita la nueva contraseña</translation>
    </message>
    <message>
        <source>Show passphrase</source>
        <translation type="unfinished">Mostrar contraseña</translation>
    </message>
    <message>
        <source>Encrypt wallet</source>
        <translation type="unfinished">Encriptar la billetera</translation>
    </message>
    <message>
        <source>This operation needs your wallet passphrase to unlock the wallet.</source>
        <translation type="unfinished">Esta operación necesita su contraseña de billetera para desbloquearla.</translation>
    </message>
    <message>
        <source>Change passphrase</source>
        <translation type="unfinished">Cambia contraseña</translation>
    </message>
    <message>
        <source>Confirm wallet encryption</source>
        <translation type="unfinished">Confirma el cifrado de este monedero</translation>
    </message>
    <message>
        <source>Warning: If you encrypt your wallet and lose your passphrase, you will &lt;b&gt;LOSE ALL OF YOUR PARTICL&lt;/b&gt;!</source>
        <translation type="unfinished">Advertencia: Si encriptas la billetera y pierdes tu frase de contraseña, ¡&lt;b&gt;PERDERÁS TODOS TUS PARTICL&lt;/b&gt;!</translation>
    </message>
    <message>
        <source>Are you sure you wish to encrypt your wallet?</source>
        <translation type="unfinished">¿Esta seguro que quieres cifrar tu monedero?</translation>
    </message>
    <message>
        <source>Wallet encrypted</source>
        <translation type="unfinished">Billetera codificada</translation>
    </message>
    <message>
        <source>Enter the new passphrase for the wallet.&lt;br/&gt;Please use a passphrase of &lt;b&gt;ten or more random characters&lt;/b&gt;, or &lt;b&gt;eight or more words&lt;/b&gt;.</source>
        <translation type="unfinished">Introduce la contraseña nueva para la billetera. &lt;br/&gt;Por favor utiliza una contraseña de &lt;b&gt;diez o más caracteres aleatorios&lt;/b&gt;, u &lt;b&gt;ocho o más palabras&lt;/b&gt;.</translation>
    </message>
    <message>
        <source>Enter the old passphrase and new passphrase for the wallet.</source>
        <translation type="unfinished">Introduce la contraseña antigua y la nueva para el monedero.</translation>
    </message>
    <message>
        <source>Remember that encrypting your wallet cannot fully protect your particl from being stolen by malware infecting your computer.</source>
        <translation type="unfinished">Recuerda que cifrar tu billetera no garantiza total protección de robo de tus particl si tu ordenador es infectado con malware.</translation>
    </message>
    <message>
        <source>Wallet to be encrypted</source>
        <translation type="unfinished">Billetera para cifrar</translation>
    </message>
    <message>
        <source>Your wallet is about to be encrypted. </source>
        <translation type="unfinished">Tu billetera esta por ser encriptada</translation>
    </message>
    <message>
        <source>Your wallet is now encrypted. </source>
        <translation type="unfinished">Tu monedero está ahora cifrado</translation>
    </message>
    <message>
        <source>IMPORTANT: Any previous backups you have made of your wallet file should be replaced with the newly generated, encrypted wallet file. For security reasons, previous backups of the unencrypted wallet file will become useless as soon as you start using the new, encrypted wallet.</source>
        <translation type="unfinished">IMPORTANTE: Cualquier respaldo anterior que hayas hecho del archivo de tu billetera debe ser reemplazado por el nuevo archivo encriptado que has generado. Por razones de seguridad, todos los respaldos realizados anteriormente serán inutilizables al momento de que utilices tu nueva billetera encriptada.</translation>
    </message>
    <message>
        <source>Wallet encryption failed</source>
        <translation type="unfinished">Ha fallado el cifrado del monedero</translation>
    </message>
    <message>
        <source>Wallet encryption failed due to an internal error. Your wallet was not encrypted.</source>
        <translation type="unfinished">La encriptación de la billetera falló debido a un error interno. La billetera no se encriptó.</translation>
    </message>
    <message>
        <source>Wallet unlock failed</source>
        <translation type="unfinished">Ha fallado el desbloqueo del monedero</translation>
    </message>
    <message>
        <source>The passphrase entered for the wallet decryption was incorrect.</source>
        <translation type="unfinished">La frase de contraseña ingresada para el descifrado de la billetera fue incorrecta.</translation>
    </message>
    <message>
        <source>The passphrase entered for the wallet decryption is incorrect. It contains a null character (ie - a zero byte). If the passphrase was set with a version of this software prior to 25.0, please try again with only the characters up to — but not including — the first null character. If this is successful, please set a new passphrase to avoid this issue in the future.</source>
        <translation type="unfinished">La frase de contraseña ingresada para el descifrado de la billetera es incorrecta. Contiene un carácter nulo (es decir, un byte cero). Si la frase de contraseña se configuró con una versión de este software anterior a la 25.0, vuelve a intentarlo solo con los caracteres hasta el primer carácter nulo, pero sin incluirlo . Si esto tiene éxito, establece una nueva frase de contraseña para evitar este problema en el futuro.</translation>
    </message>
    <message>
        <source>Wallet passphrase was successfully changed.</source>
        <translation type="unfinished">La contraseña de la billetera ha sido cambiada.</translation>
    </message>
    <message>
        <source>Passphrase change failed</source>
        <translation type="unfinished">Error al cambiar la frase de contraseña</translation>
    </message>
    <message>
        <source>The old passphrase entered for the wallet decryption is incorrect. It contains a null character (ie - a zero byte). If the passphrase was set with a version of this software prior to 25.0, please try again with only the characters up to — but not including — the first null character.</source>
        <translation type="unfinished">La frase de contraseña que se ingresó para descifrar la billetera es incorrecta. Contiene un carácter nulo (es decir, un byte cero). Si la frase de contraseña se configuró con una versión de este software anterior a la 25.0, vuelve a intentarlo solo con los caracteres hasta el primer carácter nulo, pero sin incluirlo.</translation>
    </message>
    </context>
<context>
    <name>BanTableModel</name>
    <message>
        <source>Banned Until</source>
        <translation type="unfinished">Bloqueado hasta</translation>
    </message>
</context>
<context>
    <name>BitcoinApplication</name>
    <message>
        <source>Settings file %1 might be corrupt or invalid.</source>
        <translation type="unfinished">El archivo de configuración %1 puede estar corrupto o no ser válido.</translation>
    </message>
    <message>
        <source>A fatal error occurred. %1 can no longer continue safely and will quit.</source>
        <translation type="unfinished">Se ha producido un error garrafal. %1Ya no podrá continuar de manera segura y abandonará.</translation>
    </message>
    <message>
        <source>Internal error</source>
        <translation type="unfinished">Error interno</translation>
    </message>
    <message>
        <source>An internal error occurred. %1 will attempt to continue safely. This is an unexpected bug which can be reported as described below.</source>
        <translation type="unfinished">Un error interno ocurrió. %1 intentará continuar. Este es un error inesperado que puede ser reportado de las formas que se muestran debajo,</translation>
    </message>
</context>
<context>
    <name>QObject</name>
    <message>
        <source>Do you want to reset settings to default values, or to abort without making changes?</source>
        <extracomment>Explanatory text shown on startup when the settings file cannot be read. Prompts user to make a choice between resetting or aborting.</extracomment>
        <translation type="unfinished">¿Deseas restablecer los valores a la configuración predeterminada o abortar sin realizar los cambios?</translation>
    </message>
    <message>
        <source>A fatal error occurred. Check that settings file is writable, or try running with -nosettings.</source>
        <extracomment>Explanatory text shown on startup when the settings file could not be written. Prompts user to check that we have the ability to write to the file. Explains that the user has the option of running without a settings file.</extracomment>
        <translation type="unfinished">Un error fatal ha ocurrido. Comprueba que el archivo de configuración soporta escritura, o intenta ejecutar de nuevo el programa con -nosettings</translation>
    </message>
    <message>
        <source>%1 didn't yet exit safely…</source>
        <translation type="unfinished">%1 todavía no ha terminado de forma segura...</translation>
    </message>
    <message>
        <source>Amount</source>
        <translation type="unfinished">Monto</translation>
    </message>
    <message>
        <source>Enter a Particl address (e.g. %1)</source>
        <translation type="unfinished">Ingresa una dirección de Particl (Ejemplo: %1)</translation>
    </message>
    <message>
        <source>Unroutable</source>
        <translation type="unfinished">No enrutable</translation>
    </message>
    <message>
        <source>Inbound</source>
        <extracomment>An inbound connection from a peer. An inbound connection is a connection initiated by a peer.</extracomment>
        <translation type="unfinished">Entrante</translation>
    </message>
    <message>
        <source>Outbound</source>
        <extracomment>An outbound connection to a peer. An outbound connection is a connection initiated by us.</extracomment>
        <translation type="unfinished">Salida</translation>
    </message>
    <message>
        <source>Full Relay</source>
        <extracomment>Peer connection type that relays all network information.</extracomment>
        <translation type="unfinished">Retransmisión completa</translation>
    </message>
    <message>
        <source>Block Relay</source>
        <extracomment>Peer connection type that relays network information about blocks and not transactions or addresses.</extracomment>
        <translation type="unfinished">Retransmisión de bloque</translation>
    </message>
    <message>
        <source>Feeler</source>
        <extracomment>Short-lived peer connection type that tests the aliveness of known addresses.</extracomment>
        <translation type="unfinished">Sensor</translation>
    </message>
    <message>
        <source>Address Fetch</source>
        <extracomment>Short-lived peer connection type that solicits known addresses from a peer.</extracomment>
        <translation type="unfinished">Recuperación de dirección</translation>
    </message>
    <message>
        <source>%1 h</source>
        <translation type="unfinished">%1 d</translation>
    </message>
    <message>
        <source>None</source>
        <translation type="unfinished">Ninguno</translation>
    </message>
    <message>
        <source>N/A</source>
        <translation type="unfinished">N/D</translation>
    </message>
    <message numerus="yes">
        <source>%n second(s)</source>
        <translation type="unfinished">
            <numerusform>%n segundo</numerusform>
            <numerusform>%n segundos</numerusform>
        </translation>
    </message>
    <message numerus="yes">
        <source>%n minute(s)</source>
        <translation type="unfinished">
            <numerusform>%n minuto</numerusform>
            <numerusform>%n minutos</numerusform>
        </translation>
    </message>
    <message numerus="yes">
        <source>%n hour(s)</source>
        <translation type="unfinished">
            <numerusform>%n hora</numerusform>
            <numerusform>%n horas</numerusform>
        </translation>
    </message>
    <message numerus="yes">
        <source>%n day(s)</source>
        <translation type="unfinished">
            <numerusform>%n día</numerusform>
            <numerusform>%n días</numerusform>
        </translation>
    </message>
    <message numerus="yes">
        <source>%n week(s)</source>
        <translation type="unfinished">
            <numerusform>%n semana</numerusform>
            <numerusform>%n semanas</numerusform>
        </translation>
    </message>
    <message>
        <source>%1 and %2</source>
        <translation type="unfinished">%1 y %2</translation>
    </message>
    <message numerus="yes">
        <source>%n year(s)</source>
        <translation type="unfinished">
            <numerusform>%n años</numerusform>
            <numerusform>%n años</numerusform>
        </translation>
    </message>
    </context>
<context>
    <name>BitcoinGUI</name>
    <message>
        <source>Create a new wallet</source>
        <translation type="unfinished">Crear monedero nuevo</translation>
    </message>
    <message>
        <source>&amp;Minimize</source>
        <translation type="unfinished">&amp;Minimizar</translation>
    </message>
    <message>
        <source>Backup wallet to another location</source>
        <translation type="unfinished">Respaldar monedero en otra ubicación</translation>
    </message>
    <message>
        <source>Change the passphrase used for wallet encryption</source>
        <translation type="unfinished">Cambiar la contraseña utilizada para el cifrado del monedero</translation>
    </message>
    <message>
        <source>&amp;Send</source>
        <translation type="unfinished">&amp;Enviar</translation>
    </message>
    <message>
        <source>&amp;Receive</source>
        <translation type="unfinished">&amp;Recibir</translation>
    </message>
    <message>
        <source>&amp;Encrypt Wallet…</source>
        <translation type="unfinished">&amp;Cifrar monedero</translation>
    </message>
    <message>
        <source>Encrypt the private keys that belong to your wallet</source>
        <translation type="unfinished">Cifrar las claves privadas de tu monedero</translation>
    </message>
    <message>
        <source>&amp;Change Passphrase…</source>
        <translation type="unfinished">&amp;Cambiar frase de contraseña...</translation>
    </message>
    <message>
        <source>Sign messages with your Particl addresses to prove you own them</source>
        <translation type="unfinished">Firmar mensajes con sus direcciones Particl para probar la propiedad</translation>
    </message>
    <message>
        <source>Verify messages to ensure they were signed with specified Particl addresses</source>
        <translation type="unfinished">Verificar un mensaje para comprobar que fue firmado con la dirección Particl indicada</translation>
    </message>
    <message>
        <source>&amp;Load PSBT from file…</source>
        <translation type="unfinished">&amp;Cargar PSBT desde archivo...</translation>
    </message>
    <message>
        <source>Open &amp;URI…</source>
        <translation type="unfinished">Abrir &amp;URI…</translation>
    </message>
    <message>
        <source>Close Wallet…</source>
        <translation type="unfinished">Cerrar monedero...</translation>
    </message>
    <message>
        <source>Create Wallet…</source>
        <translation type="unfinished">Crear monedero...</translation>
    </message>
    <message>
        <source>Close All Wallets…</source>
        <translation type="unfinished">Cerrar todos los monederos...</translation>
    </message>
    <message>
        <source>&amp;File</source>
        <translation type="unfinished">&amp;Archivo</translation>
    </message>
    <message>
        <source>&amp;Settings</source>
        <translation type="unfinished">&amp;Configuración</translation>
    </message>
    <message>
        <source>Tabs toolbar</source>
        <translation type="unfinished">Barra de pestañas</translation>
    </message>
    <message>
        <source>Syncing Headers (%1%)…</source>
        <translation type="unfinished">Sincronizando encabezados (%1%)...</translation>
    </message>
    <message>
        <source>Synchronizing with network…</source>
        <translation type="unfinished">Sincronizando con la red...</translation>
    </message>
    <message>
        <source>Indexing blocks on disk…</source>
        <translation type="unfinished">Indexando bloques en disco...</translation>
    </message>
    <message>
        <source>Processing blocks on disk…</source>
        <translation type="unfinished">Procesando bloques en disco...</translation>
    </message>
    <message>
        <source>Connecting to peers…</source>
        <translation type="unfinished">Conectando a pares...</translation>
    </message>
    <message>
        <source>Request payments (generates QR codes and particl: URIs)</source>
        <translation type="unfinished"> 
Solicitar pagos (genera códigos QR y particl: URI)
 </translation>
    </message>
    <message>
        <source>Show the list of used sending addresses and labels</source>
        <translation type="unfinished">Mostrar la lista de direcciones y etiquetas de envío usadas</translation>
    </message>
    <message>
        <source>Show the list of used receiving addresses and labels</source>
        <translation type="unfinished">Mostrar la lista de direcciones y etiquetas de recepción usadas</translation>
    </message>
    <message>
        <source>&amp;Command-line options</source>
        <translation type="unfinished">opciones de la &amp;Linea de comandos</translation>
    </message>
    <message numerus="yes">
        <source>Processed %n block(s) of transaction history.</source>
        <translation type="unfinished">
            <numerusform>Procesado %n bloque del historial de transacciones.</numerusform>
            <numerusform>Procesados %n bloques del historial de transacciones.</numerusform>
        </translation>
    </message>
    <message>
        <source>Catching up…</source>
        <translation type="unfinished">Poniéndose al día...</translation>
    </message>
    <message>
        <source>Transactions after this will not yet be visible.</source>
        <translation type="unfinished">Las transacciones después de esto todavía no serán visibles.</translation>
    </message>
    <message>
        <source>Warning</source>
        <translation type="unfinished">Aviso</translation>
    </message>
    <message>
        <source>Information</source>
        <translation type="unfinished">Información </translation>
    </message>
    <message>
        <source>Up to date</source>
        <translation type="unfinished">Actualizado al dia </translation>
    </message>
    <message>
        <source>Load Partially Signed Particl Transaction</source>
        <translation type="unfinished">Cargar transacción de Particl parcialmente firmada</translation>
    </message>
    <message>
        <source>Load PSBT from &amp;clipboard…</source>
        <translation type="unfinished">Cargar PSBT desde el &amp;portapapeles...</translation>
    </message>
    <message>
        <source>Load Partially Signed Particl Transaction from clipboard</source>
        <translation type="unfinished">Cargar una transacción de Particl parcialmente firmada desde el portapapeles</translation>
    </message>
    <message>
        <source>Node window</source>
        <translation type="unfinished">Ventana de nodo</translation>
    </message>
    <message>
        <source>Open node debugging and diagnostic console</source>
        <translation type="unfinished">Abrir consola de depuración y diagnóstico de nodo</translation>
    </message>
    <message>
        <source>&amp;Sending addresses</source>
        <translation type="unfinished">&amp;Direcciones de envío</translation>
    </message>
    <message>
        <source>&amp;Receiving addresses</source>
        <translation type="unfinished">&amp;Direcciones de recepción</translation>
    </message>
    <message>
        <source>Open a particl: URI</source>
        <translation type="unfinished">Particl: abrir URI</translation>
    </message>
    <message>
        <source>Open Wallet</source>
        <translation type="unfinished">Abrir monedero</translation>
    </message>
    <message>
        <source>Restore Wallet…</source>
        <extracomment>Name of the menu item that restores wallet from a backup file.</extracomment>
        <translation type="unfinished">Restaurar billetera…</translation>
    </message>
    <message>
        <source>Restore a wallet from a backup file</source>
        <extracomment>Status tip for Restore Wallet menu item</extracomment>
        <translation type="unfinished">Restaurar una billetera desde un archivo de copia de seguridad</translation>
    </message>
    <message>
        <source>Close all wallets</source>
        <translation type="unfinished">Cerrar todos los monederos</translation>
    </message>
    <message>
        <source>Migrate Wallet</source>
        <translation type="unfinished">Migrar billetera</translation>
    </message>
    <message>
        <source>Migrate a wallet</source>
        <translation type="unfinished">Migrar una billetera</translation>
    </message>
    <message>
        <source>&amp;Mask values</source>
        <translation type="unfinished">&amp;Ocultar valores</translation>
    </message>
    <message>
        <source>Mask the values in the Overview tab</source>
        <translation type="unfinished">Ocultar los valores en la pestaña de vista general</translation>
    </message>
    <message>
        <source>default wallet</source>
        <translation type="unfinished">billetera por defecto</translation>
    </message>
    <message>
        <source>No wallets available</source>
        <translation type="unfinished">Monederos no disponibles</translation>
    </message>
    <message>
        <source>Wallet Data</source>
        <extracomment>Name of the wallet data file format.</extracomment>
        <translation type="unfinished">Datos de la billetera</translation>
    </message>
    <message>
        <source>Load Wallet Backup</source>
        <extracomment>The title for Restore Wallet File Windows</extracomment>
        <translation type="unfinished">Cargar copia de seguridad de billetera</translation>
    </message>
    <message>
        <source>Restore Wallet</source>
        <extracomment>Title of pop-up window shown when the user is attempting to restore a wallet.</extracomment>
        <translation type="unfinished">Restaurar billetera</translation>
    </message>
    <message>
        <source>Wallet Name</source>
        <extracomment>Label of the input field where the name of the wallet is entered.</extracomment>
        <translation type="unfinished">Nombre del monedero</translation>
    </message>
    <message>
        <source>&amp;Window</source>
        <translation type="unfinished">&amp;Ventana</translation>
    </message>
    <message>
        <source>%1 client</source>
        <translation type="unfinished">%1 cliente</translation>
    </message>
    <message>
        <source>&amp;Hide</source>
        <translation type="unfinished">&amp;Ocultar </translation>
    </message>
    <message>
        <source>S&amp;how</source>
        <translation type="unfinished">M&amp;ostrar</translation>
    </message>
    <message numerus="yes">
        <source>%n active connection(s) to Particl network.</source>
        <extracomment>A substring of the tooltip.</extracomment>
        <translation type="unfinished">
<<<<<<< HEAD
            <numerusform>%n conexión activa con la red de Particl.</numerusform>
            <numerusform>%n conexiónes activas con la red de Particl.</numerusform>
=======
            <numerusform>%n conexiones activas con la red Bitcoin</numerusform>
            <numerusform>%n conexiones activas con la red Bitcoin </numerusform>
>>>>>>> 44d8b13c
        </translation>
    </message>
    <message>
        <source>Click for more actions.</source>
        <extracomment>A substring of the tooltip. "More actions" are available via the context menu.</extracomment>
        <translation type="unfinished">Hacer clic para ver más acciones.</translation>
    </message>
    <message>
        <source>Show Peers tab</source>
        <extracomment>A context menu item. The "Peers tab" is an element of the "Node window".</extracomment>
        <translation type="unfinished">Mostrar pestaña de pares</translation>
    </message>
    <message>
        <source>Disable network activity</source>
        <extracomment>A context menu item.</extracomment>
        <translation type="unfinished">Deshabilitar actividad de red</translation>
    </message>
    <message>
        <source>Enable network activity</source>
        <extracomment>A context menu item. The network activity was disabled previously.</extracomment>
        <translation type="unfinished">Habilitar actividad de red</translation>
    </message>
    <message>
        <source>Pre-syncing Headers (%1%)…</source>
        <translation type="unfinished">Presincronizando encabezados (%1%)...</translation>
    </message>
    <message>
        <source>Error creating wallet</source>
        <translation type="unfinished">Error al crear billetera</translation>
    </message>
    <message>
        <source>Cannot create new wallet, the software was compiled without sqlite support (required for descriptor wallets)</source>
        <translation type="unfinished">No se puede crear una nueva billetera, el software se compiló sin soporte sqlite (requerido para billeteras descriptivas)</translation>
    </message>
    <message>
        <source>Warning: %1</source>
        <translation type="unfinished">Advertencia: %1</translation>
    </message>
    <message>
        <source>Date: %1
</source>
        <translation type="unfinished">Fecha: %1
</translation>
    </message>
    <message>
        <source>Amount: %1
</source>
        <translation type="unfinished">Importe: %1
</translation>
    </message>
    <message>
        <source>Wallet: %1
</source>
        <translation type="unfinished">Billetera: %1
</translation>
    </message>
    <message>
        <source>Type: %1
</source>
        <translation type="unfinished">Tipo: %1
</translation>
    </message>
    <message>
        <source>Label: %1
</source>
        <translation type="unfinished">Etiqueta: %1
</translation>
    </message>
    <message>
        <source>Address: %1
</source>
        <translation type="unfinished">Dirección: %1
</translation>
    </message>
    <message>
        <source>Sent transaction</source>
        <translation type="unfinished">Transacción enviada</translation>
    </message>
    <message>
        <source>Incoming transaction</source>
        <translation type="unfinished">Transacción recibida</translation>
    </message>
    <message>
        <source>HD key generation is &lt;b&gt;enabled&lt;/b&gt;</source>
        <translation type="unfinished">La generación de clave HD está &lt;b&gt;habilitada&lt;/b&gt;</translation>
    </message>
    <message>
        <source>HD key generation is &lt;b&gt;disabled&lt;/b&gt;</source>
        <translation type="unfinished">La generación de la clave HD está &lt;b&gt; desactivada &lt;/ b&gt;</translation>
    </message>
    <message>
        <source>Private key &lt;b&gt;disabled&lt;/b&gt;</source>
        <translation type="unfinished">Clave privada &lt;b&gt;deshabilitada&lt;/b&gt;</translation>
    </message>
    <message>
        <source>Wallet is &lt;b&gt;encrypted&lt;/b&gt; and currently &lt;b&gt;unlocked&lt;/b&gt;</source>
        <translation type="unfinished">La billetera está &lt;b&gt; encriptada &lt;/ b&gt; y actualmente &lt;b&gt; desbloqueada &lt;/ b&gt;</translation>
    </message>
    <message>
        <source>Wallet is &lt;b&gt;encrypted&lt;/b&gt; and currently &lt;b&gt;locked&lt;/b&gt;</source>
        <translation type="unfinished">La billetera está encriptada y bloqueada recientemente</translation>
    </message>
    <message>
        <source>Original message:</source>
        <translation type="unfinished">Mensaje original:</translation>
    </message>
</context>
<context>
    <name>UnitDisplayStatusBarControl</name>
    <message>
        <source>Unit to show amounts in. Click to select another unit.</source>
        <translation type="unfinished">Unidad en la que se muestran las cantidades. Haga clic para seleccionar otra unidad.</translation>
    </message>
</context>
<context>
    <name>CoinControlDialog</name>
    <message>
        <source>Coin Selection</source>
        <translation type="unfinished">Selección de monedas</translation>
    </message>
    <message>
        <source>Quantity:</source>
        <translation type="unfinished">Cantidad:</translation>
    </message>
    <message>
        <source>Amount:</source>
        <translation type="unfinished">Importe:</translation>
    </message>
    <message>
        <source>Fee:</source>
        <translation type="unfinished">Comisión:</translation>
    </message>
    <message>
        <source>After Fee:</source>
        <translation type="unfinished">Después de la comisión:</translation>
    </message>
    <message>
        <source>Amount</source>
        <translation type="unfinished">Monto</translation>
    </message>
    <message>
        <source>Received with address</source>
        <translation type="unfinished">Recibido con etiqueta</translation>
    </message>
    <message>
        <source>Confirmed</source>
        <translation type="unfinished">Confirmada</translation>
    </message>
    <message>
        <source>Copy amount</source>
        <translation type="unfinished">Copiar cantidad</translation>
    </message>
    <message>
        <source>&amp;Copy address</source>
        <translation type="unfinished">&amp;Copiar dirección</translation>
    </message>
    <message>
        <source>Copy &amp;label</source>
        <translation type="unfinished">Copiar &amp;etiqueta</translation>
    </message>
    <message>
        <source>Copy &amp;amount</source>
        <translation type="unfinished">Copiar &amp;importe</translation>
    </message>
    <message>
        <source>Copy transaction &amp;ID and output index</source>
        <translation type="unfinished">Copiar &amp;identificador de transacción e índice de salidas</translation>
    </message>
    <message>
        <source>L&amp;ock unspent</source>
        <translation type="unfinished">B&amp;loquear no gastado</translation>
    </message>
    <message>
        <source>&amp;Unlock unspent</source>
        <translation type="unfinished">&amp;Desbloquear importe no gastado</translation>
    </message>
    <message>
        <source>Copy quantity</source>
        <translation type="unfinished">Copiar cantidad</translation>
    </message>
    <message>
        <source>Copy fee</source>
        <translation type="unfinished">Tarifa de copia</translation>
    </message>
    <message>
        <source>Copy after fee</source>
        <translation type="unfinished">Copiar después de la tarifa</translation>
    </message>
    <message>
        <source>(%1 locked)</source>
        <translation type="unfinished">(%1 bloqueado)</translation>
    </message>
    <message>
        <source>Can vary +/- %1 satoshi(s) per input.</source>
        <translation type="unfinished">Puede variar en +/- %1 satoshi(s) por entrada.</translation>
    </message>
    <message>
        <source>(no label)</source>
        <translation type="unfinished">(sin etiqueta)</translation>
    </message>
    <message>
        <source>change from %1 (%2)</source>
        <translation type="unfinished">Cambio desde %1 (%2)</translation>
    </message>
    </context>
<context>
    <name>CreateWalletActivity</name>
    <message>
        <source>Creating Wallet &lt;b&gt;%1&lt;/b&gt;…</source>
        <extracomment>Descriptive text of the create wallet progress window which indicates to the user which wallet is currently being created.</extracomment>
        <translation type="unfinished">Creando billetera &lt;b&gt;%1&lt;/b&gt;…</translation>
    </message>
    <message>
        <source>Create wallet failed</source>
        <translation type="unfinished">Fallo al crear la billetera</translation>
    </message>
    <message>
        <source>Create wallet warning</source>
        <translation type="unfinished">Advertencia de crear billetera</translation>
    </message>
    <message>
        <source>Can't list signers</source>
        <translation type="unfinished">No se puede hacer una lista de firmantes</translation>
    </message>
    <message>
        <source>Too many external signers found</source>
        <translation type="unfinished">Se encontraron demasiados firmantes externos</translation>
    </message>
</context>
<context>
    <name>LoadWalletsActivity</name>
    <message>
        <source>Load Wallets</source>
        <extracomment>Title of progress window which is displayed when wallets are being loaded.</extracomment>
        <translation type="unfinished">Cargar monederos</translation>
    </message>
    <message>
        <source>Loading wallets…</source>
        <extracomment>Descriptive text of the load wallets progress window which indicates to the user that wallets are currently being loaded.</extracomment>
        <translation type="unfinished">Cargando monederos...</translation>
    </message>
</context>
<context>
    <name>MigrateWalletActivity</name>
    <message>
        <source>Migrate wallet</source>
        <translation type="unfinished">Migrar billetera</translation>
    </message>
    <message>
        <source>Are you sure you wish to migrate the wallet &lt;i&gt;%1&lt;/i&gt;?</source>
        <translation type="unfinished">Estas seguro de wue deseas migrar la billetera 1 %1 1 ?</translation>
    </message>
    <message>
        <source>Migrating the wallet will convert this wallet to one or more descriptor wallets. A new wallet backup will need to be made.
If this wallet contains any watchonly scripts, a new wallet will be created which contains those watchonly scripts.
If this wallet contains any solvable but not watched scripts, a different and new wallet will be created which contains those scripts.

The migration process will create a backup of the wallet before migrating. This backup file will be named &lt;wallet name&gt;-&lt;timestamp&gt;.legacy.bak and can be found in the directory for this wallet. In the event of an incorrect migration, the backup can be restored with the "Restore Wallet" functionality.</source>
        <translation type="unfinished">La migración de la billetera la convertirá en una o más billeteras basadas en descriptores. Será necesario realizar una nueva copia de seguridad de la billetera.
Si esta billetera contiene scripts solo de lectura, se creará una nueva billetera que los contenga.
Si esta billetera contiene scripts solucionables pero no de lectura, se creará una nueva billetera diferente que los contenga.

El proceso de migración creará una copia de seguridad de la billetera antes de migrar. Este archivo de copia de seguridad se llamará &lt;wallet name&gt;-&lt;timestamp&gt;.legacy.bak y se encontrará en el directorio de esta billetera. En el caso de una migración incorrecta, la copia de seguridad puede restaurarse con la funcionalidad "Restore Wallet" (Restaurar billetera).</translation>
    </message>
    <message>
        <source>Migrate Wallet</source>
        <translation type="unfinished">Migrar billetera</translation>
    </message>
    <message>
        <source>Migrating Wallet &lt;b&gt;%1&lt;/b&gt;…</source>
        <translation type="unfinished">Migrando billetera &lt;b&gt;%1&lt;/b&gt;…</translation>
    </message>
    <message>
        <source>The wallet '%1' was migrated successfully.</source>
        <translation type="unfinished">La migración de la billetera "%1" se realizó correctamente.</translation>
    </message>
    <message>
        <source> Watchonly scripts have been migrated to a new wallet named '%1'.</source>
        <translation type="unfinished">Los scripts solo de lectura se migraron a una nueva billetera llamada "%1".</translation>
    </message>
    <message>
        <source> Solvable but not watched scripts have been migrated to a new wallet named '%1'.</source>
        <translation type="unfinished">Los scripts solucionables pero no de lectura se migraron a una nueva billetera llamada "%1".</translation>
    </message>
    <message>
        <source>Migration failed</source>
        <translation type="unfinished">Migración errónea</translation>
    </message>
    <message>
        <source>Migration Successful</source>
        <translation type="unfinished">Migración correcta</translation>
    </message>
</context>
<context>
    <name>OpenWalletActivity</name>
    <message>
        <source>Open wallet warning</source>
        <translation type="unfinished">Advertencia sobre crear monedero</translation>
    </message>
    <message>
        <source>default wallet</source>
        <translation type="unfinished">billetera por defecto</translation>
    </message>
    <message>
        <source>Open Wallet</source>
        <extracomment>Title of window indicating the progress of opening of a wallet.</extracomment>
        <translation type="unfinished">Abrir monedero</translation>
    </message>
    <message>
        <source>Opening Wallet &lt;b&gt;%1&lt;/b&gt;…</source>
        <extracomment>Descriptive text of the open wallet progress window which indicates to the user which wallet is currently being opened.</extracomment>
        <translation type="unfinished">Abriendo Monedero &lt;b&gt;%1&lt;/b&gt;...</translation>
    </message>
</context>
<context>
    <name>RestoreWalletActivity</name>
    <message>
        <source>Restore Wallet</source>
        <extracomment>Title of progress window which is displayed when wallets are being restored.</extracomment>
        <translation type="unfinished">Restaurar monedero</translation>
    </message>
    <message>
        <source>Restoring Wallet &lt;b&gt;%1&lt;/b&gt;…</source>
        <extracomment>Descriptive text of the restore wallets progress window which indicates to the user that wallets are currently being restored.</extracomment>
        <translation type="unfinished">Restaurando monedero &lt;b&gt;%1&lt;/b&gt;…</translation>
    </message>
    <message>
        <source>Restore wallet failed</source>
        <extracomment>Title of message box which is displayed when the wallet could not be restored.</extracomment>
        <translation type="unfinished">Error al restaurar la billetera</translation>
    </message>
    <message>
        <source>Restore wallet warning</source>
        <extracomment>Title of message box which is displayed when the wallet is restored with some warning.</extracomment>
        <translation type="unfinished">Advertencia al restaurar billetera</translation>
    </message>
    <message>
        <source>Restore wallet message</source>
        <extracomment>Title of message box which is displayed when the wallet is successfully restored.</extracomment>
        <translation type="unfinished">Mensaje al restaurar billetera</translation>
    </message>
</context>
<context>
    <name>WalletController</name>
    <message>
        <source>Are you sure you wish to close the wallet &lt;i&gt;%1&lt;/i&gt;?</source>
        <translation type="unfinished">¿Estás seguro de que deseas cerrar el monedero &lt;i&gt;%1&lt;/i&gt;?</translation>
    </message>
    <message>
        <source>Closing the wallet for too long can result in having to resync the entire chain if pruning is enabled.</source>
        <translation type="unfinished">Cerrar el monedero durante demasiado tiempo puede causar la resincronización de toda la cadena si la poda es habilitada.</translation>
    </message>
    <message>
        <source>Close all wallets</source>
        <translation type="unfinished">Cerrar todos los monederos</translation>
    </message>
    <message>
        <source>Are you sure you wish to close all wallets?</source>
        <translation type="unfinished">¿Está seguro de que desea cerrar todas las billeteras?</translation>
    </message>
</context>
<context>
    <name>CreateWalletDialog</name>
    <message>
        <source>You are one step away from creating your new wallet!</source>
        <translation type="unfinished">Estás a un paso de crear tu nueva billetera.</translation>
    </message>
    <message>
        <source>Please provide a name and, if desired, enable any advanced options</source>
        <translation type="unfinished">Escribe un nombre y, si lo deseas, activa las opciones avanzadas.</translation>
    </message>
    <message>
        <source>Wallet Name</source>
        <translation type="unfinished">Nombre del monedero</translation>
    </message>
    <message>
        <source>Encrypt the wallet. The wallet will be encrypted with a passphrase of your choice.</source>
        <translation type="unfinished">Encriptar la billetera. La billetera será encriptada con una contraseña de tu elección.</translation>
    </message>
    <message>
        <source>Disable Private Keys</source>
        <translation type="unfinished">Desactivar las claves privadas</translation>
    </message>
    <message>
        <source>Make a blank wallet. Blank wallets do not initially have private keys or scripts. Private keys and addresses can be imported, or an HD seed can be set, at a later time.</source>
        <translation type="unfinished">Crear un monedero vacío. Los monederos vacíos no tienen claves privadas ni scripts. Las claves privadas y direcciones pueden importarse después o también establecer una semilla HD.</translation>
    </message>
    <message>
        <source>Make Blank Wallet</source>
        <translation type="unfinished">Crear billetera vacía</translation>
    </message>
    <message>
        <source>External signer</source>
        <translation type="unfinished">Firmante externo</translation>
    </message>
    <message>
        <source>Create</source>
        <translation type="unfinished">Crear</translation>
    </message>
    <message>
        <source>Compiled without external signing support (required for external signing)</source>
        <extracomment>"External signing" means using devices such as hardware wallets.</extracomment>
        <translation type="unfinished">Compilado sin soporte de firma externa (necesario para la firma externa)</translation>
    </message>
</context>
<context>
    <name>EditAddressDialog</name>
    <message>
        <source>&amp;Label</source>
        <translation type="unfinished">Y etiqueta</translation>
    </message>
    <message>
        <source>The label associated with this address list entry</source>
        <translation type="unfinished">La etiqueta asociada con esta entrada de la lista de direcciones</translation>
    </message>
    <message>
        <source>The address associated with this address list entry. This can only be modified for sending addresses.</source>
        <translation type="unfinished">La dirección asociada con esta entrada está en la lista de direcciones. Esto solo se puede modificar para enviar direcciones.</translation>
    </message>
    <message>
        <source>&amp;Address</source>
        <translation type="unfinished">Y dirección</translation>
    </message>
    <message>
        <source>New sending address</source>
        <translation type="unfinished">Nueva dirección para enviar</translation>
    </message>
    <message>
        <source>Edit receiving address</source>
        <translation type="unfinished">Editar dirección de recepción</translation>
    </message>
    <message>
        <source>The entered address "%1" is not a valid Particl address.</source>
        <translation type="unfinished">La dirección introducida "%1" no es una dirección Particl valida.</translation>
    </message>
    <message>
        <source>New key generation failed.</source>
        <translation type="unfinished">La generación de la nueva clave fallo</translation>
    </message>
</context>
<context>
    <name>FreespaceChecker</name>
    <message>
        <source>A new data directory will be created.</source>
        <translation type="unfinished">Se creará un nuevo directorio de datos.</translation>
    </message>
    <message>
        <source>name</source>
        <translation type="unfinished">Nombre</translation>
    </message>
    <message>
        <source>Directory already exists. Add %1 if you intend to create a new directory here.</source>
        <translation type="unfinished">El directorio ya existe. Añada %1 si pretende crear aquí un directorio nuevo.</translation>
    </message>
    <message>
        <source>Cannot create data directory here.</source>
        <translation type="unfinished">No puede crear directorio de datos aquí.</translation>
    </message>
</context>
<context>
    <name>Intro</name>
    <message numerus="yes">
        <source>%n GB of space available</source>
        <translation type="unfinished">
            <numerusform>%n GB de espacio disponible</numerusform>
            <numerusform>%n GB de espacio disponible</numerusform>
        </translation>
    </message>
    <message numerus="yes">
        <source>(of %n GB needed)</source>
        <translation type="unfinished">
            <numerusform>(of %n GB needed)</numerusform>
            <numerusform>(of %n GB needed)</numerusform>
        </translation>
    </message>
    <message numerus="yes">
        <source>(%n GB needed for full chain)</source>
        <translation type="unfinished">
            <numerusform>(%n GB needed for full chain)</numerusform>
            <numerusform>(%n GB needed for full chain)</numerusform>
        </translation>
    </message>
    <message>
        <source>Choose data directory</source>
        <translation type="unfinished">Elegir directorio de datos</translation>
    </message>
    <message>
        <source>Approximately %1 GB of data will be stored in this directory.</source>
        <translation type="unfinished">Aproximadamente %1 GB de información será almacenada en este directorio.</translation>
    </message>
    <message numerus="yes">
        <source>(sufficient to restore backups %n day(s) old)</source>
        <extracomment>Explanatory text on the capability of the current prune target.</extracomment>
        <translation type="unfinished">
            <numerusform>(suficiente para restaurar copias de seguridad de %n día de antigüedad)</numerusform>
            <numerusform>(suficiente para restaurar copias de seguridad de %n días de antigüedad)</numerusform>
        </translation>
    </message>
    <message>
        <source>%1 will download and store a copy of the Particl block chain.</source>
        <translation type="unfinished">%1 descargará y almacenará una copia de la cadena de bloques de Particl.</translation>
    </message>
    <message>
        <source>The wallet will also be stored in this directory.</source>
        <translation type="unfinished">El monedero también se almacenará en este directorio.</translation>
    </message>
    <message>
        <source>Error: Specified data directory "%1" cannot be created.</source>
        <translation type="unfinished">Error: El directorio de datos especificado «%1» no pudo ser creado.</translation>
    </message>
    <message>
        <source>Welcome</source>
        <translation type="unfinished">bienvenido</translation>
    </message>
    <message>
        <source>As this is the first time the program is launched, you can choose where %1 will store its data.</source>
        <translation type="unfinished">Al ser esta la primera vez que se ejecuta el programa, puedes escoger donde %1 almacenará los datos.</translation>
    </message>
    <message>
        <source>Limit block chain storage to</source>
        <translation type="unfinished">Limitar el almacenamiento de cadena de bloques a</translation>
    </message>
    <message>
        <source>When you click OK, %1 will begin to download and process the full %4 block chain (%2 GB) starting with the earliest transactions in %3 when %4 initially launched.</source>
        <translation type="unfinished">Al hacer clic en OK, %1 iniciará el proceso de descarga y procesará la cadena de bloques %4 completa (%2 GB), empezando con la transacción más antigua en %3 cuando %4 se ejecutó inicialmente.</translation>
    </message>
    <message>
        <source>If you have chosen to limit block chain storage (pruning), the historical data must still be downloaded and processed, but will be deleted afterward to keep your disk usage low.</source>
        <translation type="unfinished">Si ha elegido limitar el almacenamiento de la cadena de bloques (pruning o poda), los datos históricos todavía se deben descargar y procesar, pero se eliminarán posteriormente para mantener el uso del disco bajo.</translation>
    </message>
    <message>
        <source>Use the default data directory</source>
        <translation type="unfinished">Usa el directorio de datos predeterminado</translation>
    </message>
    <message>
        <source>Use a custom data directory:</source>
        <translation type="unfinished">Usa un directorio de datos personalizado:</translation>
    </message>
</context>
<context>
    <name>HelpMessageDialog</name>
    <message>
        <source>About %1</source>
        <translation type="unfinished">Acerca de %1</translation>
    </message>
    <message>
        <source>Command-line options</source>
        <translation type="unfinished">Opciones de línea de comandos</translation>
    </message>
</context>
<context>
    <name>ModalOverlay</name>
    <message>
        <source>Form</source>
        <translation type="unfinished">Formulario</translation>
    </message>
    <message>
        <source>Recent transactions may not yet be visible, and therefore your wallet's balance might be incorrect. This information will be correct once your wallet has finished synchronizing with the particl network, as detailed below.</source>
        <translation type="unfinished">Es posible que las transacciones recientes aún no estén visibles y por lo tanto, el saldo de su monedero podría ser incorrecto. Esta información será correcta una vez que su monedero haya terminado de sincronizarse con la red particl, como se detalla a continuación.</translation>
    </message>
    <message>
        <source>Number of blocks left</source>
        <translation type="unfinished">Numero de bloques pendientes</translation>
    </message>
    <message>
        <source>Unknown…</source>
        <translation type="unfinished">Desconocido...</translation>
    </message>
    <message>
        <source>Last block time</source>
        <translation type="unfinished">Hora del último bloque</translation>
    </message>
    <message>
        <source>Progress increase per hour</source>
        <translation type="unfinished">Incremento del progreso por hora</translation>
    </message>
    <message>
        <source>%1 is currently syncing.  It will download headers and blocks from peers and validate them until reaching the tip of the block chain.</source>
        <translation type="unfinished">%1 está actualmente sincronizándose. Descargará cabeceras y bloques de nodos semejantes y los validará hasta alcanzar la cabeza de la cadena de bloques.</translation>
    </message>
    <message>
        <source>Unknown. Syncing Headers (%1, %2%)…</source>
        <translation type="unfinished">Desconocido. Sincronizando cabeceras (%1, %2%)…</translation>
    </message>
    <message>
        <source>Unknown. Pre-syncing Headers (%1, %2%)…</source>
        <translation type="unfinished">Desconocido. Presincronizando encabezados (%1, %2%)…</translation>
    </message>
</context>
<context>
    <name>OpenURIDialog</name>
    <message>
        <source>Open particl URI</source>
        <translation type="unfinished">Abrir URI de particl</translation>
    </message>
    <message>
        <source>Paste address from clipboard</source>
        <extracomment>Tooltip text for button that allows you to paste an address that is in your clipboard.</extracomment>
        <translation type="unfinished">Pegar dirección desde el portapapeles</translation>
    </message>
</context>
<context>
    <name>OptionsDialog</name>
    <message>
        <source>Options</source>
        <translation type="unfinished">Opciones</translation>
    </message>
    <message>
        <source>&amp;Main</source>
        <translation type="unfinished">&amp;Principal</translation>
    </message>
    <message>
        <source>&amp;Start %1 on system login</source>
        <translation type="unfinished">&amp;Iniciar %1 al iniciar el sistema</translation>
    </message>
    <message>
        <source>Enabling pruning significantly reduces the disk space required to store transactions. All blocks are still fully validated. Reverting this setting requires re-downloading the entire blockchain.</source>
        <translation type="unfinished">Al activar el modo pruning, se reduce considerablemente el espacio de disco necesario para almacenar las transacciones. Todos los bloques aún se validan completamente. Para revertir esta opción, se requiere descargar de nuevo toda la cadena de bloques.</translation>
    </message>
    <message>
        <source>Number of script &amp;verification threads</source>
        <translation type="unfinished">Número de hilos de &amp;verificación de scripts</translation>
    </message>
    <message>
        <source>Full path to a %1 compatible script (e.g. C:\Downloads\hwi.exe or /Users/you/Downloads/hwi.py). Beware: malware can steal your coins!</source>
        <translation type="unfinished">Ruta completa a un script compatible con %1 (p. ej., C:\Descargas\hwi.exe o /Usuarios/Tú/Descargas/hwi.py). Advertencia: ¡El malware podría robarte tus monedas!</translation>
    </message>
    <message>
        <source>IP address of the proxy (e.g. IPv4: 127.0.0.1 / IPv6: ::1)</source>
        <translation type="unfinished">Dirección IP del proxy (Ejemplo. IPv4: 127.0.0.1 / IPv6: ::1)</translation>
    </message>
    <message>
        <source>Minimize instead of exit the application when the window is closed. When this option is enabled, the application will be closed only after selecting Exit in the menu.</source>
        <translation type="unfinished">Minimice en lugar de salir de la aplicación cuando la ventana esté cerrada. Cuando esta opción está habilitada, la aplicación se cerrará solo después de seleccionar Salir en el menú.</translation>
    </message>
    <message>
        <source>Options set in this dialog are overridden by the command line:</source>
        <translation type="unfinished">Las opciones establecidas en este diálogo serán anuladas por la línea de comandos:</translation>
    </message>
    <message>
        <source>Open the %1 configuration file from the working directory.</source>
        <translation type="unfinished">Abrir el archivo de configuración %1 en el directorio de trabajo.</translation>
    </message>
    <message>
        <source>Open Configuration File</source>
        <translation type="unfinished">Abrir archivo de configuración</translation>
    </message>
    <message>
        <source>Reset all client options to default.</source>
        <translation type="unfinished">Restablecer todas las opciones del cliente a los valores predeterminados.</translation>
    </message>
    <message>
        <source>&amp;Reset Options</source>
        <translation type="unfinished">&amp;Restablecer opciones</translation>
    </message>
    <message>
        <source>Prune &amp;block storage to</source>
        <translation type="unfinished">Podar el almacenamiento de &amp;bloques a</translation>
    </message>
    <message>
        <source>Reverting this setting requires re-downloading the entire blockchain.</source>
        <translation type="unfinished">Para revertir esta configuración, se debe descargar de nuevo la cadena de bloques completa.</translation>
    </message>
    <message>
        <source>Maximum database cache size. A larger cache can contribute to faster sync, after which the benefit is less pronounced for most use cases. Lowering the cache size will reduce memory usage. Unused mempool memory is shared for this cache.</source>
        <extracomment>Tooltip text for Options window setting that sets the size of the database cache. Explains the corresponding effects of increasing/decreasing this value.</extracomment>
        <translation type="unfinished">Tamaño máximo de la caché de la base de datos. Una caché más grande puede contribuir a una sincronización más rápida, después de lo cual el beneficio es menos pronunciado para la mayoría de los casos de uso. Disminuir el tamaño de la caché reducirá el uso de la memoria. La memoria mempool no utilizada se comparte para esta caché.</translation>
    </message>
    <message>
        <source>Set the number of script verification threads. Negative values correspond to the number of cores you want to leave free to the system.</source>
        <extracomment>Tooltip text for Options window setting that sets the number of script verification threads. Explains that negative values mean to leave these many cores free to the system.</extracomment>
        <translation type="unfinished">Establezca el número de hilos de verificación de scripts. Los valores negativos corresponden al número de núcleos que se desea dejar libres al sistema.</translation>
    </message>
    <message>
        <source>(0 = auto, &lt;0 = leave that many cores free)</source>
        <translation type="unfinished">(0 = auto, &lt;0 = deja esta cantidad de núcleos libres)</translation>
    </message>
    <message>
        <source>This allows you or a third party tool to communicate with the node through command-line and JSON-RPC commands.</source>
        <extracomment>Tooltip text for Options window setting that enables the RPC server.</extracomment>
        <translation type="unfinished">Esto le permite a usted o a una herramienta de terceros comunicarse con el nodo a través de la línea de comandos y los comandos JSON-RPC.</translation>
    </message>
    <message>
        <source>Enable R&amp;PC server</source>
        <extracomment>An Options window setting to enable the RPC server.</extracomment>
        <translation type="unfinished">Activar servidor R&amp;PC</translation>
    </message>
    <message>
        <source>W&amp;allet</source>
        <translation type="unfinished">&amp;Billetera</translation>
    </message>
    <message>
        <source>Whether to set subtract fee from amount as default or not.</source>
        <extracomment>Tooltip text for Options window setting that sets subtracting the fee from a sending amount as default.</extracomment>
        <translation type="unfinished">Si se resta la comisión del importe por defecto o no.</translation>
    </message>
    <message>
        <source>Subtract &amp;fee from amount by default</source>
        <extracomment>An Options window setting to set subtracting the fee from a sending amount as default.</extracomment>
        <translation type="unfinished">Restar &amp;comisión del importe por defecto</translation>
    </message>
    <message>
        <source>If you disable the spending of unconfirmed change, the change from a transaction cannot be used until that transaction has at least one confirmation. This also affects how your balance is computed.</source>
        <translation type="unfinished">Si deshabilita el gasto de un cambio no confirmado, el cambio de una transacción no se puede usar hasta que esa transacción tenga al menos una confirmación. Esto también afecta cómo se calcula su saldo.</translation>
    </message>
    <message>
        <source>&amp;Spend unconfirmed change</source>
        <translation type="unfinished">&amp;Gastar cambio sin confirmar</translation>
    </message>
    <message>
        <source>Enable &amp;PSBT controls</source>
        <extracomment>An options window setting to enable PSBT controls.</extracomment>
        <translation type="unfinished">Activar controles de &amp;PSBT</translation>
    </message>
    <message>
        <source>Whether to show PSBT controls.</source>
        <extracomment>Tooltip text for options window setting that enables PSBT controls.</extracomment>
        <translation type="unfinished">Si se muestran los controles de PSBT.</translation>
    </message>
    <message>
        <source>External Signer (e.g. hardware wallet)</source>
        <translation type="unfinished">Firmante externo (p. ej., billetera de hardware)</translation>
    </message>
    <message>
        <source>&amp;External signer script path</source>
        <translation type="unfinished">&amp;Ruta al script del firmante externo</translation>
    </message>
    <message>
        <source>Automatically open the Particl client port on the router. This only works when your router supports UPnP and it is enabled.</source>
        <translation type="unfinished">Abrir automáticamente el puerto del cliente Particl en el router. Esta opción solo funciona cuando el router admite UPnP y está activado.</translation>
    </message>
    <message>
        <source>Automatically open the Particl client port on the router. This only works when your router supports NAT-PMP and it is enabled. The external port could be random.</source>
        <translation type="unfinished">Abrir automáticamente el puerto del cliente de Particl en el router. Esto solo funciona cuando el router es compatible con NAT-PMP y está activo. El puerto externo podría ser aleatorio</translation>
    </message>
    <message>
        <source>Map port using NA&amp;T-PMP</source>
        <translation type="unfinished">Asignar puerto usando NA&amp;T-PMP</translation>
    </message>
    <message>
        <source>Allow incomin&amp;g connections</source>
        <translation type="unfinished">Permitir conexiones entrantes</translation>
    </message>
    <message>
        <source>Connect to the Particl network through a SOCKS5 proxy.</source>
        <translation type="unfinished">Conectar a la red de Particl a través de un proxy SOCKS5.</translation>
    </message>
    <message>
        <source>&amp;Port:</source>
        <translation type="unfinished">Puerto:</translation>
    </message>
    <message>
        <source>Port of the proxy (e.g. 9050)</source>
        <translation type="unfinished">Puerto del proxy (ej. 9050)</translation>
    </message>
    <message>
        <source>Used for reaching peers via:</source>
        <translation type="unfinished">Utilizado para llegar a los compañeros a través de:</translation>
    </message>
    <message>
        <source>&amp;Window</source>
        <translation type="unfinished">&amp;Ventana</translation>
    </message>
    <message>
        <source>Show the icon in the system tray.</source>
        <translation type="unfinished">Mostrar el ícono en la bandeja del sistema.</translation>
    </message>
    <message>
        <source>&amp;Show tray icon</source>
        <translation type="unfinished">Mostrar la &amp;bandeja del sistema.</translation>
    </message>
    <message>
        <source>Show only a tray icon after minimizing the window.</source>
        <translation type="unfinished">Muestra solo un ícono en la bandeja después de minimizar la ventana</translation>
    </message>
    <message>
        <source>M&amp;inimize on close</source>
        <translation type="unfinished">Minimice al cerrar</translation>
    </message>
    <message>
        <source>User Interface &amp;language:</source>
        <translation type="unfinished">&amp;Idioma de la interfaz de usuario:</translation>
    </message>
    <message>
        <source>The user interface language can be set here. This setting will take effect after restarting %1.</source>
        <translation type="unfinished">El idioma de la interfaz de usuario puede establecerse aquí. Esta configuración tendrá efecto después de reiniciar %1.</translation>
    </message>
    <message>
        <source>&amp;Unit to show amounts in:</source>
        <translation type="unfinished">&amp;Unidad en la que mostrar cantitades:</translation>
    </message>
    <message>
        <source>Choose the default subdivision unit to show in the interface and when sending coins.</source>
        <translation type="unfinished">Elegir la subdivisión predeterminada para mostrar cantidades en la interfaz y cuando se envían monedas.</translation>
    </message>
    <message>
        <source>Third-party URLs (e.g. a block explorer) that appear in the transactions tab as context menu items. %s in the URL is replaced by transaction hash. Multiple URLs are separated by vertical bar |.</source>
        <translation type="unfinished">Las URL de terceros (por ejemplo, un explorador de bloques) que aparecen en la pestaña de transacciones como elementos del menú contextual. El hash de la transacción remplaza el valor %s en la URL. Varias URL se separan con una barra vertical (|).</translation>
    </message>
    <message>
        <source>&amp;Third-party transaction URLs</source>
        <translation type="unfinished">URLs de transacciones de &amp;terceros</translation>
    </message>
    <message>
        <source>Use separate SOCKS&amp;5 proxy to reach peers via Tor onion services:</source>
        <translation type="unfinished">Usar un proxy SOCKS&amp;5 independiente para comunicarse con pares a través de los servicios onion de Tor:</translation>
    </message>
    <message>
        <source>Monospaced font in the Overview tab:</source>
        <translation type="unfinished">Fuente monoespaciada en la pestaña Resumen:</translation>
    </message>
    <message>
        <source>embedded "%1"</source>
        <translation type="unfinished">"%1" insertado</translation>
    </message>
    <message>
        <source>closest matching "%1"</source>
        <translation type="unfinished">"%1" con la coincidencia más aproximada</translation>
    </message>
    <message>
        <source>&amp;Cancel</source>
        <translation type="unfinished">Cancelar</translation>
    </message>
    <message>
        <source>Compiled without external signing support (required for external signing)</source>
        <extracomment>"External signing" means using devices such as hardware wallets.</extracomment>
        <translation type="unfinished">Compilado sin soporte de firma externa (necesario para la firma externa)</translation>
    </message>
    <message>
        <source>default</source>
        <translation type="unfinished">predeterminado</translation>
    </message>
    <message>
        <source>none</source>
        <translation type="unfinished">ninguno</translation>
    </message>
    <message>
        <source>Confirm options reset</source>
        <extracomment>Window title text of pop-up window shown when the user has chosen to reset options.</extracomment>
        <translation type="unfinished">Confirmar reestablecimiento de las opciones</translation>
    </message>
    <message>
        <source>Client restart required to activate changes.</source>
        <extracomment>Text explaining that the settings changed will not come into effect until the client is restarted.</extracomment>
        <translation type="unfinished">Es necesario reiniciar el cliente para activar los cambios.</translation>
    </message>
    <message>
        <source>Current settings will be backed up at "%1".</source>
        <extracomment>Text explaining to the user that the client's current settings will be backed up at a specific location. %1 is a stand-in argument for the backup location's path.</extracomment>
        <translation type="unfinished">Los ajustes actuales se guardarán en «%1».</translation>
    </message>
    <message>
        <source>Client will be shut down. Do you want to proceed?</source>
        <extracomment>Text asking the user to confirm if they would like to proceed with a client shutdown.</extracomment>
        <translation type="unfinished">El cliente será cluasurado. Quieres proceder?</translation>
    </message>
    <message>
        <source>Configuration options</source>
        <extracomment>Window title text of pop-up box that allows opening up of configuration file.</extracomment>
        <translation type="unfinished">Opciones de configuración</translation>
    </message>
    <message>
        <source>The configuration file is used to specify advanced user options which override GUI settings. Additionally, any command-line options will override this configuration file.</source>
        <extracomment>Explanatory text about the priority order of instructions considered by client. The order from high to low being: command-line, configuration file, GUI settings.</extracomment>
        <translation type="unfinished">El archivo de configuración se utiliza para especificar opciones de usuario avanzadas que anulan la configuración de la GUI. Además, cualquier opción de línea de comandos anulará este archivo de configuración.</translation>
    </message>
    <message>
        <source>Continue</source>
        <translation type="unfinished">Continuar</translation>
    </message>
    <message>
        <source>Cancel</source>
        <translation type="unfinished">Cancelar</translation>
    </message>
    <message>
        <source>The configuration file could not be opened.</source>
        <translation type="unfinished">El archivo de configuración no se pudo abrir.</translation>
    </message>
    </context>
<context>
    <name>OptionsModel</name>
    <message>
        <source>Could not read setting "%1", %2.</source>
        <translation type="unfinished">No se puede leer el ajuste «%1», %2.</translation>
    </message>
</context>
<context>
    <name>OverviewPage</name>
    <message>
        <source>Form</source>
        <translation type="unfinished">Formulario</translation>
    </message>
    <message>
        <source>The displayed information may be out of date. Your wallet automatically synchronizes with the Particl network after a connection is established, but this process has not completed yet.</source>
        <translation type="unfinished">La información mostrada puede estar desactualizada. Su monedero se sincroniza automáticamente con la red Particl después de que se haya establecido una conexión, pero este proceso aún no se ha completado.</translation>
    </message>
    <message>
        <source>Available:</source>
        <translation type="unfinished">Disponible:</translation>
    </message>
    <message>
        <source>Your current spendable balance</source>
        <translation type="unfinished">Su balance actual gastable</translation>
    </message>
    <message>
        <source>Pending:</source>
        <translation type="unfinished">Pendiente:</translation>
    </message>
    <message>
        <source>Total of transactions that have yet to be confirmed, and do not yet count toward the spendable balance</source>
        <translation type="unfinished">Total de transacciones que aún no se han sido confirmadas, y que no son contabilizadas dentro del saldo disponible para gastar</translation>
    </message>
    <message>
        <source>Immature:</source>
        <translation type="unfinished">No disponible:</translation>
    </message>
    <message>
        <source>Mined balance that has not yet matured</source>
        <translation type="unfinished">Saldo recién minado que aún no está disponible.</translation>
    </message>
    <message>
        <source>Balances</source>
        <translation type="unfinished">Saldos</translation>
    </message>
    <message>
        <source>Your current total balance</source>
        <translation type="unfinished">Saldo total actual</translation>
    </message>
    <message>
        <source>Your current balance in watch-only addresses</source>
        <translation type="unfinished">Tu saldo actual en solo ver direcciones</translation>
    </message>
    <message>
        <source>Spendable:</source>
        <translation type="unfinished">Disponible:</translation>
    </message>
    <message>
        <source>Recent transactions</source>
        <translation type="unfinished">Transacciones recientes</translation>
    </message>
    <message>
        <source>Unconfirmed transactions to watch-only addresses</source>
        <translation type="unfinished">Transacciones sin confirmar a direcciones de observación</translation>
    </message>
    <message>
        <source>Current total balance in watch-only addresses</source>
        <translation type="unfinished">Saldo total actual en direcciones de observación</translation>
    </message>
    <message>
        <source>Privacy mode activated for the Overview tab. To unmask the values, uncheck Settings-&gt;Mask values.</source>
        <translation type="unfinished">Modo de privacidad activado para la pestaña de vista general. Para mostrar los valores, anule la selección de Configuración-&gt;Ocultar valores.</translation>
    </message>
</context>
<context>
    <name>PSBTOperationsDialog</name>
    <message>
        <source>PSBT Operations</source>
        <translation type="unfinished">Operaciones PSBT</translation>
    </message>
    <message>
        <source>Sign Tx</source>
        <translation type="unfinished">Firmar Tx</translation>
    </message>
    <message>
        <source>Broadcast Tx</source>
        <translation type="unfinished">Emitir Tx</translation>
    </message>
    <message>
        <source>Copy to Clipboard</source>
        <translation type="unfinished">Copiar al portapapeles</translation>
    </message>
    <message>
        <source>Save…</source>
        <translation type="unfinished">Guardar...</translation>
    </message>
    <message>
        <source>Close</source>
        <translation type="unfinished">Cerrar</translation>
    </message>
    <message>
        <source>Failed to load transaction: %1</source>
        <translation type="unfinished">Error en la carga de la transacción: %1</translation>
    </message>
    <message>
        <source>Failed to sign transaction: %1</source>
        <translation type="unfinished">Error al firmar la transacción: %1</translation>
    </message>
    <message>
        <source>Cannot sign inputs while wallet is locked.</source>
        <translation type="unfinished">No se pueden firmar entradas mientras la billetera está bloqueada.</translation>
    </message>
    <message>
        <source>Signed %1 inputs, but more signatures are still required.</source>
        <translation type="unfinished">Se han firmado %1 entradas, pero aún se requieren más firmas.</translation>
    </message>
    <message>
        <source>Signed transaction successfully. Transaction is ready to broadcast.</source>
        <translation type="unfinished">Se ha firmado correctamente. La transacción está lista para difundirse.</translation>
    </message>
    <message>
        <source>Transaction broadcast successfully! Transaction ID: %1</source>
        <translation type="unfinished">¡La transacción se ha difundido correctamente! Código ID de la transacción: %1</translation>
    </message>
    <message>
        <source>Transaction broadcast failed: %1</source>
        <translation type="unfinished">Error al transmitir la transacción: %1</translation>
    </message>
    <message>
        <source>Save Transaction Data</source>
        <translation type="unfinished">Guardar datos de la transacción</translation>
    </message>
    <message>
        <source>Partially Signed Transaction (Binary)</source>
        <extracomment>Expanded name of the binary PSBT file format. See: BIP 174.</extracomment>
        <translation type="unfinished">Transacción parcialmente firmada (binario) </translation>
    </message>
    <message>
        <source>PSBT saved to disk.</source>
        <translation type="unfinished">PSBT guardada en en el disco.</translation>
    </message>
    <message>
        <source> * Sends %1 to %2</source>
        <translation type="unfinished">* Envia %1 a %2</translation>
    </message>
    <message>
        <source>own address</source>
        <translation type="unfinished">dirección personal</translation>
    </message>
    <message>
        <source>Unable to calculate transaction fee or total transaction amount.</source>
        <translation type="unfinished">No se ha podido calcular la comisión por transacción o la totalidad del importe de la transacción.</translation>
    </message>
    <message>
        <source>Pays transaction fee: </source>
        <translation type="unfinished">Pagar comisión de transacción:</translation>
    </message>
    <message>
        <source>Total Amount</source>
        <translation type="unfinished">Cantidad total</translation>
    </message>
    <message>
        <source>or</source>
        <translation type="unfinished">o</translation>
    </message>
    <message>
        <source>Transaction has %1 unsigned inputs.</source>
        <translation type="unfinished">La transacción tiene %1 entradas no firmadas.</translation>
    </message>
    <message>
        <source>Transaction is missing some information about inputs.</source>
        <translation type="unfinished">Falta alguna información sobre las entradas de la transacción.</translation>
    </message>
    <message>
        <source>(But no wallet is loaded.)</source>
        <translation type="unfinished">(Pero no se cargó ninguna billetera).</translation>
    </message>
    </context>
<context>
    <name>PaymentServer</name>
    <message>
        <source>Payment request error</source>
        <translation type="unfinished">Error en la solicitud de pago</translation>
    </message>
    <message>
        <source>'particl://' is not a valid URI. Use 'particl:' instead.</source>
        <translation type="unfinished">"particl://" no es un URI válido. Use "particl:" en su lugar.</translation>
    </message>
    <message>
        <source>Cannot process payment request because BIP70 is not supported.
Due to widespread security flaws in BIP70 it's strongly recommended that any merchant instructions to switch wallets be ignored.
If you are receiving this error you should request the merchant provide a BIP21 compatible URI.</source>
        <translation type="unfinished">No se puede procesar la solicitud de pago debido a que no se soporta BIP70.
Debido a los fallos de seguridad generalizados en el BIP70, se recomienda encarecidamente ignorar las instrucciones del comerciante para cambiar de monedero.
Si recibe este error, debe solicitar al comerciante que le proporcione un URI compatible con BIP21.</translation>
    </message>
    <message>
        <source>Payment request file handling</source>
        <translation type="unfinished">Manejo del archivo de solicitud de pago</translation>
    </message>
</context>
<context>
    <name>PeerTableModel</name>
    <message>
        <source>User Agent</source>
        <extracomment>Title of Peers Table column which contains the peer's User Agent string.</extracomment>
        <translation type="unfinished">Agente de usuario</translation>
    </message>
    <message>
        <source>Peer</source>
        <extracomment>Title of Peers Table column which contains a unique number used to identify a connection.</extracomment>
        <translation type="unfinished">Par</translation>
    </message>
    <message>
        <source>Age</source>
        <extracomment>Title of Peers Table column which indicates the duration (length of time) since the peer connection started.</extracomment>
        <translation type="unfinished">Duración</translation>
    </message>
    <message>
        <source>Sent</source>
        <extracomment>Title of Peers Table column which indicates the total amount of network information we have sent to the peer.</extracomment>
        <translation type="unfinished">Expedido</translation>
    </message>
    <message>
        <source>Received</source>
        <extracomment>Title of Peers Table column which indicates the total amount of network information we have received from the peer.</extracomment>
        <translation type="unfinished">Recibido</translation>
    </message>
    <message>
        <source>Address</source>
        <extracomment>Title of Peers Table column which contains the IP/Onion/I2P address of the connected peer.</extracomment>
        <translation type="unfinished">Dirección</translation>
    </message>
    <message>
        <source>Type</source>
        <extracomment>Title of Peers Table column which describes the type of peer connection. The "type" describes why the connection exists.</extracomment>
        <translation type="unfinished">Tipo</translation>
    </message>
    <message>
        <source>Network</source>
        <extracomment>Title of Peers Table column which states the network the peer connected through.</extracomment>
        <translation type="unfinished">Red</translation>
    </message>
    <message>
        <source>Inbound</source>
        <extracomment>An Inbound Connection from a Peer.</extracomment>
        <translation type="unfinished">Entrante</translation>
    </message>
    <message>
        <source>Outbound</source>
        <extracomment>An Outbound Connection to a Peer.</extracomment>
        <translation type="unfinished">Salida</translation>
    </message>
</context>
<context>
    <name>QRImageWidget</name>
    <message>
        <source>&amp;Save Image…</source>
        <translation type="unfinished">&amp;Guardar imagen...</translation>
    </message>
    <message>
        <source>Resulting URI too long, try to reduce the text for label / message.</source>
        <translation type="unfinished">URI resultante demasiado larga. Intente reducir el texto de la etiqueta / mensaje.</translation>
    </message>
    <message>
        <source>QR code support not available.</source>
        <translation type="unfinished">La compatibilidad con el código QR no está disponible.</translation>
    </message>
    <message>
        <source>Save QR Code</source>
        <translation type="unfinished">Guardar código QR</translation>
    </message>
    <message>
        <source>PNG Image</source>
        <extracomment>Expanded name of the PNG file format. See: https://en.wikipedia.org/wiki/Portable_Network_Graphics.</extracomment>
        <translation type="unfinished">Imagen PNG</translation>
    </message>
</context>
<context>
    <name>RPCConsole</name>
    <message>
        <source>N/A</source>
        <translation type="unfinished">N/D</translation>
    </message>
    <message>
        <source>&amp;Information</source>
        <translation type="unfinished">&amp;Información</translation>
    </message>
    <message>
        <source>To specify a non-default location of the data directory use the '%1' option.</source>
        <translation type="unfinished">Para especificar una localización personalizada del directorio de datos, usa la opción «%1».</translation>
    </message>
    <message>
        <source>Blocksdir</source>
        <translation type="unfinished">Bloques dir</translation>
    </message>
    <message>
        <source>To specify a non-default location of the blocks directory use the '%1' option.</source>
        <translation type="unfinished">Para especificar una localización personalizada del directorio de bloques, usa la opción «%1». </translation>
    </message>
    <message>
        <source>Startup time</source>
        <translation type="unfinished">Hora de inicio</translation>
    </message>
    <message>
        <source>Network</source>
        <translation type="unfinished">Red</translation>
    </message>
    <message>
        <source>Name</source>
        <translation type="unfinished">Nombre</translation>
    </message>
    <message>
        <source>Number of connections</source>
        <translation type="unfinished">Número de conexiones</translation>
    </message>
    <message>
        <source>Block chain</source>
        <translation type="unfinished">Cadena de bloques</translation>
    </message>
    <message>
        <source>Memory Pool</source>
        <translation type="unfinished">Grupo de memoria</translation>
    </message>
    <message>
        <source>Memory usage</source>
        <translation type="unfinished">Memoria utilizada</translation>
    </message>
    <message>
        <source>Wallet: </source>
        <translation type="unfinished">Monedero:</translation>
    </message>
    <message>
        <source>&amp;Reset</source>
        <translation type="unfinished">&amp;Reestablecer</translation>
    </message>
    <message>
        <source>Received</source>
        <translation type="unfinished">Recibido</translation>
    </message>
    <message>
        <source>Sent</source>
        <translation type="unfinished">Expedido</translation>
    </message>
    <message>
        <source>&amp;Peers</source>
        <translation type="unfinished">&amp;Pares</translation>
    </message>
    <message>
        <source>Banned peers</source>
        <translation type="unfinished">Pares prohibidos</translation>
    </message>
    <message>
        <source>Select a peer to view detailed information.</source>
        <translation type="unfinished">Selecciona un par para ver la información detallada.</translation>
    </message>
    <message>
        <source>The transport layer version: %1</source>
        <translation type="unfinished">Versión de la capa de transporte: %1</translation>
    </message>
    <message>
        <source>Transport</source>
        <translation type="unfinished">Transporte</translation>
    </message>
    <message>
        <source>The BIP324 session ID string in hex, if any.</source>
        <translation type="unfinished">Cadena de identificación de la sesión BIP324 en formato hexadecimal, si existe.</translation>
    </message>
    <message>
        <source>Session ID</source>
        <translation type="unfinished">Identificador de sesión</translation>
    </message>
    <message>
        <source>Whether we relay transactions to this peer.</source>
        <translation type="unfinished">Si retransmitimos las transacciones a este par.</translation>
    </message>
    <message>
        <source>Transaction Relay</source>
        <translation type="unfinished">Retransmisión de transacción</translation>
    </message>
    <message>
        <source>Starting Block</source>
        <translation type="unfinished">Bloque de inicio</translation>
    </message>
    <message>
        <source>Synced Headers</source>
        <translation type="unfinished">Encabezados sincronizados</translation>
    </message>
    <message>
        <source>Last Transaction</source>
        <translation type="unfinished">Última transacción</translation>
    </message>
    <message>
        <source>The mapped Autonomous System used for diversifying peer selection.</source>
        <translation type="unfinished">El Sistema Autónomo mapeado utilizado para la selección diversificada de pares.</translation>
    </message>
    <message>
        <source>Whether we relay addresses to this peer.</source>
        <extracomment>Tooltip text for the Address Relay field in the peer details area, which displays whether we relay addresses to this peer (Yes/No).</extracomment>
        <translation type="unfinished">Si retransmitimos las direcciones a este par.</translation>
    </message>
    <message>
        <source>Address Relay</source>
        <extracomment>Text title for the Address Relay field in the peer details area, which displays whether we relay addresses to this peer (Yes/No).</extracomment>
        <translation type="unfinished">Transmisión de la dirección</translation>
    </message>
    <message>
        <source>The total number of addresses received from this peer that were processed (excludes addresses that were dropped due to rate-limiting).</source>
        <extracomment>Tooltip text for the Addresses Processed field in the peer details area, which displays the total number of addresses received from this peer that were processed (excludes addresses that were dropped due to rate-limiting).</extracomment>
        <translation type="unfinished">El número total de direcciones recibidas desde este par que han sido procesadas (excluyendo las direcciones que han sido desestimadas debido a la limitación de velocidad).</translation>
    </message>
    <message>
        <source>The total number of addresses received from this peer that were dropped (not processed) due to rate-limiting.</source>
        <extracomment>Tooltip text for the Addresses Rate-Limited field in the peer details area, which displays the total number of addresses received from this peer that were dropped (not processed) due to rate-limiting.</extracomment>
        <translation type="unfinished">El número total de direcciones recibidas desde este par que han sido desestimadas (no procesadas) debido a la limitación de velocidad.</translation>
    </message>
    <message>
        <source>Addresses Processed</source>
        <extracomment>Text title for the Addresses Processed field in the peer details area, which displays the total number of addresses received from this peer that were processed (excludes addresses that were dropped due to rate-limiting).</extracomment>
        <translation type="unfinished">Direcciones procesadas</translation>
    </message>
    <message>
        <source>Addresses Rate-Limited</source>
        <extracomment>Text title for the Addresses Rate-Limited field in the peer details area, which displays the total number of addresses received from this peer that were dropped (not processed) due to rate-limiting.</extracomment>
        <translation type="unfinished">Direcciones omitidas por limitación de volumen</translation>
    </message>
    <message>
        <source>User Agent</source>
        <translation type="unfinished">Agente de usuario</translation>
    </message>
    <message>
        <source>Node window</source>
        <translation type="unfinished">Ventana de nodo</translation>
    </message>
    <message>
        <source>Current block height</source>
        <translation type="unfinished">Altura del bloque actual</translation>
    </message>
    <message>
        <source>Open the %1 debug log file from the current data directory. This can take a few seconds for large log files.</source>
        <translation type="unfinished">Abra el archivo de registro de depuración %1 en el directorio de datos actual. Esto puede tardar unos segundos para los archivos de registro grandes.</translation>
    </message>
    <message>
        <source>Decrease font size</source>
        <translation type="unfinished">Reducir el tamaño de la fuente</translation>
    </message>
    <message>
        <source>Increase font size</source>
        <translation type="unfinished">Aumentar el tamaño de la fuente</translation>
    </message>
    <message>
        <source>The direction and type of peer connection: %1</source>
        <translation type="unfinished">La dirección y el tipo de conexión entre pares: %1</translation>
    </message>
    <message>
        <source>Direction/Type</source>
        <translation type="unfinished">Dirección/Tipo</translation>
    </message>
    <message>
        <source>The network protocol this peer is connected through: IPv4, IPv6, Onion, I2P, or CJDNS.</source>
        <translation type="unfinished">El protocolo de red de este par está conectado a través de: IPv4, IPv6, Onion, I2P, o CJDNS.</translation>
    </message>
    <message>
        <source>Services</source>
        <translation type="unfinished">Servicios</translation>
    </message>
    <message>
        <source>High bandwidth BIP152 compact block relay: %1</source>
        <translation type="unfinished">Retransmisión de bloque compacto BIP152 en modo de banda ancha: %1</translation>
    </message>
    <message>
        <source>High Bandwidth</source>
        <translation type="unfinished">Banda ancha</translation>
    </message>
    <message>
        <source>Elapsed time since a novel block passing initial validity checks was received from this peer.</source>
        <translation type="unfinished">Tiempo transcurrido desde que se recibió de este par un nuevo bloque que superó las comprobaciones de validez iniciales.</translation>
    </message>
    <message>
        <source>Last Block</source>
        <translation type="unfinished">Último bloque</translation>
    </message>
    <message>
        <source>Elapsed time since a novel transaction accepted into our mempool was received from this peer.</source>
        <extracomment>Tooltip text for the Last Transaction field in the peer details area.</extracomment>
        <translation type="unfinished">Tiempo transcurrido desde que se recibió de este par una nueva transacción aceptada en nuestra mempool.</translation>
    </message>
    <message>
        <source>Last Send</source>
        <translation type="unfinished">Último envío</translation>
    </message>
    <message>
        <source>Last Receive</source>
        <translation type="unfinished">Ultima recepción</translation>
    </message>
    <message>
        <source>Ping Time</source>
        <translation type="unfinished">Tiempo de Ping</translation>
    </message>
    <message>
        <source>Ping Wait</source>
        <translation type="unfinished">Espera de Ping</translation>
    </message>
    <message>
        <source>Min Ping</source>
        <translation type="unfinished">Ping mínimo</translation>
    </message>
    <message>
        <source>Last block time</source>
        <translation type="unfinished">Hora del último bloque</translation>
    </message>
    <message>
        <source>&amp;Open</source>
        <translation type="unfinished">Abierto</translation>
    </message>
    <message>
        <source>&amp;Console</source>
        <translation type="unfinished">&amp;Consola</translation>
    </message>
    <message>
        <source>&amp;Network Traffic</source>
        <translation type="unfinished">&amp;Tráfico de Red</translation>
    </message>
    <message>
        <source>Totals</source>
        <translation type="unfinished">Totales</translation>
    </message>
    <message>
        <source>Debug log file</source>
        <translation type="unfinished">Archivo de registro de depuración</translation>
    </message>
    <message>
        <source>Clear console</source>
        <translation type="unfinished">Limpiar Consola</translation>
    </message>
    <message>
        <source>In:</source>
        <translation type="unfinished">Entrada:</translation>
    </message>
    <message>
        <source>Out:</source>
        <translation type="unfinished">Fuera:</translation>
    </message>
    <message>
        <source>Inbound: initiated by peer</source>
        <extracomment>Explanatory text for an inbound peer connection.</extracomment>
        <translation type="unfinished">Entrante: iniciado por el par</translation>
    </message>
    <message>
        <source>Outbound Full Relay: default</source>
        <extracomment>Explanatory text for an outbound peer connection that relays all network information. This is the default behavior for outbound connections.</extracomment>
        <translation type="unfinished">Retransmisión completa saliente: predeterminado</translation>
    </message>
    <message>
        <source>Outbound Block Relay: does not relay transactions or addresses</source>
        <extracomment>Explanatory text for an outbound peer connection that relays network information about blocks and not transactions or addresses.</extracomment>
        <translation type="unfinished">Retransmisión de bloque saliente: no retransmite transacciones o direcciones</translation>
    </message>
    <message>
        <source>Outbound Manual: added using RPC %1 or %2/%3 configuration options</source>
        <extracomment>Explanatory text for an outbound peer connection that was established manually through one of several methods. The numbered arguments are stand-ins for the methods available to establish manual connections.</extracomment>
        <translation type="unfinished">Manual saliente: agregada usando las opciones de configuración %1 o %2/%3 de RPC</translation>
    </message>
    <message>
        <source>Outbound Feeler: short-lived, for testing addresses</source>
        <extracomment>Explanatory text for a short-lived outbound peer connection that is used to test the aliveness of known addresses.</extracomment>
        <translation type="unfinished">Tanteador de salida: de corta duración, para probar las direcciones</translation>
    </message>
    <message>
        <source>Outbound Address Fetch: short-lived, for soliciting addresses</source>
        <extracomment>Explanatory text for a short-lived outbound peer connection that is used to request addresses from a peer.</extracomment>
        <translation type="unfinished">Recuperación de dirección saliente: de corta duración, para solicitar direcciones</translation>
    </message>
    <message>
        <source>detecting: peer could be v1 or v2</source>
        <extracomment>Explanatory text for "detecting" transport type.</extracomment>
        <translation type="unfinished">Detectando: el par puede ser v1 o v2</translation>
    </message>
    <message>
        <source>v1: unencrypted, plaintext transport protocol</source>
        <extracomment>Explanatory text for v1 transport type.</extracomment>
        <translation type="unfinished">v1: protocolo de transporte de texto simple sin cifrar</translation>
    </message>
    <message>
        <source>v2: BIP324 encrypted transport protocol</source>
        <extracomment>Explanatory text for v2 transport type.</extracomment>
        <translation type="unfinished">v2: protocolo de transporte encriptado BIP324</translation>
    </message>
    <message>
        <source>we selected the peer for high bandwidth relay</source>
        <translation type="unfinished">Seleccionamos el par para la retransmisión de banda ancha</translation>
    </message>
    <message>
        <source>the peer selected us for high bandwidth relay</source>
        <translation type="unfinished">El par nos seleccionó para la retransmisión de banda ancha</translation>
    </message>
    <message>
        <source>no high bandwidth relay selected</source>
        <translation type="unfinished">Ninguna transmisión de banda ancha seleccionada</translation>
    </message>
    <message>
        <source>&amp;Copy address</source>
        <extracomment>Context menu action to copy the address of a peer.</extracomment>
        <translation type="unfinished">&amp;Copiar dirección</translation>
    </message>
    <message>
        <source>1 &amp;hour</source>
        <translation type="unfinished">1 hora</translation>
    </message>
    <message>
        <source>1 d&amp;ay</source>
        <translation type="unfinished">1 &amp;día</translation>
    </message>
    <message>
        <source>&amp;Copy IP/Netmask</source>
        <extracomment>Context menu action to copy the IP/Netmask of a banned peer. IP/Netmask is the combination of a peer's IP address and its Netmask. For IP address, see: https://en.wikipedia.org/wiki/IP_address.</extracomment>
        <translation type="unfinished">&amp;Copiar IP/Máscara de red</translation>
    </message>
    <message>
        <source>&amp;Unban</source>
        <translation type="unfinished">&amp;Desbloquear</translation>
    </message>
    <message>
        <source>Network activity disabled</source>
        <translation type="unfinished">Actividad de red desactivada</translation>
    </message>
    <message>
        <source>Executing command without any wallet</source>
        <translation type="unfinished">Ejecutar comando sin monedero</translation>
    </message>
    <message>
        <source>Welcome to the %1 RPC console.
Use up and down arrows to navigate history, and %2 to clear screen.
Use %3 and %4 to increase or decrease the font size.
Type %5 for an overview of available commands.
For more information on using this console, type %6.

%7WARNING: Scammers have been active, telling users to type commands here, stealing their wallet contents. Do not use this console without fully understanding the ramifications of a command.%8</source>
        <extracomment>RPC console welcome message. Placeholders %7 and %8 are style tags for the warning content, and they are not space separated from the rest of the text intentionally.</extracomment>
        <translation type="unfinished">Bienvenido a la consola RPC
%1. Utiliza las flechas arriba y abajo para navegar por el historial, y %2 para borrar la pantalla.
Utiliza %3 y %4 para aumentar o disminuir el tamaño de la fuente.
Escribe %5 para ver un resumen de los comandos disponibles. Para más información sobre cómo usar esta consola, escribe %6.

%7 AVISO: Los estafadores han estado activos diciendo a los usuarios que escriban comandos aquí, robando el contenido de sus monederos. No uses esta consola sin entender completamente las ramificaciones de un comando.%8</translation>
    </message>
    <message>
        <source>Executing…</source>
        <extracomment>A console message indicating an entered command is currently being executed.</extracomment>
        <translation type="unfinished">Ejecutando...</translation>
    </message>
    <message>
        <source>(peer: %1)</source>
        <translation type="unfinished">(par: %1)</translation>
    </message>
    <message>
        <source>via %1</source>
        <translation type="unfinished">a través de %1</translation>
    </message>
    <message>
        <source>Yes</source>
        <translation type="unfinished">Si</translation>
    </message>
    <message>
        <source>To</source>
        <translation type="unfinished">Para</translation>
    </message>
    <message>
        <source>From</source>
        <translation type="unfinished">De</translation>
    </message>
    <message>
        <source>Ban for</source>
        <translation type="unfinished">Bloqueo para</translation>
    </message>
    <message>
        <source>Never</source>
        <translation type="unfinished">nunca</translation>
    </message>
    <message>
        <source>Unknown</source>
        <translation type="unfinished">Desconocido</translation>
    </message>
</context>
<context>
    <name>ReceiveCoinsDialog</name>
    <message>
        <source>&amp;Amount:</source>
        <translation type="unfinished">&amp;Importe:</translation>
    </message>
    <message>
        <source>&amp;Message:</source>
        <translation type="unfinished">&amp;Mensaje:</translation>
    </message>
    <message>
        <source>An optional message to attach to the payment request, which will be displayed when the request is opened. Note: The message will not be sent with the payment over the Particl network.</source>
        <translation type="unfinished">Mensaje opcional adjunto a la solicitud de pago, que será mostrado cuando la solicitud sea abierta. Nota: Este mensaje no será enviado con el pago a través de la red Particl.</translation>
    </message>
    <message>
        <source>An optional label to associate with the new receiving address.</source>
        <translation type="unfinished">Una etiqueta opcional para asociar con la nueva dirección de recepción</translation>
    </message>
    <message>
        <source>Use this form to request payments. All fields are &lt;b&gt;optional&lt;/b&gt;.</source>
        <translation type="unfinished">Use este formulario para solicitar pagos. Todos los campos son &lt;b&gt; opcionales &lt;/ b&gt;.</translation>
    </message>
    <message>
        <source>An optional amount to request. Leave this empty or zero to not request a specific amount.</source>
        <translation type="unfinished">Un importe opcional para solicitar. Deje esto vacío o en cero para no solicitar una cantidad específica.</translation>
    </message>
    <message>
        <source>An optional label to associate with the new receiving address (used by you to identify an invoice).  It is also attached to the payment request.</source>
        <translation type="unfinished">Una etiqueta opcional para asociar con la nueva dirección de recepción (utilizada por ti para identificar una factura). También se adjunta a la solicitud de pago.</translation>
    </message>
    <message>
        <source>An optional message that is attached to the payment request and may be displayed to the sender.</source>
        <translation type="unfinished">Un mensaje opcional que se adjunta a la solicitud de pago y que puede mostrarse al remitente.</translation>
    </message>
    <message>
        <source>&amp;Create new receiving address</source>
        <translation type="unfinished">&amp;Crear una nueva dirección de recepción</translation>
    </message>
    <message>
        <source>Clear all fields of the form.</source>
        <translation type="unfinished">Borre todos los campos del formulario.</translation>
    </message>
    <message>
        <source>Clear</source>
        <translation type="unfinished">Aclarar</translation>
    </message>
    <message>
        <source>Requested payments history</source>
        <translation type="unfinished">Historial de pagos solicitado</translation>
    </message>
    <message>
        <source>Show the selected request (does the same as double clicking an entry)</source>
        <translation type="unfinished">Muestra la petición seleccionada (También doble clic)</translation>
    </message>
    <message>
        <source>Remove the selected entries from the list</source>
        <translation type="unfinished">Eliminar las entradas seleccionadas de la lista</translation>
    </message>
    <message>
        <source>Copy &amp;URI</source>
        <translation type="unfinished">Copiar &amp;URI</translation>
    </message>
    <message>
        <source>&amp;Copy address</source>
        <translation type="unfinished">&amp;Copiar dirección</translation>
    </message>
    <message>
        <source>Copy &amp;label</source>
        <translation type="unfinished">Copiar &amp;etiqueta</translation>
    </message>
    <message>
        <source>Copy &amp;message</source>
        <translation type="unfinished">Copiar &amp;mensaje</translation>
    </message>
    <message>
        <source>Copy &amp;amount</source>
        <translation type="unfinished">Copiar &amp;importe</translation>
    </message>
    <message>
        <source>Not recommended due to higher fees and less protection against typos.</source>
        <translation type="unfinished">No se recomienda debido a las altas comisiones y la poca protección contra errores tipográficos.</translation>
    </message>
    <message>
        <source>Generates an address compatible with older wallets.</source>
        <translation type="unfinished">Genera una dirección compatible con billeteras más antiguas.</translation>
    </message>
    <message>
        <source>Generates a native segwit address (BIP-173). Some old wallets don't support it.</source>
        <translation type="unfinished">Genera una dirección segwit nativa (BIP-173). No es compatible con algunas billeteras antiguas.</translation>
    </message>
    <message>
        <source>Bech32m (BIP-350) is an upgrade to Bech32, wallet support is still limited.</source>
        <translation type="unfinished">Bech32m (BIP-350) es una actualización de Bech32. La compatibilidad con la billetera todavía es limitada.</translation>
    </message>
    <message>
        <source>Could not generate new %1 address</source>
        <translation type="unfinished">No se ha podido generar una nueva dirección %1</translation>
    </message>
</context>
<context>
    <name>ReceiveRequestDialog</name>
    <message>
        <source>Request payment to …</source>
        <translation type="unfinished">Solicitar pago a...</translation>
    </message>
    <message>
        <source>Amount:</source>
        <translation type="unfinished">Importe:</translation>
    </message>
    <message>
        <source>Copy &amp;URI</source>
        <translation type="unfinished">Copiar &amp;URI</translation>
    </message>
    <message>
        <source>Copy &amp;Address</source>
        <translation type="unfinished">&amp;Copia dirección</translation>
    </message>
    <message>
        <source>&amp;Verify</source>
        <translation type="unfinished">&amp;Verificar</translation>
    </message>
    <message>
        <source>Verify this address on e.g. a hardware wallet screen</source>
        <translation type="unfinished">Verifica esta dirección, por ejemplo, en la pantalla de una billetera de hardware</translation>
    </message>
    <message>
        <source>&amp;Save Image…</source>
        <translation type="unfinished">&amp;Guardar imagen...</translation>
    </message>
    </context>
<context>
    <name>RecentRequestsTableModel</name>
    <message>
        <source>Label</source>
        <translation type="unfinished">Nombre</translation>
    </message>
    <message>
        <source>(no label)</source>
        <translation type="unfinished">(sin etiqueta)</translation>
    </message>
    <message>
        <source>(no message)</source>
        <translation type="unfinished">(sin mensaje)</translation>
    </message>
    <message>
        <source>(no amount requested)</source>
        <translation type="unfinished">(sin importe solicitado)</translation>
    </message>
    <message>
        <source>Requested</source>
        <translation type="unfinished">Solicitado</translation>
    </message>
</context>
<context>
    <name>SendCoinsDialog</name>
    <message>
        <source>Send Coins</source>
        <translation type="unfinished">Enviar monedas</translation>
    </message>
    <message>
        <source>Coin Control Features</source>
        <translation type="unfinished">Características de control de moneda</translation>
    </message>
    <message>
        <source>Insufficient funds!</source>
        <translation type="unfinished">Fondos insuficientes!</translation>
    </message>
    <message>
        <source>Amount:</source>
        <translation type="unfinished">Importe:</translation>
    </message>
    <message>
        <source>Fee:</source>
        <translation type="unfinished">Comisión:</translation>
    </message>
    <message>
        <source>After Fee:</source>
        <translation type="unfinished">Después de la comisión:</translation>
    </message>
    <message>
        <source>If this is activated, but the change address is empty or invalid, change will be sent to a newly generated address.</source>
        <translation type="unfinished">Al activarse, si la dirección esta vacía o es inválida, las monedas serán enviadas a una nueva dirección generada.</translation>
    </message>
    <message>
        <source>Transaction Fee:</source>
        <translation type="unfinished">Comisión transacción:</translation>
    </message>
    <message>
        <source>Using the fallbackfee can result in sending a transaction that will take several hours or days (or never) to confirm. Consider choosing your fee manually or wait until you have validated the complete chain.</source>
        <translation type="unfinished">Si utilizas la comisión por defecto, la transacción puede tardar varias horas o incluso días (o nunca) en confirmarse. Considera elegir la comisión de forma manual o espera hasta que se haya validado completamente la cadena.</translation>
    </message>
    <message>
        <source>Warning: Fee estimation is currently not possible.</source>
        <translation type="unfinished">Advertencia: En este momento no se puede estimar la cuota.</translation>
    </message>
    <message>
        <source>Recommended:</source>
        <translation type="unfinished">Recomendado:</translation>
    </message>
    <message>
        <source>Custom:</source>
        <translation type="unfinished">Personalizado:</translation>
    </message>
    <message>
        <source>Send to multiple recipients at once</source>
        <translation type="unfinished">Enviar a múltiples destinatarios</translation>
    </message>
    <message>
        <source>Clear all fields of the form.</source>
        <translation type="unfinished">Borre todos los campos del formulario.</translation>
    </message>
    <message>
        <source>Inputs…</source>
        <translation type="unfinished">Entradas...</translation>
    </message>
    <message>
        <source>Choose…</source>
        <translation type="unfinished">Elegir...</translation>
    </message>
    <message>
        <source>Hide transaction fee settings</source>
        <translation type="unfinished">Ocultar configuración de la comisión de transacción</translation>
    </message>
    <message>
        <source>Specify a custom fee per kB (1,000 bytes) of the transaction's virtual size.

Note:  Since the fee is calculated on a per-byte basis, a fee rate of "100 satoshis per kvB" for a transaction size of 500 virtual bytes (half of 1 kvB) would ultimately yield a fee of only 50 satoshis.</source>
        <translation type="unfinished">Especifica una comisión personalizada por kB (1000 bytes) del tamaño virtual de la transacción.

Nota: Dado que la comisión se calcula por byte, una tasa de "100 satoshis por kvB" para una transacción de 500 bytes virtuales (la mitad de 1 kvB) produciría, en última instancia, una comisión de solo 50 satoshis.</translation>
    </message>
    <message>
        <source>When there is less transaction volume than space in the blocks, miners as well as relaying nodes may enforce a minimum fee. Paying only this minimum fee is just fine, but be aware that this can result in a never confirming transaction once there is more demand for particl transactions than the network can process.</source>
        <translation type="unfinished">Cuando hay menos volumen de transacciones que espacio en los bloques, los mineros y los nodos de retransmisión pueden imponer una comisión mínima. Pagar solo esta comisión mínima está bien, pero tenga en cuenta que esto puede resultar en una transacción nunca confirmada una vez que haya más demanda de transacciones de Particl de la que la red puede procesar.</translation>
    </message>
    <message>
        <source>A too low fee might result in a never confirming transaction (read the tooltip)</source>
        <translation type="unfinished">Una comisión demasiado pequeña puede resultar en una transacción que nunca será confirmada (leer herramientas de información).</translation>
    </message>
    <message>
        <source>(Smart fee not initialized yet. This usually takes a few blocks…)</source>
        <translation type="unfinished">(La comisión inteligente no se ha inicializado todavía. Esto tarda normalmente algunos bloques…)</translation>
    </message>
    <message>
        <source>With Replace-By-Fee (BIP-125) you can increase a transaction's fee after it is sent. Without this, a higher fee may be recommended to compensate for increased transaction delay risk.</source>
        <translation type="unfinished">Con la función "Reemplazar-por-comisión" (BIP-125), puedes aumentar la comisión de una transacción después de enviarla. Sin esta, es posible que se recomiende una comisión más alta para compensar el mayor riesgo de retraso de la transacción.</translation>
    </message>
    <message>
        <source>Clear &amp;All</source>
        <translation type="unfinished">Limpiar &amp;todo</translation>
    </message>
    <message>
        <source>Balance:</source>
        <translation type="unfinished">Saldo:</translation>
    </message>
    <message>
        <source>Confirm the send action</source>
        <translation type="unfinished">Confirma el envio</translation>
    </message>
    <message>
        <source>Copy quantity</source>
        <translation type="unfinished">Copiar cantidad</translation>
    </message>
    <message>
        <source>Copy amount</source>
        <translation type="unfinished">Copiar cantidad</translation>
    </message>
    <message>
        <source>Copy fee</source>
        <translation type="unfinished">Tarifa de copia</translation>
    </message>
    <message>
        <source>Copy after fee</source>
        <translation type="unfinished">Copiar después de la tarifa</translation>
    </message>
    <message>
        <source>Sign on device</source>
        <extracomment>"device" usually means a hardware wallet.</extracomment>
        <translation type="unfinished">Firmar en el dispositivo</translation>
    </message>
    <message>
        <source>Connect your hardware wallet first.</source>
        <translation type="unfinished">Conecta tu monedero externo primero.</translation>
    </message>
    <message>
        <source>Set external signer script path in Options -&gt; Wallet</source>
        <extracomment>"External signer" means using devices such as hardware wallets.</extracomment>
        <translation type="unfinished">Configura una ruta externa al script en Opciones -&gt; Monedero</translation>
    </message>
    <message>
        <source>Creates a Partially Signed Particl Transaction (PSBT) for use with e.g. an offline %1 wallet, or a PSBT-compatible hardware wallet.</source>
        <translation type="unfinished">Crea una transacción de Particl parcialmente firmada (PSBT) para usarla, por ejemplo, con una billetera %1 sin conexión o una billetera de hardware compatible con PSBT.</translation>
    </message>
    <message>
        <source> from wallet '%1'</source>
        <translation type="unfinished">desde la billetera '%1'</translation>
    </message>
    <message>
        <source>%1 to %2</source>
        <translation type="unfinished">%1 a %2</translation>
    </message>
    <message>
        <source>To review recipient list click "Show Details…"</source>
        <translation type="unfinished">Para consultar la lista de destinatarios, haz clic en "Mostrar detalles..."</translation>
    </message>
    <message>
        <source>Sign failed</source>
        <translation type="unfinished">La firma falló</translation>
    </message>
    <message>
        <source>External signer not found</source>
        <extracomment>"External signer" means using devices such as hardware wallets.</extracomment>
        <translation type="unfinished">Dispositivo externo de firma no encontrado</translation>
    </message>
    <message>
        <source>External signer failure</source>
        <extracomment>"External signer" means using devices such as hardware wallets.</extracomment>
        <translation type="unfinished">Dispositivo externo de firma no encontrado</translation>
    </message>
    <message>
        <source>Save Transaction Data</source>
        <translation type="unfinished">Guardar datos de la transacción</translation>
    </message>
    <message>
        <source>Partially Signed Transaction (Binary)</source>
        <extracomment>Expanded name of the binary PSBT file format. See: BIP 174.</extracomment>
        <translation type="unfinished">Transacción parcialmente firmada (binario) </translation>
    </message>
    <message>
        <source>PSBT saved</source>
        <extracomment>Popup message when a PSBT has been saved to a file</extracomment>
        <translation type="unfinished">TBPF guardado </translation>
    </message>
    <message>
        <source>External balance:</source>
        <translation type="unfinished">Saldo externo:</translation>
    </message>
    <message>
        <source>or</source>
        <translation type="unfinished">o</translation>
    </message>
    <message>
        <source>You can increase the fee later (signals Replace-By-Fee, BIP-125).</source>
        <translation type="unfinished">Puedes aumentar la comisión después (indica "Reemplazar-por-comisión", BIP-125).</translation>
    </message>
    <message>
        <source>Do you want to create this transaction?</source>
        <extracomment>Message displayed when attempting to create a transaction. Cautionary text to prompt the user to verify that the displayed transaction details represent the transaction the user intends to create.</extracomment>
        <translation type="unfinished">¿Quieres crear esta transacción?</translation>
    </message>
    <message>
        <source>Please, review your transaction. You can create and send this transaction or create a Partially Signed Particl Transaction (PSBT), which you can save or copy and then sign with, e.g., an offline %1 wallet, or a PSBT-compatible hardware wallet.</source>
        <extracomment>Text to inform a user attempting to create a transaction of their current options. At this stage, a user can send their transaction or create a PSBT. This string is displayed when both private keys and PSBT controls are enabled.</extracomment>
        <translation type="unfinished">Revisa por favor la transacción. Puedes crear y enviar esta transacción de Particl parcialmente firmada (PSBT), que además puedes guardar o copiar y, luego, firmar; por ejemplo, una billetera %1 sin conexión o una billetera de hardware compatible con PSBT.</translation>
    </message>
    <message>
        <source>Please, review your transaction.</source>
        <extracomment>Text to prompt a user to review the details of the transaction they are attempting to send.</extracomment>
        <translation type="unfinished">Por favor, revisa tu transacción</translation>
    </message>
    <message>
        <source>Transaction fee</source>
        <translation type="unfinished">Comisión por transacción.</translation>
    </message>
    <message>
        <source>Not signalling Replace-By-Fee, BIP-125.</source>
        <translation type="unfinished">No indica remplazar-por-comisión, BIP-125.</translation>
    </message>
    <message>
        <source>Total Amount</source>
        <translation type="unfinished">Cantidad total</translation>
    </message>
    <message>
        <source>Unsigned Transaction</source>
        <comment>PSBT copied</comment>
        <extracomment>Caption of "PSBT has been copied" messagebox</extracomment>
        <translation type="unfinished">Transacción no asignada</translation>
    </message>
    <message>
        <source>The PSBT has been copied to the clipboard. You can also save it.</source>
        <translation type="unfinished">Se copió la PSBT al portapapeles. También puedes guardarla.</translation>
    </message>
    <message>
        <source>PSBT saved to disk</source>
        <translation type="unfinished">PSBT guardada en el disco</translation>
    </message>
    <message>
        <source>Watch-only balance:</source>
        <translation type="unfinished">Saldo solo de observación:</translation>
    </message>
    <message>
        <source>The recipient address is not valid. Please recheck.</source>
        <translation type="unfinished">La dirección del destinatario no es válida. Revísala.</translation>
    </message>
    <message>
        <source>The amount to pay must be larger than 0.</source>
        <translation type="unfinished">La cantidad por pagar tiene que ser mayor que 0.</translation>
    </message>
    <message>
        <source>The amount exceeds your balance.</source>
        <translation type="unfinished">El importe sobrepasa el saldo.</translation>
    </message>
    <message>
        <source>The total exceeds your balance when the %1 transaction fee is included.</source>
        <translation type="unfinished">El total sobrepasa su saldo cuando se incluye la tasa de envío de %1</translation>
    </message>
    <message>
        <source>Duplicate address found: addresses should only be used once each.</source>
        <translation type="unfinished">Se encontró una dirección duplicada: las direcciones solo se deben usar una vez.</translation>
    </message>
    <message>
        <source>A fee higher than %1 is considered an absurdly high fee.</source>
        <translation type="unfinished">Una comisión mayor que %1 se considera como una comisión absurda-mente alta.</translation>
    </message>
    <message numerus="yes">
        <source>Estimated to begin confirmation within %n block(s).</source>
        <translation type="unfinished">
            <numerusform>Estimado para comenzar confirmación dentro de %n bloque.</numerusform>
            <numerusform>Estimado para comenzar confirmación dentro de %n bloques.</numerusform>
        </translation>
    </message>
    <message>
        <source>Warning: Invalid Particl address</source>
        <translation type="unfinished">Alerta: Dirección de Particl inválida</translation>
    </message>
    <message>
        <source>Warning: Unknown change address</source>
        <translation type="unfinished">Peligro: Dirección de cambio desconocida</translation>
    </message>
    <message>
        <source>Confirm custom change address</source>
        <translation type="unfinished">Confirmar dirección de cambio personalizada</translation>
    </message>
    <message>
        <source>The address you selected for change is not part of this wallet. Any or all funds in your wallet may be sent to this address. Are you sure?</source>
        <translation type="unfinished">La dirección que ha seleccionado para el cambio no es parte de su monedero. Parte o todos sus fondos pueden ser enviados a esta dirección. ¿Está seguro?</translation>
    </message>
    <message>
        <source>(no label)</source>
        <translation type="unfinished">(sin etiqueta)</translation>
    </message>
</context>
<context>
    <name>SendCoinsEntry</name>
    <message>
        <source>A&amp;mount:</source>
        <translation type="unfinished">Ca&amp;ntidad:</translation>
    </message>
    <message>
        <source>Pay &amp;To:</source>
        <translation type="unfinished">&amp;Pagar a:</translation>
    </message>
    <message>
        <source>Choose previously used address</source>
        <translation type="unfinished">Seleccionar dirección usada anteriormente</translation>
    </message>
    <message>
        <source>The Particl address to send the payment to</source>
        <translation type="unfinished">Dirección Particl a la que se enviará el pago</translation>
    </message>
    <message>
        <source>Paste address from clipboard</source>
        <translation type="unfinished">Pegar dirección desde el portapapeles</translation>
    </message>
    <message>
        <source>Remove this entry</source>
        <translation type="unfinished">Eliminar esta entrada</translation>
    </message>
    <message>
        <source>The amount to send in the selected unit</source>
        <translation type="unfinished">El importe que se enviará en la unidad seleccionada</translation>
    </message>
    <message>
        <source>Use available balance</source>
        <translation type="unfinished">Usar el saldo disponible</translation>
    </message>
    <message>
        <source>Enter a label for this address to add it to the list of used addresses</source>
        <translation type="unfinished">Ingresar una etiqueta para esta dirección a fin de agregarla a la lista de direcciones utilizadas</translation>
    </message>
    <message>
        <source>A message that was attached to the particl: URI which will be stored with the transaction for your reference. Note: This message will not be sent over the Particl network.</source>
        <translation type="unfinished">Mensaje que se agrgará al URI de Particl, el cuál será almacenado con la transacción para su referencia. Nota: Este mensaje no será enviado a través de la red de Particl.</translation>
    </message>
</context>
<context>
    <name>SendConfirmationDialog</name>
    <message>
        <source>Send</source>
        <translation type="unfinished">Enviar</translation>
    </message>
    <message>
        <source>Create Unsigned</source>
        <translation type="unfinished">Crear sin firmar</translation>
    </message>
</context>
<context>
    <name>SignVerifyMessageDialog</name>
    <message>
        <source>Signatures - Sign / Verify a Message</source>
        <translation type="unfinished">Firmas - Firmar / verificar un mensaje</translation>
    </message>
    <message>
        <source>&amp;Sign Message</source>
        <translation type="unfinished">&amp;Firmar Mensaje</translation>
    </message>
    <message>
        <source>You can sign messages/agreements with your addresses to prove you can receive particl sent to them. Be careful not to sign anything vague or random, as phishing attacks may try to trick you into signing your identity over to them. Only sign fully-detailed statements you agree to.</source>
        <translation type="unfinished">Puedes firmar los mensajes con tus direcciones para demostrar que las posees. Ten cuidado de no firmar cualquier cosa vaga, ya que los ataques de phishing pueden tratar de engañarte firmando tu identidad a través de ellos. Firma solo declaraciones totalmente detalladas con las que estés de acuerdo.</translation>
    </message>
    <message>
        <source>The Particl address to sign the message with</source>
        <translation type="unfinished">La dirección Particl con la que se firmó el mensaje</translation>
    </message>
    <message>
        <source>Choose previously used address</source>
        <translation type="unfinished">Seleccionar dirección usada anteriormente</translation>
    </message>
    <message>
        <source>Paste address from clipboard</source>
        <translation type="unfinished">Pegar dirección desde el portapapeles</translation>
    </message>
    <message>
        <source>Signature</source>
        <translation type="unfinished">Firma</translation>
    </message>
    <message>
        <source>Copy the current signature to the system clipboard</source>
        <translation type="unfinished">Copiar la firma actual al portapapeles del sistema</translation>
    </message>
    <message>
        <source>Sign the message to prove you own this Particl address</source>
        <translation type="unfinished">Firmar un mensaje para demostrar que se posee una dirección Particl</translation>
    </message>
    <message>
        <source>Sign &amp;Message</source>
        <translation type="unfinished">Firmar Mensaje</translation>
    </message>
    <message>
        <source>Reset all sign message fields</source>
        <translation type="unfinished">Limpiar todos los campos de la firma de mensaje</translation>
    </message>
    <message>
        <source>Clear &amp;All</source>
        <translation type="unfinished">Limpiar &amp;todo</translation>
    </message>
    <message>
        <source>&amp;Verify Message</source>
        <translation type="unfinished">&amp;Firmar Mensaje</translation>
    </message>
    <message>
        <source>The Particl address the message was signed with</source>
        <translation type="unfinished">La dirección Particl con la que se firmó el mensaje</translation>
    </message>
    <message>
        <source>The signed message to verify</source>
        <translation type="unfinished">El mensaje firmado para verificar</translation>
    </message>
    <message>
        <source>The signature given when the message was signed</source>
        <translation type="unfinished">La firma proporcionada cuando el mensaje fue firmado</translation>
    </message>
    <message>
        <source>Verify the message to ensure it was signed with the specified Particl address</source>
        <translation type="unfinished">Verifique el mensaje para comprobar que fue firmado con la dirección Particl indicada</translation>
    </message>
    <message>
        <source>Verify &amp;Message</source>
        <translation type="unfinished">Verificar &amp;mensaje</translation>
    </message>
    <message>
        <source>Click "Sign Message" to generate signature</source>
        <translation type="unfinished">Haga clic en "Firmar mensaje" para generar la firma</translation>
    </message>
    <message>
        <source>The entered address is invalid.</source>
        <translation type="unfinished">La dirección introducida es inválida</translation>
    </message>
    <message>
        <source>Please check the address and try again.</source>
        <translation type="unfinished">Por favor, revise la dirección e inténtelo nuevamente.</translation>
    </message>
    <message>
        <source>The entered address does not refer to a key.</source>
        <translation type="unfinished">La dirección introducida no corresponde a una clave.</translation>
    </message>
    <message>
        <source>No error</source>
        <translation type="unfinished">No hay error</translation>
    </message>
    <message>
        <source>Message signing failed.</source>
        <translation type="unfinished">Ha fallado la firma del mensaje.</translation>
    </message>
    <message>
        <source>Message signed.</source>
        <translation type="unfinished">Mensaje firmado.</translation>
    </message>
    <message>
        <source>The signature could not be decoded.</source>
        <translation type="unfinished">La firma no pudo decodificarse.</translation>
    </message>
    <message>
        <source>Please check the signature and try again.</source>
        <translation type="unfinished">Compruebe la firma e inténtelo de nuevo.</translation>
    </message>
    <message>
        <source>The signature did not match the message digest.</source>
        <translation type="unfinished">La firma no coincide con el resumen del mensaje.</translation>
    </message>
    </context>
<context>
    <name>SplashScreen</name>
    <message>
        <source>(press q to shutdown and continue later)</source>
        <translation type="unfinished">(presione la tecla q para apagar y continuar después)</translation>
    </message>
    <message>
        <source>press q to shutdown</source>
        <translation type="unfinished">pulse q para apagar</translation>
    </message>
</context>
<context>
    <name>TransactionDesc</name>
    <message>
        <source>0/unconfirmed, in memory pool</source>
        <extracomment>Text explaining the current status of a transaction, shown in the status field of the details window for this transaction. This status represents an unconfirmed transaction that is in the memory pool.</extracomment>
        <translation type="unfinished">0/sin confirmar, en la piscina de memoria</translation>
    </message>
    <message>
        <source>0/unconfirmed, not in memory pool</source>
        <extracomment>Text explaining the current status of a transaction, shown in the status field of the details window for this transaction. This status represents an unconfirmed transaction that is not in the memory pool.</extracomment>
        <translation type="unfinished">0/sin confirmar, no está en el pool de memoria</translation>
    </message>
    <message>
        <source>abandoned</source>
        <extracomment>Text explaining the current status of a transaction, shown in the status field of the details window for this transaction. This status represents an abandoned transaction.</extracomment>
        <translation type="unfinished">abandonada</translation>
    </message>
    <message>
        <source>%1/unconfirmed</source>
        <extracomment>Text explaining the current status of a transaction, shown in the status field of the details window for this transaction. This status represents a transaction confirmed in at least one block, but less than 6 blocks.</extracomment>
        <translation type="unfinished">%1/sin confirmar</translation>
    </message>
    <message>
        <source>%1 confirmations</source>
        <extracomment>Text explaining the current status of a transaction, shown in the status field of the details window for this transaction. This status represents a transaction confirmed in 6 or more blocks.</extracomment>
        <translation type="unfinished">confirmaciones %1</translation>
    </message>
    <message>
        <source>Status</source>
        <translation type="unfinished">Estado</translation>
    </message>
    <message>
        <source>Source</source>
        <translation type="unfinished">Fuente</translation>
    </message>
    <message>
        <source>From</source>
        <translation type="unfinished">De</translation>
    </message>
    <message>
        <source>To</source>
        <translation type="unfinished">Para</translation>
    </message>
    <message>
        <source>own address</source>
        <translation type="unfinished">dirección personal</translation>
    </message>
    <message numerus="yes">
        <source>matures in %n more block(s)</source>
        <translation type="unfinished">
            <numerusform>disponible en %n bloque</numerusform>
            <numerusform>disponible en %n bloques</numerusform>
        </translation>
    </message>
    <message>
        <source>not accepted</source>
        <translation type="unfinished">no aceptada</translation>
    </message>
    <message>
        <source>Total debit</source>
        <translation type="unfinished">Total enviado</translation>
    </message>
    <message>
        <source>Transaction fee</source>
        <translation type="unfinished">Comisión por transacción.</translation>
    </message>
    <message>
        <source>Net amount</source>
        <translation type="unfinished">Cantidad total</translation>
    </message>
    <message>
        <source>Transaction ID</source>
        <translation type="unfinished">Identificador de transacción</translation>
    </message>
    <message>
        <source>Transaction total size</source>
        <translation type="unfinished">Tamaño total transacción</translation>
    </message>
    <message>
        <source>Transaction virtual size</source>
        <translation type="unfinished">Tamaño virtual de transacción</translation>
    </message>
    <message>
        <source>Output index</source>
        <translation type="unfinished">Indice de salida</translation>
    </message>
    <message>
        <source> (Certificate was not verified)</source>
        <translation type="unfinished"> (No se ha verificado el certificado)</translation>
    </message>
    <message>
        <source>Merchant</source>
        <translation type="unfinished">Vendedor</translation>
    </message>
    <message>
        <source>Generated coins must mature %1 blocks before they can be spent. When you generated this block, it was broadcast to the network to be added to the block chain. If it fails to get into the chain, its state will change to "not accepted" and it won't be spendable. This may occasionally happen if another node generates a block within a few seconds of yours.</source>
        <translation type="unfinished">Las monedas generadas deben madurar %1 bloques antes de que puedan ser gastadas. Una vez que generas este bloque, es propagado por la red para ser añadido a la cadena de bloques. Si falla el intento de meterse en la cadena, su estado cambiará a "no aceptado" y ya no se puede gastar. Esto puede ocurrir ocasionalmente si otro nodo genera un bloque a pocos segundos del tuyo.</translation>
    </message>
    <message>
        <source>Inputs</source>
        <translation type="unfinished">Entradas</translation>
    </message>
    <message>
        <source>Amount</source>
        <translation type="unfinished">Monto</translation>
    </message>
    <message>
        <source>true</source>
        <translation type="unfinished">verdadero</translation>
    </message>
    </context>
<context>
    <name>TransactionDescDialog</name>
    <message>
        <source>This pane shows a detailed description of the transaction</source>
        <translation type="unfinished">Este panel muestra una descripción detallada de la transacción</translation>
    </message>
    </context>
<context>
    <name>TransactionTableModel</name>
    <message>
        <source>Type</source>
        <translation type="unfinished">Tipo</translation>
    </message>
    <message>
        <source>Label</source>
        <translation type="unfinished">Nombre</translation>
    </message>
    <message>
        <source>Abandoned</source>
        <translation type="unfinished">Abandonada</translation>
    </message>
    <message>
        <source>Confirmed (%1 confirmations)</source>
        <translation type="unfinished">Confirmada (%1 confirmaciones)</translation>
    </message>
    <message>
        <source>Immature (%1 confirmations, will be available after %2)</source>
        <translation type="unfinished">No disponible (%1 confirmaciones, disponible después de %2)</translation>
    </message>
    <message>
        <source>Generated but not accepted</source>
        <translation type="unfinished">Generada pero no aceptada</translation>
    </message>
    <message>
        <source>Received with</source>
        <translation type="unfinished">Recibido con</translation>
    </message>
    <message>
        <source>Received from</source>
        <translation type="unfinished">Recibido de</translation>
    </message>
    <message>
        <source>Sent to</source>
        <translation type="unfinished">Enviada a</translation>
    </message>
    <message>
        <source>Mined</source>
        <translation type="unfinished">Minado</translation>
    </message>
    <message>
        <source>(no label)</source>
        <translation type="unfinished">(sin etiqueta)</translation>
    </message>
    <message>
        <source>Date and time that the transaction was received.</source>
        <translation type="unfinished">Fecha y hora en las que se recibió la transacción.</translation>
    </message>
    <message>
        <source>Amount removed from or added to balance.</source>
        <translation type="unfinished">Importe restado del saldo o sumado a este.</translation>
    </message>
</context>
<context>
    <name>TransactionView</name>
    <message>
        <source>This week</source>
        <translation type="unfinished">Esta semana</translation>
    </message>
    <message>
        <source>This month</source>
        <translation type="unfinished">Este mes</translation>
    </message>
    <message>
        <source>Last month</source>
        <translation type="unfinished">El mes pasado </translation>
    </message>
    <message>
        <source>Received with</source>
        <translation type="unfinished">Recibido con</translation>
    </message>
    <message>
        <source>Sent to</source>
        <translation type="unfinished">Enviada a</translation>
    </message>
    <message>
        <source>Mined</source>
        <translation type="unfinished">Minado</translation>
    </message>
    <message>
        <source>Other</source>
        <translation type="unfinished">Otra</translation>
    </message>
    <message>
        <source>Enter address, transaction id, or label to search</source>
        <translation type="unfinished">Introduzca dirección, id de transacción o etiqueta a buscar</translation>
    </message>
    <message>
        <source>Min amount</source>
        <translation type="unfinished">Importe mínimo</translation>
    </message>
    <message>
        <source>Range…</source>
        <translation type="unfinished">Rango...</translation>
    </message>
    <message>
        <source>&amp;Copy address</source>
        <translation type="unfinished">&amp;Copiar dirección</translation>
    </message>
    <message>
        <source>Copy &amp;label</source>
        <translation type="unfinished">Copiar &amp;etiqueta</translation>
    </message>
    <message>
        <source>Copy &amp;amount</source>
        <translation type="unfinished">Copiar &amp;importe</translation>
    </message>
    <message>
        <source>Copy transaction &amp;ID</source>
        <translation type="unfinished">Copiar &amp;ID de la transacción</translation>
    </message>
    <message>
        <source>Copy &amp;raw transaction</source>
        <translation type="unfinished">Copiar transacción &amp;raw</translation>
    </message>
    <message>
        <source>Copy full transaction &amp;details</source>
        <translation type="unfinished">Copiar &amp;detalles completos de la transacción</translation>
    </message>
    <message>
        <source>&amp;Show transaction details</source>
        <translation type="unfinished">&amp;Mostrar detalles de la transacción</translation>
    </message>
    <message>
        <source>Increase transaction &amp;fee</source>
        <translation type="unfinished">Aumentar &amp;comisión de transacción</translation>
    </message>
    <message>
        <source>A&amp;bandon transaction</source>
        <translation type="unfinished">&amp;Abandonar transacción</translation>
    </message>
    <message>
        <source>&amp;Edit address label</source>
        <translation type="unfinished">&amp;Editar etiqueta de dirección</translation>
    </message>
    <message>
        <source>Show in %1</source>
        <extracomment>Transactions table context menu action to show the selected transaction in a third-party block explorer. %1 is a stand-in argument for the URL of the explorer.</extracomment>
        <translation type="unfinished">Mostrar en %1</translation>
    </message>
    <message>
        <source>Export Transaction History</source>
        <translation type="unfinished">Exportar historial de transacciones</translation>
    </message>
    <message>
        <source>Comma separated file</source>
        <extracomment>Expanded name of the CSV file format. See: https://en.wikipedia.org/wiki/Comma-separated_values.</extracomment>
        <translation type="unfinished">Archivo separado por comas</translation>
    </message>
    <message>
        <source>Confirmed</source>
        <translation type="unfinished">Confirmada</translation>
    </message>
    <message>
        <source>Type</source>
        <translation type="unfinished">Tipo</translation>
    </message>
    <message>
        <source>Label</source>
        <translation type="unfinished">Nombre</translation>
    </message>
    <message>
        <source>Address</source>
        <translation type="unfinished">Dirección</translation>
    </message>
    <message>
        <source>Exporting Failed</source>
        <translation type="unfinished">Error al exportar</translation>
    </message>
    <message>
        <source>There was an error trying to save the transaction history to %1.</source>
        <translation type="unfinished">Ha habido un error al intentar guardar la transacción con %1.</translation>
    </message>
    <message>
        <source>Exporting Successful</source>
        <translation type="unfinished">Exportación satisfactoria</translation>
    </message>
    <message>
        <source>The transaction history was successfully saved to %1.</source>
        <translation type="unfinished">El historial de transacciones ha sido guardado exitosamente en %1</translation>
    </message>
    <message>
        <source>Range:</source>
        <translation type="unfinished">Rango:</translation>
    </message>
    <message>
        <source>to</source>
        <translation type="unfinished">a</translation>
    </message>
</context>
<context>
    <name>WalletFrame</name>
    <message>
        <source>No wallet has been loaded.
Go to File &gt; Open Wallet to load a wallet.
- OR -</source>
        <translation type="unfinished">No se cargó ninguna billetera.
Ir a Archivo &gt; Abrir billetera para cargar una.
- OR -</translation>
    </message>
    <message>
        <source>Create a new wallet</source>
        <translation type="unfinished">Crear monedero nuevo</translation>
    </message>
    <message>
        <source>Unable to decode PSBT from clipboard (invalid base64)</source>
        <translation type="unfinished">No se puede decodificar TBPF desde el portapapeles (inválido base64)</translation>
    </message>
    <message>
        <source>Partially Signed Transaction (*.psbt)</source>
        <translation type="unfinished">Transacción firmada de manera parcial (*.psbt)</translation>
    </message>
    </context>
<context>
    <name>WalletModel</name>
    <message>
        <source>Send Coins</source>
        <translation type="unfinished">Enviar monedas</translation>
    </message>
    <message>
        <source>Fee bump error</source>
        <translation type="unfinished">Error de incremento de cuota</translation>
    </message>
    <message>
        <source>Do you want to increase the fee?</source>
        <extracomment>Asks a user if they would like to manually increase the fee of a transaction that has already been created.</extracomment>
        <translation type="unfinished">¿Desea incrementar la cuota?</translation>
    </message>
    <message>
        <source>Increase:</source>
        <translation type="unfinished">Incremento:</translation>
    </message>
    <message>
        <source>Warning: This may pay the additional fee by reducing change outputs or adding inputs, when necessary. It may add a new change output if one does not already exist. These changes may potentially leak privacy.</source>
        <translation type="unfinished">Advertencia: Esto puede pagar la comisión adicional al reducir el cambio de salidas o agregar entradas, cuando sea necesario. Puede agregar una nueva salida de cambio si aún no existe. Potencialmente estos cambios pueden comprometer la privacidad.</translation>
    </message>
    <message>
        <source>Confirm fee bump</source>
        <translation type="unfinished">Confirmar incremento de comisión</translation>
    </message>
    <message>
        <source>Can't draft transaction.</source>
        <translation type="unfinished">No se pudo preparar la transacción.</translation>
    </message>
    <message>
        <source>PSBT copied</source>
        <translation type="unfinished">TBPF copiada </translation>
    </message>
    <message>
        <source>Copied to clipboard</source>
        <comment>Fee-bump PSBT saved</comment>
        <translation type="unfinished">Copiada al portapapeles</translation>
    </message>
    <message>
        <source>Can't sign transaction.</source>
        <translation type="unfinished">No se ha podido firmar la transacción.</translation>
    </message>
    <message>
        <source>Could not commit transaction</source>
        <translation type="unfinished">No se pudo confirmar la transacción</translation>
    </message>
    <message>
        <source>Can't display address</source>
        <translation type="unfinished">No se puede mostrar la dirección</translation>
    </message>
    <message>
        <source>default wallet</source>
        <translation type="unfinished">billetera por defecto</translation>
    </message>
</context>
<context>
    <name>WalletView</name>
    <message>
        <source>Export the data in the current tab to a file</source>
        <translation type="unfinished">Exportar a un archivo los datos de esta pestaña</translation>
    </message>
    <message>
        <source>Backup Wallet</source>
        <translation type="unfinished">Respaldo de monedero</translation>
    </message>
    <message>
        <source>Wallet Data</source>
        <extracomment>Name of the wallet data file format.</extracomment>
        <translation type="unfinished">Datos de la billetera</translation>
    </message>
    <message>
        <source>Backup Failed</source>
        <translation type="unfinished">Copia de seguridad fallida</translation>
    </message>
    <message>
        <source>There was an error trying to save the wallet data to %1.</source>
        <translation type="unfinished">Ha habido un error al intentar guardar los datos del monedero a %1.</translation>
    </message>
    <message>
        <source>Backup Successful</source>
        <translation type="unfinished">Respaldo exitoso</translation>
    </message>
    <message>
        <source>The wallet data was successfully saved to %1.</source>
        <translation type="unfinished">Los datos de la billetera se guardaron correctamente en %1.</translation>
    </message>
    <message>
        <source>Cancel</source>
        <translation type="unfinished">Cancelar</translation>
    </message>
</context>
<context>
    <name>bitcoin-core</name>
    <message>
        <source>The %s developers</source>
        <translation type="unfinished">Los desarrolladores de %s</translation>
    </message>
    <message>
        <source>%s corrupt. Try using the wallet tool particl-wallet to salvage or restoring a backup.</source>
        <translation type="unfinished">%s corrupto. Intenta utilizar la herramienta del monedero particl-monedero para salvar o restaurar una copia de seguridad.</translation>
    </message>
    <message>
        <source>%s failed to validate the -assumeutxo snapshot state. This indicates a hardware problem, or a bug in the software, or a bad software modification that allowed an invalid snapshot to be loaded. As a result of this, the node will shut down and stop using any state that was built on the snapshot, resetting the chain height from %d to %d. On the next restart, the node will resume syncing from %d without using any snapshot data. Please report this incident to %s, including how you obtained the snapshot. The invalid snapshot chainstate will be left on disk in case it is helpful in diagnosing the issue that caused this error.</source>
        <translation type="unfinished">%s no pudo validar el estado de la instantánea -assumeutxo. Esto indica un problema de hardware, un error en el software o una modificación incorrecta del software que permitió que se cargara una instantánea no válida. Por consiguiente, el nodo se apagará y dejará de utilizar cualquier estado basado en la instantánea, restableciendo la altura de la cadena de %d a %d. En el siguiente reinicio, el nodo reanudará la sincronización desde %d sin usar datos de instantánea. Comunique este incidente a %s, indicando cómo obtuvo la instantánea. Se dejó el estado de encadenamiento de la instantánea no válida en el disco por si resulta útil para diagnosticar el problema que causó este error.</translation>
    </message>
    <message>
        <source>%s request to listen on port %u. This port is considered "bad" and thus it is unlikely that any peer will connect to it. See doc/p2p-bad-ports.md for details and a full list.</source>
        <translation type="unfinished">%s solicitud para escuchar en el puerto%u. Este puerto se considera "malo" y, por lo tanto, es poco probable que algún par se conecte a él. Consulta doc/p2p-bad-ports.md para obtener detalles y una lista completa.</translation>
    </message>
    <message>
        <source>Cannot downgrade wallet from version %i to version %i. Wallet version unchanged.</source>
        <translation type="unfinished">No se puede pasar de la versión %i a la versión anterior %i.  La versión de la billetera no tiene cambios.</translation>
    </message>
    <message>
        <source>Cannot upgrade a non HD split wallet from version %i to version %i without upgrading to support pre-split keypool. Please use version %i or no version specified.</source>
        <translation type="unfinished">No se puede actualizar una billetera dividida no HD de la versión %i a la versión %i sin actualizar para admitir el pool de claves anterior a la división. Usa la versión %i o no especifiques la versión.</translation>
    </message>
    <message>
        <source>Disk space for %s may not accommodate the block files. Approximately %u GB of data will be stored in this directory.</source>
        <translation type="unfinished">Es posible que el espacio en disco %s no tenga capacidad para los archivos de bloque. Aproximadamente %u GB de datos se almacenarán en este directorio.</translation>
    </message>
    <message>
        <source>Error loading wallet. Wallet requires blocks to be downloaded, and software does not currently support loading wallets while blocks are being downloaded out of order when using assumeutxo snapshots. Wallet should be able to load successfully after node sync reaches height %s</source>
        <translation type="unfinished">Error al cargar la billetera. Esta requiere que se descarguen bloques, y el software actualmente no admite la carga de billeteras mientras los bloques se descargan fuera de orden, cuando se usan instantáneas de assumeutxo. La billetera debería poder cargarse correctamente después de que la sincronización del nodo alcance la altura %s.</translation>
    </message>
    <message>
        <source>Error reading %s! Transaction data may be missing or incorrect. Rescanning wallet.</source>
        <translation type="unfinished">¡Error de lectura %s! Los datos de la transacción pueden faltar o ser incorrectos. Reescaneo del monedero.</translation>
    </message>
    <message>
        <source>Error: Dumpfile format record is incorrect. Got "%s", expected "format".</source>
        <translation type="unfinished">Error: el registro del formato del archivo de volcado es incorrecto. Se obtuvo «%s», del «formato» esperado.</translation>
    </message>
    <message>
        <source>Error: Dumpfile identifier record is incorrect. Got "%s", expected "%s".</source>
        <translation type="unfinished">Error: el registro del identificador del archivo de volcado es incorrecto. Se obtuvo «%s» se esperaba «%s».</translation>
    </message>
    <message>
        <source>Error: Dumpfile version is not supported. This version of particl-wallet only supports version 1 dumpfiles. Got dumpfile with version %s</source>
        <translation type="unfinished">Error: la versión del archivo volcado no es compatible. Esta versión de la billetera de particl solo admite archivos de volcado de la versión 1. Se obtuvo un archivo de volcado con la versión %s</translation>
    </message>
    <message>
        <source>Error: Legacy wallets only support the "legacy", "p2sh-segwit", and "bech32" address types</source>
        <translation type="unfinished">Error: las billeteras heredadas solo admiten los tipos de dirección "legacy", "p2sh-segwit" y "bech32".</translation>
    </message>
    <message>
        <source>Error: Unable to produce descriptors for this legacy wallet. Make sure to provide the wallet's passphrase if it is encrypted.</source>
        <translation type="unfinished">Error: No se pueden producir descriptores para esta billetera tipo legacy. Asegúrate de proporcionar la frase de contraseña de la billetera si está encriptada.</translation>
    </message>
    <message>
        <source>File %s already exists. If you are sure this is what you want, move it out of the way first.</source>
        <translation type="unfinished">El archivo %s ya existe. Si definitivamente quieres hacerlo, quítalo primero.</translation>
    </message>
    <message>
        <source>Invalid or corrupt peers.dat (%s). If you believe this is a bug, please report it to %s. As a workaround, you can move the file (%s) out of the way (rename, move, or delete) to have a new one created on the next start.</source>
        <translation type="unfinished">Archivo peers.dat inválido o corrupto (%s). Si crees que se trata de un error, infórmalo a %s. Como alternativa, puedes quitar el archivo (%s) (renombrarlo, moverlo o eliminarlo) para que se cree uno nuevo en el siguiente inicio.</translation>
    </message>
    <message>
        <source>More than one onion bind address is provided. Using %s for the automatically created Tor onion service.</source>
        <translation type="unfinished">Se proporciona más de una dirección de enlace onion. Se está usando %s para el servicio onion de Tor creado automáticamente.</translation>
    </message>
    <message>
        <source>No dump file provided. To use createfromdump, -dumpfile=&lt;filename&gt; must be provided.</source>
        <translation type="unfinished">No se proporcionó ningún archivo de volcado. Para usar createfromdump, se debe proporcionar  -dumpfile=&lt;filename&gt;.</translation>
    </message>
    <message>
        <source>No dump file provided. To use dump, -dumpfile=&lt;filename&gt; must be provided.</source>
        <translation type="unfinished">No se proporcionó ningún archivo de volcado. Para usar dump, se debe proporcionar  -dumpfile=&lt;filename&gt;.</translation>
    </message>
    <message>
        <source>No wallet file format provided. To use createfromdump, -format=&lt;format&gt; must be provided.</source>
        <translation type="unfinished">No se proporcionó el formato de archivo de billetera. Para usar createfromdump, se debe proporcionar  -format=&lt;filename&gt;.</translation>
    </message>
    <message>
        <source>Please check that your computer's date and time are correct! If your clock is wrong, %s will not work properly.</source>
        <translation type="unfinished">Verifica que la fecha y hora de la computadora sean correctas. Si el reloj está mal configurado, %s no funcionará correctamente.</translation>
    </message>
    <message>
        <source>Please contribute if you find %s useful. Visit %s for further information about the software.</source>
        <translation type="unfinished">Contribuye si te parece que %s es útil. Visita %s para obtener más información sobre el software.</translation>
    </message>
    <message>
        <source>Prune mode is incompatible with -reindex-chainstate. Use full -reindex instead.</source>
        <translation type="unfinished">El modo de poda es incompatible con -reindex-chainstate. Usa en su lugar un -reindex completo.</translation>
    </message>
    <message>
        <source>Prune: last wallet synchronisation goes beyond pruned data. You need to -reindex (download the whole blockchain again in case of pruned node)</source>
        <translation type="unfinished">Poda: la última sincronización de la billetera sobrepasa los datos podados. Tienes que ejecutar -reindex (descarga toda la cadena de bloques de nuevo en caso de tener un nodo podado)</translation>
    </message>
    <message>
        <source>Rename of '%s' -&gt; '%s' failed. You should resolve this by manually moving or deleting the invalid snapshot directory %s, otherwise you will encounter the same error again on the next startup.</source>
        <translation type="unfinished">Error de renombrado de «%s» → «%s». Debería resolver esto manualmente moviendo o borrando el directorio %s de la instantánea no válida, en otro caso encontrará el mismo error de nuevo en el arranque siguiente.</translation>
    </message>
    <message>
        <source>SQLiteDatabase: Unknown sqlite wallet schema version %d. Only version %d is supported</source>
        <translation type="unfinished">SQLiteDatabase: versión desconocida del esquema de la billetera sqlite %d. Solo se admite la versión %d</translation>
    </message>
    <message>
        <source>The block database contains a block which appears to be from the future. This may be due to your computer's date and time being set incorrectly. Only rebuild the block database if you are sure that your computer's date and time are correct</source>
        <translation type="unfinished">La base de datos de bloques contiene un bloque que parece ser del futuro. Es posible que se deba a que la fecha y hora de la computadora están mal configuradas. Reconstruye la base de datos de bloques solo si tienes la certeza de que la fecha y hora de la computadora son correctas.</translation>
    </message>
    <message>
        <source>The transaction amount is too small to send after the fee has been deducted</source>
        <translation type="unfinished">El monto de la transacción es demasiado pequeño para enviarlo después de deducir la comisión</translation>
    </message>
    <message>
        <source>This error could occur if this wallet was not shutdown cleanly and was last loaded using a build with a newer version of Berkeley DB. If so, please use the software that last loaded this wallet</source>
        <translation type="unfinished">Este error podría ocurrir si esta billetera no se cerró correctamente y se cargó por última vez usando una compilación con una versión más reciente de Berkeley DB. Si es así, usa el software que cargó por última vez esta billetera.</translation>
    </message>
    <message>
        <source>This is a pre-release test build - use at your own risk - do not use for mining or merchant applications</source>
        <translation type="unfinished">Esta es una compilación preliminar de prueba. Úsala bajo tu propia responsabilidad. No la uses para aplicaciones comerciales o de minería.</translation>
    </message>
    <message>
        <source>This is the maximum transaction fee you pay (in addition to the normal fee) to prioritize partial spend avoidance over regular coin selection.</source>
        <translation type="unfinished">Esta es la comisión máxima de transacción que pagas (además de la comisión normal) para priorizar la elusión del gasto parcial sobre la selección regular de monedas.</translation>
    </message>
    <message>
        <source>This is the transaction fee you may discard if change is smaller than dust at this level</source>
        <translation type="unfinished">Esta es la comisión de transacción que puede descartar si el cambio es más pequeño que el polvo a este nivel.</translation>
    </message>
    <message>
        <source>This is the transaction fee you may pay when fee estimates are not available.</source>
        <translation type="unfinished">Impuesto por transacción que pagarás cuando la estimación de impuesto no esté disponible.</translation>
    </message>
    <message>
        <source>Total length of network version string (%i) exceeds maximum length (%i). Reduce the number or size of uacomments.</source>
        <translation type="unfinished">La longitud total de la cadena de versión de red ( %i ) supera la longitud máxima ( %i ) . Reducir el número o tamaño de uacomments .</translation>
    </message>
    <message>
        <source>Unable to replay blocks. You will need to rebuild the database using -reindex-chainstate.</source>
        <translation type="unfinished">No se pudieron reproducir bloques. Tendrás que reconstruir la base de datos usando -reindex-chainstate.</translation>
    </message>
    <message>
        <source>Unknown wallet file format "%s" provided. Please provide one of "bdb" or "sqlite".</source>
        <translation type="unfinished">Se proporcionó un formato de billetera desconocido "%s". Proporciona uno entre "bdb" o "sqlite".</translation>
    </message>
    <message>
        <source>Unsupported category-specific logging level %1$s=%2$s. Expected %1$s=&lt;category&gt;:&lt;loglevel&gt;. Valid categories: %3$s. Valid loglevels: %4$s.</source>
        <translation type="unfinished">Nivel de boletín del acceso especificado en categoría no mantenida en %1$s=%2$s. Se esperaba %1$s=1:2. Categorías válidas: %3$s. Niveles de boletín válidos: %4 $s.</translation>
    </message>
    <message>
        <source>Unsupported chainstate database format found. Please restart with -reindex-chainstate. This will rebuild the chainstate database.</source>
        <translation type="unfinished">El formato de la base de datos chainstate es incompatible. Reinicia con -reindex-chainstate para reconstruir la base de datos chainstate.</translation>
    </message>
    <message>
        <source>Wallet created successfully. The legacy wallet type is being deprecated and support for creating and opening legacy wallets will be removed in the future.</source>
        <translation type="unfinished">La billetera se creó correctamente. El tipo de billetera "legacy" se está descontinuando, por lo que la asistencia para crear y abrir estas billeteras se eliminará en el futuro.</translation>
    </message>
    <message>
        <source>Wallet loaded successfully. The legacy wallet type is being deprecated and support for creating and opening legacy wallets will be removed in the future. Legacy wallets can be migrated to a descriptor wallet with migratewallet.</source>
        <translation type="unfinished">Monedero correctamente cargado. El tipo de billetero heredado está siendo obsoleto y mantenimiento para creación de monederos heredados serán eliminados en el futuro. Los monederos heredados pueden ser migrados a un descriptor de monedero con migratewallet.</translation>
    </message>
    <message>
        <source>Warning: Dumpfile wallet format "%s" does not match command line specified format "%s".</source>
        <translation type="unfinished">Advertencia: el formato de la billetera del archivo de volcado "%s" no coincide con el formato especificado en la línea de comandos "%s".</translation>
    </message>
    <message>
        <source>Warning: Private keys detected in wallet {%s} with disabled private keys</source>
        <translation type="unfinished">Advertencia: Claves privadas detectadas en la billetera {%s} con claves privadas deshabilitadas</translation>
    </message>
    <message>
        <source>Warning: We do not appear to fully agree with our peers! You may need to upgrade, or other nodes may need to upgrade.</source>
        <translation type="unfinished">Advertencia: ¡Al parecer no estamos completamente de acuerdo con nuestros pares! Es posible que tengas que actualizarte, o que los demás nodos tengan que hacerlo.</translation>
    </message>
    <message>
        <source>Witness data for blocks after height %d requires validation. Please restart with -reindex.</source>
        <translation type="unfinished">Los datos del testigo para los bloques después de la altura %d requieren validación. Reinicia con -reindex.</translation>
    </message>
    <message>
        <source>You need to rebuild the database using -reindex to go back to unpruned mode.  This will redownload the entire blockchain</source>
        <translation type="unfinished">Tienes que reconstruir la base de datos usando -reindex para volver al modo sin poda. Esto volverá a descargar toda la cadena de bloques.</translation>
    </message>
    <message>
        <source>%s is set very high!</source>
        <translation type="unfinished">¡%s esta configurado muy alto!</translation>
    </message>
    <message>
        <source>-maxmempool must be at least %d MB</source>
        <translation type="unfinished">-maxmempool debe ser por lo menos de %d MB</translation>
    </message>
    <message>
        <source>A fatal internal error occurred, see debug.log for details</source>
        <translation type="unfinished">Ocurrió un error interno grave. Consulta debug.log para obtener más información.</translation>
    </message>
    <message>
        <source>Cannot resolve -%s address: '%s'</source>
        <translation type="unfinished">No se puede resolver -%s direccion: '%s'</translation>
    </message>
    <message>
        <source>Cannot set -forcednsseed to true when setting -dnsseed to false.</source>
        <translation type="unfinished">No se puede establecer el valor de -forcednsseed con la variable true al establecer el valor de -dnsseed con la variable false.</translation>
    </message>
    <message>
        <source>Cannot set -peerblockfilters without -blockfilterindex.</source>
        <translation type="unfinished">No se puede establecer -peerblockfilters sin -blockfilterindex.</translation>
    </message>
    <message>
        <source>Cannot write to data directory '%s'; check permissions.</source>
        <translation type="unfinished">No se puede escribir en el directorio de datos "%s"; comprueba los permisos.</translation>
    </message>
    <message>
        <source>%s is set very high! Fees this large could be paid on a single transaction.</source>
        <translation type="unfinished">El valor establecido para %s es demasiado alto. Las comisiones tan grandes se podrían pagar en una sola transacción.</translation>
    </message>
    <message>
        <source>Cannot provide specific connections and have addrman find outgoing connections at the same time.</source>
        <translation type="unfinished">No se pueden proporcionar conexiones específicas y hacer que addrman encuentre conexiones salientes al mismo tiempo.</translation>
    </message>
    <message>
        <source>Error loading %s: External signer wallet being loaded without external signer support compiled</source>
        <translation type="unfinished">Error al cargar %s: Se está cargando la billetera firmante externa sin que se haya compilado la compatibilidad del firmante externo</translation>
    </message>
    <message>
        <source>Error reading %s! All keys read correctly, but transaction data or address metadata may be missing or incorrect.</source>
        <translation type="unfinished">Error leyendo %s. Todas las teclas leídas correctamente, pero los datos de transacción o metadatos de dirección puedan ser ausentes o incorrectos.</translation>
    </message>
    <message>
        <source>Error: Address book data in wallet cannot be identified to belong to migrated wallets</source>
        <translation type="unfinished">Error: No se puede identificar si los datos de la libreta de direcciones en la billetera pertenecen a billeteras migradas</translation>
    </message>
    <message>
        <source>Error: Duplicate descriptors created during migration. Your wallet may be corrupted.</source>
        <translation type="unfinished">Error: Se crearon descriptores duplicados durante la migración. Tu billetera podría estar dañada.</translation>
    </message>
    <message>
        <source>Error: Transaction %s in wallet cannot be identified to belong to migrated wallets</source>
        <translation type="unfinished">Error: No se puede identificar si la transacción %s en la billetera pertenece a billeteras migradas</translation>
    </message>
    <message>
        <source>Failed to calculate bump fees, because unconfirmed UTXOs depend on enormous cluster of unconfirmed transactions.</source>
        <translation type="unfinished">No se pudo calcular la comisión de incremento porque las UTXO sin confirmar dependen de un grupo enorme de transacciones no confirmadas.</translation>
    </message>
    <message>
        <source>Failed to rename invalid peers.dat file. Please move or delete it and try again.</source>
        <translation type="unfinished">No se pudo cambiar el nombre del archivo peers.dat inválido. Muévelo o elimínalo, e intenta de nuevo.</translation>
    </message>
    <message>
        <source>Fee estimation failed. Fallbackfee is disabled. Wait a few blocks or enable %s.</source>
        <translation type="unfinished">Error al calcular la comisión. La opción "fallbackfee" está desactivada. Espera algunos bloques o activa %s.</translation>
    </message>
    <message>
        <source>Incompatible options: -dnsseed=1 was explicitly specified, but -onlynet forbids connections to IPv4/IPv6</source>
        <translation type="unfinished">Opciones incompatibles: -dnsseed=1 se especificó explícitamente, pero -onlynet prohíbe conexiones a IPv4/IPv6.</translation>
    </message>
    <message>
        <source>Invalid amount for %s=&lt;amount&gt;: '%s' (must be at least the minrelay fee of %s to prevent stuck transactions)</source>
        <translation type="unfinished">Importe inválido para %s=&lt;amount&gt;: "%s" (debe ser al menos la comisión mínima de retransmisión de %s para evitar transacciones atascadas)</translation>
    </message>
    <message>
        <source>Outbound connections restricted to CJDNS (-onlynet=cjdns) but -cjdnsreachable is not provided</source>
        <translation type="unfinished">Las conexiones salientes están restringidas a CJDNS (-onlynet=cjdns), pero no se proporciona -cjdnsreachable</translation>
    </message>
    <message>
        <source>Outbound connections restricted to Tor (-onlynet=onion) but the proxy for reaching the Tor network is explicitly forbidden: -onion=0</source>
        <translation type="unfinished">Las conexiones salientes están restringidas a Tor (-onlynet=onion), pero el proxy para conectarse con la red Tor está explícitamente prohibido: -onion=0.</translation>
    </message>
    <message>
        <source>Outbound connections restricted to Tor (-onlynet=onion) but the proxy for reaching the Tor network is not provided: none of -proxy, -onion or -listenonion is given</source>
        <translation type="unfinished">Las conexiones salientes están restringidas a Tor (-onlynet=onion), pero no se proporciona el proxy para conectarse con la red Tor: no se indican -proxy, -onion ni -listenonion.</translation>
    </message>
    <message>
        <source>Outbound connections restricted to i2p (-onlynet=i2p) but -i2psam is not provided</source>
        <translation type="unfinished">Las conexiones salientes están restringidas a i2p (-onlynet=i2p), pero no se proporciona -i2psam</translation>
    </message>
    <message>
        <source>The inputs size exceeds the maximum weight. Please try sending a smaller amount or manually consolidating your wallet's UTXOs</source>
        <translation type="unfinished">El tamaño de las entradas supera el peso máximo. Intenta enviar una cantidad menor o consolidar manualmente las UTXO de la billetera.</translation>
    </message>
    <message>
        <source>The preselected coins total amount does not cover the transaction target. Please allow other inputs to be automatically selected or include more coins manually</source>
        <translation type="unfinished">La cantidad total de monedas preseleccionadas no cubre la meta de la transacción. Permite que se seleccionen automáticamente otras entradas o incluye más monedas manualmente.</translation>
    </message>
    <message>
        <source>Transaction requires one destination of non-0 value, a non-0 feerate, or a pre-selected input</source>
        <translation type="unfinished">La transacción requiere un destino de valor distinto de 0, una tasa de comisión distinta de 0, o una entrada preseleccionada.</translation>
    </message>
    <message>
        <source>UTXO snapshot failed to validate. Restart to resume normal initial block download, or try loading a different snapshot.</source>
        <translation type="unfinished">No se validó la instantánea de UTXO. Reinicia para reanudar la descarga de bloques inicial normal o intenta cargar una instantánea diferente.</translation>
    </message>
    <message>
        <source>Unconfirmed UTXOs are available, but spending them creates a chain of transactions that will be rejected by the mempool</source>
        <translation type="unfinished">Las UTXO sin confirmar están disponibles, pero si se gastan, se crea una cadena de transacciones que rechazará el pool de memoria.</translation>
    </message>
    <message>
        <source>Unexpected legacy entry in descriptor wallet found. Loading wallet %s

The wallet might have been tampered with or created with malicious intent.
</source>
        <translation type="unfinished">Se encontró una entrada heredada inesperada en la billetera del descriptor. Cargando billetera%s

Es posible que la billetera haya sido manipulada o creada con malas intenciones.
</translation>
    </message>
    <message>
        <source>Unrecognized descriptor found. Loading wallet %s

The wallet might had been created on a newer version.
Please try running the latest software version.
</source>
        <translation type="unfinished">Se encontró un descriptor desconocido. Cargando billetera %s.

La billetera se pudo hacer creado con una versión más reciente.
Intenta ejecutar la última versión del software.
</translation>
    </message>
    <message>
        <source>
Unable to cleanup failed migration</source>
        <translation type="unfinished">
No se puede limpiar la migración fallida</translation>
    </message>
    <message>
        <source>
Unable to restore backup of wallet.</source>
        <translation type="unfinished">
No se puede restaurar la copia de seguridad de la billetera.</translation>
    </message>
    <message>
        <source>Block verification was interrupted</source>
        <translation type="unfinished">Se interrumpió la verificación de bloques</translation>
    </message>
    <message>
        <source>Could not find asmap file %s</source>
        <translation type="unfinished">No se pudo encontrar el archivo asmap %s</translation>
    </message>
    <message>
        <source>Could not parse asmap file %s</source>
        <translation type="unfinished">No se pudo analizar el archivo asmap %s</translation>
    </message>
    <message>
        <source>Disk space is too low!</source>
        <translation type="unfinished">¡El espacio en disco es demasiado pequeño!</translation>
    </message>
    <message>
        <source>Dump file %s does not exist.</source>
        <translation type="unfinished">El archivo de volcado %s no existe.</translation>
    </message>
    <message>
        <source>Error creating %s</source>
        <translation type="unfinished">Error al crear %s</translation>
    </message>
    <message>
        <source>Error loading %s: Private keys can only be disabled during creation</source>
        <translation type="unfinished">Error al cargar %s: Las claves privadas solo se pueden deshabilitar durante la creación</translation>
    </message>
    <message>
        <source>Error loading %s: Wallet corrupted</source>
        <translation type="unfinished">Error cargando %s: Monedero corrupto</translation>
    </message>
    <message>
        <source>Error loading %s: Wallet requires newer version of %s</source>
        <translation type="unfinished">Error cargando %s: Monedero requiere una versión mas reciente de %s</translation>
    </message>
    <message>
        <source>Error reading configuration file: %s</source>
        <translation type="unfinished">Error al leer el archivo de configuración: %s</translation>
    </message>
    <message>
        <source>Error reading from database, shutting down.</source>
        <translation type="unfinished">Error al leer la base de datos. Se cerrará la aplicación.</translation>
    </message>
    <message>
        <source>Error reading next record from wallet database</source>
        <translation type="unfinished">Error al leer el siguiente registro de la base de datos de la billetera</translation>
    </message>
    <message>
        <source>Error: Cannot extract destination from the generated scriptpubkey</source>
        <translation type="unfinished">Error: no se puede extraer el destino del scriptpubkey generado</translation>
    </message>
    <message>
        <source>Error: Could not add watchonly tx to watchonly wallet</source>
        <translation type="unfinished">Error: No se pudo agregar la transacción solo de observación a la billetera respectiva</translation>
    </message>
    <message>
        <source>Error: Could not delete watchonly transactions</source>
        <translation type="unfinished">Error: No se pudo eliminar las transacciones solo de observación</translation>
    </message>
    <message>
        <source>Error: Couldn't create cursor into database</source>
        <translation type="unfinished">Error: No se pudo crear el cursor en la base de datos</translation>
    </message>
    <message>
        <source>Error: Disk space is low for %s</source>
        <translation type="unfinished">Error: El espacio en disco es pequeño para %s</translation>
    </message>
    <message>
        <source>Error: Dumpfile checksum does not match. Computed %s, expected %s</source>
        <translation type="unfinished">Error: La suma de comprobación del archivo de volcado no coincide. Calculada:%s; prevista:%s.</translation>
    </message>
    <message>
        <source>Error: Failed to create new watchonly wallet</source>
        <translation type="unfinished">Error: No se pudo crear una billetera solo de observación</translation>
    </message>
    <message>
        <source>Error: Got key that was not hex: %s</source>
        <translation type="unfinished">Error: Se recibió una clave que no es hex: %s</translation>
    </message>
    <message>
        <source>Error: Got value that was not hex: %s</source>
        <translation type="unfinished">Error: Se recibió un valor que no es hex: %s</translation>
    </message>
    <message>
        <source>Error: Keypool ran out, please call keypoolrefill first</source>
        <translation type="unfinished">Error: El pool de claves se agotó. Invoca keypoolrefill primero.</translation>
    </message>
    <message>
        <source>Error: Missing checksum</source>
        <translation type="unfinished">Error: Falta la suma de comprobación</translation>
    </message>
    <message>
        <source>Error: No %s addresses available.</source>
        <translation type="unfinished">Error: No hay direcciones %s disponibles.</translation>
    </message>
    <message>
        <source>Error: Not all watchonly txs could be deleted</source>
        <translation type="unfinished">Error: No se pudo eliminar todas las transacciones solo de observación</translation>
    </message>
    <message>
        <source>Error: This wallet already uses SQLite</source>
        <translation type="unfinished">Error: Esta billetera ya usa SQLite</translation>
    </message>
    <message>
        <source>Error: This wallet is already a descriptor wallet</source>
        <translation type="unfinished">Error: Esta billetera ya es de descriptores</translation>
    </message>
    <message>
        <source>Error: Unable to begin reading all records in the database</source>
        <translation type="unfinished">Error: No se puede comenzar a leer todos los registros en la base de datos</translation>
    </message>
    <message>
        <source>Error: Unable to make a backup of your wallet</source>
        <translation type="unfinished">Error: No se puede realizar una copia de seguridad de tu billetera</translation>
    </message>
    <message>
        <source>Error: Unable to parse version %u as a uint32_t</source>
        <translation type="unfinished">Error: No se puede analizar la versión %ucomo uint32_t</translation>
    </message>
    <message>
        <source>Error: Unable to read all records in the database</source>
        <translation type="unfinished">Error: No se pueden leer todos los registros en la base de datos</translation>
    </message>
    <message>
        <source>Error: Unable to remove watchonly address book data</source>
        <translation type="unfinished">Error: No se pueden eliminar los datos de la libreta de direcciones solo de observación</translation>
    </message>
    <message>
        <source>Error: Unable to write record to new wallet</source>
        <translation type="unfinished">Error: No se puede escribir el registro en la nueva billetera</translation>
    </message>
    <message>
        <source>Failed to rescan the wallet during initialization</source>
        <translation type="unfinished">Fallo al rescanear la billetera durante la inicialización</translation>
    </message>
    <message>
        <source>Failed to start indexes, shutting down..</source>
        <translation type="unfinished">Es erróneo al iniciar indizados, se apaga...</translation>
    </message>
    <message>
        <source>Failed to verify database</source>
        <translation type="unfinished">Fallo al verificar la base de datos</translation>
    </message>
    <message>
        <source>Fee rate (%s) is lower than the minimum fee rate setting (%s)</source>
        <translation type="unfinished">La tasa de comisión (%s) es menor que el valor mínimo (%s)</translation>
    </message>
    <message>
        <source>Ignoring duplicate -wallet %s.</source>
        <translation type="unfinished">Ignorar duplicación de -wallet %s.</translation>
    </message>
    <message>
        <source>Importing…</source>
        <translation type="unfinished">Importando...</translation>
    </message>
    <message>
        <source>Incorrect or no genesis block found. Wrong datadir for network?</source>
        <translation type="unfinished">Incorrecto o bloque de génesis no encontrado. ¿datadir equivocada para la red?</translation>
    </message>
    <message>
        <source>Input not found or already spent</source>
        <translation type="unfinished">No se encontró o ya se gastó la entrada</translation>
    </message>
    <message>
        <source>Insufficient dbcache for block verification</source>
        <translation type="unfinished">dbcache insuficiente para la verificación de bloques</translation>
    </message>
    <message>
        <source>Invalid -i2psam address or hostname: '%s'</source>
        <translation type="unfinished">La dirección -i2psam o el nombre de host no es válido: "%s" </translation>
    </message>
    <message>
        <source>Invalid -onion address or hostname: '%s'</source>
        <translation type="unfinished">Dirección de -onion o dominio '%s' inválido</translation>
    </message>
    <message>
        <source>Invalid -proxy address or hostname: '%s'</source>
        <translation type="unfinished">Dirección de -proxy o dominio ' %s' inválido</translation>
    </message>
    <message>
        <source>Invalid P2P permission: '%s'</source>
        <translation type="unfinished">Permiso P2P inválido: "%s"</translation>
    </message>
    <message>
        <source>Invalid amount for %s=&lt;amount&gt;: '%s' (must be at least %s)</source>
        <translation type="unfinished">Importe inválido para %s=&lt;amount&gt;: "%s" (debe ser por lo menos %s)</translation>
    </message>
    <message>
        <source>Invalid amount for %s=&lt;amount&gt;: '%s'</source>
        <translation type="unfinished">Importe inválido para %s=&lt;amount&gt;: "%s"</translation>
    </message>
    <message>
        <source>Invalid port specified in %s: '%s'</source>
        <translation type="unfinished">Puerto no válido especificado en%s: '%s'</translation>
    </message>
    <message>
        <source>Invalid pre-selected input %s</source>
        <translation type="unfinished">Entrada preseleccionada no válida %s</translation>
    </message>
    <message>
        <source>Listening for incoming connections failed (listen returned error %s)</source>
        <translation type="unfinished">Fallo en la escucha para conexiones entrantes (la escucha devolvió el error %s)</translation>
    </message>
    <message>
        <source>Loading P2P addresses…</source>
        <translation type="unfinished">Cargando direcciones P2P...</translation>
    </message>
    <message>
        <source>Loading banlist…</source>
        <translation type="unfinished">Cargando lista de bloqueos...</translation>
    </message>
    <message>
        <source>Loading block index…</source>
        <translation type="unfinished">Cargando índice de bloques...</translation>
    </message>
    <message>
        <source>Loading wallet…</source>
        <translation type="unfinished">Cargando billetera...</translation>
    </message>
    <message>
        <source>Missing amount</source>
        <translation type="unfinished">Falta la cantidad</translation>
    </message>
    <message>
        <source>Missing solving data for estimating transaction size</source>
        <translation type="unfinished">Faltan datos de resolución para estimar el tamaño de la transacción</translation>
    </message>
    <message>
        <source>No addresses available</source>
        <translation type="unfinished">No hay direcciones disponibles</translation>
    </message>
    <message>
        <source>Not found pre-selected input %s</source>
        <translation type="unfinished">Entrada preseleccionada no encontrada%s</translation>
    </message>
    <message>
        <source>Not solvable pre-selected input %s</source>
        <translation type="unfinished">Entrada preseleccionada no solucionable %s</translation>
    </message>
    <message>
        <source>Prune cannot be configured with a negative value.</source>
        <translation type="unfinished">La poda no se puede configurar con un valor negativo.</translation>
    </message>
    <message>
        <source>Prune mode is incompatible with -txindex.</source>
        <translation type="unfinished">El modo de poda es incompatible con -txindex.</translation>
    </message>
    <message>
        <source>Pruning blockstore…</source>
        <translation type="unfinished">Podando almacén de bloques…</translation>
    </message>
    <message>
        <source>Replaying blocks…</source>
        <translation type="unfinished">Reproduciendo bloques…</translation>
    </message>
    <message>
        <source>Rescanning…</source>
        <translation type="unfinished">Rescaneando...</translation>
    </message>
    <message>
        <source>SQLiteDatabase: Failed to execute statement to verify database: %s</source>
        <translation type="unfinished">SQLiteDatabase: Fallo al ejecutar la instrucción para verificar la base de datos: %s</translation>
    </message>
    <message>
        <source>SQLiteDatabase: Failed to prepare statement to verify database: %s</source>
        <translation type="unfinished">SQLiteDatabase: Fallo al preparar la instrucción para verificar la base de datos: %s</translation>
    </message>
    <message>
        <source>SQLiteDatabase: Failed to read database verification error: %s</source>
        <translation type="unfinished">SQLiteDatabase: Fallo al leer el error de verificación de la base de datos: %s</translation>
    </message>
    <message>
        <source>SQLiteDatabase: Unexpected application id. Expected %u, got %u</source>
        <translation type="unfinished">SQLiteDatabase: Identificador de aplicación inesperado. Se esperaba %u; se recibió %u.</translation>
    </message>
    <message>
        <source>Section [%s] is not recognized.</source>
        <translation type="unfinished">La sección [%s] no se reconoce.</translation>
    </message>
    <message>
        <source>Signing transaction failed</source>
        <translation type="unfinished">Firma de transacción fallida</translation>
    </message>
    <message>
        <source>Specified -walletdir "%s" does not exist</source>
        <translation type="unfinished">El valor especificado de -walletdir "%s" no existe</translation>
    </message>
    <message>
        <source>Specified -walletdir "%s" is a relative path</source>
        <translation type="unfinished">El valor especificado de -walletdir "%s" es una ruta relativa</translation>
    </message>
    <message>
        <source>Specified -walletdir "%s" is not a directory</source>
        <translation type="unfinished">El valor especificado de -walletdir "%s" no es un directorio</translation>
    </message>
    <message>
        <source>Specified blocks directory "%s" does not exist.</source>
        <translation type="unfinished">El directorio de bloques especificado "%s" no existe.</translation>
    </message>
    <message>
        <source>Specified data directory "%s" does not exist.</source>
        <translation type="unfinished">El directorio de datos especificado "%s" no existe.</translation>
    </message>
    <message>
        <source>Starting network threads…</source>
        <translation type="unfinished">Iniciando subprocesos de red...</translation>
    </message>
    <message>
        <source>The source code is available from %s.</source>
        <translation type="unfinished">El código fuente esta disponible desde %s.</translation>
    </message>
    <message>
        <source>The specified config file %s does not exist</source>
        <translation type="unfinished">El archivo de configuración especificado %s no existe </translation>
    </message>
    <message>
        <source>The transaction amount is too small to pay the fee</source>
        <translation type="unfinished">El monto de la transacción es demasiado pequeño para pagar la comisión</translation>
    </message>
    <message>
        <source>This is the minimum transaction fee you pay on every transaction.</source>
        <translation type="unfinished">Mínimo de impuesto que pagarás con cada transacción.</translation>
    </message>
    <message>
        <source>This is the transaction fee you will pay if you send a transaction.</source>
        <translation type="unfinished">Esta es la comisión por transacción a pagar si realiza una transacción.</translation>
    </message>
    <message>
        <source>Transaction amount too small</source>
        <translation type="unfinished">El importe de la transacción es demasiado pequeño</translation>
    </message>
    <message>
        <source>Transaction amounts must not be negative</source>
        <translation type="unfinished">Los montos de la transacción no debe ser negativo</translation>
    </message>
    <message>
        <source>Transaction change output index out of range</source>
        <translation type="unfinished">Índice de salidas de cambio de transacciones fuera de alcance</translation>
    </message>
    <message>
        <source>Transaction has too long of a mempool chain</source>
        <translation type="unfinished">La transacción tiene largo tiempo en una cadena mempool</translation>
    </message>
    <message>
        <source>Transaction must have at least one recipient</source>
        <translation type="unfinished">La transacción debe tener al menos un destinatario</translation>
    </message>
    <message>
        <source>Transaction needs a change address, but we can't generate it.</source>
        <translation type="unfinished">La transacción necesita una dirección de cambio, pero no podemos generarla.</translation>
    </message>
    <message>
        <source>Transaction too large</source>
        <translation type="unfinished">Transacción demasiado grande</translation>
    </message>
    <message>
        <source>Unable to allocate memory for -maxsigcachesize: '%s' MiB</source>
        <translation type="unfinished">No se puede asignar memoria para -maxsigcachesize: "%s" MiB</translation>
    </message>
    <message>
        <source>Unable to bind to %s on this computer (bind returned error %s)</source>
        <translation type="unfinished">No se puede establecer un enlace a %s en esta computadora (bind devolvió el error %s)</translation>
    </message>
    <message>
        <source>Unable to bind to %s on this computer. %s is probably already running.</source>
        <translation type="unfinished">No se puede establecer un enlace a %s en este equipo. Es posible que %s ya esté en ejecución.</translation>
    </message>
    <message>
        <source>Unable to create the PID file '%s': %s</source>
        <translation type="unfinished">No se puede crear el archivo PID "%s": %s</translation>
    </message>
    <message>
        <source>Unable to find UTXO for external input</source>
        <translation type="unfinished">No se puede encontrar UTXO para la entrada externa</translation>
    </message>
    <message>
        <source>Unable to generate initial keys</source>
        <translation type="unfinished">No se pueden generar las claves iniciales</translation>
    </message>
    <message>
        <source>Unable to generate keys</source>
        <translation type="unfinished">No se pueden generar claves</translation>
    </message>
    <message>
        <source>Unable to open %s for writing</source>
        <translation type="unfinished">No se puede abrir %s para escribir</translation>
    </message>
    <message>
        <source>Unable to parse -maxuploadtarget: '%s'</source>
        <translation type="unfinished">No se puede analizar -maxuploadtarget: "%s"</translation>
    </message>
    <message>
        <source>Unable to unload the wallet before migrating</source>
        <translation type="unfinished">No se puede descargar la billetera antes de la migración</translation>
    </message>
    <message>
        <source>Unknown -blockfilterindex value %s.</source>
        <translation type="unfinished">Se desconoce el valor de -blockfilterindex %s.</translation>
    </message>
    <message>
        <source>Unknown address type '%s'</source>
        <translation type="unfinished">Se desconoce el tipo de dirección "%s"</translation>
    </message>
    <message>
        <source>Unknown change type '%s'</source>
        <translation type="unfinished">Se desconoce el tipo de cambio "%s"</translation>
    </message>
    <message>
        <source>Unknown network specified in -onlynet: '%s'</source>
        <translation type="unfinished">La red especificada en -onlynet '%s' es desconocida</translation>
    </message>
    <message>
        <source>Unknown new rules activated (versionbit %i)</source>
        <translation type="unfinished">Se desconocen las nuevas reglas activadas (versionbit %i)</translation>
    </message>
    <message>
        <source>Unsupported global logging level %s=%s. Valid values: %s.</source>
        <translation type="unfinished">Nivel de acceso global %s = %s no mantenido. Los valores válidos son: %s.</translation>
    </message>
    <message>
        <source>acceptstalefeeestimates is not supported on %s chain.</source>
        <translation type="unfinished">acceptstalefeeestimates no está mantenido en el encadenamiento %s.</translation>
    </message>
    <message>
        <source>Unsupported logging category %s=%s.</source>
        <translation type="unfinished">La categoría de registro no es compatible %s=%s. </translation>
    </message>
    <message>
        <source>User Agent comment (%s) contains unsafe characters.</source>
        <translation type="unfinished">El comentario del agente de usuario (%s) contiene caracteres inseguros.</translation>
    </message>
    <message>
        <source>Verifying blocks…</source>
        <translation type="unfinished">Verificando bloques...</translation>
    </message>
    <message>
        <source>Verifying wallet(s)…</source>
        <translation type="unfinished">Verificando billetera(s)...</translation>
    </message>
    <message>
        <source>Wallet needed to be rewritten: restart %s to complete</source>
        <translation type="unfinished">Es necesario rescribir la billetera: reiniciar %s para completar</translation>
    </message>
    <message>
        <source>Settings file could not be read</source>
        <translation type="unfinished">El archivo de configuración no puede leerse</translation>
    </message>
    <message>
        <source>Settings file could not be written</source>
        <translation type="unfinished">El archivo de configuración no se puede escribir</translation>
    </message>
</context>
</TS><|MERGE_RESOLUTION|>--- conflicted
+++ resolved
@@ -54,21 +54,8 @@
         <translation type="unfinished">&amp;Escoger</translation>
     </message>
     <message>
-<<<<<<< HEAD
-        <source>Sending addresses</source>
-        <translation type="unfinished">Envío de direcciones</translation>
-    </message>
-    <message>
-        <source>Receiving addresses</source>
-        <translation type="unfinished">Direcciones de recepción</translation>
-    </message>
-    <message>
         <source>These are your Particl addresses for sending payments. Always check the amount and the receiving address before sending coins.</source>
         <translation type="unfinished">Estas son sus direcciones Particl para enviar pagos. Compruebe siempre la cantidad y la dirección de recibo antes de transferir monedas.</translation>
-=======
-        <source>These are your Bitcoin addresses for sending payments. Always check the amount and the receiving address before sending coins.</source>
-        <translation type="unfinished">Estas son sus direcciones Bitcoin para enviar pagos. Compruebe siempre la cantidad y la dirección de recibo antes de transferir monedas.</translation>
->>>>>>> 44d8b13c
     </message>
     <message>
         <source>These are your Particl addresses for receiving payments. Use the 'Create new receiving address' button in the receive tab to create new addresses.
@@ -545,7 +532,7 @@
     </message>
     <message>
         <source>Open a particl: URI</source>
-        <translation type="unfinished">Particl: abrir URI</translation>
+        <translation type="unfinished">Bitcoin: abrir URI</translation>
     </message>
     <message>
         <source>Open Wallet</source>
@@ -629,13 +616,8 @@
         <source>%n active connection(s) to Particl network.</source>
         <extracomment>A substring of the tooltip.</extracomment>
         <translation type="unfinished">
-<<<<<<< HEAD
-            <numerusform>%n conexión activa con la red de Particl.</numerusform>
-            <numerusform>%n conexiónes activas con la red de Particl.</numerusform>
-=======
-            <numerusform>%n conexiones activas con la red Bitcoin</numerusform>
-            <numerusform>%n conexiones activas con la red Bitcoin </numerusform>
->>>>>>> 44d8b13c
+            <numerusform>%n conexiones activas con la red Particl</numerusform>
+            <numerusform>%n conexiones activas con la red Particl </numerusform>
         </translation>
     </message>
     <message>
@@ -2155,8 +2137,8 @@
 %7WARNING: Scammers have been active, telling users to type commands here, stealing their wallet contents. Do not use this console without fully understanding the ramifications of a command.%8</source>
         <extracomment>RPC console welcome message. Placeholders %7 and %8 are style tags for the warning content, and they are not space separated from the rest of the text intentionally.</extracomment>
         <translation type="unfinished">Bienvenido a la consola RPC
-%1. Utiliza las flechas arriba y abajo para navegar por el historial, y %2 para borrar la pantalla.
-Utiliza %3 y %4 para aumentar o disminuir el tamaño de la fuente.
+%1. Utiliza las flechas arriba y abajo para navegar por el historial, y %2 para borrar la pantalla. 
+Utiliza %3 y %4 para aumentar o disminuir el tamaño de la fuente. 
 Escribe %5 para ver un resumen de los comandos disponibles. Para más información sobre cómo usar esta consola, escribe %6.
 
 %7 AVISO: Los estafadores han estado activos diciendo a los usuarios que escriban comandos aquí, robando el contenido de sus monederos. No uses esta consola sin entender completamente las ramificaciones de un comando.%8</translation>
