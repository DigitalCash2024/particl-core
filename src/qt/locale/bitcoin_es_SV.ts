--- conflicted
+++ resolved
@@ -54,7 +54,6 @@
         <translation type="unfinished">&amp;Escoger</translation>
     </message>
     <message>
-<<<<<<< HEAD
         <source>Sending addresses</source>
         <translation type="unfinished">Envío de direcciones</translation>
     </message>
@@ -65,10 +64,6 @@
     <message>
         <source>These are your Particl addresses for sending payments. Always check the amount and the receiving address before sending coins.</source>
         <translation type="unfinished">Estas son sus direcciones Particl para enviar pagos. Compruebe siempre la cantidad y la dirección de recibo antes de transferir monedas.</translation>
-=======
-        <source>These are your Bitcoin addresses for sending payments. Always check the amount and the receiving address before sending coins.</source>
-        <translation type="unfinished">Estas son sus direcciones Bitcoin para enviar pagos. Compruebe siempre la cantidad y la dirección de recibo antes de transferir monedas.</translation>
->>>>>>> 68684745
     </message>
     <message>
         <source>These are your Particl addresses for receiving payments. Use the 'Create new receiving address' button in the receive tab to create new addresses.
@@ -629,13 +624,8 @@
         <source>%n active connection(s) to Particl network.</source>
         <extracomment>A substring of the tooltip.</extracomment>
         <translation type="unfinished">
-<<<<<<< HEAD
             <numerusform>%n conexión activa con la red de Particl.</numerusform>
             <numerusform>%n conexiónes activas con la red de Particl.</numerusform>
-=======
-            <numerusform>%n conexiones activas con la red Bitcoin</numerusform>
-            <numerusform>%n conexiones activas con la red Bitcoin </numerusform>
->>>>>>> 68684745
         </translation>
     </message>
     <message>
