--- conflicted
+++ resolved
@@ -184,8 +184,8 @@
         <translation type="unfinished">Ingresa la antigua frase de contraseña y la nueva frase de contraseña para la billetera.</translation>
     </message>
     <message>
-        <source>Remember that encrypting your wallet cannot fully protect your bitcoins from being stolen by malware infecting your computer.</source>
-        <translation type="unfinished">Recuerda que cifrar tu billetera no garantiza total protección de robo de tus bitcoins si tu ordenador es infectado con malware.</translation>
+        <source>Remember that encrypting your wallet cannot fully protect your particl from being stolen by malware infecting your computer.</source>
+        <translation type="unfinished">Recuerda que cifrar tu billetera no garantiza total protección de robo de tus particl si tu ordenador es infectado con malware.</translation>
     </message>
     <message>
         <source>Wallet to be encrypted</source>
@@ -427,33 +427,24 @@
         <translation>Cifrar las claves privadas de su monedero</translation>
     </message>
     <message>
-<<<<<<< HEAD
+        <source>&amp;Backup Wallet…</source>
+        <translation type="unfinished">&amp;Realizar copia de seguridad de la billetera</translation>
+    </message>
+    <message>
+        <source>Sign &amp;message…</source>
+        <translation type="unfinished">Firmar &amp;mensaje...</translation>
+    </message>
+    <message>
         <source>Sign messages with your Particl addresses to prove you own them</source>
         <translation>Firmar un mensaje para provar que usted es dueño de esta dirección</translation>
     </message>
     <message>
+        <source>&amp;Verify message…</source>
+        <translation type="unfinished">&amp;Verificar mensaje...</translation>
+    </message>
+    <message>
         <source>Verify messages to ensure they were signed with specified Particl addresses</source>
         <translation>Verificar mensajes comprobando que están firmados con direcciones Particl concretas</translation>
-=======
-        <source>&amp;Backup Wallet…</source>
-        <translation type="unfinished">&amp;Realizar copia de seguridad de la billetera</translation>
-    </message>
-    <message>
-        <source>Sign &amp;message…</source>
-        <translation type="unfinished">Firmar &amp;mensaje...</translation>
-    </message>
-    <message>
-        <source>Sign messages with your Bitcoin addresses to prove you own them</source>
-        <translation>Firmar un mensaje para provar que usted es dueño de esta dirección</translation>
-    </message>
-    <message>
-        <source>&amp;Verify message…</source>
-        <translation type="unfinished">&amp;Verificar mensaje...</translation>
-    </message>
-    <message>
-        <source>Verify messages to ensure they were signed with specified Bitcoin addresses</source>
-        <translation>Verificar mensajes comprobando que están firmados con direcciones Bitcoin concretas</translation>
->>>>>>> 86de5677
     </message>
     <message>
         <source>Close Wallet…</source>
@@ -531,53 +522,48 @@
         <translation>Actualizado</translation>
     </message>
     <message>
-<<<<<<< HEAD
+        <source>Load Partially Signed Particl Transaction from clipboard</source>
+        <translation type="unfinished">Cargar una transacción de Particl parcialmente firmada desde el Portapapeles</translation>
+    </message>
+    <message>
+        <source>Node window</source>
+        <translation type="unfinished">Ventana del nodo</translation>
+    </message>
+    <message>
+        <source>Open node debugging and diagnostic console</source>
+        <translation type="unfinished">Abrir consola de depuración y diagnóstico del nodo</translation>
+    </message>
+    <message>
+        <source>&amp;Sending addresses</source>
+        <translation type="unfinished">&amp;Direcciones de envío</translation>
+    </message>
+    <message>
+        <source>&amp;Receiving addresses</source>
+        <translation type="unfinished">&amp;Direcciones de entrega</translation>
+    </message>
+    <message>
+        <source>Open a particl: URI</source>
+        <translation type="unfinished">Abrir un particl: URI</translation>
+    </message>
+    <message>
+        <source>Open Wallet</source>
+        <translation type="unfinished">Abrir billetera</translation>
+    </message>
+    <message>
+        <source>Open a wallet</source>
+        <translation type="unfinished">Abrir una billetera</translation>
+    </message>
+    <message>
+        <source>Close wallet</source>
+        <translation type="unfinished">Cerrar billetera</translation>
+    </message>
+    <message>
+        <source>Close all wallets</source>
+        <translation type="unfinished">Cerrar todas las billeteras</translation>
+    </message>
+    <message>
         <source>Show the %1 help message to get a list with possible Particl command-line options</source>
         <translation type="unfinished">Mostrar el mensaje de ayuda %1 para obtener una lista de los posibles comandos de Particl</translation>
-=======
-        <source>Load Partially Signed Bitcoin Transaction from clipboard</source>
-        <translation type="unfinished">Cargar una transacción de Bitcoin parcialmente firmada desde el Portapapeles</translation>
-    </message>
-    <message>
-        <source>Node window</source>
-        <translation type="unfinished">Ventana del nodo</translation>
-    </message>
-    <message>
-        <source>Open node debugging and diagnostic console</source>
-        <translation type="unfinished">Abrir consola de depuración y diagnóstico del nodo</translation>
-    </message>
-    <message>
-        <source>&amp;Sending addresses</source>
-        <translation type="unfinished">&amp;Direcciones de envío</translation>
-    </message>
-    <message>
-        <source>&amp;Receiving addresses</source>
-        <translation type="unfinished">&amp;Direcciones de entrega</translation>
-    </message>
-    <message>
-        <source>Open a bitcoin: URI</source>
-        <translation type="unfinished">Abrir un bitcoin: URI</translation>
-    </message>
-    <message>
-        <source>Open Wallet</source>
-        <translation type="unfinished">Abrir billetera</translation>
-    </message>
-    <message>
-        <source>Open a wallet</source>
-        <translation type="unfinished">Abrir una billetera</translation>
-    </message>
-    <message>
-        <source>Close wallet</source>
-        <translation type="unfinished">Cerrar billetera</translation>
-    </message>
-    <message>
-        <source>Close all wallets</source>
-        <translation type="unfinished">Cerrar todas las billeteras</translation>
-    </message>
-    <message>
-        <source>Show the %1 help message to get a list with possible Bitcoin command-line options</source>
-        <translation type="unfinished">Mostrar el mensaje de ayuda %1 para obtener una lista de los posibles comandos de Bitcoin</translation>
->>>>>>> 86de5677
     </message>
     <message>
         <source>default wallet</source>
