--- conflicted
+++ resolved
@@ -160,13 +160,8 @@
         <translation>Confirmar cifrado del monedero</translation>
     </message>
     <message>
-<<<<<<< HEAD
         <source>Warning: If you encrypt your wallet and lose your passphrase, you will &lt;b&gt;LOSE ALL OF YOUR PARTICL&lt;/b&gt;!</source>
-        <translation>Advertencia: Si encriptas tu billetera y pierdes tu contraseña, vas a perder&lt;b&gt;TODOS TUS PARTICL&lt;/b&gt;!</translation>
-=======
-        <source>Warning: If you encrypt your wallet and lose your passphrase, you will &lt;b&gt;LOSE ALL OF YOUR BITCOINS&lt;/b&gt;!</source>
-        <translation>Advertencia: Si encriptas tu billetera y pierdes tu contraseña, vas a ¡&lt;b&gt;PERDER TODOS TUS BITCOINS&lt;/b&gt;!</translation>
->>>>>>> 755b0734
+        <translation>Advertencia: Si encriptas tu billetera y pierdes tu contraseña, vas a ¡&lt;b&gt;PERDER TODOS TUS PARTICL&lt;/b&gt;!</translation>
     </message>
     <message>
         <source>Are you sure you wish to encrypt your wallet?</source>
