--- conflicted
+++ resolved
@@ -66,13 +66,8 @@
         <translation type="unfinished">接收地址</translation>
     </message>
     <message>
-<<<<<<< HEAD
         <source>These are your Particl addresses for sending payments. Always check the amount and the receiving address before sending coins.</source>
-        <translation>这些是你的比特币支付地址。在发送之前，一定要核对金额和接收地址。</translation>
-=======
-        <source>These are your Bitcoin addresses for sending payments. Always check the amount and the receiving address before sending coins.</source>
         <translation type="unfinished">这些是你的比特币支付地址。在发送之前，一定要核对金额和接收地址。</translation>
->>>>>>> d3bd5410
     </message>
     <message>
         <source>&amp;Copy Address</source>
@@ -158,13 +153,8 @@
         <translation type="unfinished">确认钱包密码</translation>
     </message>
     <message>
-<<<<<<< HEAD
         <source>Warning: If you encrypt your wallet and lose your passphrase, you will &lt;b&gt;LOSE ALL OF YOUR PARTICL&lt;/b&gt;!</source>
-        <translation>注意：如果你加密了钱包，丢失了密码，您将&lt;b&gt;丢失所有的比特币。</translation>
-=======
-        <source>Warning: If you encrypt your wallet and lose your passphrase, you will &lt;b&gt;LOSE ALL OF YOUR BITCOINS&lt;/b&gt;!</source>
         <translation type="unfinished">注意：如果你加密了钱包，丢失了密码，您将&lt;b&gt;丢失所有的比特币。</translation>
->>>>>>> d3bd5410
     </message>
     <message>
         <source>Are you sure you wish to encrypt your wallet?</source>
@@ -183,13 +173,8 @@
         <translation type="unfinished">输入钱包的旧密码和新密码。</translation>
     </message>
     <message>
-<<<<<<< HEAD
         <source>Remember that encrypting your wallet cannot fully protect your particl from being stolen by malware infecting your computer.</source>
-        <translation>记住，加密您的钱包并不能完全保护您的比特币不被您电脑中的恶意软件窃取。</translation>
-=======
-        <source>Remember that encrypting your wallet cannot fully protect your bitcoins from being stolen by malware infecting your computer.</source>
         <translation type="unfinished">记住，加密您的钱包并不能完全保护您的比特币不被您电脑中的恶意软件窃取。</translation>
->>>>>>> d3bd5410
     </message>
     <message>
         <source>Wallet to be encrypted</source>
@@ -406,13 +391,8 @@
         <translation>标签工具栏</translation>
     </message>
     <message>
-<<<<<<< HEAD
         <source>Request payments (generates QR codes and particl: URIs)</source>
-        <translation>请求支付(生成二维码和比特币链接)</translation>
-=======
-        <source>Request payments (generates QR codes and bitcoin: URIs)</source>
         <translation type="unfinished">请求支付(生成二维码和比特币链接)</translation>
->>>>>>> d3bd5410
     </message>
     <message>
         <source>Show the list of used sending addresses and labels</source>
@@ -424,23 +404,7 @@
     </message>
     <message>
         <source>&amp;Command-line options</source>
-<<<<<<< HEAD
-        <translation>&amp;命令行选项</translation>
-    </message>
-    <message numerus="yes">
-        <source>%n active connection(s) to Particl network</source>
-        <translation><numerusform>%n 活跃的链接到比特币网络</numerusform></translation>
-    </message>
-    <message>
-        <source>Indexing blocks on disk...</source>
-        <translation>索引磁盘上的区块...</translation>
-    </message>
-    <message>
-        <source>Processing blocks on disk...</source>
-        <translation>处理磁盘上的区块...</translation>
-=======
         <translation type="unfinished">&amp;命令行选项</translation>
->>>>>>> d3bd5410
     </message>
     <message numerus="yes">
         <source>Processed %n block(s) of transaction history.</source>
@@ -493,13 +457,8 @@
         <translation type="unfinished">&amp;接受地址</translation>
     </message>
     <message>
-<<<<<<< HEAD
         <source>Open a particl: URI</source>
-        <translation>打开比特币: URI</translation>
-=======
-        <source>Open a bitcoin: URI</source>
         <translation type="unfinished">打开比特币: URI</translation>
->>>>>>> d3bd5410
     </message>
     <message>
         <source>Open Wallet</source>
@@ -514,13 +473,8 @@
         <translation type="unfinished">关闭钱包</translation>
     </message>
     <message>
-<<<<<<< HEAD
         <source>Show the %1 help message to get a list with possible Particl command-line options</source>
-        <translation>显示%1帮助消息以获得可能包含Particl命令行选项的列表</translation>
-=======
-        <source>Show the %1 help message to get a list with possible Bitcoin command-line options</source>
-        <translation type="unfinished">显示%1帮助消息以获得可能包含Bitcoin命令行选项的列表</translation>
->>>>>>> d3bd5410
+        <translation type="unfinished">显示%1帮助消息以获得可能包含Particl命令行选项的列表</translation>
     </message>
     <message>
         <source>default wallet</source>
@@ -551,7 +505,7 @@
         <translation type="unfinished">%1 客户端</translation>
     </message>
     <message numerus="yes">
-        <source>%n active connection(s) to Bitcoin network.</source>
+        <source>%n active connection(s) to Particl network.</source>
         <extracomment>A substring of the tooltip.</extracomment>
         <translation type="unfinished">
             <numerusform />
@@ -825,13 +779,8 @@
         <translation type="unfinished">编辑发送地址</translation>
     </message>
     <message>
-<<<<<<< HEAD
         <source>The entered address "%1" is not a valid Particl address.</source>
-        <translation>输入的地址"%1"不是有效的比特币地址。</translation>
-=======
-        <source>The entered address "%1" is not a valid Bitcoin address.</source>
         <translation type="unfinished">输入的地址"%1"不是有效的比特币地址。</translation>
->>>>>>> d3bd5410
     </message>
     <message>
         <source>Address "%1" already exists as a receiving address with label "%2" and so cannot be added as a sending address.</source>
@@ -876,7 +825,7 @@
 <context>
     <name>Intro</name>
     <message>
-        <source>Bitcoin</source>
+        <source>Particl</source>
         <translation type="unfinished">比特币</translation>
     </message>
     <message numerus="yes">
@@ -910,13 +859,8 @@
 <context>
     <name>HelpMessageDialog</name>
     <message>
-<<<<<<< HEAD
-        <source>Particl</source>
-        <translation>比特币</translation>
-=======
         <source>version</source>
         <translation type="unfinished">版本</translation>
->>>>>>> d3bd5410
     </message>
     <message>
         <source>About %1</source>
@@ -1154,13 +1098,8 @@
         <translation type="unfinished">粉尘：</translation>
     </message>
     <message>
-<<<<<<< HEAD
         <source>When there is less transaction volume than space in the blocks, miners as well as relaying nodes may enforce a minimum fee. Paying only this minimum fee is just fine, but be aware that this can result in a never confirming transaction once there is more demand for particl transactions than the network can process.</source>
-        <translation>当交易量小于块的空间时，矿工和中继节点可以强制执行最低费用。只付最低费用就可以了，但注意，一旦比特币交易的需求超出网络的处理能力，就可能导致交易无法确认。</translation>
-=======
-        <source>When there is less transaction volume than space in the blocks, miners as well as relaying nodes may enforce a minimum fee. Paying only this minimum fee is just fine, but be aware that this can result in a never confirming transaction once there is more demand for bitcoin transactions than the network can process.</source>
         <translation type="unfinished">当交易量小于块的空间时，矿工和中继节点可以强制执行最低费用。只付最低费用就可以了，但注意，一旦比特币交易的需求超出网络的处理能力，就可能导致交易无法确认。</translation>
->>>>>>> d3bd5410
     </message>
     <message>
         <source>A too low fee might result in a never confirming transaction (read the tooltip)</source>
@@ -1253,13 +1192,8 @@
         </translation>
     </message>
     <message>
-<<<<<<< HEAD
         <source>Warning: Invalid Particl address</source>
-        <translation>警告：比特币地址无效</translation>
-=======
-        <source>Warning: Invalid Bitcoin address</source>
         <translation type="unfinished">警告：比特币地址无效</translation>
->>>>>>> d3bd5410
     </message>
     <message>
         <source>The address you selected for change is not part of this wallet. Any or all funds in your wallet may be sent to this address. Are you sure?</source>
@@ -1281,21 +1215,12 @@
         <translation type="unfinished">选择以前使用的地址</translation>
     </message>
     <message>
-<<<<<<< HEAD
         <source>The Particl address to send the payment to</source>
-        <translation>支付到的比特币地址</translation>
+        <translation type="unfinished">支付到的比特币地址</translation>
     </message>
     <message>
         <source>The fee will be deducted from the amount being sent. The recipient will receive less particl than you enter in the amount field. If multiple recipients are selected, the fee is split equally.</source>
-        <translation>手续费将从发出的总额中扣除。接受者收到的比特币将少于你输入的金额字段。如果选择了多个接受者，手续费将平均分配。</translation>
-=======
-        <source>The Bitcoin address to send the payment to</source>
-        <translation type="unfinished">支付到的比特币地址</translation>
-    </message>
-    <message>
-        <source>The fee will be deducted from the amount being sent. The recipient will receive less bitcoins than you enter in the amount field. If multiple recipients are selected, the fee is split equally.</source>
         <translation type="unfinished">手续费将从发出的总额中扣除。接受者收到的比特币将少于你输入的金额字段。如果选择了多个接受者，手续费将平均分配。</translation>
->>>>>>> d3bd5410
     </message>
     <message>
         <source>This is an unauthenticated payment request.</source>
@@ -1306,13 +1231,8 @@
         <translation type="unfinished">输入此地址的标签，将其添加到使用的地址列表中</translation>
     </message>
     <message>
-<<<<<<< HEAD
         <source>A message that was attached to the particl: URI which will be stored with the transaction for your reference. Note: This message will not be sent over the Particl network.</source>
-        <translation>附在比特币上的消息:URI将与交易一起存储，供参考。注意：此信息不会通过比特币网络发送。</translation>
-=======
-        <source>A message that was attached to the bitcoin: URI which will be stored with the transaction for your reference. Note: This message will not be sent over the Bitcoin network.</source>
         <translation type="unfinished">附在比特币上的消息:URI将与交易一起存储，供参考。注意：此信息不会通过比特币网络发送。</translation>
->>>>>>> d3bd5410
     </message>
     </context>
 <context>
