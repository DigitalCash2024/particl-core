<TS language="ro_RO" version="2.1">
<context>
    <name>AddressBookPage</name>
    <message>
        <source>Right-click to edit address or label</source>
        <translation>Click-dreapta pentru a edita adresa sau eticheta</translation>
    </message>
    <message>
        <source>Create a new address</source>
        <translation>Creează o adresă nouă</translation>
    </message>
    <message>
        <source>&amp;New</source>
        <translation>&amp;Nou</translation>
    </message>
    <message>
        <source>Copy the currently selected address to the system clipboard</source>
        <translation>Copiază adresa selectată în clipboard</translation>
    </message>
    <message>
        <source>&amp;Copy</source>
        <translation>&amp;Copiază</translation>
    </message>
    <message>
        <source>C&amp;lose</source>
        <translation>Î&amp;nchide</translation>
    </message>
    <message>
        <source>Delete the currently selected address from the list</source>
        <translation>Şterge adresa selectată din listă</translation>
    </message>
    <message>
        <source>Enter address or label to search</source>
        <translation>Introduceţi adresa sau eticheta pentru căutare</translation>
    </message>
    <message>
        <source>Export the data in the current tab to a file</source>
        <translation>Exportă datele din tab-ul curent într-un fişier</translation>
    </message>
    <message>
        <source>&amp;Export</source>
        <translation>&amp;Exportă</translation>
    </message>
    <message>
        <source>&amp;Delete</source>
        <translation>&amp;Şterge</translation>
    </message>
    <message>
        <source>Choose the address to send coins to</source>
        <translation>Alege $adresa unde să trimiteţi monede</translation>
    </message>
    <message>
        <source>Choose the address to receive coins with</source>
        <translation>Alege adresa la care sa primesti monedele cu</translation>
    </message>
    <message>
        <source>C&amp;hoose</source>
        <translation>A&amp;lege</translation>
    </message>
    <message>
        <source>Sending addresses</source>
        <translation>Adresa de trimitere</translation>
    </message>
    <message>
        <source>Receiving addresses</source>
        <translation>Adresa de primire</translation>
    </message>
    <message>
        <source>These are your Particl addresses for sending payments. Always check the amount and the receiving address before sending coins.</source>
        <translation>Acestea sunt adresele tale Particl pentru efectuarea platilor. Intotdeauna verifica atent suma de plata si adresa beneficiarului inainte de a trimite monede.</translation>
    </message>
    <message>
        <source>These are your Particl addresses for receiving payments. It is recommended to use a new receiving address for each transaction.</source>
        <translation>Acestea sunt adresele tale Particl pentru receptionarea platilor. Este recomandat sa folosesti mereu o adresa noua pentru primirea platilor.</translation>
    </message>
    <message>
        <source>&amp;Copy Address</source>
        <translation>&amp;Copiază Adresa</translation>
    </message>
    <message>
        <source>Copy &amp;Label</source>
        <translation>Copiaza si eticheteaza</translation>
    </message>
    <message>
        <source>&amp;Edit</source>
        <translation>&amp;Editare</translation>
    </message>
    <message>
        <source>Export Address List</source>
        <translation>Exportă listă de adrese</translation>
    </message>
    <message>
        <source>Comma separated file (*.csv)</source>
        <translation>Fisier cu separator virgulă (*.csv)</translation>
    </message>
    <message>
        <source>Exporting Failed</source>
        <translation>Export nereusit</translation>
    </message>
    <message>
        <source>There was an error trying to save the address list to %1. Please try again.</source>
        <translation>A apărut o eroare la salvarea listei de adrese la %1. Vă rugăm să încercaţi din nou.</translation>
    </message>
</context>
<context>
    <name>AddressTableModel</name>
    <message>
        <source>Label</source>
        <translation>Etichetă</translation>
    </message>
    <message>
        <source>Address</source>
        <translation>Adresă</translation>
    </message>
    <message>
        <source>(no label)</source>
        <translation>(fără etichetă)</translation>
    </message>
</context>
<context>
    <name>AskPassphraseDialog</name>
    <message>
        <source>Passphrase Dialog</source>
        <translation>Dialogul pentru fraza de acces</translation>
    </message>
    <message>
        <source>Enter passphrase</source>
        <translation>Introduceţi fraza de acces</translation>
    </message>
    <message>
        <source>New passphrase</source>
        <translation>Frază de acces nouă</translation>
    </message>
    <message>
        <source>Repeat new passphrase</source>
        <translation>Repetaţi noua frază de acces</translation>
    </message>
    <message>
        <source>Show password</source>
        <translation>Arata parola</translation>
    </message>
    <message>
        <source>Enter the new passphrase to the wallet.&lt;br/&gt;Please use a passphrase of &lt;b&gt;ten or more random characters&lt;/b&gt;, or &lt;b&gt;eight or more words&lt;/b&gt;.</source>
        <translation>Introduceţi noua parolă a portofelului electronic.&lt;br/&gt;Vă rugăm să folosiţi o parolă de&lt;b&gt;minimum 10 caractere aleatoare&lt;/b&gt;, sau &lt;b&gt;minimum 8 cuvinte&lt;/b&gt;.</translation>
    </message>
    <message>
        <source>Encrypt wallet</source>
        <translation>Criptare portofel</translation>
    </message>
    <message>
        <source>This operation needs your wallet passphrase to unlock the wallet.</source>
        <translation>Această acţiune necesită introducerea parolei de acces pentru deblocarea portofelului.</translation>
    </message>
    <message>
        <source>Unlock wallet</source>
        <translation>Deblocare portofel</translation>
    </message>
    <message>
        <source>This operation needs your wallet passphrase to decrypt the wallet.</source>
        <translation>Această acţiune necesită introducerea parolei de acces pentru decriptarea portofelului.</translation>
    </message>
    <message>
        <source>Decrypt wallet</source>
        <translation>Decriptare portofel</translation>
    </message>
    <message>
        <source>Change passphrase</source>
        <translation>Schimbă parola</translation>
    </message>
    <message>
        <source>Enter the old passphrase and new passphrase to the wallet.</source>
        <translation>Introduceţi vechea şi noua parolă pentru portofel.</translation>
    </message>
    <message>
        <source>Confirm wallet encryption</source>
        <translation>Confirmaţi criptarea portofelului</translation>
    </message>
    <message>
        <source>Warning: If you encrypt your wallet and lose your passphrase, you will &lt;b&gt;LOSE ALL OF YOUR PARTICL&lt;/b&gt;!</source>
        <translation>Atenţie: Dacă va criptati portofelul si ulterior pierdeti parola, &lt;b&gt;VEŢI PIERDE TOTI PARTICLII&lt;/b&gt;!</translation>
    </message>
    <message>
        <source>Are you sure you wish to encrypt your wallet?</source>
        <translation>Sigur doriţi să criptaţi portofelul dvs.?</translation>
    </message>
    <message>
        <source>Wallet encrypted</source>
        <translation>Portofel criptat</translation>
    </message>
    <message>
<<<<<<< HEAD
        <source>%1 will close now to finish the encryption process. Remember that encrypting your wallet cannot fully protect your particl from being stolen by malware infecting your computer.</source>
        <translation>%1 se va închide acum pentru a termina procesul de criptare. Ţineţi minte că criptarea portofelului nu vă poate proteja în totalitate de furtul monedelor de către programe malware care vă infectează calculatorul.</translation>
    </message>
    <message>
=======
>>>>>>> 936ef73f
        <source>IMPORTANT: Any previous backups you have made of your wallet file should be replaced with the newly generated, encrypted wallet file. For security reasons, previous backups of the unencrypted wallet file will become useless as soon as you start using the new, encrypted wallet.</source>
        <translation>IMPORTANT: Orice copie de siguranţă făcută anterior portofelului dumneavoastră ar trebui înlocuită cu cea generată cel mai recent, fişier criptat al portofelului. Pentru siguranţă, copiile de siguranţă vechi ale portofelului ne-criptat vor deveni inutile imediat ce veţi începe folosirea noului fişier criptat al portofelului.</translation>
    </message>
    <message>
        <source>Wallet encryption failed</source>
        <translation>Criptarea portofelului a eşuat.</translation>
    </message>
    <message>
        <source>Wallet encryption failed due to an internal error. Your wallet was not encrypted.</source>
        <translation>Criptarea portofelului nu a reuşit din cauza unei erori interne. Portofelul dvs. nu a fost criptat.</translation>
    </message>
    <message>
        <source>The supplied passphrases do not match.</source>
        <translation>Parolele furnizate nu se potrivesc.</translation>
    </message>
    <message>
        <source>Wallet unlock failed</source>
        <translation>Deblocarea portofelului a esuat.</translation>
    </message>
    <message>
        <source>The passphrase entered for the wallet decryption was incorrect.</source>
        <translation>Parola introdusă pentru decriptarea portofelului a fost incorectă.</translation>
    </message>
    <message>
        <source>Wallet decryption failed</source>
        <translation>Decriptarea portofelului a esuat.</translation>
    </message>
    <message>
        <source>Wallet passphrase was successfully changed.</source>
        <translation>Parola portofelului a fost schimbata.</translation>
    </message>
    <message>
        <source>Warning: The Caps Lock key is on!</source>
        <translation>Atenţie! Caps Lock este pornit!</translation>
    </message>
</context>
<context>
    <name>BanTableModel</name>
    <message>
        <source>IP/Netmask</source>
        <translation>IP/Netmask</translation>
    </message>
    <message>
        <source>Banned Until</source>
        <translation>Banat până la</translation>
    </message>
</context>
<context>
    <name>BitcoinGUI</name>
    <message>
        <source>Sign &amp;message...</source>
        <translation>Semnează &amp;mesaj...</translation>
    </message>
    <message>
        <source>Synchronizing with network...</source>
        <translation>Se sincronizează cu reţeaua...</translation>
    </message>
    <message>
        <source>&amp;Overview</source>
        <translation>&amp;Imagine de ansamblu</translation>
    </message>
    <message>
        <source>Show general overview of wallet</source>
        <translation>Arată o stare generală de ansamblu a portofelului</translation>
    </message>
    <message>
        <source>&amp;Transactions</source>
        <translation>&amp;Tranzacţii</translation>
    </message>
    <message>
        <source>Browse transaction history</source>
        <translation>Răsfoire istoric tranzacţii</translation>
    </message>
    <message>
        <source>E&amp;xit</source>
        <translation>Ieşire</translation>
    </message>
    <message>
        <source>Quit application</source>
        <translation>Închide aplicaţia</translation>
    </message>
    <message>
        <source>&amp;About %1</source>
        <translation>&amp;Despre %1</translation>
    </message>
    <message>
        <source>Show information about %1</source>
        <translation>Arată informaţii despre %1</translation>
    </message>
    <message>
        <source>About &amp;Qt</source>
        <translation>Despre &amp;Qt</translation>
    </message>
    <message>
        <source>Show information about Qt</source>
        <translation>Arată informaţii despre Qt</translation>
    </message>
    <message>
        <source>&amp;Options...</source>
        <translation>&amp;Opţiuni...</translation>
    </message>
    <message>
        <source>Modify configuration options for %1</source>
        <translation>Modifică opţiunile de configurare pentru %1</translation>
    </message>
    <message>
        <source>&amp;Encrypt Wallet...</source>
        <translation>Cript&amp;ează portofelul...</translation>
    </message>
    <message>
        <source>&amp;Backup Wallet...</source>
        <translation>Face o copie de siguranţă a portofelului...</translation>
    </message>
    <message>
        <source>&amp;Change Passphrase...</source>
        <translation>S&amp;chimbă parola...</translation>
    </message>
    <message>
        <source>Open &amp;URI...</source>
        <translation>Deschide &amp;URI...</translation>
    </message>
    <message>
        <source>Wallet:</source>
        <translation>Portofel:</translation>
    </message>
    <message>
        <source>Click to disable network activity.</source>
        <translation>Click pentru a opri activitatea retelei.</translation>
    </message>
    <message>
        <source>Network activity disabled.</source>
        <translation>Activitatea retelei a fost oprita.</translation>
    </message>
    <message>
        <source>Click to enable network activity again.</source>
        <translation>Click pentu a porni activitatea retelei.</translation>
    </message>
    <message>
        <source>Syncing Headers (%1%)...</source>
        <translation>Se sincronizeaza Header-ele (%1%)...</translation>
    </message>
    <message>
        <source>Reindexing blocks on disk...</source>
        <translation>Se reindexează blocurile pe disc...</translation>
    </message>
    <message>
        <source>Proxy is &lt;b&gt;enabled&lt;/b&gt;: %1</source>
        <translation>Proxy este&lt;b&gt;activat&lt;/b&gt;:%1</translation>
    </message>
    <message>
        <source>Send coins to a Particl address</source>
        <translation>Trimite monede către o adresă Particl.</translation>
    </message>
    <message>
        <source>Backup wallet to another location</source>
        <translation>Creează o copie de rezervă a portofelului într-o locaţie diferită</translation>
    </message>
    <message>
        <source>Change the passphrase used for wallet encryption</source>
        <translation>Schimbă fraza de acces folosită pentru criptarea portofelului</translation>
    </message>
    <message>
        <source>&amp;Debug window</source>
        <translation>Fereastra de &amp;depanare</translation>
    </message>
    <message>
        <source>Open debugging and diagnostic console</source>
        <translation>Deschide consola de depanare şi diagnosticare</translation>
    </message>
    <message>
        <source>&amp;Verify message...</source>
        <translation>&amp;Verifică mesaj...</translation>
    </message>
    <message>
        <source>Particl.</source>
        <translation>Particl.</translation>
    </message>
    <message>
        <source>&amp;Send</source>
        <translation>Trimite</translation>
    </message>
    <message>
        <source>&amp;Receive</source>
        <translation>P&amp;rimeşte</translation>
    </message>
    <message>
        <source>&amp;Show / Hide</source>
        <translation>Arată/Ascunde</translation>
    </message>
    <message>
        <source>Show or hide the main Window</source>
        <translation>Arată sau ascunde fereastra principală</translation>
    </message>
    <message>
        <source>Encrypt the private keys that belong to your wallet</source>
        <translation>Criptează cheile private ale portofelului dvs.</translation>
    </message>
    <message>
        <source>Sign messages with your Particl addresses to prove you own them</source>
        <translation>Semnaţi mesaje cu adresa dvs. Particl pentru a dovedi că vă aparţin</translation>
    </message>
    <message>
        <source>Verify messages to ensure they were signed with specified Particl addresses</source>
        <translation>Verificaţi mesaje pentru a vă asigura că au fost semnate cu adresa Particl specificată</translation>
    </message>
    <message>
        <source>&amp;File</source>
        <translation>&amp;Fişier</translation>
    </message>
    <message>
        <source>&amp;Settings</source>
        <translation>&amp;Setări</translation>
    </message>
    <message>
        <source>&amp;Help</source>
        <translation>A&amp;jutor</translation>
    </message>
    <message>
        <source>Tabs toolbar</source>
        <translation>Bara de unelte</translation>
    </message>
    <message>
        <source>Request payments (generates QR codes and particl: URIs)</source>
        <translation>Cereţi plăţi (generează coduri QR şi particl-uri: URls)</translation>
    </message>
    <message>
        <source>Show the list of used sending addresses and labels</source>
        <translation>Arată lista de adrese trimise şi etichetele folosite.</translation>
    </message>
    <message>
        <source>Show the list of used receiving addresses and labels</source>
        <translation>Arată lista de adrese pentru primire şi etichetele</translation>
    </message>
    <message>
        <source>Open a particl: URI or payment request</source>
        <translation>Deschidere particl: o adresa URI sau o cerere de plată</translation>
    </message>
    <message>
        <source>&amp;Command-line options</source>
        <translation>Opţiuni linie de &amp;comandă</translation>
    </message>
    <message numerus="yes">
        <source>%n active connection(s) to Particl network</source>
        <translation><numerusform>%n conexiune activă către reţeaua Particl.</numerusform><numerusform>%n conexiuni active către reţeaua Particl.</numerusform><numerusform>%n de conexiuni active către reţeaua Particl.</numerusform></translation>
    </message>
    <message>
        <source>Indexing blocks on disk...</source>
        <translation>Se indexează blocurile pe disc...</translation>
    </message>
    <message>
        <source>Processing blocks on disk...</source>
        <translation>Se proceseaza blocurile pe disc...</translation>
    </message>
    <message numerus="yes">
        <source>Processed %n block(s) of transaction history.</source>
        <translation><numerusform>S-a procesat %n bloc din istoricul tranzacţiilor.</numerusform><numerusform>S-au procesat %n blocuri din istoricul tranzacţiilor.</numerusform><numerusform>S-au procesat %n de blocuri din istoricul tranzacţiilor.</numerusform></translation>
    </message>
    <message>
        <source>%1 behind</source>
        <translation>%1 în urmă</translation>
    </message>
    <message>
        <source>Last received block was generated %1 ago.</source>
        <translation>Ultimul bloc recepţionat a fost generat acum %1.</translation>
    </message>
    <message>
        <source>Transactions after this will not yet be visible.</source>
        <translation>Tranzacţiile după aceasta nu vor fi vizibile încă.</translation>
    </message>
    <message>
        <source>Error</source>
        <translation>Eroare</translation>
    </message>
    <message>
        <source>Warning</source>
        <translation>Avertisment</translation>
    </message>
    <message>
        <source>Information</source>
        <translation>Informaţie</translation>
    </message>
    <message>
        <source>Up to date</source>
        <translation>Actualizat</translation>
    </message>
    <message>
        <source>Show the %1 help message to get a list with possible Particl command-line options</source>
        <translation>Arată mesajul de ajutor %1 pentru a obţine o listă cu opţiunile posibile de linii de comandă Particl.</translation>
    </message>
    <message>
        <source>&amp;Window</source>
        <translation>&amp;Fereastră</translation>
    </message>
    <message>
        <source>Minimize</source>
        <translation>Minimizare</translation>
    </message>
    <message>
        <source>%1 client</source>
        <translation>Client %1</translation>
    </message>
    <message>
        <source>Connecting to peers...</source>
        <translation>Se conecteaza cu alte noduri...</translation>
    </message>
    <message>
        <source>Catching up...</source>
        <translation>Se actualizează...</translation>
    </message>
    <message>
        <source>Date: %1
</source>
        <translation>Data: %1
</translation>
    </message>
    <message>
        <source>Amount: %1
</source>
        <translation>Sumă: %1
</translation>
    </message>
    <message>
        <source>Wallet: %1
</source>
        <translation>Portofel: %1
</translation>
    </message>
    <message>
        <source>Type: %1
</source>
        <translation>Tip: %1
</translation>
    </message>
    <message>
        <source>Label: %1
</source>
        <translation>Etichetă: %1
</translation>
    </message>
    <message>
        <source>Address: %1
</source>
        <translation>Adresă: %1
</translation>
    </message>
    <message>
        <source>Sent transaction</source>
        <translation>Tranzacţie expediată</translation>
    </message>
    <message>
        <source>Incoming transaction</source>
        <translation>Tranzacţie recepţionată</translation>
    </message>
    <message>
        <source>HD key generation is &lt;b&gt;enabled&lt;/b&gt;</source>
        <translation>Generarea de chei HD este &lt;b&gt;activata&lt;/b&gt;</translation>
    </message>
    <message>
        <source>HD key generation is &lt;b&gt;disabled&lt;/b&gt;</source>
        <translation>Generarea de chei HD este &lt;b&gt;dezactivata&lt;/b&gt;</translation>
    </message>
    <message>
        <source>Wallet is &lt;b&gt;encrypted&lt;/b&gt; and currently &lt;b&gt;unlocked&lt;/b&gt;</source>
        <translation>Portofelul este &lt;b&gt;criptat&lt;/b&gt; iar în momentul de faţă este &lt;b&gt;deblocat&lt;/b&gt;</translation>
    </message>
    <message>
        <source>Wallet is &lt;b&gt;encrypted&lt;/b&gt; and currently &lt;b&gt;locked&lt;/b&gt;</source>
        <translation>Portofelul este &lt;b&gt;criptat&lt;/b&gt; iar în momentul de faţă este &lt;b&gt;blocat&lt;/b&gt;</translation>
    </message>
    <message>
        <source>A fatal error occurred. Particl can no longer continue safely and will quit.</source>
        <translation>A survenit o eroare fatală. Particl nu mai poate continua în siguranţă şi se va opri.</translation>
    </message>
</context>
<context>
    <name>CoinControlDialog</name>
    <message>
        <source>Coin Selection</source>
        <translation>Selectarea monedei</translation>
    </message>
    <message>
        <source>Quantity:</source>
        <translation>Cantitate:</translation>
    </message>
    <message>
        <source>Bytes:</source>
        <translation>Octeţi:</translation>
    </message>
    <message>
        <source>Amount:</source>
        <translation>Sumă:</translation>
    </message>
    <message>
        <source>Fee:</source>
        <translation>Taxă:</translation>
    </message>
    <message>
        <source>Dust:</source>
        <translation>Praf:</translation>
    </message>
    <message>
        <source>After Fee:</source>
        <translation>După taxă:</translation>
    </message>
    <message>
        <source>Change:</source>
        <translation>Schimb:</translation>
    </message>
    <message>
        <source>(un)select all</source>
        <translation>(de)selectare tot</translation>
    </message>
    <message>
        <source>Tree mode</source>
        <translation>Mod arbore</translation>
    </message>
    <message>
        <source>List mode</source>
        <translation>Mod listă</translation>
    </message>
    <message>
        <source>Amount</source>
        <translation>Sumă</translation>
    </message>
    <message>
        <source>Received with label</source>
        <translation>Primite cu eticheta</translation>
    </message>
    <message>
        <source>Received with address</source>
        <translation>Primite cu adresa</translation>
    </message>
    <message>
        <source>Date</source>
        <translation>Data</translation>
    </message>
    <message>
        <source>Confirmations</source>
        <translation>Confirmări</translation>
    </message>
    <message>
        <source>Confirmed</source>
        <translation>Confirmat</translation>
    </message>
    <message>
        <source>Copy address</source>
        <translation>Copiază adresa</translation>
    </message>
    <message>
        <source>Copy label</source>
        <translation>Copiază eticheta</translation>
    </message>
    <message>
        <source>Copy amount</source>
        <translation>Copiază suma</translation>
    </message>
    <message>
        <source>Copy transaction ID</source>
        <translation>Copiază ID tranzacţie</translation>
    </message>
    <message>
        <source>Lock unspent</source>
        <translation>Blocare necheltuiţi</translation>
    </message>
    <message>
        <source>Unlock unspent</source>
        <translation>Deblocare necheltuiţi</translation>
    </message>
    <message>
        <source>Copy quantity</source>
        <translation>Copiază cantitea</translation>
    </message>
    <message>
        <source>Copy fee</source>
        <translation>Copiază taxa</translation>
    </message>
    <message>
        <source>Copy after fee</source>
        <translation>Copiază după taxă</translation>
    </message>
    <message>
        <source>Copy bytes</source>
        <translation>Copiază octeţi</translation>
    </message>
    <message>
        <source>Copy dust</source>
        <translation>Copiază praf</translation>
    </message>
    <message>
        <source>Copy change</source>
        <translation>Copiază rest</translation>
    </message>
    <message>
        <source>yes</source>
        <translation>da</translation>
    </message>
    <message>
        <source>no</source>
        <translation>nu</translation>
    </message>
    <message>
        <source>This label turns red if any recipient receives an amount smaller than the current dust threshold.</source>
        <translation>Această etichetă devine roşie, dacă orice beneficiar primeşte o sumă mai mică decât pragul curent pentru praf.</translation>
    </message>
    <message>
        <source>Can vary +/- %1 satoshi(s) per input.</source>
        <translation>Poate varia +/- %1 satoshi pentru fiecare intrare.</translation>
    </message>
    <message>
        <source>(no label)</source>
        <translation>(fără etichetă)</translation>
    </message>
    <message>
        <source>change from %1 (%2)</source>
        <translation>restul de la %1 (%2)</translation>
    </message>
    <message>
        <source>(change)</source>
        <translation>(rest)</translation>
    </message>
</context>
<context>
    <name>EditAddressDialog</name>
    <message>
        <source>Edit Address</source>
        <translation>Editează adresa</translation>
    </message>
    <message>
        <source>&amp;Label</source>
        <translation>&amp;Etichetă</translation>
    </message>
    <message>
        <source>The label associated with this address list entry</source>
        <translation>Eticheta asociată cu această intrare din listă.</translation>
    </message>
    <message>
        <source>The address associated with this address list entry. This can only be modified for sending addresses.</source>
        <translation>Adresa asociată cu această adresă din listă. Aceasta poate fi modificată doar pentru adresele de trimitere.</translation>
    </message>
    <message>
        <source>&amp;Address</source>
        <translation>&amp;Adresă</translation>
    </message>
    <message>
        <source>New sending address</source>
        <translation>Noua adresă de trimitere</translation>
    </message>
    <message>
        <source>Edit receiving address</source>
        <translation>Editează adresa de primire</translation>
    </message>
    <message>
        <source>Edit sending address</source>
        <translation>Editează adresa de trimitere</translation>
    </message>
    <message>
        <source>The entered address "%1" is not a valid Particl address.</source>
        <translation>Adresa introdusă "%1" nu este o adresă Particl validă.</translation>
    </message>
    <message>
        <source>Address "%1" already exists as a receiving address with label "%2" and so cannot be added as a sending address.</source>
        <translation>Adresa "%1" exista deja ca si adresa de primire cu eticheta "%2" si deci nu poate fi folosita ca si adresa de trimitere.</translation>
    </message>
    <message>
        <source>The entered address "%1" is already in the address book with label "%2".</source>
        <translation>Adresa introdusa "%1" este deja in lista de adrese cu eticheta "%2"</translation>
    </message>
    <message>
        <source>Could not unlock wallet.</source>
        <translation>Portofelul nu a putut fi deblocat.</translation>
    </message>
    <message>
        <source>New key generation failed.</source>
        <translation>Generarea noii chei nu a reuşit.</translation>
    </message>
</context>
<context>
    <name>FreespaceChecker</name>
    <message>
        <source>A new data directory will be created.</source>
        <translation>Va fi creat un nou dosar de date.</translation>
    </message>
    <message>
        <source>name</source>
        <translation>nume</translation>
    </message>
    <message>
        <source>Directory already exists. Add %1 if you intend to create a new directory here.</source>
        <translation>Dosarul deja există. Adaugă %1 dacă intenţionaţi să creaţi un nou dosar aici.</translation>
    </message>
    <message>
        <source>Path already exists, and is not a directory.</source>
        <translation>Calea deja există şi nu este un dosar.</translation>
    </message>
    <message>
        <source>Cannot create data directory here.</source>
        <translation>Nu se poate crea un dosar de date aici.</translation>
    </message>
</context>
<context>
    <name>HelpMessageDialog</name>
    <message>
        <source>version</source>
        <translation>versiunea</translation>
    </message>
    <message>
        <source>(%1-bit)</source>
        <translation>(%1-bit)</translation>
    </message>
    <message>
        <source>About %1</source>
        <translation>Despre %1</translation>
    </message>
    <message>
        <source>Command-line options</source>
        <translation>Opţiuni linie de comandă</translation>
    </message>
</context>
<context>
    <name>Intro</name>
    <message>
        <source>Welcome</source>
        <translation>Bun venit</translation>
    </message>
    <message>
        <source>Welcome to %1.</source>
        <translation>Bun venit la %1!</translation>
    </message>
    <message>
        <source>As this is the first time the program is launched, you can choose where %1 will store its data.</source>
        <translation>Deoarece este prima lansare a programului poți alege unde %1 va stoca datele sale.</translation>
    </message>
    <message>
        <source>When you click OK, %1 will begin to download and process the full %4 block chain (%2GB) starting with the earliest transactions in %3 when %4 initially launched.</source>
        <translation>Cand apasati OK, %1 va incepe descarcarea si procesarea intregului %4 blockchain (%2GB) incepand cu cele mai vechi tranzactii din %3 de la lansarea initiala a %4.</translation>
    </message>
    <message>
        <source>This initial synchronisation is very demanding, and may expose hardware problems with your computer that had previously gone unnoticed. Each time you run %1, it will continue downloading where it left off.</source>
        <translation>Sincronizarea initiala necesita foarte multe resurse, si poate releva probleme de hardware ale computerului care anterior au trecut neobservate. De fiecare data cand rulati %1, descarcarea va continua de unde a fost intrerupta.</translation>
    </message>
    <message>
        <source>If you have chosen to limit block chain storage (pruning), the historical data must still be downloaded and processed, but will be deleted afterward to keep your disk usage low.</source>
        <translation>Daca ati ales o limita pentru capacitatea de stocare a blockchainului (pruning), datele mai vechi tot trebuie sa fie descarcate si procesate, insa vor fi sterse ulterior pentru a reduce utilizarea harddiskului.</translation>
    </message>
    <message>
        <source>Use the default data directory</source>
        <translation>Foloseşte dosarul de date implicit</translation>
    </message>
    <message>
        <source>Use a custom data directory:</source>
        <translation>Foloseşte un dosar de date personalizat:</translation>
    </message>
    <message>
        <source>Particl.</source>
        <translation>Particl.</translation>
    </message>
    <message>
        <source>At least %1 GB of data will be stored in this directory, and it will grow over time.</source>
        <translation>Cel putin %1GB de date vor fi stocate in acest director, si aceasta valoare va creste in timp.</translation>
    </message>
    <message>
        <source>Approximately %1 GB of data will be stored in this directory.</source>
        <translation>Aproximativ %1 GB de date vor fi stocate in acest director.</translation>
    </message>
    <message>
        <source>%1 will download and store a copy of the Particl block chain.</source>
        <translation>%1 va descarca si stoca o copie a blockchainului Particl.</translation>
    </message>
    <message>
        <source>The wallet will also be stored in this directory.</source>
        <translation>Portofelul va fi de asemeni stocat in acest director.</translation>
    </message>
    <message>
        <source>Error: Specified data directory "%1" cannot be created.</source>
        <translation>Eroare: Directorul datelor specificate "%1" nu poate fi creat.</translation>
    </message>
    <message>
        <source>Error</source>
        <translation>Eroare</translation>
    </message>
    <message numerus="yes">
        <source>%n GB of free space available</source>
        <translation><numerusform>%n GB de spaţiu liber disponibil</numerusform><numerusform>%n GB de spaţiu liber disponibil</numerusform><numerusform>%n GB de spaţiu liber disponibil</numerusform></translation>
    </message>
    <message numerus="yes">
        <source>(of %n GB needed)</source>
        <translation><numerusform>(din %n GB necesar)</numerusform><numerusform>(din %n GB necesari)</numerusform><numerusform>(din %n GB necesari)</numerusform></translation>
    </message>
</context>
<context>
    <name>ModalOverlay</name>
    <message>
        <source>Form</source>
        <translation>Form</translation>
    </message>
    <message>
        <source>Recent transactions may not yet be visible, and therefore your wallet's balance might be incorrect. This information will be correct once your wallet has finished synchronizing with the particl network, as detailed below.</source>
        <translation>Tranzactiile recente pot sa nu fie inca vizibile, de aceea balanta portofelului poate fi incorecta. Aceasta informatie va fi corecta de indata ce portofelul va fi complet sincronizat cu reteaua Particl. asa cum este detaliat mai jos.</translation>
    </message>
    <message>
        <source>Attempting to spend particl that are affected by not-yet-displayed transactions will not be accepted by the network.</source>
        <translation>Incercarea de a cheltui particli care sunt afectati de tranzactii ce inca nu sunt afisate nu va fi acceptata de retea.</translation>
    </message>
    <message>
        <source>Number of blocks left</source>
        <translation>Numarul de blocuri ramase</translation>
    </message>
    <message>
        <source>Unknown...</source>
        <translation>Necunoscut...</translation>
    </message>
    <message>
        <source>Last block time</source>
        <translation>Data ultimului bloc</translation>
    </message>
    <message>
        <source>Progress</source>
        <translation>Progres</translation>
    </message>
    <message>
        <source>Progress increase per hour</source>
        <translation>Cresterea progresului per ora</translation>
    </message>
    <message>
        <source>calculating...</source>
        <translation>calculeaza...</translation>
    </message>
    <message>
        <source>Estimated time left until synced</source>
        <translation>Timp estimat pana la sincronizare</translation>
    </message>
    <message>
        <source>Hide</source>
        <translation>Ascunde</translation>
    </message>
    <message>
        <source>Unknown. Syncing Headers (%1)...</source>
        <translation>Necunoscut. Se sincronizeaza headerele (%1)...</translation>
    </message>
</context>
<context>
    <name>OpenURIDialog</name>
    <message>
        <source>Open URI</source>
        <translation>Deschide URI</translation>
    </message>
    <message>
        <source>Open payment request from URI or file</source>
        <translation>Deschideţi cerere de plată prin intermediul adresei URI sau a fişierului</translation>
    </message>
    <message>
        <source>URI:</source>
        <translation>URI:</translation>
    </message>
    <message>
        <source>Select payment request file</source>
        <translation>Selectaţi fişierul cerere de plată</translation>
    </message>
    <message>
        <source>Select payment request file to open</source>
        <translation>Selectati care fisier de cerere de plata va fi deschis</translation>
    </message>
</context>
<context>
    <name>OptionsDialog</name>
    <message>
        <source>Options</source>
        <translation>Opţiuni</translation>
    </message>
    <message>
        <source>&amp;Main</source>
        <translation>Principal</translation>
    </message>
    <message>
        <source>Automatically start %1 after logging in to the system.</source>
        <translation>Porneşte automat %1 după logarea in sistem.</translation>
    </message>
    <message>
        <source>&amp;Start %1 on system login</source>
        <translation>&amp;Porneste %1 la logarea in sistem.</translation>
    </message>
    <message>
        <source>Size of &amp;database cache</source>
        <translation>Mărimea bazei de &amp;date cache</translation>
    </message>
    <message>
        <source>Number of script &amp;verification threads</source>
        <translation>Numărul de thread-uri de &amp;verificare</translation>
    </message>
    <message>
        <source>IP address of the proxy (e.g. IPv4: 127.0.0.1 / IPv6: ::1)</source>
        <translation>Adresa IP a serverului proxy (de exemplu: IPv4: 127.0.0.1 / IPv6: ::1)</translation>
    </message>
    <message>
        <source>Shows if the supplied default SOCKS5 proxy is used to reach peers via this network type.</source>
        <translation>Arata daca proxy-ul SOCKS5 furnizat implicit este folosit pentru a gasi parteneri via acest tip de retea.</translation>
    </message>
    <message>
        <source>Use separate SOCKS&amp;5 proxy to reach peers via Tor hidden services:</source>
        <translation>Foloseste un proxy SOCKS&amp;5 separat pentru a gasi parteneri via servicii TOR ascunse</translation>
    </message>
    <message>
        <source>Hide the icon from the system tray.</source>
        <translation>Ascunde icon-ul din system tray.</translation>
    </message>
    <message>
        <source>&amp;Hide tray icon</source>
        <translation>&amp;Ascunde icon-ul din system tray.</translation>
    </message>
    <message>
        <source>Minimize instead of exit the application when the window is closed. When this option is enabled, the application will be closed only after selecting Exit in the menu.</source>
        <translation>Minimizează fereastra în locul părăsirii programului în momentul închiderii ferestrei. Cînd acestă opţiune e activă, aplicaţia se va opri doar în momentul selectării comenzii 'Închide aplicaţia' din menu.</translation>
    </message>
    <message>
        <source>Third party URLs (e.g. a block explorer) that appear in the transactions tab as context menu items. %s in the URL is replaced by transaction hash. Multiple URLs are separated by vertical bar |.</source>
        <translation>URL-uri terţe părţi (de exemplu, un explorator de bloc), care apar în tab-ul tranzacţiilor ca elemente de meniu contextual. %s în URL este înlocuit cu hash de tranzacţie. URL-urile multiple sînt separate prin bară verticală |.</translation>
    </message>
    <message>
        <source>Open the %1 configuration file from the working directory.</source>
        <translation>Deschide fisierul de configurare %1 din directorul curent.</translation>
    </message>
    <message>
        <source>Open Configuration File</source>
        <translation>Deschide fisierul de configurare.</translation>
    </message>
    <message>
        <source>Reset all client options to default.</source>
        <translation>Resetează toate setările clientului la valorile implicite.</translation>
    </message>
    <message>
        <source>&amp;Reset Options</source>
        <translation>&amp;Resetează opţiunile</translation>
    </message>
    <message>
        <source>&amp;Network</source>
        <translation>Reţea</translation>
    </message>
    <message>
        <source>Disables some advanced features but all blocks will still be fully validated. Reverting this setting requires re-downloading the entire blockchain. Actual disk usage may be somewhat higher.</source>
        <translation>Dezactiveaza unele caracteristici avansate insa toate blocurile vor fi validate pe deplin. Inversarea acestei setari necesita re-descarcarea intregului blockchain. Utilizarea reala a discului poate fi ceva mai mare.</translation>
    </message>
    <message>
        <source>Prune &amp;block storage to</source>
        <translation>Reductie &amp;block storage la  </translation>
    </message>
    <message>
        <source>GB</source>
        <translation>GB</translation>
    </message>
    <message>
        <source>Reverting this setting requires re-downloading the entire blockchain.</source>
        <translation> Inversarea acestei setari necesita re-descarcarea intregului blockchain.</translation>
    </message>
    <message>
        <source>(0 = auto, &lt;0 = leave that many cores free)</source>
        <translation>(0 = automat, &lt;0 = lasă atîtea nuclee libere)</translation>
    </message>
    <message>
        <source>W&amp;allet</source>
        <translation>Portofel</translation>
    </message>
    <message>
        <source>Expert</source>
        <translation>Expert</translation>
    </message>
    <message>
        <source>Enable coin &amp;control features</source>
        <translation>Activare caracteristici de control ale monedei</translation>
    </message>
    <message>
        <source>If you disable the spending of unconfirmed change, the change from a transaction cannot be used until that transaction has at least one confirmation. This also affects how your balance is computed.</source>
        <translation>Dacă dezactivaţi cheltuirea restului neconfirmat, restul dintr-o tranzacţie nu poate fi folosit pînă cînd tranzacţia are cel puţin o confirmare. Aceasta afectează de asemenea calcularea soldului.</translation>
    </message>
    <message>
        <source>&amp;Spend unconfirmed change</source>
        <translation>Cheltuire rest neconfirmat</translation>
    </message>
    <message>
        <source>Automatically open the Particl client port on the router. This only works when your router supports UPnP and it is enabled.</source>
        <translation>Deschide automat în router portul aferent clientului Particl. Funcţionează doar dacă routerul duportă UPnP şi e activat.</translation>
    </message>
    <message>
        <source>Map port using &amp;UPnP</source>
        <translation>Mapare port folosind &amp;UPnP</translation>
    </message>
    <message>
        <source>Accept connections from outside.</source>
        <translation>Acceptă conexiuni din exterior</translation>
    </message>
    <message>
        <source>Allow incomin&amp;g connections</source>
        <translation>Permite conexiuni de intrar&amp;e</translation>
    </message>
    <message>
        <source>Connect to the Particl network through a SOCKS5 proxy.</source>
        <translation>Conectare la reţeaua Particl printr-un proxy SOCKS.</translation>
    </message>
    <message>
        <source>&amp;Connect through SOCKS5 proxy (default proxy):</source>
        <translation>&amp;Conectare printr-un proxy SOCKS (implicit proxy):</translation>
    </message>
    <message>
        <source>Proxy &amp;IP:</source>
        <translation>Proxy &amp;IP:</translation>
    </message>
    <message>
        <source>&amp;Port:</source>
        <translation>&amp;Port:</translation>
    </message>
    <message>
        <source>Port of the proxy (e.g. 9050)</source>
        <translation>Portul proxy (de exemplu: 9050)</translation>
    </message>
    <message>
        <source>Used for reaching peers via:</source>
        <translation>Folosit pentru a gasi parteneri via:</translation>
    </message>
    <message>
        <source>IPv4</source>
        <translation>IPv4</translation>
    </message>
    <message>
        <source>IPv6</source>
        <translation>IPv6</translation>
    </message>
    <message>
        <source>Tor</source>
        <translation>Tor</translation>
    </message>
    <message>
        <source>Connect to the Particl network through a separate SOCKS5 proxy for Tor hidden services.</source>
        <translation>Conectare la reteaua Particl printr-un proxy SOCKS5 separat pentru serviciile TOR ascunse.</translation>
    </message>
    <message>
        <source>&amp;Window</source>
        <translation>&amp;Fereastră</translation>
    </message>
    <message>
        <source>Show only a tray icon after minimizing the window.</source>
        <translation>Arată doar un icon în tray la ascunderea ferestrei</translation>
    </message>
    <message>
        <source>&amp;Minimize to the tray instead of the taskbar</source>
        <translation>&amp;Minimizare în tray în loc de taskbar</translation>
    </message>
    <message>
        <source>M&amp;inimize on close</source>
        <translation>M&amp;inimizare fereastră în locul închiderii programului</translation>
    </message>
    <message>
        <source>&amp;Display</source>
        <translation>&amp;Afişare</translation>
    </message>
    <message>
        <source>User Interface &amp;language:</source>
        <translation>&amp;Limbă interfaţă utilizator</translation>
    </message>
    <message>
        <source>The user interface language can be set here. This setting will take effect after restarting %1.</source>
        <translation>Limba interfeţei utilizatorului poate fi setată aici. Această setare va avea efect după repornirea %1.</translation>
    </message>
    <message>
        <source>&amp;Unit to show amounts in:</source>
        <translation>&amp;Unitatea de măsură pentru afişarea sumelor:</translation>
    </message>
    <message>
        <source>Choose the default subdivision unit to show in the interface and when sending coins.</source>
        <translation>Alegeţi subdiviziunea folosită la afişarea interfeţei şi la trimiterea de particl.</translation>
    </message>
    <message>
        <source>Whether to show coin control features or not.</source>
        <translation>Arată controlul caracteristicilor monedei sau nu.</translation>
    </message>
    <message>
        <source>&amp;Third party transaction URLs</source>
        <translation>URL-uri tranzacţii &amp;terţe părţi</translation>
    </message>
    <message>
        <source>&amp;OK</source>
        <translation>&amp;OK</translation>
    </message>
    <message>
        <source>&amp;Cancel</source>
        <translation>Renunţă</translation>
    </message>
    <message>
        <source>default</source>
        <translation>iniţial</translation>
    </message>
    <message>
        <source>none</source>
        <translation>nimic</translation>
    </message>
    <message>
        <source>Confirm options reset</source>
        <translation>Confirmă resetarea opţiunilor</translation>
    </message>
    <message>
        <source>Client restart required to activate changes.</source>
        <translation>Este necesară repornirea clientului pentru a activa schimbările.</translation>
    </message>
    <message>
        <source>Client will be shut down. Do you want to proceed?</source>
        <translation>Clientul va fi închis. Doriţi să continuaţi?</translation>
    </message>
    <message>
        <source>Configuration options</source>
        <translation>Optiuni de configurare</translation>
    </message>
    <message>
        <source>The configuration file is used to specify advanced user options which override GUI settings. Additionally, any command-line options will override this configuration file.</source>
        <translation>Fisierul de configurare e folosit pentru a specifica optiuni utilizator avansate care modifica setarile din GUI. In plus orice optiune din linia de comanda va modifica acest fisier de configurare. </translation>
    </message>
    <message>
        <source>Error</source>
        <translation>Eroare</translation>
    </message>
    <message>
        <source>The configuration file could not be opened.</source>
        <translation>Fisierul de configurare nu a putut fi deschis.</translation>
    </message>
    <message>
        <source>This change would require a client restart.</source>
        <translation>Această schimbare necesită o repornire a clientului.</translation>
    </message>
    <message>
        <source>The supplied proxy address is invalid.</source>
        <translation>Adresa particl pe care aţi specificat-o nu este validă.</translation>
    </message>
</context>
<context>
    <name>OverviewPage</name>
    <message>
        <source>Form</source>
        <translation>Form</translation>
    </message>
    <message>
        <source>The displayed information may be out of date. Your wallet automatically synchronizes with the Particl network after a connection is established, but this process has not completed yet.</source>
        <translation>Informaţiile afişate pot fi neactualizate. Portofelul dvs. se sincronizează automat cu reţeaua Particl după ce o conexiune este stabilită, dar acest proces nu a fost finalizat încă.</translation>
    </message>
    <message>
        <source>Watch-only:</source>
        <translation>Doar-supraveghere:</translation>
    </message>
    <message>
        <source>Available:</source>
        <translation>Disponibil:</translation>
    </message>
    <message>
        <source>Your current spendable balance</source>
        <translation>Balanţa dvs. curentă de cheltuieli</translation>
    </message>
    <message>
        <source>Pending:</source>
        <translation>În aşteptare:</translation>
    </message>
    <message>
        <source>Total of transactions that have yet to be confirmed, and do not yet count toward the spendable balance</source>
        <translation>Totalul tranzacţiilor care nu sunt confirmate încă şi care nu sunt încă adunate la balanţa de cheltuieli</translation>
    </message>
    <message>
        <source>Immature:</source>
        <translation>Nematurizat:</translation>
    </message>
    <message>
        <source>Mined balance that has not yet matured</source>
        <translation>Balanţa minata ce nu s-a maturizat încă</translation>
    </message>
    <message>
        <source>Balances</source>
        <translation>Balanţă</translation>
    </message>
    <message>
        <source>Total:</source>
        <translation>Total:</translation>
    </message>
    <message>
        <source>Your current total balance</source>
        <translation>Balanţa totală curentă</translation>
    </message>
    <message>
        <source>Your current balance in watch-only addresses</source>
        <translation>Soldul dvs. curent în adresele doar-supraveghere</translation>
    </message>
    <message>
        <source>Spendable:</source>
        <translation>Cheltuibil:</translation>
    </message>
    <message>
        <source>Recent transactions</source>
        <translation>Tranzacţii recente</translation>
    </message>
    <message>
        <source>Unconfirmed transactions to watch-only addresses</source>
        <translation>Tranzacţii neconfirmate la adresele doar-supraveghere</translation>
    </message>
    <message>
        <source>Mined balance in watch-only addresses that has not yet matured</source>
        <translation>Balanţă minată în adresele doar-supraveghere care nu s-a maturizat încă</translation>
    </message>
    <message>
        <source>Current total balance in watch-only addresses</source>
        <translation>Soldul dvs. total în adresele doar-supraveghere</translation>
    </message>
</context>
<context>
    <name>PaymentServer</name>
    <message>
        <source>Payment request error</source>
        <translation>Eroare la cererea de plată</translation>
    </message>
    <message>
        <source>Cannot start particl: click-to-pay handler</source>
        <translation>Particl nu poate porni: click-to-pay handler</translation>
    </message>
    <message>
        <source>URI handling</source>
        <translation>Gestionare URI</translation>
    </message>
    <message>
        <source>'particl://' is not a valid URI. Use 'particl:' instead.</source>
        <translation>'particl://' nu este un URI valid. Folositi 'particl:' in loc.</translation>
    </message>
    <message>
        <source>Payment request fetch URL is invalid: %1</source>
        <translation>URL-ul cererii de plată preluat nu este valid: %1</translation>
    </message>
    <message>
        <source>Invalid payment address %1</source>
        <translation>Adresă pentru plată invalidă %1</translation>
    </message>
    <message>
        <source>URI cannot be parsed! This can be caused by an invalid Particl address or malformed URI parameters.</source>
        <translation>URI nu poate fi analizat! Acest lucru poate fi cauzat de o adresă Particl invalidă sau parametri URI deformaţi.</translation>
    </message>
    <message>
        <source>Payment request file handling</source>
        <translation>Manipulare fişier cerere de plată</translation>
    </message>
    <message>
        <source>Payment request file cannot be read! This can be caused by an invalid payment request file.</source>
        <translation>Fişierul cerere de plată nu poate fi citit! Cauza poate fi un fişier cerere de plată nevalid.</translation>
    </message>
    <message>
        <source>Payment request rejected</source>
        <translation>Cerere de plată refuzată</translation>
    </message>
    <message>
        <source>Payment request network doesn't match client network.</source>
        <translation>Cererea de plată din reţea nu se potriveşte cu clientul din reţea</translation>
    </message>
    <message>
        <source>Payment request expired.</source>
        <translation>Cerere de plată expirata</translation>
    </message>
    <message>
        <source>Payment request is not initialized.</source>
        <translation>Cererea de plată nu este iniţializată.</translation>
    </message>
    <message>
        <source>Unverified payment requests to custom payment scripts are unsupported.</source>
        <translation>Cererile nesecurizate către scripturi personalizate de plăți nu sunt suportate</translation>
    </message>
    <message>
        <source>Invalid payment request.</source>
        <translation>Cerere de plată invalidă.</translation>
    </message>
    <message>
        <source>Requested payment amount of %1 is too small (considered dust).</source>
        <translation>Suma cerută de plată de %1 este prea mică (considerată praf).</translation>
    </message>
    <message>
        <source>Refund from %1</source>
        <translation>Rambursare de la %1</translation>
    </message>
    <message>
        <source>Payment request %1 is too large (%2 bytes, allowed %3 bytes).</source>
        <translation>Cererea de plată %1 este prea mare (%2 octeţi, permis %3 octeţi).</translation>
    </message>
    <message>
        <source>Error communicating with %1: %2</source>
        <translation>Eroare la comunicarea cu %1: %2</translation>
    </message>
    <message>
        <source>Payment request cannot be parsed!</source>
        <translation>Cererea de plată nu poate fi analizată!</translation>
    </message>
    <message>
        <source>Bad response from server %1</source>
        <translation>Răspuns greşit de la server %1</translation>
    </message>
    <message>
        <source>Network request error</source>
        <translation>Eroare în cererea de reţea</translation>
    </message>
    <message>
        <source>Payment acknowledged</source>
        <translation>Plată acceptată</translation>
    </message>
</context>
<context>
    <name>PeerTableModel</name>
    <message>
        <source>User Agent</source>
        <translation>Agent utilizator</translation>
    </message>
    <message>
        <source>Node/Service</source>
        <translation>Nod/Serviciu</translation>
    </message>
    <message>
        <source>NodeId</source>
        <translation>NodeID</translation>
    </message>
    <message>
        <source>Ping</source>
        <translation>Ping</translation>
    </message>
    <message>
        <source>Sent</source>
        <translation>Expediat</translation>
    </message>
    <message>
        <source>Received</source>
        <translation>Recepţionat</translation>
    </message>
</context>
<context>
    <name>QObject</name>
    <message>
        <source>Amount</source>
        <translation>Cantitate</translation>
    </message>
    <message>
        <source>Enter a Particl address (e.g. %1)</source>
        <translation>Introduceţi o adresă Particl (de exemplu %1)</translation>
    </message>
    <message>
        <source>%1 d</source>
        <translation>%1 z</translation>
    </message>
    <message>
        <source>%1 h</source>
        <translation>%1 h</translation>
    </message>
    <message>
        <source>%1 m</source>
        <translation>%1 m</translation>
    </message>
    <message>
        <source>%1 s</source>
        <translation>%1 s</translation>
    </message>
    <message>
        <source>None</source>
        <translation>Niciuna</translation>
    </message>
    <message>
        <source>N/A</source>
        <translation>N/A</translation>
    </message>
    <message>
        <source>%1 ms</source>
        <translation>%1 ms</translation>
    </message>
    <message numerus="yes">
        <source>%n second(s)</source>
        <translation><numerusform>%n secunda</numerusform><numerusform>%n secunde</numerusform><numerusform>%n secunde</numerusform></translation>
    </message>
    <message numerus="yes">
        <source>%n minute(s)</source>
        <translation><numerusform>%n minut</numerusform><numerusform>%n minute</numerusform><numerusform>%n minute</numerusform></translation>
    </message>
    <message numerus="yes">
        <source>%n hour(s)</source>
        <translation><numerusform>%n ora</numerusform><numerusform>%n ore</numerusform><numerusform>%n ore</numerusform></translation>
    </message>
    <message numerus="yes">
        <source>%n day(s)</source>
        <translation><numerusform>%n zi</numerusform><numerusform>%n zile</numerusform><numerusform>%n zile</numerusform></translation>
    </message>
    <message numerus="yes">
        <source>%n week(s)</source>
        <translation><numerusform>%n saptamana</numerusform><numerusform>%n saptamani</numerusform><numerusform>%n saptamani</numerusform></translation>
    </message>
    <message>
        <source>%1 and %2</source>
        <translation>%1 şi %2</translation>
    </message>
    <message numerus="yes">
        <source>%n year(s)</source>
        <translation><numerusform>%n an</numerusform><numerusform>%n ani</numerusform><numerusform>%n ani</numerusform></translation>
    </message>
    <message>
        <source>%1 B</source>
        <translation>%1 B</translation>
    </message>
    <message>
        <source>%1 KB</source>
        <translation>%1 KB</translation>
    </message>
    <message>
        <source>%1 MB</source>
        <translation>%1 MB</translation>
    </message>
    <message>
        <source>%1 GB</source>
        <translation>%1 GB</translation>
    </message>
    <message>
        <source>%1 didn't yet exit safely...</source>
        <translation>%1 nu a fost inchis in siguranta...</translation>
    </message>
    <message>
        <source>unknown</source>
        <translation>necunoscut</translation>
    </message>
</context>
<context>
    <name>QObject::QObject</name>
    <message>
        <source>Error parsing command line arguments: %1.</source>
        <translation>Eroare la analiza argumentelor linie de comanda: %1</translation>
    </message>
    <message>
        <source>Error: Specified data directory "%1" does not exist.</source>
        <translation>Eroare: Directorul de date specificat "%1" nu există.</translation>
    </message>
    <message>
        <source>Error: Cannot parse configuration file: %1.</source>
        <translation>Eroare: Nu se poate analiza fişierul de configuraţie: %1.</translation>
    </message>
    <message>
        <source>Error: %1</source>
        <translation>Eroare: %1</translation>
    </message>
</context>
<context>
    <name>QRImageWidget</name>
    <message>
        <source>&amp;Save Image...</source>
        <translation>&amp;Salvează Imaginea...</translation>
    </message>
    <message>
        <source>&amp;Copy Image</source>
        <translation>&amp;Copiaza Imaginea</translation>
    </message>
    <message>
        <source>Save QR Code</source>
        <translation>Salvează codul QR</translation>
    </message>
    <message>
        <source>PNG Image (*.png)</source>
        <translation>Imagine de tip PNG (*.png)</translation>
    </message>
</context>
<context>
    <name>RPCConsole</name>
    <message>
        <source>N/A</source>
        <translation>Nespecificat</translation>
    </message>
    <message>
        <source>Client version</source>
        <translation>Versiune client</translation>
    </message>
    <message>
        <source>&amp;Information</source>
        <translation>&amp;Informaţii</translation>
    </message>
    <message>
        <source>Debug window</source>
        <translation>Fereastra de depanare</translation>
    </message>
    <message>
        <source>General</source>
        <translation>General</translation>
    </message>
    <message>
        <source>Using BerkeleyDB version</source>
        <translation>Foloseşte BerkeleyDB versiunea</translation>
    </message>
    <message>
        <source>Datadir</source>
        <translation>Dirdate</translation>
    </message>
    <message>
        <source>Startup time</source>
        <translation>Ora de pornire</translation>
    </message>
    <message>
        <source>Network</source>
        <translation>Reţea</translation>
    </message>
    <message>
        <source>Name</source>
        <translation>Nume</translation>
    </message>
    <message>
        <source>Number of connections</source>
        <translation>Numărul de conexiuni</translation>
    </message>
    <message>
        <source>Block chain</source>
        <translation>Lanţ de blocuri</translation>
    </message>
    <message>
        <source>Current number of blocks</source>
        <translation>Numărul curent de blocuri</translation>
    </message>
    <message>
        <source>Memory Pool</source>
        <translation>Pool Memorie</translation>
    </message>
    <message>
        <source>Current number of transactions</source>
        <translation>Numărul curent de tranzacţii</translation>
    </message>
    <message>
        <source>Memory usage</source>
        <translation>Memorie folosită</translation>
    </message>
    <message>
        <source>Wallet: </source>
        <translation>Portofel:</translation>
    </message>
    <message>
        <source>(none)</source>
        <translation>(nimic)</translation>
    </message>
    <message>
        <source>&amp;Reset</source>
        <translation>&amp;Resetare</translation>
    </message>
    <message>
        <source>Received</source>
        <translation>Recepţionat</translation>
    </message>
    <message>
        <source>Sent</source>
        <translation>Expediat</translation>
    </message>
    <message>
        <source>&amp;Peers</source>
        <translation>&amp;Parteneri</translation>
    </message>
    <message>
        <source>Banned peers</source>
        <translation>Terti banati</translation>
    </message>
    <message>
        <source>Select a peer to view detailed information.</source>
        <translation>Selectaţi un partener pentru a vedea informaţiile detaliate.</translation>
    </message>
    <message>
        <source>Whitelisted</source>
        <translation>Whitelisted</translation>
    </message>
    <message>
        <source>Direction</source>
        <translation>Direcţie</translation>
    </message>
    <message>
        <source>Version</source>
        <translation>Versiune</translation>
    </message>
    <message>
        <source>Starting Block</source>
        <translation>Bloc de început</translation>
    </message>
    <message>
        <source>Synced Headers</source>
        <translation>Headere Sincronizate</translation>
    </message>
    <message>
        <source>Synced Blocks</source>
        <translation>Blocuri Sincronizate</translation>
    </message>
    <message>
        <source>User Agent</source>
        <translation>Agent utilizator</translation>
    </message>
    <message>
        <source>Open the %1 debug log file from the current data directory. This can take a few seconds for large log files.</source>
        <translation>Deschide fişierul jurnal depanare %1 din directorul curent. Aceasta poate dura cateva secunde pentru fişierele mai mari.</translation>
    </message>
    <message>
        <source>Decrease font size</source>
        <translation>Micsoreaza fontul</translation>
    </message>
    <message>
        <source>Increase font size</source>
        <translation>Mareste fontul</translation>
    </message>
    <message>
        <source>Services</source>
        <translation>Servicii</translation>
    </message>
    <message>
        <source>Ban Score</source>
        <translation>Scor Ban</translation>
    </message>
    <message>
        <source>Connection Time</source>
        <translation>Timp conexiune</translation>
    </message>
    <message>
        <source>Last Send</source>
        <translation>Ultima trimitere</translation>
    </message>
    <message>
        <source>Last Receive</source>
        <translation>Ultima primire</translation>
    </message>
    <message>
        <source>Ping Time</source>
        <translation>Timp ping</translation>
    </message>
    <message>
        <source>The duration of a currently outstanding ping.</source>
        <translation>Durata ping-ului intarziat.</translation>
    </message>
    <message>
        <source>Ping Wait</source>
        <translation>Asteptare ping</translation>
    </message>
    <message>
        <source>Min Ping</source>
        <translation>Min Ping</translation>
    </message>
    <message>
        <source>Time Offset</source>
        <translation>Diferenta timp</translation>
    </message>
    <message>
        <source>Last block time</source>
        <translation>Data ultimului bloc</translation>
    </message>
    <message>
        <source>&amp;Open</source>
        <translation>&amp;Deschide</translation>
    </message>
    <message>
        <source>&amp;Console</source>
        <translation>&amp;Consolă</translation>
    </message>
    <message>
        <source>&amp;Network Traffic</source>
        <translation>Trafic reţea</translation>
    </message>
    <message>
        <source>Totals</source>
        <translation>Totaluri</translation>
    </message>
    <message>
        <source>In:</source>
        <translation>Intrare:</translation>
    </message>
    <message>
        <source>Out:</source>
        <translation>Ieşire:</translation>
    </message>
    <message>
        <source>Debug log file</source>
        <translation>Fişier jurnal depanare</translation>
    </message>
    <message>
        <source>Clear console</source>
        <translation>Curăţă consola</translation>
    </message>
    <message>
        <source>1 &amp;hour</source>
        <translation>1 &amp;oră</translation>
    </message>
    <message>
        <source>1 &amp;day</source>
        <translation>1 &amp;zi</translation>
    </message>
    <message>
        <source>1 &amp;week</source>
        <translation>1 &amp;săptămână</translation>
    </message>
    <message>
        <source>1 &amp;year</source>
        <translation>1 &amp;an</translation>
    </message>
    <message>
        <source>&amp;Disconnect</source>
        <translation>&amp;Deconectare</translation>
    </message>
    <message>
        <source>Ban for</source>
        <translation>Interzicere pentru</translation>
    </message>
    <message>
        <source>&amp;Unban</source>
        <translation>&amp;Unban</translation>
    </message>
    <message>
        <source>Welcome to the %1 RPC console.</source>
        <translation>Bun venit la consola %1 RPC.</translation>
    </message>
    <message>
        <source>Use up and down arrows to navigate history, and %1 to clear screen.</source>
        <translation>Folosiţi săgetile sus şi jos pentru a naviga în istoric şi %1 pentru a curăţa ecranul.</translation>
    </message>
    <message>
        <source>Type %1 for an overview of available commands.</source>
        <translation>Tastati %1 pentru o recapitulare a comenzilor disponibile.</translation>
    </message>
    <message>
        <source>For more information on using this console type %1.</source>
        <translation>Pentru mai multe informatii despre folosirea acestei console tastati %1.</translation>
    </message>
    <message>
        <source>WARNING: Scammers have been active, telling users to type commands here, stealing their wallet contents. Do not use this console without fully understanding the ramifications of a command.</source>
        <translation>ATENTIONARE: Sunt excroci care instruiesc userii sa introduca aici comenzi, pentru a le fura continutul portofelelor. Nu folositi aceasta consolă fara a intelege pe deplin ramificatiile unei comenzi.</translation>
    </message>
    <message>
        <source>Network activity disabled</source>
        <translation>Activitatea retelei a fost oprita.</translation>
    </message>
    <message>
        <source>Executing command without any wallet</source>
        <translation>Executarea comenzii fara nici un portofel.</translation>
    </message>
    <message>
        <source>Executing command using "%1" wallet</source>
        <translation>Executarea comenzii folosind portofelul "%1"</translation>
    </message>
    <message>
        <source>(node id: %1)</source>
        <translation>(node id: %1)</translation>
    </message>
    <message>
        <source>via %1</source>
        <translation>via %1</translation>
    </message>
    <message>
        <source>never</source>
        <translation>niciodată</translation>
    </message>
    <message>
        <source>Inbound</source>
        <translation>Intrare</translation>
    </message>
    <message>
        <source>Outbound</source>
        <translation>Ieşire</translation>
    </message>
    <message>
        <source>Yes</source>
        <translation>Da</translation>
    </message>
    <message>
        <source>No</source>
        <translation>Nu</translation>
    </message>
    <message>
        <source>Unknown</source>
        <translation>Necunoscut</translation>
    </message>
</context>
<context>
    <name>ReceiveCoinsDialog</name>
    <message>
        <source>&amp;Amount:</source>
        <translation>Sum&amp;a:</translation>
    </message>
    <message>
        <source>&amp;Label:</source>
        <translation>&amp;Etichetă:</translation>
    </message>
    <message>
        <source>&amp;Message:</source>
        <translation>&amp;Mesaj:</translation>
    </message>
    <message>
        <source>An optional message to attach to the payment request, which will be displayed when the request is opened. Note: The message will not be sent with the payment over the Particl network.</source>
        <translation>Un mesaj opţional de ataşat la cererea de plată, care va fi afişat cînd cererea este deschisă. Notă: Acest mesaj nu va fi trimis cu plata către reţeaua Particl.</translation>
    </message>
    <message>
        <source>An optional label to associate with the new receiving address.</source>
        <translation>O etichetă opţională de asociat cu adresa de primire.</translation>
    </message>
    <message>
        <source>Use this form to request payments. All fields are &lt;b&gt;optional&lt;/b&gt;.</source>
        <translation>Foloseşte acest formular pentru a solicita plăţi. Toate cîmpurile sînt &lt;b&gt;opţionale&lt;/b&gt;.</translation>
    </message>
    <message>
        <source>An optional amount to request. Leave this empty or zero to not request a specific amount.</source>
        <translation>O sumă opţională de cerut. Lăsaţi gol sau zero pentru a nu cere o sumă anume.</translation>
    </message>
    <message>
        <source>Clear all fields of the form.</source>
        <translation>Curăţă toate cîmpurile formularului.</translation>
    </message>
    <message>
        <source>Clear</source>
        <translation>Curăţă</translation>
    </message>
    <message>
        <source>Native segwit addresses (aka Bech32 or BIP-173) reduce your transaction fees later on and offer better protection against typos, but old wallets don't support them. When unchecked, an address compatible with older wallets will be created instead.</source>
        <translation>Adresele native segwit (aka Bech32 sau BIP-173) vor reduce mai tarziu comisioanele de tranzactionare si vor oferi o mai buna protectie impotriva introducerii gresite, dar portofelele vechi nu sunt compatibile. Daca optiunea nu e bifata, se va crea o adresa compatibila cu portofelele vechi.</translation>
    </message>
    <message>
        <source>Generate native segwit (Bech32) address</source>
        <translation>Genereaza adresa nativa segwit (Bech32)</translation>
    </message>
    <message>
        <source>Requested payments history</source>
        <translation>Istoricul plăţilor cerute</translation>
    </message>
    <message>
        <source>&amp;Request payment</source>
        <translation>&amp;Cerere plată</translation>
    </message>
    <message>
        <source>Show the selected request (does the same as double clicking an entry)</source>
        <translation>Arată cererea selectată (acelaşi lucru ca şi dublu-clic pe o înregistrare)</translation>
    </message>
    <message>
        <source>Show</source>
        <translation>Arată</translation>
    </message>
    <message>
        <source>Remove the selected entries from the list</source>
        <translation>Înlătură intrările selectate din listă</translation>
    </message>
    <message>
        <source>Remove</source>
        <translation>Înlătură</translation>
    </message>
    <message>
        <source>Copy URI</source>
        <translation>Copiază URl</translation>
    </message>
    <message>
        <source>Copy label</source>
        <translation>Copiază eticheta</translation>
    </message>
    <message>
        <source>Copy message</source>
        <translation>Copiază mesajul</translation>
    </message>
    <message>
        <source>Copy amount</source>
        <translation>Copiază suma</translation>
    </message>
</context>
<context>
    <name>ReceiveRequestDialog</name>
    <message>
        <source>QR Code</source>
        <translation>Cod QR</translation>
    </message>
    <message>
        <source>Copy &amp;URI</source>
        <translation>Copiază &amp;URl</translation>
    </message>
    <message>
        <source>Copy &amp;Address</source>
        <translation>Copiază &amp;adresa</translation>
    </message>
    <message>
        <source>&amp;Save Image...</source>
        <translation>&amp;Salvează imaginea...</translation>
    </message>
    <message>
        <source>Request payment to %1</source>
        <translation>Cere plata pentru %1</translation>
    </message>
    <message>
        <source>Payment information</source>
        <translation>Informaţiile plată</translation>
    </message>
    <message>
        <source>URI</source>
        <translation>URI</translation>
    </message>
    <message>
        <source>Address</source>
        <translation>Adresă</translation>
    </message>
    <message>
        <source>Amount</source>
        <translation>Cantitate</translation>
    </message>
    <message>
        <source>Label</source>
        <translation>Etichetă</translation>
    </message>
    <message>
        <source>Message</source>
        <translation>Mesaj</translation>
    </message>
    <message>
        <source>Wallet</source>
        <translation>Portofel</translation>
    </message>
    <message>
        <source>Resulting URI too long, try to reduce the text for label / message.</source>
        <translation>URI rezultat este prea lung, încearcă să reduci textul pentru etichetă / mesaj.</translation>
    </message>
    <message>
        <source>Error encoding URI into QR Code.</source>
        <translation>Eroare la codarea URl-ului în cod QR.</translation>
    </message>
</context>
<context>
    <name>RecentRequestsTableModel</name>
    <message>
        <source>Date</source>
        <translation>Data</translation>
    </message>
    <message>
        <source>Label</source>
        <translation>Etichetă</translation>
    </message>
    <message>
        <source>Message</source>
        <translation>Mesaj</translation>
    </message>
    <message>
        <source>(no label)</source>
        <translation>(fără etichetă)</translation>
    </message>
    <message>
        <source>(no message)</source>
        <translation>(nici un mesaj)</translation>
    </message>
    <message>
        <source>(no amount requested)</source>
        <translation>(nici o sumă solicitată)</translation>
    </message>
    <message>
        <source>Requested</source>
        <translation>Ceruta</translation>
    </message>
</context>
<context>
    <name>SendCoinsDialog</name>
    <message>
        <source>Send Coins</source>
        <translation>Trimite monede</translation>
    </message>
    <message>
        <source>Coin Control Features</source>
        <translation>Caracteristici de control ale monedei</translation>
    </message>
    <message>
        <source>Inputs...</source>
        <translation>Intrări...</translation>
    </message>
    <message>
        <source>automatically selected</source>
        <translation>selecţie automată</translation>
    </message>
    <message>
        <source>Insufficient funds!</source>
        <translation>Fonduri insuficiente!</translation>
    </message>
    <message>
        <source>Quantity:</source>
        <translation>Cantitate:</translation>
    </message>
    <message>
        <source>Bytes:</source>
        <translation>Octeţi:</translation>
    </message>
    <message>
        <source>Amount:</source>
        <translation>Sumă:</translation>
    </message>
    <message>
        <source>Fee:</source>
        <translation>Comision:</translation>
    </message>
    <message>
        <source>After Fee:</source>
        <translation>După taxă:</translation>
    </message>
    <message>
        <source>Change:</source>
        <translation>Rest:</translation>
    </message>
    <message>
        <source>If this is activated, but the change address is empty or invalid, change will be sent to a newly generated address.</source>
        <translation>Dacă este activat, dar adresa de rest este goală sau nevalidă, restul va fi trimis la o adresă nou generată.</translation>
    </message>
    <message>
        <source>Custom change address</source>
        <translation>Adresă personalizată de rest</translation>
    </message>
    <message>
        <source>Transaction Fee:</source>
        <translation>Taxă tranzacţie:</translation>
    </message>
    <message>
        <source>Choose...</source>
        <translation>Alegeţi...</translation>
    </message>
    <message>
        <source>Using the fallbackfee can result in sending a transaction that will take several hours or days (or never) to confirm. Consider choosing your fee manually or wait until you have validated the complete chain.</source>
        <translation>Folosirea taxei implicite poate rezulta in trimiterea unei tranzactii care va dura cateva ore sau zile (sau niciodata) pentru a fi confirmata. Luati in considerare sa setati manual taxa sau asteptati pana ati validat complet lantul.</translation>
    </message>
    <message>
        <source>Warning: Fee estimation is currently not possible.</source>
        <translation>Avertisment: Estimarea comisionului nu s-a putut efectua.</translation>
    </message>
    <message>
        <source>collapse fee-settings</source>
        <translation>inchide setarile de taxare</translation>
    </message>
    <message>
        <source>Specify a custom fee per kB (1,000 bytes) of the transaction's virtual size.

Note:  Since the fee is calculated on a per-byte basis, a fee of "100 satoshis per kB" for a transaction size of 500 bytes (half of 1 kB) would ultimately yield a fee of only 50 satoshis.</source>
        <translation>Specificati o taxa anume pe kB (1000 byte) din marimea virtuala a tranzactiei. 

Nota: Cum taxa este calculata per byte, o taxa de "100 satoshi per kB" pentru o tranzactie de 500 byte (jumatate de kB) va produce o taxa de doar 50 satoshi.</translation>
    </message>
    <message>
        <source>per kilobyte</source>
        <translation>per kilooctet</translation>
    </message>
    <message>
        <source>Hide</source>
        <translation>Ascunde</translation>
    </message>
    <message>
<<<<<<< HEAD
        <source>Paying only the minimum fee is just fine as long as there is less transaction volume than space in the blocks. But be aware that this can end up in a never confirming transaction once there is more demand for particl transactions than the network can process.</source>
        <translation>Plata unei taxe minime de tranzactie este in regula atata timp cat exista mai mult spatiu in blocuri dacat sunt tranzactii. Insa trebuie sa fiti constienti ca acest lucru poate conduce la tranzactii care nu vor fi niciodata confirmate in cazul in care exista cerere de tranzactii mai mare decat poate procesa reteaua.</translation>
    </message>
    <message>
        <source>(read the tooltip)</source>
        <translation>(citeste tooltip)</translation>
    </message>
    <message>
=======
>>>>>>> 936ef73f
        <source>Recommended:</source>
        <translation>Recomandat:</translation>
    </message>
    <message>
        <source>Custom:</source>
        <translation>Personalizat:</translation>
    </message>
    <message>
        <source>(Smart fee not initialized yet. This usually takes a few blocks...)</source>
        <translation>(Taxa smart nu este inca initializata. Aceasta poate dura cateva blocuri...)</translation>
    </message>
    <message>
        <source>Send to multiple recipients at once</source>
        <translation>Trimite simultan către mai mulţi destinatari</translation>
    </message>
    <message>
        <source>Add &amp;Recipient</source>
        <translation>Adaugă destinata&amp;r</translation>
    </message>
    <message>
        <source>Clear all fields of the form.</source>
        <translation>Şterge toate câmpurile formularului.</translation>
    </message>
    <message>
        <source>Dust:</source>
        <translation>Praf:</translation>
    </message>
    <message>
        <source>Confirmation time target:</source>
        <translation>Timp confirmare tinta:</translation>
    </message>
    <message>
        <source>Enable Replace-By-Fee</source>
        <translation>Autorizeaza Replace-By-Fee</translation>
    </message>
    <message>
        <source>With Replace-By-Fee (BIP-125) you can increase a transaction's fee after it is sent. Without this, a higher fee may be recommended to compensate for increased transaction delay risk.</source>
        <translation>Cu Replace-By-Fee (BIP-125) se poate creste taxa unei tranzactii dupa ce a fost trimisa. Fara aceasta optiune, o taxa mai mare e posibil sa fie recomandata pentru a compensa riscul crescut de intarziere a tranzactiei.</translation>
    </message>
    <message>
        <source>Clear &amp;All</source>
        <translation>Curăţă to&amp;ate</translation>
    </message>
    <message>
        <source>Balance:</source>
        <translation>Balanţă:</translation>
    </message>
    <message>
        <source>Confirm the send action</source>
        <translation>Confirmă operaţiunea de trimitere</translation>
    </message>
    <message>
        <source>S&amp;end</source>
        <translation>Trimit&amp;e</translation>
    </message>
    <message>
        <source>Copy quantity</source>
        <translation>Copiază cantitea</translation>
    </message>
    <message>
        <source>Copy amount</source>
        <translation>Copiază suma</translation>
    </message>
    <message>
        <source>Copy fee</source>
        <translation>Copiază taxa</translation>
    </message>
    <message>
        <source>Copy after fee</source>
        <translation>Copiază după taxă</translation>
    </message>
    <message>
        <source>Copy bytes</source>
        <translation>Copiază octeţi</translation>
    </message>
    <message>
        <source>Copy dust</source>
        <translation>Copiază praf</translation>
    </message>
    <message>
        <source>Copy change</source>
        <translation>Copiază rest</translation>
    </message>
    <message>
        <source>%1 (%2 blocks)</source>
        <translation>%1(%2 blocuri)</translation>
    </message>
    <message>
        <source>%1 to %2</source>
        <translation>%1 la %2</translation>
    </message>
    <message>
        <source>Are you sure you want to send?</source>
        <translation>Sigur doriţi să trimiteţi?</translation>
    </message>
    <message>
        <source>or</source>
        <translation>sau</translation>
    </message>
    <message>
        <source>You can increase the fee later (signals Replace-By-Fee, BIP-125).</source>
        <translation>Puteti creste taxa mai tarziu (semnaleaza Replace-By-Fee, BIP-125).</translation>
    </message>
    <message>
        <source>from wallet %1</source>
        <translation>de la portofelul %1</translation>
    </message>
    <message>
        <source>Please, review your transaction.</source>
        <translation>Va rugam sa revizuiti tranzactia.</translation>
    </message>
    <message>
        <source>Transaction fee</source>
        <translation>Taxă tranzacţie</translation>
    </message>
    <message>
        <source>Not signalling Replace-By-Fee, BIP-125.</source>
        <translation>Nu se semnalizeaza Replace-By-Fee, BIP-125</translation>
    </message>
    <message>
        <source>Total Amount</source>
        <translation>Suma totală</translation>
    </message>
    <message>
        <source>Confirm send coins</source>
        <translation>Confirmă trimiterea monedelor</translation>
    </message>
    <message>
        <source>The recipient address is not valid. Please recheck.</source>
        <translation>Adresa destinatarului nu este validă. Rugăm să reverificaţi.</translation>
    </message>
    <message>
        <source>The amount to pay must be larger than 0.</source>
        <translation>Suma de plată trebuie să fie mai mare decît 0.</translation>
    </message>
    <message>
        <source>The amount exceeds your balance.</source>
        <translation>Suma depăşeşte soldul contului.</translation>
    </message>
    <message>
        <source>The total exceeds your balance when the %1 transaction fee is included.</source>
        <translation>Totalul depăşeşte soldul contului dacă se include şi plata taxei de %1.</translation>
    </message>
    <message>
        <source>Duplicate address found: addresses should only be used once each.</source>
        <translation>Adresă duplicat găsită: fiecare adresă ar trebui folosită o singură dată.</translation>
    </message>
    <message>
        <source>Transaction creation failed!</source>
        <translation>Creare tranzacţie nereuşită!</translation>
    </message>
    <message>
        <source>The transaction was rejected with the following reason: %1</source>
        <translation>Tranzactia a fost refuzata pentru urmatorul motiv: %1</translation>
    </message>
    <message>
        <source>A fee higher than %1 is considered an absurdly high fee.</source>
        <translation> O taxă mai mare de %1 este considerată o taxă absurd de mare </translation>
    </message>
    <message>
        <source>Payment request expired.</source>
        <translation>Cerere de plată expirata</translation>
    </message>
    <message numerus="yes">
        <source>Estimated to begin confirmation within %n block(s).</source>
        <translation><numerusform>Se estimeaza inceperea confirmarii in %n bloc.</numerusform><numerusform>Se estimeaza inceperea confirmarii in %n blocuri.</numerusform><numerusform>Se estimeaza inceperea confirmarii in %n blocuri.</numerusform></translation>
    </message>
    <message>
        <source>Warning: Invalid Particl address</source>
        <translation>Atenţie: Adresa particl nevalidă!</translation>
    </message>
    <message>
        <source>Warning: Unknown change address</source>
        <translation>Atenţie: Adresă de rest necunoscută</translation>
    </message>
    <message>
        <source>Confirm custom change address</source>
        <translation>Confirmati adresa personalizata de rest</translation>
    </message>
    <message>
        <source>The address you selected for change is not part of this wallet. Any or all funds in your wallet may be sent to this address. Are you sure?</source>
        <translation>Adresa selectata pentru rest nu face parte din acest portofel. Orice suma, sau intreaga suma din portofel poate fi trimisa la aceasta adresa. Sunteti sigur?</translation>
    </message>
    <message>
        <source>(no label)</source>
        <translation>(fără etichetă)</translation>
    </message>
</context>
<context>
    <name>SendCoinsEntry</name>
    <message>
        <source>A&amp;mount:</source>
        <translation>Su&amp;mă:</translation>
    </message>
    <message>
        <source>Pay &amp;To:</source>
        <translation>Plăteşte că&amp;tre:</translation>
    </message>
    <message>
        <source>&amp;Label:</source>
        <translation>&amp;Etichetă:</translation>
    </message>
    <message>
        <source>Choose previously used address</source>
        <translation>Alegeţi adrese folosite anterior</translation>
    </message>
    <message>
        <source>This is a normal payment.</source>
        <translation>Aceasta este o tranzacţie normală.</translation>
    </message>
    <message>
        <source>The Particl address to send the payment to</source>
        <translation>Adresa particl către care se face plata</translation>
    </message>
    <message>
        <source>Alt+A</source>
        <translation>Alt+A</translation>
    </message>
    <message>
        <source>Paste address from clipboard</source>
        <translation>Lipeşte adresa din clipboard</translation>
    </message>
    <message>
        <source>Alt+P</source>
        <translation>Alt+P</translation>
    </message>
    <message>
        <source>Remove this entry</source>
        <translation>Înlătură această intrare</translation>
    </message>
    <message>
        <source>The fee will be deducted from the amount being sent. The recipient will receive less particl than you enter in the amount field. If multiple recipients are selected, the fee is split equally.</source>
        <translation>Taxa va fi scazuta in suma trimisa. Destinatarul va primi mai putini particl decat ati specificat in campul sumei trimise. Daca au fost selectati mai multi destinatari, taxa se va imparti in mod egal.</translation>
    </message>
    <message>
        <source>S&amp;ubtract fee from amount</source>
        <translation>S&amp;cade taxa din suma</translation>
    </message>
    <message>
        <source>Use available balance</source>
        <translation>Folosește balanța disponibilă</translation>
    </message>
    <message>
        <source>Message:</source>
        <translation>Mesaj:</translation>
    </message>
    <message>
        <source>This is an unauthenticated payment request.</source>
        <translation>Aceasta este o cerere de plata neautentificata.</translation>
    </message>
    <message>
        <source>This is an authenticated payment request.</source>
        <translation>Aceasta este o cerere de plata autentificata.</translation>
    </message>
    <message>
        <source>Enter a label for this address to add it to the list of used addresses</source>
        <translation>Introduceţi eticheta pentru ca această adresa să fie introdusă în lista de adrese folosite</translation>
    </message>
    <message>
        <source>A message that was attached to the particl: URI which will be stored with the transaction for your reference. Note: This message will not be sent over the Particl network.</source>
        <translation>un mesaj a fost ataşat la particl: URI care va fi stocat cu tranzacţia pentru referinţa dvs. Notă: Acest mesaj nu va fi trimis către reţeaua particl.</translation>
    </message>
    <message>
        <source>Pay To:</source>
        <translation>Plăteşte către:</translation>
    </message>
    <message>
        <source>Memo:</source>
        <translation>Memo:</translation>
    </message>
    <message>
        <source>Enter a label for this address to add it to your address book</source>
        <translation>Introduceţi o etichetă pentru această adresă pentru a fi adăugată în lista dvs. de adrese</translation>
    </message>
</context>
<context>
    <name>SendConfirmationDialog</name>
    <message>
        <source>Yes</source>
        <translation>Da</translation>
    </message>
</context>
<context>
    <name>ShutdownWindow</name>
    <message>
        <source>%1 is shutting down...</source>
        <translation>%1 se închide</translation>
    </message>
    <message>
        <source>Do not shut down the computer until this window disappears.</source>
        <translation>Nu închide calculatorul pînă ce această fereastră nu dispare.</translation>
    </message>
</context>
<context>
    <name>SignVerifyMessageDialog</name>
    <message>
        <source>Signatures - Sign / Verify a Message</source>
        <translation>Semnaturi - Semnează/verifică un mesaj</translation>
    </message>
    <message>
        <source>&amp;Sign Message</source>
        <translation>&amp;Semnează mesaj</translation>
    </message>
    <message>
        <source>You can sign messages/agreements with your addresses to prove you can receive particl sent to them. Be careful not to sign anything vague or random, as phishing attacks may try to trick you into signing your identity over to them. Only sign fully-detailed statements you agree to.</source>
        <translation>Puteţi semna mesaje/contracte cu adresele dvs. pentru a demostra ca puteti primi particli trimisi la ele. Aveţi grijă să nu semnaţi nimic vag sau aleator, deoarece atacurile de tip phishing vă pot păcăli să le transferaţi identitatea. Semnaţi numai declaraţiile detaliate cu care sînteti de acord.</translation>
    </message>
    <message>
        <source>The Particl address to sign the message with</source>
        <translation>Adresa cu care semnaţi mesajul</translation>
    </message>
    <message>
        <source>Choose previously used address</source>
        <translation>Alegeţi adrese folosite anterior</translation>
    </message>
    <message>
        <source>Alt+A</source>
        <translation>Alt+A</translation>
    </message>
    <message>
        <source>Paste address from clipboard</source>
        <translation>Lipeşte adresa copiată din clipboard</translation>
    </message>
    <message>
        <source>Alt+P</source>
        <translation>Alt+P</translation>
    </message>
    <message>
        <source>Enter the message you want to sign here</source>
        <translation>Introduceţi mesajul pe care vreţi să-l semnaţi, aici</translation>
    </message>
    <message>
        <source>Signature</source>
        <translation>Semnătură</translation>
    </message>
    <message>
        <source>Copy the current signature to the system clipboard</source>
        <translation>Copiază semnatura curentă în clipboard-ul sistemului</translation>
    </message>
    <message>
        <source>Sign the message to prove you own this Particl address</source>
        <translation>Semnează mesajul pentru a dovedi ca deţineţi acestă adresă Particl.</translation>
    </message>
    <message>
        <source>Sign &amp;Message</source>
        <translation>Semnează &amp;mesaj</translation>
    </message>
    <message>
        <source>Reset all sign message fields</source>
        <translation>Resetează toate cîmpurile mesajelor semnate</translation>
    </message>
    <message>
        <source>Clear &amp;All</source>
        <translation>Curăţă to&amp;ate</translation>
    </message>
    <message>
        <source>&amp;Verify Message</source>
        <translation>&amp;Verifică mesaj</translation>
    </message>
    <message>
        <source>Enter the receiver's address, message (ensure you copy line breaks, spaces, tabs, etc. exactly) and signature below to verify the message. Be careful not to read more into the signature than what is in the signed message itself, to avoid being tricked by a man-in-the-middle attack. Note that this only proves the signing party receives with the address, it cannot prove sendership of any transaction!</source>
        <translation>Introduceţi adresa de semnatură, mesajul (asiguraţi-vă că aţi copiat spaţiile, taburile etc. exact) şi semnatura dedesubt pentru a verifica mesajul. Aveţi grijă să nu citiţi mai mult în semnatură decît mesajul în sine, pentru a evita să fiţi păcăliţi de un atac de tip man-in-the-middle. De notat ca aceasta dovedeste doar ca semnatarul primeste odata cu adresa, nu dovedesta insa trimiterea vreunei tranzactii.</translation>
    </message>
    <message>
        <source>The Particl address the message was signed with</source>
        <translation>Introduceţi o adresă Particl.</translation>
    </message>
    <message>
        <source>Verify the message to ensure it was signed with the specified Particl address</source>
        <translation>Verificaţi mesajul pentru a vă asigura că a fost semnat cu adresa Particl specificată</translation>
    </message>
    <message>
        <source>Verify &amp;Message</source>
        <translation>Verifică &amp;mesaj</translation>
    </message>
    <message>
        <source>Reset all verify message fields</source>
        <translation>Resetează toate cîmpurile mesajelor semnate</translation>
    </message>
    <message>
        <source>Click "Sign Message" to generate signature</source>
        <translation>Faceţi clic pe "Semneaza msaj" pentru a genera semnătura</translation>
    </message>
    <message>
        <source>The entered address is invalid.</source>
        <translation>Adresa introdusă este invalidă.</translation>
    </message>
    <message>
        <source>Please check the address and try again.</source>
        <translation>Vă rugăm verificaţi adresa şi încercaţi din nou.</translation>
    </message>
    <message>
        <source>The entered address does not refer to a key.</source>
        <translation>Adresa introdusă nu se referă la o cheie.</translation>
    </message>
    <message>
        <source>Wallet unlock was cancelled.</source>
        <translation>Deblocarea portofelului a fost anulata.</translation>
    </message>
    <message>
        <source>Private key for the entered address is not available.</source>
        <translation>Cheia privată pentru adresa introdusă nu este disponibila.</translation>
    </message>
    <message>
        <source>Message signing failed.</source>
        <translation>Semnarea mesajului nu a reuşit.</translation>
    </message>
    <message>
        <source>Message signed.</source>
        <translation>Mesaj semnat.</translation>
    </message>
    <message>
        <source>The signature could not be decoded.</source>
        <translation>Semnatura nu a putut fi decodată.</translation>
    </message>
    <message>
        <source>Please check the signature and try again.</source>
        <translation>Vă rugăm verificaţi semnătura şi încercaţi din nou.</translation>
    </message>
    <message>
        <source>The signature did not match the message digest.</source>
        <translation>Semnatura nu se potriveşte cu mesajul.</translation>
    </message>
    <message>
        <source>Message verification failed.</source>
        <translation>Verificarea mesajului nu a reuşit.</translation>
    </message>
    <message>
        <source>Message verified.</source>
        <translation>Mesaj verificat. </translation>
    </message>
</context>
<context>
    <name>SplashScreen</name>
    <message>
        <source>[testnet]</source>
        <translation>[testnet]</translation>
    </message>
</context>
<context>
    <name>TrafficGraphWidget</name>
    <message>
        <source>KB/s</source>
        <translation>KB/s</translation>
    </message>
</context>
<context>
    <name>TransactionDesc</name>
    <message numerus="yes">
        <source>Open for %n more block(s)</source>
        <translation><numerusform>Deschis pentru inca un bloc</numerusform><numerusform>Deschis pentru inca %n blocuri</numerusform><numerusform>Deschis pentru inca %n blocuri</numerusform></translation>
    </message>
    <message>
        <source>Open until %1</source>
        <translation>Deschis pînă la %1</translation>
    </message>
    <message>
        <source>conflicted with a transaction with %1 confirmations</source>
        <translation>in conflict cu o tranzactie cu %1 confirmari</translation>
    </message>
    <message>
        <source>0/unconfirmed, %1</source>
        <translation>0/neconfirmat, %1</translation>
    </message>
    <message>
        <source>in memory pool</source>
        <translation>in memory pool</translation>
    </message>
    <message>
        <source>not in memory pool</source>
        <translation>nu e in memory pool</translation>
    </message>
    <message>
        <source>abandoned</source>
        <translation>abandonat</translation>
    </message>
    <message>
        <source>%1/unconfirmed</source>
        <translation>%1/neconfirmat</translation>
    </message>
    <message>
        <source>%1 confirmations</source>
        <translation>%1 confirmări</translation>
    </message>
    <message>
        <source>Status</source>
        <translation>Stare</translation>
    </message>
    <message>
        <source>Date</source>
        <translation>Data</translation>
    </message>
    <message>
        <source>Source</source>
        <translation>Sursa</translation>
    </message>
    <message>
        <source>Generated</source>
        <translation>Generat</translation>
    </message>
    <message>
        <source>From</source>
        <translation>De la</translation>
    </message>
    <message>
        <source>unknown</source>
        <translation>necunoscut</translation>
    </message>
    <message>
        <source>To</source>
        <translation>Către</translation>
    </message>
    <message>
        <source>own address</source>
        <translation>adresa proprie</translation>
    </message>
    <message>
        <source>watch-only</source>
        <translation>doar-supraveghere</translation>
    </message>
    <message>
        <source>label</source>
        <translation>etichetă</translation>
    </message>
    <message>
        <source>Credit</source>
        <translation>Credit</translation>
    </message>
    <message numerus="yes">
        <source>matures in %n more block(s)</source>
        <translation><numerusform>se matureaza intr-un bloc</numerusform><numerusform>se matureaza in %n blocuri</numerusform><numerusform>se matureaza in %n blocuri</numerusform></translation>
    </message>
    <message>
        <source>not accepted</source>
        <translation>neacceptat</translation>
    </message>
    <message>
        <source>Debit</source>
        <translation>Debit</translation>
    </message>
    <message>
        <source>Total debit</source>
        <translation>Total debit</translation>
    </message>
    <message>
        <source>Total credit</source>
        <translation>Total credit</translation>
    </message>
    <message>
        <source>Transaction fee</source>
        <translation>Taxă tranzacţie</translation>
    </message>
    <message>
        <source>Net amount</source>
        <translation>Suma netă</translation>
    </message>
    <message>
        <source>Message</source>
        <translation>Mesaj</translation>
    </message>
    <message>
        <source>Comment</source>
        <translation>Comentariu</translation>
    </message>
    <message>
        <source>Transaction ID</source>
        <translation>ID tranzacţie</translation>
    </message>
    <message>
        <source>Transaction total size</source>
        <translation>Dimensiune totala tranzacţie</translation>
    </message>
    <message>
        <source>Transaction virtual size</source>
        <translation>Dimensiune virtuala a tranzactiei</translation>
    </message>
    <message>
        <source>Output index</source>
        <translation>Index debit</translation>
    </message>
    <message>
        <source>Merchant</source>
        <translation>Comerciant</translation>
    </message>
    <message>
        <source>Generated coins must mature %1 blocks before they can be spent. When you generated this block, it was broadcast to the network to be added to the block chain. If it fails to get into the chain, its state will change to "not accepted" and it won't be spendable. This may occasionally happen if another node generates a block within a few seconds of yours.</source>
        <translation>Monedele generate se pot cheltui doar dupa inca %1 blocuri.  După ce a fost generat, s-a propagat în reţea, urmând să fie adăugat in blockchain.  Dacă nu poate fi inclus in lanţ, starea sa va deveni "neacceptat" si nu va putea fi folosit la tranzacţii.  Acest fenomen se întâmplă atunci cand un alt nod a generat un bloc la o diferenţa de câteva secunde.</translation>
    </message>
    <message>
        <source>Debug information</source>
        <translation>Informaţii pentru depanare</translation>
    </message>
    <message>
        <source>Transaction</source>
        <translation>Tranzacţie</translation>
    </message>
    <message>
        <source>Inputs</source>
        <translation>Intrări</translation>
    </message>
    <message>
        <source>Amount</source>
        <translation>Cantitate</translation>
    </message>
    <message>
        <source>true</source>
        <translation>adevărat</translation>
    </message>
    <message>
        <source>false</source>
        <translation>fals</translation>
    </message>
</context>
<context>
    <name>TransactionDescDialog</name>
    <message>
        <source>This pane shows a detailed description of the transaction</source>
        <translation>Acest panou arată o descriere detaliată a tranzacţiei</translation>
    </message>
    <message>
        <source>Details for %1</source>
        <translation>Detalii pentru %1</translation>
    </message>
</context>
<context>
    <name>TransactionTableModel</name>
    <message>
        <source>Date</source>
        <translation>Data</translation>
    </message>
    <message>
        <source>Type</source>
        <translation>Tip</translation>
    </message>
    <message>
        <source>Label</source>
        <translation>Etichetă</translation>
    </message>
    <message>
        <source>Open until %1</source>
        <translation>Deschis pînă la %1</translation>
    </message>
    <message>
        <source>Unconfirmed</source>
        <translation>Neconfirmat</translation>
    </message>
    <message>
        <source>Abandoned</source>
        <translation>Abandonat</translation>
    </message>
    <message>
        <source>Confirming (%1 of %2 recommended confirmations)</source>
        <translation>Confirmare (%1 din %2 confirmari recomandate)</translation>
    </message>
    <message>
        <source>Confirmed (%1 confirmations)</source>
        <translation>Confirmat (%1 confirmari)</translation>
    </message>
    <message>
        <source>Conflicted</source>
        <translation>În conflict</translation>
    </message>
    <message>
        <source>Immature (%1 confirmations, will be available after %2)</source>
        <translation>Imatur (%1 confirmari, va fi disponibil după %2)</translation>
    </message>
    <message>
        <source>Generated but not accepted</source>
        <translation>Generat dar neacceptat</translation>
    </message>
    <message>
        <source>Received with</source>
        <translation>Recepţionat cu</translation>
    </message>
    <message>
        <source>Received from</source>
        <translation>Primit de la</translation>
    </message>
    <message>
        <source>Sent to</source>
        <translation>Trimis către</translation>
    </message>
    <message>
        <source>Payment to yourself</source>
        <translation>Plată către dvs.</translation>
    </message>
    <message>
        <source>Mined</source>
        <translation>Minat</translation>
    </message>
    <message>
        <source>watch-only</source>
        <translation>doar-supraveghere</translation>
    </message>
    <message>
        <source>(n/a)</source>
        <translation>(indisponibil)</translation>
    </message>
    <message>
        <source>(no label)</source>
        <translation>(fără etichetă)</translation>
    </message>
    <message>
        <source>Transaction status. Hover over this field to show number of confirmations.</source>
        <translation>Starea tranzacţiei. Treceţi cu mouse-ul peste acest cîmp pentru afişarea numărului de confirmari.</translation>
    </message>
    <message>
        <source>Date and time that the transaction was received.</source>
        <translation>Data şi ora la care a fost recepţionată tranzacţia.</translation>
    </message>
    <message>
        <source>Type of transaction.</source>
        <translation>Tipul tranzacţiei.</translation>
    </message>
    <message>
        <source>Whether or not a watch-only address is involved in this transaction.</source>
        <translation>Indiferent dacă sau nu o adresa doar-suăpraveghere este implicată în această tranzacţie.</translation>
    </message>
    <message>
        <source>User-defined intent/purpose of the transaction.</source>
        <translation>Intentie/scop al tranzactie definit de user.</translation>
    </message>
    <message>
        <source>Amount removed from or added to balance.</source>
        <translation>Suma extrasă sau adăugată la sold.</translation>
    </message>
</context>
<context>
    <name>TransactionView</name>
    <message>
        <source>All</source>
        <translation>Toate</translation>
    </message>
    <message>
        <source>Today</source>
        <translation>Astăzi</translation>
    </message>
    <message>
        <source>This week</source>
        <translation>Saptamana aceasta</translation>
    </message>
    <message>
        <source>This month</source>
        <translation>Luna aceasta</translation>
    </message>
    <message>
        <source>Last month</source>
        <translation>Luna trecuta</translation>
    </message>
    <message>
        <source>This year</source>
        <translation>Anul acesta</translation>
    </message>
    <message>
        <source>Range...</source>
        <translation>Interval...</translation>
    </message>
    <message>
        <source>Received with</source>
        <translation>Recepţionat cu</translation>
    </message>
    <message>
        <source>Sent to</source>
        <translation>Trimis către</translation>
    </message>
    <message>
        <source>To yourself</source>
        <translation>Către dvs.</translation>
    </message>
    <message>
        <source>Mined</source>
        <translation>Minat</translation>
    </message>
    <message>
        <source>Other</source>
        <translation>Altele</translation>
    </message>
    <message>
        <source>Enter address, transaction id, or label to search</source>
        <translation>Introduceți adresa, ID-ul tranzacției, sau eticheta pentru a căuta</translation>
    </message>
    <message>
        <source>Min amount</source>
        <translation>Suma minimă</translation>
    </message>
    <message>
        <source>Abandon transaction</source>
        <translation>Abandoneaza tranzacţia</translation>
    </message>
    <message>
        <source>Increase transaction fee</source>
        <translation>Cresteti comisionul pentru tranzacţie</translation>
    </message>
    <message>
        <source>Copy address</source>
        <translation>Copiază adresa</translation>
    </message>
    <message>
        <source>Copy label</source>
        <translation>Copiază eticheta</translation>
    </message>
    <message>
        <source>Copy amount</source>
        <translation>Copiază suma</translation>
    </message>
    <message>
        <source>Copy transaction ID</source>
        <translation>Copiază ID tranzacţie</translation>
    </message>
    <message>
        <source>Copy raw transaction</source>
        <translation>Copiază tranzacţia bruta</translation>
    </message>
    <message>
        <source>Copy full transaction details</source>
        <translation>Copiaza toate detaliile tranzacţiei</translation>
    </message>
    <message>
        <source>Edit label</source>
        <translation>Editează eticheta</translation>
    </message>
    <message>
        <source>Show transaction details</source>
        <translation>Arată detaliile tranzacţiei</translation>
    </message>
    <message>
        <source>Export Transaction History</source>
        <translation>Export istoric tranzacţii</translation>
    </message>
    <message>
        <source>Comma separated file (*.csv)</source>
        <translation>Fisier .csv cu separator - virgula</translation>
    </message>
    <message>
        <source>Confirmed</source>
        <translation>Confirmat</translation>
    </message>
    <message>
        <source>Watch-only</source>
        <translation>Doar-supraveghere</translation>
    </message>
    <message>
        <source>Date</source>
        <translation>Data</translation>
    </message>
    <message>
        <source>Type</source>
        <translation>Tip</translation>
    </message>
    <message>
        <source>Label</source>
        <translation>Etichetă</translation>
    </message>
    <message>
        <source>Address</source>
        <translation>Adresă</translation>
    </message>
    <message>
        <source>ID</source>
        <translation>ID</translation>
    </message>
    <message>
        <source>Exporting Failed</source>
        <translation>Exportarea a eșuat</translation>
    </message>
    <message>
        <source>There was an error trying to save the transaction history to %1.</source>
        <translation>S-a produs o eroare la salvarea istoricului tranzacţiilor la %1.</translation>
    </message>
    <message>
        <source>Exporting Successful</source>
        <translation>Export reuşit</translation>
    </message>
    <message>
        <source>The transaction history was successfully saved to %1.</source>
        <translation>Istoricul tranzacţiilor a fost salvat cu succes la %1.</translation>
    </message>
    <message>
        <source>Range:</source>
        <translation>Interval:</translation>
    </message>
    <message>
        <source>to</source>
        <translation>către</translation>
    </message>
</context>
<context>
    <name>UnitDisplayStatusBarControl</name>
    <message>
        <source>Unit to show amounts in. Click to select another unit.</source>
        <translation>Unitatea în care sînt arătate sumele. Faceţi clic pentru a selecta o altă unitate.</translation>
    </message>
</context>
<context>
    <name>WalletFrame</name>
    <message>
        <source>No wallet has been loaded.</source>
        <translation>Nu a fost încărcat nici un portofel.</translation>
    </message>
</context>
<context>
    <name>WalletModel</name>
    <message>
        <source>Send Coins</source>
        <translation>Trimite monede</translation>
    </message>
    <message>
        <source>Fee bump error</source>
        <translation>Eroare in cresterea taxei</translation>
    </message>
    <message>
        <source>Increasing transaction fee failed</source>
        <translation>Cresterea comisionului pentru tranzactie a esuat.</translation>
    </message>
    <message>
        <source>Do you want to increase the fee?</source>
        <translation>Doriti sa cresteti taxa de tranzactie?</translation>
    </message>
    <message>
        <source>Current fee:</source>
        <translation>Comision curent:</translation>
    </message>
    <message>
        <source>Increase:</source>
        <translation>Crestere:</translation>
    </message>
    <message>
        <source>New fee:</source>
        <translation>Noul comision:</translation>
    </message>
    <message>
        <source>Confirm fee bump</source>
        <translation>Confirma cresterea comisionului</translation>
    </message>
    <message>
        <source>Can't sign transaction.</source>
        <translation>Nu s-a reuşit semnarea tranzacţiei</translation>
    </message>
    <message>
        <source>Could not commit transaction</source>
        <translation>Tranzactia nu a putut fi consemnata.</translation>
    </message>
    <message>
        <source>default wallet</source>
        <translation>portofel implicit</translation>
    </message>
</context>
<context>
    <name>WalletView</name>
    <message>
        <source>&amp;Export</source>
        <translation>&amp;Export</translation>
    </message>
    <message>
        <source>Export the data in the current tab to a file</source>
        <translation>Exportă datele din tab-ul curent într-un fişier</translation>
    </message>
    <message>
        <source>Backup Wallet</source>
        <translation>Backup portofelul electronic</translation>
    </message>
    <message>
        <source>Wallet Data (*.dat)</source>
        <translation>Date portofel (*.dat)</translation>
    </message>
    <message>
        <source>Backup Failed</source>
        <translation>Backup esuat</translation>
    </message>
    <message>
        <source>There was an error trying to save the wallet data to %1.</source>
        <translation>S-a produs o eroare la salvarea datelor portofelului la %1.</translation>
    </message>
    <message>
        <source>Backup Successful</source>
        <translation>Backup efectuat cu succes</translation>
    </message>
    <message>
        <source>The wallet data was successfully saved to %1.</source>
        <translation>Datele portofelului s-au salvat cu succes la %1.</translation>
    </message>
    <message>
        <source>Cancel</source>
        <translation>Anulare</translation>
    </message>
</context>
<context>
    <name>bitcoin-core</name>
    <message>
        <source>Distributed under the MIT software license, see the accompanying file %s or %s</source>
        <translation>Distribuit sub licenţa de programe MIT, vezi fişierul însoţitor %s sau %s</translation>
    </message>
    <message>
        <source>Prune configured below the minimum of %d MiB.  Please use a higher number.</source>
        <translation>Reductia e configurata sub minimul de %d MiB. Rugam folositi un numar mai mare.</translation>
    </message>
    <message>
        <source>Prune: last wallet synchronisation goes beyond pruned data. You need to -reindex (download the whole blockchain again in case of pruned node)</source>
        <translation>Reductie: ultima sincronizare merge dincolo de datele reductiei. Trebuie sa faceti -reindex (sa descarcati din nou intregul blockchain in cazul unui nod redus)</translation>
    </message>
    <message>
        <source>Rescans are not possible in pruned mode. You will need to use -reindex which will download the whole blockchain again.</source>
        <translation>Rescanarile nu sunt posibile in modul redus. Va trebui sa folositi -reindex, ceea ce va descarca din nou intregul blockchain.</translation>
    </message>
    <message>
        <source>Error: A fatal internal error occurred, see debug.log for details</source>
        <translation>Eroare: S-a produs o eroare interna fatala, vedeti debug.log pentru detalii</translation>
    </message>
    <message>
        <source>Pruning blockstore...</source>
        <translation>Reductie blockstore...</translation>
    </message>
    <message>
        <source>Unable to start HTTP server. See debug log for details.</source>
        <translation>Imposibil de pornit serverul HTTP. Pentru detalii vezi logul de depanare.</translation>
    </message>
    <message>
        <source>Particl Core</source>
        <translation>Nucleul Particl.</translation>
    </message>
    <message>
        <source>The %s developers</source>
        <translation>Dezvoltatorii %s</translation>
    </message>
    <message>
        <source>Cannot obtain a lock on data directory %s. %s is probably already running.</source>
        <translation>Nu se poate obține o blocare a directorului de date %s. %s probabil rulează deja.</translation>
    </message>
    <message>
        <source>Cannot provide specific connections and have addrman find outgoing connections at the same.</source>
        <translation>Nu se pot furniza conexiuni specifice in acelasi timp in care addrman este folosit pentru a gasi conexiuni de iesire.</translation>
    </message>
    <message>
        <source>Error reading %s! All keys read correctly, but transaction data or address book entries might be missing or incorrect.</source>
        <translation>Eroare la citirea %s! Toate cheile sînt citite corect, dar datele tranzactiei sau anumite intrări din agenda sînt incorecte sau lipsesc.</translation>
    </message>
    <message>
        <source>Please check that your computer's date and time are correct! If your clock is wrong, %s will not work properly.</source>
        <translation>Vă rugăm verificaţi dacă data/timpul calculatorului dvs. sînt corecte! Dacă ceasul calcultorului este gresit, %s nu va funcţiona corect.</translation>
    </message>
    <message>
        <source>Please contribute if you find %s useful. Visit %s for further information about the software.</source>
        <translation>Va rugam sa contribuiti daca apreciati ca %s va este util. Vizitati %s pentru mai multe informatii despre software.</translation>
    </message>
    <message>
        <source>The block database contains a block which appears to be from the future. This may be due to your computer's date and time being set incorrectly. Only rebuild the block database if you are sure that your computer's date and time are correct</source>
        <translation>Baza de date a blocurilor contine un bloc ce pare a fi din viitor. Acest lucru poate fi cauzat de setarea incorecta a datei si orei in computerul dvs. Reconstruiti baza de date a blocurilor doar daca sunteti sigur ca data si ora calculatorului dvs sunt corecte.</translation>
    </message>
    <message>
        <source>This is a pre-release test build - use at your own risk - do not use for mining or merchant applications</source>
        <translation>Aceasta este o versiune de test preliminară - vă asumaţi riscul folosind-o - nu folosiţi pentru minerit sau aplicaţiile comercianţilor</translation>
    </message>
    <message>
        <source>This is the transaction fee you may discard if change is smaller than dust at this level</source>
        <translation>Aceasta este taxa de tranzactie la care puteti renunta daca restul este mai mic decat praful la acest nivel.</translation>
    </message>
    <message>
        <source>Unable to replay blocks. You will need to rebuild the database using -reindex-chainstate.</source>
        <translation>Imposibil de refacut blocurile. Va trebui sa reconstruiti baza de date folosind -reindex-chainstate.</translation>
    </message>
    <message>
        <source>Unable to rewind the database to a pre-fork state. You will need to redownload the blockchain</source>
        <translation>Imposibil de a readuce baza de date la statusul pre-fork. Va trebui redescarcat blockchainul.</translation>
    </message>
    <message>
        <source>Warning: The network does not appear to fully agree! Some miners appear to be experiencing issues.</source>
        <translation>Atenţie: Reţeaua nu pare să fie de acord în totalitate! Aparent nişte mineri au probleme.</translation>
    </message>
    <message>
        <source>Warning: We do not appear to fully agree with our peers! You may need to upgrade, or other nodes may need to upgrade.</source>
        <translation>Atenţie: Aparent, nu sîntem de acord cu toţi partenerii noştri! Va trebui să faceţi o actualizare, sau alte noduri necesită actualizare.</translation>
    </message>
    <message>
        <source>%d of last 100 blocks have unexpected version</source>
        <translation>%d din ultimele 100 blocuri a o versiune neasteptata</translation>
    </message>
    <message>
        <source>%s corrupt, salvage failed</source>
        <translation>%s corupt, salvare nereuşită</translation>
    </message>
    <message>
        <source>-maxmempool must be at least %d MB</source>
        <translation>-maxmempool trebuie sa fie macar %d MB</translation>
    </message>
    <message>
        <source>Cannot resolve -%s address: '%s'</source>
        <translation>Nu se poate rezolva adresa -%s: '%s'</translation>
    </message>
    <message>
        <source>Change index out of range</source>
        <translation>Indexul de schimbare este iesit din parametrii</translation>
    </message>
    <message>
        <source>Copyright (C) %i-%i</source>
        <translation>Copyright (C) %i-%i</translation>
    </message>
    <message>
        <source>Corrupted block database detected</source>
        <translation>Bloc defect din baza de date detectat</translation>
    </message>
    <message>
        <source>Do you want to rebuild the block database now?</source>
        <translation>Doriţi să reconstruiţi baza de date blocuri acum?</translation>
    </message>
    <message>
        <source>Error initializing block database</source>
        <translation>Eroare la iniţializarea bazei de date de blocuri</translation>
    </message>
    <message>
        <source>Error initializing wallet database environment %s!</source>
        <translation>Eroare la iniţializarea mediului de bază de date a portofelului %s!</translation>
    </message>
    <message>
        <source>Error loading %s</source>
        <translation>Eroare la încărcarea %s</translation>
    </message>
    <message>
        <source>Error loading %s: Private keys can only be disabled during creation</source>
        <translation>Eroare la incarcarea %s: Cheile private pot fi dezactivate doar in momentul crearii</translation>
    </message>
    <message>
        <source>Error loading %s: Wallet corrupted</source>
        <translation>Eroare la încărcarea %s: Portofel corupt</translation>
    </message>
    <message>
        <source>Error loading %s: Wallet requires newer version of %s</source>
        <translation>Eroare la încărcarea %s: Portofelul are nevoie de o versiune %s mai nouă</translation>
    </message>
    <message>
        <source>Error loading block database</source>
        <translation>Eroare la încărcarea bazei de date de blocuri</translation>
    </message>
    <message>
        <source>Error opening block database</source>
        <translation>Eroare la deschiderea bazei de date de blocuri</translation>
    </message>
    <message>
        <source>Error: Disk space is low!</source>
        <translation>Eroare: Spaţiu pe disc redus!</translation>
    </message>
    <message>
        <source>Failed to listen on any port. Use -listen=0 if you want this.</source>
        <translation>Nu s-a reuşit ascultarea pe orice port. Folosiţi -listen=0 dacă vreţi asta.</translation>
    </message>
    <message>
        <source>Failed to rescan the wallet during initialization</source>
        <translation>Rescanarea portofelului in timpul initializarii a esuat.</translation>
    </message>
    <message>
        <source>Importing...</source>
        <translation>Import...</translation>
    </message>
    <message>
        <source>Incorrect or no genesis block found. Wrong datadir for network?</source>
        <translation>Incorect sau nici un bloc de geneza găsit. Directorul de retea greşit?</translation>
    </message>
    <message>
        <source>Initialization sanity check failed. %s is shutting down.</source>
        <translation>Nu s-a reuşit iniţierea verificării sănătăţii. %s se inchide.</translation>
    </message>
    <message>
        <source>Invalid amount for -%s=&lt;amount&gt;: '%s'</source>
        <translation>Sumă nevalidă pentru -%s=&lt;amount&gt;: '%s'</translation>
    </message>
    <message>
        <source>Invalid amount for -discardfee=&lt;amount&gt;: '%s'</source>
        <translation>Sumă nevalidă pentru -discardfee=&lt;amount&gt;: '%s'</translation>
    </message>
    <message>
        <source>Invalid amount for -fallbackfee=&lt;amount&gt;: '%s'</source>
        <translation>Suma nevalidă pentru -fallbackfee=&lt;amount&gt;: '%s'</translation>
    </message>
    <message>
        <source>Specified blocks directory "%s" does not exist.</source>
        <translation>Directorul de blocuri "%s" specificat nu exista.</translation>
    </message>
    <message>
        <source>Upgrading txindex database</source>
        <translation>Actualizarea bazei de date txindex</translation>
    </message>
    <message>
        <source>Loading P2P addresses...</source>
        <translation>Încărcare adrese P2P...</translation>
    </message>
    <message>
        <source>Loading banlist...</source>
        <translation>Încărcare banlist...</translation>
    </message>
    <message>
        <source>Not enough file descriptors available.</source>
        <translation>Nu sînt destule descriptoare disponibile.</translation>
    </message>
    <message>
        <source>Prune cannot be configured with a negative value.</source>
        <translation>Reductia nu poate fi configurata cu o valoare negativa.</translation>
    </message>
    <message>
        <source>Prune mode is incompatible with -txindex.</source>
        <translation>Modul redus este incompatibil cu -txindex.</translation>
    </message>
    <message>
        <source>Replaying blocks...</source>
        <translation>Se reiau blocurile...</translation>
    </message>
    <message>
        <source>Rewinding blocks...</source>
        <translation>Se deruleaza blocurile...</translation>
    </message>
    <message>
        <source>The source code is available from %s.</source>
        <translation>Codul sursa este disponibil la %s.</translation>
    </message>
    <message>
        <source>Transaction fee and change calculation failed</source>
        <translation>Calcului taxei de tranzactie si a restului a esuat.</translation>
    </message>
    <message>
        <source>Unable to bind to %s on this computer. %s is probably already running.</source>
        <translation>Nu se poate efectua legatura la %s pe acest computer. %s probabil ruleaza deja.</translation>
    </message>
    <message>
        <source>Unable to generate keys</source>
        <translation>Nu s-au putut genera cheile</translation>
    </message>
    <message>
        <source>Unsupported logging category %s=%s.</source>
        <translation>Categoria de logging %s=%s nu este suportata.</translation>
    </message>
    <message>
        <source>Upgrading UTXO database</source>
        <translation>Actualizarea bazei de date UTXO</translation>
    </message>
    <message>
        <source>User Agent comment (%s) contains unsafe characters.</source>
        <translation>Comentariul (%s) al Agentului Utilizator contine caractere nesigure.</translation>
    </message>
    <message>
        <source>Verifying blocks...</source>
        <translation>Se verifică blocurile...</translation>
    </message>
    <message>
        <source>Error: Listening for incoming connections failed (listen returned error %s)</source>
        <translation>Eroare: Ascultarea conexiunilor de intrare nu a reuşit (ascultarea a reurnat eroarea %s)</translation>
    </message>
    <message>
        <source>Invalid amount for -maxtxfee=&lt;amount&gt;: '%s' (must be at least the minrelay fee of %s to prevent stuck transactions)</source>
        <translation>Sumă nevalidă pentru -maxtxfee=&lt;amount&gt;: '%s' (trebuie să fie cel puţin taxa minrelay de %s pentru a preveni blocarea tranzactiilor)</translation>
    </message>
    <message>
        <source>The transaction amount is too small to send after the fee has been deducted</source>
        <translation>Suma tranzactiei este prea mica pentru a fi trimisa dupa ce se scade taxa.</translation>
    </message>
    <message>
        <source>You need to rebuild the database using -reindex to go back to unpruned mode.  This will redownload the entire blockchain</source>
        <translation>Trebuie reconstruita intreaga baza de date folosind -reindex pentru a va intoarce la modul non-redus. Aceasta va determina descarcarea din nou a intregului blockchain</translation>
    </message>
    <message>
        <source>Error reading from database, shutting down.</source>
        <translation>Eroare la citirea bazei de date. Oprire.</translation>
    </message>
    <message>
        <source>Error upgrading chainstate database</source>
        <translation>Eroare la actualizarea bazei de date chainstate</translation>
    </message>
    <message>
        <source>Information</source>
        <translation>Informaţie</translation>
    </message>
    <message>
        <source>Invalid -onion address or hostname: '%s'</source>
        <translation>Adresa sau hostname -onion invalide: '%s'</translation>
    </message>
    <message>
        <source>Invalid -proxy address or hostname: '%s'</source>
        <translation>Adresa sau hostname -proxy invalide: '%s'</translation>
    </message>
    <message>
        <source>Invalid amount for -paytxfee=&lt;amount&gt;: '%s' (must be at least %s)</source>
        <translation>Sumă nevalidă pentru -paytxfee=&lt;suma&gt;: '%s' (trebuie să fie cel puţin %s)</translation>
    </message>
    <message>
        <source>Invalid netmask specified in -whitelist: '%s'</source>
        <translation>Mască reţea nevalidă specificată în -whitelist: '%s'</translation>
    </message>
    <message>
        <source>Need to specify a port with -whitebind: '%s'</source>
        <translation>Trebuie să specificaţi un port cu -whitebind: '%s'</translation>
    </message>
    <message>
        <source>Reducing -maxconnections from %d to %d, because of system limitations.</source>
        <translation>Se micsoreaza -maxconnections de la %d la %d, datorita limitarilor de sistem.</translation>
    </message>
    <message>
        <source>Signing transaction failed</source>
        <translation>Nu s-a reuşit semnarea tranzacţiei</translation>
    </message>
    <message>
        <source>Specified -walletdir "%s" does not exist</source>
        <translation>Nu exista -walletdir "%s" specificat</translation>
    </message>
    <message>
        <source>Specified -walletdir "%s" is a relative path</source>
        <translation>-walletdir "%s" specificat este o cale relativa</translation>
    </message>
    <message>
        <source>The transaction amount is too small to pay the fee</source>
        <translation>Suma tranzactiei este prea mica pentru plata taxei</translation>
    </message>
    <message>
        <source>This is experimental software.</source>
        <translation>Acesta este un program experimental.</translation>
    </message>
    <message>
        <source>Transaction amount too small</source>
        <translation>Suma tranzacţionată este prea mică</translation>
    </message>
    <message>
        <source>Transaction too large for fee policy</source>
        <translation>Tranzacţia are suma prea mare pentru a beneficia de gratuitate</translation>
    </message>
    <message>
        <source>Transaction too large</source>
        <translation>Tranzacţie prea mare</translation>
    </message>
    <message>
        <source>Unable to bind to %s on this computer (bind returned error %s)</source>
        <translation>Nu se poate lega la %s pe acest calculator. (Legarea a întors eroarea %s)</translation>
    </message>
    <message>
        <source>Unable to generate initial keys</source>
        <translation>Nu s-au putut genera cheile initiale</translation>
    </message>
    <message>
        <source>Verifying wallet(s)...</source>
        <translation>Se verifică portofelul(ele)...</translation>
    </message>
    <message>
        <source>Wallet %s resides outside wallet directory %s</source>
        <translation>Portofelul %s se află în afara directorului portofelului %s</translation>
    </message>
    <message>
        <source>Warning</source>
        <translation>Avertisment</translation>
    </message>
    <message>
        <source>Warning: unknown new rules activated (versionbit %i)</source>
        <translation>Atentie: se activeaza reguli noi necunoscute (versionbit %i)</translation>
    </message>
    <message>
        <source>Zapping all transactions from wallet...</source>
        <translation>Şterge toate tranzacţiile din portofel...</translation>
    </message>
    <message>
        <source>-maxtxfee is set very high! Fees this large could be paid on a single transaction.</source>
        <translation>-maxtxfee este setata foarte sus! Se pot plati taxe de aceasta marime pe o singura tranzactie.</translation>
    </message>
    <message>
        <source>This is the transaction fee you may pay when fee estimates are not available.</source>
        <translation>Aceasta este taxa de tranzactie pe care este posibil sa o platiti daca estimarile de taxe nu sunt disponibile.</translation>
    </message>
    <message>
        <source>This product includes software developed by the OpenSSL Project for use in the OpenSSL Toolkit %s and cryptographic software written by Eric Young and UPnP software written by Thomas Bernard.</source>
        <translation>Acest produs include software dezvoltat de OpenSSL Project pentru a fi folosit in Toolkitul OpenSSL %s, software criptografic scris de Eric Young si software UPnP scris de Thomas Bernard. </translation>
    </message>
    <message>
        <source>Total length of network version string (%i) exceeds maximum length (%i). Reduce the number or size of uacomments.</source>
        <translation>Lungimea totala a sirului versiunii retelei (%i) depaseste lungimea maxima (%i). Reduceti numarul sa dimensiunea uacomments. </translation>
    </message>
    <message>
        <source>Warning: Unknown block versions being mined! It's possible unknown rules are in effect</source>
        <translation>Atentie: se mineaza blocuri cu versiune necunoscuta! Este posibil sa fie in vigoare reguli necunoscute.</translation>
    </message>
    <message>
        <source>Warning: Wallet file corrupt, data salvaged! Original %s saved as %s in %s; if your balance or transactions are incorrect you should restore from a backup.</source>
        <translation>Atenţie: fişierul portofelului este corupt, date salvate! Fişierul %s a fost salvat ca %s in %s; dacă balanta sau tranzactiile sunt incorecte ar trebui să restauraţi dintr-o copie de siguranţă.</translation>
    </message>
    <message>
        <source>%s is set very high!</source>
        <translation>%s este setata foarte sus!</translation>
    </message>
    <message>
        <source>Error loading wallet %s. Duplicate -wallet filename specified.</source>
        <translation>Eroare la incarcarea portofelului %s. Este specificat un fisier -wallet duplicat.</translation>
    </message>
    <message>
        <source>Keypool ran out, please call keypoolrefill first</source>
        <translation>Keypool epuizat, folositi intai functia keypoolrefill</translation>
    </message>
    <message>
        <source>Starting network threads...</source>
        <translation>Se pornesc threadurile retelei...</translation>
    </message>
    <message>
        <source>The wallet will avoid paying less than the minimum relay fee.</source>
        <translation>Portofelul va evita sa plateasca mai putin decat minimul taxei de retransmisie.</translation>
    </message>
    <message>
        <source>This is the minimum transaction fee you pay on every transaction.</source>
        <translation>Acesta este minimum de taxa de tranzactie care va fi platit la fiecare tranzactie.</translation>
    </message>
    <message>
        <source>This is the transaction fee you will pay if you send a transaction.</source>
        <translation>Aceasta este taxa de tranzactie pe care o platiti cand trimiteti o tranzactie.</translation>
    </message>
    <message>
        <source>Transaction amounts must not be negative</source>
        <translation>Sumele tranzactionate nu pot fi negative</translation>
    </message>
    <message>
        <source>Transaction has too long of a mempool chain</source>
        <translation>Tranzacţia are o  lungime prea mare in lantul mempool</translation>
    </message>
    <message>
        <source>Transaction must have at least one recipient</source>
        <translation>Tranzactia trebuie sa aiba cel putin un destinatar</translation>
    </message>
    <message>
        <source>Unknown network specified in -onlynet: '%s'</source>
        <translation>Reţeaua specificată în -onlynet este necunoscută: '%s'</translation>
    </message>
    <message>
        <source>Insufficient funds</source>
        <translation>Fonduri insuficiente</translation>
    </message>
    <message>
        <source>Can't generate a change-address key. Private keys are disabled for this wallet.</source>
        <translation>Nu se poate genera o adresa pentru rest. Cheile private sunt dezactivate pentru acest portofel.</translation>
    </message>
    <message>
        <source>Fee estimation failed. Fallbackfee is disabled. Wait a few blocks or enable -fallbackfee.</source>
        <translation>Estimarea taxei a esuat. Taxa implicita este dezactivata. Asteptati cateva blocuri, sau activati -fallbackfee.</translation>
    </message>
    <message>
        <source>Warning: Private keys detected in wallet {%s} with disabled private keys</source>
        <translation>Atentie: S-au detectat chei private in portofelul {%s} cu cheile private dezactivate</translation>
    </message>
    <message>
        <source>Cannot write to data directory '%s'; check permissions.</source>
        <translation>Nu se poate scrie in directorul de date '%s"; verificati permisiunile.</translation>
    </message>
    <message>
        <source>Loading block index...</source>
        <translation>Încărcare index bloc...</translation>
    </message>
    <message>
        <source>Loading wallet...</source>
        <translation>Încărcare portofel...</translation>
    </message>
    <message>
        <source>Cannot downgrade wallet</source>
        <translation>Nu se poate retrograda portofelul</translation>
    </message>
    <message>
        <source>Rescanning...</source>
        <translation>Rescanare...</translation>
    </message>
    <message>
        <source>Done loading</source>
        <translation>Încărcare terminată</translation>
    </message>
    <message>
        <source>Error</source>
        <translation>Eroare</translation>
    </message>
</context>
</TS><|MERGE_RESOLUTION|>--- conflicted
+++ resolved
@@ -188,13 +188,6 @@
         <translation>Portofel criptat</translation>
     </message>
     <message>
-<<<<<<< HEAD
-        <source>%1 will close now to finish the encryption process. Remember that encrypting your wallet cannot fully protect your particl from being stolen by malware infecting your computer.</source>
-        <translation>%1 se va închide acum pentru a termina procesul de criptare. Ţineţi minte că criptarea portofelului nu vă poate proteja în totalitate de furtul monedelor de către programe malware care vă infectează calculatorul.</translation>
-    </message>
-    <message>
-=======
->>>>>>> 936ef73f
         <source>IMPORTANT: Any previous backups you have made of your wallet file should be replaced with the newly generated, encrypted wallet file. For security reasons, previous backups of the unencrypted wallet file will become useless as soon as you start using the new, encrypted wallet.</source>
         <translation>IMPORTANT: Orice copie de siguranţă făcută anterior portofelului dumneavoastră ar trebui înlocuită cu cea generată cel mai recent, fişier criptat al portofelului. Pentru siguranţă, copiile de siguranţă vechi ale portofelului ne-criptat vor deveni inutile imediat ce veţi începe folosirea noului fişier criptat al portofelului.</translation>
     </message>
@@ -346,7 +339,7 @@
     </message>
     <message>
         <source>Send coins to a Particl address</source>
-        <translation>Trimite monede către o adresă Particl.</translation>
+        <translation>Trimite monede către o adresă Particl</translation>
     </message>
     <message>
         <source>Backup wallet to another location</source>
@@ -369,8 +362,8 @@
         <translation>&amp;Verifică mesaj...</translation>
     </message>
     <message>
-        <source>Particl.</source>
-        <translation>Particl.</translation>
+        <source>Particl</source>
+        <translation>Particl</translation>
     </message>
     <message>
         <source>&amp;Send</source>
@@ -438,7 +431,7 @@
     </message>
     <message numerus="yes">
         <source>%n active connection(s) to Particl network</source>
-        <translation><numerusform>%n conexiune activă către reţeaua Particl.</numerusform><numerusform>%n conexiuni active către reţeaua Particl.</numerusform><numerusform>%n de conexiuni active către reţeaua Particl.</numerusform></translation>
+        <translation><numerusform>%n conexiune activă către reţeaua Particl</numerusform><numerusform>%n conexiuni active către reţeaua Particl</numerusform><numerusform>%n de conexiuni active către reţeaua Particl</numerusform></translation>
     </message>
     <message>
         <source>Indexing blocks on disk...</source>
@@ -482,7 +475,7 @@
     </message>
     <message>
         <source>Show the %1 help message to get a list with possible Particl command-line options</source>
-        <translation>Arată mesajul de ajutor %1 pentru a obţine o listă cu opţiunile posibile de linii de comandă Particl.</translation>
+        <translation>Arată mesajul de ajutor %1 pentru a obţine o listă cu opţiunile posibile de linii de comandă Particl</translation>
     </message>
     <message>
         <source>&amp;Window</source>
@@ -848,8 +841,8 @@
         <translation>Foloseşte un dosar de date personalizat:</translation>
     </message>
     <message>
-        <source>Particl.</source>
-        <translation>Particl.</translation>
+        <source>Particl</source>
+        <translation>Particl</translation>
     </message>
     <message>
         <source>At least %1 GB of data will be stored in this directory, and it will grow over time.</source>
@@ -861,7 +854,7 @@
     </message>
     <message>
         <source>%1 will download and store a copy of the Particl block chain.</source>
-        <translation>%1 va descarca si stoca o copie a blockchainului Particl.</translation>
+        <translation>%1 va descarca si stoca o copie a blockchainului Particl</translation>
     </message>
     <message>
         <source>The wallet will also be stored in this directory.</source>
@@ -892,7 +885,7 @@
     </message>
     <message>
         <source>Recent transactions may not yet be visible, and therefore your wallet's balance might be incorrect. This information will be correct once your wallet has finished synchronizing with the particl network, as detailed below.</source>
-        <translation>Tranzactiile recente pot sa nu fie inca vizibile, de aceea balanta portofelului poate fi incorecta. Aceasta informatie va fi corecta de indata ce portofelul va fi complet sincronizat cu reteaua Particl. asa cum este detaliat mai jos.</translation>
+        <translation>Tranzactiile recente pot sa nu fie inca vizibile, de aceea balanta portofelului poate fi incorecta. Aceasta informatie va fi corecta de indata ce portofelul va fi complet sincronizat cu reteaua Particl, asa cum este detaliat mai jos.</translation>
     </message>
     <message>
         <source>Attempting to spend particl that are affected by not-yet-displayed transactions will not be accepted by the network.</source>
@@ -2126,17 +2119,6 @@
         <translation>Ascunde</translation>
     </message>
     <message>
-<<<<<<< HEAD
-        <source>Paying only the minimum fee is just fine as long as there is less transaction volume than space in the blocks. But be aware that this can end up in a never confirming transaction once there is more demand for particl transactions than the network can process.</source>
-        <translation>Plata unei taxe minime de tranzactie este in regula atata timp cat exista mai mult spatiu in blocuri dacat sunt tranzactii. Insa trebuie sa fiti constienti ca acest lucru poate conduce la tranzactii care nu vor fi niciodata confirmate in cazul in care exista cerere de tranzactii mai mare decat poate procesa reteaua.</translation>
-    </message>
-    <message>
-        <source>(read the tooltip)</source>
-        <translation>(citeste tooltip)</translation>
-    </message>
-    <message>
-=======
->>>>>>> 936ef73f
         <source>Recommended:</source>
         <translation>Recomandat:</translation>
     </message>
@@ -2478,7 +2460,7 @@
     </message>
     <message>
         <source>Sign the message to prove you own this Particl address</source>
-        <translation>Semnează mesajul pentru a dovedi ca deţineţi acestă adresă Particl.</translation>
+        <translation>Semnează mesajul pentru a dovedi ca deţineţi acestă adresă Particl</translation>
     </message>
     <message>
         <source>Sign &amp;Message</source>
@@ -2502,7 +2484,7 @@
     </message>
     <message>
         <source>The Particl address the message was signed with</source>
-        <translation>Introduceţi o adresă Particl.</translation>
+        <translation>Introduceţi o adresă Particl</translation>
     </message>
     <message>
         <source>Verify the message to ensure it was signed with the specified Particl address</source>
@@ -3155,7 +3137,7 @@
     </message>
     <message>
         <source>Particl Core</source>
-        <translation>Nucleul Particl.</translation>
+        <translation>Nucleul Particl</translation>
     </message>
     <message>
         <source>The %s developers</source>
