<TS language="th_TH" version="2.1">
<context>
    <name>AddressBookPage</name>
    <message>
        <source>Right-click to edit address or label</source>
        <translation>คลิกขวาเพื่อแก้ไขที่อยู่ หรือป้ายชื่อ</translation>
    </message>
    <message>
        <source>Create a new address</source>
        <translation>สร้างที่อยู่ใหม่</translation>
    </message>
    <message>
        <source>&amp;New</source>
        <translation>&amp;สร้างใหม่</translation>
    </message>
    <message>
        <source>Copy the currently selected address to the system clipboard</source>
        <translation>คัดลอกที่อยู่ที่ถูกเลือกไปยัง คลิปบอร์ดของระบบ</translation>
    </message>
    <message>
        <source>&amp;Copy</source>
        <translation>&amp;คัดลอก</translation>
    </message>
    <message>
        <source>C&amp;lose</source>
        <translation>&amp;ปิด</translation>
    </message>
    <message>
        <source>Delete the currently selected address from the list</source>
        <translation>ลบที่อยู่ที่เลือกไว้ในขณะนี้จากรายการ</translation>
    </message>
    <message>
        <source>Export the data in the current tab to a file</source>
        <translation>ส่งออกข้อมูลที่อยู่ในแท็บไปที่ไฟล์</translation>
    </message>
    <message>
        <source>&amp;Export</source>
        <translation>&amp;ส่งออก</translation>
    </message>
    <message>
        <source>&amp;Delete</source>
        <translation>&amp;ลบ</translation>
    </message>
    <message>
        <source>Choose the address to send coins to</source>
        <translation>เลือกที่อยู่เพื่อส่งเหรียญไปไว้</translation>
    </message>
    <message>
        <source>Choose the address to receive coins with</source>
        <translation>เลือกที่อยู่เพื่อส่งเหรียญไปไว้</translation>
    </message>
    <message>
        <source>Sending addresses</source>
        <translation>ส่งที่อยู่</translation>
    </message>
    </context>
<context>
    <name>AddressTableModel</name>
    </context>
<context>
    <name>AskPassphraseDialog</name>
    <message>
        <source>Passphrase Dialog</source>
        <translation>ช่องสำหรับ รหัสผ่าน</translation>
    </message>
    <message>
        <source>Enter passphrase</source>
        <translation>ใส่รหัสผ่าน</translation>
    </message>
    <message>
        <source>New passphrase</source>
        <translation>รหัสผา่นใหม่</translation>
    </message>
    <message>
        <source>Repeat new passphrase</source>
        <translation>กรุณากรอกรหัสผ่านใหม่อีกครั้งหนึ่ง</translation>
    </message>
    </context>
<context>
    <name>BanTableModel</name>
    <message>
        <source>IP/Netmask</source>
        <translation>IP/Netmask (ตัวกรอง IP)</translation>
    </message>
    <message>
        <source>Banned Until</source>
        <translation>ห้าม จนถึง</translation>
    </message>
</context>
<context>
    <name>BitcoinGUI</name>
    <message>
        <source>Sign &amp;message...</source>
        <translation>เซ็นต์ชื่อด้วย &amp;ข้อความ...</translation>
    </message>
    <message>
        <source>Synchronizing with network...</source>
        <translation>กำลังทำข้อมูลให้ตรงกันกับเครือข่าย ...</translation>
    </message>
    <message>
        <source>&amp;Overview</source>
        <translation>&amp;ภาพรวม</translation>
    </message>
    <message>
        <source>Node</source>
        <translation>Node/โหนด</translation>
    </message>
    <message>
        <source>Show general overview of wallet</source>
        <translation>แสดงภาพรวมทั่วไปของกระเป๋าเงิน</translation>
    </message>
    <message>
        <source>&amp;Transactions</source>
        <translation>&amp;การทำรายการ</translation>
    </message>
    <message>
        <source>Browse transaction history</source>
        <translation>เรียกดูประวัติการทำธุรกรรม</translation>
    </message>
    <message>
        <source>E&amp;xit</source>
        <translation>&amp;ออก</translation>
    </message>
    <message>
        <source>Quit application</source>
        <translation>ออกจากโปรแกรม</translation>
    </message>
    <message>
        <source>&amp;About %1</source>
        <translation>&amp;เกี่ยวกับ %1</translation>
    </message>
    <message>
        <source>Show information about %1</source>
        <translation>แสดงข้อมูล เกี่ยวกับ %1</translation>
    </message>
    <message>
        <source>About &amp;Qt</source>
        <translation>เกี่ยวกับ &amp;Qt</translation>
    </message>
    <message>
        <source>Show information about Qt</source>
        <translation>แสดงข้อมูล เกี่ยวกับ Qt</translation>
    </message>
    <message>
        <source>&amp;Options...</source>
        <translation>&amp;ตัวเลือก...</translation>
    </message>
    <message>
        <source>Modify configuration options for %1</source>
        <translation>ปรับปรุง ข้อมูลการตั้งค่าตัวเลือก สำหรับ %1</translation>
    </message>
    <message>
        <source>&amp;Encrypt Wallet...</source>
        <translation>&amp;กระเป๋าเงินเข้ารหัส</translation>
    </message>
    <message>
        <source>&amp;Backup Wallet...</source>
        <translation>&amp;สำรองกระเป๋าเงิน...</translation>
    </message>
    <message>
        <source>&amp;Change Passphrase...</source>
        <translation>&amp;เปลี่ยนรหัสผ่าน...</translation>
    </message>
    <message>
        <source>&amp;Sending addresses...</source>
        <translation>&amp;ที่เก็บเงิน ที่จะส่ง bitcoin</translation>
    </message>
    <message>
        <source>&amp;Receiving addresses...</source>
        <translation>&amp;ที่เก็บเงิน ที่จะรับ bitcoin</translation>
    </message>
    <message>
        <source>Open &amp;URI...</source>
        <translation>เปิด &amp;URI</translation>
    </message>
    <message>
        <source>Reindexing blocks on disk...</source>
        <translation>กำลังทำดัชนี ที่เก็บบล็อก ใหม่ ในดิสก์...</translation>
    </message>
    <message>
        <source>Send coins to a Particl address</source>
        <translation>ส่ง coins ไปยัง ที่เก็บ Particl</translation>
    </message>
    <message>
        <source>Backup wallet to another location</source>
        <translation>สำรอง กระเป๋าเงินไปยัง ที่เก็บอื่น</translation>
    </message>
    <message>
        <source>Change the passphrase used for wallet encryption</source>
        <translation>เปลี่ยนรหัสผ่านที่ใช้สำหรับการเข้ารหัสกระเป๋าเงิน</translation>
    </message>
    <message>
        <source>&amp;Debug window</source>
        <translation>&amp;หน้าต่าง Debug</translation>
    </message>
    <message>
        <source>Open debugging and diagnostic console</source>
        <translation>เปิด แผลงควบคุม debugging และ diagnostic</translation>
    </message>
    <message>
        <source>&amp;Verify message...</source>
        <translation>&amp;ยืนยันข้อความ...</translation>
    </message>
    <message>
        <source>Particl</source>
        <translation>Particl</translation>
    </message>
    <message>
        <source>Wallet</source>
        <translation>กระเป๋าเงิน</translation>
    </message>
    <message>
        <source>&amp;Send</source>
        <translation>&amp;ส่ง</translation>
    </message>
    <message>
        <source>&amp;Receive</source>
        <translation>&amp;รับ</translation>
    </message>
    <message>
        <source>&amp;Show / Hide</source>
        <translation>&amp;แสดง / ซ่อน</translation>
    </message>
    <message>
        <source>Show or hide the main Window</source>
        <translation>แสดง หรือ ซ่อน หน้าหลัก</translation>
    </message>
    <message>
        <source>Encrypt the private keys that belong to your wallet</source>
        <translation>เข้ารหัส private keys/ รหัสส่วนตัว สำหรับกระเป๋าเงินของท่าน</translation>
    </message>
    <message>
        <source>Sign messages with your Particl addresses to prove you own them</source>
        <translation>เซ็นชื่อด้วยข้อความ ที่เก็บ Particl เพื่อแสดงว่าท่านเป็นเจ้าของ bitcoin นี้จริง</translation>
    </message>
    <message>
        <source>Verify messages to ensure they were signed with specified Particl addresses</source>
        <translation>ตรวจสอบ ข้อความ เพื่อให้แน่ใจว่า การเซ็นต์ชื่อ ด้วยที่เก็บ Particl แล้ว</translation>
    </message>
    <message>
        <source>&amp;File</source>
        <translation>&amp;ไฟล์</translation>
    </message>
    <message>
        <source>&amp;Settings</source>
        <translation>&amp;การตั้งค่า</translation>
    </message>
    <message>
        <source>&amp;Help</source>
        <translation>&amp;ช่วยเหลือ</translation>
    </message>
    <message>
        <source>Tabs toolbar</source>
        <translation>แถบเครื่องมือ</translation>
    </message>
    <message>
        <source>Request payments (generates QR codes and bitcoin: URIs)</source>
        <translation>เรียกเก็บ การชำระเงิน (สร้าง QR codes และ bitcoin: URIs)</translation>
    </message>
    <message>
        <source>Show the list of used sending addresses and labels</source>
        <translation>แสดงรายการ ที่เก็บเงินที่จะส่ง bitcoin ออก และป้ายชื่อ ที่ใช้ไปแล้ว</translation>
    </message>
    <message>
        <source>Show the list of used receiving addresses and labels</source>
        <translation>แสดงรายการ ที่เก็บเงินที่จะรับ bitcoin เข้า และป้ายชื่อ ที่ใช้ไปแล้ว</translation>
    </message>
    <message>
        <source>Open a bitcoin: URI or payment request</source>
        <translation>เปิด bitcoin: URI หรือ การเรียกเก็บเงิน (การเรียกให้ชำระเงิน)</translation>
    </message>
    <message>
        <source>&amp;Command-line options</source>
        <translation>&amp;ตัวเลือก Command-line</translation>
    </message>
    <message numerus="yes">
        <source>%n active connection(s) to Particl network</source>
        <translation><numerusform>%n ช่องการเชื่อมต่อที่ใช้งานได้ เพื่อเชื่อมกับเครือข่าย Particl</numerusform></translation>
    </message>
    <message>
        <source>Indexing blocks on disk...</source>
        <translation>การกำลังสร้างดัชนีของบล็อก ในดิสก์...</translation>
    </message>
    <message>
        <source>Processing blocks on disk...</source>
        <translation>กำลังดำเนินการกับบล็อกในดิสก์...</translation>
    </message>
    <message numerus="yes">
        <source>Processed %n block(s) of transaction history.</source>
        <translation><numerusform>%n บล็อกในประวัติรายการ ได้รับการดำเนินการเรียบร้อยแล้ว</numerusform></translation>
    </message>
    <message>
        <source>%1 behind</source>
        <translation>%1 ตามหลัง</translation>
    </message>
    <message>
        <source>Last received block was generated %1 ago.</source>
        <translation>บล็อกสุดท้ายที่ได้รับ สร้างขึ้นเมื่อ %1 มาแล้ว</translation>
    </message>
    <message>
        <source>Transactions after this will not yet be visible.</source>
        <translation>รายการหลังจากนี้ จะไม่แสดงให้เห็น</translation>
    </message>
    <message>
        <source>Error</source>
        <translation>ข้อผิดพลาด</translation>
    </message>
    <message>
        <source>Warning</source>
        <translation>คำเตือน</translation>
    </message>
    <message>
        <source>Information</source>
        <translation>ข้อมูล</translation>
    </message>
    <message>
        <source>Up to date</source>
        <translation>ทันสมัย</translation>
    </message>
    <message>
        <source>Show the %1 help message to get a list with possible Particl command-line options</source>
        <translation>แสดง %1 ข้อความช่วยเหลือ เพื่อแสดงรายการ ตัวเลือกที่เป็นไปได้สำหรับ Particl command-line</translation>
    </message>
    <message>
        <source>%1 client</source>
        <translation>%1 ลูกค้า</translation>
    </message>
    <message>
        <source>Catching up...</source>
        <translation>กำลังตามให้ทัน...</translation>
    </message>
    <message>
        <source>Date: %1
</source>
        <translation>วันที่: %1
</translation>
    </message>
    <message>
        <source>Amount: %1
</source>
        <translation>จำนวน: %1
</translation>
    </message>
    <message>
        <source>Type: %1
</source>
        <translation>ชนิด: %1
</translation>
    </message>
    <message>
        <source>Label: %1
</source>
        <translation>ป้ายชื่อ: %1
</translation>
    </message>
    <message>
        <source>Address: %1
</source>
        <translation>ที่อยู่: %1
</translation>
    </message>
    <message>
        <source>Sent transaction</source>
        <translation>รายการที่ส่ง</translation>
    </message>
    <message>
        <source>Incoming transaction</source>
        <translation>การทำรายการขาเข้า</translation>
    </message>
    <message>
        <source>Wallet is &lt;b&gt;encrypted&lt;/b&gt; and currently &lt;b&gt;unlocked&lt;/b&gt;</source>
        <translation>ระเป๋าเงินถูก &lt;b&gt;เข้ารหัส&lt;/b&gt; และในขณะนี้ &lt;b&gt;ปลดล็อคแล้ว&lt;/b&gt;</translation>
    </message>
    <message>
        <source>Wallet is &lt;b&gt;encrypted&lt;/b&gt; and currently &lt;b&gt;locked&lt;/b&gt;</source>
        <translation>กระเป๋าเงินถูก &lt;b&gt;เข้ารหัส&lt;/b&gt; และในปัจจุบัน &lt;b&gt;ล็อค &lt;/b&gt;</translation>
    </message>
    </context>
<context>
    <name>CoinControlDialog</name>
    <message>
        <source>Coin Selection</source>
        <translation>การเลือก Coin</translation>
    </message>
    <message>
        <source>Quantity:</source>
        <translation>จำนวน:</translation>
    </message>
    <message>
        <source>Bytes:</source>
        <translation>ไบต์:</translation>
    </message>
    <message>
        <source>Amount:</source>
        <translation>จำนวน:</translation>
    </message>
    <message>
        <source>Fee:</source>
        <translation>ค่าธรรมเนียม:</translation>
    </message>
    <message>
        <source>Dust:</source>
        <translation>เศษ:</translation>
    </message>
    <message>
        <source>After Fee:</source>
        <translation>ส่วนที่เหลือจากค่าธรรมเนียม:</translation>
    </message>
    <message>
        <source>Change:</source>
        <translation>เงินทอน:</translation>
    </message>
    <message>
        <source>(un)select all</source>
        <translation>(ไม่)เลือกทั้งหมด</translation>
    </message>
    <message>
        <source>Tree mode</source>
        <translation>โหมดแบบต้นไม้</translation>
    </message>
    <message>
        <source>List mode</source>
        <translation>โหมดแบบรายการ</translation>
    </message>
    <message>
        <source>Amount</source>
        <translation>จำนวน</translation>
    </message>
    <message>
        <source>Received with label</source>
        <translation>รับโดยป้ายชื่อ (label)</translation>
    </message>
    <message>
        <source>Received with address</source>
        <translation>รับโดยที่เก็บ</translation>
    </message>
    <message>
        <source>Date</source>
        <translation>วันที่</translation>
    </message>
    <message>
        <source>Confirmations</source>
        <translation>การยืนยัน</translation>
    </message>
    <message>
        <source>Confirmed</source>
        <translation>ยืนยันแล้ว</translation>
    </message>
    </context>
<context>
    <name>EditAddressDialog</name>
    <message>
        <source>Edit Address</source>
        <translation>แก้ไขที่อยู่</translation>
    </message>
    <message>
        <source>&amp;Label</source>
        <translation>&amp;ป้ายชื่อ</translation>
    </message>
    <message>
        <source>The label associated with this address list entry</source>
        <translation>รายการแสดง ป้ายชื่อที่เกี่ยวข้องกับที่เก็บนี้</translation>
    </message>
    <message>
        <source>The address associated with this address list entry. This can only be modified for sending addresses.</source>
        <translation>ที่เก็บที่เกี่ยวข้องกับ ที่เก็บที่แสดงรายการนี้ การปรับปรุงนี้ทำได้สำหรับ ที่เก็บเงินที่จะใช่ส่งเงิน เท่านั้น</translation>
    </message>
    <message>
        <source>&amp;Address</source>
        <translation>&amp;ที่เก็บ</translation>
    </message>
    </context>
<context>
    <name>FreespaceChecker</name>
    <message>
        <source>A new data directory will be created.</source>
        <translation>ไดเร็กทอรี่ใหม่ที่ใช้เก็บข้อมูลจะถูกสร้างขึ้นมา</translation>
    </message>
    <message>
        <source>name</source>
        <translation>ชื่อ</translation>
    </message>
    <message>
        <source>Directory already exists. Add %1 if you intend to create a new directory here.</source>
        <translation>ไดเร็กทอรี่มีอยู่แล้ว ใส่เพิ่ม %1 หากท่านต้องการสร้างไดเร็กทอรี่ใหม่ที่นี่</translation>
    </message>
    <message>
        <source>Path already exists, and is not a directory.</source>
        <translation>พาธ มีอยู่แล้ว พาธนี่ไม่ใช่ไดเร็กทอรี่</translation>
    </message>
    <message>
        <source>Cannot create data directory here.</source>
        <translation>ไม่สามารถสร้างไดเร็กทอรี่ข้อมูลที่นี่</translation>
    </message>
</context>
<context>
    <name>HelpMessageDialog</name>
    <message>
        <source>version</source>
        <translation>เวอร์ชั่น</translation>
    </message>
    <message>
        <source>(%1-bit)</source>
        <translation>(%1-บิท)</translation>
    </message>
    <message>
        <source>About %1</source>
        <translation>เกี่ยวกับ %1</translation>
    </message>
    <message>
        <source>Command-line options</source>
        <translation>ตัวเลือก Command-line</translation>
    </message>
    <message>
        <source>Usage:</source>
        <translation>วิธีใช้งาน:</translation>
    </message>
    <message>
        <source>command-line options</source>
        <translation>ตัวเลือก command-line</translation>
    </message>
    <message>
        <source>UI Options:</source>
        <translation>ตัวเลือก UI:</translation>
    </message>
    <message>
        <source>Choose data directory on startup (default: %u)</source>
        <translation>เลือกไดเร็กทอรี่ข้อมูลตั้งแต่เริ่มต้นสตาร์ทอัพ (ค่าเริ่มต้น: %u)</translation>
    </message>
    <message>
        <source>Set language, for example "de_DE" (default: system locale)</source>
        <translation>ตั้งค่าภาษา ยกตัวอย่าง "de_DE" (ค่าเริ่มต้น: ภาษาท้องถิ่นของระบบ)</translation>
    </message>
    <message>
        <source>Start minimized</source>
        <translation>เริ่มต้นมินิไมซ์</translation>
    </message>
    <message>
        <source>Set SSL root certificates for payment request (default: -system-)</source>
        <translation>ตั้งค่า SSL root certificates สำหรับเรียกการชำระเงิน (ค่าเริ่มต้น: -system-)</translation>
    </message>
    <message>
        <source>Show splash screen on startup (default: %u)</source>
        <translation>แสดง splash screen ตอนเริ่มต้น (ค่าเริ่มต้น: %u)</translation>
    </message>
    <message>
        <source>Reset all settings changed in the GUI</source>
        <translation>รีเซตการเปลี่ยนการตั้งค่าทั้งหมดใน GUI</translation>
    </message>
</context>
<context>
    <name>Intro</name>
    <message>
        <source>Welcome</source>
        <translation>ยินดีต้อนรับ</translation>
    </message>
    <message>
        <source>Welcome to %1.</source>
        <translation>ยินดีต้องรับสู่ %1</translation>
    </message>
    <message>
        <source>As this is the first time the program is launched, you can choose where %1 will store its data.</source>
        <translation>นี่เป็นการรันโปรแกรมครั้งแรก ท่านสามารถเลือก ว่าจะเก็บข้อมูลไว้ที่ %1</translation>
    </message>
    <message>
<<<<<<< HEAD
        <source>%1 will download and store a copy of the Particl block chain. At least %2GB of data will be stored in this directory, and it will grow over time. The wallet will also be stored in this directory.</source>
        <translation>%1 จะดาวน์โหลดและเก็บกอปปี้ชุดหนึ่งของ บล็อกเชน Particl ไว้ ข้อมูลขนานอย่างน้อย %2GB จะเก็บไว้ในไดเร็กทอรี่นี้ และข้อมูลจะมีขนาดใหญ่ขึ้นเรื่อยๆ กระเป๋าเงิน จะเก็บไว้ในไดเร็กทอรี่นี้ด้วย</translation>
    </message>
    <message>
=======
>>>>>>> f17942a3
        <source>Use the default data directory</source>
        <translation>ใช้ไดเร็กทอรี่ข้อมูล ที่เป็นค่าเริ่มต้น</translation>
    </message>
    <message>
        <source>Use a custom data directory:</source>
        <translation>ใช้ไดเร็กทอรี่ข้อมูลที่ตั้งค่าเอง:</translation>
    </message>
    <message>
        <source>Bitcoin</source>
        <translation>Bitcoin</translation>
    </message>
    <message>
        <source>Error: Specified data directory "%1" cannot be created.</source>
        <translation>ข้อผิดพลาด: ไดเร็กทอรี่ข้อมูลที่ต้องการ "%1" ไม่สามารถสร้างได้</translation>
    </message>
    <message>
        <source>Error</source>
        <translation>ข้อผิดพลาด</translation>
    </message>
    <message numerus="yes">
        <source>%n GB of free space available</source>
        <translation><numerusform>%n GB พื้นที่ว่างบนดิสก์ที่ใช้ได้</numerusform></translation>
    </message>
    <message numerus="yes">
        <source>(of %n GB needed)</source>
        <translation><numerusform>(ต้องการพื้นที่ %n GB)</numerusform></translation>
    </message>
</context>
<context>
    <name>ModalOverlay</name>
    <message>
        <source>Form</source>
        <translation>รูป</translation>
    </message>
    </context>
<context>
    <name>OpenURIDialog</name>
    <message>
        <source>Open URI</source>
        <translation>เปิด URI</translation>
    </message>
    <message>
        <source>Open payment request from URI or file</source>
        <translation>เปิด การเรียกการชำระเงิน จาก URI หรือ ไฟล์</translation>
    </message>
    <message>
        <source>URI:</source>
        <translation>URI:</translation>
    </message>
    <message>
        <source>Select payment request file</source>
        <translation>เลือก ไฟล์การเรียกการชำระเงิน</translation>
    </message>
    </context>
<context>
    <name>OptionsDialog</name>
    <message>
        <source>Options</source>
        <translation>ตัวเลือก</translation>
    </message>
    <message>
        <source>&amp;Main</source>
        <translation>&amp;หลัก</translation>
    </message>
    <message>
        <source>Automatically start %1 after logging in to the system.</source>
        <translation>เริ่มต้นอัตโนมัติ %1 หลังจาก ล็อกอิน เข้าสู่ระบบแล้ว</translation>
    </message>
    <message>
        <source>&amp;Start %1 on system login</source>
        <translation>&amp;เริ่ม %1 ในการล็อกอินระบบ</translation>
    </message>
    <message>
        <source>Size of &amp;database cache</source>
        <translation>ขนาดของ &amp;database cache</translation>
    </message>
    <message>
        <source>MB</source>
        <translation>MB</translation>
    </message>
    <message>
        <source>Number of script &amp;verification threads</source>
        <translation>จำนวนของสคริปท์ &amp;verification threads</translation>
    </message>
    <message>
        <source>IP address of the proxy (e.g. IPv4: 127.0.0.1 / IPv6: ::1)</source>
        <translation>IP แอดเดส ของ proxy (เช่น IPv4: 127.0.0.1 / IPv6: ::1)</translation>
    </message>
    <message>
        <source>Minimize instead of exit the application when the window is closed. When this option is enabled, the application will be closed only after selecting Exit in the menu.</source>
        <translation>มินิไมซ์แอพ แทนการออกจากแอพพลิเคชั่น เมื่อวินโดว์ได้รับการปิด เมื่อเลือกตัวเลือกนี้ แอพพลิเคชั่น จะถูกปิด ก็ต่อเมื่อ มีการเลือกเมนู Exit/ออกจากระบบ เท่านั้น</translation>
    </message>
    <message>
        <source>Third party URLs (e.g. a block explorer) that appear in the transactions tab as context menu items. %s in the URL is replaced by transaction hash. Multiple URLs are separated by vertical bar |.</source>
        <translation>URL แบบอื่น (ยกตัวอย่าง เอ็กพลอเลอร์บล็อก) ที่อยู่ใน เมนูรายการ ลำดับ %s ใน URL จะถูกเปลี่ยนด้วย รายการแฮช URL ที่เป็นแบบหลายๆอัน จะถูกแยก โดย เครื่องหมายเส้นบาร์ตั้ง |</translation>
    </message>
    <message>
        <source>Active command-line options that override above options:</source>
        <translation>ตัวเลือก command-line แอกทีฟอยู่นี้ จะแทนที่ ตัวเลือกด้านบนนี้:</translation>
    </message>
    <message>
        <source>Reset all client options to default.</source>
        <translation>รีเซต ไคลเอ็นออพชั่น กลับไปเป็นค่าเริ่มต้น</translation>
    </message>
    <message>
        <source>&amp;Reset Options</source>
        <translation>&amp;รีเซต ออพชั่น</translation>
    </message>
    <message>
        <source>&amp;Network</source>
        <translation>&amp;เน็ตเวิร์ก</translation>
    </message>
    <message>
        <source>(0 = auto, &lt;0 = leave that many cores free)</source>
        <translation>(0 = อัตโนมัติ, &lt;0 = ปล่อย คอร์ อิสระ)</translation>
    </message>
    <message>
        <source>W&amp;allet</source>
        <translation>กระเ&amp;ป๋าเงิน</translation>
    </message>
    <message>
        <source>Expert</source>
        <translation>ผู้เชี่ยวชาญ</translation>
    </message>
    <message>
        <source>Enable coin &amp;control features</source>
        <translation>เปิดใช้ coin &amp; รูปแบบการควบคุม</translation>
    </message>
    <message>
        <source>If you disable the spending of unconfirmed change, the change from a transaction cannot be used until that transaction has at least one confirmation. This also affects how your balance is computed.</source>
        <translation>หากท่านไม่เปิดใช้ การใช้เงินทอนที่ยังไม่ยืนยัน เงินทอนจากการทำรายการจะไม่สามารถใช้ได้ จนกว่ารายการที่ทำการ จะได้รับการยืนยันหนึ่งครั้ง และจะกระทบการคำนวณยอดคงเหลือของท่านด้วย</translation>
    </message>
    <message>
        <source>&amp;Spend unconfirmed change</source>
        <translation>&amp;ใช้เงินทอนที่ยังไม่ยืนยัน</translation>
    </message>
    <message>
        <source>Automatically open the Particl client port on the router. This only works when your router supports UPnP and it is enabled.</source>
        <translation>เปิด Particl ไคล์เอ็นท์พอร์ต/client port บน router โดยอัตโนมัติ วิธีนี้ใช้ได้เมื่อ router สนับสนุน UPnP และสถานะเปิดใช้งาน</translation>
    </message>
    <message>
        <source>Map port using &amp;UPnP</source>
        <translation>จองพอร์ต โดยใช้ &amp;UPnP</translation>
    </message>
    <message>
        <source>Connect to the Particl network through a SOCKS5 proxy.</source>
        <translation>เชื่อมต่อกับ Particl เน็ตเวิร์ก ผ่านพร็อกซี่แบบ SOCKS5</translation>
    </message>
    <message>
        <source>&amp;Connect through SOCKS5 proxy (default proxy):</source>
        <translation>&amp;เชื่อมต่อผ่าน พร็อกซี่ SOCKS5 (พร็อกซี่เริ่มต้น):</translation>
    </message>
    <message>
        <source>Proxy &amp;IP:</source>
        <translation>พร็อกซี่ &amp;IP:</translation>
    </message>
    <message>
        <source>&amp;Port:</source>
        <translation>&amp;พอร์ต</translation>
    </message>
    <message>
        <source>Port of the proxy (e.g. 9050)</source>
        <translation>พอร์ตของพร็อกซี่ (ตัวอย่าง 9050)</translation>
    </message>
    <message>
        <source>Used for reaching peers via:</source>
        <translation>ใช้ในการเข้าถึงอีกฝ่ายหนึ่ง peer โดย:</translation>
    </message>
    <message>
        <source>IPv4</source>
        <translation>IPv4</translation>
    </message>
    <message>
        <source>IPv6</source>
        <translation>IPv6</translation>
    </message>
    <message>
        <source>Tor</source>
        <translation>Tor</translation>
    </message>
    <message>
        <source>Connect to the Particl network through a separate SOCKS5 proxy for Tor hidden services.</source>
        <translation>เชื่อมต่อกับ เครือข่าย Particl ผ่านทาง พร้อกซี่ SOCKS5 แยกต่างหาก สำหรับ Tor เซอร์วิส</translation>
    </message>
    <message>
        <source>&amp;Window</source>
        <translation>&amp;วันโดว์</translation>
    </message>
    <message>
        <source>Show only a tray icon after minimizing the window.</source>
        <translation>แสดงเทรย์ไอคอน หลังมืนิไมส์วินโดว์ เท่านั้น</translation>
    </message>
    <message>
        <source>Error</source>
        <translation>ข้อผิดพลาด</translation>
    </message>
    </context>
<context>
    <name>OverviewPage</name>
    <message>
        <source>Form</source>
        <translation>รูป</translation>
    </message>
    </context>
<context>
    <name>PaymentServer</name>
    </context>
<context>
    <name>PeerTableModel</name>
    </context>
<context>
    <name>QObject</name>
    <message>
        <source>Amount</source>
        <translation>จำนวน</translation>
    </message>
    <message>
        <source>%1 and %2</source>
        <translation>%1 และ %2</translation>
    </message>
    </context>
<context>
    <name>QObject::QObject</name>
    </context>
<context>
    <name>QRImageWidget</name>
    </context>
<context>
    <name>RPCConsole</name>
    </context>
<context>
    <name>ReceiveCoinsDialog</name>
    <message>
        <source>&amp;Label:</source>
        <translation>&amp;ชื่อ:</translation>
    </message>
    </context>
<context>
    <name>ReceiveRequestDialog</name>
    </context>
<context>
    <name>RecentRequestsTableModel</name>
    </context>
<context>
    <name>SendCoinsDialog</name>
    <message>
        <source>Send Coins</source>
        <translation>ส่งเหรียญ</translation>
    </message>
    <message>
        <source>Quantity:</source>
        <translation>จำนวน:</translation>
    </message>
    <message>
        <source>Bytes:</source>
        <translation>ไบต์:</translation>
    </message>
    <message>
        <source>Amount:</source>
        <translation>จำนวน:</translation>
    </message>
    <message>
        <source>Fee:</source>
        <translation>ค่าธรรมเนียม:</translation>
    </message>
    <message>
        <source>After Fee:</source>
        <translation>ส่วนที่เหลือจากค่าธรรมเนียม:</translation>
    </message>
    <message>
        <source>Change:</source>
        <translation>เงินทอน:</translation>
    </message>
    <message>
        <source>Dust:</source>
        <translation>เศษ:</translation>
    </message>
    </context>
<context>
    <name>SendCoinsEntry</name>
    <message>
        <source>&amp;Label:</source>
        <translation>&amp;ชื่อ:</translation>
    </message>
    </context>
<context>
    <name>SendConfirmationDialog</name>
    </context>
<context>
    <name>ShutdownWindow</name>
    </context>
<context>
    <name>SignVerifyMessageDialog</name>
    </context>
<context>
    <name>SplashScreen</name>
    <message>
        <source>[testnet]</source>
        <translation>[testnet]</translation>
    </message>
</context>
<context>
    <name>TrafficGraphWidget</name>
    </context>
<context>
    <name>TransactionDesc</name>
    </context>
<context>
    <name>TransactionDescDialog</name>
    </context>
<context>
    <name>TransactionTableModel</name>
    </context>
<context>
    <name>TransactionView</name>
    </context>
<context>
    <name>UnitDisplayStatusBarControl</name>
    </context>
<context>
    <name>WalletFrame</name>
    </context>
<context>
    <name>WalletModel</name>
    </context>
<context>
    <name>WalletView</name>
    </context>
<context>
    <name>bitcoin-core</name>
    <message>
        <source>Options:</source>
        <translation>ตัวเลือก:</translation>
    </message>
    <message>
        <source>Information</source>
        <translation>ข้อมูล</translation>
    </message>
    <message>
        <source>Warning</source>
        <translation>คำเตือน</translation>
    </message>
    <message>
        <source>Error</source>
        <translation>ข้อผิดพลาด</translation>
    </message>
</context>
</TS><|MERGE_RESOLUTION|>--- conflicted
+++ resolved
@@ -563,13 +563,6 @@
         <translation>นี่เป็นการรันโปรแกรมครั้งแรก ท่านสามารถเลือก ว่าจะเก็บข้อมูลไว้ที่ %1</translation>
     </message>
     <message>
-<<<<<<< HEAD
-        <source>%1 will download and store a copy of the Particl block chain. At least %2GB of data will be stored in this directory, and it will grow over time. The wallet will also be stored in this directory.</source>
-        <translation>%1 จะดาวน์โหลดและเก็บกอปปี้ชุดหนึ่งของ บล็อกเชน Particl ไว้ ข้อมูลขนานอย่างน้อย %2GB จะเก็บไว้ในไดเร็กทอรี่นี้ และข้อมูลจะมีขนาดใหญ่ขึ้นเรื่อยๆ กระเป๋าเงิน จะเก็บไว้ในไดเร็กทอรี่นี้ด้วย</translation>
-    </message>
-    <message>
-=======
->>>>>>> f17942a3
         <source>Use the default data directory</source>
         <translation>ใช้ไดเร็กทอรี่ข้อมูล ที่เป็นค่าเริ่มต้น</translation>
     </message>
