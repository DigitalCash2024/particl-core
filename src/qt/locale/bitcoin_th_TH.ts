<TS language="th_TH" version="2.1">
<context>
    <name>AddressBookPage</name>
    <message>
        <source>Right-click to edit address or label</source>
        <translation>คลิกขวาเพื่อแก้ไขที่อยู่ หรือป้ายชื่อ</translation>
    </message>
    <message>
        <source>Create a new address</source>
        <translation>สร้างที่อยู่ใหม่</translation>
    </message>
    <message>
        <source>&amp;New</source>
        <translation>&amp;สร้างใหม่</translation>
    </message>
    <message>
        <source>Copy the currently selected address to the system clipboard</source>
        <translation>คัดลอกที่อยู่ที่ถูกเลือกไปยัง คลิปบอร์ดของระบบ</translation>
    </message>
    <message>
        <source>&amp;Copy</source>
        <translation>&amp;คัดลอก</translation>
    </message>
    <message>
        <source>C&amp;lose</source>
        <translation>&amp;ปิด</translation>
    </message>
    <message>
        <source>Delete the currently selected address from the list</source>
        <translation>ลบที่อยู่ที่เลือกไว้ในขณะนี้จากรายการ</translation>
    </message>
    <message>
        <source>Export the data in the current tab to a file</source>
        <translation>ส่งออกข้อมูลที่อยู่ในแท็บไปที่ไฟล์</translation>
    </message>
    <message>
        <source>&amp;Export</source>
        <translation>&amp;ส่งออก</translation>
    </message>
    <message>
        <source>&amp;Delete</source>
        <translation>&amp;ลบ</translation>
    </message>
    <message>
        <source>Choose the address to send coins to</source>
        <translation>เลือกที่อยู่เพื่อส่งเหรียญไปไว้</translation>
    </message>
    <message>
        <source>Choose the address to receive coins with</source>
        <translation>เลือกที่อยู่เพื่อส่งเหรียญไปไว้</translation>
    </message>
    <message>
        <source>Sending addresses</source>
        <translation>ส่งที่อยู่</translation>
    </message>
    </context>
<context>
    <name>AddressTableModel</name>
    </context>
<context>
    <name>AskPassphraseDialog</name>
    <message>
        <source>Passphrase Dialog</source>
        <translation>ช่องสำหรับ รหัสผ่าน</translation>
    </message>
    <message>
        <source>Enter passphrase</source>
        <translation>ใส่รหัสผ่าน</translation>
    </message>
    <message>
        <source>New passphrase</source>
        <translation>รหัสผา่นใหม่</translation>
    </message>
    <message>
        <source>Repeat new passphrase</source>
        <translation>กรุณากรอกรหัสผ่านใหม่อีกครั้งหนึ่ง</translation>
    </message>
    </context>
<context>
    <name>BanTableModel</name>
    <message>
        <source>IP/Netmask</source>
        <translation>IP/Netmask (ตัวกรอง IP)</translation>
    </message>
    <message>
        <source>Banned Until</source>
        <translation>ห้าม จนถึง</translation>
    </message>
</context>
<context>
    <name>BitcoinGUI</name>
    <message>
        <source>Sign &amp;message...</source>
        <translation>เซ็นต์ชื่อด้วย &amp;ข้อความ...</translation>
    </message>
    <message>
        <source>Synchronizing with network...</source>
        <translation>กำลังทำข้อมูลให้ตรงกันกับเครือข่าย ...</translation>
    </message>
    <message>
        <source>&amp;Overview</source>
        <translation>&amp;ภาพรวม</translation>
    </message>
    <message>
        <source>Show general overview of wallet</source>
        <translation>แสดงภาพรวมทั่วไปของกระเป๋าเงิน</translation>
    </message>
    <message>
        <source>&amp;Transactions</source>
        <translation>&amp;การทำรายการ</translation>
    </message>
    <message>
        <source>Browse transaction history</source>
        <translation>เรียกดูประวัติการทำธุรกรรม</translation>
    </message>
    <message>
        <source>E&amp;xit</source>
        <translation>&amp;ออก</translation>
    </message>
    <message>
        <source>Quit application</source>
        <translation>ออกจากโปรแกรม</translation>
    </message>
    <message>
        <source>&amp;About %1</source>
        <translation>&amp;เกี่ยวกับ %1</translation>
    </message>
    <message>
        <source>Show information about %1</source>
        <translation>แสดงข้อมูล เกี่ยวกับ %1</translation>
    </message>
    <message>
        <source>About &amp;Qt</source>
        <translation>เกี่ยวกับ &amp;Qt</translation>
    </message>
    <message>
        <source>Show information about Qt</source>
        <translation>แสดงข้อมูล เกี่ยวกับ Qt</translation>
    </message>
    <message>
        <source>&amp;Options...</source>
        <translation>&amp;ตัวเลือก...</translation>
    </message>
    <message>
        <source>Modify configuration options for %1</source>
        <translation>ปรับปรุง ข้อมูลการตั้งค่าตัวเลือก สำหรับ %1</translation>
    </message>
    <message>
        <source>&amp;Encrypt Wallet...</source>
        <translation>&amp;กระเป๋าเงินเข้ารหัส</translation>
    </message>
    <message>
        <source>&amp;Backup Wallet...</source>
        <translation>&amp;สำรองกระเป๋าเงิน...</translation>
    </message>
    <message>
        <source>&amp;Change Passphrase...</source>
        <translation>&amp;เปลี่ยนรหัสผ่าน...</translation>
    </message>
    <message>
<<<<<<< HEAD
        <source>&amp;Sending addresses...</source>
        <translation>&amp;ที่เก็บเงิน ที่จะส่ง particl</translation>
    </message>
    <message>
        <source>&amp;Receiving addresses...</source>
        <translation>&amp;ที่เก็บเงิน ที่จะรับ particl</translation>
    </message>
    <message>
=======
>>>>>>> 936ef73f
        <source>Open &amp;URI...</source>
        <translation>เปิด &amp;URI</translation>
    </message>
    <message>
        <source>Reindexing blocks on disk...</source>
        <translation>กำลังทำดัชนี ที่เก็บบล็อก ใหม่ ในดิสก์...</translation>
    </message>
    <message>
        <source>Send coins to a Particl address</source>
        <translation>ส่ง coins ไปยัง ที่เก็บ Particl.</translation>
    </message>
    <message>
        <source>Backup wallet to another location</source>
        <translation>สำรอง กระเป๋าเงินไปยัง ที่เก็บอื่น</translation>
    </message>
    <message>
        <source>Change the passphrase used for wallet encryption</source>
        <translation>เปลี่ยนรหัสผ่านที่ใช้สำหรับการเข้ารหัสกระเป๋าเงิน</translation>
    </message>
    <message>
        <source>&amp;Debug window</source>
        <translation>&amp;หน้าต่าง Debug</translation>
    </message>
    <message>
        <source>Open debugging and diagnostic console</source>
        <translation>เปิด แผลงควบคุม debugging และ diagnostic</translation>
    </message>
    <message>
        <source>&amp;Verify message...</source>
        <translation>&amp;ยืนยันข้อความ...</translation>
    </message>
    <message>
        <source>Particl.</source>
        <translation>Particl.</translation>
    </message>
    <message>
        <source>&amp;Send</source>
        <translation>&amp;ส่ง</translation>
    </message>
    <message>
        <source>&amp;Receive</source>
        <translation>&amp;รับ</translation>
    </message>
    <message>
        <source>&amp;Show / Hide</source>
        <translation>&amp;แสดง / ซ่อน</translation>
    </message>
    <message>
        <source>Show or hide the main Window</source>
        <translation>แสดง หรือ ซ่อน หน้าหลัก</translation>
    </message>
    <message>
        <source>Encrypt the private keys that belong to your wallet</source>
        <translation>เข้ารหัส private keys/ รหัสส่วนตัว สำหรับกระเป๋าเงินของท่าน</translation>
    </message>
    <message>
        <source>Sign messages with your Particl addresses to prove you own them</source>
        <translation>เซ็นชื่อด้วยข้อความ ที่เก็บ Particl เพื่อแสดงว่าท่านเป็นเจ้าของ particl นี้จริง</translation>
    </message>
    <message>
        <source>Verify messages to ensure they were signed with specified Particl addresses</source>
        <translation>ตรวจสอบ ข้อความ เพื่อให้แน่ใจว่า การเซ็นต์ชื่อ ด้วยที่เก็บ Particl แล้ว</translation>
    </message>
    <message>
        <source>&amp;File</source>
        <translation>&amp;ไฟล์</translation>
    </message>
    <message>
        <source>&amp;Settings</source>
        <translation>&amp;การตั้งค่า</translation>
    </message>
    <message>
        <source>&amp;Help</source>
        <translation>&amp;ช่วยเหลือ</translation>
    </message>
    <message>
        <source>Tabs toolbar</source>
        <translation>แถบเครื่องมือ</translation>
    </message>
    <message>
        <source>Request payments (generates QR codes and particl: URIs)</source>
        <translation>เรียกเก็บ การชำระเงิน (สร้าง QR codes และ particl: URIs)</translation>
    </message>
    <message>
        <source>Show the list of used sending addresses and labels</source>
        <translation>แสดงรายการ ที่เก็บเงินที่จะส่ง particl ออก และป้ายชื่อ ที่ใช้ไปแล้ว</translation>
    </message>
    <message>
        <source>Show the list of used receiving addresses and labels</source>
        <translation>แสดงรายการ ที่เก็บเงินที่จะรับ particl เข้า และป้ายชื่อ ที่ใช้ไปแล้ว</translation>
    </message>
    <message>
        <source>Open a particl: URI or payment request</source>
        <translation>เปิด particl: URI หรือ การเรียกเก็บเงิน (การเรียกให้ชำระเงิน)</translation>
    </message>
    <message>
        <source>&amp;Command-line options</source>
        <translation>&amp;ตัวเลือก Command-line</translation>
    </message>
    <message numerus="yes">
        <source>%n active connection(s) to Particl network</source>
        <translation><numerusform>%n ช่องการเชื่อมต่อที่ใช้งานได้ เพื่อเชื่อมกับเครือข่าย Particl.</numerusform></translation>
    </message>
    <message>
        <source>Indexing blocks on disk...</source>
        <translation>การกำลังสร้างดัชนีของบล็อก ในดิสก์...</translation>
    </message>
    <message>
        <source>Processing blocks on disk...</source>
        <translation>กำลังดำเนินการกับบล็อกในดิสก์...</translation>
    </message>
    <message numerus="yes">
        <source>Processed %n block(s) of transaction history.</source>
        <translation><numerusform>%n บล็อกในประวัติรายการ ได้รับการดำเนินการเรียบร้อยแล้ว</numerusform></translation>
    </message>
    <message>
        <source>%1 behind</source>
        <translation>%1 ตามหลัง</translation>
    </message>
    <message>
        <source>Last received block was generated %1 ago.</source>
        <translation>บล็อกสุดท้ายที่ได้รับ สร้างขึ้นเมื่อ %1 มาแล้ว</translation>
    </message>
    <message>
        <source>Transactions after this will not yet be visible.</source>
        <translation>รายการหลังจากนี้ จะไม่แสดงให้เห็น</translation>
    </message>
    <message>
        <source>Error</source>
        <translation>ข้อผิดพลาด</translation>
    </message>
    <message>
        <source>Warning</source>
        <translation>คำเตือน</translation>
    </message>
    <message>
        <source>Information</source>
        <translation>ข้อมูล</translation>
    </message>
    <message>
        <source>Up to date</source>
        <translation>ทันสมัย</translation>
    </message>
    <message>
        <source>Show the %1 help message to get a list with possible Particl command-line options</source>
        <translation>แสดง %1 ข้อความช่วยเหลือ เพื่อแสดงรายการ ตัวเลือกที่เป็นไปได้สำหรับ Particl command-line</translation>
    </message>
    <message>
        <source>&amp;Window</source>
        <translation>&amp;วันโดว์</translation>
    </message>
    <message>
        <source>%1 client</source>
        <translation>%1 ลูกค้า</translation>
    </message>
    <message>
        <source>Catching up...</source>
        <translation>กำลังตามให้ทัน...</translation>
    </message>
    <message>
        <source>Date: %1
</source>
        <translation>วันที่: %1
</translation>
    </message>
    <message>
        <source>Amount: %1
</source>
        <translation>จำนวน: %1
</translation>
    </message>
    <message>
        <source>Type: %1
</source>
        <translation>ชนิด: %1
</translation>
    </message>
    <message>
        <source>Label: %1
</source>
        <translation>ป้ายชื่อ: %1
</translation>
    </message>
    <message>
        <source>Address: %1
</source>
        <translation>ที่อยู่: %1
</translation>
    </message>
    <message>
        <source>Sent transaction</source>
        <translation>รายการที่ส่ง</translation>
    </message>
    <message>
        <source>Incoming transaction</source>
        <translation>การทำรายการขาเข้า</translation>
    </message>
    <message>
        <source>Wallet is &lt;b&gt;encrypted&lt;/b&gt; and currently &lt;b&gt;unlocked&lt;/b&gt;</source>
        <translation>ระเป๋าเงินถูก &lt;b&gt;เข้ารหัส&lt;/b&gt; และในขณะนี้ &lt;b&gt;ปลดล็อคแล้ว&lt;/b&gt;</translation>
    </message>
    <message>
        <source>Wallet is &lt;b&gt;encrypted&lt;/b&gt; and currently &lt;b&gt;locked&lt;/b&gt;</source>
        <translation>กระเป๋าเงินถูก &lt;b&gt;เข้ารหัส&lt;/b&gt; และในปัจจุบัน &lt;b&gt;ล็อค &lt;/b&gt;</translation>
    </message>
    </context>
<context>
    <name>CoinControlDialog</name>
    <message>
        <source>Coin Selection</source>
        <translation>การเลือก Coin</translation>
    </message>
    <message>
        <source>Quantity:</source>
        <translation>จำนวน:</translation>
    </message>
    <message>
        <source>Bytes:</source>
        <translation>ไบต์:</translation>
    </message>
    <message>
        <source>Amount:</source>
        <translation>จำนวน:</translation>
    </message>
    <message>
        <source>Fee:</source>
        <translation>ค่าธรรมเนียม:</translation>
    </message>
    <message>
        <source>Dust:</source>
        <translation>เศษ:</translation>
    </message>
    <message>
        <source>After Fee:</source>
        <translation>ส่วนที่เหลือจากค่าธรรมเนียม:</translation>
    </message>
    <message>
        <source>Change:</source>
        <translation>เงินทอน:</translation>
    </message>
    <message>
        <source>(un)select all</source>
        <translation>(ไม่)เลือกทั้งหมด</translation>
    </message>
    <message>
        <source>Tree mode</source>
        <translation>โหมดแบบต้นไม้</translation>
    </message>
    <message>
        <source>List mode</source>
        <translation>โหมดแบบรายการ</translation>
    </message>
    <message>
        <source>Amount</source>
        <translation>จำนวน</translation>
    </message>
    <message>
        <source>Received with label</source>
        <translation>รับโดยป้ายชื่อ (label)</translation>
    </message>
    <message>
        <source>Received with address</source>
        <translation>รับโดยที่เก็บ</translation>
    </message>
    <message>
        <source>Date</source>
        <translation>วันที่</translation>
    </message>
    <message>
        <source>Confirmations</source>
        <translation>การยืนยัน</translation>
    </message>
    <message>
        <source>Confirmed</source>
        <translation>ยืนยันแล้ว</translation>
    </message>
    </context>
<context>
    <name>EditAddressDialog</name>
    <message>
        <source>Edit Address</source>
        <translation>แก้ไขที่อยู่</translation>
    </message>
    <message>
        <source>&amp;Label</source>
        <translation>&amp;ป้ายชื่อ</translation>
    </message>
    <message>
        <source>The label associated with this address list entry</source>
        <translation>รายการแสดง ป้ายชื่อที่เกี่ยวข้องกับที่เก็บนี้</translation>
    </message>
    <message>
        <source>The address associated with this address list entry. This can only be modified for sending addresses.</source>
        <translation>ที่เก็บที่เกี่ยวข้องกับ ที่เก็บที่แสดงรายการนี้ การปรับปรุงนี้ทำได้สำหรับ ที่เก็บเงินที่จะใช่ส่งเงิน เท่านั้น</translation>
    </message>
    <message>
        <source>&amp;Address</source>
        <translation>&amp;ที่เก็บ</translation>
    </message>
    </context>
<context>
    <name>FreespaceChecker</name>
    <message>
        <source>A new data directory will be created.</source>
        <translation>ไดเร็กทอรี่ใหม่ที่ใช้เก็บข้อมูลจะถูกสร้างขึ้นมา</translation>
    </message>
    <message>
        <source>name</source>
        <translation>ชื่อ</translation>
    </message>
    <message>
        <source>Directory already exists. Add %1 if you intend to create a new directory here.</source>
        <translation>ไดเร็กทอรี่มีอยู่แล้ว ใส่เพิ่ม %1 หากท่านต้องการสร้างไดเร็กทอรี่ใหม่ที่นี่</translation>
    </message>
    <message>
        <source>Path already exists, and is not a directory.</source>
        <translation>พาธ มีอยู่แล้ว พาธนี่ไม่ใช่ไดเร็กทอรี่</translation>
    </message>
    <message>
        <source>Cannot create data directory here.</source>
        <translation>ไม่สามารถสร้างไดเร็กทอรี่ข้อมูลที่นี่</translation>
    </message>
</context>
<context>
    <name>HelpMessageDialog</name>
    <message>
        <source>version</source>
        <translation>เวอร์ชั่น</translation>
    </message>
    <message>
        <source>(%1-bit)</source>
        <translation>(%1-บิท)</translation>
    </message>
    <message>
        <source>About %1</source>
        <translation>เกี่ยวกับ %1</translation>
    </message>
    <message>
        <source>Command-line options</source>
        <translation>ตัวเลือก Command-line</translation>
    </message>
</context>
<context>
    <name>Intro</name>
    <message>
        <source>Welcome</source>
        <translation>ยินดีต้อนรับ</translation>
    </message>
    <message>
        <source>Welcome to %1.</source>
        <translation>ยินดีต้องรับสู่ %1</translation>
    </message>
    <message>
        <source>As this is the first time the program is launched, you can choose where %1 will store its data.</source>
        <translation>นี่เป็นการรันโปรแกรมครั้งแรก ท่านสามารถเลือก ว่าจะเก็บข้อมูลไว้ที่ %1</translation>
    </message>
    <message>
        <source>Use the default data directory</source>
        <translation>ใช้ไดเร็กทอรี่ข้อมูล ที่เป็นค่าเริ่มต้น</translation>
    </message>
    <message>
        <source>Use a custom data directory:</source>
        <translation>ใช้ไดเร็กทอรี่ข้อมูลที่ตั้งค่าเอง:</translation>
    </message>
    <message>
        <source>Particl.</source>
        <translation>Particl.</translation>
    </message>
    <message>
        <source>Error: Specified data directory "%1" cannot be created.</source>
        <translation>ข้อผิดพลาด: ไดเร็กทอรี่ข้อมูลที่ต้องการ "%1" ไม่สามารถสร้างได้</translation>
    </message>
    <message>
        <source>Error</source>
        <translation>ข้อผิดพลาด</translation>
    </message>
    <message numerus="yes">
        <source>%n GB of free space available</source>
        <translation><numerusform>%n GB พื้นที่ว่างบนดิสก์ที่ใช้ได้</numerusform></translation>
    </message>
    <message numerus="yes">
        <source>(of %n GB needed)</source>
        <translation><numerusform>(ต้องการพื้นที่ %n GB)</numerusform></translation>
    </message>
</context>
<context>
    <name>ModalOverlay</name>
    <message>
        <source>Form</source>
        <translation>รูป</translation>
    </message>
    </context>
<context>
    <name>OpenURIDialog</name>
    <message>
        <source>Open URI</source>
        <translation>เปิด URI</translation>
    </message>
    <message>
        <source>Open payment request from URI or file</source>
        <translation>เปิด การเรียกการชำระเงิน จาก URI หรือ ไฟล์</translation>
    </message>
    <message>
        <source>URI:</source>
        <translation>URI:</translation>
    </message>
    <message>
        <source>Select payment request file</source>
        <translation>เลือก ไฟล์การเรียกการชำระเงิน</translation>
    </message>
    </context>
<context>
    <name>OptionsDialog</name>
    <message>
        <source>Options</source>
        <translation>ตัวเลือก</translation>
    </message>
    <message>
        <source>&amp;Main</source>
        <translation>&amp;หลัก</translation>
    </message>
    <message>
        <source>Automatically start %1 after logging in to the system.</source>
        <translation>เริ่มต้นอัตโนมัติ %1 หลังจาก ล็อกอิน เข้าสู่ระบบแล้ว</translation>
    </message>
    <message>
        <source>&amp;Start %1 on system login</source>
        <translation>&amp;เริ่ม %1 ในการล็อกอินระบบ</translation>
    </message>
    <message>
        <source>Size of &amp;database cache</source>
        <translation>ขนาดของ &amp;database cache</translation>
    </message>
    <message>
        <source>Number of script &amp;verification threads</source>
        <translation>จำนวนของสคริปท์ &amp;verification threads</translation>
    </message>
    <message>
        <source>IP address of the proxy (e.g. IPv4: 127.0.0.1 / IPv6: ::1)</source>
        <translation>IP แอดเดส ของ proxy (เช่น IPv4: 127.0.0.1 / IPv6: ::1)</translation>
    </message>
    <message>
        <source>Minimize instead of exit the application when the window is closed. When this option is enabled, the application will be closed only after selecting Exit in the menu.</source>
        <translation>มินิไมซ์แอพ แทนการออกจากแอพพลิเคชั่น เมื่อวินโดว์ได้รับการปิด เมื่อเลือกตัวเลือกนี้ แอพพลิเคชั่น จะถูกปิด ก็ต่อเมื่อ มีการเลือกเมนู Exit/ออกจากระบบ เท่านั้น</translation>
    </message>
    <message>
        <source>Third party URLs (e.g. a block explorer) that appear in the transactions tab as context menu items. %s in the URL is replaced by transaction hash. Multiple URLs are separated by vertical bar |.</source>
        <translation>URL แบบอื่น (ยกตัวอย่าง เอ็กพลอเลอร์บล็อก) ที่อยู่ใน เมนูรายการ ลำดับ %s ใน URL จะถูกเปลี่ยนด้วย รายการแฮช URL ที่เป็นแบบหลายๆอัน จะถูกแยก โดย เครื่องหมายเส้นบาร์ตั้ง |</translation>
    </message>
    <message>
        <source>Reset all client options to default.</source>
        <translation>รีเซต ไคลเอ็นออพชั่น กลับไปเป็นค่าเริ่มต้น</translation>
    </message>
    <message>
        <source>&amp;Reset Options</source>
        <translation>&amp;รีเซต ออพชั่น</translation>
    </message>
    <message>
        <source>&amp;Network</source>
        <translation>&amp;เน็ตเวิร์ก</translation>
    </message>
    <message>
        <source>(0 = auto, &lt;0 = leave that many cores free)</source>
        <translation>(0 = อัตโนมัติ, &lt;0 = ปล่อย คอร์ อิสระ)</translation>
    </message>
    <message>
        <source>W&amp;allet</source>
        <translation>กระเ&amp;ป๋าเงิน</translation>
    </message>
    <message>
        <source>Expert</source>
        <translation>ผู้เชี่ยวชาญ</translation>
    </message>
    <message>
        <source>Enable coin &amp;control features</source>
        <translation>เปิดใช้ coin &amp; รูปแบบการควบคุม</translation>
    </message>
    <message>
        <source>If you disable the spending of unconfirmed change, the change from a transaction cannot be used until that transaction has at least one confirmation. This also affects how your balance is computed.</source>
        <translation>หากท่านไม่เปิดใช้ การใช้เงินทอนที่ยังไม่ยืนยัน เงินทอนจากการทำรายการจะไม่สามารถใช้ได้ จนกว่ารายการที่ทำการ จะได้รับการยืนยันหนึ่งครั้ง และจะกระทบการคำนวณยอดคงเหลือของท่านด้วย</translation>
    </message>
    <message>
        <source>&amp;Spend unconfirmed change</source>
        <translation>&amp;ใช้เงินทอนที่ยังไม่ยืนยัน</translation>
    </message>
    <message>
        <source>Automatically open the Particl client port on the router. This only works when your router supports UPnP and it is enabled.</source>
        <translation>เปิด Particl ไคล์เอ็นท์พอร์ต/client port บน router โดยอัตโนมัติ วิธีนี้ใช้ได้เมื่อ router สนับสนุน UPnP และสถานะเปิดใช้งาน</translation>
    </message>
    <message>
        <source>Map port using &amp;UPnP</source>
        <translation>จองพอร์ต โดยใช้ &amp;UPnP</translation>
    </message>
    <message>
        <source>Connect to the Particl network through a SOCKS5 proxy.</source>
        <translation>เชื่อมต่อกับ Particl เน็ตเวิร์ก ผ่านพร็อกซี่แบบ SOCKS5</translation>
    </message>
    <message>
        <source>&amp;Connect through SOCKS5 proxy (default proxy):</source>
        <translation>&amp;เชื่อมต่อผ่าน พร็อกซี่ SOCKS5 (พร็อกซี่เริ่มต้น):</translation>
    </message>
    <message>
        <source>Proxy &amp;IP:</source>
        <translation>พร็อกซี่ &amp;IP:</translation>
    </message>
    <message>
        <source>&amp;Port:</source>
        <translation>&amp;พอร์ต</translation>
    </message>
    <message>
        <source>Port of the proxy (e.g. 9050)</source>
        <translation>พอร์ตของพร็อกซี่ (ตัวอย่าง 9050)</translation>
    </message>
    <message>
        <source>Used for reaching peers via:</source>
        <translation>ใช้ในการเข้าถึงอีกฝ่ายหนึ่ง peer โดย:</translation>
    </message>
    <message>
        <source>IPv4</source>
        <translation>IPv4</translation>
    </message>
    <message>
        <source>IPv6</source>
        <translation>IPv6</translation>
    </message>
    <message>
        <source>Tor</source>
        <translation>Tor</translation>
    </message>
    <message>
        <source>Connect to the Particl network through a separate SOCKS5 proxy for Tor hidden services.</source>
        <translation>เชื่อมต่อกับ เครือข่าย Particl ผ่านทาง พร้อกซี่ SOCKS5 แยกต่างหาก สำหรับ Tor เซอร์วิส</translation>
    </message>
    <message>
        <source>&amp;Window</source>
        <translation>&amp;วันโดว์</translation>
    </message>
    <message>
        <source>Show only a tray icon after minimizing the window.</source>
        <translation>แสดงเทรย์ไอคอน หลังมืนิไมส์วินโดว์ เท่านั้น</translation>
    </message>
    <message>
        <source>Error</source>
        <translation>ข้อผิดพลาด</translation>
    </message>
    </context>
<context>
    <name>OverviewPage</name>
    <message>
        <source>Form</source>
        <translation>รูป</translation>
    </message>
    </context>
<context>
    <name>PaymentServer</name>
    </context>
<context>
    <name>PeerTableModel</name>
    </context>
<context>
    <name>QObject</name>
    <message>
        <source>Amount</source>
        <translation>จำนวน</translation>
    </message>
    <message>
        <source>%1 and %2</source>
        <translation>%1 และ %2</translation>
    </message>
    </context>
<context>
    <name>QObject::QObject</name>
    </context>
<context>
    <name>QRImageWidget</name>
    </context>
<context>
    <name>RPCConsole</name>
    </context>
<context>
    <name>ReceiveCoinsDialog</name>
    <message>
        <source>&amp;Label:</source>
        <translation>&amp;ชื่อ:</translation>
    </message>
    </context>
<context>
    <name>ReceiveRequestDialog</name>
    <message>
        <source>Wallet</source>
        <translation>กระเป๋าเงิน</translation>
    </message>
    </context>
<context>
    <name>RecentRequestsTableModel</name>
    </context>
<context>
    <name>SendCoinsDialog</name>
    <message>
        <source>Send Coins</source>
        <translation>ส่งเหรียญ</translation>
    </message>
    <message>
        <source>Quantity:</source>
        <translation>จำนวน:</translation>
    </message>
    <message>
        <source>Bytes:</source>
        <translation>ไบต์:</translation>
    </message>
    <message>
        <source>Amount:</source>
        <translation>จำนวน:</translation>
    </message>
    <message>
        <source>Fee:</source>
        <translation>ค่าธรรมเนียม:</translation>
    </message>
    <message>
        <source>After Fee:</source>
        <translation>ส่วนที่เหลือจากค่าธรรมเนียม:</translation>
    </message>
    <message>
        <source>Change:</source>
        <translation>เงินทอน:</translation>
    </message>
    <message>
        <source>Dust:</source>
        <translation>เศษ:</translation>
    </message>
    </context>
<context>
    <name>SendCoinsEntry</name>
    <message>
        <source>&amp;Label:</source>
        <translation>&amp;ชื่อ:</translation>
    </message>
    </context>
<context>
    <name>SendConfirmationDialog</name>
    </context>
<context>
    <name>ShutdownWindow</name>
    </context>
<context>
    <name>SignVerifyMessageDialog</name>
    </context>
<context>
    <name>SplashScreen</name>
    <message>
        <source>[testnet]</source>
        <translation>[testnet]</translation>
    </message>
</context>
<context>
    <name>TrafficGraphWidget</name>
    </context>
<context>
    <name>TransactionDesc</name>
    </context>
<context>
    <name>TransactionDescDialog</name>
    </context>
<context>
    <name>TransactionTableModel</name>
    </context>
<context>
    <name>TransactionView</name>
    </context>
<context>
    <name>UnitDisplayStatusBarControl</name>
    </context>
<context>
    <name>WalletFrame</name>
    </context>
<context>
    <name>WalletModel</name>
    </context>
<context>
    <name>WalletView</name>
    </context>
<context>
    <name>bitcoin-core</name>
    <message>
        <source>Information</source>
        <translation>ข้อมูล</translation>
    </message>
    <message>
        <source>Warning</source>
        <translation>คำเตือน</translation>
    </message>
    <message>
        <source>Error</source>
        <translation>ข้อผิดพลาด</translation>
    </message>
</context>
</TS><|MERGE_RESOLUTION|>--- conflicted
+++ resolved
@@ -158,17 +158,6 @@
         <translation>&amp;เปลี่ยนรหัสผ่าน...</translation>
     </message>
     <message>
-<<<<<<< HEAD
-        <source>&amp;Sending addresses...</source>
-        <translation>&amp;ที่เก็บเงิน ที่จะส่ง particl</translation>
-    </message>
-    <message>
-        <source>&amp;Receiving addresses...</source>
-        <translation>&amp;ที่เก็บเงิน ที่จะรับ particl</translation>
-    </message>
-    <message>
-=======
->>>>>>> 936ef73f
         <source>Open &amp;URI...</source>
         <translation>เปิด &amp;URI</translation>
     </message>
@@ -178,7 +167,7 @@
     </message>
     <message>
         <source>Send coins to a Particl address</source>
-        <translation>ส่ง coins ไปยัง ที่เก็บ Particl.</translation>
+        <translation>ส่ง coins ไปยัง ที่เก็บ Particl</translation>
     </message>
     <message>
         <source>Backup wallet to another location</source>
@@ -201,8 +190,8 @@
         <translation>&amp;ยืนยันข้อความ...</translation>
     </message>
     <message>
-        <source>Particl.</source>
-        <translation>Particl.</translation>
+        <source>Particl</source>
+        <translation>Particl</translation>
     </message>
     <message>
         <source>&amp;Send</source>
@@ -270,7 +259,7 @@
     </message>
     <message numerus="yes">
         <source>%n active connection(s) to Particl network</source>
-        <translation><numerusform>%n ช่องการเชื่อมต่อที่ใช้งานได้ เพื่อเชื่อมกับเครือข่าย Particl.</numerusform></translation>
+        <translation><numerusform>%n ช่องการเชื่อมต่อที่ใช้งานได้ เพื่อเชื่อมกับเครือข่าย Particl</numerusform></translation>
     </message>
     <message>
         <source>Indexing blocks on disk...</source>
@@ -534,8 +523,8 @@
         <translation>ใช้ไดเร็กทอรี่ข้อมูลที่ตั้งค่าเอง:</translation>
     </message>
     <message>
-        <source>Particl.</source>
-        <translation>Particl.</translation>
+        <source>Particl</source>
+        <translation>Particl</translation>
     </message>
     <message>
         <source>Error: Specified data directory "%1" cannot be created.</source>
