<TS language="el_GR" version="2.1">
<context>
    <name>AddressBookPage</name>
    <message>
        <source>Right-click to edit address or label</source>
        <translation>Δεξί-κλικ για επεξεργασία της διεύθυνσης ή της ετικέτας</translation>
    </message>
    <message>
        <source>Create a new address</source>
        <translation>Δημιουργία νέας διεύθυνσης</translation>
    </message>
    <message>
        <source>&amp;New</source>
        <translation>&amp;Νέo</translation>
    </message>
    <message>
        <source>Copy the currently selected address to the system clipboard</source>
        <translation>Αντέγραψε την επιλεγμένη διεύθυνση στο πρόχειρο του συστήματος</translation>
    </message>
    <message>
        <source>&amp;Copy</source>
        <translation>&amp;Αντιγραφή</translation>
    </message>
    <message>
        <source>C&amp;lose</source>
        <translation>Κ&amp;λείσιμο</translation>
    </message>
    <message>
        <source>Delete the currently selected address from the list</source>
        <translation>Διαγραφή της επιλεγμένης διεύθυνσης από τη λίστα</translation>
    </message>
    <message>
        <source>Export the data in the current tab to a file</source>
        <translation>Εξαγωγή δεδομένων καρτέλας σε αρχείο</translation>
    </message>
    <message>
        <source>&amp;Export</source>
        <translation>&amp;Εξαγωγή</translation>
    </message>
    <message>
        <source>&amp;Delete</source>
        <translation>&amp;Διαγραφή</translation>
    </message>
    <message>
        <source>Choose the address to send coins to</source>
        <translation>Επιλέξτε διεύθυνση αποστολής των νομισμάτων σας</translation>
    </message>
    <message>
        <source>Choose the address to receive coins with</source>
        <translation>Επιλέξτε διεύθυνση παραλαβής νομισμάτων</translation>
    </message>
    <message>
        <source>C&amp;hoose</source>
        <translation>Ε&amp;πιλογή</translation>
    </message>
    <message>
        <source>Sending addresses</source>
        <translation>Διευθύνσεις αποστολής</translation>
    </message>
    <message>
        <source>Receiving addresses</source>
        <translation>Διευθύνσεις λήψης</translation>
    </message>
    <message>
        <source>These are your Particl addresses for sending payments. Always check the amount and the receiving address before sending coins.</source>
        <translation>Αυτές είναι οι Particl διευθύνσεις σας για να στέλνετε πληρωμές. Να ελέγχετε πάντα το ποσό, καθώς και τη διεύθυνση παραλήπτη πριν στείλετε νομίσματα.</translation>
    </message>
    <message>
        <source>These are your Particl addresses for receiving payments. It is recommended to use a new receiving address for each transaction.</source>
        <translation>Αυτές είναι οι Particl διευθύνσεις σας για να λαμβάνετε πληρωμές. Προτείνετε να χρησιμοποιείτε μια νέα διεύθυνση παραλήπτη για κάθε συναλλαγή.</translation>
    </message>
    <message>
        <source>&amp;Copy Address</source>
        <translation>&amp;Αντιγραφή Διεύθυνσης</translation>
    </message>
    <message>
        <source>Copy &amp;Label</source>
        <translation>Αντιγραφή&amp;Ετικέτα</translation>
    </message>
    <message>
        <source>&amp;Edit</source>
        <translation>&amp;Διόρθωση</translation>
    </message>
    <message>
        <source>Export Address List</source>
        <translation>Εξαγωγή Λίστας Διευθύνσεων</translation>
    </message>
    <message>
        <source>Comma separated file (*.csv)</source>
        <translation>Αρχείο οριοθετημένο με κόμματα (*.csv)</translation>
    </message>
    <message>
        <source>Exporting Failed</source>
        <translation>Αποτυχία Εξαγωγής</translation>
    </message>
    <message>
        <source>There was an error trying to save the address list to %1. Please try again.</source>
        <translation>Σφάλμα κατά την προσπάθεια αποθήκευσης της λίστας διευθύνσεων στο %1. Παρακαλώ δοκιμάστε ξανά.</translation>
    </message>
</context>
<context>
    <name>AddressTableModel</name>
    <message>
        <source>Label</source>
        <translation>Ετικέτα</translation>
    </message>
    <message>
        <source>Address</source>
        <translation>Διεύθυνση</translation>
    </message>
    <message>
        <source>(no label)</source>
        <translation>(χωρίς ετικέτα)</translation>
    </message>
</context>
<context>
    <name>AskPassphraseDialog</name>
    <message>
        <source>Passphrase Dialog</source>
        <translation>Φράση πρόσβασης </translation>
    </message>
    <message>
        <source>Enter passphrase</source>
        <translation>Βάλτε κωδικό πρόσβασης</translation>
    </message>
    <message>
        <source>New passphrase</source>
        <translation>&amp;Αλλαγή κωδικού</translation>
    </message>
    <message>
        <source>Repeat new passphrase</source>
        <translation>Επανέλαβε τον νέο κωδικό πρόσβασης</translation>
    </message>
    <message>
        <source>Show password</source>
        <translation>Προβολή κωδικού πρόσβασης</translation>
    </message>
    <message>
        <source>Enter the new passphrase to the wallet.&lt;br/&gt;Please use a passphrase of &lt;b&gt;ten or more random characters&lt;/b&gt;, or &lt;b&gt;eight or more words&lt;/b&gt;.</source>
        <translation>Εισάγετε το νέο κωδικό πρόσβασης στο πορτοφόλι. &lt;br/&gt;Παρακαλώ χρησιμοποιείστε έναν κωδικό με &lt;b&gt;δέκα ή περισσότερους τυχαίους χαρακτήρες &lt;/b&gt;, ή &lt;b&gt;οχτώ ή παραπάνω λέξεις &lt;/b&gt;.</translation>
    </message>
    <message>
        <source>Encrypt wallet</source>
        <translation>&amp;Κρυπτογράφηση πορτοφολιού</translation>
    </message>
    <message>
        <source>This operation needs your wallet passphrase to unlock the wallet.</source>
        <translation>Αυτή η ενέργεια χρειάζεται τον κωδικό του πορτοφολιού για να ξεκλειδώσει το πορτοφόλι.</translation>
    </message>
    <message>
        <source>Unlock wallet</source>
        <translation>Ξεκλείδωσε το πορτοφόλι</translation>
    </message>
    <message>
        <source>This operation needs your wallet passphrase to decrypt the wallet.</source>
        <translation>Αυτή η ενέργεια χρειάζεται τον κωδικό του πορτοφολιού για να αποκρυπτογραφήσει το πορτοφόλι.</translation>
    </message>
    <message>
        <source>Decrypt wallet</source>
        <translation>Αποκρυπτογράφησε το πορτοφόλι</translation>
    </message>
    <message>
        <source>Change passphrase</source>
        <translation>Αλλάξτε Φράση Πρόσβασης</translation>
    </message>
    <message>
        <source>Enter the old passphrase and new passphrase to the wallet.</source>
        <translation>Εισάγετε την παλιά φράση κλειδί και την νέα φράση κλειδί στο πορτοφόλι.</translation>
    </message>
    <message>
        <source>Confirm wallet encryption</source>
        <translation>Επιβεβαίωσε κρυπτογράφηση πορτοφολιού</translation>
    </message>
    <message>
        <source>Warning: If you encrypt your wallet and lose your passphrase, you will &lt;b&gt;LOSE ALL OF YOUR BITCOINS&lt;/b&gt;!</source>
        <translation>Προσόχη! Εάν κρυπτογραφήσεις το πορτοφόλι σου και χάσεις τη φράση αποκατάστασης, θα &lt;b&gt; ΧΑΣΕΙΣ ΟΛΑ ΣΟΥ ΤΑ BITCOIN &lt;/b&gt;!</translation>
    </message>
    <message>
        <source>Are you sure you wish to encrypt your wallet?</source>
        <translation>Είστε σίγουρος/η ότι θέλετε να κρυπτογραφήσετε το πορτοφόλι σας;</translation>
    </message>
    <message>
        <source>Wallet encrypted</source>
        <translation>Πορτοφόλι κρυπτογραφήθηκε</translation>
    </message>
    <message>
        <source>%1 will close now to finish the encryption process. Remember that encrypting your wallet cannot fully protect your bitcoins from being stolen by malware infecting your computer.</source>
        <translation>%1 θα κλείσει τώρα για να τελειώσει η διαδικασία κρυπτογράφησης. Να θυμάστε ότι κρυπτογραφόντας το πορτοφόλι σας δεν μπορείτε να προστατεύσετε πλήρως τα bitcoin σας απο κλοπή μέσω malware που μπορεί να προσβάλει τον υπολογιστή σας.</translation>
    </message>
    <message>
        <source>Wallet encryption failed</source>
        <translation>Η κρυπτογράφηση του πορτοφολιού απέτυχε</translation>
    </message>
    <message>
        <source>Wallet unlock failed</source>
        <translation>Το ξεκλείδωμα του πορτοφολιού απέτυχε</translation>
    </message>
    <message>
        <source>Wallet decryption failed</source>
        <translation> Η αποκρυπτογράφηση του πορτοφολιού απέτυχε </translation>
    </message>
    <message>
        <source>Wallet passphrase was successfully changed.</source>
        <translation>Η φράση πρόσβασης άλλαξε επιτυχώς</translation>
    </message>
    </context>
<context>
    <name>BanTableModel</name>
    </context>
<context>
    <name>BitcoinGUI</name>
    <message>
        <source>Sign &amp;message...</source>
        <translation>Υπογραφή &amp;μηνύματος...</translation>
    </message>
    <message>
        <source>Synchronizing with network...</source>
        <translation>Συγχρονισμός με το δίκτυο...</translation>
    </message>
    <message>
        <source>&amp;Overview</source>
        <translation>&amp;Επισκόπηση</translation>
    </message>
    <message>
        <source>Node</source>
        <translation>Κόμβος</translation>
    </message>
    <message>
        <source>Show general overview of wallet</source>
        <translation>Εμφάνισε τη γενική εικόνα του πορτοφολιού</translation>
    </message>
    <message>
        <source>&amp;Transactions</source>
        <translation>&amp;Συναλλαγές</translation>
    </message>
    <message>
        <source>Browse transaction history</source>
        <translation>Περιήγηση στο ιστορικό συναλλαγών</translation>
    </message>
    <message>
        <source>E&amp;xit</source>
        <translation>Έ&amp;ξοδος</translation>
    </message>
    <message>
        <source>Quit application</source>
        <translation>Έξοδος από την εφαρμογή</translation>
    </message>
    <message>
        <source>&amp;About %1</source>
        <translation>&amp;Περί %1</translation>
    </message>
    <message>
        <source>About &amp;Qt</source>
        <translation>Σχετικά με &amp;Qt</translation>
    </message>
    <message>
        <source>Show information about Qt</source>
        <translation>Εμφάνισε πληροφορίες σχετικά με Qt</translation>
    </message>
    <message>
        <source>&amp;Options...</source>
        <translation>&amp;Επιλογές...</translation>
    </message>
    <message>
        <source>&amp;Encrypt Wallet...</source>
        <translation>&amp;Κρυπτογράφησε το πορτοφόλι</translation>
    </message>
    <message>
        <source>&amp;Backup Wallet...</source>
        <translation>&amp;Αντίγραφο ασφαλείας του πορτοφολιού</translation>
    </message>
    <message>
        <source>&amp;Change Passphrase...</source>
        <translation>&amp;Άλλαξε Φράση Πρόσβασης</translation>
    </message>
    <message>
        <source>&amp;Sending addresses...</source>
        <translation>Διευθύνσεις αποστολής</translation>
    </message>
    <message>
        <source>&amp;Receiving addresses...</source>
        <translation>Διευθύνσεις λήψης</translation>
    </message>
    <message>
        <source>Open &amp;URI...</source>
        <translation>'Ανοιγμα &amp;URI</translation>
    </message>
    <message>
        <source>Reindexing blocks on disk...</source>
        <translation>Φόρτωση ευρετηρίου μπλοκ στον σκληρό δίσκο...</translation>
    </message>
    <message>
        <source>Send coins to a Particl address</source>
        <translation>Στείλε νομίσματα σε μια διεύθυνση bitcoin</translation>
    </message>
    <message>
        <source>Backup wallet to another location</source>
        <translation>Δημιουργία αντιγράφου ασφαλείας πορτοφολιού σε άλλη τοποθεσία</translation>
    </message>
    <message>
        <source>Change the passphrase used for wallet encryption</source>
        <translation>Αλλαγή του κωδικού κρυπτογράφησης του πορτοφολιού</translation>
    </message>
    <message>
        <source>&amp;Debug window</source>
        <translation>&amp;Παράθυρο αποσφαλμάτωσης</translation>
    </message>
    <message>
        <source>Open debugging and diagnostic console</source>
        <translation>Άνοιγμα κονσόλας αποσφαλμάτωσης και διαγνωστικών</translation>
    </message>
    <message>
        <source>&amp;Verify message...</source>
        <translation>&amp;Επιβεβαίωση μηνύματος</translation>
    </message>
    <message>
        <source>Particl</source>
        <translation>Particl</translation>
    </message>
    <message>
        <source>Wallet</source>
        <translation>Πορτοφόλι</translation>
    </message>
    <message>
        <source>&amp;Send</source>
        <translation>&amp;Αποστολή</translation>
    </message>
    <message>
        <source>&amp;Receive</source>
        <translation>&amp;Παραλαβή </translation>
    </message>
    <message>
        <source>&amp;Show / Hide</source>
        <translation>&amp;Εμφάνισε/Κρύψε</translation>
    </message>
    <message>
        <source>Show or hide the main Window</source>
        <translation>Εμφάνιση ή απόκρυψη του κεντρικού παραθύρου</translation>
    </message>
    <message>
        <source>Encrypt the private keys that belong to your wallet</source>
        <translation>Κρυπτογραφήστε τα ιδιωτικά κλειδιά που ανήκουν στο πορτοφόλι σας </translation>
    </message>
    <message>
        <source>Sign messages with your Particl addresses to prove you own them</source>
        <translation>Υπογράψτε ένα μήνυμα για να βεβαιώσετε πως είστε ο κάτοχος αυτής της διεύθυνσης</translation>
    </message>
    <message>
        <source>Verify messages to ensure they were signed with specified Particl addresses</source>
        <translation>Υπογράψτε ένα μήνυμα για ν' αποδείξετε πως ανήκει μια συγκεκριμένη διεύθυνση Particl</translation>
    </message>
    <message>
        <source>&amp;File</source>
        <translation>&amp;Αρχείο</translation>
    </message>
    <message>
        <source>&amp;Settings</source>
        <translation>&amp;Ρυθμίσεις</translation>
    </message>
    <message>
        <source>&amp;Help</source>
        <translation>&amp;Βοήθεια</translation>
    </message>
    <message>
        <source>Tabs toolbar</source>
        <translation>Εργαλειοθήκη καρτελών</translation>
    </message>
    <message>
        <source>Request payments (generates QR codes and bitcoin: URIs)</source>
        <translation>Αίτηση πληρωμών (δημιουργεί QR codes και διευθύνσεις bitcoin: )</translation>
    </message>
    <message>
        <source>Show the list of used sending addresses and labels</source>
        <translation>Προβολή της λίστας των χρησιμοποιημένων διευθύνσεων και ετικετών αποστολής</translation>
    </message>
    <message>
        <source>Show the list of used receiving addresses and labels</source>
        <translation>Προβολή της λίστας των χρησιμοποιημένων διευθύνσεων και ετικετών λήψεως</translation>
    </message>
    <message>
        <source>Open a bitcoin: URI or payment request</source>
        <translation>Άνοιγμα bitcoin: URI αίτησης πληρωμής</translation>
    </message>
    <message>
        <source>&amp;Command-line options</source>
        <translation>&amp;Επιλογές γραμμής εντολών</translation>
    </message>
    <message>
        <source>%1 behind</source>
        <translation>%1 πίσω</translation>
    </message>
    <message>
        <source>Last received block was generated %1 ago.</source>
        <translation>Το τελευταίο μπλοκ που ελήφθη δημιουργήθηκε %1 πριν.</translation>
    </message>
    <message>
        <source>Transactions after this will not yet be visible.</source>
        <translation>Οι συναλλαγές μετά από αυτό δεν θα είναι ακόμη ορατές.</translation>
    </message>
    <message>
        <source>Error</source>
        <translation>Σφάλμα</translation>
    </message>
    <message>
        <source>Warning</source>
        <translation>Προειδοποίηση</translation>
    </message>
    <message>
        <source>Information</source>
        <translation>Πληροφορία</translation>
    </message>
    <message>
        <source>Up to date</source>
        <translation>Ενημερωμένο</translation>
    </message>
    <message>
        <source>Catching up...</source>
        <translation>Ενημέρωση...</translation>
    </message>
    <message>
        <source>Date: %1
</source>
        <translation>Ημερομηνία: %1
</translation>
    </message>
    <message>
        <source>Amount: %1
</source>
        <translation>Ποσό: %1
</translation>
    </message>
    <message>
        <source>Type: %1
</source>
        <translation>Τύπος: %1
</translation>
    </message>
    <message>
        <source>Label: %1
</source>
        <translation>Ετικέτα: %1
</translation>
    </message>
    <message>
        <source>Address: %1
</source>
        <translation>Διεύθυνση: %1
</translation>
    </message>
    <message>
        <source>Sent transaction</source>
        <translation>Η συναλλαγή απεστάλη</translation>
    </message>
    <message>
        <source>Incoming transaction</source>
        <translation>Εισερχόμενη συναλλαγή</translation>
    </message>
    <message>
        <source>Wallet is &lt;b&gt;encrypted&lt;/b&gt; and currently &lt;b&gt;unlocked&lt;/b&gt;</source>
        <translation>Το πορτοφόλι είναι &lt;b&gt;κρυπτογραφημένο&lt;/b&gt; και &lt;b&gt;ξεκλείδωτο&lt;/b&gt;</translation>
    </message>
    <message>
        <source>Wallet is &lt;b&gt;encrypted&lt;/b&gt; and currently &lt;b&gt;locked&lt;/b&gt;</source>
        <translation>Το πορτοφόλι είναι &lt;b&gt;κρυπτογραφημένο&lt;/b&gt; και &lt;b&gt;κλειδωμένο&lt;/b&gt;</translation>
    </message>
    </context>
<context>
    <name>CoinControlDialog</name>
    <message>
        <source>Coin Selection</source>
        <translation>Επιλογή κερμάτων</translation>
    </message>
    <message>
        <source>Quantity:</source>
        <translation>Ποσότητα:</translation>
    </message>
    <message>
        <source>Bytes:</source>
        <translation>Bytes:</translation>
    </message>
    <message>
        <source>Amount:</source>
        <translation>Ποσό:</translation>
    </message>
    <message>
        <source>Fee:</source>
        <translation>Ταρίφα:</translation>
    </message>
    <message>
        <source>Dust:</source>
        <translation>Σκόνη:</translation>
    </message>
    <message>
        <source>After Fee:</source>
        <translation>Ταρίφα αλλαγής:</translation>
    </message>
    <message>
        <source>Change:</source>
        <translation>Ρέστα:</translation>
    </message>
    <message>
        <source>(un)select all</source>
        <translation>(από)επιλογή όλων</translation>
    </message>
    <message>
        <source>Tree mode</source>
        <translation>Εμφάνιση τύπου δέντρο</translation>
    </message>
    <message>
        <source>List mode</source>
        <translation>Λίστα εντολών</translation>
    </message>
    <message>
        <source>Amount</source>
        <translation>Ποσό</translation>
    </message>
    <message>
        <source>Received with label</source>
        <translation>Παραλήφθηκε με επιγραφή</translation>
    </message>
    <message>
        <source>Received with address</source>
        <translation>Παραλείφθηκε με την εξής διεύθυνση</translation>
    </message>
    <message>
        <source>Date</source>
        <translation>Ημερομηνία</translation>
    </message>
    <message>
        <source>Confirmations</source>
        <translation>Επικυρώσεις</translation>
    </message>
    <message>
        <source>Confirmed</source>
        <translation>Επικυρωμένες</translation>
    </message>
    <message>
        <source>Copy address</source>
        <translation>Αντιγραφή διεύθυνσης</translation>
    </message>
    <message>
        <source>Copy label</source>
        <translation>Αντιγραφή ετικέτας</translation>
    </message>
    <message>
        <source>Copy amount</source>
        <translation>Αντιγραφή ποσού</translation>
    </message>
    <message>
        <source>Copy transaction ID</source>
        <translation>Αντιγραφή ταυτότητας συναλλαγής</translation>
    </message>
    <message>
        <source>yes</source>
        <translation>ναι</translation>
    </message>
    <message>
        <source>no</source>
        <translation>όχι</translation>
    </message>
    <message>
        <source>(no label)</source>
        <translation>(χωρίς ετικέτα)</translation>
    </message>
    <message>
        <source>(change)</source>
        <translation>(αλλαγή)</translation>
    </message>
</context>
<context>
    <name>EditAddressDialog</name>
    <message>
        <source>Edit Address</source>
        <translation>Επεξεργασία Διεύθυνσης</translation>
    </message>
    <message>
        <source>&amp;Label</source>
        <translation>&amp;Επιγραφή</translation>
    </message>
    <message>
        <source>The label associated with this address list entry</source>
        <translation>Η ετικέτα που συνδέεται με αυτήν την καταχώρηση στο βιβλίο διευθύνσεων</translation>
    </message>
    <message>
        <source>The address associated with this address list entry. This can only be modified for sending addresses.</source>
        <translation>Η διεύθυνση σχετίζεται με αυτή την καταχώρηση του βιβλίου διευθύνσεων. Μπορεί να τροποποιηθεί μόνο για τις διευθύνσεις αποστολής.</translation>
    </message>
    <message>
        <source>&amp;Address</source>
        <translation>&amp;Διεύθυνση</translation>
    </message>
    <message>
        <source>New receiving address</source>
        <translation>Νέα Διεύθυνση Λήψης</translation>
    </message>
    <message>
        <source>New sending address</source>
        <translation>Νέα Διεύθυνση Αποστολής</translation>
    </message>
    <message>
        <source>Edit receiving address</source>
        <translation>Διόρθωση Διεύθυνσης Λήψης</translation>
    </message>
    <message>
        <source>Edit sending address</source>
        <translation> Επεξεργασία διεύθυνσης αποστολής</translation>
    </message>
    </context>
<context>
    <name>FreespaceChecker</name>
    <message>
        <source>A new data directory will be created.</source>
        <translation>Θα δημιουργηθεί ένας νέος φάκελος δεδομένων.</translation>
    </message>
    <message>
        <source>name</source>
        <translation>όνομα</translation>
    </message>
    <message>
        <source>Directory already exists. Add %1 if you intend to create a new directory here.</source>
        <translation>Κατάλογος ήδη υπάρχει. Προσθήκη %1, αν σκοπεύετε να δημιουργήσετε έναν νέο κατάλογο εδώ.</translation>
    </message>
    <message>
        <source>Path already exists, and is not a directory.</source>
        <translation>Η διαδρομή υπάρχει ήδη αλλά δεν είναι φάκελος</translation>
    </message>
    <message>
        <source>Cannot create data directory here.</source>
        <translation>Δεν μπορεί να δημιουργηθεί φάκελος δεδομένων εδώ.</translation>
    </message>
</context>
<context>
    <name>HelpMessageDialog</name>
    <message>
        <source>version</source>
        <translation>έκδοση</translation>
    </message>
    <message>
        <source>(%1-bit)</source>
        <translation>(%1-bit)</translation>
    </message>
    <message>
        <source>Command-line options</source>
        <translation>Επιλογές γραμμής εντολών</translation>
    </message>
    <message>
        <source>Usage:</source>
        <translation>Χρήση:</translation>
    </message>
    <message>
        <source>command-line options</source>
        <translation>επιλογές γραμμής εντολών</translation>
    </message>
    </context>
<context>
    <name>Intro</name>
    <message>
        <source>Welcome</source>
        <translation>Καλώς ήρθατε</translation>
    </message>
    <message>
        <source>Use the default data directory</source>
        <translation>Χρήση του προεπιλεγμένου φακέλου δεδομένων</translation>
    </message>
    <message>
        <source>Use a custom data directory:</source>
        <translation>Προσαρμογή του φακέλου δεδομένων: </translation>
    </message>
    <message>
        <source>Bitcoin</source>
        <translation>Bitcoin</translation>
    </message>
    <message>
        <source>Error: Specified data directory "%1" cannot be created.</source>
        <translation>Σφάλμα: Ο καθορισμένος φάκελος δεδομένων "%1" δεν μπορεί να δημιουργηθεί.</translation>
    </message>
    <message>
        <source>Error</source>
        <translation>Σφάλμα</translation>
    </message>
    <message numerus="yes">
        <source>%n GB of free space available</source>
        <translation><numerusform>%n GB ελεύθερου χώρου διαθέσιμα</numerusform><numerusform>%n GB ελεύθερου χώρου διαθέσιμα</numerusform></translation>
    </message>
    <message numerus="yes">
        <source>(of %n GB needed)</source>
        <translation><numerusform>(από το %n GB που απαιτείται)</numerusform><numerusform>(από τα %n GB που απαιτούνται)</numerusform></translation>
    </message>
</context>
<context>
    <name>ModalOverlay</name>
    <message>
        <source>Form</source>
        <translation>Φόρμα</translation>
    </message>
    <message>
        <source>Unknown...</source>
        <translation>Άγνωστο...</translation>
    </message>
    <message>
        <source>Last block time</source>
        <translation>Χρόνος τελευταίου μπλοκ</translation>
    </message>
    <message>
        <source>Hide</source>
        <translation>Απόκρυψη</translation>
    </message>
    </context>
<context>
    <name>OpenURIDialog</name>
    <message>
        <source>Open URI</source>
        <translation>Άνοιγμα &amp;URI</translation>
    </message>
    <message>
        <source>Open payment request from URI or file</source>
        <translation>Ανοιχτό αίτημα πληρωμής από URI ή από αρχείο</translation>
    </message>
    <message>
        <source>URI:</source>
        <translation>URI:</translation>
    </message>
    <message>
        <source>Select payment request file</source>
        <translation>Επιλέξτε πληρωμή αρχείου αίτησης</translation>
    </message>
    </context>
<context>
    <name>OptionsDialog</name>
    <message>
        <source>Options</source>
        <translation>Ρυθμίσεις</translation>
    </message>
    <message>
        <source>&amp;Main</source>
        <translation>&amp;Κύριο</translation>
    </message>
    <message>
        <source>Size of &amp;database cache</source>
        <translation>Μέγεθος κρυφής μνήμης βάσης δεδομένων.</translation>
    </message>
    <message>
        <source>MB</source>
        <translation>MB</translation>
    </message>
    <message>
        <source>Number of script &amp;verification threads</source>
        <translation>Αριθμός script και γραμμές επαλήθευσης </translation>
    </message>
    <message>
        <source>IP address of the proxy (e.g. IPv4: 127.0.0.1 / IPv6: ::1)</source>
        <translation>Διεύθυνση IP του διαμεσολαβητή (π.χ. 127.0.0.1  / IPv6: ::1)</translation>
    </message>
    <message>
        <source>Minimize instead of exit the application when the window is closed. When this option is enabled, the application will be closed only after selecting Exit in the menu.</source>
        <translation>Ελαχιστοποίηση αντί για έξοδο κατά το κλείσιμο του παραθύρου. Όταν αυτή η επιλογή είναι ενεργοποιημένη, η εφαρμογή θα κλείνει μόνο αν επιλεχθεί η Έξοδος στο μενού.</translation>
    </message>
    <message>
        <source>Third party URLs (e.g. a block explorer) that appear in the transactions tab as context menu items. %s in the URL is replaced by transaction hash. Multiple URLs are separated by vertical bar |.</source>
        <translation>URLs από τρίτους (π.χ. ένας εξερευνητής μπλοκ) τα οποία εμφανίζονται στην καρτέλα συναλλαγών ως στοιχεία μενού. Το %s στα URL αντικαθίσταται από την τιμή της κατατεμαχισμένης συναλλαγής.</translation>
    </message>
    <message>
        <source>Active command-line options that override above options:</source>
        <translation>Ενεργές επιλογές γραμμής-εντολών που παρακάμπτουν τις παραπάνω επιλογές:</translation>
    </message>
    <message>
        <source>Open Configuration File</source>
        <translation>Άνοιγμα Αρχείου Ρυθμίσεων</translation>
    </message>
    <message>
        <source>Reset all client options to default.</source>
        <translation>Επαναφορά όλων των επιλογών του πελάτη στις αρχικές.</translation>
    </message>
    <message>
        <source>&amp;Reset Options</source>
        <translation>Επαναφορά ρυθμίσεων</translation>
    </message>
    <message>
        <source>&amp;Network</source>
        <translation>&amp;Δίκτυο</translation>
    </message>
    <message>
        <source>(0 = auto, &lt;0 = leave that many cores free)</source>
        <translation>(0 = αυτόματο, &lt;0 = ελεύθεροι πυρήνες)</translation>
    </message>
    <message>
        <source>W&amp;allet</source>
        <translation>Π&amp;ορτοφόλι</translation>
    </message>
    <message>
        <source>Expert</source>
        <translation>Έμπειρος</translation>
    </message>
    <message>
        <source>Enable coin &amp;control features</source>
        <translation>Ενεργοποίηση δυνατοτήτων ελέγχου κερμάτων</translation>
    </message>
    <message>
        <source>If you disable the spending of unconfirmed change, the change from a transaction cannot be used until that transaction has at least one confirmation. This also affects how your balance is computed.</source>
        <translation>Εάν απενεργοποιήσετε το ξόδεμα μη επικυρωμένων ρέστων, τα ρέστα από μια συναλλαγή δεν μπορούν να χρησιμοποιηθούν έως ότου αυτή η συναλλαγή έχει έστω μια επικύρωση. Αυτό επίσης επηρεάζει το πως υπολογίζεται το υπόλοιπό σας.</translation>
    </message>
    <message>
        <source>&amp;Spend unconfirmed change</source>
        <translation>&amp;Ξόδεμα μη επικυρωμένων ρέστων</translation>
    </message>
    <message>
        <source>Automatically open the Particl client port on the router. This only works when your router supports UPnP and it is enabled.</source>
        <translation>Αυτόματο άνοιγμα των θυρών Particl στον δρομολογητή. Λειτουργεί μόνο αν ο δρομολογητής σας υποστηρίζει τη λειτουργία UPnP.</translation>
    </message>
    <message>
        <source>Map port using &amp;UPnP</source>
        <translation>Απόδοση θυρών με χρήστη &amp;UPnP</translation>
    </message>
    <message>
<<<<<<< HEAD
        <source>Connect to the Particl network through a SOCKS5 proxy.</source>
        <translation>Σύνδεση στο Particl δίκτυο μέσω διαμεσολαβητή SOCKS5 (π.χ. για σύνδεση μέσω Tor)</translation>
=======
        <source>Connect to the Bitcoin network through a SOCKS5 proxy.</source>
        <translation>Σύνδεση στο δίκτυο Bitcoin μέσω διαμεσολαβητή SOCKS5 (π.χ. για σύνδεση μέσω Tor)</translation>
>>>>>>> afc115d7
    </message>
    <message>
        <source>&amp;Connect through SOCKS5 proxy (default proxy):</source>
        <translation>&amp;Σύνδεση μέσω διαμεσολαβητή SOCKS5 (προεπιλεγμένος)</translation>
    </message>
    <message>
        <source>Proxy &amp;IP:</source>
        <translation>&amp;IP διαμεσολαβητή:</translation>
    </message>
    <message>
        <source>&amp;Port:</source>
        <translation>&amp;Θύρα:</translation>
    </message>
    <message>
        <source>Port of the proxy (e.g. 9050)</source>
        <translation>Θύρα διαμεσολαβητή</translation>
    </message>
    <message>
        <source>&amp;Window</source>
        <translation>&amp;Παράθυρο</translation>
    </message>
    <message>
        <source>Show only a tray icon after minimizing the window.</source>
        <translation>Εμφάνιση μόνο εικονιδίου στην περιοχή ειδοποιήσεων κατά την ελαχιστοποίηση.</translation>
    </message>
    <message>
        <source>&amp;Minimize to the tray instead of the taskbar</source>
        <translation>&amp;Ελαχιστοποίηση στην περιοχή ειδοποιήσεων αντί της γραμμής εργασιών</translation>
    </message>
    <message>
        <source>M&amp;inimize on close</source>
        <translation>Ε&amp;λαχιστοποίηση κατά το κλείσιμο</translation>
    </message>
    <message>
        <source>&amp;Display</source>
        <translation>&amp;Απεικόνιση</translation>
    </message>
    <message>
        <source>User Interface &amp;language:</source>
        <translation>Γλώσσα περιβάλλοντος εργασίας:</translation>
    </message>
    <message>
        <source>&amp;Unit to show amounts in:</source>
        <translation>&amp;Μονάδα μέτρησης:</translation>
    </message>
    <message>
        <source>Choose the default subdivision unit to show in the interface and when sending coins.</source>
        <translation>Διαλέξτε την προεπιλεγμένη υποδιαίρεση που θα εμφανίζεται όταν στέλνετε νομίσματα.</translation>
    </message>
    <message>
        <source>Whether to show coin control features or not.</source>
        <translation>Επιλογή κατά πόσο να αναδείχνονται οι δυνατότητες ελέγχου κερμάτων.</translation>
    </message>
    <message>
        <source>&amp;OK</source>
        <translation>&amp;ΟΚ</translation>
    </message>
    <message>
        <source>&amp;Cancel</source>
        <translation>&amp;Ακύρωση</translation>
    </message>
    <message>
        <source>default</source>
        <translation>προεπιλογή</translation>
    </message>
    <message>
        <source>none</source>
        <translation>κανένα</translation>
    </message>
    <message>
        <source>Confirm options reset</source>
        <translation>Επιβεβαίωση των επιλογών επαναφοράς</translation>
    </message>
    <message>
        <source>Client restart required to activate changes.</source>
        <translation>Χρειάζεται επανεκκίνηση του προγράμματος για να ενεργοποιηθούν οι αλλαγές.</translation>
    </message>
    <message>
        <source>Error</source>
        <translation>Σφάλμα</translation>
    </message>
    <message>
        <source>This change would require a client restart.</source>
        <translation>Η αλλαγή αυτή θα χρειαστεί επανεκκίνηση του προγράμματος</translation>
    </message>
    <message>
        <source>The supplied proxy address is invalid.</source>
        <translation>Δεν είναι έγκυρη η διεύθυνση διαμεσολαβητή</translation>
    </message>
</context>
<context>
    <name>OverviewPage</name>
    <message>
        <source>Form</source>
        <translation>Φόρμα</translation>
    </message>
    <message>
        <source>The displayed information may be out of date. Your wallet automatically synchronizes with the Particl network after a connection is established, but this process has not completed yet.</source>
        <translation>Οι πληροφορίες που εμφανίζονται μπορεί να είναι ξεπερασμένες. Το πορτοφόλι σας συγχρονίζεται αυτόματα με το δίκτυο Particl μετά από μια σύνδεση, αλλά αυτή η διαδικασία δεν έχει ακόμη ολοκληρωθεί. </translation>
    </message>
    <message>
        <source>Watch-only:</source>
        <translation>Επίβλεψη μόνο:</translation>
    </message>
    <message>
        <source>Available:</source>
        <translation>Διαθέσιμο:</translation>
    </message>
    <message>
        <source>Your current spendable balance</source>
        <translation>Το τρέχον διαθέσιμο υπόλοιπο</translation>
    </message>
    <message>
        <source>Pending:</source>
        <translation>Εκκρεμούν:</translation>
    </message>
    <message>
        <source>Total of transactions that have yet to be confirmed, and do not yet count toward the spendable balance</source>
        <translation>Το άθροισμα των συναλλαγών που δεν έχουν ακόμα επιβεβαιωθεί και δεν προσμετρώνται στο τρέχον διαθέσιμο υπόλοιπό σας</translation>
    </message>
    <message>
        <source>Immature:</source>
        <translation>Ανώριμος</translation>
    </message>
    <message>
        <source>Mined balance that has not yet matured</source>
        <translation>Εξορυγμένο υπόλοιπο που δεν έχει ακόμα ωριμάσει</translation>
    </message>
    <message>
        <source>Balances</source>
        <translation>Υπόλοιπο:</translation>
    </message>
    <message>
        <source>Total:</source>
        <translation>Σύνολο:</translation>
    </message>
    <message>
        <source>Your current total balance</source>
        <translation>Το τρέχον συνολικό υπόλοιπο</translation>
    </message>
    <message>
        <source>Your current balance in watch-only addresses</source>
        <translation>Το τρέχον υπόλοιπο σας σε διευθύνσεις παρακολούθησης μόνο</translation>
    </message>
    <message>
        <source>Spendable:</source>
        <translation>Ξοδεμένα:</translation>
    </message>
    <message>
        <source>Recent transactions</source>
        <translation>Πρόσφατες συναλλαγές</translation>
    </message>
    <message>
        <source>Unconfirmed transactions to watch-only addresses</source>
        <translation>Μη επικυρωμένες συναλλαγές σε διευθύνσεις παρακολούθησης μόνο</translation>
    </message>
    <message>
        <source>Mined balance in watch-only addresses that has not yet matured</source>
        <translation>Εξορυγμένο υπόλοιπο σε διευθύνσεις παρακολούθησης μόνο που δεν έχει ωριμάσει ακόμα</translation>
    </message>
    <message>
        <source>Current total balance in watch-only addresses</source>
        <translation>Το τρέχον συνολικό υπόλοιπο σε διευθύνσεις παρακολούθησης μόνο</translation>
    </message>
</context>
<context>
    <name>PaymentServer</name>
    <message>
        <source>Payment request error</source>
        <translation>Σφάλμα αίτησης πληρωμής</translation>
    </message>
    <message>
        <source>Cannot start bitcoin: click-to-pay handler</source>
        <translation>Δεν είναι δυνατή η εκκίνηση του bitcoin: χειριστής click-to-pay</translation>
    </message>
    <message>
        <source>URI handling</source>
        <translation>URI χειριστής</translation>
    </message>
    <message>
        <source>Payment request file handling</source>
        <translation>Επεξεργασία αρχείου αίτησης πληρωμής</translation>
    </message>
    <message>
        <source>Payment request rejected</source>
        <translation>Η αίτηση πληρωμής απορρίφθηκε</translation>
    </message>
    </context>
<context>
    <name>PeerTableModel</name>
    <message>
        <source>Sent</source>
        <translation>Αποστολή</translation>
    </message>
    <message>
        <source>Received</source>
        <translation>Παραλήφθησαν</translation>
    </message>
</context>
<context>
    <name>QObject</name>
    <message>
        <source>Amount</source>
        <translation>Ποσό</translation>
    </message>
    <message>
        <source>Enter a Particl address (e.g. %1)</source>
        <translation>Εισάγετε μια διεύθυνση Particl (π.χ. %1)</translation>
    </message>
    <message>
        <source>%1 d</source>
        <translation>%1 d</translation>
    </message>
    <message>
        <source>%1 h</source>
        <translation>%1 h</translation>
    </message>
    <message>
        <source>%1 m</source>
        <translation>%1 m</translation>
    </message>
    <message>
        <source>%1 s</source>
        <translation>%1 s</translation>
    </message>
    <message>
        <source>None</source>
        <translation>Κανένα</translation>
    </message>
    <message>
        <source>N/A</source>
        <translation>Μη διαθέσιμο</translation>
    </message>
    <message>
        <source>%1 ms</source>
        <translation>%1 ms</translation>
    </message>
    <message>
        <source>%1 and %2</source>
        <translation>%1 και %2</translation>
    </message>
    <message>
        <source>%1 B</source>
        <translation>%1 B</translation>
    </message>
    <message>
        <source>%1 KB</source>
        <translation>%1 KB</translation>
    </message>
    <message>
        <source>%1 MB</source>
        <translation>%1 MB</translation>
    </message>
    <message>
        <source>%1 GB</source>
        <translation>%1 GB</translation>
    </message>
    <message>
        <source>unknown</source>
        <translation>Άγνωστο</translation>
    </message>
</context>
<context>
    <name>QObject::QObject</name>
    </context>
<context>
    <name>QRImageWidget</name>
    </context>
<context>
    <name>RPCConsole</name>
    <message>
        <source>N/A</source>
        <translation>Μη διαθέσιμο</translation>
    </message>
    <message>
        <source>Client version</source>
        <translation>Έκδοση Πελάτη</translation>
    </message>
    <message>
        <source>&amp;Information</source>
        <translation>&amp;Πληροφορία</translation>
    </message>
    <message>
        <source>Debug window</source>
        <translation>Παράθυρο αποσφαλμάτωσης</translation>
    </message>
    <message>
        <source>General</source>
        <translation>Γενικά</translation>
    </message>
    <message>
        <source>Using BerkeleyDB version</source>
        <translation>Χρήση BerkeleyDB έκδοσης</translation>
    </message>
    <message>
        <source>Startup time</source>
        <translation>Χρόνος εκκίνησης</translation>
    </message>
    <message>
        <source>Network</source>
        <translation>Δίκτυο</translation>
    </message>
    <message>
        <source>Name</source>
        <translation>Όνομα</translation>
    </message>
    <message>
        <source>Number of connections</source>
        <translation>Αριθμός συνδέσεων</translation>
    </message>
    <message>
        <source>Block chain</source>
        <translation>Αλυσίδα μπλοκ</translation>
    </message>
    <message>
        <source>Current number of blocks</source>
        <translation>Τρέχον αριθμός μπλοκ</translation>
    </message>
    <message>
        <source>Received</source>
        <translation>Παραλήφθησαν</translation>
    </message>
    <message>
        <source>Sent</source>
        <translation>Αποστολή</translation>
    </message>
    <message>
        <source>&amp;Peers</source>
        <translation>&amp;Χρήστες</translation>
    </message>
    <message>
        <source>Select a peer to view detailed information.</source>
        <translation>Επιλέξτε ένα χρήστη για να δείτε αναλυτικές πληροφορίες.</translation>
    </message>
    <message>
        <source>Version</source>
        <translation>Έκδοση</translation>
    </message>
    <message>
        <source>Services</source>
        <translation>Υπηρεσίες</translation>
    </message>
    <message>
        <source>Ban Score</source>
        <translation>Σκορ Aποκλεισμού</translation>
    </message>
    <message>
        <source>Connection Time</source>
        <translation>Χρόνος σύνδεσης</translation>
    </message>
    <message>
        <source>Last Send</source>
        <translation>Τελευταία αποστολή</translation>
    </message>
    <message>
        <source>Last Receive</source>
        <translation>Τελευταία λήψη</translation>
    </message>
    <message>
        <source>Ping Time</source>
        <translation>Χρόνος καθυστέρησης</translation>
    </message>
    <message>
        <source>Last block time</source>
        <translation>Χρόνος τελευταίου μπλοκ</translation>
    </message>
    <message>
        <source>&amp;Open</source>
        <translation>&amp;Άνοιγμα</translation>
    </message>
    <message>
        <source>&amp;Console</source>
        <translation>&amp;Κονσόλα</translation>
    </message>
    <message>
        <source>&amp;Network Traffic</source>
        <translation>&amp;Κίνηση δικτύου</translation>
    </message>
    <message>
        <source>Totals</source>
        <translation>Σύνολα</translation>
    </message>
    <message>
        <source>In:</source>
        <translation>Εισερχόμενα:</translation>
    </message>
    <message>
        <source>Out:</source>
        <translation>Εξερχόμενα:</translation>
    </message>
    <message>
        <source>Debug log file</source>
        <translation>Αρχείο καταγραφής εντοπισμού σφαλμάτων </translation>
    </message>
    <message>
        <source>Clear console</source>
        <translation>Καθαρισμός κονσόλας</translation>
    </message>
    <message>
        <source>via %1</source>
        <translation>μέσω %1</translation>
    </message>
    <message>
        <source>never</source>
        <translation>ποτέ</translation>
    </message>
    <message>
        <source>Inbound</source>
        <translation>Εισερχόμενα</translation>
    </message>
    <message>
        <source>Outbound</source>
        <translation>Εξερχόμενα</translation>
    </message>
    <message>
        <source>Unknown</source>
        <translation>Άγνωστο(α)</translation>
    </message>
</context>
<context>
    <name>ReceiveCoinsDialog</name>
    <message>
        <source>&amp;Amount:</source>
        <translation>&amp;Ποσό:</translation>
    </message>
    <message>
        <source>&amp;Label:</source>
        <translation>&amp;Επιγραφή</translation>
    </message>
    <message>
        <source>&amp;Message:</source>
        <translation>&amp;Μήνυμα:</translation>
    </message>
    <message>
        <source>Clear all fields of the form.</source>
        <translation>Καθαρισμός όλων των πεδίων της φόρμας.</translation>
    </message>
    <message>
        <source>Clear</source>
        <translation>Καθαρισμός</translation>
    </message>
    <message>
        <source>&amp;Request payment</source>
        <translation>&amp;Αίτηση πληρωμής</translation>
    </message>
    <message>
        <source>Show</source>
        <translation>Εμφάνιση</translation>
    </message>
    <message>
        <source>Remove the selected entries from the list</source>
        <translation>Αφαίρεση επιλεγμένων καταχωρίσεων από τη λίστα</translation>
    </message>
    <message>
        <source>Remove</source>
        <translation>Αφαίρεση</translation>
    </message>
    <message>
        <source>Copy URI</source>
        <translation>Αντιγραφή της επιλεγμένης διεύθυνσης στο πρόχειρο του συστήματος</translation>
    </message>
    <message>
        <source>Copy label</source>
        <translation>Αντιγραφή ετικέτας</translation>
    </message>
    <message>
        <source>Copy amount</source>
        <translation>Αντιγραφή ποσού</translation>
    </message>
</context>
<context>
    <name>ReceiveRequestDialog</name>
    <message>
        <source>QR Code</source>
        <translation>Κώδικας QR</translation>
    </message>
    <message>
        <source>Copy &amp;URI</source>
        <translation>Αντιγραφή της επιλεγμένης διεύθυνσης στο πρόχειρο του συστήματος</translation>
    </message>
    <message>
        <source>Copy &amp;Address</source>
        <translation>Αντιγραφή &amp;Διεύθυνσης</translation>
    </message>
    <message>
        <source>&amp;Save Image...</source>
        <translation>&amp;Αποθήκευση εικόνας...</translation>
    </message>
    <message>
        <source>Address</source>
        <translation>Διεύθυνση</translation>
    </message>
    <message>
        <source>Label</source>
        <translation>Ετικέτα</translation>
    </message>
    </context>
<context>
    <name>RecentRequestsTableModel</name>
    <message>
        <source>Date</source>
        <translation>Ημερομηνία</translation>
    </message>
    <message>
        <source>Label</source>
        <translation>Ετικέτα</translation>
    </message>
    <message>
        <source>(no label)</source>
        <translation>(χωρίς ετικέτα)</translation>
    </message>
    </context>
<context>
    <name>SendCoinsDialog</name>
    <message>
        <source>Send Coins</source>
        <translation>Αποστολή νομισμάτων</translation>
    </message>
    <message>
        <source>Coin Control Features</source>
        <translation>Χαρακτηριστικά επιλογής κερμάτων</translation>
    </message>
    <message>
        <source>Inputs...</source>
        <translation>Εισροές...</translation>
    </message>
    <message>
        <source>automatically selected</source>
        <translation>επιλεγμένο αυτόματα</translation>
    </message>
    <message>
        <source>Insufficient funds!</source>
        <translation>Ανεπαρκές κεφάλαιο!</translation>
    </message>
    <message>
        <source>Quantity:</source>
        <translation>Ποσότητα:</translation>
    </message>
    <message>
        <source>Bytes:</source>
        <translation>Bytes:</translation>
    </message>
    <message>
        <source>Amount:</source>
        <translation>Ποσό:</translation>
    </message>
    <message>
        <source>Fee:</source>
        <translation>Ταρίφα:</translation>
    </message>
    <message>
        <source>After Fee:</source>
        <translation>Ταρίφα αλλαγής:</translation>
    </message>
    <message>
        <source>Change:</source>
        <translation>Ρέστα:</translation>
    </message>
    <message>
        <source>If this is activated, but the change address is empty or invalid, change will be sent to a newly generated address.</source>
        <translation>Όταν ενεργό, αλλά η διεύθυνση ρέστων είναι κενή ή άκυρη, τα ρέστα θα σταλούν σε μία πρόσφατα δημιουργημένη διεύθυνση.</translation>
    </message>
    <message>
        <source>Custom change address</source>
        <translation>Προσαρμοσμένη διεύθυνση ρέστων</translation>
    </message>
    <message>
        <source>Transaction Fee:</source>
        <translation>Τέλος συναλλαγής:</translation>
    </message>
    <message>
        <source>Choose...</source>
        <translation>Επιλογή...</translation>
    </message>
    <message>
        <source>per kilobyte</source>
        <translation>ανά kilobyte</translation>
    </message>
    <message>
        <source>Hide</source>
        <translation>Απόκρυψη</translation>
    </message>
    <message>
        <source>Recommended:</source>
        <translation>Προτεινόμενο: </translation>
    </message>
    <message>
        <source>Custom:</source>
        <translation>Προσαρμογή:</translation>
    </message>
    <message>
        <source>Send to multiple recipients at once</source>
        <translation>Αποστολή σε πολλούς αποδέκτες ταυτόχρονα</translation>
    </message>
    <message>
        <source>Add &amp;Recipient</source>
        <translation>&amp;Προσθήκη αποδέκτη</translation>
    </message>
    <message>
        <source>Clear all fields of the form.</source>
        <translation>Καθαρισμός όλων των πεδίων της φόρμας.</translation>
    </message>
    <message>
        <source>Dust:</source>
        <translation>Σκόνη:</translation>
    </message>
    <message>
        <source>Clear &amp;All</source>
        <translation>Καθαρισμός &amp;Όλων</translation>
    </message>
    <message>
        <source>Balance:</source>
        <translation>Υπόλοιπο:</translation>
    </message>
    <message>
        <source>Confirm the send action</source>
        <translation>Επιβεβαίωση αποστολής</translation>
    </message>
    <message>
        <source>S&amp;end</source>
        <translation>Αποστολή</translation>
    </message>
    <message>
        <source>Copy amount</source>
        <translation>Αντιγραφή ποσού</translation>
    </message>
    <message>
        <source>(no label)</source>
        <translation>(χωρίς ετικέτα)</translation>
    </message>
</context>
<context>
    <name>SendCoinsEntry</name>
    <message>
        <source>A&amp;mount:</source>
        <translation>&amp;Ποσό:</translation>
    </message>
    <message>
        <source>Pay &amp;To:</source>
        <translation>Πληρωμή &amp;σε:</translation>
    </message>
    <message>
        <source>&amp;Label:</source>
        <translation>&amp;Επιγραφή</translation>
    </message>
    <message>
        <source>Choose previously used address</source>
        <translation>Επιλογή διεύθυνσης που έχει ήδη χρησιμοποιηθεί</translation>
    </message>
    <message>
        <source>This is a normal payment.</source>
        <translation>Αυτή είναι μια απλή πληρωμή.</translation>
    </message>
    <message>
        <source>The Particl address to send the payment to</source>
        <translation>Η διεύθυνση Particl που θα σταλεί η πληρωμή</translation>
    </message>
    <message>
        <source>Alt+A</source>
        <translation>Alt+A</translation>
    </message>
    <message>
        <source>Paste address from clipboard</source>
        <translation>Επικόλληση διεύθυνσης από το βιβλίο διευθύνσεων</translation>
    </message>
    <message>
        <source>Alt+P</source>
        <translation>Alt+P</translation>
    </message>
    <message>
        <source>Remove this entry</source>
        <translation>Αφαίρεση αυτής της καταχώρησης</translation>
    </message>
    <message>
        <source>Message:</source>
        <translation>Μήνυμα:</translation>
    </message>
    <message>
        <source>Enter a label for this address to add it to the list of used addresses</source>
        <translation>Εισάγετε μία ετικέτα για αυτή την διεύθυνση για να προστεθεί στη λίστα με τις χρησιμοποιημένες διευθύνσεις</translation>
    </message>
    <message>
        <source>Pay To:</source>
        <translation>Πληρωμή σε:</translation>
    </message>
    <message>
        <source>Memo:</source>
        <translation>Σημείωση:</translation>
    </message>
    </context>
<context>
    <name>SendConfirmationDialog</name>
    </context>
<context>
    <name>ShutdownWindow</name>
    <message>
        <source>Do not shut down the computer until this window disappears.</source>
        <translation>Μην απενεργοποιήσετε τον υπολογιστή μέχρι να κλείσει αυτό το παράθυρο.</translation>
    </message>
</context>
<context>
    <name>SignVerifyMessageDialog</name>
    <message>
        <source>Signatures - Sign / Verify a Message</source>
        <translation>Υπογραφές - Είσοδος / Επαλήθευση Mηνύματος </translation>
    </message>
    <message>
        <source>&amp;Sign Message</source>
        <translation>&amp;Υπογραφή Μηνύματος</translation>
    </message>
    <message>
        <source>The Particl address to sign the message with</source>
        <translation>Διεύθυνση Particl που θα σταλεί το μήνυμα</translation>
    </message>
    <message>
        <source>Choose previously used address</source>
        <translation>Επιλογή διεύθυνσης που έχει ήδη χρησιμοποιηθεί</translation>
    </message>
    <message>
        <source>Alt+A</source>
        <translation>Alt+A</translation>
    </message>
    <message>
        <source>Paste address from clipboard</source>
        <translation>Επικόλληση διεύθυνσης από το βιβλίο διευθύνσεων</translation>
    </message>
    <message>
        <source>Alt+P</source>
        <translation>Alt+P</translation>
    </message>
    <message>
        <source>Enter the message you want to sign here</source>
        <translation>Εισάγετε εδώ το μήνυμα που θέλετε να υπογράψετε</translation>
    </message>
    <message>
        <source>Signature</source>
        <translation>Υπογραφή</translation>
    </message>
    <message>
        <source>Copy the current signature to the system clipboard</source>
        <translation>Αντιγραφή της επιλεγμένης υπογραφής στο πρόχειρο του συστήματος</translation>
    </message>
    <message>
<<<<<<< HEAD
        <source>Sign the message to prove you own this Particl address</source>
        <translation>Υπογράψτε ένα μήνυμα για ν' αποδείξετε πως σας ανήκει μια συγκεκριμένη διεύθυνση Particl</translation>
=======
        <source>Sign the message to prove you own this Bitcoin address</source>
        <translation>Υπογράψτε το μήνυμα για να αποδείξετε πως σας ανήκει η συγκεκριμένη διεύθυνση Bitcoin</translation>
>>>>>>> afc115d7
    </message>
    <message>
        <source>Sign &amp;Message</source>
        <translation>Υπογραφη μήνυματος</translation>
    </message>
    <message>
        <source>Reset all sign message fields</source>
        <translation>Επαναφορά όλων των πεδίων μήνυματος</translation>
    </message>
    <message>
        <source>Clear &amp;All</source>
        <translation>Καθαρισμός &amp;Όλων</translation>
    </message>
    <message>
        <source>&amp;Verify Message</source>
        <translation>&amp;Επιβεβαίωση Mηνύματος</translation>
    </message>
    <message>
<<<<<<< HEAD
        <source>The Particl address the message was signed with</source>
        <translation>Διεύθυνση Particl η οποία το μήνυμα έχει υπογραφεί</translation>
    </message>
    <message>
        <source>Verify the message to ensure it was signed with the specified Particl address</source>
        <translation>Υπογράψτε ένα μήνυμα για ν' αποδείξετε πως υπογραφθηκε απο μια συγκεκριμένη διεύθυνση Particl</translation>
=======
        <source>The Bitcoin address the message was signed with</source>
        <translation>Διεύθυνση Bitcoin με την οποία έχει υπογραφεί το μήνυμα</translation>
    </message>
    <message>
        <source>Verify the message to ensure it was signed with the specified Bitcoin address</source>
        <translation>Επαληθεύστε το μήνυμα για να αποδείξετε πως υπογράφθηκε από τη συγκεκριμένη διεύθυνση Bitcoin</translation>
>>>>>>> afc115d7
    </message>
    <message>
        <source>Verify &amp;Message</source>
        <translation>Επιβεβαίωση Mηνύματος</translation>
    </message>
    <message>
        <source>Reset all verify message fields</source>
        <translation>Επαναφορά όλων των πεδίων επαλήθευσης μηνύματος</translation>
    </message>
    </context>
<context>
    <name>SplashScreen</name>
    <message>
        <source>[testnet]</source>
        <translation>[testnet]</translation>
    </message>
</context>
<context>
    <name>TrafficGraphWidget</name>
    <message>
        <source>KB/s</source>
        <translation>KB/s</translation>
    </message>
</context>
<context>
    <name>TransactionDesc</name>
    <message>
        <source>Open until %1</source>
        <translation>Ανοιχτό μέχρι %1</translation>
    </message>
    <message>
        <source>%1/offline</source>
        <translation>%1/αποσυνδεδεμένο</translation>
    </message>
    <message>
        <source>0/unconfirmed, %1</source>
        <translation>0/ανεπιβεβαίωτο, %1</translation>
    </message>
    <message>
        <source>Date</source>
        <translation>Ημερομηνία</translation>
    </message>
    <message>
        <source>Source</source>
        <translation>Πηγή</translation>
    </message>
    <message>
        <source>Generated</source>
        <translation>Παράχθηκε</translation>
    </message>
    <message>
        <source>From</source>
        <translation>Από</translation>
    </message>
    <message>
        <source>unknown</source>
        <translation>Άγνωστο</translation>
    </message>
    <message>
        <source>To</source>
        <translation>Προς</translation>
    </message>
    <message>
        <source>own address</source>
        <translation>δική σας διεύθυνση</translation>
    </message>
    <message>
        <source>watch-only</source>
        <translation>παρακολούθηση-μόνο</translation>
    </message>
    <message>
        <source>label</source>
        <translation>ετικέτα</translation>
    </message>
    <message>
        <source>Credit</source>
        <translation>Πίστωση</translation>
    </message>
    <message>
        <source>not accepted</source>
        <translation>μη έγκυρο</translation>
    </message>
    <message>
        <source>Total credit</source>
        <translation>Συνολική πίστωση</translation>
    </message>
    <message>
        <source>Transaction fee</source>
        <translation>Κόστος συναλλαγής</translation>
    </message>
    </context>
<context>
    <name>TransactionDescDialog</name>
    <message>
        <source>This pane shows a detailed description of the transaction</source>
        <translation>Αυτό το παράθυρο δείχνει μια λεπτομερή περιγραφή της συναλλαγής</translation>
    </message>
    </context>
<context>
    <name>TransactionTableModel</name>
    <message>
        <source>Date</source>
        <translation>Ημερομηνία</translation>
    </message>
    <message>
        <source>Label</source>
        <translation>Ετικέτα</translation>
    </message>
    <message>
        <source>Open until %1</source>
        <translation>Ανοιχτό μέχρι %1</translation>
    </message>
    <message>
        <source>watch-only</source>
        <translation>παρακολούθηση-μόνο</translation>
    </message>
    <message>
        <source>(no label)</source>
        <translation>(χωρίς ετικέτα)</translation>
    </message>
    </context>
<context>
    <name>TransactionView</name>
    <message>
        <source>Copy address</source>
        <translation>Αντιγραφή διεύθυνσης</translation>
    </message>
    <message>
        <source>Copy label</source>
        <translation>Αντιγραφή ετικέτας</translation>
    </message>
    <message>
        <source>Copy amount</source>
        <translation>Αντιγραφή ποσού</translation>
    </message>
    <message>
        <source>Copy transaction ID</source>
        <translation>Αντιγραφή ταυτότητας συναλλαγής</translation>
    </message>
    <message>
        <source>Copy raw transaction</source>
        <translation>Αντιγραφή ανεπεξέργαστης συναλλαγής</translation>
    </message>
    <message>
        <source>Edit label</source>
        <translation>Επεξεργασία ετικέτας</translation>
    </message>
    <message>
        <source>Comma separated file (*.csv)</source>
        <translation>Αρχείο οριοθετημένο με κόμματα (*.csv)</translation>
    </message>
    <message>
        <source>Date</source>
        <translation>Ημερομηνία</translation>
    </message>
    <message>
        <source>Label</source>
        <translation>Ετικέτα</translation>
    </message>
    <message>
        <source>Address</source>
        <translation>Διεύθυνση</translation>
    </message>
    <message>
        <source>Exporting Failed</source>
        <translation>Αποτυχία Εξαγωγής</translation>
    </message>
    </context>
<context>
    <name>UnitDisplayStatusBarControl</name>
    <message>
        <source>Unit to show amounts in. Click to select another unit.</source>
        <translation>Μονάδα μέτρησης προβολής ποσών. Κάντε κλικ για επιλογή άλλης μονάδας.</translation>
    </message>
</context>
<context>
    <name>WalletFrame</name>
    </context>
<context>
    <name>WalletModel</name>
    </context>
<context>
    <name>WalletView</name>
    </context>
<context>
    <name>bitcoin-core</name>
    <message>
        <source>Options:</source>
        <translation>Επιλογές:</translation>
    </message>
    <message>
        <source>Specify data directory</source>
        <translation>Ορισμός φακέλου δεδομένων</translation>
    </message>
    <message>
        <source>Connect to a node to retrieve peer addresses, and disconnect</source>
        <translation>Σύνδεση σε έναν κόμβο για την ανάκτηση διευθύνσεων από ομότιμους, και αποσύνδεση</translation>
    </message>
    <message>
        <source>Specify your own public address</source>
        <translation>Διευκρινίστε τη δικιά σας δημόσια διεύθυνση.</translation>
    </message>
    <message>
        <source>Accept command line and JSON-RPC commands</source>
        <translation>Αποδοχή εντολών κονσόλας και JSON-RPC</translation>
    </message>
    <message>
        <source>Run in the background as a daemon and accept commands</source>
        <translation>Εκτέλεση στο παρασκήνιο και αποδοχή εντολών</translation>
    </message>
    <message>
        <source>Particl Core</source>
        <translation>Particl Core</translation>
    </message>
    <message>
        <source>Bind to given address and always listen on it. Use [host]:port notation for IPv6</source>
        <translation>Δέσμευση σε συγκεκριμένη διεύθυνση και συνεχόμενη παρακολούθηση σε αυτή. Χρησιμοποιήστε τη σημειογραφία [διακομιστή]:θύρα για IPv6</translation>
    </message>
    <message>
        <source>Execute command when a wallet transaction changes (%s in cmd is replaced by TxID)</source>
        <translation>Εκτέλεσε την εντολή όταν το καλύτερο μπλοκ αλλάξει(%s στην εντολή αντικαθίσταται από το hash του μπλοκ)</translation>
    </message>
    <message>
        <source>Accept connections from outside (default: 1 if no -proxy or -connect)</source>
        <translation>Να δέχεσαι συνδέσεις από έξω(προεπιλογή:1)</translation>
    </message>
    <message>
        <source>Block creation options:</source>
        <translation>Επιλογές δημιουργίας μπλοκ:</translation>
    </message>
    <message>
        <source>Connection options:</source>
        <translation>Επιλογές σύνδεσης:</translation>
    </message>
    <message>
        <source>Corrupted block database detected</source>
        <translation>Εντοπίσθηκε διεφθαρμένη βάση δεδομένων των μπλοκ</translation>
    </message>
    <message>
        <source>Do you want to rebuild the block database now?</source>
        <translation>Θέλετε να δημιουργηθεί τώρα η βάση δεδομένων των μπλοκ;</translation>
    </message>
    <message>
        <source>Error initializing block database</source>
        <translation>Σφάλμα κατά την ενεργοποίηση της βάσης δεδομένων των μπλοκ</translation>
    </message>
    <message>
        <source>Error initializing wallet database environment %s!</source>
        <translation>Σφάλμα κατά την ενεργοποίηση της βάσης δεδομένων πορτοφολιού %s!</translation>
    </message>
    <message>
        <source>Error loading block database</source>
        <translation>Σφάλμα φόρτωσης της βάσης δεδομένων των μπλοκ</translation>
    </message>
    <message>
        <source>Error opening block database</source>
        <translation>Σφάλμα φόρτωσης της βάσης δεδομένων των μπλοκ</translation>
    </message>
    <message>
        <source>Error: Disk space is low!</source>
        <translation>Σφάλμα: Χαμηλός χώρος στο δίσκο!</translation>
    </message>
    <message>
        <source>Failed to listen on any port. Use -listen=0 if you want this.</source>
        <translation>Αποτυχία παρακολούθησης σε οποιαδήποτε θύρα. Χρησιμοποιήστε -listen=0 αν θέλετε αυτό.</translation>
    </message>
    <message>
        <source>Importing...</source>
        <translation>Εισαγωγή...</translation>
    </message>
    <message>
        <source>Not enough file descriptors available.</source>
        <translation>Δεν υπάρχουν αρκετοί περιγραφείς αρχείων διαθέσιμοι.</translation>
    </message>
    <message>
        <source>Only connect to nodes in network &lt;net&gt; (ipv4, ipv6 or onion)</source>
        <translation>Σύνδεση μόνο σε κόμβους του δικτύου &lt;net&gt; (ipv4, ipv6 ή onion)</translation>
    </message>
    <message>
        <source>Specify wallet file (within data directory)</source>
        <translation>Επιλέξτε αρχείο πορτοφολιού (μέσα από κατάλογο δεδομένων)</translation>
    </message>
    <message>
        <source>Verifying blocks...</source>
        <translation>Επαλήθευση των μπλοκ...</translation>
    </message>
    <message>
        <source>Wallet options:</source>
        <translation>Επιλογές πορτοφολιού:</translation>
    </message>
    <message>
        <source>Connect through SOCKS5 proxy</source>
        <translation>Σύνδεση μέσω διαμεσολαβητή SOCKS5</translation>
    </message>
    <message>
        <source>Error reading from database, shutting down.</source>
        <translation>Σφάλμα ανάγνωσης από τη βάση δεδομένων, γίνεται τερματισμός.</translation>
    </message>
    <message>
        <source>Information</source>
        <translation>Πληροφορία</translation>
    </message>
    <message>
        <source>Node relay options:</source>
        <translation>Επιλογές αναμετάδοσης κόμβου:</translation>
    </message>
    <message>
        <source>RPC server options:</source>
        <translation>Επιλογές διακομιστή RPC:</translation>
    </message>
    <message>
        <source>Send trace/debug info to console instead of debug.log file</source>
        <translation>Αποστολή πληροφοριών εντοπισμού σφαλμάτων στην κονσόλα αντί του αρχείου debug.log</translation>
    </message>
    <message>
        <source>Show all debugging options (usage: --help -help-debug)</source>
        <translation>Προβολή όλων των επιλογών εντοπισμού σφαλμάτων (χρήση: --help -help-debug)</translation>
    </message>
    <message>
        <source>Shrink debug.log file on client startup (default: 1 when no -debug)</source>
        <translation>Συρρίκνωση του αρχείου debug.log κατα την εκκίνηση του πελάτη (προεπιλογή: 1 όταν δεν είναι -debug)</translation>
    </message>
    <message>
        <source>Signing transaction failed</source>
        <translation>Η υπογραφή συναλλαγής απέτυχε </translation>
    </message>
    <message>
        <source>This is experimental software.</source>
        <translation>Η εφαρμογή είναι σε πειραματικό στάδιο.</translation>
    </message>
    <message>
        <source>Transaction amount too small</source>
        <translation>Το ποσό της συναλλαγής είναι πολύ μικρό</translation>
    </message>
    <message>
        <source>Transaction too large</source>
        <translation>Η συναλλαγή είναι πολύ μεγάλη</translation>
    </message>
    <message>
        <source>Username for JSON-RPC connections</source>
        <translation>Όνομα χρήστη για τις συνδέσεις JSON-RPC</translation>
    </message>
    <message>
        <source>Warning</source>
        <translation>Προειδοποίηση</translation>
    </message>
    <message>
        <source>Zapping all transactions from wallet...</source>
        <translation>Μεταφορά όλων των συναλλαγών από το πορτοφόλι</translation>
    </message>
    <message>
        <source>Password for JSON-RPC connections</source>
        <translation>Κωδικός για τις συνδέσεις JSON-RPC</translation>
    </message>
    <message>
        <source>Execute command when the best block changes (%s in cmd is replaced by block hash)</source>
        <translation>Εκτέλεσε την εντολή όταν το καλύτερο μπλοκ αλλάξει(%s στην εντολή αντικαθίσταται από το hash του μπλοκ)</translation>
    </message>
    <message>
        <source>Allow DNS lookups for -addnode, -seednode and -connect</source>
        <translation>Να επιτρέπονται οι έλεγχοι DNS για προσθήκη και σύνδεση κόμβων</translation>
    </message>
    <message>
        <source>How thorough the block verification of -checkblocks is (0-4, default: %u)</source>
        <translation>Πόσο εξονυχιστική να είναι η επιβεβαίωση του μπλοκ (0-4, προεπιλογή: %u)</translation>
    </message>
    <message>
        <source>Maintain a full transaction index, used by the getrawtransaction rpc call (default: %u)</source>
        <translation>Διατήρηση ένος πλήρους ευρετηρίου συναλλαγών (προεπιλογή: %u)</translation>
    </message>
    <message>
        <source>Number of seconds to keep misbehaving peers from reconnecting (default: %u)</source>
        <translation>Αριθμός δευτερολέπτων πριν επιτραπεί ξανά η σύνδεση των προβληματικών χρηστών (προεπιλογή: %u)</translation>
    </message>
    <message>
        <source>How many blocks to check at startup (default: %u, 0 = all)</source>
        <translation>Πόσα μπλοκ να ελεγχθούν κατά την εκκίνηση (προεπιλογή: %u, 0 = όλα)</translation>
    </message>
    <message>
        <source>Include IP addresses in debug output (default: %u)</source>
        <translation>Να συμπεριληφθεί η διεύθυνση IP στην αναφορά? (προεπιλογή: %u)</translation>
    </message>
    <message>
        <source>Maintain at most &lt;n&gt; connections to peers (default: %u)</source>
        <translation>Μέγιστες αριθμός συνδέσεων με τους χρήστες &lt;n&gt; (προεπιλογή: %u)</translation>
    </message>
    <message>
        <source>Specify configuration file (default: %s)</source>
        <translation>Ορίστε αρχείο ρυθμίσεων (προεπιλογή: %s)</translation>
    </message>
    <message>
        <source>Specify connection timeout in milliseconds (minimum: 1, default: %d)</source>
        <translation>Ορισμός λήξης χρονικού ορίου σε χιλιοστά του δευτερολέπτου(προεπιλογή: %d)</translation>
    </message>
    <message>
        <source>Specify pid file (default: %s)</source>
        <translation>Ορίστε αρχείο pid (προεπιλογή: %s)</translation>
    </message>
    <message>
        <source>Threshold for disconnecting misbehaving peers (default: %u)</source>
        <translation>Όριο αποσύνδεσης προβληματικών χρηστών (προεπιλογή: %u)</translation>
    </message>
    <message>
        <source>Unknown network specified in -onlynet: '%s'</source>
        <translation>Έχει οριστεί άγνωστo δίκτυο στο -onlynet: '%s'</translation>
    </message>
    <message>
        <source>Insufficient funds</source>
        <translation>Ανεπαρκές κεφάλαιο</translation>
    </message>
    <message>
        <source>Loading block index...</source>
        <translation>Φόρτωση ευρετηρίου μπλοκ...</translation>
    </message>
    <message>
        <source>Loading wallet...</source>
        <translation>Φόρτωση πορτοφολιού...</translation>
    </message>
    <message>
        <source>Cannot downgrade wallet</source>
        <translation>Δεν μπορώ να υποβαθμίσω το πορτοφόλι</translation>
    </message>
    <message>
        <source>Rescanning...</source>
        <translation>Ανίχνευση...</translation>
    </message>
    <message>
        <source>Done loading</source>
        <translation>Η φόρτωση ολοκληρώθηκε</translation>
    </message>
    <message>
        <source>Error</source>
        <translation>Σφάλμα</translation>
    </message>
</context>
</TS><|MERGE_RESOLUTION|>--- conflicted
+++ resolved
@@ -812,13 +812,8 @@
         <translation>Απόδοση θυρών με χρήστη &amp;UPnP</translation>
     </message>
     <message>
-<<<<<<< HEAD
         <source>Connect to the Particl network through a SOCKS5 proxy.</source>
-        <translation>Σύνδεση στο Particl δίκτυο μέσω διαμεσολαβητή SOCKS5 (π.χ. για σύνδεση μέσω Tor)</translation>
-=======
-        <source>Connect to the Bitcoin network through a SOCKS5 proxy.</source>
-        <translation>Σύνδεση στο δίκτυο Bitcoin μέσω διαμεσολαβητή SOCKS5 (π.χ. για σύνδεση μέσω Tor)</translation>
->>>>>>> afc115d7
+        <translation>Σύνδεση στο δίκτυο Particl μέσω διαμεσολαβητή SOCKS5 (π.χ. για σύνδεση μέσω Tor)</translation>
     </message>
     <message>
         <source>&amp;Connect through SOCKS5 proxy (default proxy):</source>
@@ -1562,13 +1557,8 @@
         <translation>Αντιγραφή της επιλεγμένης υπογραφής στο πρόχειρο του συστήματος</translation>
     </message>
     <message>
-<<<<<<< HEAD
         <source>Sign the message to prove you own this Particl address</source>
-        <translation>Υπογράψτε ένα μήνυμα για ν' αποδείξετε πως σας ανήκει μια συγκεκριμένη διεύθυνση Particl</translation>
-=======
-        <source>Sign the message to prove you own this Bitcoin address</source>
-        <translation>Υπογράψτε το μήνυμα για να αποδείξετε πως σας ανήκει η συγκεκριμένη διεύθυνση Bitcoin</translation>
->>>>>>> afc115d7
+        <translation>Υπογράψτε το μήνυμα για να αποδείξετε πως σας ανήκει η συγκεκριμένη διεύθυνση Particl</translation>
     </message>
     <message>
         <source>Sign &amp;Message</source>
@@ -1587,21 +1577,12 @@
         <translation>&amp;Επιβεβαίωση Mηνύματος</translation>
     </message>
     <message>
-<<<<<<< HEAD
         <source>The Particl address the message was signed with</source>
-        <translation>Διεύθυνση Particl η οποία το μήνυμα έχει υπογραφεί</translation>
+        <translation>Διεύθυνση Particl με την οποία έχει υπογραφεί το μήνυμα</translation>
     </message>
     <message>
         <source>Verify the message to ensure it was signed with the specified Particl address</source>
-        <translation>Υπογράψτε ένα μήνυμα για ν' αποδείξετε πως υπογραφθηκε απο μια συγκεκριμένη διεύθυνση Particl</translation>
-=======
-        <source>The Bitcoin address the message was signed with</source>
-        <translation>Διεύθυνση Bitcoin με την οποία έχει υπογραφεί το μήνυμα</translation>
-    </message>
-    <message>
-        <source>Verify the message to ensure it was signed with the specified Bitcoin address</source>
-        <translation>Επαληθεύστε το μήνυμα για να αποδείξετε πως υπογράφθηκε από τη συγκεκριμένη διεύθυνση Bitcoin</translation>
->>>>>>> afc115d7
+        <translation>Επαληθεύστε το μήνυμα για να αποδείξετε πως υπογράφθηκε από τη συγκεκριμένη διεύθυνση Particl</translation>
     </message>
     <message>
         <source>Verify &amp;Message</source>
