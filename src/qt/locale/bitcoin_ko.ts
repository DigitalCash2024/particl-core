<TS version="2.1" language="ko">
<context>
    <name>AddressBookPage</name>
    <message>
        <source>Right-click to edit address or label</source>
        <translation type="unfinished">지갑 주소나 라벨을 수정하려면 우클릭을 하십시오.</translation>
    </message>
    <message>
        <source>Create a new address</source>
        <translation>새로운 지갑 주소 생성</translation>
    </message>
    <message>
        <source>&amp;New</source>
        <translation type="unfinished">새 항목(&amp;N)</translation>
    </message>
    <message>
        <source>Copy the currently selected address to the system clipboard</source>
        <translation>현재 선택한 주소를 시스템 클립보드로 복사</translation>
    </message>
    <message>
        <source>&amp;Copy</source>
        <translation type="unfinished">복사(&amp;C)</translation>
    </message>
    <message>
        <source>C&amp;lose</source>
        <translation type="unfinished">닫기(&amp;L)</translation>
    </message>
    <message>
        <source>Delete the currently selected address from the list</source>
        <translation>목록에 현재 선택한 주소를 삭제</translation>
    </message>
    <message>
        <source>Enter address or label to search</source>
        <translation type="unfinished">검색하려는 주소 또는 라벨을 입력하십시오.</translation>
    </message>
    <message>
        <source>Export the data in the current tab to a file</source>
        <translation>현재 탭에 있는 데이터를 파일로 내보내기</translation>
    </message>
    <message>
        <source>&amp;Export</source>
        <translation>내보내기 (&amp;E)</translation>
    </message>
    <message>
        <source>&amp;Delete</source>
        <translation>삭제(&amp;D)</translation>
    </message>
    <message>
        <source>Choose the address to send coins to</source>
        <translation type="unfinished">코인을 보낼 주소를 선택하십시오.</translation>
    </message>
    <message>
        <source>Choose the address to receive coins with</source>
        <translation type="unfinished">코인을 받을 주소를 선택하십시오.</translation>
    </message>
    <message>
        <source>C&amp;hoose</source>
        <translation type="unfinished">선택(&amp;H)</translation>
    </message>
    <message>
        <source>Sending addresses</source>
        <translation type="unfinished">보내는 주소들</translation>
    </message>
    <message>
        <source>Receiving addresses</source>
        <translation type="unfinished">받는 주소들</translation>
    </message>
    <message>
<<<<<<< HEAD
        <source>These are your Particl addresses for sending payments. Always check the amount and the receiving address before sending coins.</source>
        <translation>비트코인을 보내는 계좌 주소입니다. 코인을 보내기 전에 금액과 받는 주소를 항상 확인하세요.</translation>
=======
        <source>These are your Bitcoin addresses for sending payments. Always check the amount and the receiving address before sending coins.</source>
        <translation type="unfinished">비트코인을 보내는 계좌 주소입니다. 코인을 보내기 전에 금액과 받는 주소를 항상 확인하십시오.</translation>
    </message>
    <message>
        <source>These are your Bitcoin addresses for receiving payments. Use the 'Create new receiving address' button in the receive tab to create new addresses.
Signing is only possible with addresses of the type 'legacy'.</source>
        <translation type="unfinished">비트코인을 받는 계좌 주소입니다. 신규 주소를 만들려면 수신 탭의 '새 수신 주소를 생성하기' 버튼을 사용하십시오.
서명은 '레거시' 타입의 주소만 가능합니다.</translation>
>>>>>>> d3bd5410
    </message>
    <message>
        <source>&amp;Copy Address</source>
        <translation type="unfinished">주소 복사(&amp;C)</translation>
    </message>
    <message>
        <source>Copy &amp;Label</source>
        <translation type="unfinished">라벨 복사(&amp;L)</translation>
    </message>
    <message>
        <source>&amp;Edit</source>
        <translation type="unfinished">편집(&amp;E)</translation>
    </message>
    <message>
        <source>Export Address List</source>
        <translation type="unfinished">주소 목록 내보내기</translation>
    </message>
    <message>
        <source>Comma separated file</source>
        <extracomment>Expanded name of the CSV file format. See https://en.wikipedia.org/wiki/Comma-separated_values</extracomment>
        <translation type="unfinished">콤마로 분리된 파일</translation>
    </message>
    <message>
        <source>There was an error trying to save the address list to %1. Please try again.</source>
        <extracomment>An error message. %1 is a stand-in argument for the name of the file we attempted to save to.</extracomment>
        <translation type="unfinished">%1 으로 주소 리스트를 저장하는 동안 오류가 발생했습니다. 다시 시도해 주십시오.</translation>
    </message>
    <message>
        <source>Exporting Failed</source>
        <translation type="unfinished">내보내기 실패</translation>
    </message>
</context>
<context>
    <name>AddressTableModel</name>
    <message>
        <source>Label</source>
        <translation type="unfinished">라벨</translation>
    </message>
    <message>
        <source>Address</source>
        <translation type="unfinished">주소</translation>
    </message>
    <message>
        <source>(no label)</source>
        <translation type="unfinished">(라벨 없음)</translation>
    </message>
</context>
<context>
    <name>AskPassphraseDialog</name>
    <message>
        <source>Passphrase Dialog</source>
        <translation>암호문 대화상자</translation>
    </message>
    <message>
        <source>Enter passphrase</source>
        <translation>암호 입력하기</translation>
    </message>
    <message>
        <source>New passphrase</source>
        <translation>새로운 암호</translation>
    </message>
    <message>
        <source>Repeat new passphrase</source>
        <translation>새로운 암호 재입력</translation>
    </message>
    <message>
        <source>Show passphrase</source>
        <translation type="unfinished">암호 보기</translation>
    </message>
    <message>
        <source>Encrypt wallet</source>
        <translation type="unfinished">지갑 암호화</translation>
    </message>
    <message>
        <source>This operation needs your wallet passphrase to unlock the wallet.</source>
        <translation type="unfinished">이 작업은 지갑의 잠금을 해제하기 위해 사용자 지갑의 암호가 필요합니다.</translation>
    </message>
    <message>
        <source>Unlock wallet</source>
        <translation type="unfinished">지갑 잠금을 해제</translation>
    </message>
    <message>
        <source>Change passphrase</source>
        <translation type="unfinished">암호 변경</translation>
    </message>
    <message>
        <source>Confirm wallet encryption</source>
        <translation type="unfinished">지갑 암호화 승인</translation>
    </message>
    <message>
<<<<<<< HEAD
        <source>Warning: If you encrypt your wallet and lose your passphrase, you will &lt;b&gt;LOSE ALL OF YOUR PARTICL&lt;/b&gt;!</source>
        <translation>경고: 만약 암호화 된 지갑의 비밀번호를 잃어버릴 경우, &lt;b&gt;모든 비트코인들을 잃어버릴 수 있습니다&lt;/b&gt;!</translation>
=======
        <source>Warning: If you encrypt your wallet and lose your passphrase, you will &lt;b&gt;LOSE ALL OF YOUR BITCOINS&lt;/b&gt;!</source>
        <translation type="unfinished">경고: 만약 암호화 된 지갑의 비밀번호를 잃어버릴 경우, &lt;b&gt;모든 비트코인들을 잃어버릴 수 있습니다&lt;/b&gt;!</translation>
>>>>>>> d3bd5410
    </message>
    <message>
        <source>Are you sure you wish to encrypt your wallet?</source>
        <translation type="unfinished">지갑 암호화를 허용하시겠습니까?</translation>
    </message>
    <message>
        <source>Wallet encrypted</source>
        <translation type="unfinished">지갑 암호화 완료</translation>
    </message>
    <message>
        <source>Enter the new passphrase for the wallet.&lt;br/&gt;Please use a passphrase of &lt;b&gt;ten or more random characters&lt;/b&gt;, or &lt;b&gt;eight or more words&lt;/b&gt;.</source>
        <translation type="unfinished">새로운 지갑 비밀번호를 입력하세요. &lt;br/&gt; 암호는 &lt;b&gt;10개 이상의 랜덤 문자&lt;/b&gt; 또는 &lt;b&gt;8개 이상의 단어&lt;/b&gt;를 사용해주세요.</translation>
    </message>
    <message>
        <source>Enter the old passphrase and new passphrase for the wallet.</source>
        <translation type="unfinished">지갑의 이전 비밀번호와 새로운 비밀번호를 입력하세요.</translation>
    </message>
    <message>
<<<<<<< HEAD
        <source>Remember that encrypting your wallet cannot fully protect your particl from being stolen by malware infecting your computer.</source>
        <translation>지갑을 암호화 해도 컴퓨터에 바이러스가 있을시 안전하기 않다는 것을 참고하세요.</translation>
=======
        <source>Remember that encrypting your wallet cannot fully protect your bitcoins from being stolen by malware infecting your computer.</source>
        <translation type="unfinished">지갑을 암호화 해도 컴퓨터에 바이러스가 있을시 안전하지 않다는 것을 참고하세요.</translation>
>>>>>>> d3bd5410
    </message>
    <message>
        <source>Wallet to be encrypted</source>
        <translation type="unfinished">암호화할 지갑</translation>
    </message>
    <message>
        <source>Your wallet is about to be encrypted. </source>
        <translation type="unfinished">지갑이 암호화 되기 직전입니다.</translation>
    </message>
    <message>
        <source>Your wallet is now encrypted. </source>
        <translation type="unfinished">지갑이 암호화 되었습니다.</translation>
    </message>
    <message>
        <source>IMPORTANT: Any previous backups you have made of your wallet file should be replaced with the newly generated, encrypted wallet file. For security reasons, previous backups of the unencrypted wallet file will become useless as soon as you start using the new, encrypted wallet.</source>
        <translation type="unfinished">중요: 본인 지갑 파일에서 만든 예전 백업들은 새로 생성한, 암호화된 지갑 파일로 교체해야 합니다. 보안상 이유로, 이전에 암호화하지 않은 지갑 파일의 백업은 새로운 암호화된 지갑을 사용하게 된 순간 부터 쓸모가 없어집니다.</translation>
    </message>
    <message>
        <source>Wallet encryption failed</source>
        <translation type="unfinished">지갑 암호화 실패</translation>
    </message>
    <message>
        <source>Wallet encryption failed due to an internal error. Your wallet was not encrypted.</source>
        <translation type="unfinished">지갑 암호화가 내부 오류로 인해 실패했습니다.  당신의 지갑은 암호화 되지 않았습니다.</translation>
    </message>
    <message>
        <source>The supplied passphrases do not match.</source>
        <translation type="unfinished">지정한 암호가 일치하지 않습니다.</translation>
    </message>
    <message>
        <source>Wallet unlock failed</source>
        <translation type="unfinished">지갑 잠금해제 실패</translation>
    </message>
    <message>
        <source>The passphrase entered for the wallet decryption was incorrect.</source>
        <translation type="unfinished">지갑 복호화를 위한 암호가 틀렸습니다.</translation>
    </message>
    <message>
        <source>Wallet passphrase was successfully changed.</source>
        <translation type="unfinished">지갑 암호가 성공적으로 변경되었습니다.</translation>
    </message>
    <message>
        <source>Warning: The Caps Lock key is on!</source>
        <translation type="unfinished">경고: Caps Lock키가 켜져있습니다!</translation>
    </message>
</context>
<context>
    <name>BanTableModel</name>
    <message>
        <source>IP/Netmask</source>
        <translation type="unfinished">IP주소/넷마스크</translation>
    </message>
    <message>
        <source>Banned Until</source>
        <translation type="unfinished">해당 일정까지 밴됨:</translation>
    </message>
</context>
<context>
    <name>BitcoinApplication</name>
    <message>
        <source>Runaway exception</source>
        <translation type="unfinished">런어웨이 예외</translation>
    </message>
    <message>
        <source>A fatal error occurred. %1 can no longer continue safely and will quit.</source>
        <translation type="unfinished">치명적인 오류가 발생했습니다. %1 를 더이상 안전하게 진행할 수 없어 곧 종료합니다.</translation>
    </message>
    <message>
        <source>Internal error</source>
        <translation type="unfinished">내부 에러</translation>
    </message>
    <message>
        <source>An internal error occurred. %1 will attempt to continue safely. This is an unexpected bug which can be reported as described below.</source>
        <translation type="unfinished">내부 오류가 발생했습니다. %1 안전하게 계속하려고 합니다. 이것은 아래 설명으로 보고될 수 있는 예상치 못한 버그입니다.</translation>
    </message>
</context>
<context>
    <name>QObject</name>
    <message>
        <source>Error: Specified data directory "%1" does not exist.</source>
        <translation type="unfinished">오류: 지정한 데이터 폴더 "%1"은 존재하지 않습니다.</translation>
    </message>
    <message>
        <source>Error: Cannot parse configuration file: %1.</source>
        <translation type="unfinished">오류: 설성 파일 %1을 파싱할 수 없습니다</translation>
    </message>
    <message>
        <source>Error: %1</source>
        <translation type="unfinished">오류: %1</translation>
    </message>
    <message>
        <source>Error initializing settings: %1</source>
        <translation type="unfinished">설정 초기화 오류 : %1</translation>
    </message>
    <message>
        <source>%1 didn't yet exit safely…</source>
        <translation type="unfinished">%1가 아직 안전하게 종료되지 않았습니다...</translation>
    </message>
    <message>
        <source>unknown</source>
        <translation type="unfinished">알 수 없음</translation>
    </message>
    <message>
        <source>Amount</source>
        <translation type="unfinished">금액</translation>
    </message>
    <message>
        <source>Enter a Bitcoin address (e.g. %1)</source>
        <translation type="unfinished">비트코인 주소를 입력하세요 (예: %1)</translation>
    </message>
    <message>
        <source>Inbound</source>
        <translation type="unfinished">인바운드</translation>
    </message>
    <message>
        <source>Outbound</source>
        <translation type="unfinished">아웃바운드</translation>
    </message>
    <message>
        <source>%1 d</source>
        <translation type="unfinished">%1 일</translation>
    </message>
    <message>
        <source>%1 h</source>
        <translation type="unfinished">%1 시간</translation>
    </message>
    <message>
        <source>%1 m</source>
        <translation type="unfinished">%1 분</translation>
    </message>
    <message>
        <source>%1 s</source>
        <translation type="unfinished">%1 초</translation>
    </message>
    <message>
        <source>None</source>
        <translation type="unfinished">없음</translation>
    </message>
    <message numerus="yes">
        <source>%n second(s)</source>
        <translation>
            <numerusform />
        </translation>
    </message>
    <message numerus="yes">
        <source>%n minute(s)</source>
        <translation>
            <numerusform />
        </translation>
    </message>
    <message numerus="yes">
        <source>%n hour(s)</source>
        <translation type="unfinished">
            <numerusform />
        </translation>
    </message>
    <message numerus="yes">
        <source>%n day(s)</source>
        <translation type="unfinished">
            <numerusform />
        </translation>
    </message>
    <message numerus="yes">
        <source>%n week(s)</source>
        <translation type="unfinished">
            <numerusform />
        </translation>
    </message>
    <message>
        <source>%1 and %2</source>
        <translation type="unfinished">%1 과 %2</translation>
    </message>
    <message numerus="yes">
        <source>%n year(s)</source>
        <translation type="unfinished">
            <numerusform />
        </translation>
    </message>
    <message>
        <source>%1 B</source>
        <translation type="unfinished">%1 바이트</translation>
    </message>
    <message>
        <source>%1 MB</source>
        <translation type="unfinished">%1 메가바이트</translation>
    </message>
    <message>
        <source>%1 GB</source>
        <translation type="unfinished">%1 기가바이트</translation>
    </message>
</context>
<context>
    <name>BitcoinGUI</name>
    <message>
        <source>&amp;Overview</source>
        <translation>개요(&amp;O)</translation>
    </message>
    <message>
        <source>Show general overview of wallet</source>
        <translation>지갑의 일반적 개요를 보여주기</translation>
    </message>
    <message>
        <source>&amp;Transactions</source>
        <translation>거래(&amp;T)</translation>
    </message>
    <message>
        <source>Browse transaction history</source>
        <translation>거래내역을 검색하기</translation>
    </message>
    <message>
        <source>E&amp;xit</source>
        <translation>나가기(&amp;X)</translation>
    </message>
    <message>
        <source>Quit application</source>
        <translation>어플리케이션 종료</translation>
    </message>
    <message>
        <source>&amp;About %1</source>
        <translation type="unfinished">%1 정보(&amp;A)</translation>
    </message>
    <message>
        <source>Show information about %1</source>
        <translation type="unfinished">%1 정보를 표시합니다</translation>
    </message>
    <message>
        <source>About &amp;Qt</source>
        <translation>&amp;Qt 정보</translation>
    </message>
    <message>
        <source>Show information about Qt</source>
        <translation>Qt 정보를 표시합니다</translation>
    </message>
    <message>
        <source>Modify configuration options for %1</source>
        <translation type="unfinished">%1 설정 옵션 수정</translation>
    </message>
    <message>
        <source>Create a new wallet</source>
        <translation type="unfinished">새로운 지갑 생성하기</translation>
    </message>
    <message>
        <source>Wallet:</source>
        <translation type="unfinished">지갑:</translation>
    </message>
    <message>
        <source>Network activity disabled.</source>
        <extracomment>A substring of the tooltip.</extracomment>
        <translation type="unfinished">네트워크 활동이 정지됨.</translation>
    </message>
    <message>
        <source>Proxy is &lt;b&gt;enabled&lt;/b&gt;: %1</source>
        <translation type="unfinished">프록시가 &lt;b&gt;활성화&lt;/b&gt; 되었습니다: %1</translation>
    </message>
    <message>
        <source>Send coins to a Bitcoin address</source>
        <translation>코인을 비트코인 주소로 전송합니다.</translation>
    </message>
    <message>
        <source>Backup wallet to another location</source>
        <translation>지갑을 다른장소에 백업합니다.</translation>
    </message>
    <message>
        <source>Change the passphrase used for wallet encryption</source>
        <translation>지갑 암호화에 사용되는 암호를 변경합니다.</translation>
    </message>
    <message>
        <source>&amp;Send</source>
        <translation>보내기(&amp;S)</translation>
    </message>
    <message>
        <source>&amp;Receive</source>
        <translation>받기(&amp;R)</translation>
    </message>
    <message>
        <source>&amp;Options…</source>
        <translation type="unfinished">옵션(&amp;O)</translation>
    </message>
    <message>
        <source>&amp;Show / Hide</source>
        <translation>보이기 / 숨기기(&amp;S)</translation>
    </message>
    <message>
        <source>Show or hide the main Window</source>
        <translation>메인창 보이기 또는 숨기기</translation>
    </message>
    <message>
        <source>&amp;Encrypt Wallet…</source>
        <translation type="unfinished">지갑 암호화(&amp;E)</translation>
    </message>
    <message>
        <source>Encrypt the private keys that belong to your wallet</source>
        <translation>지갑에 포함된 개인키 암호화하기</translation>
    </message>
    <message>
<<<<<<< HEAD
        <source>Send coins to a Particl address</source>
        <translation>비트코인 주소로 코인을 전송합니다</translation>
=======
        <source>&amp;Backup Wallet…</source>
        <translation type="unfinished">지갑 백업(&amp;B)</translation>
>>>>>>> d3bd5410
    </message>
    <message>
        <source>&amp;Change Passphrase…</source>
        <translation type="unfinished">암호문 변경(&amp;C)</translation>
    </message>
    <message>
        <source>Sign &amp;message…</source>
        <translation type="unfinished">메시지 서명(&amp;M)</translation>
    </message>
    <message>
        <source>Sign messages with your Bitcoin addresses to prove you own them</source>
        <translation>지갑 주소가 본인 소유인지 증명하기 위해 메시지를 서명합니다.</translation>
    </message>
    <message>
        <source>&amp;Verify message…</source>
        <translation type="unfinished">메시지 검증(&amp;V)</translation>
    </message>
    <message>
        <source>Verify messages to ensure they were signed with specified Bitcoin addresses</source>
        <translation>해당 비트코인 주소로 서명되었는지 확인하기 위해 메시지를 검증합니다.</translation>
    </message>
    <message>
        <source>&amp;Load PSBT from file…</source>
        <translation type="unfinished">파일에서 PSBT 불러오기(&amp;L)</translation>
    </message>
    <message>
        <source>Load PSBT from clipboard…</source>
        <translation type="unfinished">클립보드에서 PSBT 불러오기</translation>
    </message>
    <message>
        <source>Open &amp;URI…</source>
        <translation type="unfinished">URI 열기(&amp;U)...</translation>
    </message>
    <message>
<<<<<<< HEAD
        <source>Sign messages with your Particl addresses to prove you own them</source>
        <translation>지갑 주소가 본인 소유인지 증명하기 위해 메시지를 서명합니다</translation>
    </message>
    <message>
        <source>Verify messages to ensure they were signed with specified Particl addresses</source>
        <translation>해당 비트코인 주소로 서명되었는지 확인하기 위해 메시지를 검증합니다</translation>
=======
        <source>Close Wallet…</source>
        <translation type="unfinished">지갑 닫기...</translation>
    </message>
    <message>
        <source>Create Wallet…</source>
        <translation type="unfinished">지갑 생성하기...</translation>
    </message>
    <message>
        <source>Close All Wallets…</source>
        <translation type="unfinished">모든 지갑 닫기...</translation>
>>>>>>> d3bd5410
    </message>
    <message>
        <source>&amp;File</source>
        <translation>파일(&amp;F)</translation>
    </message>
    <message>
        <source>&amp;Settings</source>
        <translation>설정(&amp;S)</translation>
    </message>
    <message>
        <source>&amp;Help</source>
        <translation>도움말(&amp;H)</translation>
    </message>
    <message>
        <source>Tabs toolbar</source>
        <translation>툴바 색인표</translation>
    </message>
    <message>
<<<<<<< HEAD
        <source>Request payments (generates QR codes and particl: URIs)</source>
        <translation>지불 요청하기 (QR코드와 particl: URI를 생성합니다)</translation>
=======
        <source>Syncing Headers (%1%)…</source>
        <translation type="unfinished">헤더 동기화 중 (%1%)...</translation>
>>>>>>> d3bd5410
    </message>
    <message>
        <source>Synchronizing with network…</source>
        <translation type="unfinished">네트워크와 동기화 중...</translation>
    </message>
    <message>
        <source>Indexing blocks on disk…</source>
        <translation type="unfinished">디스크에서 블록 색인 중...</translation>
    </message>
    <message>
        <source>Processing blocks on disk…</source>
        <translation type="unfinished">디스크에서 블록 처리 중...</translation>
    </message>
<<<<<<< HEAD
    <message numerus="yes">
        <source>%n active connection(s) to Particl network</source>
        <translation><numerusform>비트코인 네트워크에 %n개의 연결 활성화됨</numerusform></translation>
=======
    <message>
        <source>Reindexing blocks on disk…</source>
        <translation type="unfinished">디스크에서 블록 다시 색인 중...</translation>
>>>>>>> d3bd5410
    </message>
    <message>
        <source>Connecting to peers…</source>
        <translation type="unfinished">피어에 연결 중...</translation>
    </message>
    <message>
        <source>Request payments (generates QR codes and bitcoin: URIs)</source>
        <translation type="unfinished">지불 요청하기 (QR 코드와 bitcoin을 생성합니다: URIs)</translation>
    </message>
    <message>
        <source>Show the list of used sending addresses and labels</source>
        <translation type="unfinished">한번 이상 사용된 보내는 주소와 라벨의 목록을 보이기</translation>
    </message>
    <message>
        <source>Show the list of used receiving addresses and labels</source>
        <translation type="unfinished">한번 이상 사용된 받는 주소와 라벨의 목록을 보이기</translation>
    </message>
    <message>
        <source>&amp;Command-line options</source>
        <translation type="unfinished">명령줄 옵션(&amp;C)</translation>
    </message>
    <message numerus="yes">
        <source>Processed %n block(s) of transaction history.</source>
        <translation>
            <numerusform />
        </translation>
    </message>
    <message>
        <source>%1 behind</source>
        <translation>%1 뒷처지는 중</translation>
    </message>
    <message>
        <source>Catching up…</source>
        <translation type="unfinished">따라잡기...</translation>
    </message>
    <message>
        <source>Last received block was generated %1 ago.</source>
        <translation>최근에 받은 블록은 %1 전에 생성되었습니다.</translation>
    </message>
    <message>
        <source>Transactions after this will not yet be visible.</source>
        <translation>이 후의 거래들은 아직 보이지 않을 것입니다.</translation>
    </message>
    <message>
        <source>Error</source>
        <translation>오류</translation>
    </message>
    <message>
        <source>Warning</source>
        <translation>경고</translation>
    </message>
    <message>
        <source>Information</source>
        <translation>정보</translation>
    </message>
    <message>
        <source>Up to date</source>
        <translation>최신 정보</translation>
    </message>
    <message>
        <source>Load Partially Signed Bitcoin Transaction</source>
        <translation type="unfinished">부분적으로 서명된 비트코인 트랜잭션 불러오기</translation>
    </message>
    <message>
        <source>Load Partially Signed Bitcoin Transaction from clipboard</source>
        <translation type="unfinished">클립보드로부터 부분적으로 서명된 비트코인 트랜잭션 불러오기</translation>
    </message>
    <message>
        <source>Node window</source>
        <translation type="unfinished">노드 창</translation>
    </message>
    <message>
        <source>Open node debugging and diagnostic console</source>
        <translation type="unfinished">노드 디버깅 및 진단 콘솔 열기 </translation>
    </message>
    <message>
        <source>&amp;Sending addresses</source>
        <translation type="unfinished">보내는 주소들(&amp;S)</translation>
    </message>
    <message>
        <source>&amp;Receiving addresses</source>
        <translation type="unfinished">받는 주소들(&amp;R)</translation>
    </message>
    <message>
<<<<<<< HEAD
        <source>Open a particl: URI</source>
        <translation>particl: URI 열기</translation>
=======
        <source>Open a bitcoin: URI</source>
        <translation type="unfinished">bitcoin 열기: URI</translation>
>>>>>>> d3bd5410
    </message>
    <message>
        <source>Open Wallet</source>
        <translation type="unfinished">지갑 열기</translation>
    </message>
    <message>
        <source>Open a wallet</source>
        <translation type="unfinished">지갑 하나 열기</translation>
    </message>
    <message>
        <source>Close wallet</source>
        <translation type="unfinished">지갑 닫기</translation>
    </message>
    <message>
        <source>Close all wallets</source>
        <translation type="unfinished">모든 지갑 닫기</translation>
    </message>
    <message>
<<<<<<< HEAD
        <source>Show the %1 help message to get a list with possible Particl command-line options</source>
        <translation>사용할 수 있는 비트코인 명령줄 옵션 목록을 가져오기 위해 %1 도움말 메시지를 표시합니다</translation>
=======
        <source>Show the %1 help message to get a list with possible Bitcoin command-line options</source>
        <translation type="unfinished">사용할 수 있는 비트코인 명령줄 옵션 목록을 가져오기 위해 %1 도움말 메시지를 표시합니다.</translation>
    </message>
    <message>
        <source>&amp;Mask values</source>
        <translation type="unfinished">마스크값(&amp;M)</translation>
    </message>
    <message>
        <source>Mask the values in the Overview tab</source>
        <translation type="unfinished">개요 탭에서 값을 마스킹합니다.</translation>
>>>>>>> d3bd5410
    </message>
    <message>
        <source>default wallet</source>
        <translation type="unfinished">기본 지갑</translation>
    </message>
    <message>
        <source>No wallets available</source>
        <translation type="unfinished">사용 가능한 블록이 없습니다.</translation>
    </message>
    <message>
        <source>&amp;Window</source>
        <translation type="unfinished">창(&amp;W)</translation>
    </message>
    <message>
        <source>Minimize</source>
        <translation type="unfinished">최소화</translation>
    </message>
    <message>
        <source>Zoom</source>
        <translation type="unfinished">최대화</translation>
    </message>
    <message>
        <source>Main Window</source>
        <translation type="unfinished">메인창</translation>
    </message>
    <message>
        <source>%1 client</source>
        <translation type="unfinished">%1 클라이언트</translation>
    </message>
    <message numerus="yes">
        <source>%n active connection(s) to Bitcoin network.</source>
        <extracomment>A substring of the tooltip.</extracomment>
        <translation type="unfinished">
            <numerusform />
        </translation>
    </message>
    <message>
        <source>Click for more actions.</source>
        <extracomment>A substring of the tooltip. "More actions" are available via the context menu.</extracomment>
        <translation type="unfinished">추가 작업을 하려면 클릭하세요.</translation>
    </message>
    <message>
        <source>Show Peers tab</source>
        <extracomment>A context menu item. The "Peers tab" is an element of the "Node window".</extracomment>
        <translation type="unfinished">피어 탭 보기</translation>
    </message>
    <message>
        <source>Disable network activity</source>
        <extracomment>A context menu item.</extracomment>
        <translation type="unfinished">네트워크 비활성화 하기</translation>
    </message>
    <message>
        <source>Enable network activity</source>
        <extracomment>A context menu item. The network activity was disabled previously.</extracomment>
        <translation type="unfinished">네트워크 활성화 하기</translation>
    </message>
    <message>
        <source>Error: %1</source>
        <translation type="unfinished">오류: %1</translation>
    </message>
    <message>
        <source>Warning: %1</source>
        <translation type="unfinished">경고: %1</translation>
    </message>
    <message>
        <source>Date: %1
</source>
        <translation type="unfinished">날짜: %1
</translation>
    </message>
    <message>
        <source>Amount: %1
</source>
        <translation type="unfinished">금액: %1
</translation>
    </message>
    <message>
        <source>Wallet: %1
</source>
        <translation type="unfinished">지갑: %1
</translation>
    </message>
    <message>
        <source>Type: %1
</source>
        <translation type="unfinished">종류: %1
</translation>
    </message>
    <message>
        <source>Label: %1
</source>
        <translation type="unfinished">라벨: %1
</translation>
    </message>
    <message>
        <source>Address: %1
</source>
        <translation type="unfinished">주소: %1
</translation>
    </message>
    <message>
        <source>Sent transaction</source>
        <translation>발송된 거래</translation>
    </message>
    <message>
        <source>Incoming transaction</source>
        <translation>들어오고 있는 거래</translation>
    </message>
    <message>
        <source>HD key generation is &lt;b&gt;enabled&lt;/b&gt;</source>
        <translation type="unfinished">HD 키 생성이 &lt;b&gt;활성화되었습니다&lt;/b&gt;</translation>
    </message>
    <message>
        <source>HD key generation is &lt;b&gt;disabled&lt;/b&gt;</source>
        <translation type="unfinished">HD 키 생성이 &lt;b&gt;비활성화되었습니다&lt;/b&gt;</translation>
    </message>
    <message>
        <source>Private key &lt;b&gt;disabled&lt;/b&gt;</source>
        <translation type="unfinished">개인키 &lt;b&gt;비활성화됨&lt;/b&gt;</translation>
    </message>
    <message>
        <source>Wallet is &lt;b&gt;encrypted&lt;/b&gt; and currently &lt;b&gt;unlocked&lt;/b&gt;</source>
        <translation>지갑이 &lt;b&gt;암호화&lt;/b&gt; 되었고 현재 &lt;b&gt;잠금해제&lt;/b&gt; 되었습니다</translation>
    </message>
    <message>
        <source>Wallet is &lt;b&gt;encrypted&lt;/b&gt; and currently &lt;b&gt;locked&lt;/b&gt;</source>
        <translation>지갑이 &lt;b&gt;암호화&lt;/b&gt; 되었고 현재 &lt;b&gt;잠겨&lt;/b&gt; 있습니다</translation>
    </message>
    <message>
        <source>Original message:</source>
        <translation type="unfinished">원본 메세지:</translation>
    </message>
</context>
<context>
    <name>UnitDisplayStatusBarControl</name>
    <message>
        <source>Unit to show amounts in. Click to select another unit.</source>
        <translation type="unfinished">거래액을 표시하는 단위. 클릭해서 다른 단위를 선택할 수 있습니다.</translation>
    </message>
</context>
<context>
    <name>CoinControlDialog</name>
    <message>
        <source>Coin Selection</source>
        <translation type="unfinished">코인 선택</translation>
    </message>
    <message>
        <source>Quantity:</source>
        <translation type="unfinished">수량:</translation>
    </message>
    <message>
        <source>Bytes:</source>
        <translation type="unfinished">바이트:</translation>
    </message>
    <message>
        <source>Amount:</source>
        <translation type="unfinished">금액:</translation>
    </message>
    <message>
        <source>Fee:</source>
        <translation type="unfinished">수수료:</translation>
    </message>
    <message>
        <source>Dust:</source>
        <translation type="unfinished">더스트:</translation>
    </message>
    <message>
        <source>After Fee:</source>
        <translation type="unfinished">수수료 이후:</translation>
    </message>
    <message>
        <source>Change:</source>
        <translation type="unfinished">잔돈:</translation>
    </message>
    <message>
        <source>(un)select all</source>
        <translation type="unfinished">모두 선택(해제)</translation>
    </message>
    <message>
        <source>Tree mode</source>
        <translation type="unfinished">트리 모드</translation>
    </message>
    <message>
        <source>List mode</source>
        <translation type="unfinished">리스트 모드</translation>
    </message>
    <message>
        <source>Amount</source>
        <translation type="unfinished">금액</translation>
    </message>
    <message>
        <source>Received with label</source>
        <translation type="unfinished">입금과 함께 수신된 라벨</translation>
    </message>
    <message>
        <source>Received with address</source>
        <translation type="unfinished">입금과 함께 수신된 주소</translation>
    </message>
    <message>
        <source>Date</source>
        <translation type="unfinished">날짜</translation>
    </message>
    <message>
        <source>Confirmations</source>
        <translation type="unfinished">확인</translation>
    </message>
    <message>
        <source>Confirmed</source>
        <translation type="unfinished">확인됨</translation>
    </message>
    <message>
        <source>Copy amount</source>
        <translation type="unfinished">거래액 복사</translation>
    </message>
    <message>
        <source>Copy quantity</source>
        <translation type="unfinished">수량 복사</translation>
    </message>
    <message>
        <source>Copy fee</source>
        <translation type="unfinished">수수료 복사</translation>
    </message>
    <message>
        <source>Copy after fee</source>
        <translation type="unfinished">수수료 이후 복사</translation>
    </message>
    <message>
        <source>Copy bytes</source>
        <translation type="unfinished">bytes 복사</translation>
    </message>
    <message>
        <source>Copy dust</source>
        <translation type="unfinished">더스트 복사</translation>
    </message>
    <message>
        <source>Copy change</source>
        <translation type="unfinished">잔돈 복사</translation>
    </message>
    <message>
        <source>(%1 locked)</source>
        <translation type="unfinished">(%1 잠금)</translation>
    </message>
    <message>
        <source>yes</source>
        <translation type="unfinished">예</translation>
    </message>
    <message>
        <source>no</source>
        <translation type="unfinished">아니요</translation>
    </message>
    <message>
        <source>This label turns red if any recipient receives an amount smaller than the current dust threshold.</source>
        <translation type="unfinished">수령인이 현재 더스트 임계값보다 작은 양을 수신하면 이 라벨이 빨간색으로 변합니다.</translation>
    </message>
    <message>
        <source>Can vary +/- %1 satoshi(s) per input.</source>
        <translation type="unfinished">입력마다 +/- %1 사토시(satoshi)가 바뀔 수 있습니다.</translation>
    </message>
    <message>
        <source>(no label)</source>
        <translation type="unfinished">(라벨 없음)</translation>
    </message>
    <message>
        <source>change from %1 (%2)</source>
        <translation type="unfinished">%1 로부터 변경 (%2)</translation>
    </message>
    <message>
        <source>(change)</source>
        <translation type="unfinished">(잔돈)</translation>
    </message>
</context>
<context>
    <name>CreateWalletActivity</name>
    <message>
        <source>Creating Wallet &lt;b&gt;%1&lt;/b&gt;…</source>
        <translation type="unfinished">지갑 생성 &lt;b&gt;%1&lt;/b&gt; 진행 중...</translation>
    </message>
    <message>
        <source>Create wallet failed</source>
        <translation type="unfinished">지갑 생성하기 실패</translation>
    </message>
    <message>
        <source>Create wallet warning</source>
        <translation type="unfinished">지갑 생성 경고</translation>
    </message>
    </context>
<context>
    <name>OpenWalletActivity</name>
    <message>
        <source>Open wallet failed</source>
        <translation type="unfinished">지갑 열기 실패</translation>
    </message>
    <message>
        <source>Open wallet warning</source>
        <translation type="unfinished">지갑 열기 경고</translation>
    </message>
    <message>
        <source>default wallet</source>
        <translation type="unfinished">기본 지갑</translation>
    </message>
    <message>
        <source>Opening Wallet &lt;b&gt;%1&lt;/b&gt;…</source>
        <translation type="unfinished">지갑 열기 &lt;b&gt;%1&lt;/b&gt; 진행 중...</translation>
    </message>
</context>
<context>
    <name>WalletController</name>
    <message>
        <source>Close wallet</source>
        <translation type="unfinished">지갑 닫기</translation>
    </message>
    <message>
        <source>Are you sure you wish to close the wallet &lt;i&gt;%1&lt;/i&gt;?</source>
        <translation type="unfinished">정말로 지갑 &lt;i&gt;%1&lt;/i&gt; 을 닫겠습니까?</translation>
    </message>
    <message>
        <source>Closing the wallet for too long can result in having to resync the entire chain if pruning is enabled.</source>
        <translation type="unfinished">지갑을 너무 오랫동안 닫는 것은 블록 축소가 적용될 경우 체인 전체 재 동기화로 이어질 수 있습니다.</translation>
    </message>
    <message>
        <source>Close all wallets</source>
        <translation type="unfinished">모든 지갑 닫기</translation>
    </message>
    <message>
        <source>Are you sure you wish to close all wallets?</source>
        <translation type="unfinished">정말로 모든 지갑들을 닫으시겠습니까?</translation>
    </message>
</context>
<context>
    <name>CreateWalletDialog</name>
    <message>
        <source>Create Wallet</source>
        <translation type="unfinished">지갑 생성하기</translation>
    </message>
    <message>
        <source>Wallet Name</source>
        <translation type="unfinished">지갑 이름</translation>
    </message>
    <message>
        <source>Wallet</source>
        <translation type="unfinished">지갑</translation>
    </message>
    <message>
        <source>Encrypt the wallet. The wallet will be encrypted with a passphrase of your choice.</source>
        <translation type="unfinished">지갑 암호화하기. 해당 지갑은 당신이 설정한 문자열 비밀번호로 암호화될 겁니다.</translation>
    </message>
    <message>
        <source>Encrypt Wallet</source>
        <translation type="unfinished">지갑 암호화</translation>
    </message>
    <message>
        <source>Advanced Options</source>
        <translation type="unfinished">고급 옵션</translation>
    </message>
    <message>
        <source>Disable private keys for this wallet. Wallets with private keys disabled will have no private keys and cannot have an HD seed or imported private keys. This is ideal for watch-only wallets.</source>
        <translation type="unfinished">이 지갑에 대한 개인 키를 비활성화합니다. 개인 키가 비활성화 된 지갑에는 개인 키가 없으며 HD 시드 또는 가져온 개인 키를 가질 수 없습니다. 이는 조회-전용 지갑에 이상적입니다.</translation>
    </message>
    <message>
        <source>Disable Private Keys</source>
        <translation type="unfinished">개인키 비활성화 하기</translation>
    </message>
    <message>
        <source>Make a blank wallet. Blank wallets do not initially have private keys or scripts. Private keys and addresses can be imported, or an HD seed can be set, at a later time.</source>
        <translation type="unfinished">빈 지갑을 만드십시오. 빈 지갑은 처음에는 개인 키나 스크립트를 가지고 있지 않습니다. 개인 키와 주소를 가져 오거나 HD 시드를 설정하는 것은 나중에 할 수 있습니다.</translation>
    </message>
    <message>
        <source>Make Blank Wallet</source>
        <translation type="unfinished">빈 지갑 만들기</translation>
    </message>
    <message>
        <source>Use descriptors for scriptPubKey management</source>
        <translation type="unfinished">scriptPubKey 관리를 위해 디스크립터를 사용하세요.</translation>
    </message>
    <message>
        <source>Descriptor Wallet</source>
        <translation type="unfinished">디스크립터 지갑</translation>
    </message>
    <message>
        <source>Create</source>
        <translation type="unfinished">생성</translation>
    </message>
    <message>
        <source>Compiled without sqlite support (required for descriptor wallets)</source>
        <translation type="unfinished">에스큐엘라이트 지원 없이 컴파일 되었습니다. (디스크립터 지갑에 요구됩니다.)</translation>
    </message>
    </context>
<context>
    <name>EditAddressDialog</name>
    <message>
        <source>Edit Address</source>
        <translation>주소 편집</translation>
    </message>
    <message>
        <source>&amp;Label</source>
        <translation>라벨(&amp;L)</translation>
    </message>
    <message>
        <source>The label associated with this address list entry</source>
        <translation type="unfinished">현재 선택된 주소 필드의 라벨입니다.</translation>
    </message>
    <message>
        <source>The address associated with this address list entry. This can only be modified for sending addresses.</source>
        <translation type="unfinished">본 주소록 입력은 주소와 연계되었습니다.  이것은 보내는 주소들을 위해서만 변경될수 있습니다.</translation>
    </message>
    <message>
        <source>&amp;Address</source>
        <translation>주소(&amp;A)</translation>
    </message>
    <message>
        <source>New sending address</source>
        <translation type="unfinished">새 보내는 주소</translation>
    </message>
    <message>
        <source>Edit receiving address</source>
        <translation type="unfinished">받는 주소 편집</translation>
    </message>
    <message>
        <source>Edit sending address</source>
        <translation type="unfinished">보내는 주소 편집</translation>
    </message>
    <message>
<<<<<<< HEAD
        <source>The entered address "%1" is not a valid Particl address.</source>
        <translation>입력한 "%1" 주소는 올바른 비트코인 주소가 아닙니다.</translation>
=======
        <source>The entered address "%1" is not a valid Bitcoin address.</source>
        <translation type="unfinished">입력한 "%1" 주소는 올바른 비트코인 주소가 아닙니다.</translation>
>>>>>>> d3bd5410
    </message>
    <message>
        <source>Address "%1" already exists as a receiving address with label "%2" and so cannot be added as a sending address.</source>
        <translation type="unfinished">주소 "%1"은 이미 라벨 "%2"로 받는 주소에 존재하여 보내는 주소로 추가될 수 없습니다.</translation>
    </message>
    <message>
        <source>The entered address "%1" is already in the address book with label "%2".</source>
        <translation type="unfinished">입력된 주소 "%1"은 라벨 "%2"로 이미 주소록에 있습니다.</translation>
    </message>
    <message>
        <source>Could not unlock wallet.</source>
        <translation type="unfinished">지갑을 잠금해제 할 수 없습니다.</translation>
    </message>
    <message>
        <source>New key generation failed.</source>
        <translation type="unfinished">새로운 키 생성이 실패하였습니다.</translation>
    </message>
</context>
<context>
    <name>FreespaceChecker</name>
    <message>
        <source>A new data directory will be created.</source>
        <translation>새로운 데이터 폴더가 생성됩니다.</translation>
    </message>
    <message>
        <source>name</source>
        <translation>이름</translation>
    </message>
    <message>
        <source>Directory already exists. Add %1 if you intend to create a new directory here.</source>
        <translation>폴더가 이미 존재합니다. 새로운 폴더 생성을 원한다면 %1 명령어를 추가하세요.</translation>
    </message>
    <message>
        <source>Path already exists, and is not a directory.</source>
        <translation>경로가 이미 존재합니다. 그리고 그것은 폴더가 아닙니다.</translation>
    </message>
    <message>
        <source>Cannot create data directory here.</source>
        <translation>데이터 폴더를 여기에 생성할 수 없습니다.</translation>
    </message>
</context>
<context>
    <name>Intro</name>
    <message>
        <source>Bitcoin</source>
        <translation type="unfinished">비트코인</translation>
    </message>
    <message>
        <source>%1 GB of free space available</source>
        <translation type="unfinished">사용 가능 공간의 %1GB </translation>
    </message>
    <message>
        <source>(of %1 GB needed)</source>
        <translation type="unfinished">(필요한 %1GB 중)</translation>
    </message>
    <message>
        <source>(%1 GB needed for full chain)</source>
        <translation type="unfinished">(전체 체인에 필요한 %1GB)</translation>
    </message>
    <message>
        <source>At least %1 GB of data will be stored in this directory, and it will grow over time.</source>
        <translation type="unfinished">최소 %1 GB의 데이터가 이 디렉토리에 저장되며 시간이 지남에 따라 증가할 것입니다.</translation>
    </message>
    <message>
        <source>Approximately %1 GB of data will be stored in this directory.</source>
        <translation type="unfinished">약 %1 GB의 데이터가 이 디렉토리에 저장됩니다.</translation>
    </message>
    <message numerus="yes">
        <source>(sufficient to restore backups %n day(s) old)</source>
        <extracomment>Explanatory text on the capability of the current prune target.</extracomment>
        <translation type="unfinished">
            <numerusform />
        </translation>
    </message>
    <message>
        <source>%1 will download and store a copy of the Bitcoin block chain.</source>
        <translation type="unfinished">%1은 비트코인 블록체인의 사본을 다운로드하여 저장합니다.</translation>
    </message>
    <message>
        <source>The wallet will also be stored in this directory.</source>
        <translation type="unfinished">지갑도 이 디렉토리에 저장됩니다.</translation>
    </message>
    <message>
        <source>Error: Specified data directory "%1" cannot be created.</source>
        <translation type="unfinished">오류: 지정한 데이터 디렉토리 "%1" 를 생성할 수 없습니다.</translation>
    </message>
    <message>
        <source>Error</source>
        <translation>오류</translation>
    </message>
    <message>
        <source>Welcome</source>
        <translation>환영합니다</translation>
    </message>
    <message>
        <source>Welcome to %1.</source>
        <translation type="unfinished">%1에 오신것을 환영합니다.</translation>
    </message>
    <message>
        <source>As this is the first time the program is launched, you can choose where %1 will store its data.</source>
        <translation type="unfinished">프로그램이 처음으로 실행되고 있습니다. %1가 어디에 데이터를 저장할지 선택할 수 있습니다.</translation>
    </message>
    <message>
        <source>When you click OK, %1 will begin to download and process the full %4 block chain (%2GB) starting with the earliest transactions in %3 when %4 initially launched.</source>
        <translation type="unfinished">'확인'을 클릭하면, %1은 모든 %4 블록 체인 (%2GB) 장부를 가장 최근 거래 부터 %3 안에 다운로드하고 처리하는데, 이것은 %4가 활성화 될때 시작됩니다. </translation>
    </message>
    <message>
        <source>Limit block chain storage to</source>
        <translation type="unfinished">블록체인 스토리지를 다음으로 제한하기 </translation>
    </message>
    <message>
        <source>Reverting this setting requires re-downloading the entire blockchain. It is faster to download the full chain first and prune it later. Disables some advanced features.</source>
        <translation type="unfinished">이 설정을 되돌리면 전체 블록 체인을 다시 다운로드 해야 합니다. 전체 체인을 먼저 다운로드하고 나중에 정리하는 것이 더 빠릅니다. 일부 고급 기능을 비활성화합니다.</translation>
    </message>
    <message>
        <source> GB</source>
        <translation type="unfinished">GB</translation>
    </message>
    <message>
<<<<<<< HEAD
        <source>Use a custom data directory:</source>
        <translation>커스텀 데이터 폴더 사용:</translation>
    </message>
    <message>
        <source>Particl</source>
        <translation>비트코인</translation>
=======
        <source>This initial synchronisation is very demanding, and may expose hardware problems with your computer that had previously gone unnoticed. Each time you run %1, it will continue downloading where it left off.</source>
        <translation type="unfinished">초기 동기화는 매우 오래 걸리며 이전에는 본 적 없는 하드웨어 문제를 발생시킬 수 있습니다. %1을 실행할 때마다 중단 된 곳에서 다시 계속 다운로드 됩니다.</translation>
>>>>>>> d3bd5410
    </message>
    <message>
        <source>If you have chosen to limit block chain storage (pruning), the historical data must still be downloaded and processed, but will be deleted afterward to keep your disk usage low.</source>
        <translation type="unfinished">블록 체인 저장 영역을 제한하도록 선택한 경우 (블록 정리), 이력 데이터는 계속해서 다운로드 및 처리 되지만, 차후 디스크 용량을 줄이기 위해 삭제됩니다.</translation>
    </message>
    <message>
        <source>Use the default data directory</source>
        <translation>기본 데이터 폴더를 사용하기</translation>
    </message>
    <message>
<<<<<<< HEAD
        <source>%1 will download and store a copy of the Particl block chain.</source>
        <translation>%1은 비트코인 블록체인의 사본을 다운로드하여 저장합니다.</translation>
=======
        <source>Use a custom data directory:</source>
        <translation>커스텀 데이터 폴더 사용:</translation>
>>>>>>> d3bd5410
    </message>
</context>
<context>
    <name>HelpMessageDialog</name>
    <message>
        <source>version</source>
        <translation type="unfinished">버전</translation>
    </message>
    <message>
        <source>About %1</source>
        <translation type="unfinished">%1 정보</translation>
    </message>
    <message>
        <source>Command-line options</source>
        <translation type="unfinished">명령줄 옵션</translation>
    </message>
</context>
<context>
    <name>ShutdownWindow</name>
    <message>
        <source>%1 is shutting down…</source>
        <translation type="unfinished">%1 종료 중입니다...</translation>
    </message>
    <message>
        <source>Do not shut down the computer until this window disappears.</source>
        <translation type="unfinished">이 창이 사라지기 전까지 컴퓨터를 끄지 마세요.</translation>
    </message>
</context>
<context>
    <name>ModalOverlay</name>
    <message>
        <source>Form</source>
        <translation type="unfinished">유형</translation>
    </message>
    <message>
<<<<<<< HEAD
        <source>Recent transactions may not yet be visible, and therefore your wallet's balance might be incorrect. This information will be correct once your wallet has finished synchronizing with the particl network, as detailed below.</source>
        <translation>최근 거래는 아직 보이지 않을 것입니다, 그러므로 당신의 지갑의 잔액이 틀릴 수도 있습니다. 이 정보는 비트코인 네트워크와 완전한 동기화가 완료되면 아래의 설명과 같이 정확해집니다.</translation>
    </message>
    <message>
        <source>Attempting to spend particl that are affected by not-yet-displayed transactions will not be accepted by the network.</source>
        <translation>아직 표시되지 않은 거래의 영향을 받는 비트코인을 사용하려고 하는 것은 네트워크에서 허가되지 않습니다.</translation>
=======
        <source>Recent transactions may not yet be visible, and therefore your wallet's balance might be incorrect. This information will be correct once your wallet has finished synchronizing with the bitcoin network, as detailed below.</source>
        <translation type="unfinished">최근 거래는 아직 보이지 않을 수 있습니다. 따라서 당신의 지갑의 잔액이 틀릴 수도 있습니다. 이 정보는 당신의 지갑이 비트코인 네트워크와 완전한 동기화를 완료하면, 아래의 설명과 같이 정확해집니다.</translation>
    </message>
    <message>
        <source>Attempting to spend bitcoins that are affected by not-yet-displayed transactions will not be accepted by the network.</source>
        <translation type="unfinished">아직 표시되지 않은 거래의 영향을 받는 비트코인을 사용하려고 하는 것은 네트워크에서 허가되지 않습니다.</translation>
>>>>>>> d3bd5410
    </message>
    <message>
        <source>Number of blocks left</source>
        <translation type="unfinished">남은 블록의 수</translation>
    </message>
    <message>
        <source>Unknown…</source>
        <translation type="unfinished">알 수 없음...</translation>
    </message>
    <message>
        <source>calculating…</source>
        <translation type="unfinished">계산 중...</translation>
    </message>
    <message>
        <source>Last block time</source>
        <translation type="unfinished">최종 블록 시각</translation>
    </message>
    <message>
        <source>Progress</source>
        <translation type="unfinished">진행</translation>
    </message>
    <message>
        <source>Progress increase per hour</source>
        <translation type="unfinished">시간당 진행 증가율</translation>
    </message>
    <message>
        <source>Estimated time left until synced</source>
        <translation type="unfinished">동기화 완료까지 예상 시간</translation>
    </message>
    <message>
        <source>Hide</source>
        <translation type="unfinished">숨기기</translation>
    </message>
    <message>
        <source>%1 is currently syncing.  It will download headers and blocks from peers and validate them until reaching the tip of the block chain.</source>
        <translation type="unfinished">%1가 현재 동기화 중입니다. 이것은 피어에서 헤더와 블록을 다운로드하고 블록 체인의 끝에 도달 할 때까지 유효성을 검사합니다.</translation>
    </message>
    <message>
        <source>Unknown. Syncing Headers (%1, %2%)…</source>
        <translation type="unfinished">알 수 없음. 헤더 동기화 중(%1, %2)...</translation>
    </message>
</context>
<context>
    <name>OpenURIDialog</name>
    <message>
<<<<<<< HEAD
        <source>Open particl URI</source>
        <translation>비트코인 URI 열기</translation>
    </message>
    <message>
        <source>URI:</source>
        <translation>URI:</translation>
    </message>
</context>
<context>
    <name>OpenWalletActivity</name>
    <message>
        <source>Open wallet failed</source>
        <translation>지갑 열기 실패</translation>
    </message>
    <message>
        <source>Open wallet warning</source>
        <translation>지갑 열기 경고</translation>
    </message>
    <message>
        <source>default wallet</source>
        <translation>기본 지갑</translation>
    </message>
    <message>
        <source>Opening Wallet &lt;b&gt;%1&lt;/b&gt;...</source>
        <translation>지갑 &lt;b&gt;%1&lt;/b&gt; 여는중...</translation>
=======
        <source>Open bitcoin URI</source>
        <translation type="unfinished">비트코인 URI 열기</translation>
>>>>>>> d3bd5410
    </message>
    </context>
<context>
    <name>OptionsDialog</name>
    <message>
        <source>Options</source>
        <translation>환경설정</translation>
    </message>
    <message>
        <source>&amp;Main</source>
        <translation>메인(&amp;M)</translation>
    </message>
    <message>
        <source>Automatically start %1 after logging in to the system.</source>
        <translation type="unfinished">시스템 로그인 후 %1을 자동으로 시작합니다.</translation>
    </message>
    <message>
        <source>&amp;Start %1 on system login</source>
        <translation type="unfinished">시스템 로그인시 %1 시작(&amp;S)</translation>
    </message>
    <message>
        <source>Size of &amp;database cache</source>
        <translation type="unfinished">데이터베이스 캐시 크기(&amp;D)</translation>
    </message>
    <message>
        <source>Number of script &amp;verification threads</source>
        <translation type="unfinished">스크립트 인증 쓰레드의 개수(&amp;V)</translation>
    </message>
    <message>
        <source>IP address of the proxy (e.g. IPv4: 127.0.0.1 / IPv6: ::1)</source>
        <translation type="unfinished">프록시 아이피 주소 (예: IPv4:127.0.0.1 / IPv6: ::1)</translation>
    </message>
    <message>
        <source>Shows if the supplied default SOCKS5 proxy is used to reach peers via this network type.</source>
        <translation type="unfinished">제공된 기본 SOCKS5 프록시가 이 네트워크 유형을 통해 피어에 도달하는 경우 표시됩니다.</translation>
    </message>
    <message>
        <source>Minimize instead of exit the application when the window is closed. When this option is enabled, the application will be closed only after selecting Exit in the menu.</source>
        <translation type="unfinished">창을 닫으면 종료 대신 축소하기. 이 옵션을 활성화하면 메뉴에서 종료를 선택한 후에만 어플리케이션이 종료됩니다.</translation>
    </message>
    <message>
        <source>Third party URLs (e.g. a block explorer) that appear in the transactions tab as context menu items. %s in the URL is replaced by transaction hash. Multiple URLs are separated by vertical bar |.</source>
        <translation type="unfinished">서드-파티 URL들 (예: 블록 탐색기)는 거래 탭에 컨텍스트 메뉴로 나타납니다. URL의 %s는 거래 해시값으로 대체됩니다. 여러 URL들은 수직 바 | 에서 나누어 집니다.</translation>
    </message>
    <message>
        <source>Open the %1 configuration file from the working directory.</source>
        <translation type="unfinished">작업 디렉토리에서 %1 설정 파일을 엽니다.</translation>
    </message>
    <message>
        <source>Open Configuration File</source>
        <translation type="unfinished">설정 파일 열기</translation>
    </message>
    <message>
        <source>Reset all client options to default.</source>
        <translation>모든 클라이언트 옵션을 기본값으로 재설정합니다.</translation>
    </message>
    <message>
        <source>&amp;Reset Options</source>
        <translation>옵션 재설정(&amp;R)</translation>
    </message>
    <message>
        <source>&amp;Network</source>
        <translation>네트워크(&amp;N)</translation>
    </message>
    <message>
        <source>Prune &amp;block storage to</source>
        <translation type="unfinished">블록 데이터를 지정된 크기로 축소합니다.(&amp;b) :</translation>
    </message>
    <message>
        <source>Reverting this setting requires re-downloading the entire blockchain.</source>
        <translation type="unfinished">이 설정을 되돌리려면 처음부터 블록체인을 다시 다운로드 받아야 합니다.</translation>
    </message>
    <message>
        <source>(0 = auto, &lt;0 = leave that many cores free)</source>
        <translation type="unfinished">(0 = 자동, &lt;0 = 지정된 코어 개수만큼 사용 안함)</translation>
    </message>
    <message>
        <source>W&amp;allet</source>
        <translation type="unfinished">지갑(&amp;A)</translation>
    </message>
    <message>
        <source>Expert</source>
        <translation type="unfinished">전문가</translation>
    </message>
    <message>
        <source>Enable coin &amp;control features</source>
        <translation type="unfinished">코인 상세 제어기능을 활성화합니다 (&amp;C)</translation>
    </message>
    <message>
        <source>If you disable the spending of unconfirmed change, the change from a transaction cannot be used until that transaction has at least one confirmation. This also affects how your balance is computed.</source>
        <translation type="unfinished">검증되지 않은 잔돈 쓰기를 비활성화하면, 거래가 적어도 1회 이상 검증되기 전까지 그 거래의 거스름돈은 사용할 수 없습니다. 이는 잔액 계산 방법에도 영향을 미칩니다.</translation>
    </message>
    <message>
        <source>&amp;Spend unconfirmed change</source>
        <translation type="unfinished">검증되지 않은 잔돈 쓰기 (&amp;S)</translation>
    </message>
    <message>
        <source>Automatically open the Particl client port on the router. This only works when your router supports UPnP and it is enabled.</source>
        <translation>라우터에서 비트코인 클라이언트 포트를 자동적으로 엽니다. 라우터에서 UPnP를 지원하고 활성화 했을 경우에만 동작합니다.</translation>
    </message>
    <message>
        <source>Map port using &amp;UPnP</source>
        <translation>&amp;UPnP를 이용해 포트 매핑</translation>
    </message>
    <message>
        <source>Automatically open the Bitcoin client port on the router. This only works when your router supports NAT-PMP and it is enabled. The external port could be random.</source>
        <translation type="unfinished">라우터에서 비트코인 클라이언트 포트를 자동으로 엽니다. 이는 라우터가 NAT-PMP를 지원하고 활성화 된 경우에만 작동합니다. 외부 포트는 무작위 일 수 있습니다.</translation>
    </message>
    <message>
        <source>Map port using NA&amp;T-PMP</source>
        <translation type="unfinished">NAT-PMP 사용 포트 매핑하기(&amp;T)</translation>
    </message>
    <message>
        <source>Accept connections from outside.</source>
        <translation type="unfinished">외부로부터의 연결을 승인합니다.</translation>
    </message>
    <message>
        <source>Allow incomin&amp;g connections</source>
        <translation type="unfinished">연결 요청을 허용 (&amp;G)</translation>
    </message>
    <message>
<<<<<<< HEAD
        <source>Connect to the Particl network through a SOCKS5 proxy.</source>
        <translation>SOCKS5 프록시를 통해 비트코인 네트워크에 연결합니다.</translation>
=======
        <source>Connect to the Bitcoin network through a SOCKS5 proxy.</source>
        <translation type="unfinished">SOCKS5 프록시를 통해 비트코인 네트워크에 연결합니다.</translation>
>>>>>>> d3bd5410
    </message>
    <message>
        <source>&amp;Connect through SOCKS5 proxy (default proxy):</source>
        <translation type="unfinished">SOCKS5 프록시를 거쳐 연결합니다(&amp;C) (기본 프록시):</translation>
    </message>
    <message>
        <source>Proxy &amp;IP:</source>
        <translation>프록시 &amp;IP:</translation>
    </message>
    <message>
        <source>&amp;Port:</source>
        <translation>포트(&amp;P):</translation>
    </message>
    <message>
        <source>Port of the proxy (e.g. 9050)</source>
        <translation>프록시의 포트번호 (예: 9050)</translation>
    </message>
    <message>
        <source>Used for reaching peers via:</source>
        <translation type="unfinished">피어에 연결하기 위해 사용된 방법:</translation>
    </message>
    <message>
        <source>&amp;Window</source>
        <translation>창(&amp;W)</translation>
    </message>
    <message>
        <source>Show the icon in the system tray.</source>
        <translation type="unfinished">시스템 트레이에 있는 아이콘 숨기기</translation>
    </message>
    <message>
        <source>&amp;Show tray icon</source>
        <translation type="unfinished">트레이 아이콘 보기(&amp;S)</translation>
    </message>
    <message>
        <source>Show only a tray icon after minimizing the window.</source>
        <translation>창을 최소화 하면 트레이에 아이콘만 표시합니다.</translation>
    </message>
    <message>
        <source>&amp;Minimize to the tray instead of the taskbar</source>
        <translation>작업 표시줄 대신 트레이로 최소화(&amp;M)</translation>
    </message>
    <message>
        <source>M&amp;inimize on close</source>
        <translation>닫을때 최소화(&amp;I)</translation>
    </message>
    <message>
        <source>&amp;Display</source>
        <translation>표시(&amp;D)</translation>
    </message>
    <message>
        <source>User Interface &amp;language:</source>
        <translation>사용자 인터페이스 언어(&amp;L):</translation>
    </message>
    <message>
        <source>The user interface language can be set here. This setting will take effect after restarting %1.</source>
        <translation type="unfinished">사용자 인터페이스 언어를 여기서 설정할 수 있습니다. 이 설정은 %1을 다시 시작할 때 적용됩니다.</translation>
    </message>
    <message>
        <source>&amp;Unit to show amounts in:</source>
        <translation>금액을 표시할 단위(&amp;U):</translation>
    </message>
    <message>
        <source>Choose the default subdivision unit to show in the interface and when sending coins.</source>
        <translation>인터페이스에 표시하고 코인을 보낼때 사용할 기본 최소화 단위를 선택하십시오.</translation>
    </message>
    <message>
        <source>Whether to show coin control features or not.</source>
        <translation type="unfinished">코인 상세 제어기능에 대한 표시 여부를 선택할 수 있습니다.</translation>
    </message>
    <message>
        <source>Connect to the Bitcoin network through a separate SOCKS5 proxy for Tor onion services.</source>
        <translation type="unfinished">Tor onion 서비스를 위한 별도의 SOCKS5 프록시를 통해 Bitcoin 네트워크에 연결합니다.</translation>
    </message>
    <message>
        <source>Use separate SOCKS&amp;5 proxy to reach peers via Tor onion services:</source>
        <translation type="unfinished">Tor onion 서비스를 통해 피어에 도달하려면 별도의 SOCKS &amp; 5 프록시를 사용하십시오.</translation>
    </message>
    <message>
        <source>&amp;Third party transaction URLs</source>
        <translation type="unfinished">제 3자 거래 URL들(&amp;T)</translation>
    </message>
    <message>
        <source>Options set in this dialog are overridden by the command line or in the configuration file:</source>
        <translation type="unfinished">이 다이얼로그에서 설정한 옵션은 커맨드라인이나 설정파일에 의해 바뀔 수 있습니다:</translation>
    </message>
    <message>
        <source>&amp;OK</source>
        <translation>확인(&amp;O)</translation>
    </message>
    <message>
        <source>&amp;Cancel</source>
        <translation>취소(&amp;C)</translation>
    </message>
    <message>
        <source>default</source>
        <translation>기본 값</translation>
    </message>
    <message>
        <source>none</source>
        <translation type="unfinished">없음</translation>
    </message>
    <message>
        <source>Confirm options reset</source>
        <translation>옵션 초기화를 확실화하기</translation>
    </message>
    <message>
        <source>Client restart required to activate changes.</source>
        <translation type="unfinished">변경 사항을 적용하기 위해서는 프로그램이 종료 후 재시작되어야 합니다.</translation>
    </message>
    <message>
        <source>Client will be shut down. Do you want to proceed?</source>
        <translation type="unfinished">클라이언트가 종료됩니다, 계속 진행하시겠습니까?</translation>
    </message>
    <message>
        <source>Configuration options</source>
        <translation type="unfinished">설정 옵션</translation>
    </message>
    <message>
        <source>The configuration file is used to specify advanced user options which override GUI settings. Additionally, any command-line options will override this configuration file.</source>
        <translation type="unfinished">GUI 설정을 우선하는 고급 사용자 옵션을 지정하는 데 사용되는 설정파일 입니다. 추가로 모든 명령 줄 옵션도 이 설정 파일보다 우선시 됩니다.</translation>
    </message>
    <message>
        <source>Error</source>
        <translation type="unfinished">오류</translation>
    </message>
    <message>
        <source>The configuration file could not be opened.</source>
        <translation type="unfinished">설정 파일을 열 수 없습니다.</translation>
    </message>
    <message>
        <source>This change would require a client restart.</source>
        <translation type="unfinished">이 변경 사항 적용은 프로그램 재시작을 요구합니다.</translation>
    </message>
    <message>
        <source>The supplied proxy address is invalid.</source>
        <translation>지정한 프록시 주소가 잘못되었습니다.</translation>
    </message>
</context>
<context>
    <name>OverviewPage</name>
    <message>
        <source>Form</source>
        <translation>유형</translation>
    </message>
    <message>
<<<<<<< HEAD
        <source>The displayed information may be out of date. Your wallet automatically synchronizes with the Particl network after a connection is established, but this process has not completed yet.</source>
        <translation>표시된 정보가 오래된 것 같습니다. 비트코인 네트워크에 연결하고 난 다음에 지갑을 자동으로 동기화 하지만, 아직 과정이 끝나지는 않았습니다.</translation>
=======
        <source>The displayed information may be out of date. Your wallet automatically synchronizes with the Bitcoin network after a connection is established, but this process has not completed yet.</source>
        <translation>표시된 정보가 오래된 것 같습니다. 당신의 지갑은 비트코인 네트워크에 연결된 뒤 자동으로 동기화 하지만, 아직 과정이 끝나지 않았습니다.</translation>
>>>>>>> d3bd5410
    </message>
    <message>
        <source>Watch-only:</source>
        <translation type="unfinished">조회-전용:</translation>
    </message>
    <message>
        <source>Available:</source>
        <translation type="unfinished">사용 가능:</translation>
    </message>
    <message>
        <source>Your current spendable balance</source>
        <translation>현재 사용 가능한 잔액</translation>
    </message>
    <message>
        <source>Pending:</source>
        <translation type="unfinished">미확정:</translation>
    </message>
    <message>
        <source>Total of transactions that have yet to be confirmed, and do not yet count toward the spendable balance</source>
        <translation>아직 확인되지 않아 사용가능한 잔액에 반영되지 않은 거래 총액</translation>
    </message>
    <message>
        <source>Immature:</source>
        <translation>아직 사용 불가능:</translation>
    </message>
    <message>
        <source>Mined balance that has not yet matured</source>
        <translation>아직 사용 가능하지 않은 채굴된 잔액</translation>
    </message>
    <message>
        <source>Balances</source>
        <translation type="unfinished">잔액</translation>
    </message>
    <message>
        <source>Total:</source>
        <translation>총액:</translation>
    </message>
    <message>
        <source>Your current total balance</source>
        <translation>당신의 현재 총액</translation>
    </message>
    <message>
        <source>Your current balance in watch-only addresses</source>
        <translation type="unfinished">조회-전용 주소의 현재 잔액</translation>
    </message>
    <message>
        <source>Spendable:</source>
        <translation type="unfinished">사용 가능:</translation>
    </message>
    <message>
        <source>Recent transactions</source>
        <translation type="unfinished">최근 거래들</translation>
    </message>
    <message>
        <source>Unconfirmed transactions to watch-only addresses</source>
        <translation type="unfinished">조회-전용 주소의 검증되지 않은 거래</translation>
    </message>
    <message>
        <source>Mined balance in watch-only addresses that has not yet matured</source>
        <translation type="unfinished">조회-전용 주소의 채굴된 잔액 중 사용가능하지 않은 금액</translation>
    </message>
    <message>
        <source>Current total balance in watch-only addresses</source>
        <translation type="unfinished">조회-전용 주소의 현재 잔액</translation>
    </message>
    <message>
        <source>Privacy mode activated for the Overview tab. To unmask the values, uncheck Settings-&gt;Mask values.</source>
        <translation type="unfinished">개요 탭에서 개인 정보 보호 모드가 활성화되었습니다. 값의 마스크를 해제하려면 '설정-&gt; 마스크 값' 선택을 취소하십시오.</translation>
    </message>
</context>
<context>
    <name>PSBTOperationsDialog</name>
    <message>
        <source>Dialog</source>
        <translation type="unfinished">다이얼로그</translation>
    </message>
    <message>
        <source>Sign Tx</source>
        <translation type="unfinished">거래 서명</translation>
    </message>
    <message>
        <source>Broadcast Tx</source>
        <translation type="unfinished">거래 전파</translation>
    </message>
    <message>
<<<<<<< HEAD
        <source>Cannot start particl: click-to-pay handler</source>
        <translation>particl: 핸들러를 시작할 수 없음</translation>
=======
        <source>Copy to Clipboard</source>
        <translation type="unfinished">클립보드로 복사</translation>
>>>>>>> d3bd5410
    </message>
    <message>
        <source>Close</source>
        <translation type="unfinished">닫기</translation>
    </message>
    <message>
<<<<<<< HEAD
        <source>'particl://' is not a valid URI. Use 'particl:' instead.</source>
        <translation>'particl://"은 잘못된 URI입니다. 'particl:'을 사용하십시오.</translation>
=======
        <source>Failed to load transaction: %1</source>
        <translation type="unfinished">거래 불러오기 실패: %1</translation>
>>>>>>> d3bd5410
    </message>
    <message>
        <source>Failed to sign transaction: %1</source>
        <translation type="unfinished">거래 서명 실패: %1</translation>
    </message>
    <message>
        <source>Could not sign any more inputs.</source>
        <translation type="unfinished">더 이상 추가적인 인풋에 대해 서명할 수 없음</translation>
    </message>
    <message>
        <source>Signed transaction successfully. Transaction is ready to broadcast.</source>
        <translation type="unfinished">거래 서명완료. 거래를 전파할 준비가 되었습니다.</translation>
    </message>
    <message>
        <source>Unknown error processing transaction.</source>
        <translation type="unfinished">거래 처리 과정에 알 수 없는 오류 발생</translation>
    </message>
    <message>
<<<<<<< HEAD
        <source>URI cannot be parsed! This can be caused by an invalid Particl address or malformed URI parameters.</source>
        <translation>URI의 파싱에 문제가 발생했습니다. 잘못된 비트코인 주소나 URI 파라미터 구성에 오류가 존재할 수 있습니다.</translation>
=======
        <source>Transaction broadcast successfully! Transaction ID: %1</source>
        <translation type="unfinished">거래가 성공적으로 전파되었습니다! 거래 ID : %1</translation>
>>>>>>> d3bd5410
    </message>
    <message>
        <source>Transaction broadcast failed: %1</source>
        <translation type="unfinished">거래 전파에 실패: %1</translation>
    </message>
    <message>
        <source>PSBT copied to clipboard.</source>
        <translation type="unfinished">클립보드로 PSBT 복사</translation>
    </message>
    <message>
        <source>Save Transaction Data</source>
        <translation type="unfinished">트랜잭션 데이터 저장</translation>
    </message>
    <message>
        <source>PSBT saved to disk.</source>
        <translation type="unfinished">PSBT가 디스크에 저장 됨</translation>
    </message>
    <message>
        <source> * Sends %1 to %2</source>
        <translation type="unfinished">* %1을 %2로 보냅니다.</translation>
    </message>
    <message>
        <source>Unable to calculate transaction fee or total transaction amount.</source>
        <translation type="unfinished">거래 수수료 또는 총 거래 금액을 계산할 수 없습니다.</translation>
    </message>
    <message>
        <source>Pays transaction fee: </source>
        <translation type="unfinished">거래 수수료 납부:</translation>
    </message>
    <message>
        <source>Total Amount</source>
        <translation type="unfinished">총액</translation>
    </message>
    <message>
<<<<<<< HEAD
        <source>Enter a Particl address (e.g. %1)</source>
        <translation>비트코인 주소를 입력하세요 (예. %1)</translation>
=======
        <source>or</source>
        <translation type="unfinished">또는</translation>
>>>>>>> d3bd5410
    </message>
    <message>
        <source>Transaction has %1 unsigned inputs.</source>
        <translation type="unfinished">거래가 %1 개의 서명 되지 않은 입력을 갖고 있습니다.</translation>
    </message>
    <message>
        <source>Transaction is missing some information about inputs.</source>
        <translation type="unfinished">거래에 입력에 대한 일부 정보가 없습니다.</translation>
    </message>
    <message>
        <source>Transaction still needs signature(s).</source>
        <translation type="unfinished">거래가 아직 서명(들)을 필요로 합니다.</translation>
    </message>
    <message>
        <source>(But this wallet cannot sign transactions.)</source>
        <translation type="unfinished">(그러나 이 지갑은 거래에 서명이 불가능합니다.)</translation>
    </message>
    <message>
        <source>(But this wallet does not have the right keys.)</source>
        <translation type="unfinished">(그러나 이 지갑은 적절한 키를 갖고 있지 않습니다.)</translation>
    </message>
    <message>
        <source>Transaction is fully signed and ready for broadcast.</source>
        <translation type="unfinished">거래가 모두 서명되었고, 전파될 준비가 되었습니다.</translation>
    </message>
    <message>
        <source>Transaction status is unknown.</source>
        <translation type="unfinished">거래 상태를 알 수 없습니다.</translation>
    </message>
</context>
<context>
    <name>PaymentServer</name>
    <message>
        <source>Payment request error</source>
        <translation type="unfinished">지불 요청 오류</translation>
    </message>
    <message>
        <source>Cannot start bitcoin: click-to-pay handler</source>
        <translation type="unfinished">비트코인을 시작할 수 없습니다: 지급을 위한 클릭 핸들러</translation>
    </message>
    <message>
        <source>URI handling</source>
        <translation type="unfinished">URI 핸들링</translation>
    </message>
    <message>
        <source>'bitcoin://' is not a valid URI. Use 'bitcoin:' instead.</source>
        <translation type="unfinished">'bitcoin://"은 잘못된 URI입니다. 'bitcoin:'을 사용하십시오.</translation>
    </message>
    <message>
        <source>URI cannot be parsed! This can be caused by an invalid Bitcoin address or malformed URI parameters.</source>
        <translation type="unfinished">URI의 파싱에 문제가 발생했습니다. 잘못된 비트코인 주소나 URI 파라미터 구성에 오류가 존재할 수 있습니다.</translation>
    </message>
    <message>
        <source>Payment request file handling</source>
        <translation type="unfinished">지불 요청 파일 처리중</translation>
    </message>
</context>
<context>
    <name>PeerTableModel</name>
    <message>
        <source>User Agent</source>
        <extracomment>Title of Peers Table column which contains the peer's User Agent string.</extracomment>
        <translation type="unfinished">유저 에이전트</translation>
    </message>
    <message>
        <source>Ping</source>
        <extracomment>Title of Peers Table column which indicates the current latency of the connection with the peer.</extracomment>
        <translation type="unfinished">핑</translation>
    </message>
    <message>
        <source>Peer</source>
        <extracomment>Title of Peers Table column which contains a unique number used to identify a connection.</extracomment>
        <translation type="unfinished">피어</translation>
    </message>
    <message>
        <source>Sent</source>
        <extracomment>Title of Peers Table column which indicates the total amount of network information we have sent to the peer.</extracomment>
        <translation type="unfinished">보냄</translation>
    </message>
    <message>
        <source>Received</source>
        <extracomment>Title of Peers Table column which indicates the total amount of network information we have received from the peer.</extracomment>
        <translation type="unfinished">받음</translation>
    </message>
    <message>
        <source>Address</source>
        <extracomment>Title of Peers Table column which contains the IP/Onion/I2P address of the connected peer.</extracomment>
        <translation type="unfinished">주소</translation>
    </message>
    <message>
        <source>Type</source>
        <extracomment>Title of Peers Table column which describes the type of peer connection. The "type" describes why the connection exists.</extracomment>
        <translation type="unfinished">형식</translation>
    </message>
    <message>
        <source>Network</source>
        <extracomment>Title of Peers Table column which states the network the peer connected through.</extracomment>
        <translation type="unfinished">네트워크</translation>
    </message>
</context>
<context>
    <name>QRImageWidget</name>
    <message>
        <source>&amp;Copy Image</source>
        <translation type="unfinished">이미지 복사(&amp;C)</translation>
    </message>
    <message>
        <source>Resulting URI too long, try to reduce the text for label / message.</source>
        <translation type="unfinished">URI 결과가 너무 깁니다. 라벨 / 메세지를 줄이세요.</translation>
    </message>
    <message>
        <source>Error encoding URI into QR Code.</source>
        <translation type="unfinished">URI를 QR 코드로 인코딩하는 중 오류가 발생했습니다.</translation>
    </message>
    <message>
        <source>QR code support not available.</source>
        <translation type="unfinished">QR 코드를 지원하지 않습니다.</translation>
    </message>
    <message>
        <source>Save QR Code</source>
        <translation type="unfinished">QR 코드 저장</translation>
    </message>
    <message>
        <source>PNG Image</source>
        <extracomment>Expanded name of the PNG file format. See https://en.wikipedia.org/wiki/Portable_Network_Graphics</extracomment>
        <translation type="unfinished">PNG 이미지</translation>
    </message>
</context>
<context>
    <name>RPCConsole</name>
    <message>
        <source>Client version</source>
        <translation>클라이언트 버전</translation>
    </message>
    <message>
        <source>&amp;Information</source>
        <translation>정보(&amp;I)</translation>
    </message>
    <message>
        <source>General</source>
        <translation type="unfinished">일반</translation>
    </message>
    <message>
        <source>Datadir</source>
        <translation type="unfinished">데이터 폴더</translation>
    </message>
    <message>
        <source>To specify a non-default location of the data directory use the '%1' option.</source>
        <translation type="unfinished">기본 위치가 아닌 곳으로 데이타 폴더를 지정하려면 '%1' 옵션을 사용하세요.</translation>
    </message>
    <message>
        <source>To specify a non-default location of the blocks directory use the '%1' option.</source>
        <translation type="unfinished">기본 위치가 아닌 곳으로 블럭 폴더를 지정하려면 '%1' 옵션을 사용하세요.</translation>
    </message>
    <message>
        <source>Startup time</source>
        <translation>시작 시간</translation>
    </message>
    <message>
        <source>Network</source>
        <translation>네트워크</translation>
    </message>
    <message>
        <source>Name</source>
        <translation type="unfinished">이름</translation>
    </message>
    <message>
        <source>Number of connections</source>
        <translation>연결 수</translation>
    </message>
    <message>
        <source>Block chain</source>
        <translation>블록 체인</translation>
    </message>
    <message>
        <source>Memory Pool</source>
        <translation type="unfinished">메모리 풀</translation>
    </message>
    <message>
        <source>Current number of transactions</source>
        <translation type="unfinished">현재 거래 수</translation>
    </message>
    <message>
        <source>Memory usage</source>
        <translation type="unfinished">메모리 사용량</translation>
    </message>
    <message>
        <source>Wallet: </source>
        <translation type="unfinished">지갑:</translation>
    </message>
    <message>
        <source>(none)</source>
        <translation type="unfinished">(없음)</translation>
    </message>
    <message>
        <source>&amp;Reset</source>
        <translation type="unfinished">리셋(&amp;R)</translation>
    </message>
    <message>
        <source>Received</source>
        <translation type="unfinished">받음</translation>
    </message>
    <message>
        <source>Sent</source>
        <translation type="unfinished">보냄</translation>
    </message>
    <message>
        <source>&amp;Peers</source>
        <translation type="unfinished">피어들(&amp;P)</translation>
    </message>
    <message>
        <source>Banned peers</source>
        <translation type="unfinished">차단된 피어들</translation>
    </message>
    <message>
        <source>Select a peer to view detailed information.</source>
        <translation type="unfinished">자세한 정보를 보려면 피어를 선택하세요.</translation>
    </message>
    <message>
        <source>Version</source>
        <translation type="unfinished">버전</translation>
    </message>
    <message>
        <source>Starting Block</source>
        <translation type="unfinished">시작된 블록</translation>
    </message>
    <message>
        <source>Synced Headers</source>
        <translation type="unfinished">동기화된 헤더</translation>
    </message>
    <message>
        <source>Synced Blocks</source>
        <translation type="unfinished">동기화된 블록</translation>
    </message>
    <message>
        <source>The mapped Autonomous System used for diversifying peer selection.</source>
        <translation type="unfinished">피어 선택을 다양 화하는 데 사용되는 매핑 된 자율 시스템입니다.</translation>
    </message>
    <message>
        <source>Mapped AS</source>
        <translation type="unfinished">매핑된 AS</translation>
    </message>
    <message>
        <source>User Agent</source>
        <translation type="unfinished">유저 에이전트</translation>
    </message>
    <message>
        <source>Node window</source>
        <translation type="unfinished">노드 창</translation>
    </message>
    <message>
        <source>Current block height</source>
        <translation type="unfinished">현재 블록 높이</translation>
    </message>
    <message>
        <source>Open the %1 debug log file from the current data directory. This can take a few seconds for large log files.</source>
        <translation type="unfinished">%1 디버그 로그파일을 현재 데이터 폴더에서 엽니다. 용량이 큰 로그 파일들은 몇 초가 걸릴 수 있습니다.</translation>
    </message>
    <message>
        <source>Decrease font size</source>
        <translation type="unfinished">글자 크기 축소</translation>
    </message>
    <message>
        <source>Increase font size</source>
        <translation type="unfinished">글자 크기 확대</translation>
    </message>
    <message>
        <source>Permissions</source>
        <translation type="unfinished">권한</translation>
    </message>
    <message>
        <source>Services</source>
        <translation type="unfinished">서비스</translation>
    </message>
    <message>
        <source>Connection Time</source>
        <translation type="unfinished">접속 시간</translation>
    </message>
    <message>
        <source>Last Send</source>
        <translation type="unfinished">마지막으로 보낸 시간</translation>
    </message>
    <message>
        <source>Last Receive</source>
        <translation type="unfinished">마지막으로 받은 시간</translation>
    </message>
    <message>
        <source>Ping Time</source>
        <translation type="unfinished">Ping 시간</translation>
    </message>
    <message>
        <source>The duration of a currently outstanding ping.</source>
        <translation type="unfinished">현재 진행중인 PING에 걸린 시간.</translation>
    </message>
    <message>
        <source>Ping Wait</source>
        <translation type="unfinished">핑 대기</translation>
    </message>
    <message>
        <source>Min Ping</source>
        <translation type="unfinished">최소 핑</translation>
    </message>
    <message>
        <source>Time Offset</source>
        <translation type="unfinished">시간 오프셋</translation>
    </message>
    <message>
        <source>Last block time</source>
        <translation>최종 블록 시각</translation>
    </message>
    <message>
        <source>&amp;Open</source>
        <translation>열기(&amp;O)</translation>
    </message>
    <message>
        <source>&amp;Console</source>
        <translation>콘솔(&amp;C)</translation>
    </message>
    <message>
        <source>&amp;Network Traffic</source>
        <translation type="unfinished">네트워크 트래픽(&amp;N)</translation>
    </message>
    <message>
        <source>Totals</source>
        <translation type="unfinished">총액</translation>
    </message>
    <message>
        <source>Debug log file</source>
        <translation>로그 파일 디버그</translation>
    </message>
    <message>
        <source>Clear console</source>
        <translation>콘솔 초기화</translation>
    </message>
    <message>
        <source>In:</source>
        <translation type="unfinished">입력:</translation>
    </message>
    <message>
        <source>Out:</source>
        <translation type="unfinished">출력:</translation>
    </message>
    <message>
        <source>&amp;Disconnect</source>
        <translation type="unfinished">접속 끊기(&amp;D)</translation>
    </message>
    <message>
        <source>1 &amp;hour</source>
        <translation type="unfinished">1시간(&amp;H)</translation>
    </message>
    <message>
        <source>1 &amp;week</source>
        <translation type="unfinished">1주(&amp;W)</translation>
    </message>
    <message>
        <source>1 &amp;year</source>
        <translation type="unfinished">1년(&amp;Y)</translation>
    </message>
    <message>
        <source>&amp;Unban</source>
        <translation type="unfinished">노드 차단 취소(&amp;U)</translation>
    </message>
    <message>
        <source>Network activity disabled</source>
        <translation type="unfinished">네트워크 활동이 정지되었습니다.</translation>
    </message>
    <message>
        <source>Executing command without any wallet</source>
        <translation type="unfinished">지갑 없이 명령 실행</translation>
    </message>
    <message>
        <source>Executing command using "%1" wallet</source>
        <translation type="unfinished">"%1" 지갑을 사용하여 명령 실행</translation>
    </message>
    <message>
        <source>Executing…</source>
        <extracomment>A console message indicating an entered command is currently being executed.</extracomment>
        <translation type="unfinished">실행 중...</translation>
    </message>
    <message>
        <source>(peer: %1)</source>
        <translation type="unfinished">(피어: %1)</translation>
    </message>
    <message>
        <source>via %1</source>
        <translation type="unfinished">%1 경유</translation>
    </message>
    <message>
        <source>Yes</source>
        <translation type="unfinished">예</translation>
    </message>
    <message>
        <source>No</source>
        <translation type="unfinished">아니오</translation>
    </message>
    <message>
        <source>To</source>
        <translation type="unfinished">받는 주소</translation>
    </message>
    <message>
        <source>From</source>
        <translation type="unfinished">보낸 주소</translation>
    </message>
    <message>
        <source>Ban for</source>
        <translation type="unfinished">차단사유:</translation>
    </message>
    <message>
        <source>Unknown</source>
        <translation type="unfinished">알수없음</translation>
    </message>
</context>
<context>
    <name>ReceiveCoinsDialog</name>
    <message>
        <source>&amp;Amount:</source>
        <translation type="unfinished">거래액(&amp;A):</translation>
    </message>
    <message>
        <source>&amp;Label:</source>
        <translation type="unfinished">라벨(&amp;L):</translation>
    </message>
    <message>
        <source>&amp;Message:</source>
        <translation type="unfinished">메시지(&amp;M):</translation>
    </message>
    <message>
<<<<<<< HEAD
        <source>An optional message to attach to the payment request, which will be displayed when the request is opened. Note: The message will not be sent with the payment over the Particl network.</source>
        <translation>지불 요청에 첨부되는 선택가능한 메시지 입니다. 이 메세지는 요청이 열릴 때 표시될 것 입니다. 메모: 이 메시지는 비트코인 네트워크로 전송되지 않습니다.</translation>
=======
        <source>An optional message to attach to the payment request, which will be displayed when the request is opened. Note: The message will not be sent with the payment over the Bitcoin network.</source>
        <translation type="unfinished">지불 요청에 첨부되는 선택가능한 메시지 입니다. 이 메세지는 요청이 열릴 때 표시될 것 입니다. 메모: 이 메시지는 비트코인 네트워크로 전송되지 않습니다.</translation>
>>>>>>> d3bd5410
    </message>
    <message>
        <source>An optional label to associate with the new receiving address.</source>
        <translation type="unfinished">새로운 받기 주소와 결합될 부가적인 라벨.</translation>
    </message>
    <message>
        <source>Use this form to request payments. All fields are &lt;b&gt;optional&lt;/b&gt;.</source>
        <translation type="unfinished">지급을 요청하기 위해 아래 형식을 사용하세요. 입력값은 &lt;b&gt;선택 사항&lt;/b&gt; 입니다.</translation>
    </message>
    <message>
        <source>An optional amount to request. Leave this empty or zero to not request a specific amount.</source>
        <translation type="unfinished">요청할 금액 입력칸으로 선택 사항입니다. 빈 칸으로 두거나 특정 금액이 필요하지 않는 경우 0을 입력하십시오.</translation>
    </message>
    <message>
        <source>An optional label to associate with the new receiving address (used by you to identify an invoice).  It is also attached to the payment request.</source>
        <translation type="unfinished">새 수신 주소와 연결할 선택적 레이블 (사용자가 송장을 식별하는 데 사용함). 지불 요청에도 첨부됩니다.</translation>
    </message>
    <message>
        <source>An optional message that is attached to the payment request and may be displayed to the sender.</source>
        <translation type="unfinished">지불 요청에 첨부되고 발신자에게 표시 될 수있는 선택적 메시지입니다.</translation>
    </message>
    <message>
        <source>&amp;Create new receiving address</source>
        <translation type="unfinished">새로운 수신 주소 생성(&amp;C)</translation>
    </message>
    <message>
        <source>Clear all fields of the form.</source>
        <translation type="unfinished">양식의 모든 필드를 지웁니다.</translation>
    </message>
    <message>
        <source>Clear</source>
        <translation type="unfinished">지우기</translation>
    </message>
    <message>
        <source>Native segwit addresses (aka Bech32 or BIP-173) reduce your transaction fees later on and offer better protection against typos, but old wallets don't support them. When unchecked, an address compatible with older wallets will be created instead.</source>
        <translation type="unfinished">네이티브 세그윗 주소(Bech32 또는 BIP-173)는 거래 수수료를 줄여주고 오입력을 방지하지만 구버전 지갑은 이를 지원하지 않습니다. 체크하지 않으면 구버전 지갑과 호환되는 주소가 대신 생성됩니다.</translation>
    </message>
    <message>
        <source>Generate native segwit (Bech32) address</source>
        <translation type="unfinished">네이티브 세그윗(Bech32) 주소 생성</translation>
    </message>
    <message>
        <source>Requested payments history</source>
        <translation type="unfinished">지불 요청 이력</translation>
    </message>
    <message>
        <source>Show the selected request (does the same as double clicking an entry)</source>
        <translation type="unfinished">선택된 요청을 표시하기 (더블 클릭으로도 항목을 표시할 수 있습니다)</translation>
    </message>
    <message>
        <source>Show</source>
        <translation type="unfinished">보기</translation>
    </message>
    <message>
        <source>Remove the selected entries from the list</source>
        <translation type="unfinished">목록에서 선택된 항목을 삭제</translation>
    </message>
    <message>
        <source>Remove</source>
        <translation type="unfinished">삭제</translation>
    </message>
    <message>
        <source>Copy &amp;URI</source>
        <translation type="unfinished">URI 복사(&amp;U)</translation>
    </message>
    <message>
        <source>Could not unlock wallet.</source>
        <translation type="unfinished">지갑을 잠금해제 할 수 없습니다.</translation>
    </message>
    <message>
        <source>Could not generate new %1 address</source>
        <translation type="unfinished">새로운 %1 주소를 생성 할 수 없습니다.</translation>
    </message>
</context>
<context>
    <name>ReceiveRequestDialog</name>
    <message>
        <source>Address:</source>
        <translation type="unfinished">주소:</translation>
    </message>
    <message>
        <source>Amount:</source>
        <translation type="unfinished">금액:</translation>
    </message>
    <message>
        <source>Label:</source>
        <translation type="unfinished">라벨:</translation>
    </message>
    <message>
        <source>Message:</source>
        <translation type="unfinished">메시지:</translation>
    </message>
    <message>
        <source>Wallet:</source>
        <translation type="unfinished">지갑:</translation>
    </message>
    <message>
        <source>Copy &amp;URI</source>
        <translation type="unfinished">URI 복사(&amp;U)</translation>
    </message>
    <message>
        <source>Copy &amp;Address</source>
        <translation type="unfinished">주소 복사(&amp;A)</translation>
    </message>
    <message>
        <source>Payment information</source>
        <translation type="unfinished">지불 정보</translation>
    </message>
    <message>
        <source>Request payment to %1</source>
        <translation type="unfinished">%1에 지불을 요청</translation>
    </message>
</context>
<context>
    <name>RecentRequestsTableModel</name>
    <message>
        <source>Date</source>
        <translation type="unfinished">날짜</translation>
    </message>
    <message>
        <source>Label</source>
        <translation type="unfinished">라벨</translation>
    </message>
    <message>
        <source>Message</source>
        <translation type="unfinished">메시지</translation>
    </message>
    <message>
        <source>(no label)</source>
        <translation type="unfinished">(라벨 없음)</translation>
    </message>
    <message>
        <source>(no message)</source>
        <translation type="unfinished">(메세지가 없습니다)</translation>
    </message>
    <message>
        <source>(no amount requested)</source>
        <translation type="unfinished">(요청한 거래액 없음)</translation>
    </message>
    <message>
        <source>Requested</source>
        <translation type="unfinished">요청 완료</translation>
    </message>
</context>
<context>
    <name>SendCoinsDialog</name>
    <message>
        <source>Send Coins</source>
        <translation>코인 보내기</translation>
    </message>
    <message>
        <source>Coin Control Features</source>
        <translation type="unfinished">코인 컨트롤 기능들</translation>
    </message>
    <message>
        <source>automatically selected</source>
        <translation type="unfinished">자동 선택됨</translation>
    </message>
    <message>
        <source>Insufficient funds!</source>
        <translation type="unfinished">잔액이 부족합니다!</translation>
    </message>
    <message>
        <source>Quantity:</source>
        <translation type="unfinished">수량:</translation>
    </message>
    <message>
        <source>Bytes:</source>
        <translation type="unfinished">바이트:</translation>
    </message>
    <message>
        <source>Amount:</source>
        <translation type="unfinished">금액:</translation>
    </message>
    <message>
        <source>Fee:</source>
        <translation type="unfinished">수수료:</translation>
    </message>
    <message>
        <source>After Fee:</source>
        <translation type="unfinished">수수료 이후:</translation>
    </message>
    <message>
        <source>Change:</source>
        <translation type="unfinished">잔돈:</translation>
    </message>
    <message>
        <source>If this is activated, but the change address is empty or invalid, change will be sent to a newly generated address.</source>
        <translation type="unfinished">이 기능이 활성화되면 거스름돈 주소가 공란이거나 무효인 경우, 거스름돈은 새롭게 생성된 주소로 송금됩니다.</translation>
    </message>
    <message>
        <source>Custom change address</source>
        <translation type="unfinished">주소 변경</translation>
    </message>
    <message>
        <source>Transaction Fee:</source>
        <translation type="unfinished">거래 수수료:</translation>
    </message>
    <message>
        <source>Using the fallbackfee can result in sending a transaction that will take several hours or days (or never) to confirm. Consider choosing your fee manually or wait until you have validated the complete chain.</source>
        <translation type="unfinished">고장 대체 수수료를 사용하게 될 경우 보낸 거래가 승인이 완료 될 때까지 몇 시간 혹은 몇 일 (혹은 영원히) 이 걸릴 수 있습니다. 수동으로 수수료를 선택하거나 전체 체인의 유효성이 검증될 때까지 기다리십시오.</translation>
    </message>
    <message>
        <source>Warning: Fee estimation is currently not possible.</source>
        <translation type="unfinished">경고: 지금은 수수료 예측이 불가능합니다.</translation>
    </message>
    <message>
        <source>per kilobyte</source>
        <translation type="unfinished">/ 킬로바이트 당</translation>
    </message>
    <message>
        <source>Hide</source>
        <translation type="unfinished">숨기기</translation>
    </message>
    <message>
        <source>Recommended:</source>
        <translation type="unfinished">권장:</translation>
    </message>
    <message>
        <source>Custom:</source>
        <translation type="unfinished">사용자 정의:</translation>
    </message>
    <message>
        <source>Send to multiple recipients at once</source>
        <translation>다수의 수령인들에게 한번에 보내기</translation>
    </message>
    <message>
        <source>Add &amp;Recipient</source>
        <translation>수령인 추가하기(&amp;R)</translation>
    </message>
    <message>
        <source>Clear all fields of the form.</source>
        <translation type="unfinished">양식의 모든 필드를 지웁니다.</translation>
    </message>
    <message>
        <source>Inputs…</source>
        <translation type="unfinished">입력...</translation>
    </message>
    <message>
        <source>Dust:</source>
        <translation type="unfinished">더스트:</translation>
    </message>
    <message>
        <source>Choose…</source>
        <translation type="unfinished">선택...</translation>
    </message>
    <message>
        <source>Hide transaction fee settings</source>
        <translation type="unfinished">거래 수수료 설정 숨기기</translation>
    </message>
    <message>
<<<<<<< HEAD
        <source>When there is less transaction volume than space in the blocks, miners as well as relaying nodes may enforce a minimum fee. Paying only this minimum fee is just fine, but be aware that this can result in a never confirming transaction once there is more demand for particl transactions than the network can process.</source>
        <translation>거래량이 블록에 남은 공간보다 적은 경우에는 채굴자나 중계 노드들이 최소 수수료를 허용할 수 있습니다. 최소 수수료만 지불하는건 괜찮지만, 네트워크가 처리할 수 있는 용량을 넘는 비트코인 거래가 있을 경우에는 이 거래가 승인이 안될 수 있다는 점을 유의하세요.</translation>
=======
        <source>When there is less transaction volume than space in the blocks, miners as well as relaying nodes may enforce a minimum fee. Paying only this minimum fee is just fine, but be aware that this can result in a never confirming transaction once there is more demand for bitcoin transactions than the network can process.</source>
        <translation type="unfinished">거래량이 블록에 남은 공간보다 적은 경우, 채굴자나 중계 노드들이 최소 수수료를 허용할 수 있습니다. 최소 수수료만 지불하는건 괜찮지만, 네트워크가 처리할 수 있는 용량을 넘는 비트코인 거래가 있을 경우에는 이 거래가 승인이 안될 수 있다는 점을 유의하세요.</translation>
>>>>>>> d3bd5410
    </message>
    <message>
        <source>A too low fee might result in a never confirming transaction (read the tooltip)</source>
        <translation type="unfinished">너무 적은 수수료로는 거래 승인이 안될 수도 있습니다 (툴팁을 참고하세요)</translation>
    </message>
    <message>
        <source>Confirmation time target:</source>
        <translation type="unfinished">승인 시간 목표:</translation>
    </message>
    <message>
        <source>Enable Replace-By-Fee</source>
        <translation type="unfinished">'수수료로-대체' 옵션 활성화</translation>
    </message>
    <message>
        <source>With Replace-By-Fee (BIP-125) you can increase a transaction's fee after it is sent. Without this, a higher fee may be recommended to compensate for increased transaction delay risk.</source>
        <translation type="unfinished">'수수료-대체' (BIP-125) 옵션은 보낸 거래의 수수료 상향을 지원해 줍니다. 이 옵션이 없을 경우 거래 지연을 방지하기 위해 더 높은 수수료가 권장됩니다.</translation>
    </message>
    <message>
        <source>Clear &amp;All</source>
        <translation>모두 지우기(&amp;A)</translation>
    </message>
    <message>
        <source>Balance:</source>
        <translation>잔액:</translation>
    </message>
    <message>
        <source>Confirm the send action</source>
        <translation>전송 기능 확인</translation>
    </message>
    <message>
        <source>S&amp;end</source>
        <translation>보내기(&amp;e)</translation>
    </message>
    <message>
        <source>Copy quantity</source>
        <translation type="unfinished">수량 복사</translation>
    </message>
    <message>
        <source>Copy amount</source>
        <translation type="unfinished">거래액 복사</translation>
    </message>
    <message>
        <source>Copy fee</source>
        <translation type="unfinished">수수료 복사</translation>
    </message>
    <message>
        <source>Copy after fee</source>
        <translation type="unfinished">수수료 이후 복사</translation>
    </message>
    <message>
        <source>Copy bytes</source>
        <translation type="unfinished">bytes 복사</translation>
    </message>
    <message>
        <source>Copy dust</source>
        <translation type="unfinished">더스트 복사</translation>
    </message>
    <message>
        <source>Copy change</source>
        <translation type="unfinished">잔돈 복사</translation>
    </message>
    <message>
        <source>%1 (%2 blocks)</source>
        <translation type="unfinished">%1 (%2 블록)</translation>
    </message>
    <message>
        <source>Cr&amp;eate Unsigned</source>
        <translation type="unfinished">사인되지 않은 것을 생성(&amp;e)</translation>
    </message>
    <message>
        <source>Creates a Partially Signed Bitcoin Transaction (PSBT) for use with e.g. an offline %1 wallet, or a PSBT-compatible hardware wallet.</source>
        <translation type="unfinished">오프라인 %1 지갑 또는 PSBT가 호환되는 하드웨어 지갑과의 사용을 위한 '부분적으로 서명 된 비트 코인 트랜잭션(PSBT)'를 생성합니다.</translation>
    </message>
    <message>
        <source> from wallet '%1'</source>
        <translation type="unfinished">'%1' 지갑에서</translation>
    </message>
    <message>
        <source>%1 to '%2'</source>
        <translation type="unfinished">%1을 '%2'로</translation>
    </message>
    <message>
        <source>%1 to %2</source>
        <translation type="unfinished">%1을 %2로</translation>
    </message>
    <message>
        <source>Do you want to draft this transaction?</source>
        <translation type="unfinished">이 거래 초안을 작성 하시겠습니까?</translation>
    </message>
    <message>
        <source>Are you sure you want to send?</source>
        <translation type="unfinished">정말로 보내시겠습니까?</translation>
    </message>
    <message>
        <source>Create Unsigned</source>
        <translation type="unfinished">서명되지 않은 것을 생성</translation>
    </message>
    <message>
        <source>Save Transaction Data</source>
        <translation type="unfinished">트랜잭션 데이터 저장</translation>
    </message>
    <message>
        <source>PSBT saved</source>
        <translation type="unfinished">PSBT 저장됨</translation>
    </message>
    <message>
        <source>or</source>
        <translation type="unfinished">또는</translation>
    </message>
    <message>
        <source>You can increase the fee later (signals Replace-By-Fee, BIP-125).</source>
        <translation type="unfinished">추후에 거래 수수료를 올릴 수 있습니다 ('수수료로-대체', BIP-125 지원)</translation>
    </message>
    <message>
        <source>Please, review your transaction proposal. This will produce a Partially Signed Bitcoin Transaction (PSBT) which you can save or copy and then sign with e.g. an offline %1 wallet, or a PSBT-compatible hardware wallet.</source>
        <translation type="unfinished">거래 제안을 검토해 주십시오. 이것은 당신이 저장하거나 복사한 뒤 e.g. 오프라인 %1 지갑 또는 PSBT 호환 하드웨어 지갑으로 서명할 수 있는 PSBT (부분적으로 서명된 비트코인 트랜잭션)를 생성할 것입니다.</translation>
    </message>
    <message>
        <source>Please, review your transaction.</source>
        <translation type="unfinished">거래를 재검토 하십시오</translation>
    </message>
    <message>
        <source>Transaction fee</source>
        <translation type="unfinished">거래 수수료</translation>
    </message>
    <message>
        <source>Not signalling Replace-By-Fee, BIP-125.</source>
        <translation type="unfinished">'수수료로-대체', BIP-125를 지원하지 않습니다.</translation>
    </message>
    <message>
        <source>Total Amount</source>
        <translation type="unfinished">총액</translation>
    </message>
    <message>
        <source>Confirm send coins</source>
        <translation type="unfinished">코인 전송을 확인</translation>
    </message>
    <message>
        <source>Confirm transaction proposal</source>
        <translation type="unfinished">거래 제안 확인</translation>
    </message>
    <message>
        <source>Watch-only balance:</source>
        <translation type="unfinished">조회-전용 잔액:</translation>
    </message>
    <message>
        <source>The recipient address is not valid. Please recheck.</source>
        <translation type="unfinished">수령인 주소가 정확하지 않습니다. 재확인 바랍니다</translation>
    </message>
    <message>
        <source>The amount to pay must be larger than 0.</source>
        <translation type="unfinished">지불하는 금액은 0 보다 커야 합니다.</translation>
    </message>
    <message>
        <source>The amount exceeds your balance.</source>
        <translation type="unfinished">잔고를 초과하였습니다.</translation>
    </message>
    <message>
        <source>The total exceeds your balance when the %1 transaction fee is included.</source>
        <translation type="unfinished">%1 의 거래 수수료를 포함하면 잔고를 초과합니다.</translation>
    </message>
    <message>
        <source>Duplicate address found: addresses should only be used once each.</source>
        <translation type="unfinished">중복된 주소 발견: 주소는 한번만 사용되어야 합니다.</translation>
    </message>
    <message>
        <source>Transaction creation failed!</source>
        <translation type="unfinished">거래 생성에 실패했습니다!</translation>
    </message>
    <message>
        <source>A fee higher than %1 is considered an absurdly high fee.</source>
        <translation type="unfinished">%1 보다 큰 수수료는 지나치게 높은 수수료 입니다.</translation>
    </message>
    <message>
        <source>Payment request expired.</source>
        <translation type="unfinished">지불 요청이 만료되었습니다.</translation>
    </message>
    <message numerus="yes">
        <source>Estimated to begin confirmation within %n block(s).</source>
        <translation>
            <numerusform />
        </translation>
    </message>
    <message>
<<<<<<< HEAD
        <source>Warning: Invalid Particl address</source>
        <translation>경고: 잘못된 비트코인주소입니다</translation>
=======
        <source>Warning: Invalid Bitcoin address</source>
        <translation type="unfinished">경고: 잘못된 비트코인 주소입니다</translation>
>>>>>>> d3bd5410
    </message>
    <message>
        <source>Warning: Unknown change address</source>
        <translation type="unfinished">경고: 알려지지 않은 주소 변경입니다</translation>
    </message>
    <message>
        <source>Confirm custom change address</source>
        <translation type="unfinished">맞춤 주소 변경 확인</translation>
    </message>
    <message>
        <source>The address you selected for change is not part of this wallet. Any or all funds in your wallet may be sent to this address. Are you sure?</source>
        <translation type="unfinished">거스름돈을 위해 선택한 주소는 이 지갑의 일부가 아닙니다. 지갑에 있는 일부 또는 모든 금액을 이 주소로 보낼 수 있습니다. 확실합니까?</translation>
    </message>
    <message>
        <source>(no label)</source>
        <translation type="unfinished">(라벨 없음)</translation>
    </message>
</context>
<context>
    <name>SendCoinsEntry</name>
    <message>
        <source>A&amp;mount:</source>
        <translation>금액(&amp;M):</translation>
    </message>
    <message>
        <source>Pay &amp;To:</source>
        <translation>송금할 대상(&amp;T):</translation>
    </message>
    <message>
        <source>&amp;Label:</source>
        <translation>라벨(&amp;L):</translation>
    </message>
    <message>
        <source>Choose previously used address</source>
        <translation type="unfinished">이전에 사용한 주소를 선택하기</translation>
    </message>
    <message>
<<<<<<< HEAD
        <source>The Particl address to send the payment to</source>
        <translation>이 비트코인 주소로 송금됩니다</translation>
    </message>
    <message>
        <source>Alt+A</source>
        <translation>Alt+A</translation>
=======
        <source>The Bitcoin address to send the payment to</source>
        <translation type="unfinished">이 비트코인 주소로 송금됩니다</translation>
>>>>>>> d3bd5410
    </message>
    <message>
        <source>Paste address from clipboard</source>
        <translation>클립보드로 부터 주소 붙여넣기</translation>
    </message>
    <message>
        <source>Remove this entry</source>
        <translation type="unfinished">입력된 항목 삭제</translation>
    </message>
    <message>
        <source>The amount to send in the selected unit</source>
        <translation type="unfinished">선택한 단위로 보낼 수량</translation>
    </message>
    <message>
<<<<<<< HEAD
        <source>The fee will be deducted from the amount being sent. The recipient will receive less particl than you enter in the amount field. If multiple recipients are selected, the fee is split equally.</source>
        <translation>수수료가 송금되는 금액에서 공제됩니다. 수령자는 금액 필드에서 입력한 금액보다 적은 금액을 전송받게 됩니다. 받는 사람이 여러 명인 경우 수수료는 균등하게 나누어집니다.</translation>
=======
        <source>The fee will be deducted from the amount being sent. The recipient will receive less bitcoins than you enter in the amount field. If multiple recipients are selected, the fee is split equally.</source>
        <translation type="unfinished">수수료가 송금되는 금액에서 공제됩니다. 수령자는 금액 필드에서 입력한 금액보다 적은 금액을 전송받게 됩니다. 받는 사람이 여러 명인 경우 수수료는 균등하게 나누어집니다.</translation>
>>>>>>> d3bd5410
    </message>
    <message>
        <source>S&amp;ubtract fee from amount</source>
        <translation type="unfinished">송금액에서 수수료 공제(&amp;U)</translation>
    </message>
    <message>
        <source>Use available balance</source>
        <translation type="unfinished">잔액 전부 사용하기</translation>
    </message>
    <message>
        <source>Message:</source>
        <translation type="unfinished">메시지:</translation>
    </message>
    <message>
        <source>This is an unauthenticated payment request.</source>
        <translation type="unfinished">인증 되지 않은 지불 요청입니다.</translation>
    </message>
    <message>
        <source>This is an authenticated payment request.</source>
        <translation type="unfinished">인증 된 지불 요청 입니다.</translation>
    </message>
    <message>
        <source>Enter a label for this address to add it to the list of used addresses</source>
        <translation type="unfinished">이 주소에 라벨을 입력하면 사용된 주소 목록에 라벨이 표시됩니다</translation>
    </message>
    <message>
<<<<<<< HEAD
        <source>A message that was attached to the particl: URI which will be stored with the transaction for your reference. Note: This message will not be sent over the Particl network.</source>
        <translation>particl: URI에 추가된 메시지는 참고를 위해 거래내역과 함께 저장될 것입니다. Note: 이 메시지는 비트코인 네트워크로 전송되지 않습니다.</translation>
=======
        <source>A message that was attached to the bitcoin: URI which will be stored with the transaction for your reference. Note: This message will not be sent over the Bitcoin network.</source>
        <translation type="unfinished">bitcoin: URI에 추가된 메시지는 참고를 위해 거래내역과 함께 저장될 것입니다. Note: 이 메시지는 비트코인 네트워크로 전송되지 않습니다.</translation>
>>>>>>> d3bd5410
    </message>
    <message>
        <source>Pay To:</source>
        <translation type="unfinished">보낼 주소:</translation>
    </message>
    <message>
        <source>Memo:</source>
        <translation type="unfinished">메모:</translation>
    </message>
</context>
<context>
    <name>SignVerifyMessageDialog</name>
    <message>
        <source>Signatures - Sign / Verify a Message</source>
        <translation>서명 - 싸인 / 메시지 검증</translation>
    </message>
    <message>
        <source>&amp;Sign Message</source>
        <translation>메시지 서명(&amp;S)</translation>
    </message>
    <message>
<<<<<<< HEAD
        <source>You can sign messages/agreements with your addresses to prove you can receive particl sent to them. Be careful not to sign anything vague or random, as phishing attacks may try to trick you into signing your identity over to them. Only sign fully-detailed statements you agree to.</source>
        <translation>당신이 해당 주소로 비트코인을 받을 수 있다는 것을 증명하기 위해 메시지/합의문을 그 주소로 서명할 수 있습니다. 피싱 공격이 당신을 속일 수 있으므로 임의의 내용이나 모호한 내용에 서명하지 않도록 주의하세요. 당신이 동의하는 명확한 조항들에만 서명하세요.</translation>
    </message>
    <message>
        <source>The Particl address to sign the message with</source>
        <translation>메세지를 서명할 비트코인 주소</translation>
=======
        <source>You can sign messages/agreements with your addresses to prove you can receive bitcoins sent to them. Be careful not to sign anything vague or random, as phishing attacks may try to trick you into signing your identity over to them. Only sign fully-detailed statements you agree to.</source>
        <translation type="unfinished">당신이 해당 주소로 비트코인을 받을 수 있다는 것을 증명하기 위해 메시지/합의문을 그 주소로 서명할 수 있습니다. 피싱 공격이 당신을 속일 수 있으므로 임의의 내용이나 모호한 내용에 서명하지 않도록 주의하세요. 당신이 동의하는 명확한 조항들에만 서명하세요.</translation>
    </message>
    <message>
        <source>The Bitcoin address to sign the message with</source>
        <translation type="unfinished">메세지를 서명할 비트코인 주소</translation>
>>>>>>> d3bd5410
    </message>
    <message>
        <source>Choose previously used address</source>
        <translation type="unfinished">이전에 사용한 주소를 선택하기</translation>
    </message>
    <message>
        <source>Paste address from clipboard</source>
        <translation>클립보드로 부터 주소 붙여넣기</translation>
    </message>
    <message>
        <source>Enter the message you want to sign here</source>
        <translation>여기에 서명할 메시지를 입력하세요</translation>
    </message>
    <message>
        <source>Signature</source>
        <translation>서명</translation>
    </message>
    <message>
        <source>Copy the current signature to the system clipboard</source>
        <translation>이 서명을 시스템 클립보드로 복사</translation>
    </message>
    <message>
        <source>Sign the message to prove you own this Particl address</source>
        <translation>당신이 이 비트코인 주소를 소유한다는 증명을 위해 메시지를 서명합니다</translation>
    </message>
    <message>
        <source>Sign &amp;Message</source>
        <translation>메시지 서명(&amp;M)</translation>
    </message>
    <message>
        <source>Reset all sign message fields</source>
        <translation>모든 입력항목을 초기화합니다</translation>
    </message>
    <message>
        <source>Clear &amp;All</source>
        <translation>모두 지우기(&amp;A)</translation>
    </message>
    <message>
        <source>&amp;Verify Message</source>
        <translation>메시지 검증(&amp;V)</translation>
    </message>
    <message>
        <source>Enter the receiver's address, message (ensure you copy line breaks, spaces, tabs, etc. exactly) and signature below to verify the message. Be careful not to read more into the signature than what is in the signed message itself, to avoid being tricked by a man-in-the-middle attack. Note that this only proves the signing party receives with the address, it cannot prove sendership of any transaction!</source>
        <translation type="unfinished">메시지를 검증하기 위해 아래 칸에 각각 지갑 주소와 메시지, 서명을 입력하세요 (메시지 원본의 띄어쓰기, 들여쓰기, 행 나눔 등이 정확하게 입력되어야 하므로 원본을 복사해서 입력하세요). 네트워크 침입자의 속임수에 넘어가지 않도록 서명된 메시지 내용 이외의 내용은 참고하지 않도록 유의하세요. 이 기능은 단순히 서명한 쪽에서 해당 주소로 송금을 받을 수 있다는 것을 증명하는 것 뿐이며 그 이상은 어떤 것도 보증하지 않습니다.</translation>
    </message>
    <message>
<<<<<<< HEAD
        <source>The Particl address the message was signed with</source>
        <translation>메세지의 서명에 사용된 비트코인 주소</translation>
=======
        <source>The Bitcoin address the message was signed with</source>
        <translation type="unfinished">메세지의 서명에 사용된 비트코인 주소</translation>
    </message>
    <message>
        <source>The signed message to verify</source>
        <translation type="unfinished">검증할 서명된 메세지</translation>
    </message>
    <message>
        <source>The signature given when the message was signed</source>
        <translation type="unfinished">메세지의 서명되었을 때의 시그니처</translation>
>>>>>>> d3bd5410
    </message>
    <message>
        <source>Verify the message to ensure it was signed with the specified Particl address</source>
        <translation>입력된 비트코인 주소로 메시지가 서명되었는지 검증합니다</translation>
    </message>
    <message>
        <source>Verify &amp;Message</source>
        <translation>메시지 검증(&amp;M)</translation>
    </message>
    <message>
        <source>Reset all verify message fields</source>
        <translation>모든 입력 항목을 초기화합니다</translation>
    </message>
    <message>
        <source>Click "Sign Message" to generate signature</source>
        <translation type="unfinished">서명을 만들려면 "메시지 서명"을 클릭하세요</translation>
    </message>
    <message>
        <source>The entered address is invalid.</source>
        <translation type="unfinished">입력한 주소가 잘못되었습니다.</translation>
    </message>
    <message>
        <source>Please check the address and try again.</source>
        <translation type="unfinished">주소를 확인하고 다시 시도하십시오.</translation>
    </message>
    <message>
        <source>The entered address does not refer to a key.</source>
        <translation type="unfinished">입력한 주소는 지갑내 키를 참조하지 않습니다.</translation>
    </message>
    <message>
        <source>Wallet unlock was cancelled.</source>
        <translation type="unfinished">지갑 잠금 해제를 취소했습니다.</translation>
    </message>
    <message>
        <source>No error</source>
        <translation type="unfinished">오류 없음</translation>
    </message>
    <message>
        <source>Private key for the entered address is not available.</source>
        <translation type="unfinished">입력한 주소에 대한 개인키가 없습니다.</translation>
    </message>
    <message>
        <source>Message signing failed.</source>
        <translation type="unfinished">메시지 서명에 실패했습니다.</translation>
    </message>
    <message>
        <source>Message signed.</source>
        <translation type="unfinished">메시지를 서명했습니다.</translation>
    </message>
    <message>
        <source>The signature could not be decoded.</source>
        <translation type="unfinished">서명을 해독할 수 없습니다.</translation>
    </message>
    <message>
        <source>Please check the signature and try again.</source>
        <translation type="unfinished">서명을 확인하고 다시 시도하십시오.</translation>
    </message>
    <message>
        <source>The signature did not match the message digest.</source>
        <translation type="unfinished">메시지 다이제스트와 서명이 일치하지 않습니다.</translation>
    </message>
    <message>
        <source>Message verification failed.</source>
        <translation type="unfinished">메시지 검증에 실패했습니다.</translation>
    </message>
    <message>
        <source>Message verified.</source>
        <translation type="unfinished">메시지가 검증되었습니다.</translation>
    </message>
</context>
<context>
    <name>TransactionDesc</name>
    <message numerus="yes">
        <source>Open for %n more block(s)</source>
        <translation>
            <numerusform />
        </translation>
    </message>
    <message>
        <source>Open until %1</source>
        <translation type="unfinished">%1 까지 열림</translation>
    </message>
    <message>
        <source>conflicted with a transaction with %1 confirmations</source>
        <translation type="unfinished">%1 승인이 있는 거래와 충돌함</translation>
    </message>
    <message>
        <source>0/unconfirmed, %1</source>
        <translation type="unfinished">0/미승인, %1</translation>
    </message>
    <message>
        <source>in memory pool</source>
        <translation type="unfinished">메모리 풀 안에 있음</translation>
    </message>
    <message>
        <source>not in memory pool</source>
        <translation type="unfinished">메모리 풀 안에 없음</translation>
    </message>
    <message>
        <source>abandoned</source>
        <translation type="unfinished">버려진</translation>
    </message>
    <message>
        <source>%1/unconfirmed</source>
        <translation type="unfinished">%1/미확인</translation>
    </message>
    <message>
        <source>%1 confirmations</source>
        <translation type="unfinished">%1 확인 완료</translation>
    </message>
    <message>
        <source>Status</source>
        <translation type="unfinished">상태</translation>
    </message>
    <message>
        <source>Date</source>
        <translation type="unfinished">날짜</translation>
    </message>
    <message>
        <source>Source</source>
        <translation type="unfinished">소스</translation>
    </message>
    <message>
        <source>Generated</source>
        <translation type="unfinished">생성됨</translation>
    </message>
    <message>
        <source>From</source>
        <translation type="unfinished">보낸 주소</translation>
    </message>
    <message>
        <source>unknown</source>
        <translation type="unfinished">알 수 없음</translation>
    </message>
    <message>
        <source>To</source>
        <translation type="unfinished">받는 주소</translation>
    </message>
    <message>
        <source>own address</source>
        <translation type="unfinished">자신의 주소</translation>
    </message>
    <message>
        <source>watch-only</source>
        <translation type="unfinished">조회-전용</translation>
    </message>
    <message>
        <source>label</source>
        <translation type="unfinished">라벨</translation>
    </message>
    <message>
        <source>Credit</source>
        <translation type="unfinished">입금액</translation>
    </message>
    <message numerus="yes">
        <source>matures in %n more block(s)</source>
        <translation>
            <numerusform />
        </translation>
    </message>
    <message>
        <source>not accepted</source>
        <translation type="unfinished">승인되지 않음</translation>
    </message>
    <message>
        <source>Debit</source>
        <translation type="unfinished">출금액</translation>
    </message>
    <message>
        <source>Total debit</source>
        <translation type="unfinished">총 출금액</translation>
    </message>
    <message>
        <source>Total credit</source>
        <translation type="unfinished">총 입금액</translation>
    </message>
    <message>
        <source>Transaction fee</source>
        <translation type="unfinished">거래 수수료</translation>
    </message>
    <message>
        <source>Net amount</source>
        <translation type="unfinished">총 거래액</translation>
    </message>
    <message>
        <source>Message</source>
        <translation type="unfinished">메시지</translation>
    </message>
    <message>
        <source>Comment</source>
        <translation type="unfinished">설명</translation>
    </message>
    <message>
        <source>Transaction ID</source>
        <translation type="unfinished">거래 ID</translation>
    </message>
    <message>
        <source>Transaction total size</source>
        <translation type="unfinished">거래 총 크기</translation>
    </message>
    <message>
        <source>Transaction virtual size</source>
        <translation type="unfinished">가상 거래 사이즈</translation>
    </message>
    <message>
        <source>Output index</source>
        <translation type="unfinished">출력 인덱스</translation>
    </message>
    <message>
        <source> (Certificate was not verified)</source>
        <translation type="unfinished">(인증서가 확인되지 않았습니다)</translation>
    </message>
    <message>
        <source>Merchant</source>
        <translation type="unfinished">판매자</translation>
    </message>
    <message>
        <source>Generated coins must mature %1 blocks before they can be spent. When you generated this block, it was broadcast to the network to be added to the block chain. If it fails to get into the chain, its state will change to "not accepted" and it won't be spendable. This may occasionally happen if another node generates a block within a few seconds of yours.</source>
        <translation type="unfinished">신규 채굴된 코인이 사용되기 위해서는 %1 개의 블록이 경과되어야 합니다. 블록을 생성할 때 블록체인에 추가되도록 네트워크에 전파되는 과정을 거치는데, 블록체인에 포함되지 못하고 실패한다면 해당 블록의 상태는 '미승인'으로 표현되고 비트코인 또한 사용될 수 없습니다. 이 현상은 다른 노드가 비슷한 시간대에 동시에 블록을 생성할 때 종종 발생할 수 있습니다.</translation>
    </message>
    <message>
        <source>Debug information</source>
        <translation type="unfinished">디버깅 정보</translation>
    </message>
    <message>
        <source>Transaction</source>
        <translation type="unfinished">거래</translation>
    </message>
    <message>
        <source>Inputs</source>
        <translation type="unfinished">입력</translation>
    </message>
    <message>
        <source>Amount</source>
        <translation type="unfinished">금액</translation>
    </message>
    <message>
        <source>true</source>
        <translation type="unfinished">참</translation>
    </message>
    <message>
        <source>false</source>
        <translation type="unfinished">거짓</translation>
    </message>
</context>
<context>
    <name>TransactionDescDialog</name>
    <message>
        <source>This pane shows a detailed description of the transaction</source>
        <translation>이 창은 거래의 세부내역을 보여줍니다</translation>
    </message>
    <message>
        <source>Details for %1</source>
        <translation type="unfinished">%1에 대한 세부 정보</translation>
    </message>
</context>
<context>
    <name>TransactionTableModel</name>
    <message>
        <source>Date</source>
        <translation type="unfinished">날짜</translation>
    </message>
    <message>
        <source>Type</source>
        <translation type="unfinished">형식</translation>
    </message>
    <message>
        <source>Label</source>
        <translation type="unfinished">라벨</translation>
    </message>
    <message numerus="yes">
        <source>Open for %n more block(s)</source>
        <translation>
            <numerusform />
        </translation>
    </message>
    <message>
        <source>Open until %1</source>
        <translation type="unfinished">%1 까지 열림</translation>
    </message>
    <message>
        <source>Unconfirmed</source>
        <translation type="unfinished">미확인</translation>
    </message>
    <message>
        <source>Abandoned</source>
        <translation type="unfinished">버려진</translation>
    </message>
    <message>
        <source>Confirming (%1 of %2 recommended confirmations)</source>
        <translation type="unfinished">승인 중 (권장되는 승인 회수 %2 대비 현재 승인 수 %1)</translation>
    </message>
    <message>
        <source>Confirmed (%1 confirmations)</source>
        <translation type="unfinished">승인됨 (%1 확인됨)</translation>
    </message>
    <message>
        <source>Conflicted</source>
        <translation type="unfinished">충돌</translation>
    </message>
    <message>
        <source>Immature (%1 confirmations, will be available after %2)</source>
        <translation type="unfinished">충분히 숙성되지 않은 상태 (%1 승인, %2 후에 사용 가능합니다)</translation>
    </message>
    <message>
        <source>Generated but not accepted</source>
        <translation type="unfinished">생성되었으나 거절됨</translation>
    </message>
    <message>
        <source>Received with</source>
        <translation type="unfinished">받은 주소 :</translation>
    </message>
    <message>
        <source>Received from</source>
        <translation type="unfinished">보낸 주소 :</translation>
    </message>
    <message>
        <source>Sent to</source>
        <translation type="unfinished">받는 주소 :</translation>
    </message>
    <message>
        <source>Payment to yourself</source>
        <translation type="unfinished">자신에게 지불</translation>
    </message>
    <message>
        <source>Mined</source>
        <translation type="unfinished">채굴</translation>
    </message>
    <message>
        <source>watch-only</source>
        <translation type="unfinished">조회-전용</translation>
    </message>
    <message>
        <source>(n/a)</source>
        <translation type="unfinished">(없음)</translation>
    </message>
    <message>
        <source>(no label)</source>
        <translation type="unfinished">(라벨 없음)</translation>
    </message>
    <message>
        <source>Transaction status. Hover over this field to show number of confirmations.</source>
        <translation type="unfinished">거래 상황. 마우스를 올리면 검증횟수가 표시됩니다.</translation>
    </message>
    <message>
        <source>Date and time that the transaction was received.</source>
        <translation type="unfinished">거래가 이루어진 날짜와 시각.</translation>
    </message>
    <message>
        <source>Type of transaction.</source>
        <translation type="unfinished">거래의 종류.</translation>
    </message>
    <message>
        <source>Whether or not a watch-only address is involved in this transaction.</source>
        <translation type="unfinished">조회-전용 주소가 이 거래에 참여하는지 여부입니다.</translation>
    </message>
    <message>
        <source>User-defined intent/purpose of the transaction.</source>
        <translation type="unfinished">거래에 대해 사용자가 정의한 의도나 목적.</translation>
    </message>
    <message>
        <source>Amount removed from or added to balance.</source>
        <translation type="unfinished">늘어나거나 줄어든 액수.</translation>
    </message>
</context>
<context>
    <name>TransactionView</name>
    <message>
        <source>All</source>
        <translation type="unfinished">전체</translation>
    </message>
    <message>
        <source>Today</source>
        <translation type="unfinished">오늘</translation>
    </message>
    <message>
        <source>This week</source>
        <translation type="unfinished">이번주</translation>
    </message>
    <message>
        <source>This month</source>
        <translation type="unfinished">이번 달</translation>
    </message>
    <message>
        <source>Last month</source>
        <translation type="unfinished">지난 달</translation>
    </message>
    <message>
        <source>This year</source>
        <translation type="unfinished">올 해</translation>
    </message>
    <message>
        <source>Received with</source>
        <translation type="unfinished">받은 주소 :</translation>
    </message>
    <message>
        <source>Sent to</source>
        <translation type="unfinished">받는 주소 :</translation>
    </message>
    <message>
        <source>To yourself</source>
        <translation type="unfinished">자기 거래</translation>
    </message>
    <message>
        <source>Mined</source>
        <translation type="unfinished">채굴</translation>
    </message>
    <message>
        <source>Other</source>
        <translation type="unfinished">기타</translation>
    </message>
    <message>
        <source>Enter address, transaction id, or label to search</source>
        <translation type="unfinished">검색하기 위한 주소, 거래 아이디 또는 라벨을 입력하십시오.</translation>
    </message>
    <message>
        <source>Min amount</source>
        <translation type="unfinished">최소 거래액</translation>
    </message>
    <message>
        <source>Export Transaction History</source>
        <translation type="unfinished">거래 기록 내보내기</translation>
    </message>
    <message>
        <source>Comma separated file</source>
        <extracomment>Expanded name of the CSV file format. See https://en.wikipedia.org/wiki/Comma-separated_values</extracomment>
        <translation type="unfinished">콤마로 분리된 파일</translation>
    </message>
    <message>
        <source>Confirmed</source>
        <translation type="unfinished">확인됨</translation>
    </message>
    <message>
        <source>Watch-only</source>
        <translation type="unfinished">조회-전용</translation>
    </message>
    <message>
        <source>Date</source>
        <translation type="unfinished">날짜</translation>
    </message>
    <message>
        <source>Type</source>
        <translation type="unfinished">형식</translation>
    </message>
    <message>
        <source>Label</source>
        <translation type="unfinished">라벨</translation>
    </message>
    <message>
        <source>Address</source>
        <translation type="unfinished">주소</translation>
    </message>
    <message>
        <source>ID</source>
        <translation type="unfinished">아이디</translation>
    </message>
    <message>
        <source>Exporting Failed</source>
        <translation type="unfinished">내보내기 실패</translation>
    </message>
    <message>
        <source>There was an error trying to save the transaction history to %1.</source>
        <translation type="unfinished">%1으로 거래 기록을 저장하는데 에러가 있었습니다.</translation>
    </message>
    <message>
        <source>Exporting Successful</source>
        <translation type="unfinished">내보내기 성공</translation>
    </message>
    <message>
        <source>The transaction history was successfully saved to %1.</source>
        <translation type="unfinished">거래 기록이 성공적으로 %1에 저장되었습니다.</translation>
    </message>
    <message>
        <source>Range:</source>
        <translation type="unfinished">범위:</translation>
    </message>
    <message>
        <source>to</source>
        <translation type="unfinished">수신인</translation>
    </message>
</context>
<context>
    <name>WalletFrame</name>
    <message>
        <source>No wallet has been loaded.
Go to File &gt; Open Wallet to load a wallet.
- OR -</source>
        <translation type="unfinished">지갑이 로드되지 않았습니다.
'파일 &gt; 지갑 열기'로 이동하여 지갑을 로드합니다.
-또는-</translation>
    </message>
    <message>
        <source>Create a new wallet</source>
        <translation type="unfinished">새로운 지갑 생성하기</translation>
    </message>
</context>
<context>
    <name>WalletModel</name>
    <message>
        <source>Send Coins</source>
        <translation type="unfinished">코인 보내기</translation>
    </message>
    <message>
        <source>Fee bump error</source>
        <translation type="unfinished">수수료 범프 오류</translation>
    </message>
    <message>
        <source>Increasing transaction fee failed</source>
        <translation type="unfinished">거래 수수료 상향 실패</translation>
    </message>
    <message>
        <source>Do you want to increase the fee?</source>
        <translation type="unfinished">수수료를 올리시겠습니까?</translation>
    </message>
    <message>
        <source>Do you want to draft a transaction with fee increase?</source>
        <translation type="unfinished">수수료가 인상 된 거래를 작성 하시겠습니까?</translation>
    </message>
    <message>
        <source>Current fee:</source>
        <translation type="unfinished">현재 수수료:</translation>
    </message>
    <message>
        <source>Increase:</source>
        <translation type="unfinished">증가:</translation>
    </message>
    <message>
        <source>New fee:</source>
        <translation type="unfinished">새로운 수수료:</translation>
    </message>
    <message>
        <source>Confirm fee bump</source>
        <translation type="unfinished">수수료 범프 승인</translation>
    </message>
    <message>
        <source>Can't draft transaction.</source>
        <translation type="unfinished">거래 초안을 작성할 수 없습니다.</translation>
    </message>
    <message>
        <source>PSBT copied</source>
        <translation type="unfinished">PSBT 복사됨</translation>
    </message>
    <message>
        <source>Can't sign transaction.</source>
        <translation type="unfinished">거래에 서명 할 수 없습니다.</translation>
    </message>
    <message>
        <source>Could not commit transaction</source>
        <translation type="unfinished">거래를 커밋 할 수 없습니다.</translation>
    </message>
    <message>
        <source>default wallet</source>
        <translation type="unfinished">기본 지갑</translation>
    </message>
</context>
<context>
    <name>WalletView</name>
    <message>
        <source>&amp;Export</source>
        <translation type="unfinished">내보내기 (&amp;E)</translation>
    </message>
    <message>
        <source>Export the data in the current tab to a file</source>
        <translation type="unfinished">현재 탭에 있는 데이터를 파일로 내보내기</translation>
    </message>
    <message>
        <source>Error</source>
        <translation type="unfinished">오류</translation>
    </message>
    <message>
        <source>Unable to decode PSBT from clipboard (invalid base64)</source>
        <translation type="unfinished">클립 보드에서 PSBT를 디코딩 할 수 없습니다 (잘못된 base64).</translation>
    </message>
    <message>
        <source>Load Transaction Data</source>
        <translation type="unfinished">트랜젝션 데이터 불러오기</translation>
    </message>
    <message>
        <source>Partially Signed Transaction (*.psbt)</source>
        <translation type="unfinished">부분적으로 서명된 비트코인 트랜잭션 (* .psbt)</translation>
    </message>
    <message>
        <source>PSBT file must be smaller than 100 MiB</source>
        <translation type="unfinished">PSBT 파일은 100MiB보다 작아야합니다.</translation>
    </message>
    <message>
        <source>Unable to decode PSBT</source>
        <translation type="unfinished">PSBT를 디코드 할 수 없음</translation>
    </message>
    <message>
        <source>Backup Wallet</source>
        <translation type="unfinished">지갑 백업</translation>
    </message>
    <message>
        <source>Wallet Data</source>
        <extracomment>Name of the wallet data file format.</extracomment>
        <translation type="unfinished">지갑 정보</translation>
    </message>
    <message>
        <source>Backup Failed</source>
        <translation type="unfinished">백업 실패</translation>
    </message>
    <message>
        <source>There was an error trying to save the wallet data to %1.</source>
        <translation type="unfinished">지갑 데이터를 %1 폴더에 저장하는 동안 오류가 발생 하였습니다.</translation>
    </message>
    <message>
        <source>Backup Successful</source>
        <translation type="unfinished">백업 성공</translation>
    </message>
    <message>
        <source>The wallet data was successfully saved to %1.</source>
        <translation type="unfinished">지갑 정보가 %1에 성공적으로 저장되었습니다.</translation>
    </message>
    <message>
        <source>Cancel</source>
        <translation type="unfinished">취소</translation>
    </message>
</context>
<context>
    <name>bitcoin-core</name>
    <message>
        <source>The %s developers</source>
        <translation type="unfinished">%s 개발자들</translation>
    </message>
    <message>
        <source>%s corrupt. Try using the wallet tool bitcoin-wallet to salvage or restoring a backup.</source>
        <translation type="unfinished">%s가 손상되었습니다. '비트 코인-지갑'을 사용하여 백업을 구제하거나 복원하십시오.</translation>
    </message>
    <message>
        <source>-maxtxfee is set very high! Fees this large could be paid on a single transaction.</source>
        <translation type="unfinished">-maxtxfee 값이 너무 큽니다!  하나의 거래에 너무 큰 수수료가 지불 됩니다.</translation>
    </message>
    <message>
        <source>Cannot obtain a lock on data directory %s. %s is probably already running.</source>
        <translation type="unfinished">데이터 디렉토리 %s 에 락을 걸 수 없었습니다. %s가 이미 실행 중인 것으로 보입니다.</translation>
    </message>
    <message>
        <source>Cannot provide specific connections and have addrman find outgoing connections at the same.</source>
        <translation type="unfinished">특정 연결을 제공 할 수없고 어드맨이 나가는 연결을 찾을 수 없습니다.</translation>
    </message>
    <message>
        <source>Distributed under the MIT software license, see the accompanying file %s or %s</source>
        <translation type="unfinished">MIT 소프트웨어 라이센스에 따라 배포되었습니다. 첨부 파일 %s 또는 %s을 참조하십시오.</translation>
    </message>
    <message>
        <source>Error reading %s! All keys read correctly, but transaction data or address book entries might be missing or incorrect.</source>
        <translation type="unfinished">%s 불러오기 오류! 주소 키는 모두 정확하게 로드되었으나 거래 데이터와 주소록 필드에서 누락이나 오류가 존재할 수 있습니다.</translation>
    </message>
    <message>
        <source>Error: Listening for incoming connections failed (listen returned error %s)</source>
        <translation type="unfinished">오류: 들어오는 연결을 허용하는데 실패했습니다 (리슨 오류: %s)</translation>
    </message>
    <message>
        <source>Fee estimation failed. Fallbackfee is disabled. Wait a few blocks or enable -fallbackfee.</source>
        <translation type="unfinished">수수료 추정이 실패했습니다. 고장 대체 수수료가 비활성화 상태입니다. 몇 블록을 기다리거나 -fallbackfee를 활성화 하십시오.</translation>
    </message>
    <message>
        <source>Invalid amount for -maxtxfee=&lt;amount&gt;: '%s' (must be at least the minrelay fee of %s to prevent stuck transactions)</source>
        <translation type="unfinished">유효하지 않은 금액 -maxtxfee=&lt;amount&gt;: '%s' (거래가 막히는 상황을 방지하게 위해 적어도 %s 의 중계 수수료를 지정해야 합니다)</translation>
    </message>
    <message>
        <source>More than one onion bind address is provided. Using %s for the automatically created Tor onion service.</source>
        <translation type="unfinished">하나 이상의 양파 바인딩 주소가 제공됩니다. 자동으로 생성 된 Tor onion 서비스에 %s 사용.</translation>
    </message>
    <message>
        <source>Please check that your computer's date and time are correct! If your clock is wrong, %s will not work properly.</source>
        <translation type="unfinished">컴퓨터의 날짜와 시간이 올바른지 확인하십시오! 시간이 잘못되면 %s은 제대로 동작하지 않습니다.</translation>
    </message>
    <message>
        <source>Please contribute if you find %s useful. Visit %s for further information about the software.</source>
        <translation type="unfinished">%s가 유용하다고 생각한다면 프로젝트에 공헌해주세요. 이 소프트웨어에 대한 보다 자세한 정보는 %s를 방문해 주십시오.</translation>
    </message>
    <message>
        <source>Prune configured below the minimum of %d MiB.  Please use a higher number.</source>
        <translation type="unfinished">블록 축소가 최소치인 %d MiB 밑으로 설정되어 있습니다. 더 높은 값을 사용해 주십시오.</translation>
    </message>
    <message>
        <source>Prune: last wallet synchronisation goes beyond pruned data. You need to -reindex (download the whole blockchain again in case of pruned node)</source>
        <translation type="unfinished">블록 축소: 마지막 지갑 동기화 지점이 축소된 데이터보다 과거의 것 입니다. -reindex가 필요합니다 (축소된 노드의 경우 모든 블록체인을 재다운로드합니다)</translation>
    </message>
    <message>
        <source>SQLiteDatabase: Unknown sqlite wallet schema version %d. Only version %d is supported</source>
        <translation type="unfinished">에스큐엘라이트 데이터베이스 : 알 수 없는 에스큐엘라이트 지갑 스키마 버전 %d. %d 버전만 지원합니다.</translation>
    </message>
    <message>
        <source>The block database contains a block which appears to be from the future. This may be due to your computer's date and time being set incorrectly. Only rebuild the block database if you are sure that your computer's date and time are correct</source>
        <translation type="unfinished">블록 데이터베이스에 미래의 블록이 포함되어 있습니다. 이것은 사용자의 컴퓨터의 날짜와 시간이 올바르게 설정되어 있지 않을때 나타날 수 있습니다. 블록 데이터 베이스의 재구성은 사용자의 컴퓨터의 날짜와 시간이 올바르다고 확신할 때에만 하십시오.</translation>
    </message>
    <message>
        <source>The transaction amount is too small to send after the fee has been deducted</source>
        <translation type="unfinished">거래액이 수수료를 지불하기엔 너무 작습니다</translation>
    </message>
    <message>
        <source>This error could occur if this wallet was not shutdown cleanly and was last loaded using a build with a newer version of Berkeley DB. If so, please use the software that last loaded this wallet</source>
        <translation type="unfinished">지갑이 완전히 종료되지 않고 최신 버전의 Berkeley DB 빌드를 사용하여 마지막으로 로드된 경우 오류가 발생할 수 있습니다. 이 지갑을 마지막으로 로드한 소프트웨어를 사용하십시오.</translation>
    </message>
    <message>
        <source>This is a pre-release test build - use at your own risk - do not use for mining or merchant applications</source>
        <translation type="unfinished">출시 전의 테스트 빌드 입니다. - 스스로의 책임하에 사용하십시오. - 채굴이나 상업적 용도로 사용하지 마십시오.</translation>
    </message>
    <message>
        <source>This is the maximum transaction fee you pay (in addition to the normal fee) to prioritize partial spend avoidance over regular coin selection.</source>
        <translation type="unfinished">이것은 일반 코인 선택보다 부분적 지출 회피를 우선시하기 위해 지불하는 최대 거래 수수료 (일반 수수료에 추가)입니다.</translation>
    </message>
    <message>
        <source>This is the transaction fee you may discard if change is smaller than dust at this level</source>
        <translation type="unfinished">이것은 거스름돈이 현재 레벨의 더스트보다 적은 경우 버릴 수 있는 수수료입니다.</translation>
    </message>
    <message>
        <source>This is the transaction fee you may pay when fee estimates are not available.</source>
        <translation type="unfinished">이것은 수수료 추정을 이용할 수 없을 때 사용되는 거래 수수료입니다.</translation>
    </message>
    <message>
        <source>Total length of network version string (%i) exceeds maximum length (%i). Reduce the number or size of uacomments.</source>
        <translation type="unfinished">네트워크 버전 문자 (%i)의 길이가 최대길이 (%i)를 초과합니다. uacomments의 갯수나 길이를 줄이세요.</translation>
    </message>
    <message>
        <source>Unable to replay blocks. You will need to rebuild the database using -reindex-chainstate.</source>
        <translation type="unfinished">블록을 재생할 수 없습니다. -reindex-chainstate를 사용하여 데이터베이스를 다시 빌드 해야 합니다.</translation>
    </message>
    <message>
        <source>Warning: Private keys detected in wallet {%s} with disabled private keys</source>
        <translation type="unfinished">경고: 비활성화된 개인키 지갑 {%s} 에서 개인키들이 발견되었습니다</translation>
    </message>
    <message>
        <source>Warning: We do not appear to fully agree with our peers! You may need to upgrade, or other nodes may need to upgrade.</source>
        <translation type="unfinished">경고: 현재 비트코인 버전이 다른 네트워크 참여자들과 동일하지 않은 것 같습니다. 당신 또는 다른 참여자들이 동일한 비트코인 버전으로 업그레이드 할 필요가 있습니다.</translation>
    </message>
    <message>
        <source>You need to rebuild the database using -reindex to go back to unpruned mode.  This will redownload the entire blockchain</source>
        <translation type="unfinished">블록 축소 모드를 해제하려면 데이터베이스를 재구성하기 위해 -reindex를 사용해야 합니다. 이 명령은 전체 블록체인을 다시 다운로드합니다.</translation>
    </message>
    <message>
        <source>%s is set very high!</source>
        <translation type="unfinished">%s가 매우 높게 설정되었습니다!</translation>
    </message>
    <message>
        <source>-maxmempool must be at least %d MB</source>
        <translation type="unfinished">-maxmempool은 최소한 %d MB 이어야 합니다</translation>
    </message>
    <message>
        <source>A fatal internal error occurred, see debug.log for details</source>
        <translation type="unfinished">치명적 내부 오류 발생. 상세한 내용을 debug.log 에서 확인하십시오</translation>
    </message>
    <message>
        <source>Cannot resolve -%s address: '%s'</source>
        <translation type="unfinished">%s 주소를 확인할 수 없습니다: '%s'</translation>
    </message>
    <message>
        <source>Cannot set -peerblockfilters without -blockfilterindex.</source>
        <translation type="unfinished">-blockfilterindex는 -peerblockfilters 없이 사용할 수 없습니다.</translation>
    </message>
    <message>
        <source>Cannot write to data directory '%s'; check permissions.</source>
        <translation type="unfinished">"%s" 데이터 폴더에 기록하지 못했습니다. 접근권한을 확인하십시오.</translation>
    </message>
    <message>
        <source>Change index out of range</source>
        <translation type="unfinished">범위 밖의 인덱스 변경</translation>
    </message>
    <message>
        <source>Config setting for %s only applied on %s network when in [%s] section.</source>
        <translation type="unfinished">%s의 설정은 %s 네트워크에만 적용되는 데, 이는 [%s] 항목에 있을 경우 뿐 입니다.</translation>
    </message>
    <message>
        <source>Corrupted block database detected</source>
        <translation type="unfinished">손상된 블록 데이터베이스가 감지되었습니다</translation>
    </message>
    <message>
        <source>Could not find asmap file %s</source>
        <translation type="unfinished">asmap file %s 을 찾을 수 없습니다</translation>
    </message>
    <message>
        <source>Could not parse asmap file %s</source>
        <translation type="unfinished">asmap file %s 을 파싱할 수 없습니다</translation>
    </message>
    <message>
        <source>Disk space is too low!</source>
        <translation type="unfinished">디스크 용량이 부족함!</translation>
    </message>
    <message>
        <source>Do you want to rebuild the block database now?</source>
        <translation type="unfinished">블록 데이터베이스를 다시 생성하시겠습니까?</translation>
    </message>
    <message>
        <source>Done loading</source>
        <translation type="unfinished">로딩 완료</translation>
    </message>
    <message>
        <source>Error initializing block database</source>
        <translation type="unfinished">블록 데이터베이스 초기화 오류 발생</translation>
    </message>
    <message>
        <source>Error initializing wallet database environment %s!</source>
        <translation type="unfinished">지갑 데이터베이스 %s 환경 초기화 오류 발생!</translation>
    </message>
    <message>
        <source>Error loading %s</source>
        <translation type="unfinished">%s 불러오기 오류 발생</translation>
    </message>
    <message>
        <source>Error loading %s: Private keys can only be disabled during creation</source>
        <translation type="unfinished">%s 로딩 실패: 개인키는 생성할때만 비활성화 할 수 있습니다</translation>
    </message>
    <message>
        <source>Error loading %s: Wallet corrupted</source>
        <translation type="unfinished">%s 불러오기 오류: 지갑이 손상됨</translation>
    </message>
    <message>
        <source>Error loading %s: Wallet requires newer version of %s</source>
        <translation type="unfinished">%s 불러오기 오류: 지갑은 새 버전의 %s이 필요합니다</translation>
    </message>
    <message>
        <source>Error loading block database</source>
        <translation type="unfinished">블록 데이터베이스 불러오는데 오류 발생</translation>
    </message>
    <message>
        <source>Error opening block database</source>
        <translation type="unfinished">블록 데이터베이스 열기 오류 발생</translation>
    </message>
    <message>
        <source>Error reading from database, shutting down.</source>
        <translation type="unfinished">블록 데이터베이스를 불러오는데 오류가 발생하였습니다, 곧 종료됩니다.</translation>
    </message>
    <message>
        <source>Error upgrading chainstate database</source>
        <translation type="unfinished">체인 상태 데이터베이스 업그레이드 중 오류가 발생했습니다.</translation>
    </message>
    <message>
        <source>Error: Disk space is low for %s</source>
        <translation type="unfinished">오류: %s 하기엔 저장공간이 부족합니다</translation>
    </message>
    <message>
        <source>Error: Keypool ran out, please call keypoolrefill first</source>
        <translation type="unfinished">오류: 키풀이 바닥남, 키풀 리필을 먼저 호출할 하십시오</translation>
    </message>
    <message>
        <source>Failed to listen on any port. Use -listen=0 if you want this.</source>
        <translation type="unfinished">포트 연결에 실패하였습니다. 필요하다면 -리슨=0 옵션을 사용하십시오.</translation>
    </message>
    <message>
        <source>Failed to rescan the wallet during initialization</source>
        <translation type="unfinished">지갑 스캔 오류</translation>
    </message>
    <message>
        <source>Failed to verify database</source>
        <translation type="unfinished">데이터베이스를 검증 실패</translation>
    </message>
    <message>
        <source>Incorrect or no genesis block found. Wrong datadir for network?</source>
        <translation type="unfinished">제네시스 블록이 없거나 잘 못 되었습니다. 네트워크의 datadir을 확인해 주십시오.</translation>
    </message>
    <message>
        <source>Initialization sanity check failed. %s is shutting down.</source>
        <translation type="unfinished">무결성 확인 초기화에 실패하였습니다. %s가 곧 종료됩니다.</translation>
    </message>
    <message>
        <source>Insufficient funds</source>
        <translation type="unfinished">잔액이 부족합니다</translation>
    </message>
    <message>
        <source>Invalid -onion address or hostname: '%s'</source>
        <translation type="unfinished">올바르지 않은 -onion 주소 또는 호스트 이름: '%s'</translation>
    </message>
    <message>
        <source>Invalid -proxy address or hostname: '%s'</source>
        <translation type="unfinished">올바르지 않은 -proxy 주소 또는 호스트 이름: '%s'</translation>
    </message>
    <message>
        <source>Invalid P2P permission: '%s'</source>
        <translation type="unfinished">잘못된 P2P 권한: '%s'</translation>
    </message>
    <message>
        <source>Invalid amount for -%s=&lt;amount&gt;: '%s'</source>
        <translation type="unfinished">유효하지 않은 금액 -%s=&lt;amount&gt;: '%s'</translation>
    </message>
    <message>
        <source>Invalid amount for -discardfee=&lt;amount&gt;: '%s'</source>
        <translation type="unfinished">유효하지 않은 금액 -discardfee=&lt;amount&gt;: '%s'</translation>
    </message>
    <message>
        <source>Invalid amount for -fallbackfee=&lt;amount&gt;: '%s'</source>
        <translation type="unfinished">유효하지 않은 금액 -fallbackfee=&lt;amount&gt;: '%s'</translation>
    </message>
    <message>
        <source>Invalid amount for -paytxfee=&lt;amount&gt;: '%s' (must be at least %s)</source>
        <translation type="unfinished">유효하지 않은 금액 -paytxfee=&lt;amount&gt;: "%s" (최소 %s 이상이어야 합니다)</translation>
    </message>
    <message>
        <source>Invalid netmask specified in -whitelist: '%s'</source>
        <translation type="unfinished">유효하지 않은 넷마스크가 -whitelist: '%s" 를 통해 지정됨</translation>
    </message>
    <message>
        <source>Need to specify a port with -whitebind: '%s'</source>
        <translation type="unfinished">-whitebind: '%s' 를 이용하여 포트를 지정해야 합니다</translation>
    </message>
    <message>
        <source>No proxy server specified. Use -proxy=&lt;ip&gt; or -proxy=&lt;ip:port&gt;.</source>
        <translation type="unfinished">프록시 서버가 지정되지 않았습니다. -proxy =&lt;ip&gt; 또는 -proxy =&lt;ip:port&gt;를 사용하십시오.</translation>
    </message>
    <message>
        <source>Not enough file descriptors available.</source>
        <translation type="unfinished">파일 디스크립터가 부족합니다.</translation>
    </message>
    <message>
        <source>Prune cannot be configured with a negative value.</source>
        <translation type="unfinished">블록 축소는 음수로 설정할 수 없습니다.</translation>
    </message>
    <message>
        <source>Prune mode is incompatible with -txindex.</source>
        <translation type="unfinished">블록 축소 모드는 -txindex와 호환되지 않습니다.</translation>
    </message>
    <message>
        <source>Reducing -maxconnections from %d to %d, because of system limitations.</source>
        <translation type="unfinished">시스템 한계로 인하여 -maxconnections를 %d 에서 %d로 줄였습니다.</translation>
    </message>
    <message>
        <source>SQLiteDatabase: Failed to execute statement to verify database: %s</source>
        <translation type="unfinished">에스큐엘라이트 데이터베이스 : 데이터베이스를 확인하는 실행문 출력을 실패하였습니다 : %s.</translation>
    </message>
    <message>
        <source>SQLiteDatabase: Failed to prepare statement to verify database: %s</source>
        <translation type="unfinished">에스큐엘라이트 데이터베이스 : 데이터베이스를 확인하는 실행문 준비에 실패하였습니다 : %s.</translation>
    </message>
    <message>
        <source>SQLiteDatabase: Unexpected application id. Expected %u, got %u</source>
        <translation type="unfinished">에스큐엘라이트 데이터베이스 : 예상 못한 어플리케이션 아이디. 예정: %u, 받음: %u</translation>
    </message>
    <message>
        <source>Section [%s] is not recognized.</source>
        <translation type="unfinished">[%s] 항목은 인정되지 않습니다.</translation>
    </message>
    <message>
        <source>Signing transaction failed</source>
        <translation type="unfinished">거래 서명에 실패했습니다</translation>
    </message>
    <message>
        <source>Specified -walletdir "%s" does not exist</source>
        <translation type="unfinished">지정한 -walletdir "%s"은 존재하지 않습니다</translation>
    </message>
    <message>
        <source>Specified -walletdir "%s" is a relative path</source>
        <translation type="unfinished">지정한 -walletdir "%s"은 상대 경로입니다</translation>
    </message>
    <message>
        <source>Specified -walletdir "%s" is not a directory</source>
        <translation type="unfinished">지정한 -walletdir "%s"은 디렉토리가 아닙니다</translation>
    </message>
    <message>
        <source>Specified blocks directory "%s" does not exist.</source>
        <translation type="unfinished">지정한 블록 디렉토리 "%s" 가 존재하지 않습니다.</translation>
    </message>
    <message>
        <source>The source code is available from %s.</source>
        <translation type="unfinished">소스코드는 %s 에서 확인하실 수 있습니다.</translation>
    </message>
    <message>
        <source>The transaction amount is too small to pay the fee</source>
        <translation type="unfinished">거래액이 수수료를 지불하기엔 너무 작습니다</translation>
    </message>
    <message>
        <source>The wallet will avoid paying less than the minimum relay fee.</source>
        <translation type="unfinished">지갑은 최소 중계 수수료보다 적은 금액을 지불하는 것을 피할 것입니다.</translation>
    </message>
    <message>
        <source>This is experimental software.</source>
        <translation type="unfinished">이 소프트웨어는 시험적입니다.</translation>
    </message>
    <message>
        <source>This is the minimum transaction fee you pay on every transaction.</source>
        <translation type="unfinished">이것은 모든 거래에서 지불하는 최소 거래 수수료입니다.</translation>
    </message>
    <message>
        <source>This is the transaction fee you will pay if you send a transaction.</source>
        <translation type="unfinished">이것은 거래를 보낼 경우 지불 할 거래 수수료입니다.</translation>
    </message>
    <message>
        <source>Transaction amount too small</source>
        <translation type="unfinished">거래액이 너무 적습니다</translation>
    </message>
    <message>
        <source>Transaction amounts must not be negative</source>
        <translation type="unfinished">거래액은 반드시 0보다 큰 값이어야 합니다.</translation>
    </message>
    <message>
        <source>Transaction has too long of a mempool chain</source>
        <translation type="unfinished">거래가 너무 긴 메모리 풀 체인을 갖고 있습니다</translation>
    </message>
    <message>
        <source>Transaction must have at least one recipient</source>
        <translation type="unfinished">거래에는 최소한 한명의 수령인이 있어야 합니다.</translation>
    </message>
    <message>
        <source>Transaction too large</source>
        <translation type="unfinished">거래가 너무 큽니다</translation>
    </message>
    <message>
        <source>Unable to bind to %s on this computer (bind returned error %s)</source>
        <translation type="unfinished">이 컴퓨터의 %s 에 바인딩할 수 없습니다 (바인딩 과정에 %s 오류 발생)</translation>
    </message>
    <message>
        <source>Unable to bind to %s on this computer. %s is probably already running.</source>
        <translation type="unfinished">이 컴퓨터의 %s에 바인딩 할 수 없습니다. 아마도 %s이 실행중인 것 같습니다.</translation>
    </message>
    <message>
        <source>Unable to create the PID file '%s': %s</source>
        <translation type="unfinished">PID 파일 생성 실패 '%s': %s</translation>
    </message>
    <message>
        <source>Unable to generate initial keys</source>
        <translation type="unfinished">초기 키값 생성 불가</translation>
    </message>
    <message>
        <source>Unable to generate keys</source>
        <translation type="unfinished">키 생성 불가</translation>
    </message>
    <message>
        <source>Unable to start HTTP server. See debug log for details.</source>
        <translation type="unfinished">HTTP 서버를 시작할 수 없습니다. 자세한 사항은 디버그 로그를 확인 하세요.</translation>
    </message>
    <message>
        <source>Unknown -blockfilterindex value %s.</source>
        <translation type="unfinished">알 수 없는 -blockfileterindex 값 %s.</translation>
    </message>
    <message>
        <source>Unknown change type '%s'</source>
        <translation type="unfinished">알 수 없는 변경 형식 '%s'</translation>
    </message>
    <message>
        <source>Unknown network specified in -onlynet: '%s'</source>
        <translation type="unfinished">-onlynet: '%s' 에 알수없는 네트워크가 지정되었습니다</translation>
    </message>
    <message>
        <source>Unsupported logging category %s=%s.</source>
        <translation type="unfinished">지원되지 않는 로깅 카테고리 %s = %s.</translation>
    </message>
    <message>
        <source>Upgrading UTXO database</source>
        <translation type="unfinished">UTXO 데이터베이스 업그레이드</translation>
    </message>
    <message>
        <source>Upgrading txindex database</source>
        <translation type="unfinished">txindex 데이터베이스 업테이트중</translation>
    </message>
    <message>
        <source>User Agent comment (%s) contains unsafe characters.</source>
        <translation type="unfinished">사용자 정의 코멘트 (%s)에 안전하지 못한 글자가 포함되어 있습니다.</translation>
    </message>
    <message>
        <source>Verifying blocks…</source>
        <translation type="unfinished">블록 검증 중...</translation>
    </message>
    <message>
        <source>Verifying wallet(s)…</source>
        <translation type="unfinished">지갑(들) 검증 중...</translation>
    </message>
    <message>
        <source>Wallet needed to be rewritten: restart %s to complete</source>
        <translation type="unfinished">지갑을 새로 써야 합니다:  진행을 위해 %s 를 다시 시작하십시오</translation>
    </message>
</context>
</TS><|MERGE_RESOLUTION|>--- conflicted
+++ resolved
@@ -66,19 +66,14 @@
         <translation type="unfinished">받는 주소들</translation>
     </message>
     <message>
-<<<<<<< HEAD
         <source>These are your Particl addresses for sending payments. Always check the amount and the receiving address before sending coins.</source>
-        <translation>비트코인을 보내는 계좌 주소입니다. 코인을 보내기 전에 금액과 받는 주소를 항상 확인하세요.</translation>
-=======
-        <source>These are your Bitcoin addresses for sending payments. Always check the amount and the receiving address before sending coins.</source>
         <translation type="unfinished">비트코인을 보내는 계좌 주소입니다. 코인을 보내기 전에 금액과 받는 주소를 항상 확인하십시오.</translation>
     </message>
     <message>
-        <source>These are your Bitcoin addresses for receiving payments. Use the 'Create new receiving address' button in the receive tab to create new addresses.
+        <source>These are your Particl addresses for receiving payments. Use the 'Create new receiving address' button in the receive tab to create new addresses.
 Signing is only possible with addresses of the type 'legacy'.</source>
         <translation type="unfinished">비트코인을 받는 계좌 주소입니다. 신규 주소를 만들려면 수신 탭의 '새 수신 주소를 생성하기' 버튼을 사용하십시오.
 서명은 '레거시' 타입의 주소만 가능합니다.</translation>
->>>>>>> d3bd5410
     </message>
     <message>
         <source>&amp;Copy Address</source>
@@ -169,13 +164,8 @@
         <translation type="unfinished">지갑 암호화 승인</translation>
     </message>
     <message>
-<<<<<<< HEAD
         <source>Warning: If you encrypt your wallet and lose your passphrase, you will &lt;b&gt;LOSE ALL OF YOUR PARTICL&lt;/b&gt;!</source>
-        <translation>경고: 만약 암호화 된 지갑의 비밀번호를 잃어버릴 경우, &lt;b&gt;모든 비트코인들을 잃어버릴 수 있습니다&lt;/b&gt;!</translation>
-=======
-        <source>Warning: If you encrypt your wallet and lose your passphrase, you will &lt;b&gt;LOSE ALL OF YOUR BITCOINS&lt;/b&gt;!</source>
         <translation type="unfinished">경고: 만약 암호화 된 지갑의 비밀번호를 잃어버릴 경우, &lt;b&gt;모든 비트코인들을 잃어버릴 수 있습니다&lt;/b&gt;!</translation>
->>>>>>> d3bd5410
     </message>
     <message>
         <source>Are you sure you wish to encrypt your wallet?</source>
@@ -194,13 +184,8 @@
         <translation type="unfinished">지갑의 이전 비밀번호와 새로운 비밀번호를 입력하세요.</translation>
     </message>
     <message>
-<<<<<<< HEAD
         <source>Remember that encrypting your wallet cannot fully protect your particl from being stolen by malware infecting your computer.</source>
-        <translation>지갑을 암호화 해도 컴퓨터에 바이러스가 있을시 안전하기 않다는 것을 참고하세요.</translation>
-=======
-        <source>Remember that encrypting your wallet cannot fully protect your bitcoins from being stolen by malware infecting your computer.</source>
         <translation type="unfinished">지갑을 암호화 해도 컴퓨터에 바이러스가 있을시 안전하지 않다는 것을 참고하세요.</translation>
->>>>>>> d3bd5410
     </message>
     <message>
         <source>Wallet to be encrypted</source>
@@ -308,7 +293,7 @@
         <translation type="unfinished">금액</translation>
     </message>
     <message>
-        <source>Enter a Bitcoin address (e.g. %1)</source>
+        <source>Enter a Particl address (e.g. %1)</source>
         <translation type="unfinished">비트코인 주소를 입력하세요 (예: %1)</translation>
     </message>
     <message>
@@ -456,7 +441,7 @@
         <translation type="unfinished">프록시가 &lt;b&gt;활성화&lt;/b&gt; 되었습니다: %1</translation>
     </message>
     <message>
-        <source>Send coins to a Bitcoin address</source>
+        <source>Send coins to a Particl address</source>
         <translation>코인을 비트코인 주소로 전송합니다.</translation>
     </message>
     <message>
@@ -496,13 +481,8 @@
         <translation>지갑에 포함된 개인키 암호화하기</translation>
     </message>
     <message>
-<<<<<<< HEAD
-        <source>Send coins to a Particl address</source>
-        <translation>비트코인 주소로 코인을 전송합니다</translation>
-=======
         <source>&amp;Backup Wallet…</source>
         <translation type="unfinished">지갑 백업(&amp;B)</translation>
->>>>>>> d3bd5410
     </message>
     <message>
         <source>&amp;Change Passphrase…</source>
@@ -513,7 +493,7 @@
         <translation type="unfinished">메시지 서명(&amp;M)</translation>
     </message>
     <message>
-        <source>Sign messages with your Bitcoin addresses to prove you own them</source>
+        <source>Sign messages with your Particl addresses to prove you own them</source>
         <translation>지갑 주소가 본인 소유인지 증명하기 위해 메시지를 서명합니다.</translation>
     </message>
     <message>
@@ -521,7 +501,7 @@
         <translation type="unfinished">메시지 검증(&amp;V)</translation>
     </message>
     <message>
-        <source>Verify messages to ensure they were signed with specified Bitcoin addresses</source>
+        <source>Verify messages to ensure they were signed with specified Particl addresses</source>
         <translation>해당 비트코인 주소로 서명되었는지 확인하기 위해 메시지를 검증합니다.</translation>
     </message>
     <message>
@@ -537,14 +517,6 @@
         <translation type="unfinished">URI 열기(&amp;U)...</translation>
     </message>
     <message>
-<<<<<<< HEAD
-        <source>Sign messages with your Particl addresses to prove you own them</source>
-        <translation>지갑 주소가 본인 소유인지 증명하기 위해 메시지를 서명합니다</translation>
-    </message>
-    <message>
-        <source>Verify messages to ensure they were signed with specified Particl addresses</source>
-        <translation>해당 비트코인 주소로 서명되었는지 확인하기 위해 메시지를 검증합니다</translation>
-=======
         <source>Close Wallet…</source>
         <translation type="unfinished">지갑 닫기...</translation>
     </message>
@@ -555,7 +527,6 @@
     <message>
         <source>Close All Wallets…</source>
         <translation type="unfinished">모든 지갑 닫기...</translation>
->>>>>>> d3bd5410
     </message>
     <message>
         <source>&amp;File</source>
@@ -574,13 +545,8 @@
         <translation>툴바 색인표</translation>
     </message>
     <message>
-<<<<<<< HEAD
-        <source>Request payments (generates QR codes and particl: URIs)</source>
-        <translation>지불 요청하기 (QR코드와 particl: URI를 생성합니다)</translation>
-=======
         <source>Syncing Headers (%1%)…</source>
         <translation type="unfinished">헤더 동기화 중 (%1%)...</translation>
->>>>>>> d3bd5410
     </message>
     <message>
         <source>Synchronizing with network…</source>
@@ -594,23 +560,17 @@
         <source>Processing blocks on disk…</source>
         <translation type="unfinished">디스크에서 블록 처리 중...</translation>
     </message>
-<<<<<<< HEAD
-    <message numerus="yes">
-        <source>%n active connection(s) to Particl network</source>
-        <translation><numerusform>비트코인 네트워크에 %n개의 연결 활성화됨</numerusform></translation>
-=======
     <message>
         <source>Reindexing blocks on disk…</source>
         <translation type="unfinished">디스크에서 블록 다시 색인 중...</translation>
->>>>>>> d3bd5410
     </message>
     <message>
         <source>Connecting to peers…</source>
         <translation type="unfinished">피어에 연결 중...</translation>
     </message>
     <message>
-        <source>Request payments (generates QR codes and bitcoin: URIs)</source>
-        <translation type="unfinished">지불 요청하기 (QR 코드와 bitcoin을 생성합니다: URIs)</translation>
+        <source>Request payments (generates QR codes and particl: URIs)</source>
+        <translation type="unfinished">지불 요청하기 (QR 코드와 particl을 생성합니다: URIs)</translation>
     </message>
     <message>
         <source>Show the list of used sending addresses and labels</source>
@@ -663,11 +623,11 @@
         <translation>최신 정보</translation>
     </message>
     <message>
-        <source>Load Partially Signed Bitcoin Transaction</source>
+        <source>Load Partially Signed Particl Transaction</source>
         <translation type="unfinished">부분적으로 서명된 비트코인 트랜잭션 불러오기</translation>
     </message>
     <message>
-        <source>Load Partially Signed Bitcoin Transaction from clipboard</source>
+        <source>Load Partially Signed Particl Transaction from clipboard</source>
         <translation type="unfinished">클립보드로부터 부분적으로 서명된 비트코인 트랜잭션 불러오기</translation>
     </message>
     <message>
@@ -687,13 +647,8 @@
         <translation type="unfinished">받는 주소들(&amp;R)</translation>
     </message>
     <message>
-<<<<<<< HEAD
         <source>Open a particl: URI</source>
-        <translation>particl: URI 열기</translation>
-=======
-        <source>Open a bitcoin: URI</source>
-        <translation type="unfinished">bitcoin 열기: URI</translation>
->>>>>>> d3bd5410
+        <translation type="unfinished">particl 열기: URI</translation>
     </message>
     <message>
         <source>Open Wallet</source>
@@ -712,11 +667,7 @@
         <translation type="unfinished">모든 지갑 닫기</translation>
     </message>
     <message>
-<<<<<<< HEAD
         <source>Show the %1 help message to get a list with possible Particl command-line options</source>
-        <translation>사용할 수 있는 비트코인 명령줄 옵션 목록을 가져오기 위해 %1 도움말 메시지를 표시합니다</translation>
-=======
-        <source>Show the %1 help message to get a list with possible Bitcoin command-line options</source>
         <translation type="unfinished">사용할 수 있는 비트코인 명령줄 옵션 목록을 가져오기 위해 %1 도움말 메시지를 표시합니다.</translation>
     </message>
     <message>
@@ -726,7 +677,6 @@
     <message>
         <source>Mask the values in the Overview tab</source>
         <translation type="unfinished">개요 탭에서 값을 마스킹합니다.</translation>
->>>>>>> d3bd5410
     </message>
     <message>
         <source>default wallet</source>
@@ -757,7 +707,7 @@
         <translation type="unfinished">%1 클라이언트</translation>
     </message>
     <message numerus="yes">
-        <source>%n active connection(s) to Bitcoin network.</source>
+        <source>%n active connection(s) to Particl network.</source>
         <extracomment>A substring of the tooltip.</extracomment>
         <translation type="unfinished">
             <numerusform />
@@ -1149,13 +1099,8 @@
         <translation type="unfinished">보내는 주소 편집</translation>
     </message>
     <message>
-<<<<<<< HEAD
         <source>The entered address "%1" is not a valid Particl address.</source>
-        <translation>입력한 "%1" 주소는 올바른 비트코인 주소가 아닙니다.</translation>
-=======
-        <source>The entered address "%1" is not a valid Bitcoin address.</source>
         <translation type="unfinished">입력한 "%1" 주소는 올바른 비트코인 주소가 아닙니다.</translation>
->>>>>>> d3bd5410
     </message>
     <message>
         <source>Address "%1" already exists as a receiving address with label "%2" and so cannot be added as a sending address.</source>
@@ -1200,7 +1145,7 @@
 <context>
     <name>Intro</name>
     <message>
-        <source>Bitcoin</source>
+        <source>Particl</source>
         <translation type="unfinished">비트코인</translation>
     </message>
     <message>
@@ -1231,7 +1176,7 @@
         </translation>
     </message>
     <message>
-        <source>%1 will download and store a copy of the Bitcoin block chain.</source>
+        <source>%1 will download and store a copy of the Particl block chain.</source>
         <translation type="unfinished">%1은 비트코인 블록체인의 사본을 다운로드하여 저장합니다.</translation>
     </message>
     <message>
@@ -1275,35 +1220,21 @@
         <translation type="unfinished">GB</translation>
     </message>
     <message>
-<<<<<<< HEAD
+        <source>This initial synchronisation is very demanding, and may expose hardware problems with your computer that had previously gone unnoticed. Each time you run %1, it will continue downloading where it left off.</source>
+        <translation type="unfinished">초기 동기화는 매우 오래 걸리며 이전에는 본 적 없는 하드웨어 문제를 발생시킬 수 있습니다. %1을 실행할 때마다 중단 된 곳에서 다시 계속 다운로드 됩니다.</translation>
+    </message>
+    <message>
+        <source>If you have chosen to limit block chain storage (pruning), the historical data must still be downloaded and processed, but will be deleted afterward to keep your disk usage low.</source>
+        <translation type="unfinished">블록 체인 저장 영역을 제한하도록 선택한 경우 (블록 정리), 이력 데이터는 계속해서 다운로드 및 처리 되지만, 차후 디스크 용량을 줄이기 위해 삭제됩니다.</translation>
+    </message>
+    <message>
+        <source>Use the default data directory</source>
+        <translation>기본 데이터 폴더를 사용하기</translation>
+    </message>
+    <message>
         <source>Use a custom data directory:</source>
         <translation>커스텀 데이터 폴더 사용:</translation>
     </message>
-    <message>
-        <source>Particl</source>
-        <translation>비트코인</translation>
-=======
-        <source>This initial synchronisation is very demanding, and may expose hardware problems with your computer that had previously gone unnoticed. Each time you run %1, it will continue downloading where it left off.</source>
-        <translation type="unfinished">초기 동기화는 매우 오래 걸리며 이전에는 본 적 없는 하드웨어 문제를 발생시킬 수 있습니다. %1을 실행할 때마다 중단 된 곳에서 다시 계속 다운로드 됩니다.</translation>
->>>>>>> d3bd5410
-    </message>
-    <message>
-        <source>If you have chosen to limit block chain storage (pruning), the historical data must still be downloaded and processed, but will be deleted afterward to keep your disk usage low.</source>
-        <translation type="unfinished">블록 체인 저장 영역을 제한하도록 선택한 경우 (블록 정리), 이력 데이터는 계속해서 다운로드 및 처리 되지만, 차후 디스크 용량을 줄이기 위해 삭제됩니다.</translation>
-    </message>
-    <message>
-        <source>Use the default data directory</source>
-        <translation>기본 데이터 폴더를 사용하기</translation>
-    </message>
-    <message>
-<<<<<<< HEAD
-        <source>%1 will download and store a copy of the Particl block chain.</source>
-        <translation>%1은 비트코인 블록체인의 사본을 다운로드하여 저장합니다.</translation>
-=======
-        <source>Use a custom data directory:</source>
-        <translation>커스텀 데이터 폴더 사용:</translation>
->>>>>>> d3bd5410
-    </message>
 </context>
 <context>
     <name>HelpMessageDialog</name>
@@ -1338,21 +1269,12 @@
         <translation type="unfinished">유형</translation>
     </message>
     <message>
-<<<<<<< HEAD
         <source>Recent transactions may not yet be visible, and therefore your wallet's balance might be incorrect. This information will be correct once your wallet has finished synchronizing with the particl network, as detailed below.</source>
-        <translation>최근 거래는 아직 보이지 않을 것입니다, 그러므로 당신의 지갑의 잔액이 틀릴 수도 있습니다. 이 정보는 비트코인 네트워크와 완전한 동기화가 완료되면 아래의 설명과 같이 정확해집니다.</translation>
+        <translation type="unfinished">최근 거래는 아직 보이지 않을 수 있습니다. 따라서 당신의 지갑의 잔액이 틀릴 수도 있습니다. 이 정보는 당신의 지갑이 비트코인 네트워크와 완전한 동기화를 완료하면, 아래의 설명과 같이 정확해집니다.</translation>
     </message>
     <message>
         <source>Attempting to spend particl that are affected by not-yet-displayed transactions will not be accepted by the network.</source>
-        <translation>아직 표시되지 않은 거래의 영향을 받는 비트코인을 사용하려고 하는 것은 네트워크에서 허가되지 않습니다.</translation>
-=======
-        <source>Recent transactions may not yet be visible, and therefore your wallet's balance might be incorrect. This information will be correct once your wallet has finished synchronizing with the bitcoin network, as detailed below.</source>
-        <translation type="unfinished">최근 거래는 아직 보이지 않을 수 있습니다. 따라서 당신의 지갑의 잔액이 틀릴 수도 있습니다. 이 정보는 당신의 지갑이 비트코인 네트워크와 완전한 동기화를 완료하면, 아래의 설명과 같이 정확해집니다.</translation>
-    </message>
-    <message>
-        <source>Attempting to spend bitcoins that are affected by not-yet-displayed transactions will not be accepted by the network.</source>
         <translation type="unfinished">아직 표시되지 않은 거래의 영향을 받는 비트코인을 사용하려고 하는 것은 네트워크에서 허가되지 않습니다.</translation>
->>>>>>> d3bd5410
     </message>
     <message>
         <source>Number of blocks left</source>
@@ -1398,36 +1320,8 @@
 <context>
     <name>OpenURIDialog</name>
     <message>
-<<<<<<< HEAD
         <source>Open particl URI</source>
-        <translation>비트코인 URI 열기</translation>
-    </message>
-    <message>
-        <source>URI:</source>
-        <translation>URI:</translation>
-    </message>
-</context>
-<context>
-    <name>OpenWalletActivity</name>
-    <message>
-        <source>Open wallet failed</source>
-        <translation>지갑 열기 실패</translation>
-    </message>
-    <message>
-        <source>Open wallet warning</source>
-        <translation>지갑 열기 경고</translation>
-    </message>
-    <message>
-        <source>default wallet</source>
-        <translation>기본 지갑</translation>
-    </message>
-    <message>
-        <source>Opening Wallet &lt;b&gt;%1&lt;/b&gt;...</source>
-        <translation>지갑 &lt;b&gt;%1&lt;/b&gt; 여는중...</translation>
-=======
-        <source>Open bitcoin URI</source>
         <translation type="unfinished">비트코인 URI 열기</translation>
->>>>>>> d3bd5410
     </message>
     </context>
 <context>
@@ -1533,7 +1427,7 @@
         <translation>&amp;UPnP를 이용해 포트 매핑</translation>
     </message>
     <message>
-        <source>Automatically open the Bitcoin client port on the router. This only works when your router supports NAT-PMP and it is enabled. The external port could be random.</source>
+        <source>Automatically open the Particl client port on the router. This only works when your router supports NAT-PMP and it is enabled. The external port could be random.</source>
         <translation type="unfinished">라우터에서 비트코인 클라이언트 포트를 자동으로 엽니다. 이는 라우터가 NAT-PMP를 지원하고 활성화 된 경우에만 작동합니다. 외부 포트는 무작위 일 수 있습니다.</translation>
     </message>
     <message>
@@ -1549,13 +1443,8 @@
         <translation type="unfinished">연결 요청을 허용 (&amp;G)</translation>
     </message>
     <message>
-<<<<<<< HEAD
         <source>Connect to the Particl network through a SOCKS5 proxy.</source>
-        <translation>SOCKS5 프록시를 통해 비트코인 네트워크에 연결합니다.</translation>
-=======
-        <source>Connect to the Bitcoin network through a SOCKS5 proxy.</source>
         <translation type="unfinished">SOCKS5 프록시를 통해 비트코인 네트워크에 연결합니다.</translation>
->>>>>>> d3bd5410
     </message>
     <message>
         <source>&amp;Connect through SOCKS5 proxy (default proxy):</source>
@@ -1626,8 +1515,8 @@
         <translation type="unfinished">코인 상세 제어기능에 대한 표시 여부를 선택할 수 있습니다.</translation>
     </message>
     <message>
-        <source>Connect to the Bitcoin network through a separate SOCKS5 proxy for Tor onion services.</source>
-        <translation type="unfinished">Tor onion 서비스를 위한 별도의 SOCKS5 프록시를 통해 Bitcoin 네트워크에 연결합니다.</translation>
+        <source>Connect to the Particl network through a separate SOCKS5 proxy for Tor onion services.</source>
+        <translation type="unfinished">Tor onion 서비스를 위한 별도의 SOCKS5 프록시를 통해 Particl 네트워크에 연결합니다.</translation>
     </message>
     <message>
         <source>Use separate SOCKS&amp;5 proxy to reach peers via Tor onion services:</source>
@@ -1701,13 +1590,8 @@
         <translation>유형</translation>
     </message>
     <message>
-<<<<<<< HEAD
         <source>The displayed information may be out of date. Your wallet automatically synchronizes with the Particl network after a connection is established, but this process has not completed yet.</source>
-        <translation>표시된 정보가 오래된 것 같습니다. 비트코인 네트워크에 연결하고 난 다음에 지갑을 자동으로 동기화 하지만, 아직 과정이 끝나지는 않았습니다.</translation>
-=======
-        <source>The displayed information may be out of date. Your wallet automatically synchronizes with the Bitcoin network after a connection is established, but this process has not completed yet.</source>
         <translation>표시된 정보가 오래된 것 같습니다. 당신의 지갑은 비트코인 네트워크에 연결된 뒤 자동으로 동기화 하지만, 아직 과정이 끝나지 않았습니다.</translation>
->>>>>>> d3bd5410
     </message>
     <message>
         <source>Watch-only:</source>
@@ -1793,26 +1677,16 @@
         <translation type="unfinished">거래 전파</translation>
     </message>
     <message>
-<<<<<<< HEAD
-        <source>Cannot start particl: click-to-pay handler</source>
-        <translation>particl: 핸들러를 시작할 수 없음</translation>
-=======
         <source>Copy to Clipboard</source>
         <translation type="unfinished">클립보드로 복사</translation>
->>>>>>> d3bd5410
     </message>
     <message>
         <source>Close</source>
         <translation type="unfinished">닫기</translation>
     </message>
     <message>
-<<<<<<< HEAD
-        <source>'particl://' is not a valid URI. Use 'particl:' instead.</source>
-        <translation>'particl://"은 잘못된 URI입니다. 'particl:'을 사용하십시오.</translation>
-=======
         <source>Failed to load transaction: %1</source>
         <translation type="unfinished">거래 불러오기 실패: %1</translation>
->>>>>>> d3bd5410
     </message>
     <message>
         <source>Failed to sign transaction: %1</source>
@@ -1831,13 +1705,8 @@
         <translation type="unfinished">거래 처리 과정에 알 수 없는 오류 발생</translation>
     </message>
     <message>
-<<<<<<< HEAD
-        <source>URI cannot be parsed! This can be caused by an invalid Particl address or malformed URI parameters.</source>
-        <translation>URI의 파싱에 문제가 발생했습니다. 잘못된 비트코인 주소나 URI 파라미터 구성에 오류가 존재할 수 있습니다.</translation>
-=======
         <source>Transaction broadcast successfully! Transaction ID: %1</source>
         <translation type="unfinished">거래가 성공적으로 전파되었습니다! 거래 ID : %1</translation>
->>>>>>> d3bd5410
     </message>
     <message>
         <source>Transaction broadcast failed: %1</source>
@@ -1872,13 +1741,8 @@
         <translation type="unfinished">총액</translation>
     </message>
     <message>
-<<<<<<< HEAD
-        <source>Enter a Particl address (e.g. %1)</source>
-        <translation>비트코인 주소를 입력하세요 (예. %1)</translation>
-=======
         <source>or</source>
         <translation type="unfinished">또는</translation>
->>>>>>> d3bd5410
     </message>
     <message>
         <source>Transaction has %1 unsigned inputs.</source>
@@ -1916,7 +1780,7 @@
         <translation type="unfinished">지불 요청 오류</translation>
     </message>
     <message>
-        <source>Cannot start bitcoin: click-to-pay handler</source>
+        <source>Cannot start particl: click-to-pay handler</source>
         <translation type="unfinished">비트코인을 시작할 수 없습니다: 지급을 위한 클릭 핸들러</translation>
     </message>
     <message>
@@ -1924,11 +1788,11 @@
         <translation type="unfinished">URI 핸들링</translation>
     </message>
     <message>
-        <source>'bitcoin://' is not a valid URI. Use 'bitcoin:' instead.</source>
-        <translation type="unfinished">'bitcoin://"은 잘못된 URI입니다. 'bitcoin:'을 사용하십시오.</translation>
-    </message>
-    <message>
-        <source>URI cannot be parsed! This can be caused by an invalid Bitcoin address or malformed URI parameters.</source>
+        <source>'particl://' is not a valid URI. Use 'particl:' instead.</source>
+        <translation type="unfinished">'particl://"은 잘못된 URI입니다. 'particl:'을 사용하십시오.</translation>
+    </message>
+    <message>
+        <source>URI cannot be parsed! This can be caused by an invalid Particl address or malformed URI parameters.</source>
         <translation type="unfinished">URI의 파싱에 문제가 발생했습니다. 잘못된 비트코인 주소나 URI 파라미터 구성에 오류가 존재할 수 있습니다.</translation>
     </message>
     <message>
@@ -2306,13 +2170,8 @@
         <translation type="unfinished">메시지(&amp;M):</translation>
     </message>
     <message>
-<<<<<<< HEAD
         <source>An optional message to attach to the payment request, which will be displayed when the request is opened. Note: The message will not be sent with the payment over the Particl network.</source>
-        <translation>지불 요청에 첨부되는 선택가능한 메시지 입니다. 이 메세지는 요청이 열릴 때 표시될 것 입니다. 메모: 이 메시지는 비트코인 네트워크로 전송되지 않습니다.</translation>
-=======
-        <source>An optional message to attach to the payment request, which will be displayed when the request is opened. Note: The message will not be sent with the payment over the Bitcoin network.</source>
         <translation type="unfinished">지불 요청에 첨부되는 선택가능한 메시지 입니다. 이 메세지는 요청이 열릴 때 표시될 것 입니다. 메모: 이 메시지는 비트코인 네트워크로 전송되지 않습니다.</translation>
->>>>>>> d3bd5410
     </message>
     <message>
         <source>An optional label to associate with the new receiving address.</source>
@@ -2564,13 +2423,8 @@
         <translation type="unfinished">거래 수수료 설정 숨기기</translation>
     </message>
     <message>
-<<<<<<< HEAD
         <source>When there is less transaction volume than space in the blocks, miners as well as relaying nodes may enforce a minimum fee. Paying only this minimum fee is just fine, but be aware that this can result in a never confirming transaction once there is more demand for particl transactions than the network can process.</source>
-        <translation>거래량이 블록에 남은 공간보다 적은 경우에는 채굴자나 중계 노드들이 최소 수수료를 허용할 수 있습니다. 최소 수수료만 지불하는건 괜찮지만, 네트워크가 처리할 수 있는 용량을 넘는 비트코인 거래가 있을 경우에는 이 거래가 승인이 안될 수 있다는 점을 유의하세요.</translation>
-=======
-        <source>When there is less transaction volume than space in the blocks, miners as well as relaying nodes may enforce a minimum fee. Paying only this minimum fee is just fine, but be aware that this can result in a never confirming transaction once there is more demand for bitcoin transactions than the network can process.</source>
         <translation type="unfinished">거래량이 블록에 남은 공간보다 적은 경우, 채굴자나 중계 노드들이 최소 수수료를 허용할 수 있습니다. 최소 수수료만 지불하는건 괜찮지만, 네트워크가 처리할 수 있는 용량을 넘는 비트코인 거래가 있을 경우에는 이 거래가 승인이 안될 수 있다는 점을 유의하세요.</translation>
->>>>>>> d3bd5410
     </message>
     <message>
         <source>A too low fee might result in a never confirming transaction (read the tooltip)</source>
@@ -2641,7 +2495,7 @@
         <translation type="unfinished">사인되지 않은 것을 생성(&amp;e)</translation>
     </message>
     <message>
-        <source>Creates a Partially Signed Bitcoin Transaction (PSBT) for use with e.g. an offline %1 wallet, or a PSBT-compatible hardware wallet.</source>
+        <source>Creates a Partially Signed Particl Transaction (PSBT) for use with e.g. an offline %1 wallet, or a PSBT-compatible hardware wallet.</source>
         <translation type="unfinished">오프라인 %1 지갑 또는 PSBT가 호환되는 하드웨어 지갑과의 사용을 위한 '부분적으로 서명 된 비트 코인 트랜잭션(PSBT)'를 생성합니다.</translation>
     </message>
     <message>
@@ -2685,7 +2539,7 @@
         <translation type="unfinished">추후에 거래 수수료를 올릴 수 있습니다 ('수수료로-대체', BIP-125 지원)</translation>
     </message>
     <message>
-        <source>Please, review your transaction proposal. This will produce a Partially Signed Bitcoin Transaction (PSBT) which you can save or copy and then sign with e.g. an offline %1 wallet, or a PSBT-compatible hardware wallet.</source>
+        <source>Please, review your transaction proposal. This will produce a Partially Signed Particl Transaction (PSBT) which you can save or copy and then sign with e.g. an offline %1 wallet, or a PSBT-compatible hardware wallet.</source>
         <translation type="unfinished">거래 제안을 검토해 주십시오. 이것은 당신이 저장하거나 복사한 뒤 e.g. 오프라인 %1 지갑 또는 PSBT 호환 하드웨어 지갑으로 서명할 수 있는 PSBT (부분적으로 서명된 비트코인 트랜잭션)를 생성할 것입니다.</translation>
     </message>
     <message>
@@ -2755,13 +2609,8 @@
         </translation>
     </message>
     <message>
-<<<<<<< HEAD
         <source>Warning: Invalid Particl address</source>
-        <translation>경고: 잘못된 비트코인주소입니다</translation>
-=======
-        <source>Warning: Invalid Bitcoin address</source>
         <translation type="unfinished">경고: 잘못된 비트코인 주소입니다</translation>
->>>>>>> d3bd5410
     </message>
     <message>
         <source>Warning: Unknown change address</source>
@@ -2799,17 +2648,8 @@
         <translation type="unfinished">이전에 사용한 주소를 선택하기</translation>
     </message>
     <message>
-<<<<<<< HEAD
         <source>The Particl address to send the payment to</source>
-        <translation>이 비트코인 주소로 송금됩니다</translation>
-    </message>
-    <message>
-        <source>Alt+A</source>
-        <translation>Alt+A</translation>
-=======
-        <source>The Bitcoin address to send the payment to</source>
         <translation type="unfinished">이 비트코인 주소로 송금됩니다</translation>
->>>>>>> d3bd5410
     </message>
     <message>
         <source>Paste address from clipboard</source>
@@ -2824,13 +2664,8 @@
         <translation type="unfinished">선택한 단위로 보낼 수량</translation>
     </message>
     <message>
-<<<<<<< HEAD
         <source>The fee will be deducted from the amount being sent. The recipient will receive less particl than you enter in the amount field. If multiple recipients are selected, the fee is split equally.</source>
-        <translation>수수료가 송금되는 금액에서 공제됩니다. 수령자는 금액 필드에서 입력한 금액보다 적은 금액을 전송받게 됩니다. 받는 사람이 여러 명인 경우 수수료는 균등하게 나누어집니다.</translation>
-=======
-        <source>The fee will be deducted from the amount being sent. The recipient will receive less bitcoins than you enter in the amount field. If multiple recipients are selected, the fee is split equally.</source>
         <translation type="unfinished">수수료가 송금되는 금액에서 공제됩니다. 수령자는 금액 필드에서 입력한 금액보다 적은 금액을 전송받게 됩니다. 받는 사람이 여러 명인 경우 수수료는 균등하게 나누어집니다.</translation>
->>>>>>> d3bd5410
     </message>
     <message>
         <source>S&amp;ubtract fee from amount</source>
@@ -2857,13 +2692,8 @@
         <translation type="unfinished">이 주소에 라벨을 입력하면 사용된 주소 목록에 라벨이 표시됩니다</translation>
     </message>
     <message>
-<<<<<<< HEAD
         <source>A message that was attached to the particl: URI which will be stored with the transaction for your reference. Note: This message will not be sent over the Particl network.</source>
-        <translation>particl: URI에 추가된 메시지는 참고를 위해 거래내역과 함께 저장될 것입니다. Note: 이 메시지는 비트코인 네트워크로 전송되지 않습니다.</translation>
-=======
-        <source>A message that was attached to the bitcoin: URI which will be stored with the transaction for your reference. Note: This message will not be sent over the Bitcoin network.</source>
-        <translation type="unfinished">bitcoin: URI에 추가된 메시지는 참고를 위해 거래내역과 함께 저장될 것입니다. Note: 이 메시지는 비트코인 네트워크로 전송되지 않습니다.</translation>
->>>>>>> d3bd5410
+        <translation type="unfinished">particl: URI에 추가된 메시지는 참고를 위해 거래내역과 함께 저장될 것입니다. Note: 이 메시지는 비트코인 네트워크로 전송되지 않습니다.</translation>
     </message>
     <message>
         <source>Pay To:</source>
@@ -2885,21 +2715,12 @@
         <translation>메시지 서명(&amp;S)</translation>
     </message>
     <message>
-<<<<<<< HEAD
         <source>You can sign messages/agreements with your addresses to prove you can receive particl sent to them. Be careful not to sign anything vague or random, as phishing attacks may try to trick you into signing your identity over to them. Only sign fully-detailed statements you agree to.</source>
-        <translation>당신이 해당 주소로 비트코인을 받을 수 있다는 것을 증명하기 위해 메시지/합의문을 그 주소로 서명할 수 있습니다. 피싱 공격이 당신을 속일 수 있으므로 임의의 내용이나 모호한 내용에 서명하지 않도록 주의하세요. 당신이 동의하는 명확한 조항들에만 서명하세요.</translation>
+        <translation type="unfinished">당신이 해당 주소로 비트코인을 받을 수 있다는 것을 증명하기 위해 메시지/합의문을 그 주소로 서명할 수 있습니다. 피싱 공격이 당신을 속일 수 있으므로 임의의 내용이나 모호한 내용에 서명하지 않도록 주의하세요. 당신이 동의하는 명확한 조항들에만 서명하세요.</translation>
     </message>
     <message>
         <source>The Particl address to sign the message with</source>
-        <translation>메세지를 서명할 비트코인 주소</translation>
-=======
-        <source>You can sign messages/agreements with your addresses to prove you can receive bitcoins sent to them. Be careful not to sign anything vague or random, as phishing attacks may try to trick you into signing your identity over to them. Only sign fully-detailed statements you agree to.</source>
-        <translation type="unfinished">당신이 해당 주소로 비트코인을 받을 수 있다는 것을 증명하기 위해 메시지/합의문을 그 주소로 서명할 수 있습니다. 피싱 공격이 당신을 속일 수 있으므로 임의의 내용이나 모호한 내용에 서명하지 않도록 주의하세요. 당신이 동의하는 명확한 조항들에만 서명하세요.</translation>
-    </message>
-    <message>
-        <source>The Bitcoin address to sign the message with</source>
         <translation type="unfinished">메세지를 서명할 비트코인 주소</translation>
->>>>>>> d3bd5410
     </message>
     <message>
         <source>Choose previously used address</source>
@@ -2946,11 +2767,7 @@
         <translation type="unfinished">메시지를 검증하기 위해 아래 칸에 각각 지갑 주소와 메시지, 서명을 입력하세요 (메시지 원본의 띄어쓰기, 들여쓰기, 행 나눔 등이 정확하게 입력되어야 하므로 원본을 복사해서 입력하세요). 네트워크 침입자의 속임수에 넘어가지 않도록 서명된 메시지 내용 이외의 내용은 참고하지 않도록 유의하세요. 이 기능은 단순히 서명한 쪽에서 해당 주소로 송금을 받을 수 있다는 것을 증명하는 것 뿐이며 그 이상은 어떤 것도 보증하지 않습니다.</translation>
     </message>
     <message>
-<<<<<<< HEAD
         <source>The Particl address the message was signed with</source>
-        <translation>메세지의 서명에 사용된 비트코인 주소</translation>
-=======
-        <source>The Bitcoin address the message was signed with</source>
         <translation type="unfinished">메세지의 서명에 사용된 비트코인 주소</translation>
     </message>
     <message>
@@ -2960,7 +2777,6 @@
     <message>
         <source>The signature given when the message was signed</source>
         <translation type="unfinished">메세지의 서명되었을 때의 시그니처</translation>
->>>>>>> d3bd5410
     </message>
     <message>
         <source>Verify the message to ensure it was signed with the specified Particl address</source>
@@ -3587,7 +3403,7 @@
         <translation type="unfinished">%s 개발자들</translation>
     </message>
     <message>
-        <source>%s corrupt. Try using the wallet tool bitcoin-wallet to salvage or restoring a backup.</source>
+        <source>%s corrupt. Try using the wallet tool particl-wallet to salvage or restoring a backup.</source>
         <translation type="unfinished">%s가 손상되었습니다. '비트 코인-지갑'을 사용하여 백업을 구제하거나 복원하십시오.</translation>
     </message>
     <message>
