<TS version="2.1" language="ko">
<context>
    <name>AddressBookPage</name>
    <message>
        <source>Right-click to edit address or label</source>
        <translation type="unfinished">우클릭하여 주소나 상표 수정하기</translation>
    </message>
    <message>
        <source>Create a new address</source>
        <translation>새로운 주소 생성 </translation>
    </message>
    <message>
        <source>&amp;New</source>
        <translation type="unfinished">&amp;새 항목</translation>
    </message>
    <message>
        <source>Copy the currently selected address to the system clipboard</source>
        <translation>현재 선택한 주소를 시스템 클립보드로 복사</translation>
    </message>
    <message>
        <source>&amp;Copy</source>
        <translation type="unfinished">&amp;복사</translation>
    </message>
    <message>
        <source>C&amp;lose</source>
        <translation type="unfinished">C&amp;닫기</translation>
    </message>
    <message>
        <source>Delete the currently selected address from the list</source>
        <translation>목록에 현재 선택한 주소 삭제</translation>
    </message>
    <message>
        <source>Enter address or label to search</source>
        <translation type="unfinished">검색하려는 주소 또는 라벨을 입력하십시오.</translation>
    </message>
    <message>
        <source>Export the data in the current tab to a file</source>
        <translation>현재 탭에 있는 데이터를 파일로 내보내기</translation>
    </message>
    <message>
        <source>&amp;Export</source>
        <translation>&amp;내보내기</translation>
    </message>
    <message>
        <source>&amp;Delete</source>
        <translation>&amp;삭제</translation>
    </message>
    <message>
        <source>Choose the address to send coins to</source>
        <translation type="unfinished">코인을 보낼 주소를 선택하십시오.</translation>
    </message>
    <message>
        <source>Choose the address to receive coins with</source>
        <translation type="unfinished">코인을 받을 주소를 선택하십시오</translation>
    </message>
    <message>
        <source>C&amp;hoose</source>
        <translation type="unfinished">&amp;선택</translation>
    </message>
    <message>
        <source>Sending addresses</source>
        <translation type="unfinished">보내는 주소들</translation>
    </message>
    <message>
        <source>Receiving addresses</source>
        <translation type="unfinished">받는 주소들</translation>
    </message>
    <message>
        <source>These are your Particl addresses for sending payments. Always check the amount and the receiving address before sending coins.</source>
        <translation type="unfinished">비트코인을 보내는 계좌 주소입니다. 코인을 보내기 전에 금액과 받는 주소를 항상 확인하십시오.</translation>
    </message>
    <message>
        <source>These are your Particl addresses for receiving payments. Use the 'Create new receiving address' button in the receive tab to create new addresses.
Signing is only possible with addresses of the type 'legacy'.</source>
        <translation type="unfinished">비트코인을 받는 계좌 주소입니다. 신규 주소를 만들려면 수신 탭의 '새 수신 주소를 생성하기' 버튼을 사용하십시오.
서명은 '레거시' 타입의 주소만 가능합니다.</translation>
    </message>
    <message>
        <source>&amp;Copy Address</source>
        <translation type="unfinished">주소 복사(&amp;C)</translation>
    </message>
    <message>
        <source>Copy &amp;Label</source>
        <translation type="unfinished">라벨 복사(&amp;L)</translation>
    </message>
    <message>
        <source>&amp;Edit</source>
        <translation type="unfinished">편집(&amp;E)</translation>
    </message>
    <message>
        <source>Export Address List</source>
        <translation type="unfinished">주소 목록 내보내기</translation>
    </message>
    <message>
        <source>Comma separated file</source>
        <extracomment>Expanded name of the CSV file format. See https://en.wikipedia.org/wiki/Comma-separated_values</extracomment>
        <translation type="unfinished">콤마로 분리된 파일</translation>
    </message>
    <message>
        <source>There was an error trying to save the address list to %1. Please try again.</source>
        <extracomment>An error message. %1 is a stand-in argument for the name of the file we attempted to save to.</extracomment>
        <translation type="unfinished">%1 으로 주소 리스트를 저장하는 동안 오류가 발생했습니다. 다시 시도해 주십시오.</translation>
    </message>
    <message>
        <source>Exporting Failed</source>
        <translation type="unfinished">내보내기 실패</translation>
    </message>
</context>
<context>
    <name>AddressTableModel</name>
    <message>
        <source>Label</source>
        <translation type="unfinished">라벨</translation>
    </message>
    <message>
        <source>Address</source>
        <translation type="unfinished">주소</translation>
    </message>
    <message>
        <source>(no label)</source>
        <translation type="unfinished">(라벨 없음)</translation>
    </message>
</context>
<context>
    <name>AskPassphraseDialog</name>
    <message>
        <source>Passphrase Dialog</source>
        <translation>암호문 대화상자</translation>
    </message>
    <message>
        <source>Enter passphrase</source>
        <translation>암호 입력하기</translation>
    </message>
    <message>
        <source>New passphrase</source>
        <translation>새로운 암호</translation>
    </message>
    <message>
        <source>Repeat new passphrase</source>
        <translation>새로운 암호 재입력</translation>
    </message>
    <message>
        <source>Show passphrase</source>
        <translation type="unfinished">암호 보기</translation>
    </message>
    <message>
        <source>Encrypt wallet</source>
        <translation type="unfinished">지갑 암호화</translation>
    </message>
    <message>
        <source>This operation needs your wallet passphrase to unlock the wallet.</source>
        <translation type="unfinished">이 작업은 지갑의 잠금을 해제하기 위해 사용자 지갑의 암호가 필요합니다.</translation>
    </message>
    <message>
        <source>Unlock wallet</source>
        <translation type="unfinished">지갑 잠금을 해제</translation>
    </message>
    <message>
        <source>Change passphrase</source>
        <translation type="unfinished">암호 변경</translation>
    </message>
    <message>
        <source>Confirm wallet encryption</source>
        <translation type="unfinished">지갑 암호화 승인</translation>
    </message>
    <message>
        <source>Warning: If you encrypt your wallet and lose your passphrase, you will &lt;b&gt;LOSE ALL OF YOUR PARTICL&lt;/b&gt;!</source>
        <translation type="unfinished">경고: 만약 암호화 된 지갑의 비밀번호를 잃어버릴 경우, &lt;b&gt;모든 비트코인들을 잃어버릴 수 있습니다&lt;/b&gt;!</translation>
    </message>
    <message>
        <source>Are you sure you wish to encrypt your wallet?</source>
        <translation type="unfinished">지갑 암호화를 허용하시겠습니까?</translation>
    </message>
    <message>
        <source>Wallet encrypted</source>
        <translation type="unfinished">지갑 암호화 완료</translation>
    </message>
    <message>
        <source>Enter the new passphrase for the wallet.&lt;br/&gt;Please use a passphrase of &lt;b&gt;ten or more random characters&lt;/b&gt;, or &lt;b&gt;eight or more words&lt;/b&gt;.</source>
        <translation type="unfinished">새로운 지갑 비밀번호를 입력하세요. &lt;br/&gt; 암호는 &lt;b&gt;10개 이상의 랜덤 문자&lt;/b&gt; 또는 &lt;b&gt;8개 이상의 단어&lt;/b&gt;를 사용해주세요.</translation>
    </message>
    <message>
        <source>Enter the old passphrase and new passphrase for the wallet.</source>
        <translation type="unfinished">지갑의 이전 비밀번호와 새로운 비밀번호를 입력하세요.</translation>
    </message>
    <message>
        <source>Remember that encrypting your wallet cannot fully protect your particl from being stolen by malware infecting your computer.</source>
        <translation type="unfinished">지갑을 암호화 해도 컴퓨터에 바이러스가 있을시 안전하지 않다는 것을 참고하세요.</translation>
    </message>
    <message>
        <source>Wallet to be encrypted</source>
        <translation type="unfinished">암호화할 지갑</translation>
    </message>
    <message>
        <source>Your wallet is about to be encrypted. </source>
        <translation type="unfinished">지갑이 암호화 되기 직전입니다.</translation>
    </message>
    <message>
        <source>Your wallet is now encrypted. </source>
        <translation type="unfinished">지갑이 암호화 되었습니다.</translation>
    </message>
    <message>
        <source>IMPORTANT: Any previous backups you have made of your wallet file should be replaced with the newly generated, encrypted wallet file. For security reasons, previous backups of the unencrypted wallet file will become useless as soon as you start using the new, encrypted wallet.</source>
        <translation type="unfinished">중요: 본인 지갑 파일에서 만든 예전 백업들은 새로 생성한, 암호화된 지갑 파일로 교체해야 합니다. 보안상 이유로, 이전에 암호화하지 않은 지갑 파일의 백업은 새로운 암호화된 지갑을 사용하게 된 순간 부터 쓸모가 없어집니다.</translation>
    </message>
    <message>
        <source>Wallet encryption failed</source>
        <translation type="unfinished">지갑 암호화 실패</translation>
    </message>
    <message>
        <source>Wallet encryption failed due to an internal error. Your wallet was not encrypted.</source>
        <translation type="unfinished">지갑 암호화가 내부 오류로 인해 실패했습니다.  당신의 지갑은 암호화 되지 않았습니다.</translation>
    </message>
    <message>
        <source>The supplied passphrases do not match.</source>
        <translation type="unfinished">지정한 암호가 일치하지 않습니다.</translation>
    </message>
    <message>
        <source>Wallet unlock failed</source>
        <translation type="unfinished">지갑 잠금해제 실패</translation>
    </message>
    <message>
        <source>The passphrase entered for the wallet decryption was incorrect.</source>
        <translation type="unfinished">지갑 복호화를 위한 암호가 틀렸습니다.</translation>
    </message>
    <message>
        <source>Wallet passphrase was successfully changed.</source>
        <translation type="unfinished">지갑 암호가 성공적으로 변경되었습니다.</translation>
    </message>
    <message>
        <source>Warning: The Caps Lock key is on!</source>
        <translation type="unfinished">경고: Caps Lock키가 켜져있습니다!</translation>
    </message>
</context>
<context>
    <name>BanTableModel</name>
    <message>
        <source>IP/Netmask</source>
        <translation type="unfinished">IP주소/넷마스크</translation>
    </message>
    <message>
        <source>Banned Until</source>
        <translation type="unfinished">해당 일정까지 밴됨:</translation>
    </message>
</context>
<context>
    <name>BitcoinApplication</name>
    <message>
        <source>Runaway exception</source>
        <translation type="unfinished">런어웨이 예외</translation>
    </message>
    <message>
        <source>A fatal error occurred. %1 can no longer continue safely and will quit.</source>
        <translation type="unfinished">치명적인 오류가 발생했습니다. %1 를 더이상 안전하게 진행할 수 없어 곧 종료합니다.</translation>
    </message>
    <message>
        <source>Internal error</source>
        <translation type="unfinished">내부 에러</translation>
    </message>
    <message>
        <source>An internal error occurred. %1 will attempt to continue safely. This is an unexpected bug which can be reported as described below.</source>
        <translation type="unfinished">내부 오류가 발생했습니다. %1 안전하게 계속하려고 합니다. 이것은 아래 설명으로 보고될 수 있는 예상치 못한 버그입니다.</translation>
    </message>
</context>
<context>
    <name>QObject</name>
    <message>
        <source>Error: Specified data directory "%1" does not exist.</source>
        <translation type="unfinished">오류: 지정한 데이터 폴더 "%1"은 존재하지 않습니다.</translation>
    </message>
    <message>
        <source>Error: Cannot parse configuration file: %1.</source>
        <translation type="unfinished">오류: 설성 파일 %1을 파싱할 수 없습니다</translation>
    </message>
    <message>
        <source>Error: %1</source>
        <translation type="unfinished">오류: %1</translation>
    </message>
    <message>
        <source>Error initializing settings: %1</source>
        <translation type="unfinished">설정 초기화 오류 : %1</translation>
    </message>
    <message>
        <source>%1 didn't yet exit safely…</source>
        <translation type="unfinished">%1가 아직 안전하게 종료되지 않았습니다...</translation>
    </message>
    <message>
        <source>unknown</source>
        <translation type="unfinished">알 수 없음</translation>
    </message>
    <message>
        <source>Amount</source>
        <translation type="unfinished">금액</translation>
    </message>
    <message>
        <source>Enter a Particl address (e.g. %1)</source>
        <translation type="unfinished">비트코인 주소를 입력하세요 (예: %1)</translation>
    </message>
    <message>
        <source>Unroutable</source>
        <translation type="unfinished">라우팅할 수 없습니다.</translation>
    </message>
    <message>
        <source>Internal</source>
        <translation type="unfinished">내부</translation>
    </message>
    <message>
        <source>Inbound</source>
        <translation type="unfinished">인바운드</translation>
    </message>
    <message>
        <source>Outbound</source>
        <translation type="unfinished">아웃바운드</translation>
    </message>
    <message>
        <source>Full Relay</source>
        <translation type="unfinished">전체 릴레이</translation>
    </message>
    <message>
        <source>Block Relay</source>
        <translation type="unfinished">블록 릴레이</translation>
    </message>
    <message>
        <source>Manual</source>
        <translation type="unfinished">매뉴얼</translation>
    </message>
    <message>
        <source>Feeler</source>
        <translation type="unfinished">필러</translation>
    </message>
    <message>
        <source>Address Fetch</source>
        <translation type="unfinished">주소 가져오기</translation>
    </message>
    <message>
        <source>%1 d</source>
        <translation type="unfinished">%1 일</translation>
    </message>
    <message>
        <source>%1 h</source>
        <translation type="unfinished">%1 시간</translation>
    </message>
    <message>
        <source>%1 m</source>
        <translation type="unfinished">%1 분</translation>
    </message>
    <message>
        <source>%1 s</source>
        <translation type="unfinished">%1 초</translation>
    </message>
    <message>
        <source>None</source>
        <translation type="unfinished">없음</translation>
    </message>
    <message numerus="yes">
        <source>%n second(s)</source>
        <translation>
            <numerusform>%n초</numerusform>
        </translation>
    </message>
    <message numerus="yes">
        <source>%n minute(s)</source>
        <translation>
            <numerusform>%n분</numerusform>
        </translation>
    </message>
    <message numerus="yes">
        <source>%n hour(s)</source>
        <translation type="unfinished">
            <numerusform>%n시간</numerusform>
        </translation>
    </message>
    <message numerus="yes">
        <source>%n day(s)</source>
        <translation type="unfinished">
            <numerusform>%n일</numerusform>
        </translation>
    </message>
    <message numerus="yes">
        <source>%n week(s)</source>
        <translation type="unfinished">
            <numerusform>%n주</numerusform>
        </translation>
    </message>
    <message>
        <source>%1 and %2</source>
        <translation type="unfinished">%1 과 %2</translation>
    </message>
    <message numerus="yes">
        <source>%n year(s)</source>
        <translation type="unfinished">
            <numerusform>%n년</numerusform>
        </translation>
    </message>
    <message>
        <source>%1 B</source>
        <translation type="unfinished">%1 바이트</translation>
    </message>
    <message>
        <source>%1 MB</source>
        <translation type="unfinished">%1 메가바이트</translation>
    </message>
    <message>
        <source>%1 GB</source>
        <translation type="unfinished">%1 기가바이트</translation>
    </message>
</context>
<context>
    <name>BitcoinGUI</name>
    <message>
        <source>&amp;Overview</source>
        <translation>개요(&amp;O)</translation>
    </message>
    <message>
        <source>Show general overview of wallet</source>
        <translation>지갑의 일반적 개요를 보여주기</translation>
    </message>
    <message>
        <source>&amp;Transactions</source>
        <translation>거래(&amp;T)</translation>
    </message>
    <message>
        <source>Browse transaction history</source>
        <translation>거래내역을 검색하기</translation>
    </message>
    <message>
        <source>E&amp;xit</source>
        <translation>나가기(&amp;X)</translation>
    </message>
    <message>
        <source>Quit application</source>
        <translation>어플리케이션 종료</translation>
    </message>
    <message>
        <source>&amp;About %1</source>
        <translation type="unfinished">%1 정보(&amp;A)</translation>
    </message>
    <message>
        <source>Show information about %1</source>
        <translation type="unfinished">%1 정보를 표시합니다</translation>
    </message>
    <message>
        <source>About &amp;Qt</source>
        <translation>&amp;Qt 정보</translation>
    </message>
    <message>
        <source>Show information about Qt</source>
        <translation>Qt 정보를 표시합니다</translation>
    </message>
    <message>
        <source>Modify configuration options for %1</source>
        <translation type="unfinished">%1 설정 옵션 수정</translation>
    </message>
    <message>
        <source>Create a new wallet</source>
        <translation type="unfinished">새로운 지갑 생성하기</translation>
    </message>
    <message>
        <source>Wallet:</source>
        <translation type="unfinished">지갑:</translation>
    </message>
    <message>
        <source>Network activity disabled.</source>
        <extracomment>A substring of the tooltip.</extracomment>
        <translation type="unfinished">네트워크 활동이 정지됨.</translation>
    </message>
    <message>
        <source>Proxy is &lt;b&gt;enabled&lt;/b&gt;: %1</source>
        <translation type="unfinished">프록시가 &lt;b&gt;활성화&lt;/b&gt; 되었습니다: %1</translation>
    </message>
    <message>
        <source>Send coins to a Particl address</source>
        <translation>코인을 비트코인 주소로 전송합니다.</translation>
    </message>
    <message>
        <source>Backup wallet to another location</source>
        <translation>지갑을 다른장소에 백업합니다.</translation>
    </message>
    <message>
        <source>Change the passphrase used for wallet encryption</source>
        <translation>지갑 암호화에 사용되는 암호를 변경합니다.</translation>
    </message>
    <message>
        <source>&amp;Send</source>
        <translation>보내기(&amp;S)</translation>
    </message>
    <message>
        <source>&amp;Receive</source>
        <translation>받기(&amp;R)</translation>
    </message>
    <message>
        <source>&amp;Options…</source>
        <translation type="unfinished">옵션(&amp;O)</translation>
    </message>
    <message>
        <source>&amp;Show / Hide</source>
        <translation>보이기 / 숨기기(&amp;S)</translation>
    </message>
    <message>
        <source>Show or hide the main Window</source>
        <translation>메인창 보이기 또는 숨기기</translation>
    </message>
    <message>
        <source>&amp;Encrypt Wallet…</source>
        <translation type="unfinished">지갑 암호화(&amp;E)</translation>
    </message>
    <message>
        <source>Encrypt the private keys that belong to your wallet</source>
        <translation>지갑에 포함된 개인키 암호화하기</translation>
    </message>
    <message>
        <source>&amp;Backup Wallet…</source>
        <translation type="unfinished">지갑 백업(&amp;B)</translation>
    </message>
    <message>
        <source>&amp;Change Passphrase…</source>
        <translation type="unfinished">암호문 변경(&amp;C)</translation>
    </message>
    <message>
        <source>Sign &amp;message…</source>
        <translation type="unfinished">메시지 서명(&amp;M)</translation>
    </message>
    <message>
        <source>Sign messages with your Particl addresses to prove you own them</source>
        <translation>지갑 주소가 본인 소유인지 증명하기 위해 메시지를 서명합니다.</translation>
    </message>
    <message>
        <source>&amp;Verify message…</source>
        <translation type="unfinished">메시지 검증(&amp;V)</translation>
    </message>
    <message>
        <source>Verify messages to ensure they were signed with specified Particl addresses</source>
        <translation>해당 비트코인 주소로 서명되었는지 확인하기 위해 메시지를 검증합니다.</translation>
    </message>
    <message>
        <source>&amp;Load PSBT from file…</source>
        <translation type="unfinished">파일에서 PSBT 불러오기(&amp;L)</translation>
    </message>
    <message>
        <source>Load PSBT from clipboard…</source>
        <translation type="unfinished">클립보드에서 PSBT 불러오기</translation>
    </message>
    <message>
        <source>Open &amp;URI…</source>
        <translation type="unfinished">URI 열기(&amp;U)...</translation>
    </message>
    <message>
        <source>Close Wallet…</source>
        <translation type="unfinished">지갑 닫기...</translation>
    </message>
    <message>
        <source>Create Wallet…</source>
        <translation type="unfinished">지갑 생성하기...</translation>
    </message>
    <message>
        <source>Close All Wallets…</source>
        <translation type="unfinished">모든 지갑 닫기...</translation>
    </message>
    <message>
        <source>&amp;File</source>
        <translation>파일(&amp;F)</translation>
    </message>
    <message>
        <source>&amp;Settings</source>
        <translation>설정(&amp;S)</translation>
    </message>
    <message>
        <source>&amp;Help</source>
        <translation>도움말(&amp;H)</translation>
    </message>
    <message>
        <source>Tabs toolbar</source>
        <translation>툴바 색인표</translation>
    </message>
    <message>
        <source>Syncing Headers (%1%)…</source>
        <translation type="unfinished">헤더 동기화 중 (%1%)...</translation>
    </message>
    <message>
        <source>Synchronizing with network…</source>
        <translation type="unfinished">네트워크와 동기화 중...</translation>
    </message>
    <message>
        <source>Indexing blocks on disk…</source>
        <translation type="unfinished">디스크에서 블록 색인 중...</translation>
    </message>
    <message>
        <source>Processing blocks on disk…</source>
        <translation type="unfinished">디스크에서 블록 처리 중...</translation>
    </message>
    <message>
        <source>Reindexing blocks on disk…</source>
        <translation type="unfinished">디스크에서 블록 다시 색인 중...</translation>
    </message>
    <message>
        <source>Connecting to peers…</source>
        <translation type="unfinished">피어에 연결 중...</translation>
    </message>
    <message>
        <source>Request payments (generates QR codes and particl: URIs)</source>
        <translation type="unfinished">지불 요청하기 (QR 코드와 particl을 생성합니다: URIs)</translation>
    </message>
    <message>
        <source>Show the list of used sending addresses and labels</source>
        <translation type="unfinished">한번 이상 사용된 보내는 주소와 라벨의 목록을 보이기</translation>
    </message>
    <message>
        <source>Show the list of used receiving addresses and labels</source>
        <translation type="unfinished">한번 이상 사용된 받는 주소와 라벨의 목록을 보이기</translation>
    </message>
    <message>
        <source>&amp;Command-line options</source>
        <translation type="unfinished">명령줄 옵션(&amp;C)</translation>
    </message>
    <message numerus="yes">
        <source>Processed %n block(s) of transaction history.</source>
        <translation>
            <numerusform>트랜잭션 기록 블록 %n개를 처리했습니다.</numerusform>
        </translation>
    </message>
    <message>
        <source>%1 behind</source>
        <translation>%1 뒷처지는 중</translation>
    </message>
    <message>
        <source>Catching up…</source>
        <translation type="unfinished">따라잡기...</translation>
    </message>
    <message>
        <source>Last received block was generated %1 ago.</source>
        <translation>최근에 받은 블록은 %1 전에 생성되었습니다.</translation>
    </message>
    <message>
        <source>Transactions after this will not yet be visible.</source>
        <translation>이 후의 거래들은 아직 보이지 않을 것입니다.</translation>
    </message>
    <message>
        <source>Error</source>
        <translation>오류</translation>
    </message>
    <message>
        <source>Warning</source>
        <translation>경고</translation>
    </message>
    <message>
        <source>Information</source>
        <translation>정보</translation>
    </message>
    <message>
        <source>Up to date</source>
        <translation>최신 정보</translation>
    </message>
    <message>
        <source>Load Partially Signed Particl Transaction</source>
        <translation type="unfinished">부분적으로 서명된 비트코인 트랜잭션 불러오기</translation>
    </message>
    <message>
        <source>Load Partially Signed Particl Transaction from clipboard</source>
        <translation type="unfinished">클립보드로부터 부분적으로 서명된 비트코인 트랜잭션 불러오기</translation>
    </message>
    <message>
        <source>Node window</source>
        <translation type="unfinished">노드 창</translation>
    </message>
    <message>
        <source>Open node debugging and diagnostic console</source>
        <translation type="unfinished">노드 디버깅 및 진단 콘솔 열기 </translation>
    </message>
    <message>
        <source>&amp;Sending addresses</source>
        <translation type="unfinished">보내는 주소들(&amp;S)</translation>
    </message>
    <message>
        <source>&amp;Receiving addresses</source>
        <translation type="unfinished">받는 주소들(&amp;R)</translation>
    </message>
    <message>
        <source>Open a particl: URI</source>
        <translation type="unfinished">particl 열기: URI</translation>
    </message>
    <message>
        <source>Open Wallet</source>
        <translation type="unfinished">지갑 열기</translation>
    </message>
    <message>
        <source>Open a wallet</source>
        <translation type="unfinished">지갑 하나 열기</translation>
    </message>
    <message>
        <source>Close wallet</source>
        <translation type="unfinished">지갑 닫기</translation>
    </message>
    <message>
        <source>Close all wallets</source>
        <translation type="unfinished">모든 지갑 닫기</translation>
    </message>
    <message>
        <source>Show the %1 help message to get a list with possible Particl command-line options</source>
        <translation type="unfinished">사용할 수 있는 비트코인 명령줄 옵션 목록을 가져오기 위해 %1 도움말 메시지를 표시합니다.</translation>
    </message>
    <message>
        <source>&amp;Mask values</source>
        <translation type="unfinished">마스크값(&amp;M)</translation>
    </message>
    <message>
        <source>Mask the values in the Overview tab</source>
        <translation type="unfinished">개요 탭에서 값을 마스킹합니다.</translation>
    </message>
    <message>
        <source>default wallet</source>
        <translation type="unfinished">기본 지갑</translation>
    </message>
    <message>
        <source>No wallets available</source>
        <translation type="unfinished">사용 가능한 블록이 없습니다.</translation>
    </message>
    <message>
        <source>&amp;Window</source>
        <translation type="unfinished">창(&amp;W)</translation>
    </message>
    <message>
        <source>Minimize</source>
        <translation type="unfinished">최소화</translation>
    </message>
    <message>
        <source>Zoom</source>
        <translation type="unfinished">최대화</translation>
    </message>
    <message>
        <source>Main Window</source>
        <translation type="unfinished">메인창</translation>
    </message>
    <message>
        <source>%1 client</source>
        <translation type="unfinished">%1 클라이언트</translation>
    </message>
    <message numerus="yes">
        <source>%n active connection(s) to Particl network.</source>
        <extracomment>A substring of the tooltip.</extracomment>
        <translation type="unfinished">
            <numerusform>%n은/는 비트코인 네트워크에 대한 활성 연결입니다.</numerusform>
        </translation>
    </message>
    <message>
        <source>Click for more actions.</source>
        <extracomment>A substring of the tooltip. "More actions" are available via the context menu.</extracomment>
        <translation type="unfinished">추가 작업을 하려면 클릭하세요.</translation>
    </message>
    <message>
        <source>Show Peers tab</source>
        <extracomment>A context menu item. The "Peers tab" is an element of the "Node window".</extracomment>
        <translation type="unfinished">피어 탭 보기</translation>
    </message>
    <message>
        <source>Disable network activity</source>
        <extracomment>A context menu item.</extracomment>
        <translation type="unfinished">네트워크 비활성화 하기</translation>
    </message>
    <message>
        <source>Enable network activity</source>
        <extracomment>A context menu item. The network activity was disabled previously.</extracomment>
        <translation type="unfinished">네트워크 활성화 하기</translation>
    </message>
    <message>
        <source>Error: %1</source>
        <translation type="unfinished">오류: %1</translation>
    </message>
    <message>
        <source>Warning: %1</source>
        <translation type="unfinished">경고: %1</translation>
    </message>
    <message>
        <source>Date: %1
</source>
        <translation type="unfinished">날짜: %1
</translation>
    </message>
    <message>
        <source>Amount: %1
</source>
        <translation type="unfinished">금액: %1
</translation>
    </message>
    <message>
        <source>Wallet: %1
</source>
        <translation type="unfinished">지갑: %1
</translation>
    </message>
    <message>
        <source>Type: %1
</source>
        <translation type="unfinished">종류: %1
</translation>
    </message>
    <message>
        <source>Label: %1
</source>
        <translation type="unfinished">라벨: %1
</translation>
    </message>
    <message>
        <source>Address: %1
</source>
        <translation type="unfinished">주소: %1
</translation>
    </message>
    <message>
        <source>Sent transaction</source>
        <translation>발송된 거래</translation>
    </message>
    <message>
        <source>Incoming transaction</source>
        <translation>들어오고 있는 거래</translation>
    </message>
    <message>
        <source>HD key generation is &lt;b&gt;enabled&lt;/b&gt;</source>
        <translation type="unfinished">HD 키 생성이 &lt;b&gt;활성화되었습니다&lt;/b&gt;</translation>
    </message>
    <message>
        <source>HD key generation is &lt;b&gt;disabled&lt;/b&gt;</source>
        <translation type="unfinished">HD 키 생성이 &lt;b&gt;비활성화되었습니다&lt;/b&gt;</translation>
    </message>
    <message>
        <source>Private key &lt;b&gt;disabled&lt;/b&gt;</source>
        <translation type="unfinished">개인키 &lt;b&gt;비활성화됨&lt;/b&gt;</translation>
    </message>
    <message>
        <source>Wallet is &lt;b&gt;encrypted&lt;/b&gt; and currently &lt;b&gt;unlocked&lt;/b&gt;</source>
        <translation>지갑이 &lt;b&gt;암호화&lt;/b&gt; 되었고 현재 &lt;b&gt;잠금해제&lt;/b&gt; 되었습니다</translation>
    </message>
    <message>
        <source>Wallet is &lt;b&gt;encrypted&lt;/b&gt; and currently &lt;b&gt;locked&lt;/b&gt;</source>
        <translation>지갑이 &lt;b&gt;암호화&lt;/b&gt; 되었고 현재 &lt;b&gt;잠겨&lt;/b&gt; 있습니다</translation>
    </message>
    <message>
        <source>Original message:</source>
        <translation type="unfinished">원본 메세지:</translation>
    </message>
</context>
<context>
    <name>UnitDisplayStatusBarControl</name>
    <message>
        <source>Unit to show amounts in. Click to select another unit.</source>
        <translation type="unfinished">거래액을 표시하는 단위. 클릭해서 다른 단위를 선택할 수 있습니다.</translation>
    </message>
</context>
<context>
    <name>CoinControlDialog</name>
    <message>
        <source>Coin Selection</source>
        <translation type="unfinished">코인 선택</translation>
    </message>
    <message>
        <source>Quantity:</source>
        <translation type="unfinished">수량:</translation>
    </message>
    <message>
        <source>Bytes:</source>
        <translation type="unfinished">바이트:</translation>
    </message>
    <message>
        <source>Amount:</source>
        <translation type="unfinished">금액:</translation>
    </message>
    <message>
        <source>Fee:</source>
        <translation type="unfinished">수수료:</translation>
    </message>
    <message>
        <source>Dust:</source>
        <translation type="unfinished">더스트:</translation>
    </message>
    <message>
        <source>After Fee:</source>
        <translation type="unfinished">수수료 이후:</translation>
    </message>
    <message>
        <source>Change:</source>
        <translation type="unfinished">잔돈:</translation>
    </message>
    <message>
        <source>(un)select all</source>
        <translation type="unfinished">모두 선택(해제)</translation>
    </message>
    <message>
        <source>Tree mode</source>
        <translation type="unfinished">트리 모드</translation>
    </message>
    <message>
        <source>List mode</source>
        <translation type="unfinished">리스트 모드</translation>
    </message>
    <message>
        <source>Amount</source>
        <translation type="unfinished">금액</translation>
    </message>
    <message>
        <source>Received with label</source>
        <translation type="unfinished">입금과 함께 수신된 라벨</translation>
    </message>
    <message>
        <source>Received with address</source>
        <translation type="unfinished">입금과 함께 수신된 주소</translation>
    </message>
    <message>
        <source>Date</source>
        <translation type="unfinished">날짜</translation>
    </message>
    <message>
        <source>Confirmations</source>
        <translation type="unfinished">확인</translation>
    </message>
    <message>
        <source>Confirmed</source>
        <translation type="unfinished">확인됨</translation>
    </message>
    <message>
        <source>Copy amount</source>
        <translation type="unfinished">거래액 복사</translation>
    </message>
    <message>
        <source>&amp;Copy address</source>
        <translation type="unfinished">&amp; 주소 복사</translation>
    </message>
    <message>
        <source>Copy &amp;label</source>
        <translation type="unfinished">복사 &amp; 라벨</translation>
    </message>
    <message>
        <source>Copy &amp;amount</source>
        <translation type="unfinished">복사 &amp; 금액</translation>
    </message>
    <message>
        <source>Copy transaction &amp;ID</source>
        <translation type="unfinished">복사 트랜잭션 &amp; 아이디</translation>
    </message>
    <message>
        <source>L&amp;ock unspent</source>
        <translation type="unfinished">L&amp;ock 미사용</translation>
    </message>
    <message>
        <source>&amp;Unlock unspent</source>
        <translation type="unfinished">&amp; 사용 안 함 잠금 해제</translation>
    </message>
    <message>
        <source>Copy quantity</source>
        <translation type="unfinished">수량 복사</translation>
    </message>
    <message>
        <source>Copy fee</source>
        <translation type="unfinished">수수료 복사</translation>
    </message>
    <message>
        <source>Copy after fee</source>
        <translation type="unfinished">수수료 이후 복사</translation>
    </message>
    <message>
        <source>Copy bytes</source>
        <translation type="unfinished">bytes 복사</translation>
    </message>
    <message>
        <source>Copy dust</source>
        <translation type="unfinished">더스트 복사</translation>
    </message>
    <message>
        <source>Copy change</source>
        <translation type="unfinished">잔돈 복사</translation>
    </message>
    <message>
        <source>(%1 locked)</source>
        <translation type="unfinished">(%1 잠금)</translation>
    </message>
    <message>
        <source>yes</source>
        <translation type="unfinished">예</translation>
    </message>
    <message>
        <source>no</source>
        <translation type="unfinished">아니요</translation>
    </message>
    <message>
        <source>This label turns red if any recipient receives an amount smaller than the current dust threshold.</source>
        <translation type="unfinished">수령인이 현재 더스트 임계값보다 작은 양을 수신하면 이 라벨이 빨간색으로 변합니다.</translation>
    </message>
    <message>
        <source>Can vary +/- %1 satoshi(s) per input.</source>
        <translation type="unfinished">입력마다 +/- %1 사토시(satoshi)가 바뀔 수 있습니다.</translation>
    </message>
    <message>
        <source>(no label)</source>
        <translation type="unfinished">(라벨 없음)</translation>
    </message>
    <message>
        <source>change from %1 (%2)</source>
        <translation type="unfinished">%1 로부터 변경 (%2)</translation>
    </message>
    <message>
        <source>(change)</source>
        <translation type="unfinished">(잔돈)</translation>
    </message>
</context>
<context>
    <name>CreateWalletActivity</name>
    <message>
        <source>Creating Wallet &lt;b&gt;%1&lt;/b&gt;…</source>
        <translation type="unfinished">지갑 생성 &lt;b&gt;%1&lt;/b&gt; 진행 중...</translation>
    </message>
    <message>
        <source>Create wallet failed</source>
        <translation type="unfinished">지갑 생성하기 실패</translation>
    </message>
    <message>
        <source>Create wallet warning</source>
        <translation type="unfinished">지갑 생성 경고</translation>
    </message>
    <message>
        <source>Can't list signers</source>
        <translation type="unfinished">서명자를 나열할 수 없습니다.</translation>
    </message>
</context>
<context>
    <name>OpenWalletActivity</name>
    <message>
        <source>Open wallet failed</source>
        <translation type="unfinished">지갑 열기 실패</translation>
    </message>
    <message>
        <source>Open wallet warning</source>
        <translation type="unfinished">지갑 열기 경고</translation>
    </message>
    <message>
        <source>default wallet</source>
        <translation type="unfinished">기본 지갑</translation>
    </message>
    <message>
        <source>Opening Wallet &lt;b&gt;%1&lt;/b&gt;…</source>
        <translation type="unfinished">지갑 열기 &lt;b&gt;%1&lt;/b&gt; 진행 중...</translation>
    </message>
</context>
<context>
    <name>WalletController</name>
    <message>
        <source>Close wallet</source>
        <translation type="unfinished">지갑 닫기</translation>
    </message>
    <message>
        <source>Are you sure you wish to close the wallet &lt;i&gt;%1&lt;/i&gt;?</source>
        <translation type="unfinished">정말로 지갑 &lt;i&gt;%1&lt;/i&gt; 을 닫겠습니까?</translation>
    </message>
    <message>
        <source>Closing the wallet for too long can result in having to resync the entire chain if pruning is enabled.</source>
        <translation type="unfinished">지갑을 너무 오랫동안 닫는 것은 블록 축소가 적용될 경우 체인 전체 재 동기화로 이어질 수 있습니다.</translation>
    </message>
    <message>
        <source>Close all wallets</source>
        <translation type="unfinished">모든 지갑 닫기</translation>
    </message>
    <message>
        <source>Are you sure you wish to close all wallets?</source>
        <translation type="unfinished">정말로 모든 지갑들을 닫으시겠습니까?</translation>
    </message>
</context>
<context>
    <name>CreateWalletDialog</name>
    <message>
        <source>Create Wallet</source>
        <translation type="unfinished">지갑 생성하기</translation>
    </message>
    <message>
        <source>Wallet Name</source>
        <translation type="unfinished">지갑 이름</translation>
    </message>
    <message>
        <source>Wallet</source>
        <translation type="unfinished">지갑</translation>
    </message>
    <message>
        <source>Encrypt the wallet. The wallet will be encrypted with a passphrase of your choice.</source>
        <translation type="unfinished">지갑 암호화하기. 해당 지갑은 당신이 설정한 문자열 비밀번호로 암호화될 겁니다.</translation>
    </message>
    <message>
        <source>Encrypt Wallet</source>
        <translation type="unfinished">지갑 암호화</translation>
    </message>
    <message>
        <source>Advanced Options</source>
        <translation type="unfinished">고급 옵션</translation>
    </message>
    <message>
        <source>Disable private keys for this wallet. Wallets with private keys disabled will have no private keys and cannot have an HD seed or imported private keys. This is ideal for watch-only wallets.</source>
        <translation type="unfinished">이 지갑에 대한 개인 키를 비활성화합니다. 개인 키가 비활성화 된 지갑에는 개인 키가 없으며 HD 시드 또는 가져온 개인 키를 가질 수 없습니다. 이는 조회-전용 지갑에 이상적입니다.</translation>
    </message>
    <message>
        <source>Disable Private Keys</source>
        <translation type="unfinished">개인키 비활성화 하기</translation>
    </message>
    <message>
        <source>Make a blank wallet. Blank wallets do not initially have private keys or scripts. Private keys and addresses can be imported, or an HD seed can be set, at a later time.</source>
        <translation type="unfinished">빈 지갑을 만드십시오. 빈 지갑은 처음에는 개인 키나 스크립트를 가지고 있지 않습니다. 개인 키와 주소를 가져 오거나 HD 시드를 설정하는 것은 나중에 할 수 있습니다.</translation>
    </message>
    <message>
        <source>Make Blank Wallet</source>
        <translation type="unfinished">빈 지갑 만들기</translation>
    </message>
    <message>
        <source>Use descriptors for scriptPubKey management</source>
        <translation type="unfinished">scriptPubKey 관리를 위해 디스크립터를 사용하세요.</translation>
    </message>
    <message>
        <source>Descriptor Wallet</source>
        <translation type="unfinished">디스크립터 지갑</translation>
    </message>
    <message>
        <source>Use an external signing device such as a hardware wallet. Configure the external signer script in wallet preferences first.</source>
        <translation type="unfinished">Hardware wallet과 같은 외부 서명 장치를 사용합니다. 지갑 기본 설정에서 외부 서명자 스크립트를 먼저 구성하십시오.</translation>
    </message>
    <message>
        <source>External signer</source>
        <translation type="unfinished">외부 서명자</translation>
    </message>
    <message>
        <source>Create</source>
        <translation type="unfinished">생성</translation>
    </message>
    <message>
        <source>Compiled without sqlite support (required for descriptor wallets)</source>
        <translation type="unfinished">에스큐엘라이트 지원 없이 컴파일 되었습니다. (디스크립터 지갑에 요구됩니다.)</translation>
    </message>
    <message>
        <source>Compiled without external signing support (required for external signing)</source>
        <extracomment>"External signing" means using devices such as hardware wallets.</extracomment>
        <translation type="unfinished">외부 서명 지원 없이 컴파일됨 (외부 서명에 필요) 개발자 참고 사항 [from:developer] "외부 서명"은 하드웨어 지갑과 같은 장치를 사용하는 것을 의미합니다.</translation>
    </message>
</context>
<context>
    <name>EditAddressDialog</name>
    <message>
        <source>Edit Address</source>
        <translation>주소 편집</translation>
    </message>
    <message>
        <source>&amp;Label</source>
        <translation>라벨(&amp;L)</translation>
    </message>
    <message>
        <source>The label associated with this address list entry</source>
        <translation type="unfinished">현재 선택된 주소 필드의 라벨입니다.</translation>
    </message>
    <message>
        <source>The address associated with this address list entry. This can only be modified for sending addresses.</source>
        <translation type="unfinished">본 주소록 입력은 주소와 연계되었습니다.  이것은 보내는 주소들을 위해서만 변경될수 있습니다.</translation>
    </message>
    <message>
        <source>&amp;Address</source>
        <translation>주소(&amp;A)</translation>
    </message>
    <message>
        <source>New sending address</source>
        <translation type="unfinished">새 보내는 주소</translation>
    </message>
    <message>
        <source>Edit receiving address</source>
        <translation type="unfinished">받는 주소 편집</translation>
    </message>
    <message>
        <source>Edit sending address</source>
        <translation type="unfinished">보내는 주소 편집</translation>
    </message>
    <message>
        <source>The entered address "%1" is not a valid Particl address.</source>
        <translation type="unfinished">입력한 "%1" 주소는 올바른 비트코인 주소가 아닙니다.</translation>
    </message>
    <message>
        <source>Address "%1" already exists as a receiving address with label "%2" and so cannot be added as a sending address.</source>
        <translation type="unfinished">주소 "%1"은 이미 라벨 "%2"로 받는 주소에 존재하여 보내는 주소로 추가될 수 없습니다.</translation>
    </message>
    <message>
        <source>The entered address "%1" is already in the address book with label "%2".</source>
        <translation type="unfinished">입력된 주소 "%1"은 라벨 "%2"로 이미 주소록에 있습니다.</translation>
    </message>
    <message>
        <source>Could not unlock wallet.</source>
        <translation type="unfinished">지갑을 잠금해제 할 수 없습니다.</translation>
    </message>
    <message>
        <source>New key generation failed.</source>
        <translation type="unfinished">새로운 키 생성이 실패하였습니다.</translation>
    </message>
</context>
<context>
    <name>FreespaceChecker</name>
    <message>
        <source>A new data directory will be created.</source>
        <translation>새로운 데이터 폴더가 생성됩니다.</translation>
    </message>
    <message>
        <source>name</source>
        <translation>이름</translation>
    </message>
    <message>
        <source>Directory already exists. Add %1 if you intend to create a new directory here.</source>
        <translation>폴더가 이미 존재합니다. 새로운 폴더 생성을 원한다면 %1 명령어를 추가하세요.</translation>
    </message>
    <message>
        <source>Path already exists, and is not a directory.</source>
        <translation>경로가 이미 존재합니다. 그리고 그것은 폴더가 아닙니다.</translation>
    </message>
    <message>
        <source>Cannot create data directory here.</source>
        <translation>데이터 폴더를 여기에 생성할 수 없습니다.</translation>
    </message>
</context>
<context>
    <name>Intro</name>
    <message>
        <source>Particl</source>
        <translation type="unfinished">비트코인</translation>
    </message>
    <message>
        <source>%1 GB of free space available</source>
        <translation type="unfinished">사용 가능 공간의 %1GB </translation>
    </message>
    <message>
        <source>(of %1 GB needed)</source>
        <translation type="unfinished">(필요한 %1GB 중)</translation>
    </message>
    <message>
        <source>(%1 GB needed for full chain)</source>
        <translation type="unfinished">(전체 체인에 필요한 %1GB)</translation>
    </message>
    <message>
        <source>At least %1 GB of data will be stored in this directory, and it will grow over time.</source>
        <translation type="unfinished">최소 %1 GB의 데이터가 이 디렉토리에 저장되며 시간이 지남에 따라 증가할 것입니다.</translation>
    </message>
    <message>
        <source>Approximately %1 GB of data will be stored in this directory.</source>
        <translation type="unfinished">약 %1 GB의 데이터가 이 디렉토리에 저장됩니다.</translation>
    </message>
    <message numerus="yes">
        <source>(sufficient to restore backups %n day(s) old)</source>
        <extracomment>Explanatory text on the capability of the current prune target.</extracomment>
        <translation type="unfinished">
            <numerusform>(%n일 전의 백업을 복원하기에 충분함)</numerusform>
        </translation>
    </message>
    <message>
        <source>%1 will download and store a copy of the Particl block chain.</source>
        <translation type="unfinished">%1은 비트코인 블록체인의 사본을 다운로드하여 저장합니다.</translation>
    </message>
    <message>
        <source>The wallet will also be stored in this directory.</source>
        <translation type="unfinished">지갑도 이 디렉토리에 저장됩니다.</translation>
    </message>
    <message>
        <source>Error: Specified data directory "%1" cannot be created.</source>
        <translation type="unfinished">오류: 지정한 데이터 디렉토리 "%1" 를 생성할 수 없습니다.</translation>
    </message>
    <message>
        <source>Error</source>
        <translation>오류</translation>
    </message>
    <message>
        <source>Welcome</source>
        <translation>환영합니다</translation>
    </message>
    <message>
        <source>Welcome to %1.</source>
        <translation type="unfinished">%1에 오신것을 환영합니다.</translation>
    </message>
    <message>
        <source>As this is the first time the program is launched, you can choose where %1 will store its data.</source>
        <translation type="unfinished">프로그램이 처음으로 실행되고 있습니다. %1가 어디에 데이터를 저장할지 선택할 수 있습니다.</translation>
    </message>
    <message>
        <source>When you click OK, %1 will begin to download and process the full %4 block chain (%2GB) starting with the earliest transactions in %3 when %4 initially launched.</source>
        <translation type="unfinished">'확인'을 클릭하면, %1은 모든 %4 블록 체인 (%2GB) 장부를 가장 최근 거래 부터 %3 안에 다운로드하고 처리하는데, 이것은 %4가 활성화 될때 시작됩니다. </translation>
    </message>
    <message>
        <source>Limit block chain storage to</source>
        <translation type="unfinished">블록체인 스토리지를 다음으로 제한하기 </translation>
    </message>
    <message>
        <source>Reverting this setting requires re-downloading the entire blockchain. It is faster to download the full chain first and prune it later. Disables some advanced features.</source>
        <translation type="unfinished">이 설정을 되돌리면 전체 블록 체인을 다시 다운로드 해야 합니다. 전체 체인을 먼저 다운로드하고 나중에 정리하는 것이 더 빠릅니다. 일부 고급 기능을 비활성화합니다.</translation>
    </message>
    <message>
        <source> GB</source>
        <translation type="unfinished">GB</translation>
    </message>
    <message>
        <source>This initial synchronisation is very demanding, and may expose hardware problems with your computer that had previously gone unnoticed. Each time you run %1, it will continue downloading where it left off.</source>
        <translation type="unfinished">초기 동기화는 매우 오래 걸리며 이전에는 본 적 없는 하드웨어 문제를 발생시킬 수 있습니다. %1을 실행할 때마다 중단 된 곳에서 다시 계속 다운로드 됩니다.</translation>
    </message>
    <message>
        <source>If you have chosen to limit block chain storage (pruning), the historical data must still be downloaded and processed, but will be deleted afterward to keep your disk usage low.</source>
        <translation type="unfinished">블록 체인 저장 영역을 제한하도록 선택한 경우 (블록 정리), 이력 데이터는 계속해서 다운로드 및 처리 되지만, 차후 디스크 용량을 줄이기 위해 삭제됩니다.</translation>
    </message>
    <message>
        <source>Use the default data directory</source>
        <translation>기본 데이터 폴더를 사용하기</translation>
    </message>
    <message>
        <source>Use a custom data directory:</source>
        <translation>커스텀 데이터 폴더 사용:</translation>
    </message>
</context>
<context>
    <name>HelpMessageDialog</name>
    <message>
        <source>version</source>
        <translation type="unfinished">버전</translation>
    </message>
    <message>
        <source>About %1</source>
        <translation type="unfinished">%1 정보</translation>
    </message>
    <message>
        <source>Command-line options</source>
        <translation type="unfinished">명령줄 옵션</translation>
    </message>
</context>
<context>
    <name>ShutdownWindow</name>
    <message>
        <source>%1 is shutting down…</source>
        <translation type="unfinished">%1 종료 중입니다...</translation>
    </message>
    <message>
        <source>Do not shut down the computer until this window disappears.</source>
        <translation type="unfinished">이 창이 사라지기 전까지 컴퓨터를 끄지 마세요.</translation>
    </message>
</context>
<context>
    <name>ModalOverlay</name>
    <message>
        <source>Form</source>
        <translation type="unfinished">유형</translation>
    </message>
    <message>
        <source>Recent transactions may not yet be visible, and therefore your wallet's balance might be incorrect. This information will be correct once your wallet has finished synchronizing with the particl network, as detailed below.</source>
        <translation type="unfinished">최근 거래는 아직 보이지 않을 수 있습니다. 따라서 당신의 지갑의 잔액이 틀릴 수도 있습니다. 이 정보는 당신의 지갑이 비트코인 네트워크와 완전한 동기화를 완료하면, 아래의 설명과 같이 정확해집니다.</translation>
    </message>
    <message>
        <source>Attempting to spend particl that are affected by not-yet-displayed transactions will not be accepted by the network.</source>
        <translation type="unfinished">아직 표시되지 않은 거래의 영향을 받는 비트코인을 사용하려고 하는 것은 네트워크에서 허가되지 않습니다.</translation>
    </message>
    <message>
        <source>Number of blocks left</source>
        <translation type="unfinished">남은 블록의 수</translation>
    </message>
    <message>
        <source>Unknown…</source>
        <translation type="unfinished">알 수 없음...</translation>
    </message>
    <message>
        <source>calculating…</source>
        <translation type="unfinished">계산 중...</translation>
    </message>
    <message>
        <source>Last block time</source>
        <translation type="unfinished">최종 블록 시각</translation>
    </message>
    <message>
        <source>Progress</source>
        <translation type="unfinished">진행</translation>
    </message>
    <message>
        <source>Progress increase per hour</source>
        <translation type="unfinished">시간당 진행 증가율</translation>
    </message>
    <message>
        <source>Estimated time left until synced</source>
        <translation type="unfinished">동기화 완료까지 예상 시간</translation>
    </message>
    <message>
        <source>Hide</source>
        <translation type="unfinished">숨기기</translation>
    </message>
    <message>
        <source>%1 is currently syncing.  It will download headers and blocks from peers and validate them until reaching the tip of the block chain.</source>
        <translation type="unfinished">%1가 현재 동기화 중입니다. 이것은 피어에서 헤더와 블록을 다운로드하고 블록 체인의 끝에 도달 할 때까지 유효성을 검사합니다.</translation>
    </message>
    <message>
        <source>Unknown. Syncing Headers (%1, %2%)…</source>
        <translation type="unfinished">알 수 없음. 헤더 동기화 중(%1, %2)...</translation>
    </message>
</context>
<context>
    <name>OpenURIDialog</name>
    <message>
        <source>Open particl URI</source>
        <translation type="unfinished">비트코인 URI 열기</translation>
    </message>
    </context>
<context>
    <name>OptionsDialog</name>
    <message>
        <source>Options</source>
        <translation>환경설정</translation>
    </message>
    <message>
        <source>&amp;Main</source>
        <translation>메인(&amp;M)</translation>
    </message>
    <message>
        <source>Automatically start %1 after logging in to the system.</source>
        <translation type="unfinished">시스템 로그인 후 %1을 자동으로 시작합니다.</translation>
    </message>
    <message>
        <source>&amp;Start %1 on system login</source>
        <translation type="unfinished">시스템 로그인시 %1 시작(&amp;S)</translation>
    </message>
    <message>
        <source>Enabling pruning significantly reduces the disk space required to store transactions. All blocks are still fully validated. Reverting this setting requires re-downloading the entire blockchain.</source>
        <translation type="unfinished">정리를 활성화하면 트랜잭션을 저장하는 데 필요한 디스크 공간이 크게 줄어듭니다. 모든 블록의 유효성이 여전히 완전히 확인되었습니다. 이 설정을 되돌리려면 전체 블록체인을 다시 다운로드해야 합니다.</translation>
    </message>
    <message>
        <source>Size of &amp;database cache</source>
        <translation type="unfinished">데이터베이스 캐시 크기(&amp;D)</translation>
    </message>
    <message>
        <source>Number of script &amp;verification threads</source>
        <translation type="unfinished">스크립트 인증 쓰레드의 개수(&amp;V)</translation>
    </message>
    <message>
        <source>IP address of the proxy (e.g. IPv4: 127.0.0.1 / IPv6: ::1)</source>
        <translation type="unfinished">프록시 아이피 주소 (예: IPv4:127.0.0.1 / IPv6: ::1)</translation>
    </message>
    <message>
        <source>Shows if the supplied default SOCKS5 proxy is used to reach peers via this network type.</source>
        <translation type="unfinished">제공된 기본 SOCKS5 프록시가 이 네트워크 유형을 통해 피어에 도달하는 경우 표시됩니다.</translation>
    </message>
    <message>
        <source>Minimize instead of exit the application when the window is closed. When this option is enabled, the application will be closed only after selecting Exit in the menu.</source>
        <translation type="unfinished">창을 닫으면 종료 대신 축소하기. 이 옵션을 활성화하면 메뉴에서 종료를 선택한 후에만 어플리케이션이 종료됩니다.</translation>
    </message>
    <message>
        <source>Third party URLs (e.g. a block explorer) that appear in the transactions tab as context menu items. %s in the URL is replaced by transaction hash. Multiple URLs are separated by vertical bar |.</source>
        <translation type="unfinished">서드-파티 URL들 (예: 블록 탐색기)는 거래 탭에 컨텍스트 메뉴로 나타납니다. URL의 %s는 거래 해시값으로 대체됩니다. 여러 URL들은 수직 바 | 에서 나누어 집니다.</translation>
    </message>
    <message>
        <source>Open the %1 configuration file from the working directory.</source>
        <translation type="unfinished">작업 디렉토리에서 %1 설정 파일을 엽니다.</translation>
    </message>
    <message>
        <source>Open Configuration File</source>
        <translation type="unfinished">설정 파일 열기</translation>
    </message>
    <message>
        <source>Reset all client options to default.</source>
        <translation>모든 클라이언트 옵션을 기본값으로 재설정합니다.</translation>
    </message>
    <message>
        <source>&amp;Reset Options</source>
        <translation>옵션 재설정(&amp;R)</translation>
    </message>
    <message>
        <source>&amp;Network</source>
        <translation>네트워크(&amp;N)</translation>
    </message>
    <message>
        <source>Prune &amp;block storage to</source>
        <translation type="unfinished">블록 데이터를 지정된 크기로 축소합니다.(&amp;b) :</translation>
    </message>
    <message>
        <source>Reverting this setting requires re-downloading the entire blockchain.</source>
        <translation type="unfinished">이 설정을 되돌리려면 처음부터 블록체인을 다시 다운로드 받아야 합니다.</translation>
    </message>
    <message>
        <source>(0 = auto, &lt;0 = leave that many cores free)</source>
        <translation type="unfinished">(0 = 자동, &lt;0 = 지정된 코어 개수만큼 사용 안함)</translation>
    </message>
    <message>
        <source>W&amp;allet</source>
        <translation type="unfinished">지갑(&amp;A)</translation>
    </message>
    <message>
        <source>Expert</source>
        <translation type="unfinished">전문가</translation>
    </message>
    <message>
        <source>Enable coin &amp;control features</source>
        <translation type="unfinished">코인 상세 제어기능을 활성화합니다 (&amp;C)</translation>
    </message>
    <message>
        <source>If you disable the spending of unconfirmed change, the change from a transaction cannot be used until that transaction has at least one confirmation. This also affects how your balance is computed.</source>
        <translation type="unfinished">검증되지 않은 잔돈 쓰기를 비활성화하면, 거래가 적어도 1회 이상 검증되기 전까지 그 거래의 거스름돈은 사용할 수 없습니다. 이는 잔액 계산 방법에도 영향을 미칩니다.</translation>
    </message>
    <message>
        <source>&amp;Spend unconfirmed change</source>
        <translation type="unfinished">검증되지 않은 잔돈 쓰기 (&amp;S)</translation>
    </message>
    <message>
<<<<<<< HEAD
        <source>Automatically open the Particl client port on the router. This only works when your router supports UPnP and it is enabled.</source>
=======
        <source>External Signer (e.g. hardware wallet)</source>
        <translation type="unfinished">외부 서명자 (예: 하드웨어 지갑)</translation>
    </message>
    <message>
        <source>&amp;External signer script path</source>
        <translation type="unfinished">외부 서명자 스크립트 경로
 </translation>
    </message>
    <message>
        <source>Full path to a Bitcoin Core compatible script (e.g. C:\Downloads\hwi.exe or /Users/you/Downloads/hwi.py). Beware: malware can steal your coins!</source>
        <translation type="unfinished">비트코인 코어 호환 스크립트의 전체 경로 (예: C:\Downloads\whi.exe 또는 /Users/you/Downloads/hwi.py). 주의: 악성 프로그램이 코인을 훔칠 수 있습니다!</translation>
    </message>
    <message>
        <source>Automatically open the Bitcoin client port on the router. This only works when your router supports UPnP and it is enabled.</source>
>>>>>>> a46e1783
        <translation>라우터에서 비트코인 클라이언트 포트를 자동적으로 엽니다. 라우터에서 UPnP를 지원하고 활성화 했을 경우에만 동작합니다.</translation>
    </message>
    <message>
        <source>Map port using &amp;UPnP</source>
        <translation>&amp;UPnP를 이용해 포트 매핑</translation>
    </message>
    <message>
        <source>Automatically open the Particl client port on the router. This only works when your router supports NAT-PMP and it is enabled. The external port could be random.</source>
        <translation type="unfinished">라우터에서 비트코인 클라이언트 포트를 자동으로 엽니다. 이는 라우터가 NAT-PMP를 지원하고 활성화 된 경우에만 작동합니다. 외부 포트는 무작위 일 수 있습니다.</translation>
    </message>
    <message>
        <source>Map port using NA&amp;T-PMP</source>
        <translation type="unfinished">NAT-PMP 사용 포트 매핑하기(&amp;T)</translation>
    </message>
    <message>
        <source>Accept connections from outside.</source>
        <translation type="unfinished">외부로부터의 연결을 승인합니다.</translation>
    </message>
    <message>
        <source>Allow incomin&amp;g connections</source>
        <translation type="unfinished">연결 요청을 허용 (&amp;G)</translation>
    </message>
    <message>
        <source>Connect to the Particl network through a SOCKS5 proxy.</source>
        <translation type="unfinished">SOCKS5 프록시를 통해 비트코인 네트워크에 연결합니다.</translation>
    </message>
    <message>
        <source>&amp;Connect through SOCKS5 proxy (default proxy):</source>
        <translation type="unfinished">SOCKS5 프록시를 거쳐 연결합니다(&amp;C) (기본 프록시):</translation>
    </message>
    <message>
        <source>Proxy &amp;IP:</source>
        <translation>프록시 &amp;IP:</translation>
    </message>
    <message>
        <source>&amp;Port:</source>
        <translation>포트(&amp;P):</translation>
    </message>
    <message>
        <source>Port of the proxy (e.g. 9050)</source>
        <translation>프록시의 포트번호 (예: 9050)</translation>
    </message>
    <message>
        <source>Used for reaching peers via:</source>
        <translation type="unfinished">피어에 연결하기 위해 사용된 방법:</translation>
    </message>
    <message>
        <source>&amp;Window</source>
        <translation>창(&amp;W)</translation>
    </message>
    <message>
        <source>Show the icon in the system tray.</source>
        <translation type="unfinished">시스템 트레이에 있는 아이콘 숨기기</translation>
    </message>
    <message>
        <source>&amp;Show tray icon</source>
        <translation type="unfinished">트레이 아이콘 보기(&amp;S)</translation>
    </message>
    <message>
        <source>Show only a tray icon after minimizing the window.</source>
        <translation>창을 최소화 하면 트레이에 아이콘만 표시합니다.</translation>
    </message>
    <message>
        <source>&amp;Minimize to the tray instead of the taskbar</source>
        <translation>작업 표시줄 대신 트레이로 최소화(&amp;M)</translation>
    </message>
    <message>
        <source>M&amp;inimize on close</source>
        <translation>닫을때 최소화(&amp;I)</translation>
    </message>
    <message>
        <source>&amp;Display</source>
        <translation>표시(&amp;D)</translation>
    </message>
    <message>
        <source>User Interface &amp;language:</source>
        <translation>사용자 인터페이스 언어(&amp;L):</translation>
    </message>
    <message>
        <source>The user interface language can be set here. This setting will take effect after restarting %1.</source>
        <translation type="unfinished">사용자 인터페이스 언어를 여기서 설정할 수 있습니다. 이 설정은 %1을 다시 시작할 때 적용됩니다.</translation>
    </message>
    <message>
        <source>&amp;Unit to show amounts in:</source>
        <translation>금액을 표시할 단위(&amp;U):</translation>
    </message>
    <message>
        <source>Choose the default subdivision unit to show in the interface and when sending coins.</source>
        <translation>인터페이스에 표시하고 코인을 보낼때 사용할 기본 최소화 단위를 선택하십시오.</translation>
    </message>
    <message>
        <source>Whether to show coin control features or not.</source>
        <translation type="unfinished">코인 상세 제어기능에 대한 표시 여부를 선택할 수 있습니다.</translation>
    </message>
    <message>
        <source>Connect to the Particl network through a separate SOCKS5 proxy for Tor onion services.</source>
        <translation type="unfinished">Tor onion 서비스를 위한 별도의 SOCKS5 프록시를 통해 Particl 네트워크에 연결합니다.</translation>
    </message>
    <message>
        <source>Use separate SOCKS&amp;5 proxy to reach peers via Tor onion services:</source>
        <translation type="unfinished">Tor onion 서비스를 통해 피어에 도달하려면 별도의 SOCKS &amp; 5 프록시를 사용하십시오.</translation>
    </message>
    <message>
        <source>&amp;Third party transaction URLs</source>
        <translation type="unfinished">제 3자 거래 URL들(&amp;T)</translation>
    </message>
    <message>
        <source>Monospaced font in the Overview tab:</source>
        <translation type="unfinished">개요 탭의 고정 폭 글꼴:</translation>
    </message>
    <message>
        <source>embedded "%1"</source>
        <translation type="unfinished">%1 포함됨</translation>
    </message>
    <message>
        <source>closest matching "%1"</source>
        <translation type="unfinished">가장 가까운 의미 "1%1"</translation>
    </message>
    <message>
        <source>Options set in this dialog are overridden by the command line or in the configuration file:</source>
        <translation type="unfinished">이 다이얼로그에서 설정한 옵션은 커맨드라인이나 설정파일에 의해 바뀔 수 있습니다:</translation>
    </message>
    <message>
        <source>&amp;OK</source>
        <translation>확인(&amp;O)</translation>
    </message>
    <message>
        <source>&amp;Cancel</source>
        <translation>취소(&amp;C)</translation>
    </message>
    <message>
        <source>Compiled without external signing support (required for external signing)</source>
        <extracomment>"External signing" means using devices such as hardware wallets.</extracomment>
        <translation type="unfinished">외부 서명 지원 없이 컴파일됨 (외부 서명에 필요) 개발자 참고 사항 [from:developer] "외부 서명"은 하드웨어 지갑과 같은 장치를 사용하는 것을 의미합니다.</translation>
    </message>
    <message>
        <source>default</source>
        <translation>기본 값</translation>
    </message>
    <message>
        <source>none</source>
        <translation type="unfinished">없음</translation>
    </message>
    <message>
        <source>Confirm options reset</source>
        <translation>옵션 초기화를 확실화하기</translation>
    </message>
    <message>
        <source>Client restart required to activate changes.</source>
        <translation type="unfinished">변경 사항을 적용하기 위해서는 프로그램이 종료 후 재시작되어야 합니다.</translation>
    </message>
    <message>
        <source>Client will be shut down. Do you want to proceed?</source>
        <translation type="unfinished">클라이언트가 종료됩니다, 계속 진행하시겠습니까?</translation>
    </message>
    <message>
        <source>Configuration options</source>
        <translation type="unfinished">설정 옵션</translation>
    </message>
    <message>
        <source>The configuration file is used to specify advanced user options which override GUI settings. Additionally, any command-line options will override this configuration file.</source>
        <translation type="unfinished">GUI 설정을 우선하는 고급 사용자 옵션을 지정하는 데 사용되는 설정파일 입니다. 추가로 모든 명령 줄 옵션도 이 설정 파일보다 우선시 됩니다.</translation>
    </message>
    <message>
        <source>Error</source>
        <translation type="unfinished">오류</translation>
    </message>
    <message>
        <source>The configuration file could not be opened.</source>
        <translation type="unfinished">설정 파일을 열 수 없습니다.</translation>
    </message>
    <message>
        <source>This change would require a client restart.</source>
        <translation type="unfinished">이 변경 사항 적용은 프로그램 재시작을 요구합니다.</translation>
    </message>
    <message>
        <source>The supplied proxy address is invalid.</source>
        <translation>지정한 프록시 주소가 잘못되었습니다.</translation>
    </message>
</context>
<context>
    <name>OverviewPage</name>
    <message>
        <source>Form</source>
        <translation>유형</translation>
    </message>
    <message>
        <source>The displayed information may be out of date. Your wallet automatically synchronizes with the Particl network after a connection is established, but this process has not completed yet.</source>
        <translation>표시된 정보가 오래된 것 같습니다. 당신의 지갑은 비트코인 네트워크에 연결된 뒤 자동으로 동기화 하지만, 아직 과정이 끝나지 않았습니다.</translation>
    </message>
    <message>
        <source>Watch-only:</source>
        <translation type="unfinished">조회-전용:</translation>
    </message>
    <message>
        <source>Available:</source>
        <translation type="unfinished">사용 가능:</translation>
    </message>
    <message>
        <source>Your current spendable balance</source>
        <translation>현재 사용 가능한 잔액</translation>
    </message>
    <message>
        <source>Pending:</source>
        <translation type="unfinished">미확정:</translation>
    </message>
    <message>
        <source>Total of transactions that have yet to be confirmed, and do not yet count toward the spendable balance</source>
        <translation>아직 확인되지 않아 사용가능한 잔액에 반영되지 않은 거래 총액</translation>
    </message>
    <message>
        <source>Immature:</source>
        <translation>아직 사용 불가능:</translation>
    </message>
    <message>
        <source>Mined balance that has not yet matured</source>
        <translation>아직 사용 가능하지 않은 채굴된 잔액</translation>
    </message>
    <message>
        <source>Balances</source>
        <translation type="unfinished">잔액</translation>
    </message>
    <message>
        <source>Total:</source>
        <translation>총액:</translation>
    </message>
    <message>
        <source>Your current total balance</source>
        <translation>당신의 현재 총액</translation>
    </message>
    <message>
        <source>Your current balance in watch-only addresses</source>
        <translation type="unfinished">조회-전용 주소의 현재 잔액</translation>
    </message>
    <message>
        <source>Spendable:</source>
        <translation type="unfinished">사용 가능:</translation>
    </message>
    <message>
        <source>Recent transactions</source>
        <translation type="unfinished">최근 거래들</translation>
    </message>
    <message>
        <source>Unconfirmed transactions to watch-only addresses</source>
        <translation type="unfinished">조회-전용 주소의 검증되지 않은 거래</translation>
    </message>
    <message>
        <source>Mined balance in watch-only addresses that has not yet matured</source>
        <translation type="unfinished">조회-전용 주소의 채굴된 잔액 중 사용가능하지 않은 금액</translation>
    </message>
    <message>
        <source>Current total balance in watch-only addresses</source>
        <translation type="unfinished">조회-전용 주소의 현재 잔액</translation>
    </message>
    <message>
        <source>Privacy mode activated for the Overview tab. To unmask the values, uncheck Settings-&gt;Mask values.</source>
        <translation type="unfinished">개요 탭에서 개인 정보 보호 모드가 활성화되었습니다. 값의 마스크를 해제하려면 '설정-&gt; 마스크 값' 선택을 취소하십시오.</translation>
    </message>
</context>
<context>
    <name>PSBTOperationsDialog</name>
    <message>
        <source>Dialog</source>
        <translation type="unfinished">다이얼로그</translation>
    </message>
    <message>
        <source>Sign Tx</source>
        <translation type="unfinished">거래 서명</translation>
    </message>
    <message>
        <source>Broadcast Tx</source>
        <translation type="unfinished">거래 전파</translation>
    </message>
    <message>
        <source>Copy to Clipboard</source>
        <translation type="unfinished">클립보드로 복사</translation>
    </message>
    <message>
        <source>Save…</source>
        <translation type="unfinished">저장...</translation>
    </message>
    <message>
        <source>Close</source>
        <translation type="unfinished">닫기</translation>
    </message>
    <message>
        <source>Failed to load transaction: %1</source>
        <translation type="unfinished">거래 불러오기 실패: %1</translation>
    </message>
    <message>
        <source>Failed to sign transaction: %1</source>
        <translation type="unfinished">거래 서명 실패: %1</translation>
    </message>
    <message>
        <source>Could not sign any more inputs.</source>
        <translation type="unfinished">더 이상 추가적인 인풋에 대해 서명할 수 없음</translation>
    </message>
    <message>
        <source>Signed transaction successfully. Transaction is ready to broadcast.</source>
        <translation type="unfinished">거래 서명완료. 거래를 전파할 준비가 되었습니다.</translation>
    </message>
    <message>
        <source>Unknown error processing transaction.</source>
        <translation type="unfinished">거래 처리 과정에 알 수 없는 오류 발생</translation>
    </message>
    <message>
        <source>Transaction broadcast successfully! Transaction ID: %1</source>
        <translation type="unfinished">거래가 성공적으로 전파되었습니다! 거래 ID : %1</translation>
    </message>
    <message>
        <source>Transaction broadcast failed: %1</source>
        <translation type="unfinished">거래 전파에 실패: %1</translation>
    </message>
    <message>
        <source>PSBT copied to clipboard.</source>
        <translation type="unfinished">클립보드로 PSBT 복사</translation>
    </message>
    <message>
        <source>Save Transaction Data</source>
        <translation type="unfinished">트랜잭션 데이터 저장</translation>
    </message>
    <message>
        <source>Partially Signed Transaction (Binary)</source>
        <extracomment>Expanded name of the binary PSBT file format. See: BIP 174.</extracomment>
        <translation type="unfinished">부분 서명 트랜잭션 (이진수)</translation>
    </message>
    <message>
        <source>PSBT saved to disk.</source>
        <translation type="unfinished">PSBT가 디스크에 저장 됨</translation>
    </message>
    <message>
        <source> * Sends %1 to %2</source>
        <translation type="unfinished">* %1을 %2로 보냅니다.</translation>
    </message>
    <message>
        <source>Unable to calculate transaction fee or total transaction amount.</source>
        <translation type="unfinished">거래 수수료 또는 총 거래 금액을 계산할 수 없습니다.</translation>
    </message>
    <message>
        <source>Pays transaction fee: </source>
        <translation type="unfinished">거래 수수료 납부:</translation>
    </message>
    <message>
        <source>Total Amount</source>
        <translation type="unfinished">총액</translation>
    </message>
    <message>
        <source>or</source>
        <translation type="unfinished">또는</translation>
    </message>
    <message>
        <source>Transaction has %1 unsigned inputs.</source>
        <translation type="unfinished">거래가 %1 개의 서명 되지 않은 입력을 갖고 있습니다.</translation>
    </message>
    <message>
        <source>Transaction is missing some information about inputs.</source>
        <translation type="unfinished">거래에 입력에 대한 일부 정보가 없습니다.</translation>
    </message>
    <message>
        <source>Transaction still needs signature(s).</source>
        <translation type="unfinished">거래가 아직 서명(들)을 필요로 합니다.</translation>
    </message>
    <message>
        <source>(But this wallet cannot sign transactions.)</source>
        <translation type="unfinished">(그러나 이 지갑은 거래에 서명이 불가능합니다.)</translation>
    </message>
    <message>
        <source>(But this wallet does not have the right keys.)</source>
        <translation type="unfinished">(그러나 이 지갑은 적절한 키를 갖고 있지 않습니다.)</translation>
    </message>
    <message>
        <source>Transaction is fully signed and ready for broadcast.</source>
        <translation type="unfinished">거래가 모두 서명되었고, 전파될 준비가 되었습니다.</translation>
    </message>
    <message>
        <source>Transaction status is unknown.</source>
        <translation type="unfinished">거래 상태를 알 수 없습니다.</translation>
    </message>
</context>
<context>
    <name>PaymentServer</name>
    <message>
        <source>Payment request error</source>
        <translation type="unfinished">지불 요청 오류</translation>
    </message>
    <message>
        <source>Cannot start particl: click-to-pay handler</source>
        <translation type="unfinished">비트코인을 시작할 수 없습니다: 지급을 위한 클릭 핸들러</translation>
    </message>
    <message>
        <source>URI handling</source>
        <translation type="unfinished">URI 핸들링</translation>
    </message>
    <message>
        <source>'particl://' is not a valid URI. Use 'particl:' instead.</source>
        <translation type="unfinished">'particl://"은 잘못된 URI입니다. 'particl:'을 사용하십시오.</translation>
    </message>
    <message>
<<<<<<< HEAD
        <source>URI cannot be parsed! This can be caused by an invalid Particl address or malformed URI parameters.</source>
=======
        <source>Cannot process payment request because BIP70 is not supported.
Due to widespread security flaws in BIP70 it's strongly recommended that any merchant instructions to switch wallets be ignored.
If you are receiving this error you should request the merchant provide a BIP21 compatible URI.</source>
        <translation type="unfinished">BIP70이 지원되지 않으므로 결제 요청을 처리할 수 없습니다.
BIP70의 광범위한 보안 결함으로 인해 모든 가맹점에서는 지갑을 전환하라는 지침을 무시하는 것이 좋습니다.
이 오류가 발생하면 판매자에게 BIP21 호환 URI를 제공하도록 요청해야 합니다.</translation>
    </message>
    <message>
        <source>URI cannot be parsed! This can be caused by an invalid Bitcoin address or malformed URI parameters.</source>
>>>>>>> a46e1783
        <translation type="unfinished">URI의 파싱에 문제가 발생했습니다. 잘못된 비트코인 주소나 URI 파라미터 구성에 오류가 존재할 수 있습니다.</translation>
    </message>
    <message>
        <source>Payment request file handling</source>
        <translation type="unfinished">지불 요청 파일 처리중</translation>
    </message>
</context>
<context>
    <name>PeerTableModel</name>
    <message>
        <source>User Agent</source>
        <extracomment>Title of Peers Table column which contains the peer's User Agent string.</extracomment>
        <translation type="unfinished">유저 에이전트</translation>
    </message>
    <message>
        <source>Ping</source>
        <extracomment>Title of Peers Table column which indicates the current latency of the connection with the peer.</extracomment>
        <translation type="unfinished">핑</translation>
    </message>
    <message>
        <source>Peer</source>
        <extracomment>Title of Peers Table column which contains a unique number used to identify a connection.</extracomment>
        <translation type="unfinished">피어</translation>
    </message>
    <message>
        <source>Sent</source>
        <extracomment>Title of Peers Table column which indicates the total amount of network information we have sent to the peer.</extracomment>
        <translation type="unfinished">보냄</translation>
    </message>
    <message>
        <source>Received</source>
        <extracomment>Title of Peers Table column which indicates the total amount of network information we have received from the peer.</extracomment>
        <translation type="unfinished">받음</translation>
    </message>
    <message>
        <source>Address</source>
        <extracomment>Title of Peers Table column which contains the IP/Onion/I2P address of the connected peer.</extracomment>
        <translation type="unfinished">주소</translation>
    </message>
    <message>
        <source>Type</source>
        <extracomment>Title of Peers Table column which describes the type of peer connection. The "type" describes why the connection exists.</extracomment>
        <translation type="unfinished">형식</translation>
    </message>
    <message>
        <source>Network</source>
        <extracomment>Title of Peers Table column which states the network the peer connected through.</extracomment>
        <translation type="unfinished">네트워크</translation>
    </message>
</context>
<context>
    <name>QRImageWidget</name>
    <message>
        <source>&amp;Save Image…</source>
        <translation type="unfinished">이미지 저장...(&amp;S)</translation>
    </message>
    <message>
        <source>&amp;Copy Image</source>
        <translation type="unfinished">이미지 복사(&amp;C)</translation>
    </message>
    <message>
        <source>Resulting URI too long, try to reduce the text for label / message.</source>
        <translation type="unfinished">URI 결과가 너무 깁니다. 라벨 / 메세지를 줄이세요.</translation>
    </message>
    <message>
        <source>Error encoding URI into QR Code.</source>
        <translation type="unfinished">URI를 QR 코드로 인코딩하는 중 오류가 발생했습니다.</translation>
    </message>
    <message>
        <source>QR code support not available.</source>
        <translation type="unfinished">QR 코드를 지원하지 않습니다.</translation>
    </message>
    <message>
        <source>Save QR Code</source>
        <translation type="unfinished">QR 코드 저장</translation>
    </message>
    <message>
        <source>PNG Image</source>
        <extracomment>Expanded name of the PNG file format. See https://en.wikipedia.org/wiki/Portable_Network_Graphics</extracomment>
        <translation type="unfinished">PNG 이미지</translation>
    </message>
</context>
<context>
    <name>RPCConsole</name>
    <message>
        <source>Client version</source>
        <translation>클라이언트 버전</translation>
    </message>
    <message>
        <source>&amp;Information</source>
        <translation>정보(&amp;I)</translation>
    </message>
    <message>
        <source>General</source>
        <translation type="unfinished">일반</translation>
    </message>
    <message>
        <source>Datadir</source>
        <translation type="unfinished">데이터 폴더</translation>
    </message>
    <message>
        <source>To specify a non-default location of the data directory use the '%1' option.</source>
        <translation type="unfinished">기본 위치가 아닌 곳으로 데이타 폴더를 지정하려면 '%1' 옵션을 사용하세요.</translation>
    </message>
    <message>
        <source>To specify a non-default location of the blocks directory use the '%1' option.</source>
        <translation type="unfinished">기본 위치가 아닌 곳으로 블럭 폴더를 지정하려면 '%1' 옵션을 사용하세요.</translation>
    </message>
    <message>
        <source>Startup time</source>
        <translation>시작 시간</translation>
    </message>
    <message>
        <source>Network</source>
        <translation>네트워크</translation>
    </message>
    <message>
        <source>Name</source>
        <translation type="unfinished">이름</translation>
    </message>
    <message>
        <source>Number of connections</source>
        <translation>연결 수</translation>
    </message>
    <message>
        <source>Block chain</source>
        <translation>블록 체인</translation>
    </message>
    <message>
        <source>Memory Pool</source>
        <translation type="unfinished">메모리 풀</translation>
    </message>
    <message>
        <source>Current number of transactions</source>
        <translation type="unfinished">현재 거래 수</translation>
    </message>
    <message>
        <source>Memory usage</source>
        <translation type="unfinished">메모리 사용량</translation>
    </message>
    <message>
        <source>Wallet: </source>
        <translation type="unfinished">지갑:</translation>
    </message>
    <message>
        <source>(none)</source>
        <translation type="unfinished">(없음)</translation>
    </message>
    <message>
        <source>&amp;Reset</source>
        <translation type="unfinished">리셋(&amp;R)</translation>
    </message>
    <message>
        <source>Received</source>
        <translation type="unfinished">받음</translation>
    </message>
    <message>
        <source>Sent</source>
        <translation type="unfinished">보냄</translation>
    </message>
    <message>
        <source>&amp;Peers</source>
        <translation type="unfinished">피어들(&amp;P)</translation>
    </message>
    <message>
        <source>Banned peers</source>
        <translation type="unfinished">차단된 피어들</translation>
    </message>
    <message>
        <source>Select a peer to view detailed information.</source>
        <translation type="unfinished">자세한 정보를 보려면 피어를 선택하세요.</translation>
    </message>
    <message>
        <source>Version</source>
        <translation type="unfinished">버전</translation>
    </message>
    <message>
        <source>Starting Block</source>
        <translation type="unfinished">시작된 블록</translation>
    </message>
    <message>
        <source>Synced Headers</source>
        <translation type="unfinished">동기화된 헤더</translation>
    </message>
    <message>
        <source>Synced Blocks</source>
        <translation type="unfinished">동기화된 블록</translation>
    </message>
    <message>
        <source>The mapped Autonomous System used for diversifying peer selection.</source>
        <translation type="unfinished">피어 선택을 다양 화하는 데 사용되는 매핑 된 자율 시스템입니다.</translation>
    </message>
    <message>
        <source>Mapped AS</source>
        <translation type="unfinished">매핑된 AS</translation>
    </message>
    <message>
        <source>User Agent</source>
        <translation type="unfinished">유저 에이전트</translation>
    </message>
    <message>
        <source>Node window</source>
        <translation type="unfinished">노드 창</translation>
    </message>
    <message>
        <source>Current block height</source>
        <translation type="unfinished">현재 블록 높이</translation>
    </message>
    <message>
        <source>Open the %1 debug log file from the current data directory. This can take a few seconds for large log files.</source>
        <translation type="unfinished">%1 디버그 로그파일을 현재 데이터 폴더에서 엽니다. 용량이 큰 로그 파일들은 몇 초가 걸릴 수 있습니다.</translation>
    </message>
    <message>
        <source>Decrease font size</source>
        <translation type="unfinished">글자 크기 축소</translation>
    </message>
    <message>
        <source>Increase font size</source>
        <translation type="unfinished">글자 크기 확대</translation>
    </message>
    <message>
        <source>Permissions</source>
        <translation type="unfinished">권한</translation>
    </message>
    <message>
        <source>The direction and type of peer connection: %1</source>
        <translation type="unfinished">피어 연결의 방향 및 유형: %1</translation>
    </message>
    <message>
        <source>The network protocol this peer is connected through: IPv4, IPv6, Onion, I2P, or CJDNS.</source>
        <translation type="unfinished">이 피어가 연결된 네트워크 프로토콜: IPv4, IPv6, Onion, I2P 또는 CJDNS.</translation>
    </message>
    <message>
        <source>Services</source>
        <translation type="unfinished">서비스</translation>
    </message>
    <message>
        <source>Whether the peer requested us to relay transactions.</source>
        <translation type="unfinished">피어가 트랜잭션 중계를 요청했는지 여부.</translation>
    </message>
    <message>
        <source>Wants Tx Relay</source>
        <translation type="unfinished">Tx 릴레이를 원합니다</translation>
    </message>
    <message>
        <source>High bandwidth BIP152 compact block relay: %1</source>
        <translation type="unfinished">고대역폭 BIP152 소형 블록 릴레이: %1</translation>
    </message>
    <message>
        <source>High Bandwidth</source>
        <translation type="unfinished">고대역폭</translation>
    </message>
    <message>
        <source>Connection Time</source>
        <translation type="unfinished">접속 시간</translation>
    </message>
    <message>
        <source>Elapsed time since a novel block passing initial validity checks was received from this peer.</source>
        <translation type="unfinished">초기 유효성 검사를 통과하는 새로운 블록이 이 피어로부터 수신된 이후 경과된 시간입니다.</translation>
    </message>
    <message>
        <source>Last Block</source>
        <translation type="unfinished">마지막 블록</translation>
    </message>
    <message>
        <source>Elapsed time since a novel transaction accepted into our mempool was received from this peer.</source>
        <translation type="unfinished">이 피어에서 새 트랜잭션이 수신된 이후 경과된 시간입니다.</translation>
    </message>
    <message>
        <source>Last Tx</source>
        <translation type="unfinished">마지막 Tx</translation>
    </message>
    <message>
        <source>Last Send</source>
        <translation type="unfinished">마지막으로 보낸 시간</translation>
    </message>
    <message>
        <source>Last Receive</source>
        <translation type="unfinished">마지막으로 받은 시간</translation>
    </message>
    <message>
        <source>Ping Time</source>
        <translation type="unfinished">Ping 시간</translation>
    </message>
    <message>
        <source>The duration of a currently outstanding ping.</source>
        <translation type="unfinished">현재 진행중인 PING에 걸린 시간.</translation>
    </message>
    <message>
        <source>Ping Wait</source>
        <translation type="unfinished">핑 대기</translation>
    </message>
    <message>
        <source>Min Ping</source>
        <translation type="unfinished">최소 핑</translation>
    </message>
    <message>
        <source>Time Offset</source>
        <translation type="unfinished">시간 오프셋</translation>
    </message>
    <message>
        <source>Last block time</source>
        <translation>최종 블록 시각</translation>
    </message>
    <message>
        <source>&amp;Open</source>
        <translation>열기(&amp;O)</translation>
    </message>
    <message>
        <source>&amp;Console</source>
        <translation>콘솔(&amp;C)</translation>
    </message>
    <message>
        <source>&amp;Network Traffic</source>
        <translation type="unfinished">네트워크 트래픽(&amp;N)</translation>
    </message>
    <message>
        <source>Totals</source>
        <translation type="unfinished">총액</translation>
    </message>
    <message>
        <source>Debug log file</source>
        <translation>로그 파일 디버그</translation>
    </message>
    <message>
        <source>Clear console</source>
        <translation>콘솔 초기화</translation>
    </message>
    <message>
        <source>In:</source>
        <translation type="unfinished">입력:</translation>
    </message>
    <message>
        <source>Out:</source>
        <translation type="unfinished">출력:</translation>
    </message>
    <message>
        <source>Inbound: initiated by peer</source>
        <translation type="unfinished">시작점 : 동기에 의해 시작됨</translation>
    </message>
    <message>
        <source>Outbound Full Relay: default</source>
        <translation type="unfinished">아웃바운드 전체 릴레이: 기본값</translation>
    </message>
    <message>
        <source>Outbound Block Relay: does not relay transactions or addresses</source>
        <translation type="unfinished">아웃바운드 블록 릴레이: 트랜잭션 또는 주소를 릴레이하지 않음</translation>
    </message>
    <message>
        <source>Outbound Manual: added using RPC %1 or %2/%3 configuration options</source>
        <translation type="unfinished">아웃바운드 매뉴얼 : RPC 1%1 이나 2%2/3%3 을 사용해서 환경설정 옵션을 추가</translation>
    </message>
    <message>
        <source>Outbound Feeler: short-lived, for testing addresses</source>
        <translation type="unfinished">Outbound Feeler: 짧은 용도, 주소 테스트용</translation>
    </message>
    <message>
        <source>Outbound Address Fetch: short-lived, for soliciting addresses</source>
        <translation type="unfinished">아웃바운드 주소 가져오기: 단기, 주소 요청용
 </translation>
    </message>
    <message>
        <source>we selected the peer for high bandwidth relay</source>
        <translation type="unfinished">저희는 가장 빠른 대역폭을 가지고 있는 피어를 선택합니다.</translation>
    </message>
    <message>
        <source>the peer selected us for high bandwidth relay</source>
        <translation type="unfinished">피어는 높은 대역폭을 위해 우리를 선택합니다</translation>
    </message>
    <message>
        <source>no high bandwidth relay selected</source>
        <translation type="unfinished">고대역폭 릴레이가 선택되지 않음</translation>
    </message>
    <message>
        <source>&amp;Disconnect</source>
        <translation type="unfinished">접속 끊기(&amp;D)</translation>
    </message>
    <message>
        <source>1 &amp;hour</source>
        <translation type="unfinished">1시간(&amp;H)</translation>
    </message>
    <message>
        <source>1 d&amp;ay</source>
        <translation type="unfinished">1일(&amp;a)</translation>
    </message>
    <message>
        <source>1 &amp;week</source>
        <translation type="unfinished">1주(&amp;W)</translation>
    </message>
    <message>
        <source>1 &amp;year</source>
        <translation type="unfinished">1년(&amp;Y)</translation>
    </message>
    <message>
        <source>&amp;Unban</source>
        <translation type="unfinished">노드 차단 취소(&amp;U)</translation>
    </message>
    <message>
        <source>Network activity disabled</source>
        <translation type="unfinished">네트워크 활동이 정지되었습니다.</translation>
    </message>
    <message>
        <source>Executing command without any wallet</source>
        <translation type="unfinished">지갑 없이 명령 실행</translation>
    </message>
    <message>
        <source>Executing command using "%1" wallet</source>
        <translation type="unfinished">"%1" 지갑을 사용하여 명령 실행</translation>
    </message>
    <message>
        <source>Welcome to the %1 RPC console.
Use up and down arrows to navigate history, and %2 to clear screen.
Use %3 and %4 to increase or decrease the font size.
Type %5 for an overview of available commands.
For more information on using this console, type %6.

%7WARNING: Scammers have been active, telling users to type commands here, stealing their wallet contents. Do not use this console without fully understanding the ramifications of a command.%8</source>
        <extracomment>RPC console welcome message. Placeholders %7 and %8 are style tags for the warning content, and they are not space separated from the rest of the text intentionally.</extracomment>
        <translation type="unfinished">1%1 RPC 콘솔에 오신 것을 환영합니다.
위쪽 및 아래쪽 화살표를 사용하여 기록 탐색을하고 2%2를 사용하여 화면을 지우세요. 
3%3과 4%4을 사용하여 글꼴 크기 증가 또는 감소하세요
사용 가능한 명령의 개요를 보려면 5%5를 입력하십시오.
이 콘솔 사용에 대한 자세한 내용을 보려면 6%6을 입력하십시오.
7%7 경고: 사기꾼들은 사용자들에게 여기에 명령을 입력하라고 말하고 활발히 금품을 훔칩니다. 완전히 이해하지 않고 이 콘솔을 사용하지 마십시오. 8%8
</translation>
    </message>
    <message>
        <source>Executing…</source>
        <extracomment>A console message indicating an entered command is currently being executed.</extracomment>
        <translation type="unfinished">실행 중...</translation>
    </message>
    <message>
        <source>(peer: %1)</source>
        <translation type="unfinished">(피어: %1)</translation>
    </message>
    <message>
        <source>via %1</source>
        <translation type="unfinished">%1 경유</translation>
    </message>
    <message>
        <source>Yes</source>
        <translation type="unfinished">예</translation>
    </message>
    <message>
        <source>No</source>
        <translation type="unfinished">아니오</translation>
    </message>
    <message>
        <source>To</source>
        <translation type="unfinished">받는 주소</translation>
    </message>
    <message>
        <source>From</source>
        <translation type="unfinished">보낸 주소</translation>
    </message>
    <message>
        <source>Ban for</source>
        <translation type="unfinished">차단사유:</translation>
    </message>
    <message>
        <source>Never</source>
        <translation type="unfinished">절대</translation>
    </message>
    <message>
        <source>Unknown</source>
        <translation type="unfinished">알수없음</translation>
    </message>
</context>
<context>
    <name>ReceiveCoinsDialog</name>
    <message>
        <source>&amp;Amount:</source>
        <translation type="unfinished">거래액(&amp;A):</translation>
    </message>
    <message>
        <source>&amp;Label:</source>
        <translation type="unfinished">라벨(&amp;L):</translation>
    </message>
    <message>
        <source>&amp;Message:</source>
        <translation type="unfinished">메시지(&amp;M):</translation>
    </message>
    <message>
        <source>An optional message to attach to the payment request, which will be displayed when the request is opened. Note: The message will not be sent with the payment over the Particl network.</source>
        <translation type="unfinished">지불 요청에 첨부되는 선택가능한 메시지 입니다. 이 메세지는 요청이 열릴 때 표시될 것 입니다. 메모: 이 메시지는 비트코인 네트워크로 전송되지 않습니다.</translation>
    </message>
    <message>
        <source>An optional label to associate with the new receiving address.</source>
        <translation type="unfinished">새로운 받기 주소와 결합될 부가적인 라벨.</translation>
    </message>
    <message>
        <source>Use this form to request payments. All fields are &lt;b&gt;optional&lt;/b&gt;.</source>
        <translation type="unfinished">지급을 요청하기 위해 아래 형식을 사용하세요. 입력값은 &lt;b&gt;선택 사항&lt;/b&gt; 입니다.</translation>
    </message>
    <message>
        <source>An optional amount to request. Leave this empty or zero to not request a specific amount.</source>
        <translation type="unfinished">요청할 금액 입력칸으로 선택 사항입니다. 빈 칸으로 두거나 특정 금액이 필요하지 않는 경우 0을 입력하십시오.</translation>
    </message>
    <message>
        <source>An optional label to associate with the new receiving address (used by you to identify an invoice).  It is also attached to the payment request.</source>
        <translation type="unfinished">새 수신 주소와 연결할 선택적 레이블 (사용자가 송장을 식별하는 데 사용함). 지불 요청에도 첨부됩니다.</translation>
    </message>
    <message>
        <source>An optional message that is attached to the payment request and may be displayed to the sender.</source>
        <translation type="unfinished">지불 요청에 첨부되고 발신자에게 표시 될 수있는 선택적 메시지입니다.</translation>
    </message>
    <message>
        <source>&amp;Create new receiving address</source>
        <translation type="unfinished">새로운 수신 주소 생성(&amp;C)</translation>
    </message>
    <message>
        <source>Clear all fields of the form.</source>
        <translation type="unfinished">양식의 모든 필드를 지웁니다.</translation>
    </message>
    <message>
        <source>Clear</source>
        <translation type="unfinished">지우기</translation>
    </message>
    <message>
        <source>Native segwit addresses (aka Bech32 or BIP-173) reduce your transaction fees later on and offer better protection against typos, but old wallets don't support them. When unchecked, an address compatible with older wallets will be created instead.</source>
        <translation type="unfinished">네이티브 세그윗 주소(Bech32 또는 BIP-173)는 거래 수수료를 줄여주고 오입력을 방지하지만 구버전 지갑은 이를 지원하지 않습니다. 체크하지 않으면 구버전 지갑과 호환되는 주소가 대신 생성됩니다.</translation>
    </message>
    <message>
        <source>Generate native segwit (Bech32) address</source>
        <translation type="unfinished">네이티브 세그윗(Bech32) 주소 생성</translation>
    </message>
    <message>
        <source>Requested payments history</source>
        <translation type="unfinished">지불 요청 이력</translation>
    </message>
    <message>
        <source>Show the selected request (does the same as double clicking an entry)</source>
        <translation type="unfinished">선택된 요청을 표시하기 (더블 클릭으로도 항목을 표시할 수 있습니다)</translation>
    </message>
    <message>
        <source>Show</source>
        <translation type="unfinished">보기</translation>
    </message>
    <message>
        <source>Remove the selected entries from the list</source>
        <translation type="unfinished">목록에서 선택된 항목을 삭제</translation>
    </message>
    <message>
        <source>Remove</source>
        <translation type="unfinished">삭제</translation>
    </message>
    <message>
        <source>Copy &amp;URI</source>
        <translation type="unfinished">URI 복사(&amp;U)</translation>
    </message>
    <message>
        <source>&amp;Copy address</source>
        <translation type="unfinished">&amp; 주소 복사</translation>
    </message>
    <message>
        <source>Copy &amp;label</source>
        <translation type="unfinished">복사 &amp; 라벨</translation>
    </message>
    <message>
        <source>Copy &amp;message</source>
        <translation type="unfinished">메세지 복사(&amp;m)</translation>
    </message>
    <message>
        <source>Copy &amp;amount</source>
        <translation type="unfinished">복사 &amp; 금액</translation>
    </message>
    <message>
        <source>Could not unlock wallet.</source>
        <translation type="unfinished">지갑을 잠금해제 할 수 없습니다.</translation>
    </message>
    <message>
        <source>Could not generate new %1 address</source>
        <translation type="unfinished">새로운 %1 주소를 생성 할 수 없습니다.</translation>
    </message>
</context>
<context>
    <name>ReceiveRequestDialog</name>
    <message>
        <source>Request payment to …</source>
        <translation type="unfinished">에게 지불을 요청</translation>
    </message>
    <message>
        <source>Address:</source>
        <translation type="unfinished">주소:</translation>
    </message>
    <message>
        <source>Amount:</source>
        <translation type="unfinished">금액:</translation>
    </message>
    <message>
        <source>Label:</source>
        <translation type="unfinished">라벨:</translation>
    </message>
    <message>
        <source>Message:</source>
        <translation type="unfinished">메시지:</translation>
    </message>
    <message>
        <source>Wallet:</source>
        <translation type="unfinished">지갑:</translation>
    </message>
    <message>
        <source>Copy &amp;URI</source>
        <translation type="unfinished">URI 복사(&amp;U)</translation>
    </message>
    <message>
        <source>Copy &amp;Address</source>
        <translation type="unfinished">주소 복사(&amp;A)</translation>
    </message>
    <message>
        <source>&amp;Verify</source>
        <translation type="unfinished">&amp;승인</translation>
    </message>
    <message>
        <source>Verify this address on e.g. a hardware wallet screen</source>
        <translation type="unfinished">하드웨어 지갑 화면 등에서 이 주소를 확인하십시오</translation>
    </message>
    <message>
        <source>&amp;Save Image…</source>
        <translation type="unfinished">이미지 저장...(&amp;S)</translation>
    </message>
    <message>
        <source>Payment information</source>
        <translation type="unfinished">지불 정보</translation>
    </message>
    <message>
        <source>Request payment to %1</source>
        <translation type="unfinished">%1에 지불을 요청</translation>
    </message>
</context>
<context>
    <name>RecentRequestsTableModel</name>
    <message>
        <source>Date</source>
        <translation type="unfinished">날짜</translation>
    </message>
    <message>
        <source>Label</source>
        <translation type="unfinished">라벨</translation>
    </message>
    <message>
        <source>Message</source>
        <translation type="unfinished">메시지</translation>
    </message>
    <message>
        <source>(no label)</source>
        <translation type="unfinished">(라벨 없음)</translation>
    </message>
    <message>
        <source>(no message)</source>
        <translation type="unfinished">(메세지가 없습니다)</translation>
    </message>
    <message>
        <source>(no amount requested)</source>
        <translation type="unfinished">(요청한 거래액 없음)</translation>
    </message>
    <message>
        <source>Requested</source>
        <translation type="unfinished">요청 완료</translation>
    </message>
</context>
<context>
    <name>SendCoinsDialog</name>
    <message>
        <source>Send Coins</source>
        <translation>코인 보내기</translation>
    </message>
    <message>
        <source>Coin Control Features</source>
        <translation type="unfinished">코인 컨트롤 기능들</translation>
    </message>
    <message>
        <source>automatically selected</source>
        <translation type="unfinished">자동 선택됨</translation>
    </message>
    <message>
        <source>Insufficient funds!</source>
        <translation type="unfinished">잔액이 부족합니다!</translation>
    </message>
    <message>
        <source>Quantity:</source>
        <translation type="unfinished">수량:</translation>
    </message>
    <message>
        <source>Bytes:</source>
        <translation type="unfinished">바이트:</translation>
    </message>
    <message>
        <source>Amount:</source>
        <translation type="unfinished">금액:</translation>
    </message>
    <message>
        <source>Fee:</source>
        <translation type="unfinished">수수료:</translation>
    </message>
    <message>
        <source>After Fee:</source>
        <translation type="unfinished">수수료 이후:</translation>
    </message>
    <message>
        <source>Change:</source>
        <translation type="unfinished">잔돈:</translation>
    </message>
    <message>
        <source>If this is activated, but the change address is empty or invalid, change will be sent to a newly generated address.</source>
        <translation type="unfinished">이 기능이 활성화되면 거스름돈 주소가 공란이거나 무효인 경우, 거스름돈은 새롭게 생성된 주소로 송금됩니다.</translation>
    </message>
    <message>
        <source>Custom change address</source>
        <translation type="unfinished">주소 변경</translation>
    </message>
    <message>
        <source>Transaction Fee:</source>
        <translation type="unfinished">거래 수수료:</translation>
    </message>
    <message>
        <source>Using the fallbackfee can result in sending a transaction that will take several hours or days (or never) to confirm. Consider choosing your fee manually or wait until you have validated the complete chain.</source>
        <translation type="unfinished">고장 대체 수수료를 사용하게 될 경우 보낸 거래가 승인이 완료 될 때까지 몇 시간 혹은 몇 일 (혹은 영원히) 이 걸릴 수 있습니다. 수동으로 수수료를 선택하거나 전체 체인의 유효성이 검증될 때까지 기다리십시오.</translation>
    </message>
    <message>
        <source>Warning: Fee estimation is currently not possible.</source>
        <translation type="unfinished">경고: 지금은 수수료 예측이 불가능합니다.</translation>
    </message>
    <message>
        <source>per kilobyte</source>
        <translation type="unfinished">/ 킬로바이트 당</translation>
    </message>
    <message>
        <source>Hide</source>
        <translation type="unfinished">숨기기</translation>
    </message>
    <message>
        <source>Recommended:</source>
        <translation type="unfinished">권장:</translation>
    </message>
    <message>
        <source>Custom:</source>
        <translation type="unfinished">사용자 정의:</translation>
    </message>
    <message>
        <source>Send to multiple recipients at once</source>
        <translation>다수의 수령인들에게 한번에 보내기</translation>
    </message>
    <message>
        <source>Add &amp;Recipient</source>
        <translation>수령인 추가하기(&amp;R)</translation>
    </message>
    <message>
        <source>Clear all fields of the form.</source>
        <translation type="unfinished">양식의 모든 필드를 지웁니다.</translation>
    </message>
    <message>
        <source>Inputs…</source>
        <translation type="unfinished">입력...</translation>
    </message>
    <message>
        <source>Dust:</source>
        <translation type="unfinished">더스트:</translation>
    </message>
    <message>
        <source>Choose…</source>
        <translation type="unfinished">선택...</translation>
    </message>
    <message>
        <source>Hide transaction fee settings</source>
        <translation type="unfinished">거래 수수료 설정 숨기기</translation>
    </message>
    <message>
<<<<<<< HEAD
        <source>When there is less transaction volume than space in the blocks, miners as well as relaying nodes may enforce a minimum fee. Paying only this minimum fee is just fine, but be aware that this can result in a never confirming transaction once there is more demand for particl transactions than the network can process.</source>
=======
        <source>Specify a custom fee per kB (1,000 bytes) of the transaction's virtual size.

Note:  Since the fee is calculated on a per-byte basis, a fee rate of "100 satoshis per kvB" for a transaction size of 500 virtual bytes (half of 1 kvB) would ultimately yield a fee of only 50 satoshis.</source>
        <translation type="unfinished">트랜잭션 가상 크기의 kB (1,000바이트)당 사용자 지정 수수료를 지정합니다.

참고: 수수료는 바이트 단위로 계산되므로 500 가상 바이트(1kvB의 절반)의 트랜잭션 크기에 대해 "kvB당 100 사토시"의 수수료율은 궁극적으로 50사토시만 수수료를 산출합니다.</translation>
    </message>
    <message>
        <source>When there is less transaction volume than space in the blocks, miners as well as relaying nodes may enforce a minimum fee. Paying only this minimum fee is just fine, but be aware that this can result in a never confirming transaction once there is more demand for bitcoin transactions than the network can process.</source>
>>>>>>> a46e1783
        <translation type="unfinished">거래량이 블록에 남은 공간보다 적은 경우, 채굴자나 중계 노드들이 최소 수수료를 허용할 수 있습니다. 최소 수수료만 지불하는건 괜찮지만, 네트워크가 처리할 수 있는 용량을 넘는 비트코인 거래가 있을 경우에는 이 거래가 승인이 안될 수 있다는 점을 유의하세요.</translation>
    </message>
    <message>
        <source>A too low fee might result in a never confirming transaction (read the tooltip)</source>
        <translation type="unfinished">너무 적은 수수료로는 거래 승인이 안될 수도 있습니다 (툴팁을 참고하세요)</translation>
    </message>
    <message>
        <source>(Smart fee not initialized yet. This usually takes a few blocks…)</source>
        <translation type="unfinished">(Smart fee가 아직 초기화 되지 않았습니다. 블록 분석이 완전하게 끝날 때 까지 기다려주십시오...)</translation>
    </message>
    <message>
        <source>Confirmation time target:</source>
        <translation type="unfinished">승인 시간 목표:</translation>
    </message>
    <message>
        <source>Enable Replace-By-Fee</source>
        <translation type="unfinished">'수수료로-대체' 옵션 활성화</translation>
    </message>
    <message>
        <source>With Replace-By-Fee (BIP-125) you can increase a transaction's fee after it is sent. Without this, a higher fee may be recommended to compensate for increased transaction delay risk.</source>
        <translation type="unfinished">'수수료-대체' (BIP-125) 옵션은 보낸 거래의 수수료 상향을 지원해 줍니다. 이 옵션이 없을 경우 거래 지연을 방지하기 위해 더 높은 수수료가 권장됩니다.</translation>
    </message>
    <message>
        <source>Clear &amp;All</source>
        <translation>모두 지우기(&amp;A)</translation>
    </message>
    <message>
        <source>Balance:</source>
        <translation>잔액:</translation>
    </message>
    <message>
        <source>Confirm the send action</source>
        <translation>전송 기능 확인</translation>
    </message>
    <message>
        <source>S&amp;end</source>
        <translation>보내기(&amp;e)</translation>
    </message>
    <message>
        <source>Copy quantity</source>
        <translation type="unfinished">수량 복사</translation>
    </message>
    <message>
        <source>Copy amount</source>
        <translation type="unfinished">거래액 복사</translation>
    </message>
    <message>
        <source>Copy fee</source>
        <translation type="unfinished">수수료 복사</translation>
    </message>
    <message>
        <source>Copy after fee</source>
        <translation type="unfinished">수수료 이후 복사</translation>
    </message>
    <message>
        <source>Copy bytes</source>
        <translation type="unfinished">bytes 복사</translation>
    </message>
    <message>
        <source>Copy dust</source>
        <translation type="unfinished">더스트 복사</translation>
    </message>
    <message>
        <source>Copy change</source>
        <translation type="unfinished">잔돈 복사</translation>
    </message>
    <message>
        <source>%1 (%2 blocks)</source>
        <translation type="unfinished">%1 (%2 블록)</translation>
    </message>
    <message>
        <source>Sign on device</source>
        <extracomment>"device" usually means a hardware wallet</extracomment>
        <translation type="unfinished">장치에 로그인</translation>
    </message>
    <message>
        <source>Connect your hardware wallet first.</source>
        <translation type="unfinished">먼저 하드웨어 지갑을 연결하십시오.</translation>
    </message>
    <message>
        <source>Set external signer script path in Options -&gt; Wallet</source>
        <extracomment>"External signer" means using devices such as hardware wallets.</extracomment>
        <translation type="unfinished">옵션 -&gt; 지갑에서 외부 서명자 스크립트 경로 설정</translation>
    </message>
    <message>
        <source>Cr&amp;eate Unsigned</source>
        <translation type="unfinished">사인되지 않은 것을 생성(&amp;e)</translation>
    </message>
    <message>
        <source>Creates a Partially Signed Particl Transaction (PSBT) for use with e.g. an offline %1 wallet, or a PSBT-compatible hardware wallet.</source>
        <translation type="unfinished">오프라인 %1 지갑 또는 PSBT가 호환되는 하드웨어 지갑과의 사용을 위한 '부분적으로 서명 된 비트 코인 트랜잭션(PSBT)'를 생성합니다.</translation>
    </message>
    <message>
        <source> from wallet '%1'</source>
        <translation type="unfinished">'%1' 지갑에서</translation>
    </message>
    <message>
        <source>%1 to '%2'</source>
        <translation type="unfinished">%1을 '%2'로</translation>
    </message>
    <message>
        <source>%1 to %2</source>
        <translation type="unfinished">%1을 %2로</translation>
    </message>
    <message>
        <source>Do you want to draft this transaction?</source>
        <translation type="unfinished">이 거래 초안을 작성 하시겠습니까?</translation>
    </message>
    <message>
        <source>Are you sure you want to send?</source>
        <translation type="unfinished">정말로 보내시겠습니까?</translation>
    </message>
    <message>
        <source>Create Unsigned</source>
        <translation type="unfinished">서명되지 않은 것을 생성</translation>
    </message>
    <message>
        <source>Sign and send</source>
        <translation type="unfinished">서명하고 보내기</translation>
    </message>
    <message>
        <source>Sign failed</source>
        <translation type="unfinished">서명 실패</translation>
    </message>
    <message>
        <source>External signer not found</source>
        <extracomment>"External signer" means using devices such as hardware wallets.</extracomment>
        <translation type="unfinished">외부 서명자를 찾을 수 없음</translation>
    </message>
    <message>
        <source>External signer failure</source>
        <extracomment>"External signer" means using devices such as hardware wallets.</extracomment>
        <translation type="unfinished">외부 서명자 실패</translation>
    </message>
    <message>
        <source>Save Transaction Data</source>
        <translation type="unfinished">트랜잭션 데이터 저장</translation>
    </message>
    <message>
        <source>Partially Signed Transaction (Binary)</source>
        <extracomment>Expanded name of the binary PSBT file format. See: BIP 174.</extracomment>
        <translation type="unfinished">부분 서명 트랜잭션 (이진수)</translation>
    </message>
    <message>
        <source>PSBT saved</source>
        <translation type="unfinished">PSBT 저장됨</translation>
    </message>
    <message>
        <source>or</source>
        <translation type="unfinished">또는</translation>
    </message>
    <message>
        <source>You can increase the fee later (signals Replace-By-Fee, BIP-125).</source>
        <translation type="unfinished">추후에 거래 수수료를 올릴 수 있습니다 ('수수료로-대체', BIP-125 지원)</translation>
    </message>
    <message>
        <source>Please, review your transaction proposal. This will produce a Partially Signed Particl Transaction (PSBT) which you can save or copy and then sign with e.g. an offline %1 wallet, or a PSBT-compatible hardware wallet.</source>
        <translation type="unfinished">거래 제안을 검토해 주십시오. 이것은 당신이 저장하거나 복사한 뒤 e.g. 오프라인 %1 지갑 또는 PSBT 호환 하드웨어 지갑으로 서명할 수 있는 PSBT (부분적으로 서명된 비트코인 트랜잭션)를 생성할 것입니다.</translation>
    </message>
    <message>
        <source>Please, review your transaction.</source>
        <translation type="unfinished">거래를 재검토 하십시오</translation>
    </message>
    <message>
        <source>Transaction fee</source>
        <translation type="unfinished">거래 수수료</translation>
    </message>
    <message>
        <source>Not signalling Replace-By-Fee, BIP-125.</source>
        <translation type="unfinished">'수수료로-대체', BIP-125를 지원하지 않습니다.</translation>
    </message>
    <message>
        <source>Total Amount</source>
        <translation type="unfinished">총액</translation>
    </message>
    <message>
        <source>Confirm send coins</source>
        <translation type="unfinished">코인 전송을 확인</translation>
    </message>
    <message>
        <source>Confirm transaction proposal</source>
        <translation type="unfinished">거래 제안 확인</translation>
    </message>
    <message>
        <source>Watch-only balance:</source>
        <translation type="unfinished">조회-전용 잔액:</translation>
    </message>
    <message>
        <source>The recipient address is not valid. Please recheck.</source>
        <translation type="unfinished">수령인 주소가 정확하지 않습니다. 재확인 바랍니다</translation>
    </message>
    <message>
        <source>The amount to pay must be larger than 0.</source>
        <translation type="unfinished">지불하는 금액은 0 보다 커야 합니다.</translation>
    </message>
    <message>
        <source>The amount exceeds your balance.</source>
        <translation type="unfinished">잔고를 초과하였습니다.</translation>
    </message>
    <message>
        <source>The total exceeds your balance when the %1 transaction fee is included.</source>
        <translation type="unfinished">%1 의 거래 수수료를 포함하면 잔고를 초과합니다.</translation>
    </message>
    <message>
        <source>Duplicate address found: addresses should only be used once each.</source>
        <translation type="unfinished">중복된 주소 발견: 주소는 한번만 사용되어야 합니다.</translation>
    </message>
    <message>
        <source>Transaction creation failed!</source>
        <translation type="unfinished">거래 생성에 실패했습니다!</translation>
    </message>
    <message>
        <source>A fee higher than %1 is considered an absurdly high fee.</source>
        <translation type="unfinished">%1 보다 큰 수수료는 지나치게 높은 수수료 입니다.</translation>
    </message>
    <message>
        <source>Payment request expired.</source>
        <translation type="unfinished">지불 요청이 만료되었습니다.</translation>
    </message>
    <message numerus="yes">
        <source>Estimated to begin confirmation within %n block(s).</source>
        <translation>
            <numerusform />
        </translation>
    </message>
    <message>
        <source>Warning: Invalid Particl address</source>
        <translation type="unfinished">경고: 잘못된 비트코인 주소입니다</translation>
    </message>
    <message>
        <source>Warning: Unknown change address</source>
        <translation type="unfinished">경고: 알려지지 않은 주소 변경입니다</translation>
    </message>
    <message>
        <source>Confirm custom change address</source>
        <translation type="unfinished">맞춤 주소 변경 확인</translation>
    </message>
    <message>
        <source>The address you selected for change is not part of this wallet. Any or all funds in your wallet may be sent to this address. Are you sure?</source>
        <translation type="unfinished">거스름돈을 위해 선택한 주소는 이 지갑의 일부가 아닙니다. 지갑에 있는 일부 또는 모든 금액을 이 주소로 보낼 수 있습니다. 확실합니까?</translation>
    </message>
    <message>
        <source>(no label)</source>
        <translation type="unfinished">(라벨 없음)</translation>
    </message>
</context>
<context>
    <name>SendCoinsEntry</name>
    <message>
        <source>A&amp;mount:</source>
        <translation>금액(&amp;M):</translation>
    </message>
    <message>
        <source>Pay &amp;To:</source>
        <translation>송금할 대상(&amp;T):</translation>
    </message>
    <message>
        <source>&amp;Label:</source>
        <translation>라벨(&amp;L):</translation>
    </message>
    <message>
        <source>Choose previously used address</source>
        <translation type="unfinished">이전에 사용한 주소를 선택하기</translation>
    </message>
    <message>
        <source>The Particl address to send the payment to</source>
        <translation type="unfinished">이 비트코인 주소로 송금됩니다</translation>
    </message>
    <message>
        <source>Paste address from clipboard</source>
        <translation>클립보드로 부터 주소 붙여넣기</translation>
    </message>
    <message>
        <source>Remove this entry</source>
        <translation type="unfinished">입력된 항목 삭제</translation>
    </message>
    <message>
        <source>The amount to send in the selected unit</source>
        <translation type="unfinished">선택한 단위로 보낼 수량</translation>
    </message>
    <message>
        <source>The fee will be deducted from the amount being sent. The recipient will receive less particl than you enter in the amount field. If multiple recipients are selected, the fee is split equally.</source>
        <translation type="unfinished">수수료가 송금되는 금액에서 공제됩니다. 수령자는 금액 필드에서 입력한 금액보다 적은 금액을 전송받게 됩니다. 받는 사람이 여러 명인 경우 수수료는 균등하게 나누어집니다.</translation>
    </message>
    <message>
        <source>S&amp;ubtract fee from amount</source>
        <translation type="unfinished">송금액에서 수수료 공제(&amp;U)</translation>
    </message>
    <message>
        <source>Use available balance</source>
        <translation type="unfinished">잔액 전부 사용하기</translation>
    </message>
    <message>
        <source>Message:</source>
        <translation type="unfinished">메시지:</translation>
    </message>
    <message>
        <source>This is an unauthenticated payment request.</source>
        <translation type="unfinished">인증 되지 않은 지불 요청입니다.</translation>
    </message>
    <message>
        <source>This is an authenticated payment request.</source>
        <translation type="unfinished">인증 된 지불 요청 입니다.</translation>
    </message>
    <message>
        <source>Enter a label for this address to add it to the list of used addresses</source>
        <translation type="unfinished">이 주소에 라벨을 입력하면 사용된 주소 목록에 라벨이 표시됩니다</translation>
    </message>
    <message>
        <source>A message that was attached to the particl: URI which will be stored with the transaction for your reference. Note: This message will not be sent over the Particl network.</source>
        <translation type="unfinished">particl: URI에 추가된 메시지는 참고를 위해 거래내역과 함께 저장될 것입니다. Note: 이 메시지는 비트코인 네트워크로 전송되지 않습니다.</translation>
    </message>
    <message>
        <source>Pay To:</source>
        <translation type="unfinished">보낼 주소:</translation>
    </message>
    <message>
        <source>Memo:</source>
        <translation type="unfinished">메모:</translation>
    </message>
</context>
<context>
    <name>SignVerifyMessageDialog</name>
    <message>
        <source>Signatures - Sign / Verify a Message</source>
        <translation>서명 - 싸인 / 메시지 검증</translation>
    </message>
    <message>
        <source>&amp;Sign Message</source>
        <translation>메시지 서명(&amp;S)</translation>
    </message>
    <message>
        <source>You can sign messages/agreements with your addresses to prove you can receive particl sent to them. Be careful not to sign anything vague or random, as phishing attacks may try to trick you into signing your identity over to them. Only sign fully-detailed statements you agree to.</source>
        <translation type="unfinished">당신이 해당 주소로 비트코인을 받을 수 있다는 것을 증명하기 위해 메시지/합의문을 그 주소로 서명할 수 있습니다. 피싱 공격이 당신을 속일 수 있으므로 임의의 내용이나 모호한 내용에 서명하지 않도록 주의하세요. 당신이 동의하는 명확한 조항들에만 서명하세요.</translation>
    </message>
    <message>
        <source>The Particl address to sign the message with</source>
        <translation type="unfinished">메세지를 서명할 비트코인 주소</translation>
    </message>
    <message>
        <source>Choose previously used address</source>
        <translation type="unfinished">이전에 사용한 주소를 선택하기</translation>
    </message>
    <message>
        <source>Paste address from clipboard</source>
        <translation>클립보드로 부터 주소 붙여넣기</translation>
    </message>
    <message>
        <source>Enter the message you want to sign here</source>
        <translation>여기에 서명할 메시지를 입력하세요</translation>
    </message>
    <message>
        <source>Signature</source>
        <translation>서명</translation>
    </message>
    <message>
        <source>Copy the current signature to the system clipboard</source>
        <translation>이 서명을 시스템 클립보드로 복사</translation>
    </message>
    <message>
        <source>Sign the message to prove you own this Particl address</source>
        <translation>당신이 이 비트코인 주소를 소유한다는 증명을 위해 메시지를 서명합니다</translation>
    </message>
    <message>
        <source>Sign &amp;Message</source>
        <translation>메시지 서명(&amp;M)</translation>
    </message>
    <message>
        <source>Reset all sign message fields</source>
        <translation>모든 입력항목을 초기화합니다</translation>
    </message>
    <message>
        <source>Clear &amp;All</source>
        <translation>모두 지우기(&amp;A)</translation>
    </message>
    <message>
        <source>&amp;Verify Message</source>
        <translation>메시지 검증(&amp;V)</translation>
    </message>
    <message>
        <source>Enter the receiver's address, message (ensure you copy line breaks, spaces, tabs, etc. exactly) and signature below to verify the message. Be careful not to read more into the signature than what is in the signed message itself, to avoid being tricked by a man-in-the-middle attack. Note that this only proves the signing party receives with the address, it cannot prove sendership of any transaction!</source>
        <translation type="unfinished">메시지를 검증하기 위해 아래 칸에 각각 지갑 주소와 메시지, 서명을 입력하세요 (메시지 원본의 띄어쓰기, 들여쓰기, 행 나눔 등이 정확하게 입력되어야 하므로 원본을 복사해서 입력하세요). 네트워크 침입자의 속임수에 넘어가지 않도록 서명된 메시지 내용 이외의 내용은 참고하지 않도록 유의하세요. 이 기능은 단순히 서명한 쪽에서 해당 주소로 송금을 받을 수 있다는 것을 증명하는 것 뿐이며 그 이상은 어떤 것도 보증하지 않습니다.</translation>
    </message>
    <message>
        <source>The Particl address the message was signed with</source>
        <translation type="unfinished">메세지의 서명에 사용된 비트코인 주소</translation>
    </message>
    <message>
        <source>The signed message to verify</source>
        <translation type="unfinished">검증할 서명된 메세지</translation>
    </message>
    <message>
        <source>The signature given when the message was signed</source>
        <translation type="unfinished">메세지의 서명되었을 때의 시그니처</translation>
    </message>
    <message>
        <source>Verify the message to ensure it was signed with the specified Particl address</source>
        <translation>입력된 비트코인 주소로 메시지가 서명되었는지 검증합니다</translation>
    </message>
    <message>
        <source>Verify &amp;Message</source>
        <translation>메시지 검증(&amp;M)</translation>
    </message>
    <message>
        <source>Reset all verify message fields</source>
        <translation>모든 입력 항목을 초기화합니다</translation>
    </message>
    <message>
        <source>Click "Sign Message" to generate signature</source>
        <translation type="unfinished">서명을 만들려면 "메시지 서명"을 클릭하세요</translation>
    </message>
    <message>
        <source>The entered address is invalid.</source>
        <translation type="unfinished">입력한 주소가 잘못되었습니다.</translation>
    </message>
    <message>
        <source>Please check the address and try again.</source>
        <translation type="unfinished">주소를 확인하고 다시 시도하십시오.</translation>
    </message>
    <message>
        <source>The entered address does not refer to a key.</source>
        <translation type="unfinished">입력한 주소는 지갑내 키를 참조하지 않습니다.</translation>
    </message>
    <message>
        <source>Wallet unlock was cancelled.</source>
        <translation type="unfinished">지갑 잠금 해제를 취소했습니다.</translation>
    </message>
    <message>
        <source>No error</source>
        <translation type="unfinished">오류 없음</translation>
    </message>
    <message>
        <source>Private key for the entered address is not available.</source>
        <translation type="unfinished">입력한 주소에 대한 개인키가 없습니다.</translation>
    </message>
    <message>
        <source>Message signing failed.</source>
        <translation type="unfinished">메시지 서명에 실패했습니다.</translation>
    </message>
    <message>
        <source>Message signed.</source>
        <translation type="unfinished">메시지를 서명했습니다.</translation>
    </message>
    <message>
        <source>The signature could not be decoded.</source>
        <translation type="unfinished">서명을 해독할 수 없습니다.</translation>
    </message>
    <message>
        <source>Please check the signature and try again.</source>
        <translation type="unfinished">서명을 확인하고 다시 시도하십시오.</translation>
    </message>
    <message>
        <source>The signature did not match the message digest.</source>
        <translation type="unfinished">메시지 다이제스트와 서명이 일치하지 않습니다.</translation>
    </message>
    <message>
        <source>Message verification failed.</source>
        <translation type="unfinished">메시지 검증에 실패했습니다.</translation>
    </message>
    <message>
        <source>Message verified.</source>
        <translation type="unfinished">메시지가 검증되었습니다.</translation>
    </message>
</context>
<context>
    <name>TransactionDesc</name>
    <message numerus="yes">
        <source>Open for %n more block(s)</source>
        <translation>
            <numerusform />
        </translation>
    </message>
    <message>
        <source>Open until %1</source>
        <translation type="unfinished">%1 까지 열림</translation>
    </message>
    <message>
        <source>conflicted with a transaction with %1 confirmations</source>
        <translation type="unfinished">%1 승인이 있는 거래와 충돌함</translation>
    </message>
    <message>
        <source>0/unconfirmed, %1</source>
        <translation type="unfinished">0/미승인, %1</translation>
    </message>
    <message>
        <source>in memory pool</source>
        <translation type="unfinished">메모리 풀 안에 있음</translation>
    </message>
    <message>
        <source>not in memory pool</source>
        <translation type="unfinished">메모리 풀 안에 없음</translation>
    </message>
    <message>
        <source>abandoned</source>
        <translation type="unfinished">버려진</translation>
    </message>
    <message>
        <source>%1/unconfirmed</source>
        <translation type="unfinished">%1/미확인</translation>
    </message>
    <message>
        <source>%1 confirmations</source>
        <translation type="unfinished">%1 확인 완료</translation>
    </message>
    <message>
        <source>Status</source>
        <translation type="unfinished">상태</translation>
    </message>
    <message>
        <source>Date</source>
        <translation type="unfinished">날짜</translation>
    </message>
    <message>
        <source>Source</source>
        <translation type="unfinished">소스</translation>
    </message>
    <message>
        <source>Generated</source>
        <translation type="unfinished">생성됨</translation>
    </message>
    <message>
        <source>From</source>
        <translation type="unfinished">보낸 주소</translation>
    </message>
    <message>
        <source>unknown</source>
        <translation type="unfinished">알 수 없음</translation>
    </message>
    <message>
        <source>To</source>
        <translation type="unfinished">받는 주소</translation>
    </message>
    <message>
        <source>own address</source>
        <translation type="unfinished">자신의 주소</translation>
    </message>
    <message>
        <source>watch-only</source>
        <translation type="unfinished">조회-전용</translation>
    </message>
    <message>
        <source>label</source>
        <translation type="unfinished">라벨</translation>
    </message>
    <message>
        <source>Credit</source>
        <translation type="unfinished">입금액</translation>
    </message>
    <message numerus="yes">
        <source>matures in %n more block(s)</source>
        <translation>
            <numerusform />
        </translation>
    </message>
    <message>
        <source>not accepted</source>
        <translation type="unfinished">승인되지 않음</translation>
    </message>
    <message>
        <source>Debit</source>
        <translation type="unfinished">출금액</translation>
    </message>
    <message>
        <source>Total debit</source>
        <translation type="unfinished">총 출금액</translation>
    </message>
    <message>
        <source>Total credit</source>
        <translation type="unfinished">총 입금액</translation>
    </message>
    <message>
        <source>Transaction fee</source>
        <translation type="unfinished">거래 수수료</translation>
    </message>
    <message>
        <source>Net amount</source>
        <translation type="unfinished">총 거래액</translation>
    </message>
    <message>
        <source>Message</source>
        <translation type="unfinished">메시지</translation>
    </message>
    <message>
        <source>Comment</source>
        <translation type="unfinished">설명</translation>
    </message>
    <message>
        <source>Transaction ID</source>
        <translation type="unfinished">거래 ID</translation>
    </message>
    <message>
        <source>Transaction total size</source>
        <translation type="unfinished">거래 총 크기</translation>
    </message>
    <message>
        <source>Transaction virtual size</source>
        <translation type="unfinished">가상 거래 사이즈</translation>
    </message>
    <message>
        <source>Output index</source>
        <translation type="unfinished">출력 인덱스</translation>
    </message>
    <message>
        <source> (Certificate was not verified)</source>
        <translation type="unfinished">(인증서가 확인되지 않았습니다)</translation>
    </message>
    <message>
        <source>Merchant</source>
        <translation type="unfinished">판매자</translation>
    </message>
    <message>
        <source>Generated coins must mature %1 blocks before they can be spent. When you generated this block, it was broadcast to the network to be added to the block chain. If it fails to get into the chain, its state will change to "not accepted" and it won't be spendable. This may occasionally happen if another node generates a block within a few seconds of yours.</source>
        <translation type="unfinished">신규 채굴된 코인이 사용되기 위해서는 %1 개의 블록이 경과되어야 합니다. 블록을 생성할 때 블록체인에 추가되도록 네트워크에 전파되는 과정을 거치는데, 블록체인에 포함되지 못하고 실패한다면 해당 블록의 상태는 '미승인'으로 표현되고 비트코인 또한 사용될 수 없습니다. 이 현상은 다른 노드가 비슷한 시간대에 동시에 블록을 생성할 때 종종 발생할 수 있습니다.</translation>
    </message>
    <message>
        <source>Debug information</source>
        <translation type="unfinished">디버깅 정보</translation>
    </message>
    <message>
        <source>Transaction</source>
        <translation type="unfinished">거래</translation>
    </message>
    <message>
        <source>Inputs</source>
        <translation type="unfinished">입력</translation>
    </message>
    <message>
        <source>Amount</source>
        <translation type="unfinished">금액</translation>
    </message>
    <message>
        <source>true</source>
        <translation type="unfinished">참</translation>
    </message>
    <message>
        <source>false</source>
        <translation type="unfinished">거짓</translation>
    </message>
</context>
<context>
    <name>TransactionDescDialog</name>
    <message>
        <source>This pane shows a detailed description of the transaction</source>
        <translation>이 창은 거래의 세부내역을 보여줍니다</translation>
    </message>
    <message>
        <source>Details for %1</source>
        <translation type="unfinished">%1에 대한 세부 정보</translation>
    </message>
</context>
<context>
    <name>TransactionTableModel</name>
    <message>
        <source>Date</source>
        <translation type="unfinished">날짜</translation>
    </message>
    <message>
        <source>Type</source>
        <translation type="unfinished">형식</translation>
    </message>
    <message>
        <source>Label</source>
        <translation type="unfinished">라벨</translation>
    </message>
    <message numerus="yes">
        <source>Open for %n more block(s)</source>
        <translation>
            <numerusform />
        </translation>
    </message>
    <message>
        <source>Open until %1</source>
        <translation type="unfinished">%1 까지 열림</translation>
    </message>
    <message>
        <source>Unconfirmed</source>
        <translation type="unfinished">미확인</translation>
    </message>
    <message>
        <source>Abandoned</source>
        <translation type="unfinished">버려진</translation>
    </message>
    <message>
        <source>Confirming (%1 of %2 recommended confirmations)</source>
        <translation type="unfinished">승인 중 (권장되는 승인 회수 %2 대비 현재 승인 수 %1)</translation>
    </message>
    <message>
        <source>Confirmed (%1 confirmations)</source>
        <translation type="unfinished">승인됨 (%1 확인됨)</translation>
    </message>
    <message>
        <source>Conflicted</source>
        <translation type="unfinished">충돌</translation>
    </message>
    <message>
        <source>Immature (%1 confirmations, will be available after %2)</source>
        <translation type="unfinished">충분히 숙성되지 않은 상태 (%1 승인, %2 후에 사용 가능합니다)</translation>
    </message>
    <message>
        <source>Generated but not accepted</source>
        <translation type="unfinished">생성되었으나 거절됨</translation>
    </message>
    <message>
        <source>Received with</source>
        <translation type="unfinished">받은 주소 :</translation>
    </message>
    <message>
        <source>Received from</source>
        <translation type="unfinished">보낸 주소 :</translation>
    </message>
    <message>
        <source>Sent to</source>
        <translation type="unfinished">받는 주소 :</translation>
    </message>
    <message>
        <source>Payment to yourself</source>
        <translation type="unfinished">자신에게 지불</translation>
    </message>
    <message>
        <source>Mined</source>
        <translation type="unfinished">채굴</translation>
    </message>
    <message>
        <source>watch-only</source>
        <translation type="unfinished">조회-전용</translation>
    </message>
    <message>
        <source>(n/a)</source>
        <translation type="unfinished">(없음)</translation>
    </message>
    <message>
        <source>(no label)</source>
        <translation type="unfinished">(라벨 없음)</translation>
    </message>
    <message>
        <source>Transaction status. Hover over this field to show number of confirmations.</source>
        <translation type="unfinished">거래 상황. 마우스를 올리면 검증횟수가 표시됩니다.</translation>
    </message>
    <message>
        <source>Date and time that the transaction was received.</source>
        <translation type="unfinished">거래가 이루어진 날짜와 시각.</translation>
    </message>
    <message>
        <source>Type of transaction.</source>
        <translation type="unfinished">거래의 종류.</translation>
    </message>
    <message>
        <source>Whether or not a watch-only address is involved in this transaction.</source>
        <translation type="unfinished">조회-전용 주소가 이 거래에 참여하는지 여부입니다.</translation>
    </message>
    <message>
        <source>User-defined intent/purpose of the transaction.</source>
        <translation type="unfinished">거래에 대해 사용자가 정의한 의도나 목적.</translation>
    </message>
    <message>
        <source>Amount removed from or added to balance.</source>
        <translation type="unfinished">늘어나거나 줄어든 액수.</translation>
    </message>
</context>
<context>
    <name>TransactionView</name>
    <message>
        <source>All</source>
        <translation type="unfinished">전체</translation>
    </message>
    <message>
        <source>Today</source>
        <translation type="unfinished">오늘</translation>
    </message>
    <message>
        <source>This week</source>
        <translation type="unfinished">이번주</translation>
    </message>
    <message>
        <source>This month</source>
        <translation type="unfinished">이번 달</translation>
    </message>
    <message>
        <source>Last month</source>
        <translation type="unfinished">지난 달</translation>
    </message>
    <message>
        <source>This year</source>
        <translation type="unfinished">올 해</translation>
    </message>
    <message>
        <source>Received with</source>
        <translation type="unfinished">받은 주소 :</translation>
    </message>
    <message>
        <source>Sent to</source>
        <translation type="unfinished">받는 주소 :</translation>
    </message>
    <message>
        <source>To yourself</source>
        <translation type="unfinished">자기 거래</translation>
    </message>
    <message>
        <source>Mined</source>
        <translation type="unfinished">채굴</translation>
    </message>
    <message>
        <source>Other</source>
        <translation type="unfinished">기타</translation>
    </message>
    <message>
        <source>Enter address, transaction id, or label to search</source>
        <translation type="unfinished">검색하기 위한 주소, 거래 아이디 또는 라벨을 입력하십시오.</translation>
    </message>
    <message>
        <source>Min amount</source>
        <translation type="unfinished">최소 거래액</translation>
    </message>
    <message>
        <source>Range…</source>
        <translation type="unfinished">범위...</translation>
    </message>
    <message>
        <source>&amp;Copy address</source>
        <translation type="unfinished">&amp; 주소 복사</translation>
    </message>
    <message>
        <source>Copy &amp;label</source>
        <translation type="unfinished">복사 &amp; 라벨</translation>
    </message>
    <message>
        <source>Copy &amp;amount</source>
        <translation type="unfinished">복사 &amp; 금액</translation>
    </message>
    <message>
        <source>Copy transaction &amp;ID</source>
        <translation type="unfinished">복사 트랜잭션 &amp; 아이디</translation>
    </message>
    <message>
        <source>&amp;Edit address label</source>
        <translation type="unfinished">&amp;주소 라벨 수정하기</translation>
    </message>
    <message>
        <source>Export Transaction History</source>
        <translation type="unfinished">거래 기록 내보내기</translation>
    </message>
    <message>
        <source>Comma separated file</source>
        <extracomment>Expanded name of the CSV file format. See https://en.wikipedia.org/wiki/Comma-separated_values</extracomment>
        <translation type="unfinished">콤마로 분리된 파일</translation>
    </message>
    <message>
        <source>Confirmed</source>
        <translation type="unfinished">확인됨</translation>
    </message>
    <message>
        <source>Watch-only</source>
        <translation type="unfinished">조회-전용</translation>
    </message>
    <message>
        <source>Date</source>
        <translation type="unfinished">날짜</translation>
    </message>
    <message>
        <source>Type</source>
        <translation type="unfinished">형식</translation>
    </message>
    <message>
        <source>Label</source>
        <translation type="unfinished">라벨</translation>
    </message>
    <message>
        <source>Address</source>
        <translation type="unfinished">주소</translation>
    </message>
    <message>
        <source>ID</source>
        <translation type="unfinished">아이디</translation>
    </message>
    <message>
        <source>Exporting Failed</source>
        <translation type="unfinished">내보내기 실패</translation>
    </message>
    <message>
        <source>There was an error trying to save the transaction history to %1.</source>
        <translation type="unfinished">%1으로 거래 기록을 저장하는데 에러가 있었습니다.</translation>
    </message>
    <message>
        <source>Exporting Successful</source>
        <translation type="unfinished">내보내기 성공</translation>
    </message>
    <message>
        <source>The transaction history was successfully saved to %1.</source>
        <translation type="unfinished">거래 기록이 성공적으로 %1에 저장되었습니다.</translation>
    </message>
    <message>
        <source>Range:</source>
        <translation type="unfinished">범위:</translation>
    </message>
    <message>
        <source>to</source>
        <translation type="unfinished">수신인</translation>
    </message>
</context>
<context>
    <name>WalletFrame</name>
    <message>
        <source>No wallet has been loaded.
Go to File &gt; Open Wallet to load a wallet.
- OR -</source>
        <translation type="unfinished">지갑이 로드되지 않았습니다.
'파일 &gt; 지갑 열기'로 이동하여 지갑을 로드합니다.
-또는-</translation>
    </message>
    <message>
        <source>Create a new wallet</source>
        <translation type="unfinished">새로운 지갑 생성하기</translation>
    </message>
</context>
<context>
    <name>WalletModel</name>
    <message>
        <source>Send Coins</source>
        <translation type="unfinished">코인 보내기</translation>
    </message>
    <message>
        <source>Fee bump error</source>
        <translation type="unfinished">수수료 범프 오류</translation>
    </message>
    <message>
        <source>Increasing transaction fee failed</source>
        <translation type="unfinished">거래 수수료 상향 실패</translation>
    </message>
    <message>
        <source>Do you want to increase the fee?</source>
        <translation type="unfinished">수수료를 올리시겠습니까?</translation>
    </message>
    <message>
        <source>Do you want to draft a transaction with fee increase?</source>
        <translation type="unfinished">수수료가 인상 된 거래를 작성 하시겠습니까?</translation>
    </message>
    <message>
        <source>Current fee:</source>
        <translation type="unfinished">현재 수수료:</translation>
    </message>
    <message>
        <source>Increase:</source>
        <translation type="unfinished">증가:</translation>
    </message>
    <message>
        <source>New fee:</source>
        <translation type="unfinished">새로운 수수료:</translation>
    </message>
    <message>
        <source>Warning: This may pay the additional fee by reducing change outputs or adding inputs, when necessary. It may add a new change output if one does not already exist. These changes may potentially leak privacy.</source>
        <translation type="unfinished">경고: 이것은 필요할 때 변경 결과를 줄이거나 입력을 추가함으로써 추가 수수료를 지불할 수 있습니다. 아직 새 변경 출력이 없는 경우 새 변경 출력을 추가할 수 있습니다. 이러한 변경으로 인해 개인 정보가 유출될 수 있습니다.</translation>
    </message>
    <message>
        <source>Confirm fee bump</source>
        <translation type="unfinished">수수료 범프 승인</translation>
    </message>
    <message>
        <source>Can't draft transaction.</source>
        <translation type="unfinished">거래 초안을 작성할 수 없습니다.</translation>
    </message>
    <message>
        <source>PSBT copied</source>
        <translation type="unfinished">PSBT 복사됨</translation>
    </message>
    <message>
        <source>Can't sign transaction.</source>
        <translation type="unfinished">거래에 서명 할 수 없습니다.</translation>
    </message>
    <message>
        <source>Could not commit transaction</source>
        <translation type="unfinished">거래를 커밋 할 수 없습니다.</translation>
    </message>
    <message>
        <source>Can't display address</source>
        <translation type="unfinished">주소를 표시할 수 없습니다.</translation>
    </message>
    <message>
        <source>default wallet</source>
        <translation type="unfinished">기본 지갑</translation>
    </message>
</context>
<context>
    <name>WalletView</name>
    <message>
        <source>&amp;Export</source>
        <translation type="unfinished">내보내기 (&amp;E)</translation>
    </message>
    <message>
        <source>Export the data in the current tab to a file</source>
        <translation type="unfinished">현재 탭에 있는 데이터를 파일로 내보내기</translation>
    </message>
    <message>
        <source>Error</source>
        <translation type="unfinished">오류</translation>
    </message>
    <message>
        <source>Unable to decode PSBT from clipboard (invalid base64)</source>
        <translation type="unfinished">클립 보드에서 PSBT를 디코딩 할 수 없습니다 (잘못된 base64).</translation>
    </message>
    <message>
        <source>Load Transaction Data</source>
        <translation type="unfinished">트랜젝션 데이터 불러오기</translation>
    </message>
    <message>
        <source>Partially Signed Transaction (*.psbt)</source>
        <translation type="unfinished">부분적으로 서명된 비트코인 트랜잭션 (* .psbt)</translation>
    </message>
    <message>
        <source>PSBT file must be smaller than 100 MiB</source>
        <translation type="unfinished">PSBT 파일은 100MiB보다 작아야합니다.</translation>
    </message>
    <message>
        <source>Unable to decode PSBT</source>
        <translation type="unfinished">PSBT를 디코드 할 수 없음</translation>
    </message>
    <message>
        <source>Backup Wallet</source>
        <translation type="unfinished">지갑 백업</translation>
    </message>
    <message>
        <source>Wallet Data</source>
        <extracomment>Name of the wallet data file format.</extracomment>
        <translation type="unfinished">지갑 정보</translation>
    </message>
    <message>
        <source>Backup Failed</source>
        <translation type="unfinished">백업 실패</translation>
    </message>
    <message>
        <source>There was an error trying to save the wallet data to %1.</source>
        <translation type="unfinished">지갑 데이터를 %1 폴더에 저장하는 동안 오류가 발생 하였습니다.</translation>
    </message>
    <message>
        <source>Backup Successful</source>
        <translation type="unfinished">백업 성공</translation>
    </message>
    <message>
        <source>The wallet data was successfully saved to %1.</source>
        <translation type="unfinished">지갑 정보가 %1에 성공적으로 저장되었습니다.</translation>
    </message>
    <message>
        <source>Cancel</source>
        <translation type="unfinished">취소</translation>
    </message>
</context>
<context>
    <name>bitcoin-core</name>
    <message>
        <source>The %s developers</source>
        <translation type="unfinished">%s 개발자들</translation>
    </message>
    <message>
        <source>%s corrupt. Try using the wallet tool particl-wallet to salvage or restoring a backup.</source>
        <translation type="unfinished">%s가 손상되었습니다. '비트 코인-지갑'을 사용하여 백업을 구제하거나 복원하십시오.</translation>
    </message>
    <message>
        <source>-maxtxfee is set very high! Fees this large could be paid on a single transaction.</source>
        <translation type="unfinished">-maxtxfee 값이 너무 큽니다!  하나의 거래에 너무 큰 수수료가 지불 됩니다.</translation>
    </message>
    <message>
        <source>Cannot obtain a lock on data directory %s. %s is probably already running.</source>
        <translation type="unfinished">데이터 디렉토리 %s 에 락을 걸 수 없었습니다. %s가 이미 실행 중인 것으로 보입니다.</translation>
    </message>
    <message>
        <source>Cannot provide specific connections and have addrman find outgoing connections at the same.</source>
        <translation type="unfinished">특정 연결을 제공 할 수없고 어드맨이 나가는 연결을 찾을 수 없습니다.</translation>
    </message>
    <message>
        <source>Distributed under the MIT software license, see the accompanying file %s or %s</source>
        <translation type="unfinished">MIT 소프트웨어 라이센스에 따라 배포되었습니다. 첨부 파일 %s 또는 %s을 참조하십시오.</translation>
    </message>
    <message>
        <source>Error reading %s! All keys read correctly, but transaction data or address book entries might be missing or incorrect.</source>
        <translation type="unfinished">%s 불러오기 오류! 주소 키는 모두 정확하게 로드되었으나 거래 데이터와 주소록 필드에서 누락이나 오류가 존재할 수 있습니다.</translation>
    </message>
    <message>
        <source>Error: Listening for incoming connections failed (listen returned error %s)</source>
        <translation type="unfinished">오류: 들어오는 연결을 허용하는데 실패했습니다 (리슨 오류: %s)</translation>
    </message>
    <message>
        <source>Fee estimation failed. Fallbackfee is disabled. Wait a few blocks or enable -fallbackfee.</source>
        <translation type="unfinished">수수료 추정이 실패했습니다. 고장 대체 수수료가 비활성화 상태입니다. 몇 블록을 기다리거나 -fallbackfee를 활성화 하십시오.</translation>
    </message>
    <message>
        <source>File %s already exists. If you are sure this is what you want, move it out of the way first.</source>
        <translation type="unfinished">%s 파일이 이미 존재합니다. 무엇을 하고자 하는지 확실하시다면, 파일을 먼저 다른 곳으로 옮기십시오.</translation>
    </message>
    <message>
        <source>Invalid amount for -maxtxfee=&lt;amount&gt;: '%s' (must be at least the minrelay fee of %s to prevent stuck transactions)</source>
        <translation type="unfinished">유효하지 않은 금액 -maxtxfee=&lt;amount&gt;: '%s' (거래가 막히는 상황을 방지하게 위해 적어도 %s 의 중계 수수료를 지정해야 합니다)</translation>
    </message>
    <message>
        <source>More than one onion bind address is provided. Using %s for the automatically created Tor onion service.</source>
        <translation type="unfinished">하나 이상의 양파 바인딩 주소가 제공됩니다. 자동으로 생성 된 Tor onion 서비스에 %s 사용.</translation>
    </message>
    <message>
        <source>Please check that your computer's date and time are correct! If your clock is wrong, %s will not work properly.</source>
        <translation type="unfinished">컴퓨터의 날짜와 시간이 올바른지 확인하십시오! 시간이 잘못되면 %s은 제대로 동작하지 않습니다.</translation>
    </message>
    <message>
        <source>Please contribute if you find %s useful. Visit %s for further information about the software.</source>
        <translation type="unfinished">%s가 유용하다고 생각한다면 프로젝트에 공헌해주세요. 이 소프트웨어에 대한 보다 자세한 정보는 %s를 방문해 주십시오.</translation>
    </message>
    <message>
        <source>Prune configured below the minimum of %d MiB.  Please use a higher number.</source>
        <translation type="unfinished">블록 축소가 최소치인 %d MiB 밑으로 설정되어 있습니다. 더 높은 값을 사용해 주십시오.</translation>
    </message>
    <message>
        <source>Prune: last wallet synchronisation goes beyond pruned data. You need to -reindex (download the whole blockchain again in case of pruned node)</source>
        <translation type="unfinished">블록 축소: 마지막 지갑 동기화 지점이 축소된 데이터보다 과거의 것 입니다. -reindex가 필요합니다 (축소된 노드의 경우 모든 블록체인을 재다운로드합니다)</translation>
    </message>
    <message>
        <source>SQLiteDatabase: Unknown sqlite wallet schema version %d. Only version %d is supported</source>
        <translation type="unfinished">에스큐엘라이트 데이터베이스 : 알 수 없는 에스큐엘라이트 지갑 스키마 버전 %d. %d 버전만 지원합니다.</translation>
    </message>
    <message>
        <source>The block database contains a block which appears to be from the future. This may be due to your computer's date and time being set incorrectly. Only rebuild the block database if you are sure that your computer's date and time are correct</source>
        <translation type="unfinished">블록 데이터베이스에 미래의 블록이 포함되어 있습니다. 이것은 사용자의 컴퓨터의 날짜와 시간이 올바르게 설정되어 있지 않을때 나타날 수 있습니다. 블록 데이터 베이스의 재구성은 사용자의 컴퓨터의 날짜와 시간이 올바르다고 확신할 때에만 하십시오.</translation>
    </message>
    <message>
        <source>The transaction amount is too small to send after the fee has been deducted</source>
        <translation type="unfinished">거래액이 수수료를 지불하기엔 너무 작습니다</translation>
    </message>
    <message>
        <source>This error could occur if this wallet was not shutdown cleanly and was last loaded using a build with a newer version of Berkeley DB. If so, please use the software that last loaded this wallet</source>
        <translation type="unfinished">지갑이 완전히 종료되지 않고 최신 버전의 Berkeley DB 빌드를 사용하여 마지막으로 로드된 경우 오류가 발생할 수 있습니다. 이 지갑을 마지막으로 로드한 소프트웨어를 사용하십시오.</translation>
    </message>
    <message>
        <source>This is a pre-release test build - use at your own risk - do not use for mining or merchant applications</source>
        <translation type="unfinished">출시 전의 테스트 빌드 입니다. - 스스로의 책임하에 사용하십시오. - 채굴이나 상업적 용도로 사용하지 마십시오.</translation>
    </message>
    <message>
        <source>This is the maximum transaction fee you pay (in addition to the normal fee) to prioritize partial spend avoidance over regular coin selection.</source>
        <translation type="unfinished">이것은 일반 코인 선택보다 부분적 지출 회피를 우선시하기 위해 지불하는 최대 거래 수수료 (일반 수수료에 추가)입니다.</translation>
    </message>
    <message>
        <source>This is the transaction fee you may discard if change is smaller than dust at this level</source>
        <translation type="unfinished">이것은 거스름돈이 현재 레벨의 더스트보다 적은 경우 버릴 수 있는 수수료입니다.</translation>
    </message>
    <message>
        <source>This is the transaction fee you may pay when fee estimates are not available.</source>
        <translation type="unfinished">이것은 수수료 추정을 이용할 수 없을 때 사용되는 거래 수수료입니다.</translation>
    </message>
    <message>
        <source>Total length of network version string (%i) exceeds maximum length (%i). Reduce the number or size of uacomments.</source>
        <translation type="unfinished">네트워크 버전 문자 (%i)의 길이가 최대길이 (%i)를 초과합니다. uacomments의 갯수나 길이를 줄이세요.</translation>
    </message>
    <message>
        <source>Unable to replay blocks. You will need to rebuild the database using -reindex-chainstate.</source>
        <translation type="unfinished">블록을 재생할 수 없습니다. -reindex-chainstate를 사용하여 데이터베이스를 다시 빌드 해야 합니다.</translation>
    </message>
    <message>
        <source>Warning: Private keys detected in wallet {%s} with disabled private keys</source>
        <translation type="unfinished">경고: 비활성화된 개인키 지갑 {%s} 에서 개인키들이 발견되었습니다</translation>
    </message>
    <message>
        <source>Warning: We do not appear to fully agree with our peers! You may need to upgrade, or other nodes may need to upgrade.</source>
        <translation type="unfinished">경고: 현재 비트코인 버전이 다른 네트워크 참여자들과 동일하지 않은 것 같습니다. 당신 또는 다른 참여자들이 동일한 비트코인 버전으로 업그레이드 할 필요가 있습니다.</translation>
    </message>
    <message>
        <source>You need to rebuild the database using -reindex to go back to unpruned mode.  This will redownload the entire blockchain</source>
        <translation type="unfinished">블록 축소 모드를 해제하려면 데이터베이스를 재구성하기 위해 -reindex를 사용해야 합니다. 이 명령은 전체 블록체인을 다시 다운로드합니다.</translation>
    </message>
    <message>
        <source>%s is set very high!</source>
        <translation type="unfinished">%s가 매우 높게 설정되었습니다!</translation>
    </message>
    <message>
        <source>-maxmempool must be at least %d MB</source>
        <translation type="unfinished">-maxmempool은 최소한 %d MB 이어야 합니다</translation>
    </message>
    <message>
        <source>A fatal internal error occurred, see debug.log for details</source>
        <translation type="unfinished">치명적 내부 오류 발생. 상세한 내용을 debug.log 에서 확인하십시오</translation>
    </message>
    <message>
        <source>Cannot resolve -%s address: '%s'</source>
        <translation type="unfinished">%s 주소를 확인할 수 없습니다: '%s'</translation>
    </message>
    <message>
        <source>Cannot set -peerblockfilters without -blockfilterindex.</source>
        <translation type="unfinished">-blockfilterindex는 -peerblockfilters 없이 사용할 수 없습니다.</translation>
    </message>
    <message>
        <source>Cannot write to data directory '%s'; check permissions.</source>
        <translation type="unfinished">"%s" 데이터 폴더에 기록하지 못했습니다. 접근권한을 확인하십시오.</translation>
    </message>
    <message>
        <source>Change index out of range</source>
        <translation type="unfinished">범위 밖의 인덱스 변경</translation>
    </message>
    <message>
        <source>Config setting for %s only applied on %s network when in [%s] section.</source>
        <translation type="unfinished">%s의 설정은 %s 네트워크에만 적용되는 데, 이는 [%s] 항목에 있을 경우 뿐 입니다.</translation>
    </message>
    <message>
        <source>Corrupted block database detected</source>
        <translation type="unfinished">손상된 블록 데이터베이스가 감지되었습니다</translation>
    </message>
    <message>
        <source>Could not find asmap file %s</source>
        <translation type="unfinished">asmap file %s 을 찾을 수 없습니다</translation>
    </message>
    <message>
        <source>Could not parse asmap file %s</source>
        <translation type="unfinished">asmap file %s 을 파싱할 수 없습니다</translation>
    </message>
    <message>
        <source>Disk space is too low!</source>
        <translation type="unfinished">디스크 용량이 부족함!</translation>
    </message>
    <message>
        <source>Do you want to rebuild the block database now?</source>
        <translation type="unfinished">블록 데이터베이스를 다시 생성하시겠습니까?</translation>
    </message>
    <message>
        <source>Done loading</source>
        <translation type="unfinished">로딩 완료</translation>
    </message>
    <message>
        <source>Dump file %s does not exist.</source>
        <translation type="unfinished">파일 버리기 1%s 존재 안함
</translation>
    </message>
    <message>
        <source>Error creating %s</source>
        <translation type="unfinished">만들기 오류 1%s
</translation>
    </message>
    <message>
        <source>Error initializing block database</source>
        <translation type="unfinished">블록 데이터베이스 초기화 오류 발생</translation>
    </message>
    <message>
        <source>Error initializing wallet database environment %s!</source>
        <translation type="unfinished">지갑 데이터베이스 %s 환경 초기화 오류 발생!</translation>
    </message>
    <message>
        <source>Error loading %s</source>
        <translation type="unfinished">%s 불러오기 오류 발생</translation>
    </message>
    <message>
        <source>Error loading %s: Private keys can only be disabled during creation</source>
        <translation type="unfinished">%s 로딩 실패: 개인키는 생성할때만 비활성화 할 수 있습니다</translation>
    </message>
    <message>
        <source>Error loading %s: Wallet corrupted</source>
        <translation type="unfinished">%s 불러오기 오류: 지갑이 손상됨</translation>
    </message>
    <message>
        <source>Error loading %s: Wallet requires newer version of %s</source>
        <translation type="unfinished">%s 불러오기 오류: 지갑은 새 버전의 %s이 필요합니다</translation>
    </message>
    <message>
        <source>Error loading block database</source>
        <translation type="unfinished">블록 데이터베이스 불러오는데 오류 발생</translation>
    </message>
    <message>
        <source>Error opening block database</source>
        <translation type="unfinished">블록 데이터베이스 열기 오류 발생</translation>
    </message>
    <message>
        <source>Error reading from database, shutting down.</source>
        <translation type="unfinished">블록 데이터베이스를 불러오는데 오류가 발생하였습니다, 곧 종료됩니다.</translation>
    </message>
    <message>
        <source>Error reading next record from wallet database</source>
        <translation type="unfinished">지갑 데이터베이스에서 다음 기록을 불러오는데 오류가 발생하였습니다.</translation>
    </message>
    <message>
        <source>Error upgrading chainstate database</source>
        <translation type="unfinished">체인 상태 데이터베이스 업그레이드 중 오류가 발생했습니다.</translation>
    </message>
    <message>
        <source>Error: Disk space is low for %s</source>
        <translation type="unfinished">오류: %s 하기엔 저장공간이 부족합니다</translation>
    </message>
    <message>
        <source>Error: Keypool ran out, please call keypoolrefill first</source>
        <translation type="unfinished">오류: 키풀이 바닥남, 키풀 리필을 먼저 호출할 하십시오</translation>
    </message>
    <message>
        <source>Error: Missing checksum</source>
        <translation type="unfinished">오류: 체크섬 누락</translation>
    </message>
    <message>
        <source>Error: Unable to write record to new wallet</source>
        <translation type="unfinished">오류: 새로운 지갑에 기록하지 못했습니다.</translation>
    </message>
    <message>
        <source>Failed to listen on any port. Use -listen=0 if you want this.</source>
        <translation type="unfinished">포트 연결에 실패하였습니다. 필요하다면 -리슨=0 옵션을 사용하십시오.</translation>
    </message>
    <message>
        <source>Failed to rescan the wallet during initialization</source>
        <translation type="unfinished">지갑 스캔 오류</translation>
    </message>
    <message>
        <source>Failed to verify database</source>
        <translation type="unfinished">데이터베이스를 검증 실패</translation>
    </message>
    <message>
        <source>Importing…</source>
        <translation type="unfinished">불러오는 중...</translation>
    </message>
    <message>
        <source>Incorrect or no genesis block found. Wrong datadir for network?</source>
        <translation type="unfinished">제네시스 블록이 없거나 잘 못 되었습니다. 네트워크의 datadir을 확인해 주십시오.</translation>
    </message>
    <message>
        <source>Initialization sanity check failed. %s is shutting down.</source>
        <translation type="unfinished">무결성 확인 초기화에 실패하였습니다. %s가 곧 종료됩니다.</translation>
    </message>
    <message>
        <source>Insufficient funds</source>
        <translation type="unfinished">잔액이 부족합니다</translation>
    </message>
    <message>
        <source>Invalid -i2psam address or hostname: '%s'</source>
        <translation type="unfinished">올바르지 않은 -i2psam 주소 또는 호스트 이름: '%s'</translation>
    </message>
    <message>
        <source>Invalid -onion address or hostname: '%s'</source>
        <translation type="unfinished">올바르지 않은 -onion 주소 또는 호스트 이름: '%s'</translation>
    </message>
    <message>
        <source>Invalid -proxy address or hostname: '%s'</source>
        <translation type="unfinished">올바르지 않은 -proxy 주소 또는 호스트 이름: '%s'</translation>
    </message>
    <message>
        <source>Invalid P2P permission: '%s'</source>
        <translation type="unfinished">잘못된 P2P 권한: '%s'</translation>
    </message>
    <message>
        <source>Invalid amount for -%s=&lt;amount&gt;: '%s'</source>
        <translation type="unfinished">유효하지 않은 금액 -%s=&lt;amount&gt;: '%s'</translation>
    </message>
    <message>
        <source>Invalid amount for -discardfee=&lt;amount&gt;: '%s'</source>
        <translation type="unfinished">유효하지 않은 금액 -discardfee=&lt;amount&gt;: '%s'</translation>
    </message>
    <message>
        <source>Invalid amount for -fallbackfee=&lt;amount&gt;: '%s'</source>
        <translation type="unfinished">유효하지 않은 금액 -fallbackfee=&lt;amount&gt;: '%s'</translation>
    </message>
    <message>
        <source>Invalid amount for -paytxfee=&lt;amount&gt;: '%s' (must be at least %s)</source>
        <translation type="unfinished">유효하지 않은 금액 -paytxfee=&lt;amount&gt;: "%s" (최소 %s 이상이어야 합니다)</translation>
    </message>
    <message>
        <source>Invalid netmask specified in -whitelist: '%s'</source>
        <translation type="unfinished">유효하지 않은 넷마스크가 -whitelist: '%s" 를 통해 지정됨</translation>
    </message>
    <message>
        <source>Loading P2P addresses…</source>
        <translation type="unfinished">P2P 주소를 불러오는 중...</translation>
    </message>
    <message>
        <source>Loading banlist…</source>
        <translation type="unfinished">추방리스트를 불러오는 중...</translation>
    </message>
    <message>
        <source>Loading block index…</source>
        <translation type="unfinished">블록 인덱스를 불러오는 중...</translation>
    </message>
    <message>
        <source>Loading wallet…</source>
        <translation type="unfinished">지갑을 불러오는 중...</translation>
    </message>
    <message>
        <source>Need to specify a port with -whitebind: '%s'</source>
        <translation type="unfinished">-whitebind: '%s' 를 이용하여 포트를 지정해야 합니다</translation>
    </message>
    <message>
        <source>No proxy server specified. Use -proxy=&lt;ip&gt; or -proxy=&lt;ip:port&gt;.</source>
        <translation type="unfinished">프록시 서버가 지정되지 않았습니다. -proxy =&lt;ip&gt; 또는 -proxy =&lt;ip:port&gt;를 사용하십시오.</translation>
    </message>
    <message>
        <source>Not enough file descriptors available.</source>
        <translation type="unfinished">파일 디스크립터가 부족합니다.</translation>
    </message>
    <message>
        <source>Prune cannot be configured with a negative value.</source>
        <translation type="unfinished">블록 축소는 음수로 설정할 수 없습니다.</translation>
    </message>
    <message>
        <source>Prune mode is incompatible with -coinstatsindex.</source>
        <translation type="unfinished">블록 축소 모드는 -coinstatsindex와 호환되지 않습니다.</translation>
    </message>
    <message>
        <source>Prune mode is incompatible with -txindex.</source>
        <translation type="unfinished">블록 축소 모드는 -txindex와 호환되지 않습니다.</translation>
    </message>
    <message>
        <source>Pruning blockstore…</source>
        <translation type="unfinished">블록 데이터를 축소 중입니다...</translation>
    </message>
    <message>
        <source>Reducing -maxconnections from %d to %d, because of system limitations.</source>
        <translation type="unfinished">시스템 한계로 인하여 -maxconnections를 %d 에서 %d로 줄였습니다.</translation>
    </message>
    <message>
        <source>Replaying blocks…</source>
        <translation type="unfinished">블록 재생 중...</translation>
    </message>
    <message>
        <source>Rescanning…</source>
        <translation type="unfinished">재스캔 중...</translation>
    </message>
    <message>
        <source>SQLiteDatabase: Failed to execute statement to verify database: %s</source>
        <translation type="unfinished">에스큐엘라이트 데이터베이스 : 데이터베이스를 확인하는 실행문 출력을 실패하였습니다 : %s.</translation>
    </message>
    <message>
        <source>SQLiteDatabase: Failed to prepare statement to verify database: %s</source>
        <translation type="unfinished">에스큐엘라이트 데이터베이스 : 데이터베이스를 확인하는 실행문 준비에 실패하였습니다 : %s.</translation>
    </message>
    <message>
        <source>SQLiteDatabase: Unexpected application id. Expected %u, got %u</source>
        <translation type="unfinished">에스큐엘라이트 데이터베이스 : 예상 못한 어플리케이션 아이디. 예정: %u, 받음: %u</translation>
    </message>
    <message>
        <source>Section [%s] is not recognized.</source>
        <translation type="unfinished">[%s] 항목은 인정되지 않습니다.</translation>
    </message>
    <message>
        <source>Signing transaction failed</source>
        <translation type="unfinished">거래 서명에 실패했습니다</translation>
    </message>
    <message>
        <source>Specified -walletdir "%s" does not exist</source>
        <translation type="unfinished">지정한 -walletdir "%s"은 존재하지 않습니다</translation>
    </message>
    <message>
        <source>Specified -walletdir "%s" is a relative path</source>
        <translation type="unfinished">지정한 -walletdir "%s"은 상대 경로입니다</translation>
    </message>
    <message>
        <source>Specified -walletdir "%s" is not a directory</source>
        <translation type="unfinished">지정한 -walletdir "%s"은 디렉토리가 아닙니다</translation>
    </message>
    <message>
        <source>Specified blocks directory "%s" does not exist.</source>
        <translation type="unfinished">지정한 블록 디렉토리 "%s" 가 존재하지 않습니다.</translation>
    </message>
    <message>
        <source>Starting network threads…</source>
        <translation type="unfinished">네트워크 스레드 시작중...</translation>
    </message>
    <message>
        <source>The source code is available from %s.</source>
        <translation type="unfinished">소스코드는 %s 에서 확인하실 수 있습니다.</translation>
    </message>
    <message>
        <source>The transaction amount is too small to pay the fee</source>
        <translation type="unfinished">거래액이 수수료를 지불하기엔 너무 작습니다</translation>
    </message>
    <message>
        <source>The wallet will avoid paying less than the minimum relay fee.</source>
        <translation type="unfinished">지갑은 최소 중계 수수료보다 적은 금액을 지불하는 것을 피할 것입니다.</translation>
    </message>
    <message>
        <source>This is experimental software.</source>
        <translation type="unfinished">이 소프트웨어는 시험적입니다.</translation>
    </message>
    <message>
        <source>This is the minimum transaction fee you pay on every transaction.</source>
        <translation type="unfinished">이것은 모든 거래에서 지불하는 최소 거래 수수료입니다.</translation>
    </message>
    <message>
        <source>This is the transaction fee you will pay if you send a transaction.</source>
        <translation type="unfinished">이것은 거래를 보낼 경우 지불 할 거래 수수료입니다.</translation>
    </message>
    <message>
        <source>Transaction amount too small</source>
        <translation type="unfinished">거래액이 너무 적습니다</translation>
    </message>
    <message>
        <source>Transaction amounts must not be negative</source>
        <translation type="unfinished">거래액은 반드시 0보다 큰 값이어야 합니다.</translation>
    </message>
    <message>
        <source>Transaction has too long of a mempool chain</source>
        <translation type="unfinished">거래가 너무 긴 메모리 풀 체인을 갖고 있습니다</translation>
    </message>
    <message>
        <source>Transaction must have at least one recipient</source>
        <translation type="unfinished">거래에는 최소한 한명의 수령인이 있어야 합니다.</translation>
    </message>
    <message>
        <source>Transaction too large</source>
        <translation type="unfinished">거래가 너무 큽니다</translation>
    </message>
    <message>
        <source>Unable to bind to %s on this computer (bind returned error %s)</source>
        <translation type="unfinished">이 컴퓨터의 %s 에 바인딩할 수 없습니다 (바인딩 과정에 %s 오류 발생)</translation>
    </message>
    <message>
        <source>Unable to bind to %s on this computer. %s is probably already running.</source>
        <translation type="unfinished">이 컴퓨터의 %s에 바인딩 할 수 없습니다. 아마도 %s이 실행중인 것 같습니다.</translation>
    </message>
    <message>
        <source>Unable to create the PID file '%s': %s</source>
        <translation type="unfinished">PID 파일 생성 실패 '%s': %s</translation>
    </message>
    <message>
        <source>Unable to generate initial keys</source>
        <translation type="unfinished">초기 키값 생성 불가</translation>
    </message>
    <message>
        <source>Unable to generate keys</source>
        <translation type="unfinished">키 생성 불가</translation>
    </message>
    <message>
        <source>Unable to open %s for writing</source>
        <translation type="unfinished">%s을 쓰기 위하여 열 수 없습니다.</translation>
    </message>
    <message>
        <source>Unable to start HTTP server. See debug log for details.</source>
        <translation type="unfinished">HTTP 서버를 시작할 수 없습니다. 자세한 사항은 디버그 로그를 확인 하세요.</translation>
    </message>
    <message>
        <source>Unknown -blockfilterindex value %s.</source>
        <translation type="unfinished">알 수 없는 -blockfileterindex 값 %s.</translation>
    </message>
    <message>
        <source>Unknown change type '%s'</source>
        <translation type="unfinished">알 수 없는 변경 형식 '%s'</translation>
    </message>
    <message>
        <source>Unknown network specified in -onlynet: '%s'</source>
        <translation type="unfinished">-onlynet: '%s' 에 알수없는 네트워크가 지정되었습니다</translation>
    </message>
    <message>
        <source>Unknown new rules activated (versionbit %i)</source>
        <translation type="unfinished">알 수 없는 새로운 규칙이 활성화 되었습니다. (versionbit %i)</translation>
    </message>
    <message>
        <source>Unsupported logging category %s=%s.</source>
        <translation type="unfinished">지원되지 않는 로깅 카테고리 %s = %s.</translation>
    </message>
    <message>
        <source>Upgrading UTXO database</source>
        <translation type="unfinished">UTXO 데이터베이스 업그레이드</translation>
    </message>
    <message>
        <source>Upgrading txindex database</source>
        <translation type="unfinished">txindex 데이터베이스 업테이트중</translation>
    </message>
    <message>
        <source>User Agent comment (%s) contains unsafe characters.</source>
        <translation type="unfinished">사용자 정의 코멘트 (%s)에 안전하지 못한 글자가 포함되어 있습니다.</translation>
    </message>
    <message>
        <source>Verifying blocks…</source>
        <translation type="unfinished">블록 검증 중...</translation>
    </message>
    <message>
        <source>Verifying wallet(s)…</source>
        <translation type="unfinished">지갑(들) 검증 중...</translation>
    </message>
    <message>
        <source>Wallet needed to be rewritten: restart %s to complete</source>
        <translation type="unfinished">지갑을 새로 써야 합니다:  진행을 위해 %s 를 다시 시작하십시오</translation>
    </message>
</context>
</TS><|MERGE_RESOLUTION|>--- conflicted
+++ resolved
@@ -1492,9 +1492,6 @@
         <translation type="unfinished">검증되지 않은 잔돈 쓰기 (&amp;S)</translation>
     </message>
     <message>
-<<<<<<< HEAD
-        <source>Automatically open the Particl client port on the router. This only works when your router supports UPnP and it is enabled.</source>
-=======
         <source>External Signer (e.g. hardware wallet)</source>
         <translation type="unfinished">외부 서명자 (예: 하드웨어 지갑)</translation>
     </message>
@@ -1504,12 +1501,11 @@
  </translation>
     </message>
     <message>
-        <source>Full path to a Bitcoin Core compatible script (e.g. C:\Downloads\hwi.exe or /Users/you/Downloads/hwi.py). Beware: malware can steal your coins!</source>
+        <source>Full path to a Particl Core compatible script (e.g. C:\Downloads\hwi.exe or /Users/you/Downloads/hwi.py). Beware: malware can steal your coins!</source>
         <translation type="unfinished">비트코인 코어 호환 스크립트의 전체 경로 (예: C:\Downloads\whi.exe 또는 /Users/you/Downloads/hwi.py). 주의: 악성 프로그램이 코인을 훔칠 수 있습니다!</translation>
     </message>
     <message>
-        <source>Automatically open the Bitcoin client port on the router. This only works when your router supports UPnP and it is enabled.</source>
->>>>>>> a46e1783
+        <source>Automatically open the Particl client port on the router. This only works when your router supports UPnP and it is enabled.</source>
         <translation>라우터에서 비트코인 클라이언트 포트를 자동적으로 엽니다. 라우터에서 UPnP를 지원하고 활성화 했을 경우에만 동작합니다.</translation>
     </message>
     <message>
@@ -1908,9 +1904,6 @@
         <translation type="unfinished">'particl://"은 잘못된 URI입니다. 'particl:'을 사용하십시오.</translation>
     </message>
     <message>
-<<<<<<< HEAD
-        <source>URI cannot be parsed! This can be caused by an invalid Particl address or malformed URI parameters.</source>
-=======
         <source>Cannot process payment request because BIP70 is not supported.
 Due to widespread security flaws in BIP70 it's strongly recommended that any merchant instructions to switch wallets be ignored.
 If you are receiving this error you should request the merchant provide a BIP21 compatible URI.</source>
@@ -1919,8 +1912,7 @@
 이 오류가 발생하면 판매자에게 BIP21 호환 URI를 제공하도록 요청해야 합니다.</translation>
     </message>
     <message>
-        <source>URI cannot be parsed! This can be caused by an invalid Bitcoin address or malformed URI parameters.</source>
->>>>>>> a46e1783
+        <source>URI cannot be parsed! This can be caused by an invalid Particl address or malformed URI parameters.</source>
         <translation type="unfinished">URI의 파싱에 문제가 발생했습니다. 잘못된 비트코인 주소나 URI 파라미터 구성에 오류가 존재할 수 있습니다.</translation>
     </message>
     <message>
@@ -2340,7 +2332,7 @@
 %7WARNING: Scammers have been active, telling users to type commands here, stealing their wallet contents. Do not use this console without fully understanding the ramifications of a command.%8</source>
         <extracomment>RPC console welcome message. Placeholders %7 and %8 are style tags for the warning content, and they are not space separated from the rest of the text intentionally.</extracomment>
         <translation type="unfinished">1%1 RPC 콘솔에 오신 것을 환영합니다.
-위쪽 및 아래쪽 화살표를 사용하여 기록 탐색을하고 2%2를 사용하여 화면을 지우세요. 
+위쪽 및 아래쪽 화살표를 사용하여 기록 탐색을하고 2%2를 사용하여 화면을 지우세요.
 3%3과 4%4을 사용하여 글꼴 크기 증가 또는 감소하세요
 사용 가능한 명령의 개요를 보려면 5%5를 입력하십시오.
 이 콘솔 사용에 대한 자세한 내용을 보려면 6%6을 입력하십시오.
@@ -2689,9 +2681,6 @@
         <translation type="unfinished">거래 수수료 설정 숨기기</translation>
     </message>
     <message>
-<<<<<<< HEAD
-        <source>When there is less transaction volume than space in the blocks, miners as well as relaying nodes may enforce a minimum fee. Paying only this minimum fee is just fine, but be aware that this can result in a never confirming transaction once there is more demand for particl transactions than the network can process.</source>
-=======
         <source>Specify a custom fee per kB (1,000 bytes) of the transaction's virtual size.
 
 Note:  Since the fee is calculated on a per-byte basis, a fee rate of "100 satoshis per kvB" for a transaction size of 500 virtual bytes (half of 1 kvB) would ultimately yield a fee of only 50 satoshis.</source>
@@ -2700,8 +2689,7 @@
 참고: 수수료는 바이트 단위로 계산되므로 500 가상 바이트(1kvB의 절반)의 트랜잭션 크기에 대해 "kvB당 100 사토시"의 수수료율은 궁극적으로 50사토시만 수수료를 산출합니다.</translation>
     </message>
     <message>
-        <source>When there is less transaction volume than space in the blocks, miners as well as relaying nodes may enforce a minimum fee. Paying only this minimum fee is just fine, but be aware that this can result in a never confirming transaction once there is more demand for bitcoin transactions than the network can process.</source>
->>>>>>> a46e1783
+        <source>When there is less transaction volume than space in the blocks, miners as well as relaying nodes may enforce a minimum fee. Paying only this minimum fee is just fine, but be aware that this can result in a never confirming transaction once there is more demand for particl transactions than the network can process.</source>
         <translation type="unfinished">거래량이 블록에 남은 공간보다 적은 경우, 채굴자나 중계 노드들이 최소 수수료를 허용할 수 있습니다. 최소 수수료만 지불하는건 괜찮지만, 네트워크가 처리할 수 있는 용량을 넘는 비트코인 거래가 있을 경우에는 이 거래가 승인이 안될 수 있다는 점을 유의하세요.</translation>
     </message>
     <message>
