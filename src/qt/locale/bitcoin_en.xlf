--- conflicted
+++ resolved
@@ -1671,27 +1671,27 @@
         <context-group purpose="location"><context context-type="linenumber">157</context></context-group>
       </trans-unit>
       <trans-unit id="_msg374">
-        <source xml:space="preserve">Full path to a Particl Core compatible script (e.g. C:\Downloads\hwi.exe or /Users/you/Downloads/hwi.py). Beware: malware can steal your coins!</source>
-        <context-group purpose="location"><context context-type="linenumber">309</context></context-group>
-      </trans-unit>
-      <trans-unit id="_msg375">
-        <source xml:space="preserve">Automatically open the Particl client port on the router. This only works when your router supports NAT-PMP and it is enabled. The external port could be random.</source>
-        <context-group purpose="location"><context context-type="linenumber">351</context></context-group>
-      </trans-unit>
-      <trans-unit id="_msg376">
         <source xml:space="preserve">IP address of the proxy (e.g. IPv4: 127.0.0.1 / IPv6: ::1)</source>
         <context-group purpose="location"><context context-type="linenumber">408</context></context-group>
         <context-group purpose="location"><context context-type="linenumber">595</context></context-group>
       </trans-unit>
-      <trans-unit id="_msg377">
+      <trans-unit id="_msg375">
         <source xml:space="preserve">Shows if the supplied default SOCKS5 proxy is used to reach peers via this network type.</source>
         <context-group purpose="location"><context context-type="linenumber">477</context></context-group>
         <context-group purpose="location"><context context-type="linenumber">500</context></context-group>
         <context-group purpose="location"><context context-type="linenumber">523</context></context-group>
       </trans-unit>
-      <trans-unit id="_msg378">
+      <trans-unit id="_msg376">
         <source xml:space="preserve">Minimize instead of exit the application when the window is closed. When this option is enabled, the application will be closed only after selecting Exit in the menu.</source>
         <context-group purpose="location"><context context-type="linenumber">692</context></context-group>
+      </trans-unit>
+      <trans-unit id="_msg377">
+        <source xml:space="preserve">Staking</source>
+        <context-group purpose="location"><context context-type="linenumber">911</context></context-group>
+      </trans-unit>
+      <trans-unit id="_msg378">
+        <source xml:space="preserve">Reserve Balance</source>
+        <context-group purpose="location"><context context-type="linenumber">919</context></context-group>
       </trans-unit>
       <trans-unit id="_msg379">
         <source xml:space="preserve">Open the %1 configuration file from the working directory.</source>
@@ -1818,21 +1818,20 @@
         <context-group purpose="location"><context context-type="linenumber">299</context></context-group>
       </trans-unit>
       <trans-unit id="_msg408">
-        <source xml:space="preserve">Third-party URLs (e.g. a block explorer) that appear in the transactions tab as context menu items. %s in the URL is replaced by transaction hash. Multiple URLs are separated by vertical bar |.</source>
-        <context-group purpose="location"><context context-type="linenumber">772</context></context-group>
-        <context-group purpose="location"><context context-type="linenumber">785</context></context-group>
+        <source xml:space="preserve">Full path to a Particl Core compatible script (e.g. C:\Downloads\hwi.exe or /Users/you/Downloads/hwi.py). Beware: malware can steal your coins!</source>
+        <context-group purpose="location"><context context-type="linenumber">309</context></context-group>
       </trans-unit>
       <trans-unit id="_msg409">
-        <source xml:space="preserve">&amp;Third-party transaction URLs</source>
-        <context-group purpose="location"><context context-type="linenumber">775</context></context-group>
-      </trans-unit>
-      <trans-unit id="_msg410">
         <source xml:space="preserve">Automatically open the Particl client port on the router. This only works when your router supports UPnP and it is enabled.</source>
         <context-group purpose="location"><context context-type="linenumber">341</context></context-group>
       </trans-unit>
-      <trans-unit id="_msg411">
+      <trans-unit id="_msg410">
         <source xml:space="preserve">Map port using &amp;UPnP</source>
         <context-group purpose="location"><context context-type="linenumber">344</context></context-group>
+      </trans-unit>
+      <trans-unit id="_msg411">
+        <source xml:space="preserve">Automatically open the Particl client port on the router. This only works when your router supports NAT-PMP and it is enabled. The external port could be random.</source>
+        <context-group purpose="location"><context context-type="linenumber">351</context></context-group>
       </trans-unit>
       <trans-unit id="_msg412">
         <source xml:space="preserve">Map port using NA&amp;T-PMP</source>
@@ -1930,36 +1929,37 @@
         <context-group purpose="location"><context context-type="linenumber">761</context></context-group>
       </trans-unit>
       <trans-unit id="_msg435">
+        <source xml:space="preserve">Third-party URLs (e.g. a block explorer) that appear in the transactions tab as context menu items. %s in the URL is replaced by transaction hash. Multiple URLs are separated by vertical bar |.</source>
+        <context-group purpose="location"><context context-type="linenumber">772</context></context-group>
+        <context-group purpose="location"><context context-type="linenumber">785</context></context-group>
+      </trans-unit>
+      <trans-unit id="_msg436">
+        <source xml:space="preserve">&amp;Third-party transaction URLs</source>
+        <context-group purpose="location"><context context-type="linenumber">775</context></context-group>
+      </trans-unit>
+      <trans-unit id="_msg437">
         <source xml:space="preserve">Whether to show coin control features or not.</source>
         <context-group purpose="location"><context context-type="linenumber">238</context></context-group>
       </trans-unit>
-      <trans-unit id="_msg436">
+      <trans-unit id="_msg438">
         <source xml:space="preserve">Connect to the Particl network through a separate SOCKS5 proxy for Tor onion services.</source>
         <context-group purpose="location"><context context-type="linenumber">558</context></context-group>
       </trans-unit>
-      <trans-unit id="_msg437">
+      <trans-unit id="_msg439">
         <source xml:space="preserve">Use separate SOCKS&amp;5 proxy to reach peers via Tor onion services:</source>
         <context-group purpose="location"><context context-type="linenumber">561</context></context-group>
       </trans-unit>
-      <trans-unit id="_msg438">
+      <trans-unit id="_msg440">
         <source xml:space="preserve">Monospaced font in the Overview tab:</source>
         <context-group purpose="location"><context context-type="linenumber">797</context></context-group>
       </trans-unit>
-      <trans-unit id="_msg439">
+      <trans-unit id="_msg441">
         <source xml:space="preserve">embedded &quot;%1&quot;</source>
         <context-group purpose="location"><context context-type="linenumber">805</context></context-group>
       </trans-unit>
-      <trans-unit id="_msg440">
+      <trans-unit id="_msg442">
         <source xml:space="preserve">closest matching &quot;%1&quot;</source>
         <context-group purpose="location"><context context-type="linenumber">854</context></context-group>
-      </trans-unit>
-      <trans-unit id="_msg441">
-        <source xml:space="preserve">Staking</source>
-        <context-group purpose="location"><context context-type="linenumber">911</context></context-group>
-      </trans-unit>
-      <trans-unit id="_msg442">
-        <source xml:space="preserve">Reserve Balance</source>
-        <context-group purpose="location"><context context-type="linenumber">919</context></context-group>
       </trans-unit>
       <trans-unit id="_msg443">
         <source xml:space="preserve">Options set in this dialog are overridden by the command line or in the configuration file:</source>
@@ -3315,11 +3315,7 @@
       <trans-unit id="_msg728">
         <source xml:space="preserve">Send Coins</source>
         <context-group purpose="location"><context context-type="linenumber">14</context></context-group>
-<<<<<<< HEAD
-        <context-group purpose="location"><context context-type="sourcefile">../sendcoinsdialog.cpp</context><context context-type="linenumber">1011</context></context-group>
-=======
-        <context-group purpose="location"><context context-type="sourcefile">../sendcoinsdialog.cpp</context><context context-type="linenumber">771</context></context-group>
->>>>>>> 9549b28c
+        <context-group purpose="location"><context context-type="sourcefile">../sendcoinsdialog.cpp</context><context context-type="linenumber">1035</context></context-group>
       </trans-unit>
       <trans-unit id="_msg729">
         <source xml:space="preserve">Coin Control Features</source>
@@ -3573,375 +3569,301 @@
         <context-group purpose="location"><context context-type="linenumber">460</context></context-group>
       </trans-unit>
       <trans-unit id="_msg789">
+        <source xml:space="preserve">Private keys disabled.</source>
+        <context-group purpose="location"><context context-type="linenumber">474</context></context-group>
+        <note annotates="source" from="developer">Text to inform a user attempting to create a transaction of their current options. At this stage, a user can only create a PSBT. This string is displayed when private keys are disabled and an external signer is not available.</note>
+      </trans-unit>
+      <trans-unit id="_msg790">
+        <source xml:space="preserve">Please, review your transaction. You can create and send this transaction or create a Partially Signed Bitcoin Transaction (PSBT), which you can save or copy and then sign with, e.g., an offline %1 wallet, or a PSBT-compatible hardware wallet.</source>
+        <context-group purpose="location"><context context-type="linenumber">480</context></context-group>
+        <note annotates="source" from="developer">Text to inform a user attempting to create a transaction of their current options. At this stage, a user can send their transaction or create a PSBT. This string is displayed when both private keys and PSBT controls are enabled.</note>
+      </trans-unit>
+      <trans-unit id="_msg791">
+        <source xml:space="preserve">Estimated Transaction fee</source>
+        <context-group purpose="location"><context context-type="linenumber">496</context></context-group>
+      </trans-unit>
+      <trans-unit id="_msg792">
+        <source xml:space="preserve">removed for transaction fee</source>
+        <context-group purpose="location"><context context-type="linenumber">509</context></context-group>
+      </trans-unit>
+      <trans-unit id="_msg793">
+        <source xml:space="preserve">added as transaction fee</source>
+        <context-group purpose="location"><context context-type="linenumber">511</context></context-group>
+      </trans-unit>
+      <trans-unit id="_msg794">
         <source xml:space="preserve">To review recipient list click &quot;Show Details…&quot;</source>
-<<<<<<< HEAD
         <context-group purpose="location"><context context-type="linenumber">543</context></context-group>
       </trans-unit>
-      <trans-unit id="_msg790">
+      <trans-unit id="_msg795">
+        <source xml:space="preserve">Sign failed</source>
+        <context-group purpose="location"><context context-type="linenumber">609</context></context-group>
+      </trans-unit>
+      <trans-unit id="_msg796">
+        <source xml:space="preserve">External signer not found</source>
+        <context-group purpose="location"><context context-type="linenumber">614</context></context-group>
+        <note annotates="source" from="developer">&quot;External signer&quot; means using devices such as hardware wallets.</note>
+      </trans-unit>
+      <trans-unit id="_msg797">
+        <source xml:space="preserve">External signer failure</source>
+        <context-group purpose="location"><context context-type="linenumber">619</context></context-group>
+        <note annotates="source" from="developer">&quot;External signer&quot; means using devices such as hardware wallets.</note>
+      </trans-unit>
+      <trans-unit id="_msg798">
+        <source xml:space="preserve">Save Transaction Data</source>
+        <context-group purpose="location"><context context-type="linenumber">585</context></context-group>
+      </trans-unit>
+      <trans-unit id="_msg799">
+        <source xml:space="preserve">Creates a Partially Signed Bitcoin Transaction (PSBT) for use with e.g. an offline %1 wallet, or a PSBT-compatible hardware wallet.</source>
+        <context-group purpose="location"><context context-type="linenumber">244</context></context-group>
+      </trans-unit>
+      <trans-unit id="_msg800">
+        <source xml:space="preserve">Partially Signed Transaction (Binary)</source>
+        <context-group purpose="location"><context context-type="linenumber">587</context></context-group>
+        <note annotates="source" from="developer">Expanded name of the binary PSBT file format. See: BIP 174.</note>
+      </trans-unit>
+      <trans-unit id="_msg801">
+        <source xml:space="preserve">PSBT saved</source>
+        <context-group purpose="location"><context context-type="linenumber">594</context></context-group>
+      </trans-unit>
+      <trans-unit id="_msg802">
         <source xml:space="preserve">External balance:</source>
-        <context-group purpose="location"><context context-type="linenumber">947</context></context-group>
-      </trans-unit>
-      <trans-unit id="_msg791">
+        <context-group purpose="location"><context context-type="linenumber">971</context></context-group>
+      </trans-unit>
+      <trans-unit id="_msg803">
         <source xml:space="preserve">or</source>
         <context-group purpose="location"><context context-type="linenumber">539</context></context-group>
       </trans-unit>
-      <trans-unit id="_msg792">
+      <trans-unit id="_msg804">
+        <source xml:space="preserve">You can increase the fee later (signals Replace-By-Fee, BIP-125).</source>
+        <context-group purpose="location"><context context-type="linenumber">516</context></context-group>
+      </trans-unit>
+      <trans-unit id="_msg805">
         <source xml:space="preserve">Do you want to create this transaction?</source>
         <context-group purpose="location"><context context-type="linenumber">468</context></context-group>
         <note annotates="source" from="developer">Message displayed when attempting to create a transaction. Cautionary text to prompt the user to verify that the displayed transaction details represent the transaction the user intends to create.</note>
       </trans-unit>
-      <trans-unit id="_msg793">
-        <source xml:space="preserve">Private keys disabled.</source>
-        <context-group purpose="location"><context context-type="linenumber">474</context></context-group>
-        <note annotates="source" from="developer">Text to inform a user attempting to create a transaction of their current options. At this stage, a user can only create a PSBT. This string is displayed when private keys are disabled and an external signer is not available.</note>
-      </trans-unit>
-      <trans-unit id="_msg794">
-        <source xml:space="preserve">Estimated Transaction fee</source>
-        <context-group purpose="location"><context context-type="linenumber">496</context></context-group>
-      </trans-unit>
-      <trans-unit id="_msg795">
-        <source xml:space="preserve">removed for transaction fee</source>
-        <context-group purpose="location"><context context-type="linenumber">509</context></context-group>
-=======
-        <context-group purpose="location"><context context-type="linenumber">395</context></context-group>
-      </trans-unit>
-      <trans-unit id="_msg705">
-        <source xml:space="preserve">Sign failed</source>
-        <context-group purpose="location"><context context-type="linenumber">455</context></context-group>
-      </trans-unit>
-      <trans-unit id="_msg706">
-        <source xml:space="preserve">External signer not found</source>
-        <context-group purpose="location"><context context-type="linenumber">460</context></context-group>
-        <note annotates="source" from="developer">&quot;External signer&quot; means using devices such as hardware wallets.</note>
-      </trans-unit>
-      <trans-unit id="_msg707">
-        <source xml:space="preserve">External signer failure</source>
-        <context-group purpose="location"><context context-type="linenumber">465</context></context-group>
-        <note annotates="source" from="developer">&quot;External signer&quot; means using devices such as hardware wallets.</note>
-      </trans-unit>
-      <trans-unit id="_msg708">
-        <source xml:space="preserve">Save Transaction Data</source>
-        <context-group purpose="location"><context context-type="linenumber">431</context></context-group>
-      </trans-unit>
-      <trans-unit id="_msg709">
-        <source xml:space="preserve">Partially Signed Transaction (Binary)</source>
-        <context-group purpose="location"><context context-type="linenumber">433</context></context-group>
-        <note annotates="source" from="developer">Expanded name of the binary PSBT file format. See: BIP 174.</note>
-      </trans-unit>
-      <trans-unit id="_msg710">
-        <source xml:space="preserve">PSBT saved</source>
-        <context-group purpose="location"><context context-type="linenumber">440</context></context-group>
-      </trans-unit>
-      <trans-unit id="_msg711">
-        <source xml:space="preserve">External balance:</source>
-        <context-group purpose="location"><context context-type="linenumber">713</context></context-group>
->>>>>>> 9549b28c
-      </trans-unit>
-      <trans-unit id="_msg796">
-        <source xml:space="preserve">added as transaction fee</source>
-        <context-group purpose="location"><context context-type="linenumber">511</context></context-group>
-      </trans-unit>
-      <trans-unit id="_msg797">
-        <source xml:space="preserve">You can increase the fee later (signals Replace-By-Fee, BIP-125).</source>
-        <context-group purpose="location"><context context-type="linenumber">516</context></context-group>
-      </trans-unit>
-      <trans-unit id="_msg798">
+      <trans-unit id="_msg806">
         <source xml:space="preserve">Please, review your transaction.</source>
         <context-group purpose="location"><context context-type="linenumber">483</context></context-group>
         <note annotates="source" from="developer">Text to prompt a user to review the details of the transaction they are attempting to send.</note>
       </trans-unit>
-      <trans-unit id="_msg799">
-        <source xml:space="preserve">Creates a Partially Signed Bitcoin Transaction (PSBT) for use with e.g. an offline %1 wallet, or a PSBT-compatible hardware wallet.</source>
-        <context-group purpose="location"><context context-type="linenumber">244</context></context-group>
-      </trans-unit>
-      <trans-unit id="_msg800">
-        <source xml:space="preserve">Please, review your transaction. You can create and send this transaction or create a Partially Signed Bitcoin Transaction (PSBT), which you can save or copy and then sign with, e.g., an offline %1 wallet, or a PSBT-compatible hardware wallet.</source>
-        <context-group purpose="location"><context context-type="linenumber">480</context></context-group>
-        <note annotates="source" from="developer">Text to inform a user attempting to create a transaction of their current options. At this stage, a user can send their transaction or create a PSBT. This string is displayed when both private keys and PSBT controls are enabled.</note>
-      </trans-unit>
-      <trans-unit id="_msg801">
+      <trans-unit id="_msg807">
         <source xml:space="preserve">Not signalling Replace-By-Fee, BIP-125.</source>
         <context-group purpose="location"><context context-type="linenumber">518</context></context-group>
       </trans-unit>
-      <trans-unit id="_msg802">
+      <trans-unit id="_msg808">
         <source xml:space="preserve">Total Amount</source>
         <context-group purpose="location"><context context-type="linenumber">536</context></context-group>
       </trans-unit>
-      <trans-unit id="_msg803">
+      <trans-unit id="_msg809">
         <source xml:space="preserve">Your hardware device must be connected to sign this txn.</source>
         <context-group purpose="location"><context context-type="linenumber">551</context></context-group>
       </trans-unit>
-      <trans-unit id="_msg804">
+      <trans-unit id="_msg810">
         <source xml:space="preserve">Confirm send coins</source>
-<<<<<<< HEAD
-        <context-group purpose="location"><context context-type="linenumber">575</context></context-group>
-=======
-        <context-group purpose="location"><context context-type="linenumber">487</context></context-group>
->>>>>>> 9549b28c
-      </trans-unit>
-      <trans-unit id="_msg805">
+        <context-group purpose="location"><context context-type="linenumber">649</context></context-group>
+      </trans-unit>
+      <trans-unit id="_msg811">
         <source xml:space="preserve">Watch-only balance:</source>
-<<<<<<< HEAD
-        <context-group purpose="location"><context context-type="linenumber">950</context></context-group>
-=======
-        <context-group purpose="location"><context context-type="linenumber">716</context></context-group>
->>>>>>> 9549b28c
-      </trans-unit>
-      <trans-unit id="_msg806">
+        <context-group purpose="location"><context context-type="linenumber">974</context></context-group>
+      </trans-unit>
+      <trans-unit id="_msg812">
         <source xml:space="preserve">The recipient address is not valid. Please recheck.</source>
-<<<<<<< HEAD
-        <context-group purpose="location"><context context-type="linenumber">980</context></context-group>
-=======
-        <context-group purpose="location"><context context-type="linenumber">740</context></context-group>
->>>>>>> 9549b28c
-      </trans-unit>
-      <trans-unit id="_msg807">
+        <context-group purpose="location"><context context-type="linenumber">1004</context></context-group>
+      </trans-unit>
+      <trans-unit id="_msg813">
         <source xml:space="preserve">The amount to pay must be larger than 0.</source>
-<<<<<<< HEAD
-        <context-group purpose="location"><context context-type="linenumber">983</context></context-group>
-=======
-        <context-group purpose="location"><context context-type="linenumber">743</context></context-group>
->>>>>>> 9549b28c
-      </trans-unit>
-      <trans-unit id="_msg808">
+        <context-group purpose="location"><context context-type="linenumber">1007</context></context-group>
+      </trans-unit>
+      <trans-unit id="_msg814">
         <source xml:space="preserve">The amount exceeds your balance.</source>
-<<<<<<< HEAD
-        <context-group purpose="location"><context context-type="linenumber">986</context></context-group>
-=======
-        <context-group purpose="location"><context context-type="linenumber">746</context></context-group>
->>>>>>> 9549b28c
-      </trans-unit>
-      <trans-unit id="_msg809">
+        <context-group purpose="location"><context context-type="linenumber">1010</context></context-group>
+      </trans-unit>
+      <trans-unit id="_msg815">
         <source xml:space="preserve">The total exceeds your balance when the %1 transaction fee is included.</source>
-<<<<<<< HEAD
-        <context-group purpose="location"><context context-type="linenumber">989</context></context-group>
-=======
-        <context-group purpose="location"><context context-type="linenumber">749</context></context-group>
->>>>>>> 9549b28c
-      </trans-unit>
-      <trans-unit id="_msg810">
+        <context-group purpose="location"><context context-type="linenumber">1013</context></context-group>
+      </trans-unit>
+      <trans-unit id="_msg816">
         <source xml:space="preserve">Duplicate address found: addresses should only be used once each.</source>
-<<<<<<< HEAD
-        <context-group purpose="location"><context context-type="linenumber">992</context></context-group>
-=======
-        <context-group purpose="location"><context context-type="linenumber">752</context></context-group>
->>>>>>> 9549b28c
-      </trans-unit>
-      <trans-unit id="_msg811">
+        <context-group purpose="location"><context context-type="linenumber">1016</context></context-group>
+      </trans-unit>
+      <trans-unit id="_msg817">
         <source xml:space="preserve">Transaction creation failed!</source>
-<<<<<<< HEAD
-        <context-group purpose="location"><context context-type="linenumber">995</context></context-group>
-=======
-        <context-group purpose="location"><context context-type="linenumber">755</context></context-group>
->>>>>>> 9549b28c
-      </trans-unit>
-      <trans-unit id="_msg812">
+        <context-group purpose="location"><context context-type="linenumber">1019</context></context-group>
+      </trans-unit>
+      <trans-unit id="_msg818">
         <source xml:space="preserve">A fee higher than %1 is considered an absurdly high fee.</source>
-<<<<<<< HEAD
-        <context-group purpose="location"><context context-type="linenumber">999</context></context-group>
-=======
-        <context-group purpose="location"><context context-type="linenumber">759</context></context-group>
->>>>>>> 9549b28c
-      </trans-unit>
-      <trans-unit id="_msg813">
+        <context-group purpose="location"><context context-type="linenumber">1023</context></context-group>
+      </trans-unit>
+      <trans-unit id="_msg819">
         <source xml:space="preserve">Payment request expired.</source>
-<<<<<<< HEAD
-        <context-group purpose="location"><context context-type="linenumber">1002</context></context-group>
+        <context-group purpose="location"><context context-type="linenumber">1026</context></context-group>
       </trans-unit>
       <group restype="x-gettext-plurals">
-        <context-group purpose="location"><context context-type="linenumber">1132</context></context-group>
-        <trans-unit id="_msg814[0]">
-=======
-        <context-group purpose="location"><context context-type="linenumber">762</context></context-group>
-      </trans-unit>
-      <group restype="x-gettext-plurals">
-        <context-group purpose="location"><context context-type="linenumber">886</context></context-group>
-        <trans-unit id="_msg731[0]">
->>>>>>> 9549b28c
+        <context-group purpose="location"><context context-type="linenumber">1156</context></context-group>
+        <trans-unit id="_msg820[0]">
           <source xml:space="preserve">Estimated to begin confirmation within %n block(s).</source>
         </trans-unit>
-        <trans-unit id="_msg814[1]">
+        <trans-unit id="_msg820[1]">
           <source xml:space="preserve">Estimated to begin confirmation within %n block(s).</source>
         </trans-unit>
       </group>
-<<<<<<< HEAD
-      <trans-unit id="_msg815">
+      <trans-unit id="_msg821">
         <source xml:space="preserve">Warning: Invalid Particl address</source>
-        <context-group purpose="location"><context context-type="linenumber">1240</context></context-group>
-=======
-      <trans-unit id="_msg732">
-        <source xml:space="preserve">Warning: Invalid Bitcoin address</source>
-        <context-group purpose="location"><context context-type="linenumber">987</context></context-group>
->>>>>>> 9549b28c
-      </trans-unit>
-      <trans-unit id="_msg816">
+        <context-group purpose="location"><context context-type="linenumber">1264</context></context-group>
+      </trans-unit>
+      <trans-unit id="_msg822">
         <source xml:space="preserve">Warning: Unknown change address</source>
-<<<<<<< HEAD
-        <context-group purpose="location"><context context-type="linenumber">1247</context></context-group>
-=======
-        <context-group purpose="location"><context context-type="linenumber">992</context></context-group>
->>>>>>> 9549b28c
-      </trans-unit>
-      <trans-unit id="_msg817">
+        <context-group purpose="location"><context context-type="linenumber">1271</context></context-group>
+      </trans-unit>
+      <trans-unit id="_msg823">
         <source xml:space="preserve">Confirm custom change address</source>
-<<<<<<< HEAD
-        <context-group purpose="location"><context context-type="linenumber">1250</context></context-group>
-=======
-        <context-group purpose="location"><context context-type="linenumber">995</context></context-group>
->>>>>>> 9549b28c
-      </trans-unit>
-      <trans-unit id="_msg818">
+        <context-group purpose="location"><context context-type="linenumber">1274</context></context-group>
+      </trans-unit>
+      <trans-unit id="_msg824">
         <source xml:space="preserve">The address you selected for change is not part of this wallet. Any or all funds in your wallet may be sent to this address. Are you sure?</source>
-<<<<<<< HEAD
-        <context-group purpose="location"><context context-type="linenumber">1250</context></context-group>
-=======
-        <context-group purpose="location"><context context-type="linenumber">995</context></context-group>
->>>>>>> 9549b28c
-      </trans-unit>
-      <trans-unit id="_msg819">
+        <context-group purpose="location"><context context-type="linenumber">1274</context></context-group>
+      </trans-unit>
+      <trans-unit id="_msg825">
         <source xml:space="preserve">(no label)</source>
-<<<<<<< HEAD
-        <context-group purpose="location"><context context-type="linenumber">1271</context></context-group>
-=======
-        <context-group purpose="location"><context context-type="linenumber">1016</context></context-group>
->>>>>>> 9549b28c
+        <context-group purpose="location"><context context-type="linenumber">1295</context></context-group>
       </trans-unit>
     </group>
   </body></file>
   <file original="../forms/sendcoinsentry.ui" datatype="x-trolltech-designer-ui" source-language="en"><body>
     <group restype="x-trolltech-linguist-context" resname="SendCoinsEntry">
-      <trans-unit id="_msg820">
+      <trans-unit id="_msg826">
         <source xml:space="preserve">A&amp;mount:</source>
         <context-group purpose="location"><context context-type="linenumber">65</context></context-group>
         <context-group purpose="location"><context context-type="linenumber">983</context></context-group>
         <context-group purpose="location"><context context-type="linenumber">1516</context></context-group>
       </trans-unit>
-      <trans-unit id="_msg821">
+      <trans-unit id="_msg827">
         <source xml:space="preserve">Pay &amp;To:</source>
         <context-group purpose="location"><context context-type="linenumber">52</context></context-group>
       </trans-unit>
-      <trans-unit id="_msg822">
+      <trans-unit id="_msg828">
         <source xml:space="preserve">&amp;Label:</source>
         <context-group purpose="location"><context context-type="linenumber">168</context></context-group>
       </trans-unit>
-      <trans-unit id="_msg823">
+      <trans-unit id="_msg829">
         <source xml:space="preserve">Choose previously used address</source>
         <context-group purpose="location"><context context-type="linenumber">90</context></context-group>
         <context-group purpose="location"><context context-type="linenumber">327</context></context-group>
         <context-group purpose="location"><context context-type="linenumber">433</context></context-group>
       </trans-unit>
-      <trans-unit id="_msg824">
+      <trans-unit id="_msg830">
         <source xml:space="preserve">Narration:</source>
         <context-group purpose="location"><context context-type="linenumber">39</context></context-group>
         <context-group purpose="location"><context context-type="linenumber">408</context></context-group>
       </trans-unit>
-      <trans-unit id="_msg825">
+      <trans-unit id="_msg831">
         <source xml:space="preserve">The Particl address to send the payment to</source>
         <context-group purpose="location"><context context-type="linenumber">83</context></context-group>
       </trans-unit>
-      <trans-unit id="_msg826">
+      <trans-unit id="_msg832">
         <source xml:space="preserve">Alt+A</source>
         <context-group purpose="location"><context context-type="linenumber">106</context></context-group>
         <context-group purpose="location"><context context-type="linenumber">343</context></context-group>
         <context-group purpose="location"><context context-type="linenumber">449</context></context-group>
       </trans-unit>
-      <trans-unit id="_msg827">
+      <trans-unit id="_msg833">
         <source xml:space="preserve">Paste address from clipboard</source>
         <context-group purpose="location"><context context-type="linenumber">113</context></context-group>
         <context-group purpose="location"><context context-type="linenumber">350</context></context-group>
         <context-group purpose="location"><context context-type="linenumber">456</context></context-group>
       </trans-unit>
-      <trans-unit id="_msg828">
+      <trans-unit id="_msg834">
         <source xml:space="preserve">Alt+P</source>
         <context-group purpose="location"><context context-type="linenumber">129</context></context-group>
         <context-group purpose="location"><context context-type="linenumber">366</context></context-group>
         <context-group purpose="location"><context context-type="linenumber">472</context></context-group>
       </trans-unit>
-      <trans-unit id="_msg829">
+      <trans-unit id="_msg835">
         <source xml:space="preserve">Remove this entry</source>
         <context-group purpose="location"><context context-type="linenumber">136</context></context-group>
         <context-group purpose="location"><context context-type="linenumber">479</context></context-group>
         <context-group purpose="location"><context context-type="linenumber">950</context></context-group>
         <context-group purpose="location"><context context-type="linenumber">1483</context></context-group>
       </trans-unit>
-      <trans-unit id="_msg830">
+      <trans-unit id="_msg836">
         <source xml:space="preserve">The amount to send in the selected unit</source>
         <context-group purpose="location"><context context-type="linenumber">183</context></context-group>
       </trans-unit>
-      <trans-unit id="_msg831">
+      <trans-unit id="_msg837">
         <source xml:space="preserve">The fee will be deducted from the amount being sent. The recipient will receive less particl than you enter in the amount field. If multiple recipients are selected, the fee is split equally.</source>
         <context-group purpose="location"><context context-type="linenumber">190</context></context-group>
         <context-group purpose="location"><context context-type="linenumber">273</context></context-group>
       </trans-unit>
-      <trans-unit id="_msg832">
+      <trans-unit id="_msg838">
         <source xml:space="preserve">S&amp;ubtract fee from amount</source>
         <context-group purpose="location"><context context-type="linenumber">193</context></context-group>
       </trans-unit>
-      <trans-unit id="_msg833">
+      <trans-unit id="_msg839">
         <source xml:space="preserve">Use available balance</source>
         <context-group purpose="location"><context context-type="linenumber">200</context></context-group>
         <context-group purpose="location"><context context-type="linenumber">283</context></context-group>
       </trans-unit>
-      <trans-unit id="_msg834">
+      <trans-unit id="_msg840">
         <source xml:space="preserve">A short message sent over the Particl network, encrypted if sending to a stealth address or in a blind or anon transaction.</source>
         <context-group purpose="location"><context context-type="linenumber">209</context></context-group>
         <context-group purpose="location"><context context-type="linenumber">305</context></context-group>
       </trans-unit>
-      <trans-unit id="_msg835">
+      <trans-unit id="_msg841">
         <source xml:space="preserve">Message:</source>
         <context-group purpose="location"><context context-type="linenumber">219</context></context-group>
       </trans-unit>
-      <trans-unit id="_msg836">
+      <trans-unit id="_msg842">
         <source xml:space="preserve">This is a payment to a coldstake script.</source>
         <context-group purpose="location"><context context-type="linenumber">247</context></context-group>
       </trans-unit>
-      <trans-unit id="_msg837">
+      <trans-unit id="_msg843">
         <source xml:space="preserve">Subtract fee from amount</source>
         <context-group purpose="location"><context context-type="linenumber">276</context></context-group>
       </trans-unit>
-      <trans-unit id="_msg838">
+      <trans-unit id="_msg844">
         <source xml:space="preserve">Spend  Address:</source>
         <context-group purpose="location"><context context-type="linenumber">292</context></context-group>
       </trans-unit>
-      <trans-unit id="_msg839">
+      <trans-unit id="_msg845">
         <source xml:space="preserve">The Particl address that will be able to spend the output (must be 256bit)</source>
         <context-group purpose="location"><context context-type="linenumber">320</context></context-group>
       </trans-unit>
-      <trans-unit id="_msg840">
+      <trans-unit id="_msg846">
         <source xml:space="preserve">Amount:</source>
         <context-group purpose="location"><context context-type="linenumber">382</context></context-group>
       </trans-unit>
-      <trans-unit id="_msg841">
+      <trans-unit id="_msg847">
         <source xml:space="preserve">Stake Address:</source>
         <context-group purpose="location"><context context-type="linenumber">395</context></context-group>
       </trans-unit>
-      <trans-unit id="_msg842">
+      <trans-unit id="_msg848">
         <source xml:space="preserve">The Particl address that will be able to stake the output</source>
         <context-group purpose="location"><context context-type="linenumber">426</context></context-group>
       </trans-unit>
-      <trans-unit id="_msg843">
+      <trans-unit id="_msg849">
         <source xml:space="preserve">This is an unauthenticated payment request.</source>
         <context-group purpose="location"><context context-type="linenumber">917</context></context-group>
       </trans-unit>
-      <trans-unit id="_msg844">
+      <trans-unit id="_msg850">
         <source xml:space="preserve">This is an authenticated payment request.</source>
         <context-group purpose="location"><context context-type="linenumber">1446</context></context-group>
       </trans-unit>
-      <trans-unit id="_msg845">
+      <trans-unit id="_msg851">
         <source xml:space="preserve">Enter a label for this address to add it to the list of used addresses</source>
         <context-group purpose="location"><context context-type="linenumber">158</context></context-group>
         <context-group purpose="location"><context context-type="linenumber">161</context></context-group>
       </trans-unit>
-      <trans-unit id="_msg846">
+      <trans-unit id="_msg852">
         <source xml:space="preserve">A message that was attached to the particl: URI which will be stored with the transaction for your reference. Note: This message will not be sent over the Particl network.</source>
         <context-group purpose="location"><context context-type="linenumber">229</context></context-group>
       </trans-unit>
-      <trans-unit id="_msg847">
+      <trans-unit id="_msg853">
         <source xml:space="preserve">Pay To:</source>
         <context-group purpose="location"><context context-type="linenumber">932</context></context-group>
         <context-group purpose="location"><context context-type="linenumber">1461</context></context-group>
       </trans-unit>
-      <trans-unit id="_msg848">
+      <trans-unit id="_msg854">
         <source xml:space="preserve">Memo:</source>
         <context-group purpose="location"><context context-type="linenumber">966</context></context-group>
         <context-group purpose="location"><context context-type="linenumber">1499</context></context-group>
@@ -3950,125 +3872,117 @@
   </body></file>
   <file original="../sendcoinsdialog.h" datatype="c" source-language="en"><body>
     <group restype="x-trolltech-linguist-context" resname="SendConfirmationDialog">
-      <trans-unit id="_msg849">
+      <trans-unit id="_msg855">
         <source xml:space="preserve">Send</source>
-<<<<<<< HEAD
-        <context-group purpose="location"><context context-type="linenumber">134</context></context-group>
-=======
-        <context-group purpose="location"><context context-type="linenumber">144</context></context-group>
->>>>>>> 9549b28c
-      </trans-unit>
-      <trans-unit id="_msg850">
+        <context-group purpose="location"><context context-type="linenumber">147</context></context-group>
+      </trans-unit>
+      <trans-unit id="_msg856">
         <source xml:space="preserve">Create Unsigned</source>
-<<<<<<< HEAD
-        <context-group purpose="location"><context context-type="linenumber">136</context></context-group>
-=======
-        <context-group purpose="location"><context context-type="linenumber">146</context></context-group>
->>>>>>> 9549b28c
+        <context-group purpose="location"><context context-type="linenumber">149</context></context-group>
       </trans-unit>
     </group>
   </body></file>
   <file original="../forms/signverifymessagedialog.ui" datatype="x-trolltech-designer-ui" source-language="en"><body>
     <group restype="x-trolltech-linguist-context" resname="SignVerifyMessageDialog">
-      <trans-unit id="_msg851">
+      <trans-unit id="_msg857">
         <source xml:space="preserve">Signatures - Sign / Verify a Message</source>
         <context-group purpose="location"><context context-type="linenumber">14</context></context-group>
       </trans-unit>
-      <trans-unit id="_msg852">
+      <trans-unit id="_msg858">
         <source xml:space="preserve">&amp;Sign Message</source>
         <context-group purpose="location"><context context-type="linenumber">27</context></context-group>
       </trans-unit>
-      <trans-unit id="_msg853">
+      <trans-unit id="_msg859">
         <source xml:space="preserve">You can sign messages/agreements with your addresses to prove you can receive particl sent to them. Be careful not to sign anything vague or random, as phishing attacks may try to trick you into signing your identity over to them. Only sign fully-detailed statements you agree to.</source>
         <context-group purpose="location"><context context-type="linenumber">33</context></context-group>
       </trans-unit>
-      <trans-unit id="_msg854">
+      <trans-unit id="_msg860">
         <source xml:space="preserve">The Particl address to sign the message with</source>
         <context-group purpose="location"><context context-type="linenumber">51</context></context-group>
       </trans-unit>
-      <trans-unit id="_msg855">
+      <trans-unit id="_msg861">
         <source xml:space="preserve">Choose previously used address</source>
         <context-group purpose="location"><context context-type="linenumber">58</context></context-group>
         <context-group purpose="location"><context context-type="linenumber">274</context></context-group>
       </trans-unit>
-      <trans-unit id="_msg856">
+      <trans-unit id="_msg862">
         <source xml:space="preserve">Alt+A</source>
         <context-group purpose="location"><context context-type="linenumber">68</context></context-group>
         <context-group purpose="location"><context context-type="linenumber">284</context></context-group>
       </trans-unit>
-      <trans-unit id="_msg857">
+      <trans-unit id="_msg863">
         <source xml:space="preserve">Paste address from clipboard</source>
         <context-group purpose="location"><context context-type="linenumber">78</context></context-group>
       </trans-unit>
-      <trans-unit id="_msg858">
+      <trans-unit id="_msg864">
         <source xml:space="preserve">Alt+P</source>
         <context-group purpose="location"><context context-type="linenumber">88</context></context-group>
       </trans-unit>
-      <trans-unit id="_msg859">
+      <trans-unit id="_msg865">
         <source xml:space="preserve">Enter the message you want to sign here</source>
         <context-group purpose="location"><context context-type="linenumber">100</context></context-group>
         <context-group purpose="location"><context context-type="linenumber">103</context></context-group>
       </trans-unit>
-      <trans-unit id="_msg860">
+      <trans-unit id="_msg866">
         <source xml:space="preserve">Signature</source>
         <context-group purpose="location"><context context-type="linenumber">110</context></context-group>
       </trans-unit>
-      <trans-unit id="_msg861">
+      <trans-unit id="_msg867">
         <source xml:space="preserve">Copy the current signature to the system clipboard</source>
         <context-group purpose="location"><context context-type="linenumber">140</context></context-group>
       </trans-unit>
-      <trans-unit id="_msg862">
+      <trans-unit id="_msg868">
         <source xml:space="preserve">Sign the message to prove you own this Particl address</source>
         <context-group purpose="location"><context context-type="linenumber">161</context></context-group>
       </trans-unit>
-      <trans-unit id="_msg863">
+      <trans-unit id="_msg869">
         <source xml:space="preserve">Sign &amp;Message</source>
         <context-group purpose="location"><context context-type="linenumber">164</context></context-group>
       </trans-unit>
-      <trans-unit id="_msg864">
+      <trans-unit id="_msg870">
         <source xml:space="preserve">Reset all sign message fields</source>
         <context-group purpose="location"><context context-type="linenumber">178</context></context-group>
       </trans-unit>
-      <trans-unit id="_msg865">
+      <trans-unit id="_msg871">
         <source xml:space="preserve">Clear &amp;All</source>
         <context-group purpose="location"><context context-type="linenumber">181</context></context-group>
         <context-group purpose="location"><context context-type="linenumber">338</context></context-group>
       </trans-unit>
-      <trans-unit id="_msg866">
+      <trans-unit id="_msg872">
         <source xml:space="preserve">&amp;Verify Message</source>
         <context-group purpose="location"><context context-type="linenumber">240</context></context-group>
       </trans-unit>
-      <trans-unit id="_msg867">
+      <trans-unit id="_msg873">
         <source xml:space="preserve">Enter the receiver&apos;s address, message (ensure you copy line breaks, spaces, tabs, etc. exactly) and signature below to verify the message. Be careful not to read more into the signature than what is in the signed message itself, to avoid being tricked by a man-in-the-middle attack. Note that this only proves the signing party receives with the address, it cannot prove sendership of any transaction!</source>
         <context-group purpose="location"><context context-type="linenumber">246</context></context-group>
       </trans-unit>
-      <trans-unit id="_msg868">
+      <trans-unit id="_msg874">
         <source xml:space="preserve">The Particl address the message was signed with</source>
         <context-group purpose="location"><context context-type="linenumber">267</context></context-group>
       </trans-unit>
-      <trans-unit id="_msg869">
+      <trans-unit id="_msg875">
         <source xml:space="preserve">The signed message to verify</source>
         <context-group purpose="location"><context context-type="linenumber">296</context></context-group>
         <context-group purpose="location"><context context-type="linenumber">299</context></context-group>
       </trans-unit>
-      <trans-unit id="_msg870">
+      <trans-unit id="_msg876">
         <source xml:space="preserve">The signature given when the message was signed</source>
         <context-group purpose="location"><context context-type="linenumber">306</context></context-group>
         <context-group purpose="location"><context context-type="linenumber">309</context></context-group>
       </trans-unit>
-      <trans-unit id="_msg871">
+      <trans-unit id="_msg877">
         <source xml:space="preserve">Verify the message to ensure it was signed with the specified Particl address</source>
         <context-group purpose="location"><context context-type="linenumber">318</context></context-group>
       </trans-unit>
-      <trans-unit id="_msg872">
+      <trans-unit id="_msg878">
         <source xml:space="preserve">Verify &amp;Message</source>
         <context-group purpose="location"><context context-type="linenumber">321</context></context-group>
       </trans-unit>
-      <trans-unit id="_msg873">
+      <trans-unit id="_msg879">
         <source xml:space="preserve">Reset all verify message fields</source>
         <context-group purpose="location"><context context-type="linenumber">335</context></context-group>
       </trans-unit>
-      <trans-unit id="_msg874">
+      <trans-unit id="_msg880">
         <source xml:space="preserve">Click &quot;Sign Message&quot; to generate signature</source>
         <context-group purpose="location"><context context-type="linenumber">125</context></context-group>
       </trans-unit>
@@ -4076,61 +3990,61 @@
   </body></file>
   <file original="../signverifymessagedialog.cpp" datatype="cpp" source-language="en"><body>
     <group restype="x-trolltech-linguist-context" resname="SignVerifyMessageDialog">
-      <trans-unit id="_msg875">
+      <trans-unit id="_msg881">
         <source xml:space="preserve">The entered address is invalid.</source>
         <context-group purpose="location"><context context-type="linenumber">120</context></context-group>
         <context-group purpose="location"><context context-type="linenumber">219</context></context-group>
       </trans-unit>
-      <trans-unit id="_msg876">
+      <trans-unit id="_msg882">
         <source xml:space="preserve">Please check the address and try again.</source>
         <context-group purpose="location"><context context-type="linenumber">120</context></context-group>
         <context-group purpose="location"><context context-type="linenumber">127</context></context-group>
         <context-group purpose="location"><context context-type="linenumber">220</context></context-group>
         <context-group purpose="location"><context context-type="linenumber">227</context></context-group>
       </trans-unit>
-      <trans-unit id="_msg877">
+      <trans-unit id="_msg883">
         <source xml:space="preserve">The entered address does not refer to a key.</source>
         <context-group purpose="location"><context context-type="linenumber">127</context></context-group>
         <context-group purpose="location"><context context-type="linenumber">226</context></context-group>
       </trans-unit>
-      <trans-unit id="_msg878">
+      <trans-unit id="_msg884">
         <source xml:space="preserve">Wallet unlock was cancelled.</source>
         <context-group purpose="location"><context context-type="linenumber">135</context></context-group>
       </trans-unit>
-      <trans-unit id="_msg879">
+      <trans-unit id="_msg885">
         <source xml:space="preserve">No error</source>
         <context-group purpose="location"><context context-type="linenumber">146</context></context-group>
       </trans-unit>
-      <trans-unit id="_msg880">
+      <trans-unit id="_msg886">
         <source xml:space="preserve">Private key for the entered address is not available.</source>
         <context-group purpose="location"><context context-type="linenumber">149</context></context-group>
       </trans-unit>
-      <trans-unit id="_msg881">
+      <trans-unit id="_msg887">
         <source xml:space="preserve">Message signing failed.</source>
         <context-group purpose="location"><context context-type="linenumber">152</context></context-group>
       </trans-unit>
-      <trans-unit id="_msg882">
+      <trans-unit id="_msg888">
         <source xml:space="preserve">Message signed.</source>
         <context-group purpose="location"><context context-type="linenumber">164</context></context-group>
       </trans-unit>
-      <trans-unit id="_msg883">
+      <trans-unit id="_msg889">
         <source xml:space="preserve">The signature could not be decoded.</source>
         <context-group purpose="location"><context context-type="linenumber">233</context></context-group>
       </trans-unit>
-      <trans-unit id="_msg884">
+      <trans-unit id="_msg890">
         <source xml:space="preserve">Please check the signature and try again.</source>
         <context-group purpose="location"><context context-type="linenumber">234</context></context-group>
         <context-group purpose="location"><context context-type="linenumber">241</context></context-group>
       </trans-unit>
-      <trans-unit id="_msg885">
+      <trans-unit id="_msg891">
         <source xml:space="preserve">The signature did not match the message digest.</source>
         <context-group purpose="location"><context context-type="linenumber">240</context></context-group>
       </trans-unit>
-      <trans-unit id="_msg886">
+      <trans-unit id="_msg892">
         <source xml:space="preserve">Message verification failed.</source>
         <context-group purpose="location"><context context-type="linenumber">246</context></context-group>
       </trans-unit>
-      <trans-unit id="_msg887">
+      <trans-unit id="_msg893">
         <source xml:space="preserve">Message verified.</source>
         <context-group purpose="location"><context context-type="linenumber">214</context></context-group>
       </trans-unit>
@@ -4138,11 +4052,11 @@
   </body></file>
   <file original="../splashscreen.cpp" datatype="cpp" source-language="en"><body>
     <group restype="x-trolltech-linguist-context" resname="SplashScreen">
-      <trans-unit id="_msg888">
+      <trans-unit id="_msg894">
         <source xml:space="preserve">(press q to shutdown and continue later)</source>
         <context-group purpose="location"><context context-type="linenumber">188</context></context-group>
       </trans-unit>
-      <trans-unit id="_msg889">
+      <trans-unit id="_msg895">
         <source xml:space="preserve">press q to shutdown</source>
         <context-group purpose="location"><context context-type="linenumber">189</context></context-group>
       </trans-unit>
@@ -4150,7 +4064,7 @@
   </body></file>
   <file original="../trafficgraphwidget.cpp" datatype="cpp" source-language="en"><body>
     <group restype="x-trolltech-linguist-context" resname="TrafficGraphWidget">
-      <trans-unit id="_msg890">
+      <trans-unit id="_msg896">
         <source xml:space="preserve">kB/s</source>
         <context-group purpose="location"><context context-type="linenumber">79</context></context-group>
       </trans-unit>
@@ -4158,96 +4072,96 @@
   </body></file>
   <file original="../transactiondesc.cpp" datatype="cpp" source-language="en"><body>
     <group restype="x-trolltech-linguist-context" resname="TransactionDesc">
-      <trans-unit id="_msg891">
+      <trans-unit id="_msg897">
         <source xml:space="preserve">conflicted with a transaction with %1 confirmations</source>
         <context-group purpose="location"><context context-type="linenumber">53</context></context-group>
       </trans-unit>
-      <trans-unit id="_msg892">
+      <trans-unit id="_msg898">
         <source xml:space="preserve">0/unconfirmed, %1</source>
         <context-group purpose="location"><context context-type="linenumber">56</context></context-group>
       </trans-unit>
-      <trans-unit id="_msg893">
+      <trans-unit id="_msg899">
         <source xml:space="preserve">in memory pool</source>
         <context-group purpose="location"><context context-type="linenumber">56</context></context-group>
       </trans-unit>
-      <trans-unit id="_msg894">
+      <trans-unit id="_msg900">
         <source xml:space="preserve">not in memory pool</source>
         <context-group purpose="location"><context context-type="linenumber">56</context></context-group>
       </trans-unit>
-      <trans-unit id="_msg895">
+      <trans-unit id="_msg901">
         <source xml:space="preserve">abandoned</source>
         <context-group purpose="location"><context context-type="linenumber">55</context></context-group>
       </trans-unit>
-      <trans-unit id="_msg896">
+      <trans-unit id="_msg902">
         <source xml:space="preserve">%1/unconfirmed</source>
         <context-group purpose="location"><context context-type="linenumber">58</context></context-group>
       </trans-unit>
-      <trans-unit id="_msg897">
+      <trans-unit id="_msg903">
         <source xml:space="preserve">%1 confirmations</source>
         <context-group purpose="location"><context context-type="linenumber">60</context></context-group>
       </trans-unit>
-      <trans-unit id="_msg898">
+      <trans-unit id="_msg904">
         <source xml:space="preserve">Status</source>
         <context-group purpose="location"><context context-type="linenumber">111</context></context-group>
       </trans-unit>
-      <trans-unit id="_msg899">
+      <trans-unit id="_msg905">
         <source xml:space="preserve">Date</source>
         <context-group purpose="location"><context context-type="linenumber">114</context></context-group>
       </trans-unit>
-      <trans-unit id="_msg900">
+      <trans-unit id="_msg906">
         <source xml:space="preserve">Confirmations</source>
         <context-group purpose="location"><context context-type="linenumber">135</context></context-group>
       </trans-unit>
-      <trans-unit id="_msg901">
+      <trans-unit id="_msg907">
         <source xml:space="preserve">Block hash</source>
         <context-group purpose="location"><context context-type="linenumber">138</context></context-group>
       </trans-unit>
-      <trans-unit id="_msg902">
+      <trans-unit id="_msg908">
         <source xml:space="preserve">Block index</source>
         <context-group purpose="location"><context context-type="linenumber">139</context></context-group>
       </trans-unit>
-      <trans-unit id="_msg903">
+      <trans-unit id="_msg909">
         <source xml:space="preserve">Block time</source>
         <context-group purpose="location"><context context-type="linenumber">140</context></context-group>
       </trans-unit>
-      <trans-unit id="_msg904">
+      <trans-unit id="_msg910">
         <source xml:space="preserve">Source</source>
         <context-group purpose="location"><context context-type="linenumber">161</context></context-group>
       </trans-unit>
-      <trans-unit id="_msg905">
+      <trans-unit id="_msg911">
         <source xml:space="preserve">Generated</source>
         <context-group purpose="location"><context context-type="linenumber">161</context></context-group>
       </trans-unit>
-      <trans-unit id="_msg906">
+      <trans-unit id="_msg912">
         <source xml:space="preserve">From</source>
         <context-group purpose="location"><context context-type="linenumber">166</context></context-group>
         <context-group purpose="location"><context context-type="linenumber">180</context></context-group>
         <context-group purpose="location"><context context-type="linenumber">252</context></context-group>
       </trans-unit>
-      <trans-unit id="_msg907">
+      <trans-unit id="_msg913">
         <source xml:space="preserve">unknown</source>
         <context-group purpose="location"><context context-type="linenumber">180</context></context-group>
       </trans-unit>
-      <trans-unit id="_msg908">
+      <trans-unit id="_msg914">
         <source xml:space="preserve">To</source>
         <context-group purpose="location"><context context-type="linenumber">181</context></context-group>
         <context-group purpose="location"><context context-type="linenumber">201</context></context-group>
         <context-group purpose="location"><context context-type="linenumber">273</context></context-group>
       </trans-unit>
-      <trans-unit id="_msg909">
+      <trans-unit id="_msg915">
         <source xml:space="preserve">own address</source>
         <context-group purpose="location"><context context-type="linenumber">183</context></context-group>
       </trans-unit>
-      <trans-unit id="_msg910">
+      <trans-unit id="_msg916">
         <source xml:space="preserve">watch-only</source>
         <context-group purpose="location"><context context-type="linenumber">183</context></context-group>
         <context-group purpose="location"><context context-type="linenumber">252</context></context-group>
       </trans-unit>
-      <trans-unit id="_msg911">
+      <trans-unit id="_msg917">
         <source xml:space="preserve">label</source>
         <context-group purpose="location"><context context-type="linenumber">185</context></context-group>
       </trans-unit>
-      <trans-unit id="_msg912">
+      <trans-unit id="_msg918">
         <source xml:space="preserve">Credit</source>
         <context-group purpose="location"><context context-type="linenumber">221</context></context-group>
         <context-group purpose="location"><context context-type="linenumber">233</context></context-group>
@@ -4257,104 +4171,104 @@
       </trans-unit>
       <group restype="x-gettext-plurals">
         <context-group purpose="location"><context context-type="linenumber">223</context></context-group>
-        <trans-unit id="_msg913[0]">
+        <trans-unit id="_msg919[0]">
           <source xml:space="preserve">matures in %n more block(s)</source>
         </trans-unit>
-        <trans-unit id="_msg913[1]">
+        <trans-unit id="_msg919[1]">
           <source xml:space="preserve">matures in %n more block(s)</source>
         </trans-unit>
       </group>
-      <trans-unit id="_msg914">
+      <trans-unit id="_msg920">
         <source xml:space="preserve">not accepted</source>
         <context-group purpose="location"><context context-type="linenumber">225</context></context-group>
       </trans-unit>
-      <trans-unit id="_msg915">
+      <trans-unit id="_msg921">
         <source xml:space="preserve">Debit</source>
         <context-group purpose="location"><context context-type="linenumber">289</context></context-group>
         <context-group purpose="location"><context context-type="linenumber">315</context></context-group>
         <context-group purpose="location"><context context-type="linenumber">388</context></context-group>
       </trans-unit>
-      <trans-unit id="_msg916">
+      <trans-unit id="_msg922">
         <source xml:space="preserve">Total debit</source>
         <context-group purpose="location"><context context-type="linenumber">299</context></context-group>
       </trans-unit>
-      <trans-unit id="_msg917">
+      <trans-unit id="_msg923">
         <source xml:space="preserve">Total credit</source>
         <context-group purpose="location"><context context-type="linenumber">300</context></context-group>
       </trans-unit>
-      <trans-unit id="_msg918">
+      <trans-unit id="_msg924">
         <source xml:space="preserve">Transaction fee</source>
         <context-group purpose="location"><context context-type="linenumber">305</context></context-group>
       </trans-unit>
-      <trans-unit id="_msg919">
+      <trans-unit id="_msg925">
         <source xml:space="preserve">Net amount</source>
         <context-group purpose="location"><context context-type="linenumber">332</context></context-group>
       </trans-unit>
-      <trans-unit id="_msg920">
+      <trans-unit id="_msg926">
         <source xml:space="preserve">Message</source>
         <context-group purpose="location"><context context-type="linenumber">338</context></context-group>
         <context-group purpose="location"><context context-type="linenumber">355</context></context-group>
       </trans-unit>
-      <trans-unit id="_msg921">
+      <trans-unit id="_msg927">
         <source xml:space="preserve">Comment</source>
         <context-group purpose="location"><context context-type="linenumber">340</context></context-group>
       </trans-unit>
-      <trans-unit id="_msg922">
+      <trans-unit id="_msg928">
         <source xml:space="preserve">Transaction ID</source>
         <context-group purpose="location"><context context-type="linenumber">117</context></context-group>
         <context-group purpose="location"><context context-type="linenumber">342</context></context-group>
       </trans-unit>
-      <trans-unit id="_msg923">
+      <trans-unit id="_msg929">
         <source xml:space="preserve">Transaction total size</source>
         <context-group purpose="location"><context context-type="linenumber">132</context></context-group>
         <context-group purpose="location"><context context-type="linenumber">343</context></context-group>
       </trans-unit>
-      <trans-unit id="_msg924">
+      <trans-unit id="_msg930">
         <source xml:space="preserve">Transaction virtual size</source>
         <context-group purpose="location"><context context-type="linenumber">344</context></context-group>
       </trans-unit>
-      <trans-unit id="_msg925">
+      <trans-unit id="_msg931">
         <source xml:space="preserve">Output index</source>
         <context-group purpose="location"><context context-type="linenumber">345</context></context-group>
       </trans-unit>
-      <trans-unit id="_msg926">
+      <trans-unit id="_msg932">
         <source xml:space="preserve">Narration</source>
         <context-group purpose="location"><context context-type="linenumber">350</context></context-group>
       </trans-unit>
-      <trans-unit id="_msg927">
+      <trans-unit id="_msg933">
         <source xml:space="preserve"> (Certificate was not verified)</source>
         <context-group purpose="location"><context context-type="linenumber">366</context></context-group>
       </trans-unit>
-      <trans-unit id="_msg928">
+      <trans-unit id="_msg934">
         <source xml:space="preserve">Merchant</source>
         <context-group purpose="location"><context context-type="linenumber">369</context></context-group>
       </trans-unit>
-      <trans-unit id="_msg929">
+      <trans-unit id="_msg935">
         <source xml:space="preserve">Generated coins must mature %1 blocks before they can be spent. When you generated this block, it was broadcast to the network to be added to the block chain. If it fails to get into the chain, its state will change to &quot;not accepted&quot; and it won&apos;t be spendable. This may occasionally happen if another node generates a block within a few seconds of yours.</source>
         <context-group purpose="location"><context context-type="linenumber">377</context></context-group>
       </trans-unit>
-      <trans-unit id="_msg930">
+      <trans-unit id="_msg936">
         <source xml:space="preserve">Debug information</source>
         <context-group purpose="location"><context context-type="linenumber">385</context></context-group>
       </trans-unit>
-      <trans-unit id="_msg931">
+      <trans-unit id="_msg937">
         <source xml:space="preserve">Transaction</source>
         <context-group purpose="location"><context context-type="linenumber">398</context></context-group>
       </trans-unit>
-      <trans-unit id="_msg932">
+      <trans-unit id="_msg938">
         <source xml:space="preserve">Inputs</source>
         <context-group purpose="location"><context context-type="linenumber">401</context></context-group>
       </trans-unit>
-      <trans-unit id="_msg933">
+      <trans-unit id="_msg939">
         <source xml:space="preserve">Amount</source>
         <context-group purpose="location"><context context-type="linenumber">422</context></context-group>
       </trans-unit>
-      <trans-unit id="_msg934">
+      <trans-unit id="_msg940">
         <source xml:space="preserve">true</source>
         <context-group purpose="location"><context context-type="linenumber">423</context></context-group>
         <context-group purpose="location"><context context-type="linenumber">424</context></context-group>
       </trans-unit>
-      <trans-unit id="_msg935">
+      <trans-unit id="_msg941">
         <source xml:space="preserve">false</source>
         <context-group purpose="location"><context context-type="linenumber">423</context></context-group>
         <context-group purpose="location"><context context-type="linenumber">424</context></context-group>
@@ -4363,7 +4277,7 @@
   </body></file>
   <file original="../forms/transactiondescdialog.ui" datatype="x-trolltech-designer-ui" source-language="en"><body>
     <group restype="x-trolltech-linguist-context" resname="TransactionDescDialog">
-      <trans-unit id="_msg936">
+      <trans-unit id="_msg942">
         <source xml:space="preserve">This pane shows a detailed description of the transaction</source>
         <context-group purpose="location"><context context-type="linenumber">20</context></context-group>
       </trans-unit>
@@ -4371,7 +4285,7 @@
   </body></file>
   <file original="../transactiondescdialog.cpp" datatype="cpp" source-language="en"><body>
     <group restype="x-trolltech-linguist-context" resname="TransactionDescDialog">
-      <trans-unit id="_msg937">
+      <trans-unit id="_msg943">
         <source xml:space="preserve">Details for %1</source>
         <context-group purpose="location"><context context-type="linenumber">18</context></context-group>
       </trans-unit>
@@ -4379,119 +4293,119 @@
   </body></file>
   <file original="../transactiontablemodel.cpp" datatype="cpp" source-language="en"><body>
     <group restype="x-trolltech-linguist-context" resname="TransactionTableModel">
-      <trans-unit id="_msg938">
+      <trans-unit id="_msg944">
         <source xml:space="preserve">Date</source>
         <context-group purpose="location"><context context-type="linenumber">288</context></context-group>
       </trans-unit>
-      <trans-unit id="_msg939">
+      <trans-unit id="_msg945">
         <source xml:space="preserve">Type</source>
         <context-group purpose="location"><context context-type="linenumber">288</context></context-group>
       </trans-unit>
-      <trans-unit id="_msg940">
+      <trans-unit id="_msg946">
         <source xml:space="preserve">Label</source>
         <context-group purpose="location"><context context-type="linenumber">288</context></context-group>
       </trans-unit>
-      <trans-unit id="_msg941">
+      <trans-unit id="_msg947">
         <source xml:space="preserve">In</source>
         <context-group purpose="location"><context context-type="linenumber">288</context></context-group>
       </trans-unit>
-      <trans-unit id="_msg942">
+      <trans-unit id="_msg948">
         <source xml:space="preserve">Out</source>
         <context-group purpose="location"><context context-type="linenumber">288</context></context-group>
       </trans-unit>
-      <trans-unit id="_msg943">
+      <trans-unit id="_msg949">
         <source xml:space="preserve">Unconfirmed</source>
         <context-group purpose="location"><context context-type="linenumber">350</context></context-group>
       </trans-unit>
-      <trans-unit id="_msg944">
+      <trans-unit id="_msg950">
         <source xml:space="preserve">Abandoned</source>
         <context-group purpose="location"><context context-type="linenumber">353</context></context-group>
       </trans-unit>
-      <trans-unit id="_msg945">
+      <trans-unit id="_msg951">
         <source xml:space="preserve">Confirming (%1 of %2 recommended confirmations)</source>
         <context-group purpose="location"><context context-type="linenumber">356</context></context-group>
       </trans-unit>
-      <trans-unit id="_msg946">
+      <trans-unit id="_msg952">
         <source xml:space="preserve">Confirmed (%1 confirmations)</source>
         <context-group purpose="location"><context context-type="linenumber">359</context></context-group>
       </trans-unit>
-      <trans-unit id="_msg947">
+      <trans-unit id="_msg953">
         <source xml:space="preserve">Conflicted</source>
         <context-group purpose="location"><context context-type="linenumber">362</context></context-group>
       </trans-unit>
-      <trans-unit id="_msg948">
+      <trans-unit id="_msg954">
         <source xml:space="preserve">Immature (%1 confirmations, will be available after %2)</source>
         <context-group purpose="location"><context context-type="linenumber">365</context></context-group>
       </trans-unit>
-      <trans-unit id="_msg949">
+      <trans-unit id="_msg955">
         <source xml:space="preserve">Generated but not accepted</source>
         <context-group purpose="location"><context context-type="linenumber">368</context></context-group>
       </trans-unit>
-      <trans-unit id="_msg950">
+      <trans-unit id="_msg956">
         <source xml:space="preserve">Received with</source>
         <context-group purpose="location"><context context-type="linenumber">407</context></context-group>
       </trans-unit>
-      <trans-unit id="_msg951">
+      <trans-unit id="_msg957">
         <source xml:space="preserve">Received from</source>
         <context-group purpose="location"><context context-type="linenumber">409</context></context-group>
       </trans-unit>
-      <trans-unit id="_msg952">
+      <trans-unit id="_msg958">
         <source xml:space="preserve">Sent to</source>
         <context-group purpose="location"><context context-type="linenumber">412</context></context-group>
       </trans-unit>
-      <trans-unit id="_msg953">
+      <trans-unit id="_msg959">
         <source xml:space="preserve">Payment to yourself</source>
         <context-group purpose="location"><context context-type="linenumber">414</context></context-group>
       </trans-unit>
-      <trans-unit id="_msg954">
+      <trans-unit id="_msg960">
         <source xml:space="preserve">Mined</source>
         <context-group purpose="location"><context context-type="linenumber">416</context></context-group>
       </trans-unit>
-      <trans-unit id="_msg955">
+      <trans-unit id="_msg961">
         <source xml:space="preserve">Staked</source>
         <context-group purpose="location"><context context-type="linenumber">418</context></context-group>
       </trans-unit>
-      <trans-unit id="_msg956">
+      <trans-unit id="_msg962">
         <source xml:space="preserve">watch-only</source>
         <context-group purpose="location"><context context-type="linenumber">447</context></context-group>
       </trans-unit>
-      <trans-unit id="_msg957">
+      <trans-unit id="_msg963">
         <source xml:space="preserve">(n/a)</source>
         <context-group purpose="location"><context context-type="linenumber">464</context></context-group>
       </trans-unit>
-      <trans-unit id="_msg958">
+      <trans-unit id="_msg964">
         <source xml:space="preserve">(no label)</source>
         <context-group purpose="location"><context context-type="linenumber">682</context></context-group>
       </trans-unit>
-      <trans-unit id="_msg959">
+      <trans-unit id="_msg965">
         <source xml:space="preserve">Transaction status. Hover over this field to show number of confirmations.</source>
         <context-group purpose="location"><context context-type="linenumber">721</context></context-group>
       </trans-unit>
-      <trans-unit id="_msg960">
+      <trans-unit id="_msg966">
         <source xml:space="preserve">Date and time that the transaction was received.</source>
         <context-group purpose="location"><context context-type="linenumber">723</context></context-group>
       </trans-unit>
-      <trans-unit id="_msg961">
+      <trans-unit id="_msg967">
         <source xml:space="preserve">Type of transaction.</source>
         <context-group purpose="location"><context context-type="linenumber">725</context></context-group>
       </trans-unit>
-      <trans-unit id="_msg962">
+      <trans-unit id="_msg968">
         <source xml:space="preserve">Whether or not a watch-only address is involved in this transaction.</source>
         <context-group purpose="location"><context context-type="linenumber">727</context></context-group>
       </trans-unit>
-      <trans-unit id="_msg963">
+      <trans-unit id="_msg969">
         <source xml:space="preserve">User-defined intent/purpose of the transaction.</source>
         <context-group purpose="location"><context context-type="linenumber">729</context></context-group>
       </trans-unit>
-      <trans-unit id="_msg964">
+      <trans-unit id="_msg970">
         <source xml:space="preserve">Type of input coin.</source>
         <context-group purpose="location"><context context-type="linenumber">731</context></context-group>
       </trans-unit>
-      <trans-unit id="_msg965">
+      <trans-unit id="_msg971">
         <source xml:space="preserve">Type of output coin.</source>
         <context-group purpose="location"><context context-type="linenumber">733</context></context-group>
       </trans-unit>
-      <trans-unit id="_msg966">
+      <trans-unit id="_msg972">
         <source xml:space="preserve">Amount removed from or added to balance.</source>
         <context-group purpose="location"><context context-type="linenumber">735</context></context-group>
       </trans-unit>
@@ -4499,170 +4413,170 @@
   </body></file>
   <file original="../transactionview.cpp" datatype="cpp" source-language="en"><body>
     <group restype="x-trolltech-linguist-context" resname="TransactionView">
-      <trans-unit id="_msg967">
+      <trans-unit id="_msg973">
         <source xml:space="preserve">All</source>
         <context-group purpose="location"><context context-type="linenumber">73</context></context-group>
         <context-group purpose="location"><context context-type="linenumber">89</context></context-group>
       </trans-unit>
-      <trans-unit id="_msg968">
+      <trans-unit id="_msg974">
         <source xml:space="preserve">Today</source>
         <context-group purpose="location"><context context-type="linenumber">74</context></context-group>
       </trans-unit>
-      <trans-unit id="_msg969">
+      <trans-unit id="_msg975">
         <source xml:space="preserve">This week</source>
         <context-group purpose="location"><context context-type="linenumber">75</context></context-group>
       </trans-unit>
-      <trans-unit id="_msg970">
+      <trans-unit id="_msg976">
         <source xml:space="preserve">This month</source>
         <context-group purpose="location"><context context-type="linenumber">76</context></context-group>
       </trans-unit>
-      <trans-unit id="_msg971">
+      <trans-unit id="_msg977">
         <source xml:space="preserve">Last month</source>
         <context-group purpose="location"><context context-type="linenumber">77</context></context-group>
       </trans-unit>
-      <trans-unit id="_msg972">
+      <trans-unit id="_msg978">
         <source xml:space="preserve">This year</source>
         <context-group purpose="location"><context context-type="linenumber">78</context></context-group>
       </trans-unit>
-      <trans-unit id="_msg973">
+      <trans-unit id="_msg979">
         <source xml:space="preserve">Received with</source>
         <context-group purpose="location"><context context-type="linenumber">90</context></context-group>
       </trans-unit>
-      <trans-unit id="_msg974">
+      <trans-unit id="_msg980">
         <source xml:space="preserve">Sent to</source>
         <context-group purpose="location"><context context-type="linenumber">92</context></context-group>
       </trans-unit>
-      <trans-unit id="_msg975">
+      <trans-unit id="_msg981">
         <source xml:space="preserve">To yourself</source>
         <context-group purpose="location"><context context-type="linenumber">94</context></context-group>
       </trans-unit>
-      <trans-unit id="_msg976">
+      <trans-unit id="_msg982">
         <source xml:space="preserve">Mined</source>
         <context-group purpose="location"><context context-type="linenumber">95</context></context-group>
       </trans-unit>
-      <trans-unit id="_msg977">
+      <trans-unit id="_msg983">
         <source xml:space="preserve">Other</source>
         <context-group purpose="location"><context context-type="linenumber">96</context></context-group>
       </trans-unit>
-      <trans-unit id="_msg978">
+      <trans-unit id="_msg984">
         <source xml:space="preserve">Enter address, transaction id, or label to search</source>
         <context-group purpose="location"><context context-type="linenumber">102</context></context-group>
       </trans-unit>
-      <trans-unit id="_msg979">
+      <trans-unit id="_msg985">
         <source xml:space="preserve">Min amount</source>
         <context-group purpose="location"><context context-type="linenumber">106</context></context-group>
       </trans-unit>
-      <trans-unit id="_msg980">
+      <trans-unit id="_msg986">
         <source xml:space="preserve">Range…</source>
         <context-group purpose="location"><context context-type="linenumber">79</context></context-group>
       </trans-unit>
-      <trans-unit id="_msg981">
+      <trans-unit id="_msg987">
         <source xml:space="preserve">Staked</source>
         <context-group purpose="location"><context context-type="linenumber">97</context></context-group>
       </trans-unit>
-      <trans-unit id="_msg982">
+      <trans-unit id="_msg988">
         <source xml:space="preserve">&amp;Copy address</source>
         <context-group purpose="location"><context context-type="linenumber">172</context></context-group>
       </trans-unit>
-      <trans-unit id="_msg983">
+      <trans-unit id="_msg989">
         <source xml:space="preserve">Copy &amp;label</source>
         <context-group purpose="location"><context context-type="linenumber">173</context></context-group>
       </trans-unit>
-      <trans-unit id="_msg984">
+      <trans-unit id="_msg990">
         <source xml:space="preserve">Copy &amp;amount</source>
         <context-group purpose="location"><context context-type="linenumber">174</context></context-group>
       </trans-unit>
-      <trans-unit id="_msg985">
+      <trans-unit id="_msg991">
         <source xml:space="preserve">Copy transaction &amp;ID</source>
         <context-group purpose="location"><context context-type="linenumber">175</context></context-group>
       </trans-unit>
-      <trans-unit id="_msg986">
+      <trans-unit id="_msg992">
         <source xml:space="preserve">Copy &amp;raw transaction</source>
         <context-group purpose="location"><context context-type="linenumber">176</context></context-group>
       </trans-unit>
-      <trans-unit id="_msg987">
+      <trans-unit id="_msg993">
         <source xml:space="preserve">Copy full transaction &amp;details</source>
         <context-group purpose="location"><context context-type="linenumber">177</context></context-group>
       </trans-unit>
-      <trans-unit id="_msg988">
+      <trans-unit id="_msg994">
         <source xml:space="preserve">&amp;Show transaction details</source>
         <context-group purpose="location"><context context-type="linenumber">178</context></context-group>
       </trans-unit>
-      <trans-unit id="_msg989">
+      <trans-unit id="_msg995">
         <source xml:space="preserve">Increase transaction &amp;fee</source>
         <context-group purpose="location"><context context-type="linenumber">180</context></context-group>
       </trans-unit>
-      <trans-unit id="_msg990">
+      <trans-unit id="_msg996">
         <source xml:space="preserve">A&amp;bandon transaction</source>
         <context-group purpose="location"><context context-type="linenumber">183</context></context-group>
       </trans-unit>
-      <trans-unit id="_msg991">
+      <trans-unit id="_msg997">
         <source xml:space="preserve">&amp;Edit address label</source>
         <context-group purpose="location"><context context-type="linenumber">184</context></context-group>
       </trans-unit>
-      <trans-unit id="_msg992">
+      <trans-unit id="_msg998">
         <source xml:space="preserve">Show in %1</source>
         <context-group purpose="location"><context context-type="linenumber">243</context></context-group>
         <note annotates="source" from="developer">Transactions table context menu action to show the selected transaction in a third-party block explorer. %1 is a stand-in argument for the URL of the explorer.</note>
       </trans-unit>
-      <trans-unit id="_msg993">
+      <trans-unit id="_msg999">
         <source xml:space="preserve">Export Transaction History</source>
         <context-group purpose="location"><context context-type="linenumber">362</context></context-group>
       </trans-unit>
-      <trans-unit id="_msg994">
+      <trans-unit id="_msg1000">
         <source xml:space="preserve">Comma separated file</source>
         <context-group purpose="location"><context context-type="linenumber">365</context></context-group>
         <note annotates="source" from="developer">Expanded name of the CSV file format. See: https://en.wikipedia.org/wiki/Comma-separated_values.</note>
       </trans-unit>
-      <trans-unit id="_msg995">
+      <trans-unit id="_msg1001">
         <source xml:space="preserve">Confirmed</source>
         <context-group purpose="location"><context context-type="linenumber">374</context></context-group>
       </trans-unit>
-      <trans-unit id="_msg996">
+      <trans-unit id="_msg1002">
         <source xml:space="preserve">Watch-only</source>
         <context-group purpose="location"><context context-type="linenumber">376</context></context-group>
       </trans-unit>
-      <trans-unit id="_msg997">
+      <trans-unit id="_msg1003">
         <source xml:space="preserve">Date</source>
         <context-group purpose="location"><context context-type="linenumber">377</context></context-group>
       </trans-unit>
-      <trans-unit id="_msg998">
+      <trans-unit id="_msg1004">
         <source xml:space="preserve">Type</source>
         <context-group purpose="location"><context context-type="linenumber">378</context></context-group>
       </trans-unit>
-      <trans-unit id="_msg999">
+      <trans-unit id="_msg1005">
         <source xml:space="preserve">Label</source>
         <context-group purpose="location"><context context-type="linenumber">379</context></context-group>
       </trans-unit>
-      <trans-unit id="_msg1000">
+      <trans-unit id="_msg1006">
         <source xml:space="preserve">Address</source>
         <context-group purpose="location"><context context-type="linenumber">380</context></context-group>
       </trans-unit>
-      <trans-unit id="_msg1001">
+      <trans-unit id="_msg1007">
         <source xml:space="preserve">ID</source>
         <context-group purpose="location"><context context-type="linenumber">382</context></context-group>
       </trans-unit>
-      <trans-unit id="_msg1002">
+      <trans-unit id="_msg1008">
         <source xml:space="preserve">Exporting Failed</source>
         <context-group purpose="location"><context context-type="linenumber">385</context></context-group>
       </trans-unit>
-      <trans-unit id="_msg1003">
+      <trans-unit id="_msg1009">
         <source xml:space="preserve">There was an error trying to save the transaction history to %1.</source>
         <context-group purpose="location"><context context-type="linenumber">385</context></context-group>
       </trans-unit>
-      <trans-unit id="_msg1004">
+      <trans-unit id="_msg1010">
         <source xml:space="preserve">Exporting Successful</source>
         <context-group purpose="location"><context context-type="linenumber">389</context></context-group>
       </trans-unit>
-      <trans-unit id="_msg1005">
+      <trans-unit id="_msg1011">
         <source xml:space="preserve">The transaction history was successfully saved to %1.</source>
         <context-group purpose="location"><context context-type="linenumber">389</context></context-group>
       </trans-unit>
-      <trans-unit id="_msg1006">
+      <trans-unit id="_msg1012">
         <source xml:space="preserve">Range:</source>
         <context-group purpose="location"><context context-type="linenumber">561</context></context-group>
       </trans-unit>
-      <trans-unit id="_msg1007">
+      <trans-unit id="_msg1013">
         <source xml:space="preserve">to</source>
         <context-group purpose="location"><context context-type="linenumber">569</context></context-group>
       </trans-unit>
@@ -4670,39 +4584,39 @@
   </body></file>
   <file original="../walletframe.cpp" datatype="cpp" source-language="en"><body>
     <group restype="x-trolltech-linguist-context" resname="WalletFrame">
-      <trans-unit id="_msg1008">
+      <trans-unit id="_msg1014">
         <source xml:space="preserve">No wallet has been loaded.
 Go to File &gt; Open Wallet to load a wallet.
 - OR -</source>
         <context-group purpose="location"><context context-type="linenumber">45</context></context-group>
       </trans-unit>
-      <trans-unit id="_msg1009">
+      <trans-unit id="_msg1015">
         <source xml:space="preserve">Create a new wallet</source>
         <context-group purpose="location"><context context-type="linenumber">50</context></context-group>
       </trans-unit>
-      <trans-unit id="_msg1010">
+      <trans-unit id="_msg1016">
         <source xml:space="preserve">Error</source>
         <context-group purpose="location"><context context-type="linenumber">204</context></context-group>
         <context-group purpose="location"><context context-type="linenumber">213</context></context-group>
         <context-group purpose="location"><context context-type="linenumber">223</context></context-group>
       </trans-unit>
-      <trans-unit id="_msg1011">
+      <trans-unit id="_msg1017">
         <source xml:space="preserve">Unable to decode PSBT from clipboard (invalid base64)</source>
         <context-group purpose="location"><context context-type="linenumber">204</context></context-group>
       </trans-unit>
-      <trans-unit id="_msg1012">
+      <trans-unit id="_msg1018">
         <source xml:space="preserve">Load Transaction Data</source>
         <context-group purpose="location"><context context-type="linenumber">209</context></context-group>
       </trans-unit>
-      <trans-unit id="_msg1013">
+      <trans-unit id="_msg1019">
         <source xml:space="preserve">Partially Signed Transaction (*.psbt)</source>
         <context-group purpose="location"><context context-type="linenumber">210</context></context-group>
       </trans-unit>
-      <trans-unit id="_msg1014">
+      <trans-unit id="_msg1020">
         <source xml:space="preserve">PSBT file must be smaller than 100 MiB</source>
         <context-group purpose="location"><context context-type="linenumber">213</context></context-group>
       </trans-unit>
-      <trans-unit id="_msg1015">
+      <trans-unit id="_msg1021">
         <source xml:space="preserve">Unable to decode PSBT</source>
         <context-group purpose="location"><context context-type="linenumber">223</context></context-group>
       </trans-unit>
@@ -4710,69 +4624,69 @@
   </body></file>
   <file original="../walletmodel.cpp" datatype="cpp" source-language="en"><body>
     <group restype="x-trolltech-linguist-context" resname="WalletModel">
-      <trans-unit id="_msg1016">
+      <trans-unit id="_msg1022">
+        <source xml:space="preserve">Wallet Model</source>
+        <context-group purpose="location"><context context-type="linenumber">568</context></context-group>
+        <context-group purpose="location"><context context-type="linenumber">572</context></context-group>
+        <context-group purpose="location"><context context-type="linenumber">580</context></context-group>
+      </trans-unit>
+      <trans-unit id="_msg1023">
         <source xml:space="preserve">Fee bump error</source>
         <context-group purpose="location"><context context-type="linenumber">607</context></context-group>
         <context-group purpose="location"><context context-type="linenumber">659</context></context-group>
         <context-group purpose="location"><context context-type="linenumber">674</context></context-group>
         <context-group purpose="location"><context context-type="linenumber">679</context></context-group>
       </trans-unit>
-      <trans-unit id="_msg1017">
+      <trans-unit id="_msg1024">
         <source xml:space="preserve">Increasing transaction fee failed</source>
         <context-group purpose="location"><context context-type="linenumber">607</context></context-group>
       </trans-unit>
-      <trans-unit id="_msg1018">
+      <trans-unit id="_msg1025">
         <source xml:space="preserve">Do you want to increase the fee?</source>
         <context-group purpose="location"><context context-type="linenumber">614</context></context-group>
         <note annotates="source" from="developer">Asks a user if they would like to manually increase the fee of a transaction that has already been created.</note>
       </trans-unit>
-      <trans-unit id="_msg1019">
-        <source xml:space="preserve">Wallet Model</source>
-        <context-group purpose="location"><context context-type="linenumber">568</context></context-group>
-        <context-group purpose="location"><context context-type="linenumber">572</context></context-group>
-        <context-group purpose="location"><context context-type="linenumber">580</context></context-group>
-      </trans-unit>
-      <trans-unit id="_msg1020">
+      <trans-unit id="_msg1026">
         <source xml:space="preserve">Current fee:</source>
         <context-group purpose="location"><context context-type="linenumber">618</context></context-group>
       </trans-unit>
-      <trans-unit id="_msg1021">
+      <trans-unit id="_msg1027">
         <source xml:space="preserve">Increase:</source>
         <context-group purpose="location"><context context-type="linenumber">622</context></context-group>
       </trans-unit>
-      <trans-unit id="_msg1022">
+      <trans-unit id="_msg1028">
         <source xml:space="preserve">New fee:</source>
         <context-group purpose="location"><context context-type="linenumber">626</context></context-group>
       </trans-unit>
-      <trans-unit id="_msg1023">
+      <trans-unit id="_msg1029">
         <source xml:space="preserve">Warning: This may pay the additional fee by reducing change outputs or adding inputs, when necessary. It may add a new change output if one does not already exist. These changes may potentially leak privacy.</source>
         <context-group purpose="location"><context context-type="linenumber">634</context></context-group>
       </trans-unit>
-      <trans-unit id="_msg1024">
+      <trans-unit id="_msg1030">
         <source xml:space="preserve">Confirm fee bump</source>
         <context-group purpose="location"><context context-type="linenumber">637</context></context-group>
       </trans-unit>
-      <trans-unit id="_msg1025">
+      <trans-unit id="_msg1031">
         <source xml:space="preserve">Can&apos;t draft transaction.</source>
         <context-group purpose="location"><context context-type="linenumber">659</context></context-group>
       </trans-unit>
-      <trans-unit id="_msg1026">
+      <trans-unit id="_msg1032">
         <source xml:space="preserve">PSBT copied</source>
         <context-group purpose="location"><context context-type="linenumber">666</context></context-group>
       </trans-unit>
-      <trans-unit id="_msg1027">
+      <trans-unit id="_msg1033">
         <source xml:space="preserve">Can&apos;t sign transaction.</source>
         <context-group purpose="location"><context context-type="linenumber">674</context></context-group>
       </trans-unit>
-      <trans-unit id="_msg1028">
+      <trans-unit id="_msg1034">
         <source xml:space="preserve">Could not commit transaction</source>
         <context-group purpose="location"><context context-type="linenumber">679</context></context-group>
       </trans-unit>
-      <trans-unit id="_msg1029">
+      <trans-unit id="_msg1035">
         <source xml:space="preserve">Can&apos;t display address</source>
         <context-group purpose="location"><context context-type="linenumber">693</context></context-group>
       </trans-unit>
-      <trans-unit id="_msg1030">
+      <trans-unit id="_msg1036">
         <source xml:space="preserve">default wallet</source>
         <context-group purpose="location"><context context-type="linenumber">716</context></context-group>
       </trans-unit>
@@ -4780,40 +4694,40 @@
   </body></file>
   <file original="../walletview.cpp" datatype="cpp" source-language="en"><body>
     <group restype="x-trolltech-linguist-context" resname="WalletView">
-      <trans-unit id="_msg1031">
+      <trans-unit id="_msg1037">
         <source xml:space="preserve">&amp;Export</source>
         <context-group purpose="location"><context context-type="linenumber">53</context></context-group>
       </trans-unit>
-      <trans-unit id="_msg1032">
+      <trans-unit id="_msg1038">
         <source xml:space="preserve">Export the data in the current tab to a file</source>
         <context-group purpose="location"><context context-type="linenumber">54</context></context-group>
       </trans-unit>
-      <trans-unit id="_msg1033">
+      <trans-unit id="_msg1039">
         <source xml:space="preserve">Backup Wallet</source>
         <context-group purpose="location"><context context-type="linenumber">223</context></context-group>
       </trans-unit>
-      <trans-unit id="_msg1034">
+      <trans-unit id="_msg1040">
         <source xml:space="preserve">Wallet Data</source>
         <context-group purpose="location"><context context-type="linenumber">225</context></context-group>
         <note annotates="source" from="developer">Name of the wallet data file format.</note>
       </trans-unit>
-      <trans-unit id="_msg1035">
+      <trans-unit id="_msg1041">
         <source xml:space="preserve">Backup Failed</source>
         <context-group purpose="location"><context context-type="linenumber">231</context></context-group>
       </trans-unit>
-      <trans-unit id="_msg1036">
+      <trans-unit id="_msg1042">
         <source xml:space="preserve">There was an error trying to save the wallet data to %1.</source>
         <context-group purpose="location"><context context-type="linenumber">231</context></context-group>
       </trans-unit>
-      <trans-unit id="_msg1037">
+      <trans-unit id="_msg1043">
         <source xml:space="preserve">Backup Successful</source>
         <context-group purpose="location"><context context-type="linenumber">235</context></context-group>
       </trans-unit>
-      <trans-unit id="_msg1038">
+      <trans-unit id="_msg1044">
         <source xml:space="preserve">The wallet data was successfully saved to %1.</source>
         <context-group purpose="location"><context context-type="linenumber">235</context></context-group>
       </trans-unit>
-      <trans-unit id="_msg1039">
+      <trans-unit id="_msg1045">
         <source xml:space="preserve">Cancel</source>
         <context-group purpose="location"><context context-type="linenumber">280</context></context-group>
       </trans-unit>
@@ -4821,1446 +4735,802 @@
   </body></file>
   <file original="../bitcoinstrings.cpp" datatype="cpp" source-language="en"><body>
     <group restype="x-trolltech-linguist-context" resname="bitcoin-core">
-      <trans-unit id="_msg1040">
+      <trans-unit id="_msg1046">
         <source xml:space="preserve">The %s developers</source>
         <context-group purpose="location"><context context-type="linenumber">12</context></context-group>
       </trans-unit>
-      <trans-unit id="_msg1041">
-        <source xml:space="preserve">%s corrupt. Try using the wallet tool bitcoin-wallet to salvage or restoring a backup.</source>
-        <context-group purpose="location"><context context-type="linenumber">13</context></context-group>
-      </trans-unit>
-<<<<<<< HEAD
-      <trans-unit id="_msg1042">
-        <source xml:space="preserve">%s request to listen on port %u. This port is considered &quot;bad&quot; and thus it is unlikely that any Bitcoin Core peers connect to it. See doc/p2p-bad-ports.md for details and a full list.</source>
-        <context-group purpose="location"><context context-type="linenumber">16</context></context-group>
-=======
-      <trans-unit id="_msg939">
+      <trans-unit id="_msg1047">
         <source xml:space="preserve">-maxtxfee is set very high! Fees this large could be paid on a single transaction.</source>
         <context-group purpose="location"><context context-type="linenumber">20</context></context-group>
->>>>>>> 9549b28c
-      </trans-unit>
-      <trans-unit id="_msg1043">
-        <source xml:space="preserve">-maxtxfee is set very high! Fees this large could be paid on a single transaction.</source>
-        <context-group purpose="location"><context context-type="linenumber">20</context></context-group>
-      </trans-unit>
-      <trans-unit id="_msg1044">
+      </trans-unit>
+      <trans-unit id="_msg1048">
         <source xml:space="preserve">Cannot downgrade wallet from version %i to version %i. Wallet version unchanged.</source>
         <context-group purpose="location"><context context-type="linenumber">23</context></context-group>
       </trans-unit>
-      <trans-unit id="_msg1045">
+      <trans-unit id="_msg1049">
         <source xml:space="preserve">Cannot obtain a lock on data directory %s. %s is probably already running.</source>
         <context-group purpose="location"><context context-type="linenumber">26</context></context-group>
       </trans-unit>
-      <trans-unit id="_msg1046">
+      <trans-unit id="_msg1050">
         <source xml:space="preserve">Cannot upgrade a non HD split wallet from version %i to version %i without upgrading to support pre-split keypool. Please use version %i or no version specified.</source>
         <context-group purpose="location"><context context-type="linenumber">31</context></context-group>
       </trans-unit>
-      <trans-unit id="_msg1047">
+      <trans-unit id="_msg1051">
         <source xml:space="preserve">Distributed under the MIT software license, see the accompanying file %s or %s</source>
         <context-group purpose="location"><context context-type="linenumber">35</context></context-group>
       </trans-unit>
-      <trans-unit id="_msg1048">
+      <trans-unit id="_msg1052">
         <source xml:space="preserve">Error reading %s! All keys read correctly, but transaction data or address book entries might be missing or incorrect.</source>
         <context-group purpose="location"><context context-type="linenumber">41</context></context-group>
-<<<<<<< HEAD
-=======
-      </trans-unit>
-      <trans-unit id="_msg945">
+      </trans-unit>
+      <trans-unit id="_msg1053">
         <source xml:space="preserve">Error reading %s! Transaction data may be missing or incorrect. Rescanning wallet.</source>
         <context-group purpose="location"><context context-type="linenumber">44</context></context-group>
->>>>>>> 9549b28c
-      </trans-unit>
-      <trans-unit id="_msg1049">
+      </trans-unit>
+      <trans-unit id="_msg1054">
         <source xml:space="preserve">Error: Dumpfile format record is incorrect. Got &quot;%s&quot;, expected &quot;format&quot;.</source>
-<<<<<<< HEAD
         <context-group purpose="location"><context context-type="linenumber">50</context></context-group>
-=======
-        <context-group purpose="location"><context context-type="linenumber">47</context></context-group>
->>>>>>> 9549b28c
-      </trans-unit>
-      <trans-unit id="_msg1050">
+      </trans-unit>
+      <trans-unit id="_msg1055">
         <source xml:space="preserve">Error: Dumpfile identifier record is incorrect. Got &quot;%s&quot;, expected &quot;%s&quot;.</source>
-<<<<<<< HEAD
         <context-group purpose="location"><context context-type="linenumber">52</context></context-group>
       </trans-unit>
-      <trans-unit id="_msg1051">
+      <trans-unit id="_msg1056">
         <source xml:space="preserve">Error: Dumpfile version is not supported. This version of particl-wallet only supports version 1 dumpfiles. Got dumpfile with version %s</source>
         <context-group purpose="location"><context context-type="linenumber">54</context></context-group>
-=======
-        <context-group purpose="location"><context context-type="linenumber">49</context></context-group>
-      </trans-unit>
-      <trans-unit id="_msg948">
-        <source xml:space="preserve">Error: Dumpfile version is not supported. This version of bitcoin-wallet only supports version 1 dumpfiles. Got dumpfile with version %s</source>
-        <context-group purpose="location"><context context-type="linenumber">51</context></context-group>
->>>>>>> 9549b28c
-      </trans-unit>
-      <trans-unit id="_msg1052">
+      </trans-unit>
+      <trans-unit id="_msg1057">
         <source xml:space="preserve">Error: Legacy wallets only support the &quot;legacy&quot;, &quot;p2sh-segwit&quot;, and &quot;bech32&quot; address types</source>
-<<<<<<< HEAD
         <context-group purpose="location"><context context-type="linenumber">57</context></context-group>
-=======
-        <context-group purpose="location"><context context-type="linenumber">54</context></context-group>
->>>>>>> 9549b28c
-      </trans-unit>
-      <trans-unit id="_msg1053">
+      </trans-unit>
+      <trans-unit id="_msg1058">
         <source xml:space="preserve">Error: Listening for incoming connections failed (listen returned error %s)</source>
-<<<<<<< HEAD
         <context-group purpose="location"><context context-type="linenumber">60</context></context-group>
-=======
-        <context-group purpose="location"><context context-type="linenumber">57</context></context-group>
->>>>>>> 9549b28c
-      </trans-unit>
-      <trans-unit id="_msg1054">
+      </trans-unit>
+      <trans-unit id="_msg1059">
         <source xml:space="preserve">Fee estimation failed. Fallbackfee is disabled. Wait a few blocks or enable -fallbackfee.</source>
-<<<<<<< HEAD
         <context-group purpose="location"><context context-type="linenumber">65</context></context-group>
-=======
-        <context-group purpose="location"><context context-type="linenumber">62</context></context-group>
->>>>>>> 9549b28c
-      </trans-unit>
-      <trans-unit id="_msg1055">
+      </trans-unit>
+      <trans-unit id="_msg1060">
         <source xml:space="preserve">File %s already exists. If you are sure this is what you want, move it out of the way first.</source>
-<<<<<<< HEAD
         <context-group purpose="location"><context context-type="linenumber">68</context></context-group>
-=======
-        <context-group purpose="location"><context context-type="linenumber">65</context></context-group>
->>>>>>> 9549b28c
-      </trans-unit>
-      <trans-unit id="_msg1056">
+      </trans-unit>
+      <trans-unit id="_msg1061">
         <source xml:space="preserve">Invalid amount for -maxtxfee=&lt;amount&gt;: &apos;%s&apos; (must be at least the minrelay fee of %s to prevent stuck transactions)</source>
-<<<<<<< HEAD
-=======
-        <context-group purpose="location"><context context-type="linenumber">68</context></context-group>
-      </trans-unit>
-      <trans-unit id="_msg954">
-        <source xml:space="preserve">Invalid or corrupt peers.dat (%s). If you believe this is a bug, please report it to %s. As a workaround, you can move the file (%s) out of the way (rename, move, or delete) to have a new one created on the next start.</source>
->>>>>>> 9549b28c
         <context-group purpose="location"><context context-type="linenumber">71</context></context-group>
       </trans-unit>
-      <trans-unit id="_msg1057">
-        <source xml:space="preserve">More than one onion bind address is provided. Using %s for the automatically created Tor onion service.</source>
-<<<<<<< HEAD
-        <context-group purpose="location"><context context-type="linenumber">78</context></context-group>
-=======
-        <context-group purpose="location"><context context-type="linenumber">75</context></context-group>
->>>>>>> 9549b28c
-      </trans-unit>
-      <trans-unit id="_msg1058">
-        <source xml:space="preserve">No dump file provided. To use createfromdump, -dumpfile=&lt;filename&gt; must be provided.</source>
-<<<<<<< HEAD
-        <context-group purpose="location"><context context-type="linenumber">81</context></context-group>
-=======
-        <context-group purpose="location"><context context-type="linenumber">78</context></context-group>
->>>>>>> 9549b28c
-      </trans-unit>
-      <trans-unit id="_msg1059">
-        <source xml:space="preserve">No dump file provided. To use dump, -dumpfile=&lt;filename&gt; must be provided.</source>
-<<<<<<< HEAD
-        <context-group purpose="location"><context context-type="linenumber">84</context></context-group>
-=======
-        <context-group purpose="location"><context context-type="linenumber">81</context></context-group>
->>>>>>> 9549b28c
-      </trans-unit>
-      <trans-unit id="_msg1060">
-        <source xml:space="preserve">No wallet file format provided. To use createfromdump, -format=&lt;format&gt; must be provided.</source>
-<<<<<<< HEAD
-        <context-group purpose="location"><context context-type="linenumber">86</context></context-group>
-=======
-        <context-group purpose="location"><context context-type="linenumber">83</context></context-group>
->>>>>>> 9549b28c
-      </trans-unit>
-      <trans-unit id="_msg1061">
-        <source xml:space="preserve">Please check that your computer&apos;s date and time are correct! If your clock is wrong, %s will not work properly.</source>
-<<<<<<< HEAD
-        <context-group purpose="location"><context context-type="linenumber">93</context></context-group>
-=======
-        <context-group purpose="location"><context context-type="linenumber">90</context></context-group>
->>>>>>> 9549b28c
-      </trans-unit>
       <trans-unit id="_msg1062">
-        <source xml:space="preserve">Please contribute if you find %s useful. Visit %s for further information about the software.</source>
-<<<<<<< HEAD
-        <context-group purpose="location"><context context-type="linenumber">96</context></context-group>
-=======
-        <context-group purpose="location"><context context-type="linenumber">93</context></context-group>
->>>>>>> 9549b28c
-      </trans-unit>
-      <trans-unit id="_msg1063">
-        <source xml:space="preserve">Prune configured below the minimum of %d MiB.  Please use a higher number.</source>
-<<<<<<< HEAD
-        <context-group purpose="location"><context context-type="linenumber">99</context></context-group>
-=======
-        <context-group purpose="location"><context context-type="linenumber">96</context></context-group>
->>>>>>> 9549b28c
-      </trans-unit>
-      <trans-unit id="_msg1064">
-        <source xml:space="preserve">Prune: last wallet synchronisation goes beyond pruned data. You need to -reindex (download the whole blockchain again in case of pruned node)</source>
-<<<<<<< HEAD
-        <context-group purpose="location"><context context-type="linenumber">101</context></context-group>
-=======
-        <context-group purpose="location"><context context-type="linenumber">98</context></context-group>
->>>>>>> 9549b28c
-      </trans-unit>
-      <trans-unit id="_msg1065">
-        <source xml:space="preserve">SQLiteDatabase: Unknown sqlite wallet schema version %d. Only version %d is supported</source>
-<<<<<<< HEAD
-        <context-group purpose="location"><context context-type="linenumber">104</context></context-group>
-=======
-        <context-group purpose="location"><context context-type="linenumber">101</context></context-group>
->>>>>>> 9549b28c
-      </trans-unit>
-      <trans-unit id="_msg1066">
-        <source xml:space="preserve">The block database contains a block which appears to be from the future. This may be due to your computer&apos;s date and time being set incorrectly. Only rebuild the block database if you are sure that your computer&apos;s date and time are correct</source>
-<<<<<<< HEAD
-        <context-group purpose="location"><context context-type="linenumber">110</context></context-group>
-=======
-        <context-group purpose="location"><context context-type="linenumber">107</context></context-group>
-      </trans-unit>
-      <trans-unit id="_msg965">
-        <source xml:space="preserve">The block index db contains a legacy &apos;txindex&apos;. To clear the occupied disk space, run a full -reindex, otherwise ignore this error. This error message will not be displayed again.</source>
-        <context-group purpose="location"><context context-type="linenumber">112</context></context-group>
->>>>>>> 9549b28c
-      </trans-unit>
-      <trans-unit id="_msg1067">
-        <source xml:space="preserve">The transaction amount is too small to send after the fee has been deducted</source>
-<<<<<<< HEAD
-        <context-group purpose="location"><context context-type="linenumber">119</context></context-group>
-=======
-        <context-group purpose="location"><context context-type="linenumber">116</context></context-group>
->>>>>>> 9549b28c
-      </trans-unit>
-      <trans-unit id="_msg1068">
-        <source xml:space="preserve">This error could occur if this wallet was not shutdown cleanly and was last loaded using a build with a newer version of Berkeley DB. If so, please use the software that last loaded this wallet</source>
-<<<<<<< HEAD
-        <context-group purpose="location"><context context-type="linenumber">121</context></context-group>
-=======
-        <context-group purpose="location"><context context-type="linenumber">118</context></context-group>
->>>>>>> 9549b28c
-      </trans-unit>
-      <trans-unit id="_msg1069">
-        <source xml:space="preserve">This is a pre-release test build - use at your own risk - do not use for mining or merchant applications</source>
-<<<<<<< HEAD
-        <context-group purpose="location"><context context-type="linenumber">125</context></context-group>
-=======
-        <context-group purpose="location"><context context-type="linenumber">122</context></context-group>
->>>>>>> 9549b28c
-      </trans-unit>
-      <trans-unit id="_msg1070">
-        <source xml:space="preserve">This is the maximum transaction fee you pay (in addition to the normal fee) to prioritize partial spend avoidance over regular coin selection.</source>
-<<<<<<< HEAD
-        <context-group purpose="location"><context context-type="linenumber">128</context></context-group>
-=======
-        <context-group purpose="location"><context context-type="linenumber">125</context></context-group>
->>>>>>> 9549b28c
-      </trans-unit>
-      <trans-unit id="_msg1071">
-        <source xml:space="preserve">This is the transaction fee you may discard if change is smaller than dust at this level</source>
-<<<<<<< HEAD
-        <context-group purpose="location"><context context-type="linenumber">131</context></context-group>
-=======
-        <context-group purpose="location"><context context-type="linenumber">128</context></context-group>
->>>>>>> 9549b28c
-      </trans-unit>
-      <trans-unit id="_msg1072">
-        <source xml:space="preserve">This is the transaction fee you may pay when fee estimates are not available.</source>
-<<<<<<< HEAD
-        <context-group purpose="location"><context context-type="linenumber">134</context></context-group>
-=======
-        <context-group purpose="location"><context context-type="linenumber">131</context></context-group>
->>>>>>> 9549b28c
-      </trans-unit>
-      <trans-unit id="_msg1073">
-        <source xml:space="preserve">Total length of network version string (%i) exceeds maximum length (%i). Reduce the number or size of uacomments.</source>
-<<<<<<< HEAD
-        <context-group purpose="location"><context context-type="linenumber">136</context></context-group>
-=======
-        <context-group purpose="location"><context context-type="linenumber">133</context></context-group>
->>>>>>> 9549b28c
-      </trans-unit>
-      <trans-unit id="_msg1074">
-        <source xml:space="preserve">Unable to replay blocks. You will need to rebuild the database using -reindex-chainstate.</source>
-<<<<<<< HEAD
-        <context-group purpose="location"><context context-type="linenumber">139</context></context-group>
-=======
-        <context-group purpose="location"><context context-type="linenumber">136</context></context-group>
->>>>>>> 9549b28c
-      </trans-unit>
-      <trans-unit id="_msg1075">
-        <source xml:space="preserve">Unknown wallet file format &quot;%s&quot; provided. Please provide one of &quot;bdb&quot; or &quot;sqlite&quot;.</source>
-<<<<<<< HEAD
-        <context-group purpose="location"><context context-type="linenumber">142</context></context-group>
-=======
-        <context-group purpose="location"><context context-type="linenumber">139</context></context-group>
->>>>>>> 9549b28c
-      </trans-unit>
-      <trans-unit id="_msg1076">
-        <source xml:space="preserve">Warning: Dumpfile wallet format &quot;%s&quot; does not match command line specified format &quot;%s&quot;.</source>
-<<<<<<< HEAD
-        <context-group purpose="location"><context context-type="linenumber">145</context></context-group>
-=======
-        <context-group purpose="location"><context context-type="linenumber">142</context></context-group>
->>>>>>> 9549b28c
-      </trans-unit>
-      <trans-unit id="_msg1077">
-        <source xml:space="preserve">Warning: Private keys detected in wallet {%s} with disabled private keys</source>
-<<<<<<< HEAD
-        <context-group purpose="location"><context context-type="linenumber">148</context></context-group>
-=======
-        <context-group purpose="location"><context context-type="linenumber">145</context></context-group>
->>>>>>> 9549b28c
-      </trans-unit>
-      <trans-unit id="_msg1078">
-        <source xml:space="preserve">Warning: We do not appear to fully agree with our peers! You may need to upgrade, or other nodes may need to upgrade.</source>
-<<<<<<< HEAD
-        <context-group purpose="location"><context context-type="linenumber">150</context></context-group>
-=======
-        <context-group purpose="location"><context context-type="linenumber">147</context></context-group>
->>>>>>> 9549b28c
-      </trans-unit>
-      <trans-unit id="_msg1079">
-        <source xml:space="preserve">Witness data for blocks after height %d requires validation. Please restart with -reindex.</source>
-<<<<<<< HEAD
-        <context-group purpose="location"><context context-type="linenumber">153</context></context-group>
-=======
-        <context-group purpose="location"><context context-type="linenumber">150</context></context-group>
->>>>>>> 9549b28c
-      </trans-unit>
-      <trans-unit id="_msg1080">
-        <source xml:space="preserve">You need to rebuild the database using -reindex to go back to unpruned mode.  This will redownload the entire blockchain</source>
-<<<<<<< HEAD
-        <context-group purpose="location"><context context-type="linenumber">168</context></context-group>
-=======
-        <context-group purpose="location"><context context-type="linenumber">153</context></context-group>
->>>>>>> 9549b28c
-      </trans-unit>
-      <trans-unit id="_msg1081">
-        <source xml:space="preserve">%s is set very high!</source>
-<<<<<<< HEAD
-        <context-group purpose="location"><context context-type="linenumber">171</context></context-group>
-=======
-        <context-group purpose="location"><context context-type="linenumber">156</context></context-group>
->>>>>>> 9549b28c
-      </trans-unit>
-      <trans-unit id="_msg1082">
-        <source xml:space="preserve">-maxmempool must be at least %d MB</source>
-<<<<<<< HEAD
-        <context-group purpose="location"><context context-type="linenumber">172</context></context-group>
-=======
-        <context-group purpose="location"><context context-type="linenumber">157</context></context-group>
->>>>>>> 9549b28c
-      </trans-unit>
-      <trans-unit id="_msg1083">
-        <source xml:space="preserve">A fatal internal error occurred, see debug.log for details</source>
-<<<<<<< HEAD
-        <context-group purpose="location"><context context-type="linenumber">173</context></context-group>
-=======
-        <context-group purpose="location"><context context-type="linenumber">158</context></context-group>
->>>>>>> 9549b28c
-      </trans-unit>
-      <trans-unit id="_msg1084">
-        <source xml:space="preserve">Cannot resolve -%s address: &apos;%s&apos;</source>
-<<<<<<< HEAD
-        <context-group purpose="location"><context context-type="linenumber">179</context></context-group>
-=======
-        <context-group purpose="location"><context context-type="linenumber">159</context></context-group>
-      </trans-unit>
-      <trans-unit id="_msg984">
-        <source xml:space="preserve">Cannot set -forcednsseed to true when setting -dnsseed to false.</source>
-        <context-group purpose="location"><context context-type="linenumber">160</context></context-group>
->>>>>>> 9549b28c
-      </trans-unit>
-      <trans-unit id="_msg1085">
-        <source xml:space="preserve">Cannot set -peerblockfilters without -blockfilterindex.</source>
-<<<<<<< HEAD
-        <context-group purpose="location"><context context-type="linenumber">181</context></context-group>
-=======
-        <context-group purpose="location"><context context-type="linenumber">161</context></context-group>
->>>>>>> 9549b28c
-      </trans-unit>
-      <trans-unit id="_msg1086">
-        <source xml:space="preserve">Cannot write to data directory &apos;%s&apos;; check permissions.</source>
-<<<<<<< HEAD
-        <context-group purpose="location"><context context-type="linenumber">182</context></context-group>
-      </trans-unit>
-      <trans-unit id="_msg1087">
-        <source xml:space="preserve">Config setting for %s only applied on %s network when in [%s] section.</source>
-        <context-group purpose="location"><context context-type="linenumber">184</context></context-group>
-      </trans-unit>
-      <trans-unit id="_msg1088">
-        <source xml:space="preserve">Cannot provide specific connections and have addrman find outgoing connections at the same time.</source>
-        <context-group purpose="location"><context context-type="linenumber">28</context></context-group>
-      </trans-unit>
-      <trans-unit id="_msg1089">
-        <source xml:space="preserve">Error loading %s: External signer wallet being loaded without external signer support compiled</source>
-        <context-group purpose="location"><context context-type="linenumber">38</context></context-group>
-      </trans-unit>
-      <trans-unit id="_msg1090">
-        <source xml:space="preserve">Error reading %s! Transaction data may be missing or incorrect. Rescanning wallet.</source>
-        <context-group purpose="location"><context context-type="linenumber">44</context></context-group>
-      </trans-unit>
-      <trans-unit id="_msg1091">
-        <source xml:space="preserve">Error rebuilding rolling indices by rewinding the chain, a reindex is required.</source>
-        <context-group purpose="location"><context context-type="linenumber">47</context></context-group>
-      </trans-unit>
-      <trans-unit id="_msg1092">
-        <source xml:space="preserve">Failed to rename invalid peers.dat file. Please move or delete it and try again.</source>
-        <context-group purpose="location"><context context-type="linenumber">62</context></context-group>
-      </trans-unit>
-      <trans-unit id="_msg1093">
         <source xml:space="preserve">Invalid or corrupt peers.dat (%s). If you believe this is a bug, please report it to %s. As a workaround, you can move the file (%s) out of the way (rename, move, or delete) to have a new one created on the next start.</source>
         <context-group purpose="location"><context context-type="linenumber">74</context></context-group>
       </trans-unit>
+      <trans-unit id="_msg1063">
+        <source xml:space="preserve">More than one onion bind address is provided. Using %s for the automatically created Tor onion service.</source>
+        <context-group purpose="location"><context context-type="linenumber">78</context></context-group>
+      </trans-unit>
+      <trans-unit id="_msg1064">
+        <source xml:space="preserve">No dump file provided. To use createfromdump, -dumpfile=&lt;filename&gt; must be provided.</source>
+        <context-group purpose="location"><context context-type="linenumber">81</context></context-group>
+      </trans-unit>
+      <trans-unit id="_msg1065">
+        <source xml:space="preserve">No dump file provided. To use dump, -dumpfile=&lt;filename&gt; must be provided.</source>
+        <context-group purpose="location"><context context-type="linenumber">84</context></context-group>
+      </trans-unit>
+      <trans-unit id="_msg1066">
+        <source xml:space="preserve">No wallet file format provided. To use createfromdump, -format=&lt;format&gt; must be provided.</source>
+        <context-group purpose="location"><context context-type="linenumber">86</context></context-group>
+      </trans-unit>
+      <trans-unit id="_msg1067">
+        <source xml:space="preserve">Please check that your computer&apos;s date and time are correct! If your clock is wrong, %s will not work properly.</source>
+        <context-group purpose="location"><context context-type="linenumber">93</context></context-group>
+      </trans-unit>
+      <trans-unit id="_msg1068">
+        <source xml:space="preserve">Please contribute if you find %s useful. Visit %s for further information about the software.</source>
+        <context-group purpose="location"><context context-type="linenumber">96</context></context-group>
+      </trans-unit>
+      <trans-unit id="_msg1069">
+        <source xml:space="preserve">Prune configured below the minimum of %d MiB.  Please use a higher number.</source>
+        <context-group purpose="location"><context context-type="linenumber">99</context></context-group>
+      </trans-unit>
+      <trans-unit id="_msg1070">
+        <source xml:space="preserve">Prune: last wallet synchronisation goes beyond pruned data. You need to -reindex (download the whole blockchain again in case of pruned node)</source>
+        <context-group purpose="location"><context context-type="linenumber">101</context></context-group>
+      </trans-unit>
+      <trans-unit id="_msg1071">
+        <source xml:space="preserve">SQLiteDatabase: Unknown sqlite wallet schema version %d. Only version %d is supported</source>
+        <context-group purpose="location"><context context-type="linenumber">104</context></context-group>
+      </trans-unit>
+      <trans-unit id="_msg1072">
+        <source xml:space="preserve">The block database contains a block which appears to be from the future. This may be due to your computer&apos;s date and time being set incorrectly. Only rebuild the block database if you are sure that your computer&apos;s date and time are correct</source>
+        <context-group purpose="location"><context context-type="linenumber">110</context></context-group>
+      </trans-unit>
+      <trans-unit id="_msg1073">
+        <source xml:space="preserve">The block index db contains a legacy &apos;txindex&apos;. To clear the occupied disk space, run a full -reindex, otherwise ignore this error. This error message will not be displayed again.</source>
+        <context-group purpose="location"><context context-type="linenumber">115</context></context-group>
+      </trans-unit>
+      <trans-unit id="_msg1074">
+        <source xml:space="preserve">The transaction amount is too small to send after the fee has been deducted</source>
+        <context-group purpose="location"><context context-type="linenumber">119</context></context-group>
+      </trans-unit>
+      <trans-unit id="_msg1075">
+        <source xml:space="preserve">This error could occur if this wallet was not shutdown cleanly and was last loaded using a build with a newer version of Berkeley DB. If so, please use the software that last loaded this wallet</source>
+        <context-group purpose="location"><context context-type="linenumber">121</context></context-group>
+      </trans-unit>
+      <trans-unit id="_msg1076">
+        <source xml:space="preserve">This is a pre-release test build - use at your own risk - do not use for mining or merchant applications</source>
+        <context-group purpose="location"><context context-type="linenumber">125</context></context-group>
+      </trans-unit>
+      <trans-unit id="_msg1077">
+        <source xml:space="preserve">This is the maximum transaction fee you pay (in addition to the normal fee) to prioritize partial spend avoidance over regular coin selection.</source>
+        <context-group purpose="location"><context context-type="linenumber">128</context></context-group>
+      </trans-unit>
+      <trans-unit id="_msg1078">
+        <source xml:space="preserve">This is the transaction fee you may discard if change is smaller than dust at this level</source>
+        <context-group purpose="location"><context context-type="linenumber">131</context></context-group>
+      </trans-unit>
+      <trans-unit id="_msg1079">
+        <source xml:space="preserve">This is the transaction fee you may pay when fee estimates are not available.</source>
+        <context-group purpose="location"><context context-type="linenumber">134</context></context-group>
+      </trans-unit>
+      <trans-unit id="_msg1080">
+        <source xml:space="preserve">Total length of network version string (%i) exceeds maximum length (%i). Reduce the number or size of uacomments.</source>
+        <context-group purpose="location"><context context-type="linenumber">136</context></context-group>
+      </trans-unit>
+      <trans-unit id="_msg1081">
+        <source xml:space="preserve">Unable to replay blocks. You will need to rebuild the database using -reindex-chainstate.</source>
+        <context-group purpose="location"><context context-type="linenumber">139</context></context-group>
+      </trans-unit>
+      <trans-unit id="_msg1082">
+        <source xml:space="preserve">Unknown wallet file format &quot;%s&quot; provided. Please provide one of &quot;bdb&quot; or &quot;sqlite&quot;.</source>
+        <context-group purpose="location"><context context-type="linenumber">142</context></context-group>
+      </trans-unit>
+      <trans-unit id="_msg1083">
+        <source xml:space="preserve">Warning: Dumpfile wallet format &quot;%s&quot; does not match command line specified format &quot;%s&quot;.</source>
+        <context-group purpose="location"><context context-type="linenumber">145</context></context-group>
+      </trans-unit>
+      <trans-unit id="_msg1084">
+        <source xml:space="preserve">Warning: Private keys detected in wallet {%s} with disabled private keys</source>
+        <context-group purpose="location"><context context-type="linenumber">148</context></context-group>
+      </trans-unit>
+      <trans-unit id="_msg1085">
+        <source xml:space="preserve">Warning: We do not appear to fully agree with our peers! You may need to upgrade, or other nodes may need to upgrade.</source>
+        <context-group purpose="location"><context context-type="linenumber">150</context></context-group>
+      </trans-unit>
+      <trans-unit id="_msg1086">
+        <source xml:space="preserve">Witness data for blocks after height %d requires validation. Please restart with -reindex.</source>
+        <context-group purpose="location"><context context-type="linenumber">153</context></context-group>
+      </trans-unit>
+      <trans-unit id="_msg1087">
+        <source xml:space="preserve">You need to rebuild the database using -reindex to go back to unpruned mode.  This will redownload the entire blockchain</source>
+        <context-group purpose="location"><context context-type="linenumber">168</context></context-group>
+      </trans-unit>
+      <trans-unit id="_msg1088">
+        <source xml:space="preserve">%s is set very high!</source>
+        <context-group purpose="location"><context context-type="linenumber">171</context></context-group>
+      </trans-unit>
+      <trans-unit id="_msg1089">
+        <source xml:space="preserve">-maxmempool must be at least %d MB</source>
+        <context-group purpose="location"><context context-type="linenumber">172</context></context-group>
+      </trans-unit>
+      <trans-unit id="_msg1090">
+        <source xml:space="preserve">A fatal internal error occurred, see debug.log for details</source>
+        <context-group purpose="location"><context context-type="linenumber">173</context></context-group>
+      </trans-unit>
+      <trans-unit id="_msg1091">
+        <source xml:space="preserve">Cannot resolve -%s address: &apos;%s&apos;</source>
+        <context-group purpose="location"><context context-type="linenumber">179</context></context-group>
+      </trans-unit>
+      <trans-unit id="_msg1092">
+        <source xml:space="preserve">Cannot set -forcednsseed to true when setting -dnsseed to false.</source>
+        <context-group purpose="location"><context context-type="linenumber">180</context></context-group>
+      </trans-unit>
+      <trans-unit id="_msg1093">
+        <source xml:space="preserve">Cannot set -peerblockfilters without -blockfilterindex.</source>
+        <context-group purpose="location"><context context-type="linenumber">181</context></context-group>
+      </trans-unit>
       <trans-unit id="_msg1094">
-        <source xml:space="preserve">Outbound connections restricted to Tor (-onlynet=onion) but the proxy for reaching the Tor network is not provided (no -proxy= and no -onion= given) or it is explicitly forbidden (-onion=0)</source>
-        <context-group purpose="location"><context context-type="linenumber">89</context></context-group>
+        <source xml:space="preserve">Cannot write to data directory &apos;%s&apos;; check permissions.</source>
+        <context-group purpose="location"><context context-type="linenumber">182</context></context-group>
       </trans-unit>
       <trans-unit id="_msg1095">
         <source xml:space="preserve">The -txindex upgrade started by a previous version cannot be completed. Restart with the previous version or run a full -reindex.</source>
         <context-group purpose="location"><context context-type="linenumber">107</context></context-group>
       </trans-unit>
       <trans-unit id="_msg1096">
-        <source xml:space="preserve">The block index db contains a legacy &apos;txindex&apos;. To clear the occupied disk space, run a full -reindex, otherwise ignore this error. This error message will not be displayed again.</source>
-        <context-group purpose="location"><context context-type="linenumber">115</context></context-group>
+        <source xml:space="preserve">Cannot provide specific connections and have addrman find outgoing connections at the same time.</source>
+        <context-group purpose="location"><context context-type="linenumber">28</context></context-group>
       </trans-unit>
       <trans-unit id="_msg1097">
+        <source xml:space="preserve">Error loading %s: External signer wallet being loaded without external signer support compiled</source>
+        <context-group purpose="location"><context context-type="linenumber">38</context></context-group>
+      </trans-unit>
+      <trans-unit id="_msg1098">
+        <source xml:space="preserve">Failed to rename invalid peers.dat file. Please move or delete it and try again.</source>
+        <context-group purpose="location"><context context-type="linenumber">62</context></context-group>
+      </trans-unit>
+      <trans-unit id="_msg1099">
+        <source xml:space="preserve">Outbound connections restricted to Tor (-onlynet=onion) but the proxy for reaching the Tor network is not provided (no -proxy= and no -onion= given) or it is explicitly forbidden (-onion=0)</source>
+        <context-group purpose="location"><context context-type="linenumber">89</context></context-group>
+      </trans-unit>
+      <trans-unit id="_msg1100">
+        <source xml:space="preserve">Config setting for %s only applied on %s network when in [%s] section.</source>
+        <context-group purpose="location"><context context-type="linenumber">184</context></context-group>
+      </trans-unit>
+      <trans-unit id="_msg1101">
+        <source xml:space="preserve">%s corrupt. Try using the wallet tool bitcoin-wallet to salvage or restoring a backup.</source>
+        <context-group purpose="location"><context context-type="linenumber">13</context></context-group>
+      </trans-unit>
+      <trans-unit id="_msg1102">
+        <source xml:space="preserve">%s request to listen on port %u. This port is considered &quot;bad&quot; and thus it is unlikely that any Bitcoin Core peers connect to it. See doc/p2p-bad-ports.md for details and a full list.</source>
+        <context-group purpose="location"><context context-type="linenumber">16</context></context-group>
+      </trans-unit>
+      <trans-unit id="_msg1103">
+        <source xml:space="preserve">Error rebuilding rolling indices by rewinding the chain, a reindex is required.</source>
+        <context-group purpose="location"><context context-type="linenumber">47</context></context-group>
+      </trans-unit>
+      <trans-unit id="_msg1104">
         <source xml:space="preserve">You need to rebuild the database using -reindex to change -addressindex.  This will redownload the entire blockchain</source>
         <context-group purpose="location"><context context-type="linenumber">156</context></context-group>
       </trans-unit>
-      <trans-unit id="_msg1098">
+      <trans-unit id="_msg1105">
         <source xml:space="preserve">You need to rebuild the database using -reindex to change -balancesindex.  This will redownload the entire blockchain</source>
         <context-group purpose="location"><context context-type="linenumber">159</context></context-group>
       </trans-unit>
-      <trans-unit id="_msg1099">
+      <trans-unit id="_msg1106">
         <source xml:space="preserve">You need to rebuild the database using -reindex to change -spentindex.  This will redownload the entire blockchain</source>
         <context-group purpose="location"><context context-type="linenumber">162</context></context-group>
       </trans-unit>
-      <trans-unit id="_msg1100">
+      <trans-unit id="_msg1107">
         <source xml:space="preserve">You need to rebuild the database using -reindex to change -timestampindex.  This will redownload the entire blockchain</source>
         <context-group purpose="location"><context context-type="linenumber">165</context></context-group>
       </trans-unit>
-      <trans-unit id="_msg1101">
+      <trans-unit id="_msg1108">
         <source xml:space="preserve">Anon output not found in db, %d</source>
         <context-group purpose="location"><context context-type="linenumber">174</context></context-group>
       </trans-unit>
-      <trans-unit id="_msg1102">
+      <trans-unit id="_msg1109">
         <source xml:space="preserve">Anon pubkey not found in db, %s</source>
         <context-group purpose="location"><context context-type="linenumber">175</context></context-group>
       </trans-unit>
-      <trans-unit id="_msg1103">
+      <trans-unit id="_msg1110">
         <source xml:space="preserve">Bad input type</source>
         <context-group purpose="location"><context context-type="linenumber">176</context></context-group>
       </trans-unit>
-      <trans-unit id="_msg1104">
+      <trans-unit id="_msg1111">
         <source xml:space="preserve">Blinding factor is null %s %d</source>
         <context-group purpose="location"><context context-type="linenumber">177</context></context-group>
       </trans-unit>
-      <trans-unit id="_msg1105">
+      <trans-unit id="_msg1112">
         <source xml:space="preserve">Block %d casts vote for option %u of proposal %u.
 </source>
         <context-group purpose="location"><context context-type="linenumber">178</context></context-group>
       </trans-unit>
-      <trans-unit id="_msg1106">
-        <source xml:space="preserve">Cannot set -forcednsseed to true when setting -dnsseed to false.</source>
-        <context-group purpose="location"><context context-type="linenumber">180</context></context-group>
-      </trans-unit>
-      <trans-unit id="_msg1107">
+      <trans-unit id="_msg1113">
         <source xml:space="preserve">Change too high for frozen blinded spend.</source>
         <context-group purpose="location"><context context-type="linenumber">183</context></context-group>
       </trans-unit>
-      <trans-unit id="_msg1108">
+      <trans-unit id="_msg1114">
         <source xml:space="preserve">Copyright (C)</source>
         <context-group purpose="location"><context context-type="linenumber">185</context></context-group>
       </trans-unit>
-      <trans-unit id="_msg1109">
+      <trans-unit id="_msg1115">
         <source xml:space="preserve">Corrupted block database detected</source>
         <context-group purpose="location"><context context-type="linenumber">186</context></context-group>
       </trans-unit>
-      <trans-unit id="_msg1110">
+      <trans-unit id="_msg1116">
         <source xml:space="preserve">Could not find asmap file %s</source>
         <context-group purpose="location"><context context-type="linenumber">187</context></context-group>
       </trans-unit>
-      <trans-unit id="_msg1111">
+      <trans-unit id="_msg1117">
         <source xml:space="preserve">Could not parse asmap file %s</source>
         <context-group purpose="location"><context context-type="linenumber">188</context></context-group>
       </trans-unit>
-      <trans-unit id="_msg1112">
+      <trans-unit id="_msg1118">
         <source xml:space="preserve">Disk space is too low!</source>
         <context-group purpose="location"><context context-type="linenumber">189</context></context-group>
       </trans-unit>
-      <trans-unit id="_msg1113">
+      <trans-unit id="_msg1119">
         <source xml:space="preserve">Do you want to rebuild the block database now?</source>
         <context-group purpose="location"><context context-type="linenumber">190</context></context-group>
       </trans-unit>
-      <trans-unit id="_msg1114">
+      <trans-unit id="_msg1120">
         <source xml:space="preserve">Done loading</source>
         <context-group purpose="location"><context context-type="linenumber">191</context></context-group>
       </trans-unit>
-      <trans-unit id="_msg1115">
+      <trans-unit id="_msg1121">
         <source xml:space="preserve">Dump file %s does not exist.</source>
         <context-group purpose="location"><context context-type="linenumber">192</context></context-group>
       </trans-unit>
-      <trans-unit id="_msg1116">
+      <trans-unit id="_msg1122">
         <source xml:space="preserve">Duplicate index found, %d</source>
         <context-group purpose="location"><context context-type="linenumber">193</context></context-group>
       </trans-unit>
-      <trans-unit id="_msg1117">
+      <trans-unit id="_msg1123">
         <source xml:space="preserve">Error creating %s</source>
         <context-group purpose="location"><context context-type="linenumber">194</context></context-group>
       </trans-unit>
-      <trans-unit id="_msg1118">
+      <trans-unit id="_msg1124">
         <source xml:space="preserve">Error initializing block database</source>
         <context-group purpose="location"><context context-type="linenumber">195</context></context-group>
       </trans-unit>
-      <trans-unit id="_msg1119">
+      <trans-unit id="_msg1125">
         <source xml:space="preserve">Error initializing wallet database environment %s!</source>
         <context-group purpose="location"><context context-type="linenumber">196</context></context-group>
       </trans-unit>
-      <trans-unit id="_msg1120">
+      <trans-unit id="_msg1126">
         <source xml:space="preserve">Error loading %s</source>
         <context-group purpose="location"><context context-type="linenumber">197</context></context-group>
       </trans-unit>
-      <trans-unit id="_msg1121">
+      <trans-unit id="_msg1127">
         <source xml:space="preserve">Error loading %s: Private keys can only be disabled during creation</source>
         <context-group purpose="location"><context context-type="linenumber">198</context></context-group>
       </trans-unit>
-      <trans-unit id="_msg1122">
+      <trans-unit id="_msg1128">
         <source xml:space="preserve">Error loading %s: Wallet corrupted</source>
         <context-group purpose="location"><context context-type="linenumber">199</context></context-group>
       </trans-unit>
-      <trans-unit id="_msg1123">
+      <trans-unit id="_msg1129">
         <source xml:space="preserve">Error loading %s: Wallet requires newer version of %s</source>
         <context-group purpose="location"><context context-type="linenumber">200</context></context-group>
       </trans-unit>
-      <trans-unit id="_msg1124">
+      <trans-unit id="_msg1130">
         <source xml:space="preserve">Error loading block database</source>
         <context-group purpose="location"><context context-type="linenumber">201</context></context-group>
       </trans-unit>
-      <trans-unit id="_msg1125">
+      <trans-unit id="_msg1131">
         <source xml:space="preserve">Error opening block database</source>
         <context-group purpose="location"><context context-type="linenumber">202</context></context-group>
       </trans-unit>
-      <trans-unit id="_msg1126">
+      <trans-unit id="_msg1132">
         <source xml:space="preserve">Error reading from database, shutting down.</source>
         <context-group purpose="location"><context context-type="linenumber">203</context></context-group>
       </trans-unit>
-      <trans-unit id="_msg1127">
+      <trans-unit id="_msg1133">
         <source xml:space="preserve">Error reading next record from wallet database</source>
         <context-group purpose="location"><context context-type="linenumber">204</context></context-group>
       </trans-unit>
-      <trans-unit id="_msg1128">
+      <trans-unit id="_msg1134">
         <source xml:space="preserve">Error upgrading chainstate database</source>
         <context-group purpose="location"><context context-type="linenumber">205</context></context-group>
       </trans-unit>
-      <trans-unit id="_msg1129">
+      <trans-unit id="_msg1135">
         <source xml:space="preserve">Error: Couldn&apos;t create cursor into database</source>
         <context-group purpose="location"><context context-type="linenumber">206</context></context-group>
       </trans-unit>
-      <trans-unit id="_msg1130">
+      <trans-unit id="_msg1136">
         <source xml:space="preserve">Error: Disk space is low for %s</source>
         <context-group purpose="location"><context context-type="linenumber">207</context></context-group>
       </trans-unit>
-      <trans-unit id="_msg1131">
+      <trans-unit id="_msg1137">
         <source xml:space="preserve">Error: Dumpfile checksum does not match. Computed %s, expected %s</source>
         <context-group purpose="location"><context context-type="linenumber">208</context></context-group>
       </trans-unit>
-      <trans-unit id="_msg1132">
+      <trans-unit id="_msg1138">
         <source xml:space="preserve">Error: Got key that was not hex: %s</source>
         <context-group purpose="location"><context context-type="linenumber">209</context></context-group>
       </trans-unit>
-      <trans-unit id="_msg1133">
+      <trans-unit id="_msg1139">
         <source xml:space="preserve">Error: Got value that was not hex: %s</source>
         <context-group purpose="location"><context context-type="linenumber">210</context></context-group>
       </trans-unit>
-      <trans-unit id="_msg1134">
+      <trans-unit id="_msg1140">
         <source xml:space="preserve">Error: Keypool ran out, please call keypoolrefill first</source>
         <context-group purpose="location"><context context-type="linenumber">211</context></context-group>
       </trans-unit>
-      <trans-unit id="_msg1135">
+      <trans-unit id="_msg1141">
         <source xml:space="preserve">Error: Missing checksum</source>
         <context-group purpose="location"><context context-type="linenumber">212</context></context-group>
       </trans-unit>
-      <trans-unit id="_msg1136">
+      <trans-unit id="_msg1142">
         <source xml:space="preserve">Error: No %s addresses available.</source>
         <context-group purpose="location"><context context-type="linenumber">213</context></context-group>
       </trans-unit>
-      <trans-unit id="_msg1137">
+      <trans-unit id="_msg1143">
         <source xml:space="preserve">Error: Unable to parse version %u as a uint32_t</source>
         <context-group purpose="location"><context context-type="linenumber">214</context></context-group>
       </trans-unit>
-      <trans-unit id="_msg1138">
+      <trans-unit id="_msg1144">
         <source xml:space="preserve">Error: Unable to write record to new wallet</source>
         <context-group purpose="location"><context context-type="linenumber">215</context></context-group>
       </trans-unit>
-      <trans-unit id="_msg1139">
+      <trans-unit id="_msg1145">
         <source xml:space="preserve">Failed to listen on any port. Use -listen=0 if you want this.</source>
         <context-group purpose="location"><context context-type="linenumber">216</context></context-group>
       </trans-unit>
-      <trans-unit id="_msg1140">
+      <trans-unit id="_msg1146">
         <source xml:space="preserve">Failed to rescan the wallet during initialization</source>
         <context-group purpose="location"><context context-type="linenumber">217</context></context-group>
       </trans-unit>
-      <trans-unit id="_msg1141">
+      <trans-unit id="_msg1147">
         <source xml:space="preserve">Failed to verify database</source>
         <context-group purpose="location"><context context-type="linenumber">218</context></context-group>
       </trans-unit>
-      <trans-unit id="_msg1142">
+      <trans-unit id="_msg1148">
         <source xml:space="preserve">Fee rate (%s) is lower than the minimum fee rate setting (%s)</source>
         <context-group purpose="location"><context context-type="linenumber">219</context></context-group>
       </trans-unit>
-      <trans-unit id="_msg1143">
+      <trans-unit id="_msg1149">
         <source xml:space="preserve">GetLegacyScriptPubKeyMan failed</source>
         <context-group purpose="location"><context context-type="linenumber">220</context></context-group>
       </trans-unit>
-      <trans-unit id="_msg1144">
+      <trans-unit id="_msg1150">
         <source xml:space="preserve">GetLegacyScriptPubKeyMan failed.</source>
         <context-group purpose="location"><context context-type="linenumber">221</context></context-group>
       </trans-unit>
-      <trans-unit id="_msg1145">
+      <trans-unit id="_msg1151">
         <source xml:space="preserve">Hit nMaxTries limit, %d, %d, have %d, lastindex %d</source>
         <context-group purpose="location"><context context-type="linenumber">222</context></context-group>
       </trans-unit>
-      <trans-unit id="_msg1146">
+      <trans-unit id="_msg1152">
         <source xml:space="preserve">Ignoring duplicate -wallet %s.</source>
         <context-group purpose="location"><context context-type="linenumber">223</context></context-group>
       </trans-unit>
-      <trans-unit id="_msg1147">
+      <trans-unit id="_msg1153">
         <source xml:space="preserve">Importing…</source>
         <context-group purpose="location"><context context-type="linenumber">224</context></context-group>
       </trans-unit>
-      <trans-unit id="_msg1148">
+      <trans-unit id="_msg1154">
         <source xml:space="preserve">Incorrect or no genesis block found. Wrong datadir for network?</source>
         <context-group purpose="location"><context context-type="linenumber">225</context></context-group>
       </trans-unit>
-      <trans-unit id="_msg1149">
+      <trans-unit id="_msg1155">
         <source xml:space="preserve">Initialization sanity check failed. %s is shutting down.</source>
         <context-group purpose="location"><context context-type="linenumber">226</context></context-group>
       </trans-unit>
-      <trans-unit id="_msg1150">
+      <trans-unit id="_msg1156">
         <source xml:space="preserve">Input not found or already spent</source>
         <context-group purpose="location"><context context-type="linenumber">227</context></context-group>
       </trans-unit>
-      <trans-unit id="_msg1151">
+      <trans-unit id="_msg1157">
         <source xml:space="preserve">Insufficient funds</source>
         <context-group purpose="location"><context context-type="linenumber">228</context></context-group>
       </trans-unit>
-      <trans-unit id="_msg1152">
+      <trans-unit id="_msg1158">
         <source xml:space="preserve">Insufficient funds.</source>
         <context-group purpose="location"><context context-type="linenumber">229</context></context-group>
       </trans-unit>
-      <trans-unit id="_msg1153">
+      <trans-unit id="_msg1159">
         <source xml:space="preserve">Invalid -i2psam address or hostname: &apos;%s&apos;</source>
         <context-group purpose="location"><context context-type="linenumber">230</context></context-group>
       </trans-unit>
-      <trans-unit id="_msg1154">
+      <trans-unit id="_msg1160">
         <source xml:space="preserve">Invalid -onion address or hostname: &apos;%s&apos;</source>
         <context-group purpose="location"><context context-type="linenumber">231</context></context-group>
       </trans-unit>
-      <trans-unit id="_msg1155">
+      <trans-unit id="_msg1161">
         <source xml:space="preserve">Invalid -proxy address or hostname: &apos;%s&apos;</source>
         <context-group purpose="location"><context context-type="linenumber">232</context></context-group>
       </trans-unit>
-      <trans-unit id="_msg1156">
+      <trans-unit id="_msg1162">
         <source xml:space="preserve">Invalid P2P permission: &apos;%s&apos;</source>
         <context-group purpose="location"><context context-type="linenumber">233</context></context-group>
       </trans-unit>
-      <trans-unit id="_msg1157">
+      <trans-unit id="_msg1163">
         <source xml:space="preserve">Invalid amount for -%s=&lt;amount&gt;: &apos;%s&apos;</source>
         <context-group purpose="location"><context context-type="linenumber">234</context></context-group>
       </trans-unit>
-      <trans-unit id="_msg1158">
+      <trans-unit id="_msg1164">
         <source xml:space="preserve">Invalid amount for -discardfee=&lt;amount&gt;: &apos;%s&apos;</source>
         <context-group purpose="location"><context context-type="linenumber">235</context></context-group>
       </trans-unit>
-      <trans-unit id="_msg1159">
+      <trans-unit id="_msg1165">
         <source xml:space="preserve">Invalid amount for -fallbackfee=&lt;amount&gt;: &apos;%s&apos;</source>
         <context-group purpose="location"><context context-type="linenumber">236</context></context-group>
       </trans-unit>
-      <trans-unit id="_msg1160">
+      <trans-unit id="_msg1166">
         <source xml:space="preserve">Invalid amount for -paytxfee=&lt;amount&gt;: &apos;%s&apos; (must be at least %s)</source>
         <context-group purpose="location"><context context-type="linenumber">237</context></context-group>
       </trans-unit>
-      <trans-unit id="_msg1161">
+      <trans-unit id="_msg1167">
         <source xml:space="preserve">Invalid amount for -reservebalance=&lt;amount&gt;</source>
         <context-group purpose="location"><context context-type="linenumber">238</context></context-group>
       </trans-unit>
-      <trans-unit id="_msg1162">
+      <trans-unit id="_msg1168">
         <source xml:space="preserve">Invalid netmask specified in -whitelist: &apos;%s&apos;</source>
         <context-group purpose="location"><context context-type="linenumber">239</context></context-group>
       </trans-unit>
-      <trans-unit id="_msg1163">
+      <trans-unit id="_msg1169">
         <source xml:space="preserve">Loading P2P addresses…</source>
         <context-group purpose="location"><context context-type="linenumber">240</context></context-group>
       </trans-unit>
-      <trans-unit id="_msg1164">
+      <trans-unit id="_msg1170">
         <source xml:space="preserve">Loading banlist…</source>
         <context-group purpose="location"><context context-type="linenumber">241</context></context-group>
       </trans-unit>
-      <trans-unit id="_msg1165">
+      <trans-unit id="_msg1171">
         <source xml:space="preserve">Loading block index…</source>
         <context-group purpose="location"><context context-type="linenumber">242</context></context-group>
       </trans-unit>
-      <trans-unit id="_msg1166">
+      <trans-unit id="_msg1172">
         <source xml:space="preserve">Loading wallet…</source>
         <context-group purpose="location"><context context-type="linenumber">243</context></context-group>
       </trans-unit>
-      <trans-unit id="_msg1167">
+      <trans-unit id="_msg1173">
         <source xml:space="preserve">Missing amount</source>
         <context-group purpose="location"><context context-type="linenumber">244</context></context-group>
       </trans-unit>
-      <trans-unit id="_msg1168">
+      <trans-unit id="_msg1174">
         <source xml:space="preserve">Missing solving data for estimating transaction size</source>
         <context-group purpose="location"><context context-type="linenumber">245</context></context-group>
       </trans-unit>
-      <trans-unit id="_msg1169">
+      <trans-unit id="_msg1175">
         <source xml:space="preserve">Need to specify a port with -whitebind: &apos;%s&apos;</source>
         <context-group purpose="location"><context context-type="linenumber">246</context></context-group>
       </trans-unit>
-      <trans-unit id="_msg1170">
+      <trans-unit id="_msg1176">
         <source xml:space="preserve">No addresses available</source>
         <context-group purpose="location"><context context-type="linenumber">247</context></context-group>
       </trans-unit>
-      <trans-unit id="_msg1171">
+      <trans-unit id="_msg1177">
         <source xml:space="preserve">No key for anonoutput, %s</source>
         <context-group purpose="location"><context context-type="linenumber">248</context></context-group>
       </trans-unit>
-      <trans-unit id="_msg1172">
+      <trans-unit id="_msg1178">
         <source xml:space="preserve">No proxy server specified. Use -proxy=&lt;ip&gt; or -proxy=&lt;ip:port&gt;.</source>
         <context-group purpose="location"><context context-type="linenumber">249</context></context-group>
       </trans-unit>
-      <trans-unit id="_msg1173">
+      <trans-unit id="_msg1179">
         <source xml:space="preserve">Not an anon output %s %d</source>
         <context-group purpose="location"><context context-type="linenumber">250</context></context-group>
       </trans-unit>
-      <trans-unit id="_msg1174">
+      <trans-unit id="_msg1180">
         <source xml:space="preserve">Not enough anon outputs exist, last: %d, required: %d</source>
         <context-group purpose="location"><context context-type="linenumber">251</context></context-group>
       </trans-unit>
-      <trans-unit id="_msg1175">
+      <trans-unit id="_msg1181">
         <source xml:space="preserve">Not enough file descriptors available.</source>
         <context-group purpose="location"><context context-type="linenumber">252</context></context-group>
       </trans-unit>
-      <trans-unit id="_msg1176">
+      <trans-unit id="_msg1182">
         <source xml:space="preserve">Num inputs per signature out of range</source>
         <context-group purpose="location"><context context-type="linenumber">253</context></context-group>
       </trans-unit>
-      <trans-unit id="_msg1177">
+      <trans-unit id="_msg1183">
         <source xml:space="preserve">Output isn&apos;t standard.</source>
         <context-group purpose="location"><context context-type="linenumber">254</context></context-group>
       </trans-unit>
-      <trans-unit id="_msg1178">
+      <trans-unit id="_msg1184">
         <source xml:space="preserve">PrepareTransaction for device failed: %s</source>
         <context-group purpose="location"><context context-type="linenumber">255</context></context-group>
       </trans-unit>
-      <trans-unit id="_msg1179">
+      <trans-unit id="_msg1185">
         <source xml:space="preserve">ProduceSignature from device failed: %s</source>
         <context-group purpose="location"><context context-type="linenumber">256</context></context-group>
       </trans-unit>
-      <trans-unit id="_msg1180">
+      <trans-unit id="_msg1186">
         <source xml:space="preserve">Prune cannot be configured with a negative value.</source>
         <context-group purpose="location"><context context-type="linenumber">257</context></context-group>
       </trans-unit>
-      <trans-unit id="_msg1181">
+      <trans-unit id="_msg1187">
         <source xml:space="preserve">Prune mode is incompatible with </source>
         <context-group purpose="location"><context context-type="linenumber">258</context></context-group>
       </trans-unit>
-      <trans-unit id="_msg1182">
+      <trans-unit id="_msg1188">
         <source xml:space="preserve">Prune mode is incompatible with -coinstatsindex.</source>
         <context-group purpose="location"><context context-type="linenumber">259</context></context-group>
       </trans-unit>
-      <trans-unit id="_msg1183">
+      <trans-unit id="_msg1189">
         <source xml:space="preserve">Prune mode is incompatible with -txindex.</source>
         <context-group purpose="location"><context context-type="linenumber">260</context></context-group>
       </trans-unit>
-      <trans-unit id="_msg1184">
+      <trans-unit id="_msg1190">
         <source xml:space="preserve">Pruning blockstore…</source>
         <context-group purpose="location"><context context-type="linenumber">261</context></context-group>
       </trans-unit>
-      <trans-unit id="_msg1185">
+      <trans-unit id="_msg1191">
         <source xml:space="preserve">Rebuilding rolling indices...</source>
         <context-group purpose="location"><context context-type="linenumber">262</context></context-group>
       </trans-unit>
-      <trans-unit id="_msg1186">
+      <trans-unit id="_msg1192">
         <source xml:space="preserve">Reducing -maxconnections from %d to %d, because of system limitations.</source>
         <context-group purpose="location"><context context-type="linenumber">263</context></context-group>
       </trans-unit>
-      <trans-unit id="_msg1187">
+      <trans-unit id="_msg1193">
         <source xml:space="preserve">Replaying blocks…</source>
         <context-group purpose="location"><context context-type="linenumber">264</context></context-group>
       </trans-unit>
-      <trans-unit id="_msg1188">
+      <trans-unit id="_msg1194">
         <source xml:space="preserve">Rescanning…</source>
         <context-group purpose="location"><context context-type="linenumber">265</context></context-group>
       </trans-unit>
-      <trans-unit id="_msg1189">
+      <trans-unit id="_msg1195">
         <source xml:space="preserve">Ring size out of range [%d, %d]</source>
         <context-group purpose="location"><context context-type="linenumber">266</context></context-group>
       </trans-unit>
-      <trans-unit id="_msg1190">
+      <trans-unit id="_msg1196">
         <source xml:space="preserve">Ring size out of range</source>
         <context-group purpose="location"><context context-type="linenumber">267</context></context-group>
       </trans-unit>
-      <trans-unit id="_msg1191">
+      <trans-unit id="_msg1197">
         <source xml:space="preserve">SQLiteDatabase: Failed to execute statement to verify database: %s</source>
         <context-group purpose="location"><context context-type="linenumber">268</context></context-group>
       </trans-unit>
-      <trans-unit id="_msg1192">
+      <trans-unit id="_msg1198">
         <source xml:space="preserve">SQLiteDatabase: Failed to prepare statement to verify database: %s</source>
         <context-group purpose="location"><context context-type="linenumber">269</context></context-group>
       </trans-unit>
-      <trans-unit id="_msg1193">
+      <trans-unit id="_msg1199">
         <source xml:space="preserve">SQLiteDatabase: Failed to read database verification error: %s</source>
         <context-group purpose="location"><context context-type="linenumber">270</context></context-group>
       </trans-unit>
-      <trans-unit id="_msg1194">
+      <trans-unit id="_msg1200">
         <source xml:space="preserve">SQLiteDatabase: Unexpected application id. Expected %u, got %u</source>
         <context-group purpose="location"><context context-type="linenumber">271</context></context-group>
       </trans-unit>
-      <trans-unit id="_msg1195">
+      <trans-unit id="_msg1201">
         <source xml:space="preserve">Section [%s] is not recognized.</source>
         <context-group purpose="location"><context context-type="linenumber">272</context></context-group>
       </trans-unit>
-      <trans-unit id="_msg1196">
+      <trans-unit id="_msg1202">
         <source xml:space="preserve">Signing transaction failed</source>
         <context-group purpose="location"><context context-type="linenumber">273</context></context-group>
       </trans-unit>
-      <trans-unit id="_msg1197">
+      <trans-unit id="_msg1203">
         <source xml:space="preserve">Specified -walletdir &quot;%s&quot; does not exist</source>
         <context-group purpose="location"><context context-type="linenumber">274</context></context-group>
       </trans-unit>
-      <trans-unit id="_msg1198">
+      <trans-unit id="_msg1204">
         <source xml:space="preserve">Specified -walletdir &quot;%s&quot; is a relative path</source>
         <context-group purpose="location"><context context-type="linenumber">275</context></context-group>
       </trans-unit>
-      <trans-unit id="_msg1199">
+      <trans-unit id="_msg1205">
         <source xml:space="preserve">Specified -walletdir &quot;%s&quot; is not a directory</source>
         <context-group purpose="location"><context context-type="linenumber">276</context></context-group>
       </trans-unit>
-      <trans-unit id="_msg1200">
+      <trans-unit id="_msg1206">
         <source xml:space="preserve">Specified blocks directory &quot;%s&quot; does not exist.</source>
         <context-group purpose="location"><context context-type="linenumber">277</context></context-group>
       </trans-unit>
-      <trans-unit id="_msg1201">
+      <trans-unit id="_msg1207">
         <source xml:space="preserve">Starting network threads…</source>
         <context-group purpose="location"><context context-type="linenumber">278</context></context-group>
       </trans-unit>
-      <trans-unit id="_msg1202">
+      <trans-unit id="_msg1208">
         <source xml:space="preserve">The source code is available from %s.</source>
         <context-group purpose="location"><context context-type="linenumber">279</context></context-group>
       </trans-unit>
-      <trans-unit id="_msg1203">
+      <trans-unit id="_msg1209">
         <source xml:space="preserve">The specified config file %s does not exist</source>
         <context-group purpose="location"><context context-type="linenumber">280</context></context-group>
       </trans-unit>
-      <trans-unit id="_msg1204">
+      <trans-unit id="_msg1210">
         <source xml:space="preserve">The transaction amount is too small to pay the fee</source>
         <context-group purpose="location"><context context-type="linenumber">281</context></context-group>
       </trans-unit>
-      <trans-unit id="_msg1205">
+      <trans-unit id="_msg1211">
         <source xml:space="preserve">The wallet will avoid paying less than the minimum relay fee.</source>
         <context-group purpose="location"><context context-type="linenumber">282</context></context-group>
       </trans-unit>
-      <trans-unit id="_msg1206">
+      <trans-unit id="_msg1212">
         <source xml:space="preserve">This is experimental software.</source>
         <context-group purpose="location"><context context-type="linenumber">283</context></context-group>
       </trans-unit>
-      <trans-unit id="_msg1207">
+      <trans-unit id="_msg1213">
         <source xml:space="preserve">This is the minimum transaction fee you pay on every transaction.</source>
         <context-group purpose="location"><context context-type="linenumber">284</context></context-group>
       </trans-unit>
-      <trans-unit id="_msg1208">
+      <trans-unit id="_msg1214">
         <source xml:space="preserve">This is the transaction fee you will pay if you send a transaction.</source>
         <context-group purpose="location"><context context-type="linenumber">285</context></context-group>
       </trans-unit>
-      <trans-unit id="_msg1209">
+      <trans-unit id="_msg1215">
         <source xml:space="preserve">Transaction amount too small</source>
         <context-group purpose="location"><context context-type="linenumber">286</context></context-group>
       </trans-unit>
-      <trans-unit id="_msg1210">
+      <trans-unit id="_msg1216">
         <source xml:space="preserve">Transaction amounts must not be negative</source>
         <context-group purpose="location"><context context-type="linenumber">287</context></context-group>
       </trans-unit>
-      <trans-unit id="_msg1211">
+      <trans-unit id="_msg1217">
         <source xml:space="preserve">Transaction amounts must not be negative.</source>
         <context-group purpose="location"><context context-type="linenumber">288</context></context-group>
       </trans-unit>
-      <trans-unit id="_msg1212">
+      <trans-unit id="_msg1218">
         <source xml:space="preserve">Transaction change output index out of range</source>
         <context-group purpose="location"><context context-type="linenumber">289</context></context-group>
       </trans-unit>
-      <trans-unit id="_msg1213">
+      <trans-unit id="_msg1219">
         <source xml:space="preserve">Transaction fee and change calculation failed.</source>
         <context-group purpose="location"><context context-type="linenumber">290</context></context-group>
       </trans-unit>
-      <trans-unit id="_msg1214">
+      <trans-unit id="_msg1220">
         <source xml:space="preserve">Transaction has too long of a mempool chain</source>
         <context-group purpose="location"><context context-type="linenumber">291</context></context-group>
       </trans-unit>
-      <trans-unit id="_msg1215">
+      <trans-unit id="_msg1221">
         <source xml:space="preserve">Transaction must have at least one recipient</source>
         <context-group purpose="location"><context context-type="linenumber">292</context></context-group>
       </trans-unit>
-      <trans-unit id="_msg1216">
+      <trans-unit id="_msg1222">
         <source xml:space="preserve">Transaction must have at least one recipient.</source>
         <context-group purpose="location"><context context-type="linenumber">293</context></context-group>
       </trans-unit>
-      <trans-unit id="_msg1217">
+      <trans-unit id="_msg1223">
         <source xml:space="preserve">Transaction needs a change address, but we can&apos;t generate it.</source>
         <context-group purpose="location"><context context-type="linenumber">294</context></context-group>
       </trans-unit>
-      <trans-unit id="_msg1218">
+      <trans-unit id="_msg1224">
         <source xml:space="preserve">Transaction too large</source>
         <context-group purpose="location"><context context-type="linenumber">295</context></context-group>
       </trans-unit>
-      <trans-unit id="_msg1219">
+      <trans-unit id="_msg1225">
         <source xml:space="preserve">Unable to bind to %s on this computer (bind returned error %s)</source>
         <context-group purpose="location"><context context-type="linenumber">296</context></context-group>
       </trans-unit>
-      <trans-unit id="_msg1220">
+      <trans-unit id="_msg1226">
         <source xml:space="preserve">Unable to bind to %s on this computer. %s is probably already running.</source>
         <context-group purpose="location"><context context-type="linenumber">297</context></context-group>
       </trans-unit>
-      <trans-unit id="_msg1221">
+      <trans-unit id="_msg1227">
         <source xml:space="preserve">Unable to create the PID file &apos;%s&apos;: %s</source>
         <context-group purpose="location"><context context-type="linenumber">298</context></context-group>
       </trans-unit>
-      <trans-unit id="_msg1222">
+      <trans-unit id="_msg1228">
         <source xml:space="preserve">Unable to generate initial keys</source>
         <context-group purpose="location"><context context-type="linenumber">299</context></context-group>
       </trans-unit>
-      <trans-unit id="_msg1223">
+      <trans-unit id="_msg1229">
         <source xml:space="preserve">Unable to generate keys</source>
         <context-group purpose="location"><context context-type="linenumber">300</context></context-group>
       </trans-unit>
-      <trans-unit id="_msg1224">
+      <trans-unit id="_msg1230">
         <source xml:space="preserve">Unable to open %s for writing</source>
         <context-group purpose="location"><context context-type="linenumber">301</context></context-group>
       </trans-unit>
-      <trans-unit id="_msg1225">
+      <trans-unit id="_msg1231">
         <source xml:space="preserve">Unable to parse -maxuploadtarget: &apos;%s&apos;</source>
         <context-group purpose="location"><context context-type="linenumber">302</context></context-group>
       </trans-unit>
-      <trans-unit id="_msg1226">
+      <trans-unit id="_msg1232">
         <source xml:space="preserve">Unable to reduce plain output to add blind change.</source>
         <context-group purpose="location"><context context-type="linenumber">303</context></context-group>
       </trans-unit>
-      <trans-unit id="_msg1227">
+      <trans-unit id="_msg1233">
         <source xml:space="preserve">Unable to start HTTP server. See debug log for details.</source>
         <context-group purpose="location"><context context-type="linenumber">304</context></context-group>
       </trans-unit>
-      <trans-unit id="_msg1228">
+      <trans-unit id="_msg1234">
         <source xml:space="preserve">Unknown -blockfilterindex value %s.</source>
         <context-group purpose="location"><context context-type="linenumber">305</context></context-group>
       </trans-unit>
-      <trans-unit id="_msg1229">
+      <trans-unit id="_msg1235">
         <source xml:space="preserve">Unknown address type &apos;%s&apos;</source>
         <context-group purpose="location"><context context-type="linenumber">306</context></context-group>
       </trans-unit>
-      <trans-unit id="_msg1230">
+      <trans-unit id="_msg1236">
         <source xml:space="preserve">Unknown change type &apos;%s&apos;</source>
         <context-group purpose="location"><context context-type="linenumber">307</context></context-group>
       </trans-unit>
-      <trans-unit id="_msg1231">
+      <trans-unit id="_msg1237">
         <source xml:space="preserve">Unknown mixin selection mode: %d</source>
         <context-group purpose="location"><context context-type="linenumber">308</context></context-group>
       </trans-unit>
-      <trans-unit id="_msg1232">
+      <trans-unit id="_msg1238">
         <source xml:space="preserve">Unknown network specified in -onlynet: &apos;%s&apos;</source>
         <context-group purpose="location"><context context-type="linenumber">309</context></context-group>
       </trans-unit>
-      <trans-unit id="_msg1233">
+      <trans-unit id="_msg1239">
         <source xml:space="preserve">Unknown new rules activated (versionbit %i)</source>
         <context-group purpose="location"><context context-type="linenumber">310</context></context-group>
       </trans-unit>
-      <trans-unit id="_msg1234">
+      <trans-unit id="_msg1240">
         <source xml:space="preserve">Unsupported logging category %s=%s.</source>
         <context-group purpose="location"><context context-type="linenumber">311</context></context-group>
       </trans-unit>
-      <trans-unit id="_msg1235">
+      <trans-unit id="_msg1241">
         <source xml:space="preserve">User Agent comment (%s) contains unsafe characters.</source>
         <context-group purpose="location"><context context-type="linenumber">312</context></context-group>
       </trans-unit>
-      <trans-unit id="_msg1236">
+      <trans-unit id="_msg1242">
         <source xml:space="preserve">Verifying blocks…</source>
         <context-group purpose="location"><context context-type="linenumber">313</context></context-group>
       </trans-unit>
-      <trans-unit id="_msg1237">
+      <trans-unit id="_msg1243">
         <source xml:space="preserve">Verifying wallet(s)…</source>
         <context-group purpose="location"><context context-type="linenumber">314</context></context-group>
       </trans-unit>
-      <trans-unit id="_msg1238">
+      <trans-unit id="_msg1244">
         <source xml:space="preserve">Wallet needed to be rewritten: restart %s to complete</source>
         <context-group purpose="location"><context context-type="linenumber">315</context></context-group>
-=======
-        <context-group purpose="location"><context context-type="linenumber">162</context></context-group>
-      </trans-unit>
-      <trans-unit id="_msg987">
-        <source xml:space="preserve">The -txindex upgrade started by a previous version cannot be completed. Restart with the previous version or run a full -reindex.</source>
-        <context-group purpose="location"><context context-type="linenumber">104</context></context-group>
-      </trans-unit>
-      <trans-unit id="_msg988">
-        <source xml:space="preserve">%s request to listen on port %u. This port is considered &quot;bad&quot; and thus it is unlikely that any Bitcoin Core peers connect to it. See doc/p2p-bad-ports.md for details and a full list.</source>
-        <context-group purpose="location"><context context-type="linenumber">16</context></context-group>
-      </trans-unit>
-      <trans-unit id="_msg989">
-        <source xml:space="preserve">Cannot provide specific connections and have addrman find outgoing connections at the same time.</source>
-        <context-group purpose="location"><context context-type="linenumber">28</context></context-group>
-      </trans-unit>
-      <trans-unit id="_msg990">
-        <source xml:space="preserve">Error loading %s: External signer wallet being loaded without external signer support compiled</source>
-        <context-group purpose="location"><context context-type="linenumber">38</context></context-group>
-      </trans-unit>
-      <trans-unit id="_msg991">
-        <source xml:space="preserve">Failed to rename invalid peers.dat file. Please move or delete it and try again.</source>
-        <context-group purpose="location"><context context-type="linenumber">59</context></context-group>
-      </trans-unit>
-      <trans-unit id="_msg992">
-        <source xml:space="preserve">Outbound connections restricted to Tor (-onlynet=onion) but the proxy for reaching the Tor network is not provided (no -proxy= and no -onion= given) or it is explicitly forbidden (-onion=0)</source>
-        <context-group purpose="location"><context context-type="linenumber">86</context></context-group>
-      </trans-unit>
-      <trans-unit id="_msg993">
-        <source xml:space="preserve">Config setting for %s only applied on %s network when in [%s] section.</source>
-        <context-group purpose="location"><context context-type="linenumber">163</context></context-group>
-      </trans-unit>
-      <trans-unit id="_msg994">
-        <source xml:space="preserve">Copyright (C) %i-%i</source>
-        <context-group purpose="location"><context context-type="linenumber">164</context></context-group>
-      </trans-unit>
-      <trans-unit id="_msg995">
-        <source xml:space="preserve">Corrupted block database detected</source>
-        <context-group purpose="location"><context context-type="linenumber">165</context></context-group>
-      </trans-unit>
-      <trans-unit id="_msg996">
-        <source xml:space="preserve">Could not find asmap file %s</source>
-        <context-group purpose="location"><context context-type="linenumber">166</context></context-group>
-      </trans-unit>
-      <trans-unit id="_msg997">
-        <source xml:space="preserve">Could not parse asmap file %s</source>
-        <context-group purpose="location"><context context-type="linenumber">167</context></context-group>
-      </trans-unit>
-      <trans-unit id="_msg998">
-        <source xml:space="preserve">Disk space is too low!</source>
-        <context-group purpose="location"><context context-type="linenumber">168</context></context-group>
-      </trans-unit>
-      <trans-unit id="_msg999">
-        <source xml:space="preserve">Do you want to rebuild the block database now?</source>
-        <context-group purpose="location"><context context-type="linenumber">169</context></context-group>
-      </trans-unit>
-      <trans-unit id="_msg1000">
-        <source xml:space="preserve">Done loading</source>
-        <context-group purpose="location"><context context-type="linenumber">170</context></context-group>
-      </trans-unit>
-      <trans-unit id="_msg1001">
-        <source xml:space="preserve">Dump file %s does not exist.</source>
-        <context-group purpose="location"><context context-type="linenumber">171</context></context-group>
-      </trans-unit>
-      <trans-unit id="_msg1002">
-        <source xml:space="preserve">Error creating %s</source>
-        <context-group purpose="location"><context context-type="linenumber">172</context></context-group>
-      </trans-unit>
-      <trans-unit id="_msg1003">
-        <source xml:space="preserve">Error initializing block database</source>
-        <context-group purpose="location"><context context-type="linenumber">173</context></context-group>
-      </trans-unit>
-      <trans-unit id="_msg1004">
-        <source xml:space="preserve">Error initializing wallet database environment %s!</source>
-        <context-group purpose="location"><context context-type="linenumber">174</context></context-group>
-      </trans-unit>
-      <trans-unit id="_msg1005">
-        <source xml:space="preserve">Error loading %s</source>
-        <context-group purpose="location"><context context-type="linenumber">175</context></context-group>
-      </trans-unit>
-      <trans-unit id="_msg1006">
-        <source xml:space="preserve">Error loading %s: Private keys can only be disabled during creation</source>
-        <context-group purpose="location"><context context-type="linenumber">176</context></context-group>
-      </trans-unit>
-      <trans-unit id="_msg1007">
-        <source xml:space="preserve">Error loading %s: Wallet corrupted</source>
-        <context-group purpose="location"><context context-type="linenumber">177</context></context-group>
-      </trans-unit>
-      <trans-unit id="_msg1008">
-        <source xml:space="preserve">Error loading %s: Wallet requires newer version of %s</source>
-        <context-group purpose="location"><context context-type="linenumber">178</context></context-group>
-      </trans-unit>
-      <trans-unit id="_msg1009">
-        <source xml:space="preserve">Error loading block database</source>
-        <context-group purpose="location"><context context-type="linenumber">179</context></context-group>
-      </trans-unit>
-      <trans-unit id="_msg1010">
-        <source xml:space="preserve">Error opening block database</source>
-        <context-group purpose="location"><context context-type="linenumber">180</context></context-group>
-      </trans-unit>
-      <trans-unit id="_msg1011">
-        <source xml:space="preserve">Error reading from database, shutting down.</source>
-        <context-group purpose="location"><context context-type="linenumber">181</context></context-group>
-      </trans-unit>
-      <trans-unit id="_msg1012">
-        <source xml:space="preserve">Error reading next record from wallet database</source>
-        <context-group purpose="location"><context context-type="linenumber">182</context></context-group>
-      </trans-unit>
-      <trans-unit id="_msg1013">
-        <source xml:space="preserve">Error upgrading chainstate database</source>
-        <context-group purpose="location"><context context-type="linenumber">183</context></context-group>
-      </trans-unit>
-      <trans-unit id="_msg1014">
-        <source xml:space="preserve">Error: Couldn&apos;t create cursor into database</source>
-        <context-group purpose="location"><context context-type="linenumber">184</context></context-group>
-      </trans-unit>
-      <trans-unit id="_msg1015">
-        <source xml:space="preserve">Error: Disk space is low for %s</source>
-        <context-group purpose="location"><context context-type="linenumber">185</context></context-group>
-      </trans-unit>
-      <trans-unit id="_msg1016">
-        <source xml:space="preserve">Error: Dumpfile checksum does not match. Computed %s, expected %s</source>
-        <context-group purpose="location"><context context-type="linenumber">186</context></context-group>
-      </trans-unit>
-      <trans-unit id="_msg1017">
-        <source xml:space="preserve">Error: Got key that was not hex: %s</source>
-        <context-group purpose="location"><context context-type="linenumber">187</context></context-group>
-      </trans-unit>
-      <trans-unit id="_msg1018">
-        <source xml:space="preserve">Error: Got value that was not hex: %s</source>
-        <context-group purpose="location"><context context-type="linenumber">188</context></context-group>
-      </trans-unit>
-      <trans-unit id="_msg1019">
-        <source xml:space="preserve">Error: Keypool ran out, please call keypoolrefill first</source>
-        <context-group purpose="location"><context context-type="linenumber">189</context></context-group>
-      </trans-unit>
-      <trans-unit id="_msg1020">
-        <source xml:space="preserve">Error: Missing checksum</source>
-        <context-group purpose="location"><context context-type="linenumber">190</context></context-group>
-      </trans-unit>
-      <trans-unit id="_msg1021">
-        <source xml:space="preserve">Error: No %s addresses available.</source>
-        <context-group purpose="location"><context context-type="linenumber">191</context></context-group>
-      </trans-unit>
-      <trans-unit id="_msg1022">
-        <source xml:space="preserve">Error: Unable to parse version %u as a uint32_t</source>
-        <context-group purpose="location"><context context-type="linenumber">192</context></context-group>
-      </trans-unit>
-      <trans-unit id="_msg1023">
-        <source xml:space="preserve">Error: Unable to write record to new wallet</source>
-        <context-group purpose="location"><context context-type="linenumber">193</context></context-group>
-      </trans-unit>
-      <trans-unit id="_msg1024">
-        <source xml:space="preserve">Failed to listen on any port. Use -listen=0 if you want this.</source>
-        <context-group purpose="location"><context context-type="linenumber">194</context></context-group>
-      </trans-unit>
-      <trans-unit id="_msg1025">
-        <source xml:space="preserve">Failed to rescan the wallet during initialization</source>
-        <context-group purpose="location"><context context-type="linenumber">195</context></context-group>
-      </trans-unit>
-      <trans-unit id="_msg1026">
-        <source xml:space="preserve">Failed to verify database</source>
-        <context-group purpose="location"><context context-type="linenumber">196</context></context-group>
-      </trans-unit>
-      <trans-unit id="_msg1027">
-        <source xml:space="preserve">Fee rate (%s) is lower than the minimum fee rate setting (%s)</source>
-        <context-group purpose="location"><context context-type="linenumber">197</context></context-group>
-      </trans-unit>
-      <trans-unit id="_msg1028">
-        <source xml:space="preserve">Ignoring duplicate -wallet %s.</source>
-        <context-group purpose="location"><context context-type="linenumber">198</context></context-group>
-      </trans-unit>
-      <trans-unit id="_msg1029">
-        <source xml:space="preserve">Importing…</source>
-        <context-group purpose="location"><context context-type="linenumber">199</context></context-group>
-      </trans-unit>
-      <trans-unit id="_msg1030">
-        <source xml:space="preserve">Incorrect or no genesis block found. Wrong datadir for network?</source>
-        <context-group purpose="location"><context context-type="linenumber">200</context></context-group>
-      </trans-unit>
-      <trans-unit id="_msg1031">
-        <source xml:space="preserve">Initialization sanity check failed. %s is shutting down.</source>
-        <context-group purpose="location"><context context-type="linenumber">201</context></context-group>
-      </trans-unit>
-      <trans-unit id="_msg1032">
-        <source xml:space="preserve">Input not found or already spent</source>
-        <context-group purpose="location"><context context-type="linenumber">202</context></context-group>
-      </trans-unit>
-      <trans-unit id="_msg1033">
-        <source xml:space="preserve">Insufficient funds</source>
-        <context-group purpose="location"><context context-type="linenumber">203</context></context-group>
-      </trans-unit>
-      <trans-unit id="_msg1034">
-        <source xml:space="preserve">Invalid -i2psam address or hostname: &apos;%s&apos;</source>
-        <context-group purpose="location"><context context-type="linenumber">204</context></context-group>
-      </trans-unit>
-      <trans-unit id="_msg1035">
-        <source xml:space="preserve">Invalid -onion address or hostname: &apos;%s&apos;</source>
-        <context-group purpose="location"><context context-type="linenumber">205</context></context-group>
-      </trans-unit>
-      <trans-unit id="_msg1036">
-        <source xml:space="preserve">Invalid -proxy address or hostname: &apos;%s&apos;</source>
-        <context-group purpose="location"><context context-type="linenumber">206</context></context-group>
-      </trans-unit>
-      <trans-unit id="_msg1037">
-        <source xml:space="preserve">Invalid P2P permission: &apos;%s&apos;</source>
-        <context-group purpose="location"><context context-type="linenumber">207</context></context-group>
-      </trans-unit>
-      <trans-unit id="_msg1038">
-        <source xml:space="preserve">Invalid amount for -%s=&lt;amount&gt;: &apos;%s&apos;</source>
-        <context-group purpose="location"><context context-type="linenumber">208</context></context-group>
-      </trans-unit>
-      <trans-unit id="_msg1039">
-        <source xml:space="preserve">Invalid amount for -discardfee=&lt;amount&gt;: &apos;%s&apos;</source>
-        <context-group purpose="location"><context context-type="linenumber">209</context></context-group>
-      </trans-unit>
-      <trans-unit id="_msg1040">
-        <source xml:space="preserve">Invalid amount for -fallbackfee=&lt;amount&gt;: &apos;%s&apos;</source>
-        <context-group purpose="location"><context context-type="linenumber">210</context></context-group>
-      </trans-unit>
-      <trans-unit id="_msg1041">
-        <source xml:space="preserve">Invalid amount for -paytxfee=&lt;amount&gt;: &apos;%s&apos; (must be at least %s)</source>
-        <context-group purpose="location"><context context-type="linenumber">211</context></context-group>
-      </trans-unit>
-      <trans-unit id="_msg1042">
-        <source xml:space="preserve">Invalid netmask specified in -whitelist: &apos;%s&apos;</source>
-        <context-group purpose="location"><context context-type="linenumber">212</context></context-group>
-      </trans-unit>
-      <trans-unit id="_msg1043">
-        <source xml:space="preserve">Loading P2P addresses…</source>
-        <context-group purpose="location"><context context-type="linenumber">213</context></context-group>
-      </trans-unit>
-      <trans-unit id="_msg1044">
-        <source xml:space="preserve">Loading banlist…</source>
-        <context-group purpose="location"><context context-type="linenumber">214</context></context-group>
-      </trans-unit>
-      <trans-unit id="_msg1045">
-        <source xml:space="preserve">Loading block index…</source>
-        <context-group purpose="location"><context context-type="linenumber">215</context></context-group>
-      </trans-unit>
-      <trans-unit id="_msg1046">
-        <source xml:space="preserve">Loading wallet…</source>
-        <context-group purpose="location"><context context-type="linenumber">216</context></context-group>
-      </trans-unit>
-      <trans-unit id="_msg1047">
-        <source xml:space="preserve">Missing amount</source>
-        <context-group purpose="location"><context context-type="linenumber">217</context></context-group>
-      </trans-unit>
-      <trans-unit id="_msg1048">
-        <source xml:space="preserve">Missing solving data for estimating transaction size</source>
-        <context-group purpose="location"><context context-type="linenumber">218</context></context-group>
-      </trans-unit>
-      <trans-unit id="_msg1049">
-        <source xml:space="preserve">Need to specify a port with -whitebind: &apos;%s&apos;</source>
-        <context-group purpose="location"><context context-type="linenumber">219</context></context-group>
-      </trans-unit>
-      <trans-unit id="_msg1050">
-        <source xml:space="preserve">No addresses available</source>
-        <context-group purpose="location"><context context-type="linenumber">220</context></context-group>
-      </trans-unit>
-      <trans-unit id="_msg1051">
-        <source xml:space="preserve">No proxy server specified. Use -proxy=&lt;ip&gt; or -proxy=&lt;ip:port&gt;.</source>
-        <context-group purpose="location"><context context-type="linenumber">221</context></context-group>
-      </trans-unit>
-      <trans-unit id="_msg1052">
-        <source xml:space="preserve">Not enough file descriptors available.</source>
-        <context-group purpose="location"><context context-type="linenumber">222</context></context-group>
-      </trans-unit>
-      <trans-unit id="_msg1053">
-        <source xml:space="preserve">Prune cannot be configured with a negative value.</source>
-        <context-group purpose="location"><context context-type="linenumber">223</context></context-group>
-      </trans-unit>
-      <trans-unit id="_msg1054">
-        <source xml:space="preserve">Prune mode is incompatible with -coinstatsindex.</source>
-        <context-group purpose="location"><context context-type="linenumber">224</context></context-group>
-      </trans-unit>
-      <trans-unit id="_msg1055">
-        <source xml:space="preserve">Prune mode is incompatible with -txindex.</source>
-        <context-group purpose="location"><context context-type="linenumber">225</context></context-group>
-      </trans-unit>
-      <trans-unit id="_msg1056">
-        <source xml:space="preserve">Pruning blockstore…</source>
-        <context-group purpose="location"><context context-type="linenumber">226</context></context-group>
-      </trans-unit>
-      <trans-unit id="_msg1057">
-        <source xml:space="preserve">Reducing -maxconnections from %d to %d, because of system limitations.</source>
-        <context-group purpose="location"><context context-type="linenumber">227</context></context-group>
-      </trans-unit>
-      <trans-unit id="_msg1058">
-        <source xml:space="preserve">Replaying blocks…</source>
-        <context-group purpose="location"><context context-type="linenumber">228</context></context-group>
-      </trans-unit>
-      <trans-unit id="_msg1059">
-        <source xml:space="preserve">Rescanning…</source>
-        <context-group purpose="location"><context context-type="linenumber">229</context></context-group>
-      </trans-unit>
-      <trans-unit id="_msg1060">
-        <source xml:space="preserve">SQLiteDatabase: Failed to execute statement to verify database: %s</source>
-        <context-group purpose="location"><context context-type="linenumber">230</context></context-group>
-      </trans-unit>
-      <trans-unit id="_msg1061">
-        <source xml:space="preserve">SQLiteDatabase: Failed to prepare statement to verify database: %s</source>
-        <context-group purpose="location"><context context-type="linenumber">231</context></context-group>
-      </trans-unit>
-      <trans-unit id="_msg1062">
-        <source xml:space="preserve">SQLiteDatabase: Failed to read database verification error: %s</source>
-        <context-group purpose="location"><context context-type="linenumber">232</context></context-group>
-      </trans-unit>
-      <trans-unit id="_msg1063">
-        <source xml:space="preserve">SQLiteDatabase: Unexpected application id. Expected %u, got %u</source>
-        <context-group purpose="location"><context context-type="linenumber">233</context></context-group>
-      </trans-unit>
-      <trans-unit id="_msg1064">
-        <source xml:space="preserve">Section [%s] is not recognized.</source>
-        <context-group purpose="location"><context context-type="linenumber">234</context></context-group>
-      </trans-unit>
-      <trans-unit id="_msg1065">
-        <source xml:space="preserve">Signing transaction failed</source>
-        <context-group purpose="location"><context context-type="linenumber">235</context></context-group>
-      </trans-unit>
-      <trans-unit id="_msg1066">
-        <source xml:space="preserve">Specified -walletdir &quot;%s&quot; does not exist</source>
-        <context-group purpose="location"><context context-type="linenumber">236</context></context-group>
-      </trans-unit>
-      <trans-unit id="_msg1067">
-        <source xml:space="preserve">Specified -walletdir &quot;%s&quot; is a relative path</source>
-        <context-group purpose="location"><context context-type="linenumber">237</context></context-group>
-      </trans-unit>
-      <trans-unit id="_msg1068">
-        <source xml:space="preserve">Specified -walletdir &quot;%s&quot; is not a directory</source>
-        <context-group purpose="location"><context context-type="linenumber">238</context></context-group>
-      </trans-unit>
-      <trans-unit id="_msg1069">
-        <source xml:space="preserve">Specified blocks directory &quot;%s&quot; does not exist.</source>
-        <context-group purpose="location"><context context-type="linenumber">239</context></context-group>
-      </trans-unit>
-      <trans-unit id="_msg1070">
-        <source xml:space="preserve">Starting network threads…</source>
-        <context-group purpose="location"><context context-type="linenumber">240</context></context-group>
-      </trans-unit>
-      <trans-unit id="_msg1071">
-        <source xml:space="preserve">The source code is available from %s.</source>
-        <context-group purpose="location"><context context-type="linenumber">241</context></context-group>
-      </trans-unit>
-      <trans-unit id="_msg1072">
-        <source xml:space="preserve">The specified config file %s does not exist</source>
-        <context-group purpose="location"><context context-type="linenumber">242</context></context-group>
-      </trans-unit>
-      <trans-unit id="_msg1073">
-        <source xml:space="preserve">The transaction amount is too small to pay the fee</source>
-        <context-group purpose="location"><context context-type="linenumber">243</context></context-group>
-      </trans-unit>
-      <trans-unit id="_msg1074">
-        <source xml:space="preserve">The wallet will avoid paying less than the minimum relay fee.</source>
-        <context-group purpose="location"><context context-type="linenumber">244</context></context-group>
-      </trans-unit>
-      <trans-unit id="_msg1075">
-        <source xml:space="preserve">This is experimental software.</source>
-        <context-group purpose="location"><context context-type="linenumber">245</context></context-group>
-      </trans-unit>
-      <trans-unit id="_msg1076">
-        <source xml:space="preserve">This is the minimum transaction fee you pay on every transaction.</source>
-        <context-group purpose="location"><context context-type="linenumber">246</context></context-group>
-      </trans-unit>
-      <trans-unit id="_msg1077">
-        <source xml:space="preserve">This is the transaction fee you will pay if you send a transaction.</source>
-        <context-group purpose="location"><context context-type="linenumber">247</context></context-group>
-      </trans-unit>
-      <trans-unit id="_msg1078">
-        <source xml:space="preserve">Transaction amount too small</source>
-        <context-group purpose="location"><context context-type="linenumber">248</context></context-group>
-      </trans-unit>
-      <trans-unit id="_msg1079">
-        <source xml:space="preserve">Transaction amounts must not be negative</source>
-        <context-group purpose="location"><context context-type="linenumber">249</context></context-group>
-      </trans-unit>
-      <trans-unit id="_msg1080">
-        <source xml:space="preserve">Transaction change output index out of range</source>
-        <context-group purpose="location"><context context-type="linenumber">250</context></context-group>
-      </trans-unit>
-      <trans-unit id="_msg1081">
-        <source xml:space="preserve">Transaction has too long of a mempool chain</source>
-        <context-group purpose="location"><context context-type="linenumber">251</context></context-group>
-      </trans-unit>
-      <trans-unit id="_msg1082">
-        <source xml:space="preserve">Transaction must have at least one recipient</source>
-        <context-group purpose="location"><context context-type="linenumber">252</context></context-group>
-      </trans-unit>
-      <trans-unit id="_msg1083">
-        <source xml:space="preserve">Transaction needs a change address, but we can&apos;t generate it.</source>
-        <context-group purpose="location"><context context-type="linenumber">253</context></context-group>
-      </trans-unit>
-      <trans-unit id="_msg1084">
-        <source xml:space="preserve">Transaction too large</source>
-        <context-group purpose="location"><context context-type="linenumber">254</context></context-group>
-      </trans-unit>
-      <trans-unit id="_msg1085">
-        <source xml:space="preserve">Unable to bind to %s on this computer (bind returned error %s)</source>
-        <context-group purpose="location"><context context-type="linenumber">255</context></context-group>
-      </trans-unit>
-      <trans-unit id="_msg1086">
-        <source xml:space="preserve">Unable to bind to %s on this computer. %s is probably already running.</source>
-        <context-group purpose="location"><context context-type="linenumber">256</context></context-group>
-      </trans-unit>
-      <trans-unit id="_msg1087">
-        <source xml:space="preserve">Unable to create the PID file &apos;%s&apos;: %s</source>
-        <context-group purpose="location"><context context-type="linenumber">257</context></context-group>
-      </trans-unit>
-      <trans-unit id="_msg1088">
-        <source xml:space="preserve">Unable to generate initial keys</source>
-        <context-group purpose="location"><context context-type="linenumber">258</context></context-group>
-      </trans-unit>
-      <trans-unit id="_msg1089">
-        <source xml:space="preserve">Unable to generate keys</source>
-        <context-group purpose="location"><context context-type="linenumber">259</context></context-group>
-      </trans-unit>
-      <trans-unit id="_msg1090">
-        <source xml:space="preserve">Unable to open %s for writing</source>
-        <context-group purpose="location"><context context-type="linenumber">260</context></context-group>
-      </trans-unit>
-      <trans-unit id="_msg1091">
-        <source xml:space="preserve">Unable to parse -maxuploadtarget: &apos;%s&apos;</source>
-        <context-group purpose="location"><context context-type="linenumber">261</context></context-group>
-      </trans-unit>
-      <trans-unit id="_msg1092">
-        <source xml:space="preserve">Unable to start HTTP server. See debug log for details.</source>
-        <context-group purpose="location"><context context-type="linenumber">262</context></context-group>
-      </trans-unit>
-      <trans-unit id="_msg1093">
-        <source xml:space="preserve">Unknown -blockfilterindex value %s.</source>
-        <context-group purpose="location"><context context-type="linenumber">263</context></context-group>
-      </trans-unit>
-      <trans-unit id="_msg1094">
-        <source xml:space="preserve">Unknown address type &apos;%s&apos;</source>
-        <context-group purpose="location"><context context-type="linenumber">264</context></context-group>
-      </trans-unit>
-      <trans-unit id="_msg1095">
-        <source xml:space="preserve">Unknown change type &apos;%s&apos;</source>
-        <context-group purpose="location"><context context-type="linenumber">265</context></context-group>
-      </trans-unit>
-      <trans-unit id="_msg1096">
-        <source xml:space="preserve">Unknown network specified in -onlynet: &apos;%s&apos;</source>
-        <context-group purpose="location"><context context-type="linenumber">266</context></context-group>
-      </trans-unit>
-      <trans-unit id="_msg1097">
-        <source xml:space="preserve">Unknown new rules activated (versionbit %i)</source>
-        <context-group purpose="location"><context context-type="linenumber">267</context></context-group>
-      </trans-unit>
-      <trans-unit id="_msg1098">
-        <source xml:space="preserve">Unsupported logging category %s=%s.</source>
-        <context-group purpose="location"><context context-type="linenumber">268</context></context-group>
-      </trans-unit>
-      <trans-unit id="_msg1099">
-        <source xml:space="preserve">Upgrading UTXO database</source>
-        <context-group purpose="location"><context context-type="linenumber">269</context></context-group>
-      </trans-unit>
-      <trans-unit id="_msg1100">
-        <source xml:space="preserve">User Agent comment (%s) contains unsafe characters.</source>
-        <context-group purpose="location"><context context-type="linenumber">270</context></context-group>
-      </trans-unit>
-      <trans-unit id="_msg1101">
-        <source xml:space="preserve">Verifying blocks…</source>
-        <context-group purpose="location"><context context-type="linenumber">271</context></context-group>
-      </trans-unit>
-      <trans-unit id="_msg1102">
-        <source xml:space="preserve">Verifying wallet(s)…</source>
-        <context-group purpose="location"><context context-type="linenumber">272</context></context-group>
-      </trans-unit>
-      <trans-unit id="_msg1103">
-        <source xml:space="preserve">Wallet needed to be rewritten: restart %s to complete</source>
-        <context-group purpose="location"><context context-type="linenumber">273</context></context-group>
->>>>>>> 9549b28c
       </trans-unit>
     </group>
   </body></file>
