--- conflicted
+++ resolved
@@ -1,725 +1,1126 @@
-<TS language="bg" version="2.1">
+<TS version="2.1" language="bg">
 <context>
     <name>AddressBookPage</name>
     <message>
         <source>Right-click to edit address or label</source>
-        <translation>Клик с десен бутон на мишката за промяна на адрес или етикет</translation>
+        <translation type="unfinished">Десен клик за промяна на адреса или етикета</translation>
     </message>
     <message>
         <source>Create a new address</source>
-        <translation>Създай нов адрес</translation>
+        <translation type="unfinished">Създай нов адрес</translation>
     </message>
     <message>
         <source>&amp;New</source>
-        <translation>Нов</translation>
+        <translation type="unfinished">Нов</translation>
     </message>
     <message>
         <source>Copy the currently selected address to the system clipboard</source>
-        <translation>Копирай текущо избрания адрес към клипборда</translation>
+        <translation type="unfinished">Копирай текущо избрания адрес към клипборда</translation>
     </message>
     <message>
         <source>&amp;Copy</source>
-        <translation>&amp;Copy</translation>
+        <translation type="unfinished">&amp;Копирай</translation>
     </message>
     <message>
         <source>C&amp;lose</source>
-        <translation>Затвори</translation>
+        <translation type="unfinished">Затвори</translation>
     </message>
     <message>
         <source>Delete the currently selected address from the list</source>
-        <translation>Изтрий текущо избрания адрес от листа</translation>
+        <translation type="unfinished">Изтрий текущо избрания адрес от листа</translation>
     </message>
     <message>
         <source>Enter address or label to search</source>
-        <translation>Търсене по адрес или име</translation>
+        <translation type="unfinished">Търсене по адрес или етикет</translation>
     </message>
     <message>
         <source>Export the data in the current tab to a file</source>
-        <translation>Изнеси данните в избрания раздел към файл</translation>
+        <translation type="unfinished">Изнеси данните в избрания раздел към файл</translation>
     </message>
     <message>
         <source>&amp;Export</source>
-        <translation>Изнеси</translation>
+        <translation type="unfinished">Изнеси</translation>
     </message>
     <message>
         <source>&amp;Delete</source>
-        <translation>&amp;Изтрий</translation>
+        <translation type="unfinished">Изтрий</translation>
     </message>
     <message>
         <source>Choose the address to send coins to</source>
-        <translation>Избери адреса на който да пратиш монети</translation>
+        <translation type="unfinished">Избери адреса на който да пратиш монети</translation>
     </message>
     <message>
         <source>Choose the address to receive coins with</source>
-        <translation>Избери адреса на който да получиш монети</translation>
+        <translation type="unfinished">Избери адреса на който да получиш монети</translation>
     </message>
     <message>
         <source>C&amp;hoose</source>
-        <translation>Избери</translation>
-    </message>
-    <message>
-<<<<<<< HEAD
-        <source>Sending addresses</source>
-        <translation>Адрес за пращане</translation>
-    </message>
-    <message>
-        <source>Receiving addresses</source>
-        <translation>Адрес за получаване</translation>
+        <translation type="unfinished">Избери</translation>
     </message>
     <message>
         <source>These are your Particl addresses for sending payments. Always check the amount and the receiving address before sending coins.</source>
-        <translation>Тези са вашите Биткойн адреси за изпращане на монети. Винаги проверявайте количеството и получаващия адрес преди изпращане. </translation>
-=======
-        <source>These are your Bitcoin addresses for sending payments. Always check the amount and the receiving address before sending coins.</source>
         <translation type="unfinished">Тези са вашите Биткойн адреси за изпращане на плащания. Винаги проверявайте количеството и получаващите адреси преди изпращане на монети. </translation>
     </message>
     <message>
-        <source>These are your Bitcoin addresses for receiving payments. Use the 'Create new receiving address' button in the receive tab to create new addresses.
+        <source>These are your Particl addresses for receiving payments. Use the 'Create new receiving address' button in the receive tab to create new addresses.
 Signing is only possible with addresses of the type 'legacy'.</source>
         <translation type="unfinished">Това са вашите биткойн адреси за получаване на плащания. Използвайте бутона „Създаване на нови адреси“ в раздела за получаване, за да създадете нови адреси. Подписването е възможно само с адреси от типа „наследени“.</translation>
->>>>>>> 44d8b13c
     </message>
     <message>
         <source>&amp;Copy Address</source>
-        <translation>Копирай адрес</translation>
+        <translation type="unfinished">Копирай адрес</translation>
     </message>
     <message>
         <source>Copy &amp;Label</source>
-        <translation>Копирай етикет</translation>
+        <translation type="unfinished">Копирай етикет</translation>
     </message>
     <message>
         <source>&amp;Edit</source>
-        <translation>Редактирай</translation>
+        <translation type="unfinished">Редактирай</translation>
     </message>
     <message>
         <source>Export Address List</source>
-        <translation>Изнеси лист с адреси</translation>
-    </message>
-    <message>
-        <source>Comma separated file (*.csv)</source>
-        <translation>Comma separated file (*.csv)</translation>
+        <translation type="unfinished">Изнеси лист с адреси</translation>
+    </message>
+    <message>
+        <source>Comma separated file</source>
+        <extracomment>Expanded name of the CSV file format. See: https://en.wikipedia.org/wiki/Comma-separated_values.</extracomment>
+        <translation type="unfinished">Файл, разделен със запетая</translation>
+    </message>
+    <message>
+        <source>There was an error trying to save the address list to %1. Please try again.</source>
+        <extracomment>An error message. %1 is a stand-in argument for the name of the file we attempted to save to.</extracomment>
+        <translation type="unfinished">Получи се грешка при запазването на листа с адреси към %1. Моля опитайте пак.</translation>
     </message>
     <message>
         <source>Exporting Failed</source>
-        <translation>Изнасянето се провали</translation>
-    </message>
-    <message>
-        <source>There was an error trying to save the address list to %1. Please try again.</source>
-        <translation>Получи се грешка при запазването на листа с адреси към %1. Моля опитайте пак.</translation>
+        <translation type="unfinished">Изнасянето се провали</translation>
     </message>
 </context>
 <context>
     <name>AddressTableModel</name>
     <message>
         <source>Label</source>
-        <translation>Етикет</translation>
+        <translation type="unfinished">Етикет</translation>
     </message>
     <message>
         <source>Address</source>
-        <translation>Адрес</translation>
+        <translation type="unfinished">Адрес</translation>
     </message>
     <message>
         <source>(no label)</source>
-        <translation>(без етикет)</translation>
+        <translation type="unfinished">(без етикет)</translation>
     </message>
 </context>
 <context>
     <name>AskPassphraseDialog</name>
     <message>
         <source>Passphrase Dialog</source>
-        <translation>Диалог за пропуск</translation>
+        <translation type="unfinished">Диалог за пропуск</translation>
     </message>
     <message>
         <source>Enter passphrase</source>
-        <translation>Въведи парола</translation>
+        <translation type="unfinished">Въведи парола</translation>
     </message>
     <message>
         <source>New passphrase</source>
-        <translation>Нова парола</translation>
+        <translation type="unfinished">Нова парола</translation>
     </message>
     <message>
         <source>Repeat new passphrase</source>
-        <translation>Повтори парола</translation>
+        <translation type="unfinished">Повтори парола</translation>
     </message>
     <message>
         <source>Show passphrase</source>
-        <translation>Показване на парола</translation>
+        <translation type="unfinished">Показване на парола</translation>
     </message>
     <message>
         <source>Encrypt wallet</source>
-        <translation>Криптирай портфейл</translation>
+        <translation type="unfinished">Криптирай портфейл</translation>
     </message>
     <message>
         <source>This operation needs your wallet passphrase to unlock the wallet.</source>
-        <translation>Тази операция изисква вашата парола на портфейла за отключването на портфейла.</translation>
+        <translation type="unfinished">Тази операция изисква вашата парола на портфейла за отключването на портфейла.</translation>
     </message>
     <message>
         <source>Unlock wallet</source>
-        <translation>Отключи портфейла</translation>
-    </message>
-    <message>
-        <source>This operation needs your wallet passphrase to decrypt the wallet.</source>
-        <translation>Тази операция изисква вашата парола на портфейла за декриптирането на портфейла.</translation>
-    </message>
-    <message>
-        <source>Decrypt wallet</source>
-        <translation>Декриптирай портфейл</translation>
+        <translation type="unfinished">Отключи портфейла</translation>
     </message>
     <message>
         <source>Change passphrase</source>
-        <translation>Промени парола</translation>
+        <translation type="unfinished">Промени парола</translation>
     </message>
     <message>
         <source>Confirm wallet encryption</source>
-        <translation>Потвърди криптирането на порфейла</translation>
+        <translation type="unfinished">Потвърди криптирането на порфейла</translation>
     </message>
     <message>
         <source>Warning: If you encrypt your wallet and lose your passphrase, you will &lt;b&gt;LOSE ALL OF YOUR PARTICL&lt;/b&gt;!</source>
-        <translation>ВНИМАНИЕ: Ако шифрирате вашият портфейл и изгубите паролата си, &lt;b&gt;ЩЕ ИЗГУБИТЕ ВСИЧКИТЕ СИ БИТКОИНИ&lt;/b&gt;!</translation>
+        <translation type="unfinished">ВНИМАНИЕ: Ако шифрирате вашият портфейл и изгубите паролата си, &lt;b&gt;ЩЕ ИЗГУБИТЕ ВСИЧКИТЕ СИ БИТКОИНИ&lt;/b&gt;!</translation>
     </message>
     <message>
         <source>Are you sure you wish to encrypt your wallet?</source>
-        <translation>Наистина ли желаете да шифрирате портфейла си?</translation>
+        <translation type="unfinished">Наистина ли желаете да шифрирате портфейла си?</translation>
     </message>
     <message>
         <source>Wallet encrypted</source>
-        <translation>портфейлa е шифрован</translation>
+        <translation type="unfinished">портфейлa е шифрован</translation>
+    </message>
+    <message>
+        <source>Enter the new passphrase for the wallet.&lt;br/&gt;Please use a passphrase of &lt;b&gt;ten or more random characters&lt;/b&gt;, or &lt;b&gt;eight or more words&lt;/b&gt;.</source>
+        <translation type="unfinished">Въведете нова пасфраза за уолета.&lt;br/&gt;Моля използвайте пасфраза от &lt;b&gt;десет или повече произволни символа &lt;/b&gt;, или &lt;b&gt;осем или повече думи&lt;/b&gt;.</translation>
+    </message>
+    <message>
+        <source>Enter the old passphrase and new passphrase for the wallet.</source>
+        <translation type="unfinished">Въведете старата и новата паролна фраза за портфейла.</translation>
+    </message>
+    <message>
+        <source>Remember that encrypting your wallet cannot fully protect your particl from being stolen by malware infecting your computer.</source>
+        <translation type="unfinished">Не забравяйте, че криптирането на вашия портфейл не може напълно да защити вашите биткойни от кражба от зловреден софтуер, заразяващ компютъра ви.</translation>
     </message>
     <message>
         <source>Wallet to be encrypted</source>
-        <translation>Портфейл за криптиране</translation>
+        <translation type="unfinished">Портфейл за криптиране</translation>
+    </message>
+    <message>
+        <source>Your wallet is about to be encrypted. </source>
+        <translation type="unfinished">Портфейлът ви е на път да бъде шифрован.</translation>
     </message>
     <message>
         <source>Your wallet is now encrypted. </source>
-        <translation>Вашият портфейл сега е криптиран.</translation>
+        <translation type="unfinished">Вашият портфейл сега е криптиран.</translation>
     </message>
     <message>
         <source>IMPORTANT: Any previous backups you have made of your wallet file should be replaced with the newly generated, encrypted wallet file. For security reasons, previous backups of the unencrypted wallet file will become useless as soon as you start using the new, encrypted wallet.</source>
-        <translation>ВАЖНО: Всички стари запазвания, които сте направили на Вашият портфейл трябва да замените с запазване на новополучения, шифриран портфейл. От съображения за сигурност, предишните запазвания на нешифрирани портфейли ще станат неизползваеми веднага, щом започнете да използвате новият, шифриран портфейл.</translation>
+        <translation type="unfinished">ВАЖНО: Всички стари запазвания, които сте направили на Вашият портфейл трябва да замените с запазване на новополучения, шифриран портфейл. От съображения за сигурност, предишните запазвания на нешифрирани портфейли ще станат неизползваеми веднага, щом започнете да използвате новият, шифриран портфейл.</translation>
     </message>
     <message>
         <source>Wallet encryption failed</source>
-        <translation>Шифрирането беше неуспешно</translation>
+        <translation type="unfinished">Шифрирането беше неуспешно</translation>
     </message>
     <message>
         <source>Wallet encryption failed due to an internal error. Your wallet was not encrypted.</source>
-        <translation>Шифрирането на портфейла беше неуспешно, поради софтуерен проблем. Портфейлът не е шифриран.</translation>
+        <translation type="unfinished">Шифрирането на портфейла беше неуспешно, поради софтуерен проблем. Портфейлът не е шифриран.</translation>
     </message>
     <message>
         <source>The supplied passphrases do not match.</source>
-        <translation>Паролите не съвпадат</translation>
+        <translation type="unfinished">Паролите не съвпадат</translation>
     </message>
     <message>
         <source>Wallet unlock failed</source>
-        <translation>Отключването не бе успешно</translation>
+        <translation type="unfinished">Отключването не бе успешно</translation>
     </message>
     <message>
         <source>The passphrase entered for the wallet decryption was incorrect.</source>
-        <translation>Паролата въведена за дешифриране на портфейла е грешна.</translation>
-    </message>
-    <message>
-        <source>Wallet decryption failed</source>
-        <translation>Отключването не бе успешно</translation>
+        <translation type="unfinished">Паролата въведена за дешифриране на портфейла е грешна.</translation>
     </message>
     <message>
         <source>Wallet passphrase was successfully changed.</source>
-        <translation>Паролата на портфейла беше променена успешно.</translation>
+        <translation type="unfinished">Паролата на портфейла беше променена успешно.</translation>
+    </message>
+    <message>
+        <source>Passphrase change failed</source>
+        <translation type="unfinished">Неуспешна промяна на фраза за достъп</translation>
     </message>
     <message>
         <source>Warning: The Caps Lock key is on!</source>
-        <translation>Внимание:Бутонът Caps Lock е включен.</translation>
+        <translation type="unfinished">Внимание:Бутонът Caps Lock е включен.</translation>
     </message>
 </context>
 <context>
     <name>BanTableModel</name>
     <message>
         <source>IP/Netmask</source>
-        <translation>IP/Мрежова маска</translation>
+        <translation type="unfinished">IP/Мрежова маска</translation>
     </message>
     <message>
         <source>Banned Until</source>
-        <translation>Блокиран до</translation>
+        <translation type="unfinished">Блокиран до</translation>
+    </message>
+</context>
+<context>
+    <name>BitcoinApplication</name>
+    <message>
+        <source>Settings file %1 might be corrupt or invalid.</source>
+        <translation type="unfinished">Файлът с настройки %1 може да е повреден или невалиден.</translation>
+    </message>
+    <message>
+        <source>Runaway exception</source>
+        <translation type="unfinished">Изключи бягащите</translation>
+    </message>
+    <message>
+        <source>A fatal error occurred. %1 can no longer continue safely and will quit.</source>
+        <translation type="unfinished">Фатална грешка се появи. %1 не може да продължи безопастно и ще се затвори.</translation>
+    </message>
+    <message>
+        <source>Internal error</source>
+        <translation type="unfinished">Вътрешна грешка.</translation>
+    </message>
+    <message>
+        <source>An internal error occurred. %1 will attempt to continue safely. This is an unexpected bug which can be reported as described below.</source>
+        <translation type="unfinished">Възникна вътрешна грешка. %1 ще се опита да продължи безопасно. Това е неочакван бъг, който може да бъде докладван, както е описано по-долу.</translation>
+    </message>
+</context>
+<context>
+    <name>QObject</name>
+    <message>
+        <source>Do you want to reset settings to default values, or to abort without making changes?</source>
+        <extracomment>Explanatory text shown on startup when the settings file cannot be read. Prompts user to make a choice between resetting or aborting.</extracomment>
+        <translation type="unfinished">Искате ли да възстановите настройките към първичните им стойности или да напуснете без да правите промени ?</translation>
+    </message>
+    <message>
+        <source>A fatal error occurred. Check that settings file is writable, or try running with -nosettings.</source>
+        <extracomment>Explanatory text shown on startup when the settings file could not be written. Prompts user to check that we have the ability to write to the file. Explains that the user has the option of running without a settings file.</extracomment>
+        <translation type="unfinished">Възникна фатална грешка. Проверете че файла с настройки е редактируем или опирайте да стартирате без настройки.</translation>
+    </message>
+    <message>
+        <source>Error: %1</source>
+        <translation type="unfinished">Грешка: %1</translation>
+    </message>
+    <message>
+        <source>%1 didn't yet exit safely…</source>
+        <translation type="unfinished">%1 не излезе безопасно…</translation>
+    </message>
+    <message>
+        <source>unknown</source>
+        <translation type="unfinished">неизвестен</translation>
+    </message>
+    <message>
+        <source>Amount</source>
+        <translation type="unfinished">Количество</translation>
+    </message>
+    <message>
+        <source>Enter a Particl address (e.g. %1)</source>
+        <translation type="unfinished">Въведете Биткойн адрес (например: %1)</translation>
+    </message>
+    <message>
+        <source>Inbound</source>
+        <extracomment>An inbound connection from a peer. An inbound connection is a connection initiated by a peer.</extracomment>
+        <translation type="unfinished">Входящи</translation>
+    </message>
+    <message>
+        <source>Outbound</source>
+        <extracomment>An outbound connection to a peer. An outbound connection is a connection initiated by us.</extracomment>
+        <translation type="unfinished">Изходящи</translation>
+    </message>
+    <message>
+        <source>%1 d</source>
+        <translation type="unfinished">%1 ден</translation>
+    </message>
+    <message>
+        <source>%1 h</source>
+        <translation type="unfinished">%1 час</translation>
+    </message>
+    <message>
+        <source>%1 m</source>
+        <translation type="unfinished">%1 минута</translation>
+    </message>
+    <message>
+        <source>%1 s</source>
+        <translation type="unfinished">%1 секунда</translation>
+    </message>
+    <message>
+        <source>None</source>
+        <translation type="unfinished">нито един</translation>
+    </message>
+    <message>
+        <source>N/A</source>
+        <translation type="unfinished">Несъществуващ</translation>
+    </message>
+    <message>
+        <source>%1 ms</source>
+        <translation type="unfinished">%1 милисекунда</translation>
+    </message>
+    <message numerus="yes">
+        <source>%n second(s)</source>
+        <translation type="unfinished">
+            <numerusform />
+            <numerusform />
+        </translation>
+    </message>
+    <message numerus="yes">
+        <source>%n minute(s)</source>
+        <translation type="unfinished">
+            <numerusform />
+            <numerusform />
+        </translation>
+    </message>
+    <message numerus="yes">
+        <source>%n hour(s)</source>
+        <translation type="unfinished">
+            <numerusform />
+            <numerusform />
+        </translation>
+    </message>
+    <message numerus="yes">
+        <source>%n day(s)</source>
+        <translation type="unfinished">
+            <numerusform />
+            <numerusform />
+        </translation>
+    </message>
+    <message numerus="yes">
+        <source>%n week(s)</source>
+        <translation type="unfinished">
+            <numerusform />
+            <numerusform />
+        </translation>
+    </message>
+    <message>
+        <source>%1 and %2</source>
+        <translation type="unfinished">%1 и %2</translation>
+    </message>
+    <message numerus="yes">
+        <source>%n year(s)</source>
+        <translation type="unfinished">
+            <numerusform />
+            <numerusform />
+        </translation>
+    </message>
+    <message>
+        <source>%1 B</source>
+        <translation type="unfinished">%1 Байт</translation>
+    </message>
+    <message>
+        <source>%1 MB</source>
+        <translation type="unfinished">%1 Мегабайт</translation>
+    </message>
+    <message>
+        <source>%1 GB</source>
+        <translation type="unfinished">%1 Гигабайт</translation>
     </message>
 </context>
 <context>
     <name>BitcoinGUI</name>
     <message>
-        <source>Sign &amp;message...</source>
-        <translation>Подпиши съобщение...</translation>
-    </message>
-    <message>
-        <source>Synchronizing with network...</source>
-        <translation>Синхронизиране с мрежата...</translation>
-    </message>
-    <message>
         <source>&amp;Overview</source>
-        <translation>Преглед</translation>
+        <translation type="unfinished">Преглед</translation>
     </message>
     <message>
         <source>Show general overview of wallet</source>
-        <translation>Покажи общ преглед на портфейла</translation>
+        <translation type="unfinished">Покажи общ преглед на портфейла</translation>
     </message>
     <message>
         <source>&amp;Transactions</source>
-        <translation>Транзакции</translation>
+        <translation type="unfinished">Транзакции</translation>
     </message>
     <message>
         <source>Browse transaction history</source>
-        <translation>Разгледай история на транзакциите</translation>
+        <translation type="unfinished">Разгледай история на транзакциите</translation>
     </message>
     <message>
         <source>E&amp;xit</source>
-        <translation>Изход</translation>
+        <translation type="unfinished">Изход</translation>
     </message>
     <message>
         <source>Quit application</source>
-        <translation>Излез от приложението</translation>
+        <translation type="unfinished">Излез от приложението</translation>
     </message>
     <message>
         <source>&amp;About %1</source>
-        <translation>За %1</translation>
+        <translation type="unfinished">За %1</translation>
     </message>
     <message>
         <source>Show information about %1</source>
-        <translation>Покажи информация за %1</translation>
+        <translation type="unfinished">Покажи информация за %1</translation>
     </message>
     <message>
         <source>About &amp;Qt</source>
-        <translation>Относно Qt</translation>
+        <translation type="unfinished">Относно Qt</translation>
     </message>
     <message>
         <source>Show information about Qt</source>
-        <translation>Покажи информация отностно Qt</translation>
-    </message>
-    <message>
-        <source>&amp;Options...</source>
-        <translation>Настройки...</translation>
+        <translation type="unfinished">Покажи информация отностно Qt</translation>
     </message>
     <message>
         <source>Modify configuration options for %1</source>
-        <translation>Промени конфигурации за %1</translation>
-    </message>
-    <message>
-        <source>&amp;Encrypt Wallet...</source>
-        <translation>Криптирай портфейл</translation>
-    </message>
-    <message>
-        <source>&amp;Backup Wallet...</source>
-        <translation>Направи резервно копие на портфейла...</translation>
-    </message>
-    <message>
-        <source>&amp;Change Passphrase...</source>
-        <translation>Промени паролата...</translation>
-    </message>
-    <message>
-        <source>Open &amp;URI...</source>
-        <translation>Отвори URI</translation>
-    </message>
-    <message>
-        <source>Create Wallet...</source>
-        <translation>Създай портфейл...</translation>
+        <translation type="unfinished">Промени конфигурации за %1</translation>
     </message>
     <message>
         <source>Create a new wallet</source>
-        <translation>Създай нов портфейл</translation>
+        <translation type="unfinished">Създай нов портфейл</translation>
+    </message>
+    <message>
+        <source>&amp;Minimize</source>
+        <translation type="unfinished">Минимизирай</translation>
     </message>
     <message>
         <source>Wallet:</source>
-        <translation>Портфейл</translation>
-    </message>
-    <message>
-        <source>Click to disable network activity.</source>
-        <translation>Натиснете за деактивиране на мрежата</translation>
+        <translation type="unfinished">Портфейл</translation>
     </message>
     <message>
         <source>Network activity disabled.</source>
-        <translation>Мрежата деактивирана</translation>
-    </message>
-    <message>
-        <source>Click to enable network activity again.</source>
-        <translation>Натиснете за повторно активиране на мрежата.</translation>
-    </message>
-    <message>
-        <source>Syncing Headers (%1%)...</source>
-        <translation>Синхронизиране на хедъри (%1%)</translation>
-    </message>
-    <message>
-        <source>Reindexing blocks on disk...</source>
-        <translation>Повторно индексиране на блоковете на диска...</translation>
+        <extracomment>A substring of the tooltip.</extracomment>
+        <translation type="unfinished">Мрежата деактивирана</translation>
+    </message>
+    <message>
+        <source>Proxy is &lt;b&gt;enabled&lt;/b&gt;: %1</source>
+        <translation type="unfinished">Прокси е &lt;b&gt;разрешено&lt;/b&gt;: %1</translation>
     </message>
     <message>
         <source>Send coins to a Particl address</source>
-        <translation>Изпращане към Биткоин адрес</translation>
+        <translation type="unfinished">Изпращане към Биткоин адрес</translation>
     </message>
     <message>
         <source>Backup wallet to another location</source>
-        <translation>Запазване на портфейла на друго място</translation>
+        <translation type="unfinished">Запазване на портфейла на друго място</translation>
     </message>
     <message>
         <source>Change the passphrase used for wallet encryption</source>
-        <translation>Променя паролата за портфейла</translation>
-    </message>
-    <message>
-        <source>&amp;Verify message...</source>
-        <translation>&amp;Проверка на съобщение...</translation>
+        <translation type="unfinished">Променя паролата за портфейла</translation>
     </message>
     <message>
         <source>&amp;Send</source>
-        <translation>&amp;изпращам</translation>
+        <translation type="unfinished">Изпрати</translation>
     </message>
     <message>
         <source>&amp;Receive</source>
-        <translation>&amp;получавам</translation>
-    </message>
-    <message>
-        <source>&amp;Show / Hide</source>
-        <translation>&amp;Показване / Скриване</translation>
-    </message>
-    <message>
-        <source>Show or hide the main Window</source>
-        <translation>Показване и скриване на основния прозорец</translation>
+        <translation type="unfinished">Получи</translation>
+    </message>
+    <message>
+        <source>&amp;Options…</source>
+        <translation type="unfinished">Опций</translation>
+    </message>
+    <message>
+        <source>&amp;Encrypt Wallet…</source>
+        <translation type="unfinished">Шифровай портфейла</translation>
     </message>
     <message>
         <source>Encrypt the private keys that belong to your wallet</source>
-        <translation>Шифроване на личните ключове,които принадлежат на портфейла Ви.</translation>
+        <translation type="unfinished">Шифроване на личните ключове,които принадлежат на портфейла Ви.</translation>
+    </message>
+    <message>
+        <source>&amp;Backup Wallet…</source>
+        <translation type="unfinished">&amp;Бекъп уолет.</translation>
+    </message>
+    <message>
+        <source>&amp;Change Passphrase…</source>
+        <translation type="unfinished">&amp;Промени пасфрейз.</translation>
+    </message>
+    <message>
+        <source>Sign &amp;message…</source>
+        <translation type="unfinished">Подпиши &amp;съобщение…</translation>
     </message>
     <message>
         <source>Sign messages with your Particl addresses to prove you own them</source>
-        <translation>Пишете съобщения със своя Биткойн адрес за да докажете,че е ваш.</translation>
+        <translation type="unfinished">Пишете съобщения със своя Биткойн адрес за да докажете,че е ваш.</translation>
+    </message>
+    <message>
+        <source>&amp;Verify message…</source>
+        <translation type="unfinished">&amp;Потвърди съобщение…</translation>
     </message>
     <message>
         <source>Verify messages to ensure they were signed with specified Particl addresses</source>
-        <translation>Потвърждаване на съобщения  за да се знае,че са написани с дадените Биткойн адреси.</translation>
+        <translation type="unfinished">Потвърждаване на съобщения  за да се знае,че са написани с дадените Биткойн адреси.</translation>
+    </message>
+    <message>
+        <source>&amp;Load PSBT from file…</source>
+        <translation type="unfinished">&amp;Зареди PSBT от файл…</translation>
+    </message>
+    <message>
+        <source>Open &amp;URI…</source>
+        <translation type="unfinished">Отвори &amp;URI...</translation>
+    </message>
+    <message>
+        <source>Close Wallet…</source>
+        <translation type="unfinished">Затвори Портфейл...</translation>
+    </message>
+    <message>
+        <source>Create Wallet…</source>
+        <translation type="unfinished">Създай Портфейл...</translation>
+    </message>
+    <message>
+        <source>Close All Wallets…</source>
+        <translation type="unfinished">Затвори всички уолети</translation>
     </message>
     <message>
         <source>&amp;File</source>
-        <translation>&amp;Файл</translation>
+        <translation type="unfinished">&amp;Файл</translation>
     </message>
     <message>
         <source>&amp;Settings</source>
-        <translation>&amp;Настройки</translation>
+        <translation type="unfinished">&amp;Настройки</translation>
     </message>
     <message>
         <source>&amp;Help</source>
-        <translation>&amp;Помощ</translation>
+        <translation type="unfinished">&amp;Помощ</translation>
     </message>
     <message>
         <source>Tabs toolbar</source>
-        <translation>Лентата с инструменти</translation>
+        <translation type="unfinished">Лентата с инструменти</translation>
+    </message>
+    <message>
+        <source>Syncing Headers (%1%)…</source>
+        <translation type="unfinished">Синхронизиране на хедъри (%1%)</translation>
+    </message>
+    <message>
+        <source>Synchronizing with network…</source>
+        <translation type="unfinished">Синхронизиране с мрежа</translation>
+    </message>
+    <message>
+        <source>Indexing blocks on disk…</source>
+        <translation type="unfinished">Индексиране на блокове от диска...</translation>
+    </message>
+    <message>
+        <source>Processing blocks on disk…</source>
+        <translation type="unfinished">Обработване на сектори от диска...</translation>
+    </message>
+    <message>
+        <source>Connecting to peers…</source>
+        <translation type="unfinished">Свързване с рояк...</translation>
     </message>
     <message>
         <source>Request payments (generates QR codes and particl: URIs)</source>
-        <translation>Изискване на плащания(генерира QR кодове и биткойн: URIs)</translation>
+        <translation type="unfinished">Изискване на плащания(генерира QR кодове и биткойн: URIs)</translation>
     </message>
     <message>
         <source>Show the list of used sending addresses and labels</source>
-        <translation>Показване на списъка с използвани адреси и имена</translation>
+        <translation type="unfinished">Показване на списъка с използвани адреси и имена</translation>
     </message>
     <message>
         <source>Show the list of used receiving addresses and labels</source>
-        <translation>Покажи списък с използваните адреси и имена.</translation>
+        <translation type="unfinished">Покажи списък с използваните адреси и имена.</translation>
     </message>
     <message>
         <source>&amp;Command-line options</source>
-        <translation>&amp;Налични команди</translation>
-    </message>
-    <message>
-        <source>Indexing blocks on disk...</source>
-        <translation>Индексиране на блокове на диска...</translation>
-    </message>
-    <message>
-        <source>Processing blocks on disk...</source>
-        <translation>Обработване на блокове на диска...</translation>
+        <translation type="unfinished">&amp;Налични команди</translation>
+    </message>
+    <message numerus="yes">
+        <source>Processed %n block(s) of transaction history.</source>
+        <translation type="unfinished">
+            <numerusform>Обработени %n сектори от историята с трансакции.</numerusform>
+            <numerusform>Обработени %n сектори от историята с трансакции.</numerusform>
+        </translation>
     </message>
     <message>
         <source>%1 behind</source>
-        <translation>%1 зад</translation>
+        <translation type="unfinished">%1 зад</translation>
+    </message>
+    <message>
+        <source>Catching up…</source>
+        <translation type="unfinished">Наваксвам...</translation>
     </message>
     <message>
         <source>Last received block was generated %1 ago.</source>
-        <translation>Последния получен блок е генериран преди %1.</translation>
+        <translation type="unfinished">Последния получен блок е генериран преди %1.</translation>
     </message>
     <message>
         <source>Transactions after this will not yet be visible.</source>
-        <translation>Транзакции след това няма все още да бъдат видими.</translation>
+        <translation type="unfinished">Транзакции след това няма все още да бъдат видими.</translation>
     </message>
     <message>
         <source>Error</source>
-        <translation>грешка</translation>
+        <translation type="unfinished">грешка</translation>
     </message>
     <message>
         <source>Warning</source>
-        <translation>Внимание</translation>
+        <translation type="unfinished">Внимание</translation>
     </message>
     <message>
         <source>Information</source>
-        <translation>Информация</translation>
+        <translation type="unfinished">Информация</translation>
     </message>
     <message>
         <source>Up to date</source>
-        <translation>Актуално</translation>
-    </message>
-    <message>
-        <source>Close Wallet...</source>
-        <translation>Затвори Портфейла</translation>
+        <translation type="unfinished">Актуално</translation>
+    </message>
+    <message>
+        <source>Ctrl+Q</source>
+        <translation type="unfinished">Ctrl+Q </translation>
+    </message>
+    <message>
+        <source>Load Partially Signed Particl Transaction</source>
+        <translation type="unfinished">Заредете частично подписана Particl трансакция</translation>
+    </message>
+    <message>
+        <source>Load PSBT from &amp;clipboard…</source>
+        <translation type="unfinished">Заредете PSBT от &amp;клипборд...</translation>
+    </message>
+    <message>
+        <source>Load Partially Signed Particl Transaction from clipboard</source>
+        <translation type="unfinished">Заредете частично подписана Particl трансакция от клипборд</translation>
+    </message>
+    <message>
+        <source>Node window</source>
+        <translation type="unfinished">Прозорец на възела</translation>
+    </message>
+    <message>
+        <source>Open node debugging and diagnostic console</source>
+        <translation type="unfinished">Отвори конзола за отстраняване на грешки и диагностика на възела</translation>
+    </message>
+    <message>
+        <source>&amp;Sending addresses</source>
+        <translation type="unfinished">&amp;Изпращане на адреси</translation>
+    </message>
+    <message>
+        <source>&amp;Receiving addresses</source>
+        <translation type="unfinished">&amp;Получаване на адреси</translation>
+    </message>
+    <message>
+        <source>Open a particl: URI</source>
+        <translation type="unfinished">Отвори particl: URI</translation>
+    </message>
+    <message>
+        <source>Open Wallet</source>
+        <translation type="unfinished">Отворете портфейл</translation>
+    </message>
+    <message>
+        <source>Open a wallet</source>
+        <translation type="unfinished">Отвори портфейл</translation>
     </message>
     <message>
         <source>Close wallet</source>
-        <translation>Затвори портфейла</translation>
-    </message>
-    <message>
-        <source>Close All Wallets...</source>
-        <translation>Затвори Всички Портфейли...</translation>
+        <translation type="unfinished">Затвори портфейла</translation>
+    </message>
+    <message>
+        <source>Restore Wallet…</source>
+        <extracomment>Name of the menu item that restores wallet from a backup file.</extracomment>
+        <translation type="unfinished">Възстановяване на Портфейл...</translation>
+    </message>
+    <message>
+        <source>Restore a wallet from a backup file</source>
+        <extracomment>Status tip for Restore Wallet menu item</extracomment>
+        <translation type="unfinished">Възстанови портфейла от резервен файл</translation>
     </message>
     <message>
         <source>Close all wallets</source>
-        <translation>Затвори всички портфейли</translation>
+        <translation type="unfinished">Затвори всички портфейли</translation>
     </message>
     <message>
         <source>Show the %1 help message to get a list with possible Particl command-line options</source>
-        <translation>Покажи %1 помощно съобщение за да получиш лист с възможни Биткойн команди</translation>
+        <translation type="unfinished">Покажи %1 помощно съобщение за да получиш лист с възможни Биткойн команди</translation>
+    </message>
+    <message>
+        <source>&amp;Mask values</source>
+        <translation type="unfinished">§Маскирай стойностите</translation>
+    </message>
+    <message>
+        <source>Mask the values in the Overview tab</source>
+        <translation type="unfinished">Маскирай стойностите в раздела Преглед</translation>
     </message>
     <message>
         <source>default wallet</source>
-        <translation>Портфейл по подразбиране</translation>
+        <translation type="unfinished">Портфейл по подразбиране</translation>
+    </message>
+    <message>
+        <source>No wallets available</source>
+        <translation type="unfinished">Няма достъпни портфейли</translation>
+    </message>
+    <message>
+        <source>Wallet Data</source>
+        <extracomment>Name of the wallet data file format.</extracomment>
+        <translation type="unfinished">Данни от портфейла</translation>
+    </message>
+    <message>
+        <source>Load Wallet Backup</source>
+        <extracomment>The title for Restore Wallet File Windows</extracomment>
+        <translation type="unfinished">Зареди резервно копие на портфейл</translation>
+    </message>
+    <message>
+        <source>Restore Wallet</source>
+        <extracomment>Title of pop-up window shown when the user is attempting to restore a wallet.</extracomment>
+        <translation type="unfinished">Възстановяване на Портфейл</translation>
+    </message>
+    <message>
+        <source>Wallet Name</source>
+        <extracomment>Label of the input field where the name of the wallet is entered.</extracomment>
+        <translation type="unfinished">Име на портфейл</translation>
     </message>
     <message>
         <source>&amp;Window</source>
-        <translation>&amp;Прозорец</translation>
-    </message>
-    <message>
-        <source>Minimize</source>
-        <translation>Минимизирай</translation>
+        <translation type="unfinished">&amp;Прозорец</translation>
+    </message>
+    <message>
+        <source>Ctrl+M</source>
+        <translation type="unfinished">Ctrl+M </translation>
     </message>
     <message>
         <source>Zoom</source>
-        <translation>Увеличи</translation>
+        <translation type="unfinished">Увеличи</translation>
     </message>
     <message>
         <source>Main Window</source>
-        <translation>Главен Прозорец</translation>
+        <translation type="unfinished">Главен Прозорец</translation>
     </message>
     <message>
         <source>%1 client</source>
-        <translation>%1 клиент</translation>
-    </message>
-    <message>
-        <source>Connecting to peers...</source>
-        <translation>Свързване с пиъри</translation>
-    </message>
-    <message>
-        <source>Catching up...</source>
-        <translation>Наваксвам</translation>
+        <translation type="unfinished">%1 клиент</translation>
+    </message>
+    <message>
+        <source>&amp;Hide</source>
+        <translation type="unfinished">&amp;Скрий</translation>
+    </message>
+    <message>
+        <source>S&amp;how</source>
+        <translation type="unfinished">&amp;Покажи</translation>
+    </message>
+    <message numerus="yes">
+        <source>%n active connection(s) to Particl network.</source>
+        <extracomment>A substring of the tooltip.</extracomment>
+        <translation type="unfinished">
+            <numerusform>%n свързани активно към Particl мрежата.</numerusform>
+            <numerusform>%n активно свързани към Биткойн мрежата. </numerusform>
+        </translation>
+    </message>
+    <message>
+        <source>Click for more actions.</source>
+        <extracomment>A substring of the tooltip. "More actions" are available via the context menu.</extracomment>
+        <translation type="unfinished">Клик за повече действия</translation>
+    </message>
+    <message>
+        <source>Show Peers tab</source>
+        <extracomment>A context menu item. The "Peers tab" is an element of the "Node window".</extracomment>
+        <translation type="unfinished">Показване на раздела с Пиъри</translation>
+    </message>
+    <message>
+        <source>Disable network activity</source>
+        <extracomment>A context menu item.</extracomment>
+        <translation type="unfinished">Блокирай мрежова активност</translation>
+    </message>
+    <message>
+        <source>Enable network activity</source>
+        <extracomment>A context menu item. The network activity was disabled previously.</extracomment>
+        <translation type="unfinished">Разреши мрежова активност</translation>
+    </message>
+    <message>
+        <source>Error: %1</source>
+        <translation type="unfinished">Грешка: %1</translation>
+    </message>
+    <message>
+        <source>Warning: %1</source>
+        <translation type="unfinished">Внимание: %1</translation>
     </message>
     <message>
         <source>Date: %1
 </source>
-        <translation>Дата: %1
+        <translation type="unfinished">Дата: %1
 </translation>
     </message>
     <message>
         <source>Amount: %1
 </source>
-        <translation>Сума: %1
+        <translation type="unfinished">Сума: %1
+</translation>
+    </message>
+    <message>
+        <source>Wallet: %1
+</source>
+        <translation type="unfinished">Портфейл: %1
 </translation>
     </message>
     <message>
         <source>Type: %1
 </source>
-        <translation>Тип: %1
+        <translation type="unfinished">Тип: %1
 </translation>
     </message>
     <message>
         <source>Label: %1
 </source>
-        <translation>Етикет: %1
+        <translation type="unfinished">Етикет: %1
 </translation>
     </message>
     <message>
         <source>Address: %1
 </source>
-        <translation>Адрес: %1
+        <translation type="unfinished">Адрес: %1
 </translation>
     </message>
     <message>
         <source>Sent transaction</source>
-        <translation>Изпратена транзакция</translation>
+        <translation type="unfinished">Изпратена транзакция</translation>
     </message>
     <message>
         <source>Incoming transaction</source>
-        <translation>Входяща транзакция</translation>
+        <translation type="unfinished">Входяща транзакция</translation>
+    </message>
+    <message>
+        <source>HD key generation is &lt;b&gt;enabled&lt;/b&gt;</source>
+        <translation type="unfinished">Генерирането на HD ключ е &lt;b&gt;включено&lt;/b&gt;</translation>
+    </message>
+    <message>
+        <source>HD key generation is &lt;b&gt;disabled&lt;/b&gt;</source>
+        <translation type="unfinished">Генерирането на HD ключ е &lt;b&gt;изключено&lt;/b&gt;</translation>
+    </message>
+    <message>
+        <source>Private key &lt;b&gt;disabled&lt;/b&gt;</source>
+        <translation type="unfinished">Частнен ключ &lt;b&gt;изключен&lt;/b&gt;</translation>
     </message>
     <message>
         <source>Wallet is &lt;b&gt;encrypted&lt;/b&gt; and currently &lt;b&gt;unlocked&lt;/b&gt;</source>
-        <translation>Портфейлът е &lt;b&gt;криптиран&lt;/b&gt; и &lt;b&gt;отключен&lt;/b&gt;</translation>
+        <translation type="unfinished">Портфейлът е &lt;b&gt;криптиран&lt;/b&gt; и &lt;b&gt;отключен&lt;/b&gt;</translation>
     </message>
     <message>
         <source>Wallet is &lt;b&gt;encrypted&lt;/b&gt; and currently &lt;b&gt;locked&lt;/b&gt;</source>
-        <translation>Портфейлът е &lt;b&gt;криптиран&lt;/b&gt; и &lt;b&gt;заключен&lt;/b&gt;</translation>
-    </message>
-    </context>
+        <translation type="unfinished">Портфейлът е &lt;b&gt;криптиран&lt;/b&gt; и &lt;b&gt;заключен&lt;/b&gt;</translation>
+    </message>
+    <message>
+        <source>Original message:</source>
+        <translation type="unfinished">Оригинално съобщение:</translation>
+    </message>
+</context>
+<context>
+    <name>UnitDisplayStatusBarControl</name>
+    <message>
+        <source>Unit to show amounts in. Click to select another unit.</source>
+        <translation type="unfinished">Елемент за показване на суми. Щракнете, за да изберете друга единица.</translation>
+    </message>
+</context>
 <context>
     <name>CoinControlDialog</name>
     <message>
         <source>Coin Selection</source>
-        <translation>Избор на монети</translation>
+        <translation type="unfinished">Избор на монети</translation>
     </message>
     <message>
         <source>Quantity:</source>
-        <translation>Количество:</translation>
+        <translation type="unfinished">Количество:</translation>
     </message>
     <message>
         <source>Bytes:</source>
-        <translation>Байтове:</translation>
+        <translation type="unfinished">Байтове:</translation>
     </message>
     <message>
         <source>Amount:</source>
-        <translation>Количество:</translation>
+        <translation type="unfinished">Количество:</translation>
     </message>
     <message>
         <source>Fee:</source>
-        <translation>Такса:</translation>
-    </message>
-    <message>
-<<<<<<< HEAD
-        <source>Dust:</source>
-        <translation>прах:</translation>
-    </message>
-    <message>
-=======
->>>>>>> 44d8b13c
+        <translation type="unfinished">Такса:</translation>
+    </message>
+    <message>
         <source>After Fee:</source>
-        <translation>След такса:</translation>
+        <translation type="unfinished">След такса:</translation>
     </message>
     <message>
         <source>Change:</source>
-        <translation>Промяна:</translation>
+        <translation type="unfinished">Промяна:</translation>
     </message>
     <message>
         <source>(un)select all</source>
-        <translation>(Пре)махни всички</translation>
+        <translation type="unfinished">(де)маркирай всички</translation>
     </message>
     <message>
         <source>Tree mode</source>
-        <translation>Дървовиден режим</translation>
+        <translation type="unfinished">Дървовиден режим</translation>
     </message>
     <message>
         <source>List mode</source>
-        <translation>списък Режим</translation>
+        <translation type="unfinished">списък Режим</translation>
     </message>
     <message>
         <source>Amount</source>
-        <translation>Количество</translation>
+        <translation type="unfinished">Количество</translation>
     </message>
     <message>
         <source>Received with label</source>
-        <translation>Получени с име</translation>
+        <translation type="unfinished">Получени с име</translation>
     </message>
     <message>
         <source>Received with address</source>
-        <translation>Получени с адрес</translation>
+        <translation type="unfinished">Получени с адрес</translation>
     </message>
     <message>
         <source>Date</source>
-        <translation>Дата</translation>
+        <translation type="unfinished">Дата</translation>
     </message>
     <message>
         <source>Confirmations</source>
-        <translation>потвърждения</translation>
+        <translation type="unfinished">потвърждения</translation>
     </message>
     <message>
         <source>Confirmed</source>
-        <translation>Потвърдено</translation>
-    </message>
-    <message>
-        <source>Copy address</source>
-        <translation>Копирайте адреса</translation>
-    </message>
-    <message>
-        <source>Copy label</source>
-        <translation>Копиране на етикета</translation>
+        <translation type="unfinished">Потвърдено</translation>
     </message>
     <message>
         <source>Copy amount</source>
-        <translation>Копиране на сумата</translation>
-    </message>
-    <message>
-        <source>Copy transaction ID</source>
-        <translation>Копиране на ID на транзакцията</translation>
-    </message>
-    <message>
-        <source>Lock unspent</source>
-        <translation>Заключи неусвоени</translation>
-    </message>
-    <message>
-        <source>Unlock unspent</source>
-        <translation>Отключете неизползваните</translation>
+        <translation type="unfinished">Копиране на сумата</translation>
+    </message>
+    <message>
+        <source>&amp;Copy address</source>
+        <translation type="unfinished">&amp;Копирай адрес</translation>
+    </message>
+    <message>
+        <source>Copy &amp;label</source>
+        <translation type="unfinished">Копиране на етикет</translation>
+    </message>
+    <message>
+        <source>Copy &amp;amount</source>
+        <translation type="unfinished">Копирай сума</translation>
+    </message>
+    <message>
+        <source>Copy transaction &amp;ID and output index</source>
+        <translation type="unfinished">Копирайте идентификатора &amp;ID на трансакцията и изходния индекс</translation>
+    </message>
+    <message>
+        <source>L&amp;ock unspent</source>
+        <translation type="unfinished">Заключи неизхарчено</translation>
+    </message>
+    <message>
+        <source>&amp;Unlock unspent</source>
+        <translation type="unfinished">Отключи неизхарчено</translation>
     </message>
     <message>
         <source>Copy quantity</source>
-        <translation>Копиране на количеството</translation>
+        <translation type="unfinished">Копиране на количеството</translation>
     </message>
     <message>
         <source>Copy fee</source>
-        <translation>Копирай такса</translation>
+        <translation type="unfinished">Копирай такса</translation>
     </message>
     <message>
         <source>Copy after fee</source>
-        <translation>Копирайте след такса</translation>
+        <translation type="unfinished">Копирайте след такса</translation>
     </message>
     <message>
         <source>Copy bytes</source>
-        <translation>Копиране на байтовете</translation>
-    </message>
-    <message>
-<<<<<<< HEAD
-        <source>Copy dust</source>
-        <translation>Копирай прахта:</translation>
-    </message>
-    <message>
-=======
->>>>>>> 44d8b13c
+        <translation type="unfinished">Копиране на байтовете</translation>
+    </message>
+    <message>
         <source>Copy change</source>
-        <translation>Промяна на копирането</translation>
+        <translation type="unfinished">Промяна на копирането</translation>
     </message>
     <message>
         <source>(%1 locked)</source>
-        <translation>(%1 заключен)</translation>
-    </message>
-    <message>
-<<<<<<< HEAD
-        <source>yes</source>
-        <translation>да</translation>
-    </message>
-    <message>
-        <source>no</source>
-        <translation>не</translation>
-=======
+        <translation type="unfinished">(%1 заключен)</translation>
+    </message>
+    <message>
         <source>Can vary +/- %1 satoshi(s) per input.</source>
         <translation type="unfinished">Може да варира с +/- %1 байт(а).</translation>
->>>>>>> 44d8b13c
     </message>
     <message>
         <source>(no label)</source>
-        <translation>(без етикет)</translation>
+        <translation type="unfinished">(без етикет)</translation>
     </message>
     <message>
         <source>change from %1 (%2)</source>
-        <translation>ресто от %1 (%2)</translation>
+        <translation type="unfinished">ресто от %1 (%2)</translation>
     </message>
     <message>
         <source>(change)</source>
-        <translation>(промени)</translation>
+        <translation type="unfinished">(промени)</translation>
     </message>
 </context>
 <context>
     <name>CreateWalletActivity</name>
-    </context>
+    <message>
+        <source>Create Wallet</source>
+        <extracomment>Title of window indicating the progress of creation of a new wallet.</extracomment>
+        <translation type="unfinished">Създайте портфейл</translation>
+    </message>
+    <message>
+        <source>Creating Wallet &lt;b&gt;%1&lt;/b&gt;…</source>
+        <extracomment>Descriptive text of the create wallet progress window which indicates to the user which wallet is currently being created.</extracomment>
+        <translation type="unfinished">Създаване на уолет 1 1%1 1</translation>
+    </message>
+    <message>
+        <source>Create wallet failed</source>
+        <translation type="unfinished">Създаването на портфейл не бе успешен</translation>
+    </message>
+    <message>
+        <source>Create wallet warning</source>
+        <translation type="unfinished">Създайте предупредителен портфейл </translation>
+    </message>
+    <message>
+        <source>Can't list signers</source>
+        <translation type="unfinished">Не мога да изброя подписите</translation>
+    </message>
+    <message>
+        <source>Too many external signers found</source>
+        <translation type="unfinished">Намерени са твърде много външни подписващи</translation>
+    </message>
+</context>
+<context>
+    <name>LoadWalletsActivity</name>
+    <message>
+        <source>Load Wallets</source>
+        <extracomment>Title of progress window which is displayed when wallets are being loaded.</extracomment>
+        <translation type="unfinished">Зареди уолети</translation>
+    </message>
+    <message>
+        <source>Loading wallets…</source>
+        <extracomment>Descriptive text of the load wallets progress window which indicates to the user that wallets are currently being loaded.</extracomment>
+        <translation type="unfinished">Зареждане на уолети...</translation>
+    </message>
+</context>
+<context>
+    <name>OpenWalletActivity</name>
+    <message>
+        <source>Open wallet failed</source>
+        <translation type="unfinished">Отварянето на уолет неупсешно</translation>
+    </message>
+    <message>
+        <source>Open wallet warning</source>
+        <translation type="unfinished">Внимание, отворен портфейл</translation>
+    </message>
+    <message>
+        <source>default wallet</source>
+        <translation type="unfinished">Портфейл по подразбиране</translation>
+    </message>
+    <message>
+        <source>Open Wallet</source>
+        <extracomment>Title of window indicating the progress of opening of a wallet.</extracomment>
+        <translation type="unfinished">Отворете портфейл</translation>
+    </message>
+    <message>
+        <source>Opening Wallet &lt;b&gt;%1&lt;/b&gt;…</source>
+        <extracomment>Descriptive text of the open wallet progress window which indicates to the user which wallet is currently being opened.</extracomment>
+        <translation type="unfinished">Отваряне на портфейл &lt;b&gt;%1&lt;/b&gt;…</translation>
+    </message>
+</context>
+<context>
+    <name>RestoreWalletActivity</name>
+    <message>
+        <source>Restore Wallet</source>
+        <extracomment>Title of progress window which is displayed when wallets are being restored.</extracomment>
+        <translation type="unfinished">Възстановяване на Портфейл</translation>
+    </message>
+    <message>
+        <source>Restoring Wallet &lt;b&gt;%1&lt;/b&gt;…</source>
+        <extracomment>Descriptive text of the restore wallets progress window which indicates to the user that wallets are currently being restored.</extracomment>
+        <translation type="unfinished">Възстановяване на портфейл &lt;b&gt;%1&lt;/b&gt;…</translation>
+    </message>
+    <message>
+        <source>Restore wallet failed</source>
+        <extracomment>Title of message box which is displayed when the wallet could not be restored.</extracomment>
+        <translation type="unfinished">Възстановяването на портфейла не бе успешно</translation>
+    </message>
+    <message>
+        <source>Restore wallet warning</source>
+        <extracomment>Title of message box which is displayed when the wallet is restored with some warning.</extracomment>
+        <translation type="unfinished">Предупреждение за възстановяване на портфейл</translation>
+    </message>
+    <message>
+        <source>Restore wallet message</source>
+        <extracomment>Title of message box which is displayed when the wallet is successfully restored.</extracomment>
+        <translation type="unfinished">Съобщение портфейлът е възстановен</translation>
+    </message>
+</context>
+<context>
+    <name>WalletController</name>
+    <message>
+        <source>Close wallet</source>
+        <translation type="unfinished">Затвори портфейла</translation>
+    </message>
+    <message>
+        <source>Are you sure you wish to close the wallet &lt;i&gt;%1&lt;/i&gt;?</source>
+        <translation type="unfinished">Сигурни ли сте, че искате да затворите портфейла&lt;i&gt;%1&lt;/i&gt;?</translation>
+    </message>
+    <message>
+        <source>Closing the wallet for too long can result in having to resync the entire chain if pruning is enabled.</source>
+        <translation type="unfinished">Затварянето на портфейла за твърде дълго може да доведе до необходимост от повторно синхронизиране на цялата верига, ако съкращаването е активирано.</translation>
+    </message>
+    <message>
+        <source>Close all wallets</source>
+        <translation type="unfinished">Затвори всички портфейли</translation>
+    </message>
+    <message>
+        <source>Are you sure you wish to close all wallets?</source>
+        <translation type="unfinished">Сигурни ли сте, че искате да затворите всички портфейли?</translation>
+    </message>
+</context>
 <context>
     <name>CreateWalletDialog</name>
-<<<<<<< HEAD
-    </context>
-=======
     <message>
         <source>Create Wallet</source>
         <translation type="unfinished">Създайте портфейл</translation>
@@ -778,409 +1179,627 @@
         <translation type="unfinished">Компилиран без поддръжка на външни подписи (изисква се за външно подписване)</translation>
     </message>
 </context>
->>>>>>> 44d8b13c
 <context>
     <name>EditAddressDialog</name>
     <message>
         <source>Edit Address</source>
-        <translation>Редактирайте адреса</translation>
+        <translation type="unfinished">Редактирайте адреса</translation>
     </message>
     <message>
         <source>&amp;Label</source>
-        <translation>&amp;Име</translation>
+        <translation type="unfinished">&amp;Етикет</translation>
     </message>
     <message>
         <source>The label associated with this address list entry</source>
-        <translation>Етикетът свързан с това въведение в листа с адреси</translation>
+        <translation type="unfinished">Етикетът свързан с това въведение в листа с адреси</translation>
     </message>
     <message>
         <source>The address associated with this address list entry. This can only be modified for sending addresses.</source>
-        <translation>Адресът свързан с това въведение в листа с адреси. Това може да бъде променено само за адреси за изпращане.</translation>
+        <translation type="unfinished">Адресът свързан с това въведение в листа с адреси. Това може да бъде променено само за адреси за изпращане.</translation>
     </message>
     <message>
         <source>&amp;Address</source>
-        <translation>&amp;Адрес</translation>
+        <translation type="unfinished">&amp;Адрес</translation>
     </message>
     <message>
         <source>New sending address</source>
-        <translation>Нов адрес за изпращане</translation>
+        <translation type="unfinished">Нов адрес за изпращане</translation>
     </message>
     <message>
         <source>Edit receiving address</source>
-        <translation>Редактиране на получаващия адрес</translation>
+        <translation type="unfinished">Редактиране на получаващия адрес</translation>
     </message>
     <message>
         <source>Edit sending address</source>
-        <translation>Редактиране на адрес за изпращане</translation>
+        <translation type="unfinished">Редактиране на адрес за изпращане</translation>
     </message>
     <message>
         <source>The entered address "%1" is not a valid Particl address.</source>
-        <translation>"%1" не е валиден Биткоин адрес.</translation>
+        <translation type="unfinished">"%1" не е валиден Биткоин адрес.</translation>
+    </message>
+    <message>
+        <source>Address "%1" already exists as a receiving address with label "%2" and so cannot be added as a sending address.</source>
+        <translation type="unfinished">Адресът "%1" вече съществува като адрес за получаване с етикет "%2" и затова не може да бъде добавен като адрес за изпращане.</translation>
+    </message>
+    <message>
+        <source>The entered address "%1" is already in the address book with label "%2".</source>
+        <translation type="unfinished">Въведеният адрес "%1" вече е в адресната книга с етикет "%2".</translation>
     </message>
     <message>
         <source>Could not unlock wallet.</source>
-        <translation>Не може да отключите портфейла.</translation>
+        <translation type="unfinished">Не може да отключите портфейла.</translation>
     </message>
     <message>
         <source>New key generation failed.</source>
-        <translation>Създаването на ключ беше неуспешно.</translation>
+        <translation type="unfinished">Създаването на ключ беше неуспешно.</translation>
     </message>
 </context>
 <context>
     <name>FreespaceChecker</name>
     <message>
         <source>A new data directory will be created.</source>
-        <translation>Ще се създаде нова папка за данни.</translation>
+        <translation type="unfinished">Ще се създаде нова папка за данни.</translation>
     </message>
     <message>
         <source>name</source>
-        <translation>име</translation>
+        <translation type="unfinished">име</translation>
     </message>
     <message>
         <source>Directory already exists. Add %1 if you intend to create a new directory here.</source>
-        <translation>Директорията вече съществува.Добавете %1 ако желаете да добавите нова директория тук.</translation>
+        <translation type="unfinished">Директорията вече съществува.Добавете %1 ако желаете да добавите нова директория тук.</translation>
     </message>
     <message>
         <source>Path already exists, and is not a directory.</source>
-        <translation>Пътят вече съществува и не е папка.</translation>
+        <translation type="unfinished">Пътят вече съществува и не е папка.</translation>
     </message>
     <message>
         <source>Cannot create data directory here.</source>
-        <translation>Не може да се създаде директория тук.</translation>
+        <translation type="unfinished">Не може да се създаде директория тук.</translation>
+    </message>
+</context>
+<context>
+    <name>Intro</name>
+    <message>
+        <source>Particl</source>
+        <translation type="unfinished">Биткоин</translation>
+    </message>
+    <message numerus="yes">
+        <source>%n GB of space available</source>
+        <translation type="unfinished">
+            <numerusform>%n ГБ свободни</numerusform>
+            <numerusform>%nГигабайти свободни</numerusform>
+        </translation>
+    </message>
+    <message numerus="yes">
+        <source>(of %n GB needed)</source>
+        <translation type="unfinished">
+            <numerusform>фе</numerusform>
+            <numerusform>(от %n гигабайта са нужни)</numerusform>
+        </translation>
+    </message>
+    <message numerus="yes">
+        <source>(%n GB needed for full chain)</source>
+        <translation type="unfinished">
+            <numerusform />
+            <numerusform />
+        </translation>
+    </message>
+    <message>
+        <source>At least %1 GB of data will be stored in this directory, and it will grow over time.</source>
+        <translation type="unfinished">Най малко %1 GB данни ще бъдат запаметени в тази директория, и ще нарастват през времето.</translation>
+    </message>
+    <message>
+        <source>Approximately %1 GB of data will be stored in this directory.</source>
+        <translation type="unfinished">Около %1 GB данни ще бъдат запаметени в тази директория.</translation>
+    </message>
+    <message numerus="yes">
+        <source>(sufficient to restore backups %n day(s) old)</source>
+        <extracomment>Explanatory text on the capability of the current prune target.</extracomment>
+        <translation type="unfinished">
+            <numerusform>(достатъчно за възстановяване на резервните копия %n от преди дни)</numerusform>
+            <numerusform>(достатъчно за възстановяване на резервните копия %n от преди дни)</numerusform>
+        </translation>
+    </message>
+    <message>
+        <source>%1 will download and store a copy of the Particl block chain.</source>
+        <translation type="unfinished">%1 ще свали и съхрани копие на биткойн блокчейна.</translation>
+    </message>
+    <message>
+        <source>The wallet will also be stored in this directory.</source>
+        <translation type="unfinished">Портфейлът ще се съхранява и в тази директория.</translation>
+    </message>
+    <message>
+        <source>Error: Specified data directory "%1" cannot be created.</source>
+        <translation type="unfinished">Грешка: Не може да се създаде посочената директория за данни "%1"</translation>
+    </message>
+    <message>
+        <source>Error</source>
+        <translation type="unfinished">грешка</translation>
+    </message>
+    <message>
+        <source>Welcome</source>
+        <translation type="unfinished">Добре дошли</translation>
+    </message>
+    <message>
+        <source>Welcome to %1.</source>
+        <translation type="unfinished">Добре дошли в %1.</translation>
+    </message>
+    <message>
+        <source>As this is the first time the program is launched, you can choose where %1 will store its data.</source>
+        <translation type="unfinished">Програмата се стартира за първи път вие може да изберете къде %1 ще се запаметят данните.</translation>
+    </message>
+    <message>
+        <source>Limit block chain storage to</source>
+        <translation type="unfinished">Ограничете блокчейнното съхранение</translation>
+    </message>
+    <message>
+        <source>Reverting this setting requires re-downloading the entire blockchain. It is faster to download the full chain first and prune it later. Disables some advanced features.</source>
+        <translation type="unfinished">Връщането на тази настройка изисква повторно изтегляне на цялата секторна верига. По-бързо е първо да изтеглите пълната верига и да я подрязвате по-късно. Деактивира някои разширени функции.</translation>
+    </message>
+    <message>
+        <source> GB</source>
+        <translation type="unfinished">ГБ</translation>
+    </message>
+    <message>
+        <source>This initial synchronisation is very demanding, and may expose hardware problems with your computer that had previously gone unnoticed. Each time you run %1, it will continue downloading where it left off.</source>
+        <translation type="unfinished">Първоначалната синхронизация е изключително взискателна, и може да разкрие хардуерни проблеми с вашия компютър, които до сега са били незабелязани. Всеки път, когато включите %1,  свалянето ще започне от където е приключило.</translation>
+    </message>
+    <message>
+        <source>If you have chosen to limit block chain storage (pruning), the historical data must still be downloaded and processed, but will be deleted afterward to keep your disk usage low.</source>
+        <translation type="unfinished">Ако сте избрали да ограничите съхранението на блокови вериги (подрязване), историческите данни все още трябва да бъдат изтеглени и обработени, но ще бъдат изтрити след това, за да поддържате използването на вашия диск.</translation>
+    </message>
+    <message>
+        <source>Use the default data directory</source>
+        <translation type="unfinished">Използване на директория по подразбиране</translation>
+    </message>
+    <message>
+        <source>Use a custom data directory:</source>
+        <translation type="unfinished">Използване на директория ръчно</translation>
     </message>
 </context>
 <context>
     <name>HelpMessageDialog</name>
     <message>
         <source>version</source>
-        <translation>версия</translation>
+        <translation type="unfinished">версия</translation>
     </message>
     <message>
         <source>About %1</source>
-        <translation>Относно %1</translation>
+        <translation type="unfinished">Относно %1</translation>
     </message>
     <message>
         <source>Command-line options</source>
-        <translation>Списък с команди</translation>
-    </message>
-</context>
-<context>
-    <name>Intro</name>
-    <message>
-        <source>Welcome</source>
-        <translation>Добре дошли</translation>
-    </message>
-    <message>
-        <source>Welcome to %1.</source>
-        <translation>Добре дошли в %1.</translation>
-    </message>
-    <message>
-        <source>As this is the first time the program is launched, you can choose where %1 will store its data.</source>
-        <translation>Програмата се стартира за първи път вие може да изберете къде %1 ще се запаметят данните.</translation>
-    </message>
-    <message>
-        <source>Use the default data directory</source>
-        <translation>Използване на директория по подразбиране</translation>
-    </message>
-    <message>
-        <source>Use a custom data directory:</source>
-        <translation>Използване на директория ръчно</translation>
-    </message>
-    <message>
-        <source>Particl</source>
-        <translation>Биткоин</translation>
-    </message>
-    <message>
-        <source>At least %1 GB of data will be stored in this directory, and it will grow over time.</source>
-        <translation>Най малко %1 GB данни ще бъдат запаметени в тази директория, и ще нарастват през времето.</translation>
-    </message>
-    <message>
-        <source>Approximately %1 GB of data will be stored in this directory.</source>
-        <translation>Около %1 GB данни ще бъдат запаметени в тази директория.</translation>
+        <translation type="unfinished">Списък с команди</translation>
+    </message>
+</context>
+<context>
+    <name>ShutdownWindow</name>
+    <message>
+        <source>%1 is shutting down…</source>
+        <translation type="unfinished">%1 изключва се...</translation>
+    </message>
+    <message>
+        <source>Do not shut down the computer until this window disappears.</source>
+        <translation type="unfinished">Не изключвайте компютъра докато този прозорец не изчезне.</translation>
+    </message>
+</context>
+<context>
+    <name>ModalOverlay</name>
+    <message>
+        <source>Form</source>
+        <translation type="unfinished">форма</translation>
+    </message>
+    <message>
+        <source>Recent transactions may not yet be visible, and therefore your wallet's balance might be incorrect. This information will be correct once your wallet has finished synchronizing with the particl network, as detailed below.</source>
+        <translation type="unfinished">Последните трансакции все още не могат да се виждат и следователно балансът на портфейла ви може да бъде неправилен. Тази информация ще бъде правилна, след като портфейлът ви приключи синхронизирането с Particl мрежата, както е подробно описано по-долу.</translation>
+    </message>
+    <message>
+        <source>Attempting to spend particl that are affected by not-yet-displayed transactions will not be accepted by the network.</source>
+        <translation type="unfinished">Опитът да се изразходват биткойни, които са засегнати от все още показаните трансакции, няма да бъдат приети от мрежата.</translation>
+    </message>
+    <message>
+        <source>Number of blocks left</source>
+        <translation type="unfinished">Брой останали блокове</translation>
+    </message>
+    <message>
+        <source>Unknown…</source>
+        <translation type="unfinished">Неизвестно...</translation>
+    </message>
+    <message>
+        <source>calculating…</source>
+        <translation type="unfinished">изчисляване...</translation>
+    </message>
+    <message>
+        <source>Last block time</source>
+        <translation type="unfinished">Време на последния блок</translation>
+    </message>
+    <message>
+        <source>Progress</source>
+        <translation type="unfinished">прогрес</translation>
+    </message>
+    <message>
+        <source>Progress increase per hour</source>
+        <translation type="unfinished">Увеличаване на напредъка на час</translation>
+    </message>
+    <message>
+        <source>Estimated time left until synced</source>
+        <translation type="unfinished">Прогнозираното време остава до синхронизиране</translation>
+    </message>
+    <message>
+        <source>Hide</source>
+        <translation type="unfinished">Скрий</translation>
+    </message>
+    <message>
+        <source>Esc</source>
+        <translation type="unfinished">избягай</translation>
+    </message>
+    <message>
+        <source>%1 is currently syncing.  It will download headers and blocks from peers and validate them until reaching the tip of the block chain.</source>
+        <translation type="unfinished">%1 в момента синхронизира. Той ще изтегля заглавия и блокове от рояка и ще ги утвърди, докато достигне върха на секторната верига.</translation>
+    </message>
+    <message>
+        <source>Unknown. Syncing Headers (%1, %2%)…</source>
+        <translation type="unfinished">Неизвестно. Синхронизиране на Глави (%1, %2%)...</translation>
+    </message>
+    </context>
+<context>
+    <name>OpenURIDialog</name>
+    <message>
+        <source>Open particl URI</source>
+        <translation type="unfinished">Отвори particl URI </translation>
+    </message>
+    <message>
+        <source>Paste address from clipboard</source>
+        <extracomment>Tooltip text for button that allows you to paste an address that is in your clipboard.</extracomment>
+        <translation type="unfinished">Вмъкни от клипборда</translation>
+    </message>
+</context>
+<context>
+    <name>OptionsDialog</name>
+    <message>
+        <source>Options</source>
+        <translation type="unfinished">Настроики</translation>
+    </message>
+    <message>
+        <source>&amp;Main</source>
+        <translation type="unfinished">&amp;Основни</translation>
+    </message>
+    <message>
+        <source>Automatically start %1 after logging in to the system.</source>
+        <translation type="unfinished">Автоматично стартиране %1 след влизане в системата.</translation>
+    </message>
+    <message>
+        <source>&amp;Start %1 on system login</source>
+        <translation type="unfinished">&amp;Стартиране %1 при влизане в системата</translation>
+    </message>
+    <message>
+        <source>Enabling pruning significantly reduces the disk space required to store transactions. All blocks are still fully validated. Reverting this setting requires re-downloading the entire blockchain.</source>
+        <translation type="unfinished">Активирането на подрязването значително намалява дисковото пространство, необходимо за съхраняване на трансакции. Всички блокове все още са напълно валидирани. Връщането на тази настройка изисква повторно изтегляне на целия блокчейн.</translation>
+    </message>
+    <message>
+        <source>Size of &amp;database cache</source>
+        <translation type="unfinished">Размер на кеша в &amp;базата данни</translation>
+    </message>
+    <message>
+        <source>Number of script &amp;verification threads</source>
+        <translation type="unfinished">Брой на скриптове и &amp;нишки за потвърждение</translation>
+    </message>
+    <message>
+        <source>IP address of the proxy (e.g. IPv4: 127.0.0.1 / IPv6: ::1)</source>
+        <translation type="unfinished">IP адрес на прокси (напр. за IPv4: 127.0.0.1 / за IPv6: ::1)</translation>
+    </message>
+    <message>
+        <source>Shows if the supplied default SOCKS5 proxy is used to reach peers via this network type.</source>
+        <translation type="unfinished">Показва дали предоставеният proxy по подразбиране Socks5 се използва за достигане до рояк чрез този тип мрежа.</translation>
+    </message>
+    <message>
+        <source>Minimize instead of exit the application when the window is closed. When this option is enabled, the application will be closed only after selecting Exit in the menu.</source>
+        <translation type="unfinished">Минимизиране вместо излизане от приложението, когато прозорецът е затворен. Когато тази опция е активирана, приложението ще се затвори само след избиране на Изход от менюто.</translation>
+    </message>
+    <message>
+        <source>Options set in this dialog are overridden by the command line:</source>
+        <translation type="unfinished">Опциите, зададени в този диалогов прозорец, се заменят от командния ред:</translation>
+    </message>
+    <message>
+        <source>Open Configuration File</source>
+        <translation type="unfinished">Отворете конфигурационния файл</translation>
+    </message>
+    <message>
+        <source>Reset all client options to default.</source>
+        <translation type="unfinished">Възстановете всички настройки по подразбиране.</translation>
+    </message>
+    <message>
+        <source>&amp;Reset Options</source>
+        <translation type="unfinished">&amp;Нулирай настройките</translation>
+    </message>
+    <message>
+        <source>&amp;Network</source>
+        <translation type="unfinished">&amp;Мрежа</translation>
+    </message>
+    <message>
+        <source>Prune &amp;block storage to</source>
+        <translation type="unfinished">Съкратете &amp;блоковото хранилище до</translation>
+    </message>
+    <message>
+        <source>GB</source>
+        <translation type="unfinished">ГБ</translation>
+    </message>
+    <message>
+        <source>Reverting this setting requires re-downloading the entire blockchain.</source>
+        <translation type="unfinished">Връщането на тази настройка изисква повторно изтегляне на цялата блокова верига.</translation>
+    </message>
+    <message>
+        <source>Maximum database cache size. A larger cache can contribute to faster sync, after which the benefit is less pronounced for most use cases. Lowering the cache size will reduce memory usage. Unused mempool memory is shared for this cache.</source>
+        <extracomment>Tooltip text for Options window setting that sets the size of the database cache. Explains the corresponding effects of increasing/decreasing this value.</extracomment>
+        <translation type="unfinished">Максимален размер кеш за базата данни.  По-големият кеш може да допринесе за по-бърза синхронизация, след което ползата е по-малко изразена за повечето случаи на употреба. Намаляването на размера на кеша ще намали използването на паметта. Неизползваната mempool памет се споделя за този кеш.</translation>
+    </message>
+    <message>
+        <source>Set the number of script verification threads. Negative values correspond to the number of cores you want to leave free to the system.</source>
+        <extracomment>Tooltip text for Options window setting that sets the number of script verification threads. Explains that negative values mean to leave these many cores free to the system.</extracomment>
+        <translation type="unfinished">Задайте броя на нишките за проверка на скрипта. Отрицателните стойности съответстват на броя ядра, които искате да оставите свободни за системата.</translation>
+    </message>
+    <message>
+        <source>(0 = auto, &lt;0 = leave that many cores free)</source>
+        <translation type="unfinished">(0 = авто, &lt;0 = оставете толкова свободни ядра) </translation>
+    </message>
+    <message>
+        <source>This allows you or a third party tool to communicate with the node through command-line and JSON-RPC commands.</source>
+        <extracomment>Tooltip text for Options window setting that enables the RPC server.</extracomment>
+        <translation type="unfinished">Това позволява на вас или на инструмент на трета страна да комуникирате с възела чрез команден ред и JSON-RPC команди.</translation>
+    </message>
+    <message>
+        <source>Enable R&amp;PC server</source>
+        <extracomment>An Options window setting to enable the RPC server.</extracomment>
+        <translation type="unfinished">Активиране на R&amp;PC сървър</translation>
+    </message>
+    <message>
+        <source>W&amp;allet</source>
+        <translation type="unfinished">По&amp;ртфейл</translation>
+    </message>
+    <message>
+        <source>Whether to set subtract fee from amount as default or not.</source>
+        <extracomment>Tooltip text for Options window setting that sets subtracting the fee from a sending amount as default.</extracomment>
+        <translation type="unfinished">Дали да зададете изваждане на такса от сумата по подразбиране или не.</translation>
+    </message>
+    <message>
+        <source>Subtract &amp;fee from amount by default</source>
+        <extracomment>An Options window setting to set subtracting the fee from a sending amount as default.</extracomment>
+        <translation type="unfinished">Изваждане &amp;такса от сума по подразбиране</translation>
+    </message>
+    <message>
+        <source>Expert</source>
+        <translation type="unfinished">Експерт</translation>
+    </message>
+    <message>
+        <source>Enable coin &amp;control features</source>
+        <translation type="unfinished">Позволяване на монетите и &amp;техните възможности</translation>
+    </message>
+    <message>
+        <source>If you disable the spending of unconfirmed change, the change from a transaction cannot be used until that transaction has at least one confirmation. This also affects how your balance is computed.</source>
+        <translation type="unfinished">Ако деактивирате разходите за непотвърдена промяна, промяната от трансакция не може да се използва, докато тази транзакция няма поне едно потвърждение. Това се отразява и на това как се изчислява вашият баланс.</translation>
+    </message>
+    <message>
+        <source>&amp;Spend unconfirmed change</source>
+        <translation type="unfinished">&amp;Похарчете непотвърденото ресто</translation>
+    </message>
+    <message>
+        <source>Enable &amp;PSBT controls</source>
+        <extracomment>An options window setting to enable PSBT controls.</extracomment>
+        <translation type="unfinished">Активиране &amp;PSBT контроли</translation>
+    </message>
+    <message>
+        <source>Whether to show PSBT controls.</source>
+        <extracomment>Tooltip text for options window setting that enables PSBT controls.</extracomment>
+        <translation type="unfinished">Дали да покажа PSBT контроли.</translation>
+    </message>
+    <message>
+        <source>External Signer (e.g. hardware wallet)</source>
+        <translation type="unfinished">Външен подпис (например хардуерен портфейл)</translation>
+    </message>
+    <message>
+        <source>&amp;External signer script path</source>
+        <translation type="unfinished">&amp;Външен път на скрипта на подписващия</translation>
+    </message>
+    <message>
+        <source>Automatically open the Particl client port on the router. This only works when your router supports UPnP and it is enabled.</source>
+        <translation type="unfinished">Автоматично отваряне на входящия Particl порт. Работи само с рутери поддържащи UPnP.</translation>
+    </message>
+    <message>
+        <source>Map port using &amp;UPnP</source>
+        <translation type="unfinished">Отваряне на входящия порт чрез &amp;UPnP</translation>
+    </message>
+    <message>
+        <source>Accept connections from outside.</source>
+        <translation type="unfinished">Позволи външни връзки</translation>
+    </message>
+    <message>
+        <source>Allow incomin&amp;g connections</source>
+        <translation type="unfinished">Позволи входящи връзки</translation>
+    </message>
+    <message>
+        <source>Connect to the Particl network through a SOCKS5 proxy.</source>
+        <translation type="unfinished">Свързване с Биткойн мрежата чрез SOCKS5  прокси.</translation>
+    </message>
+    <message>
+        <source>&amp;Connect through SOCKS5 proxy (default proxy):</source>
+        <translation type="unfinished">&amp;Свързване чрез SOCKS5  прокси (прокси по подразбиране):</translation>
+    </message>
+    <message>
+        <source>Proxy &amp;IP:</source>
+        <translation type="unfinished">Прокси &amp; АйПи:</translation>
+    </message>
+    <message>
+        <source>&amp;Port:</source>
+        <translation type="unfinished">&amp;Порт:</translation>
+    </message>
+    <message>
+        <source>Port of the proxy (e.g. 9050)</source>
+        <translation type="unfinished">Порт на прокси сървъра (пр. 9050)</translation>
+    </message>
+    <message>
+        <source>Tor</source>
+        <translation type="unfinished">Тор</translation>
+    </message>
+    <message>
+        <source>&amp;Window</source>
+        <translation type="unfinished">&amp;Прозорец</translation>
+    </message>
+    <message>
+        <source>Show only a tray icon after minimizing the window.</source>
+        <translation type="unfinished">След минимизиране ще е видима само иконата в системния трей.</translation>
+    </message>
+    <message>
+        <source>&amp;Minimize to the tray instead of the taskbar</source>
+        <translation type="unfinished">&amp;Минимизиране в системния трей</translation>
+    </message>
+    <message>
+        <source>M&amp;inimize on close</source>
+        <translation type="unfinished">М&amp;инимизиране при затваряне</translation>
+    </message>
+    <message>
+        <source>&amp;Display</source>
+        <translation type="unfinished">&amp;Интерфейс</translation>
+    </message>
+    <message>
+        <source>User Interface &amp;language:</source>
+        <translation type="unfinished">Език:</translation>
+    </message>
+    <message>
+        <source>&amp;Unit to show amounts in:</source>
+        <translation type="unfinished">Мерна единица за показваните суми:</translation>
+    </message>
+    <message>
+        <source>Choose the default subdivision unit to show in the interface and when sending coins.</source>
+        <translation type="unfinished">Изберете единиците, показвани по подразбиране в интерфейса.</translation>
+    </message>
+    <message>
+        <source>Whether to show coin control features or not.</source>
+        <translation type="unfinished">Дали да покаже възможностите за контрол на монетите или не.</translation>
+    </message>
+    <message>
+        <source>Monospaced font in the Overview tab:</source>
+        <translation type="unfinished">Моноширинен шрифт в раздела Общ преглед:</translation>
+    </message>
+    <message>
+        <source>&amp;OK</source>
+        <translation type="unfinished">ОК</translation>
+    </message>
+    <message>
+        <source>&amp;Cancel</source>
+        <translation type="unfinished">Отказ</translation>
+    </message>
+    <message>
+        <source>Compiled without external signing support (required for external signing)</source>
+        <extracomment>"External signing" means using devices such as hardware wallets.</extracomment>
+        <translation type="unfinished">Компилиран без поддръжка на външни подписи (изисква се за външно подписване)</translation>
+    </message>
+    <message>
+        <source>default</source>
+        <translation type="unfinished">подразбиране</translation>
+    </message>
+    <message>
+        <source>none</source>
+        <translation type="unfinished">нищо</translation>
+    </message>
+    <message>
+        <source>Confirm options reset</source>
+        <extracomment>Window title text of pop-up window shown when the user has chosen to reset options.</extracomment>
+        <translation type="unfinished">Потвърдете опциите за нулиране</translation>
+    </message>
+    <message>
+        <source>Client restart required to activate changes.</source>
+        <extracomment>Text explaining that the settings changed will not come into effect until the client is restarted.</extracomment>
+        <translation type="unfinished">Изисква се рестартиране на клиента за активиране на извършените промени.</translation>
+    </message>
+    <message>
+        <source>Client will be shut down. Do you want to proceed?</source>
+        <extracomment>Text asking the user to confirm if they would like to proceed with a client shutdown.</extracomment>
+        <translation type="unfinished">Клиентът ще бъде изключен. Искате ли да продължите?</translation>
+    </message>
+    <message>
+        <source>Configuration options</source>
+        <extracomment>Window title text of pop-up box that allows opening up of configuration file.</extracomment>
+        <translation type="unfinished">Опции за конфигуриране</translation>
+    </message>
+    <message>
+        <source>Continue</source>
+        <translation type="unfinished">Продължи</translation>
+    </message>
+    <message>
+        <source>Cancel</source>
+        <translation type="unfinished">Отказ</translation>
     </message>
     <message>
         <source>Error</source>
-        <translation>грешка</translation>
+        <translation type="unfinished">грешка</translation>
+    </message>
+    <message>
+        <source>This change would require a client restart.</source>
+        <translation type="unfinished">Тази промяна изисква рестартиране на клиента Ви.</translation>
+    </message>
+    <message>
+        <source>The supplied proxy address is invalid.</source>
+        <translation type="unfinished">Текущият прокси адрес е невалиден.</translation>
+    </message>
+</context>
+<context>
+    <name>OverviewPage</name>
+    <message>
+        <source>Form</source>
+        <translation type="unfinished">форма</translation>
+    </message>
+    <message>
+        <source>The displayed information may be out of date. Your wallet automatically synchronizes with the Particl network after a connection is established, but this process has not completed yet.</source>
+        <translation type="unfinished">Текущата информация на екрана може да не е актуална. Вашият портфейл ще се синхронизира автоматично с мрежата на Биткоин, щом поне една връзката с нея се установи; този процес все още не е приключил.</translation>
+    </message>
+    <message>
+        <source>Watch-only:</source>
+        <translation type="unfinished">Гледайте само:</translation>
+    </message>
+    <message>
+        <source>Available:</source>
+        <translation type="unfinished">На разположение:</translation>
+    </message>
+    <message>
+        <source>Your current spendable balance</source>
+        <translation type="unfinished">Текущото Ви разходоносно салдо</translation>
+    </message>
+    <message>
+        <source>Pending:</source>
+        <translation type="unfinished">В очакване на:</translation>
+    </message>
+    <message>
+        <source>Immature:</source>
+        <translation type="unfinished">Незрялото:</translation>
+    </message>
+    <message>
+        <source>Mined balance that has not yet matured</source>
+        <translation type="unfinished">Миниран баланс,който все още не се е развил</translation>
+    </message>
+    <message>
+        <source>Balances</source>
+        <translation type="unfinished">баланс</translation>
+    </message>
+    <message>
+        <source>Total:</source>
+        <translation type="unfinished">Обща сума:</translation>
+    </message>
+    <message>
+        <source>Your current total balance</source>
+        <translation type="unfinished">Текущото Ви общо салдо</translation>
+    </message>
+    <message>
+        <source>Spendable:</source>
+        <translation type="unfinished">За харчене:</translation>
+    </message>
+    <message>
+        <source>Recent transactions</source>
+        <translation type="unfinished">Последни транзакции</translation>
     </message>
     </context>
 <context>
-    <name>ModalOverlay</name>
-    <message>
-        <source>Form</source>
-        <translation>форма</translation>
-    </message>
-    <message>
-        <source>Last block time</source>
-        <translation>Време на последния блок</translation>
-    </message>
-    <message>
-        <source>Progress</source>
-        <translation>прогрес</translation>
-    </message>
-    <message>
-        <source>calculating...</source>
-        <translation>изчисляване</translation>
-    </message>
-    <message>
-        <source>Hide</source>
-        <translation>Скрий</translation>
-    </message>
-    </context>
-<context>
-    <name>OpenURIDialog</name>
-    <message>
-        <source>URI:</source>
-        <translation>URI:</translation>
-    </message>
-</context>
-<context>
-    <name>OpenWalletActivity</name>
-    <message>
-        <source>default wallet</source>
-        <translation>Портфейл по подразбиране</translation>
-    </message>
-    </context>
-<context>
-    <name>OptionsDialog</name>
-    <message>
-        <source>Options</source>
-        <translation>Настроики</translation>
-    </message>
-    <message>
-        <source>&amp;Main</source>
-        <translation>&amp;Основни</translation>
-    </message>
-    <message>
-        <source>Size of &amp;database cache</source>
-        <translation>Размер на кеша в &amp;базата данни</translation>
-    </message>
-    <message>
-        <source>Number of script &amp;verification threads</source>
-        <translation>Брой на скриптове и &amp;нишки за потвърждение</translation>
-    </message>
-    <message>
-        <source>IP address of the proxy (e.g. IPv4: 127.0.0.1 / IPv6: ::1)</source>
-        <translation>IP адрес на прокси (напр. за IPv4: 127.0.0.1 / за IPv6: ::1)</translation>
-    </message>
-    <message>
-        <source>Open Configuration File</source>
-        <translation>Отворете конфигурационния файл</translation>
-    </message>
-    <message>
-        <source>Reset all client options to default.</source>
-        <translation>Възстановете всички настройки по подразбиране.</translation>
-    </message>
-    <message>
-        <source>&amp;Reset Options</source>
-        <translation>&amp;Нулирай настройките</translation>
-    </message>
-    <message>
-        <source>&amp;Network</source>
-        <translation>&amp;Мрежа</translation>
-    </message>
-    <message>
-        <source>GB</source>
-        <translation>ГБ</translation>
-    </message>
-    <message>
-        <source>W&amp;allet</source>
-        <translation>По&amp;ртфейл</translation>
-    </message>
-    <message>
-        <source>Expert</source>
-        <translation>Експерт</translation>
-    </message>
-    <message>
-        <source>Enable coin &amp;control features</source>
-        <translation>Позволяване на монетите и &amp;техните възможности</translation>
-    </message>
-    <message>
-        <source>&amp;Spend unconfirmed change</source>
-        <translation>&amp;Похарчете непотвърденото ресто</translation>
-    </message>
-    <message>
-        <source>Automatically open the Particl client port on the router. This only works when your router supports UPnP and it is enabled.</source>
-        <translation>Автоматично отваряне на входящия Particl порт. Работи само с рутери поддържащи UPnP.</translation>
-    </message>
-    <message>
-        <source>Map port using &amp;UPnP</source>
-        <translation>Отваряне на входящия порт чрез &amp;UPnP</translation>
-    </message>
-    <message>
-        <source>Accept connections from outside.</source>
-        <translation>Позволи външни връзки</translation>
-    </message>
-    <message>
-        <source>Allow incomin&amp;g connections</source>
-        <translation>Позволи входящи връзки</translation>
-    </message>
-    <message>
-        <source>Connect to the Particl network through a SOCKS5 proxy.</source>
-        <translation>Свързване с Биткойн мрежата чрез SOCKS5  прокси.</translation>
-    </message>
-    <message>
-        <source>&amp;Connect through SOCKS5 proxy (default proxy):</source>
-        <translation>&amp;Свързване чрез SOCKS5  прокси (прокси по подразбиране):</translation>
-    </message>
-    <message>
-        <source>Proxy &amp;IP:</source>
-        <translation>Прокси &amp; АйПи:</translation>
-    </message>
-    <message>
-        <source>&amp;Port:</source>
-        <translation>&amp;Порт:</translation>
-    </message>
-    <message>
-        <source>Port of the proxy (e.g. 9050)</source>
-        <translation>Порт на прокси сървъра (пр. 9050)</translation>
-    </message>
-    <message>
-        <source>Tor</source>
-        <translation>Тор</translation>
-    </message>
-    <message>
-        <source>&amp;Window</source>
-        <translation>&amp;Прозорец</translation>
-    </message>
-    <message>
-        <source>Show only a tray icon after minimizing the window.</source>
-        <translation>След минимизиране ще е видима само иконата в системния трей.</translation>
-    </message>
-    <message>
-        <source>&amp;Minimize to the tray instead of the taskbar</source>
-        <translation>&amp;Минимизиране в системния трей</translation>
-    </message>
-    <message>
-        <source>M&amp;inimize on close</source>
-        <translation>М&amp;инимизиране при затваряне</translation>
-    </message>
-    <message>
-        <source>&amp;Display</source>
-        <translation>&amp;Интерфейс</translation>
-    </message>
-    <message>
-        <source>User Interface &amp;language:</source>
-        <translation>Език:</translation>
-    </message>
-    <message>
-        <source>&amp;Unit to show amounts in:</source>
-        <translation>Мерна единица за показваните суми:</translation>
-    </message>
-    <message>
-        <source>Choose the default subdivision unit to show in the interface and when sending coins.</source>
-        <translation>Изберете единиците, показвани по подразбиране в интерфейса.</translation>
-    </message>
-    <message>
-        <source>Whether to show coin control features or not.</source>
-        <translation>Дали да покаже възможностите за контрол на монетите или не.</translation>
-    </message>
-    <message>
-        <source>&amp;OK</source>
-        <translation>ОК</translation>
-    </message>
-    <message>
-        <source>&amp;Cancel</source>
-        <translation>Отказ</translation>
-    </message>
-    <message>
-        <source>default</source>
-        <translation>подразбиране</translation>
-    </message>
-    <message>
-        <source>none</source>
-        <translation>нищо</translation>
-    </message>
-    <message>
-        <source>Confirm options reset</source>
-        <translation>Потвърдете опциите за нулиране</translation>
-    </message>
-    <message>
-        <source>Client restart required to activate changes.</source>
-        <translation>Изисква се рестартиране на клиента за активиране на извършените промени.</translation>
-    </message>
-    <message>
-        <source>Client will be shut down. Do you want to proceed?</source>
-        <translation>Клиентът ще бъде изключен. Искате ли да продължите?</translation>
-    </message>
-    <message>
-        <source>Configuration options</source>
-        <translation>Опции за конфигуриране</translation>
-    </message>
-    <message>
-        <source>Error</source>
-        <translation>грешка</translation>
-    </message>
-    <message>
-        <source>This change would require a client restart.</source>
-        <translation>Тази промяна изисква рестартиране на клиента Ви.</translation>
-    </message>
-    <message>
-        <source>The supplied proxy address is invalid.</source>
-        <translation>Текущият прокси адрес е невалиден.</translation>
-    </message>
-</context>
-<context>
-    <name>OverviewPage</name>
-    <message>
-        <source>Form</source>
-        <translation>форма</translation>
-    </message>
-    <message>
-        <source>The displayed information may be out of date. Your wallet automatically synchronizes with the Particl network after a connection is established, but this process has not completed yet.</source>
-        <translation>Текущата информация на екрана може да не е актуална. Вашият портфейл ще се синхронизира автоматично с мрежата на Биткоин, щом поне една връзката с нея се установи; този процес все още не е приключил.</translation>
-    </message>
-    <message>
-        <source>Watch-only:</source>
-        <translation>Гледайте само:</translation>
-    </message>
-    <message>
-        <source>Available:</source>
-        <translation>На разположение:</translation>
-    </message>
-    <message>
-        <source>Your current spendable balance</source>
-        <translation>Текущото Ви разходоносно салдо</translation>
-    </message>
-    <message>
-        <source>Pending:</source>
-        <translation>В очакване на:</translation>
-    </message>
-    <message>
-        <source>Immature:</source>
-        <translation>Незрялото:</translation>
-    </message>
-    <message>
-        <source>Mined balance that has not yet matured</source>
-        <translation>Миниран баланс,който все още не се е развил</translation>
-    </message>
-    <message>
-        <source>Balances</source>
-        <translation>баланс</translation>
-    </message>
-    <message>
-        <source>Total:</source>
-        <translation>Обща сума:</translation>
-    </message>
-    <message>
-        <source>Your current total balance</source>
-        <translation>Текущото Ви общо салдо</translation>
-    </message>
-    <message>
-        <source>Spendable:</source>
-        <translation>За харчене:</translation>
-    </message>
-    <message>
-        <source>Recent transactions</source>
-        <translation>Последни транзакции</translation>
-    </message>
-    </context>
-<context>
     <name>PSBTOperationsDialog</name>
     <message>
-<<<<<<< HEAD
-        <source>Dialog</source>
-        <translation>Dialog</translation>
-=======
         <source>Sign Tx</source>
         <translation type="unfinished">Подпиши Тх</translation>
     </message>
@@ -1199,1284 +1818,1204 @@
     <message>
         <source>Total Amount</source>
         <translation type="unfinished">Тотално количество</translation>
->>>>>>> 44d8b13c
     </message>
     <message>
         <source>or</source>
-        <translation>или</translation>
+        <translation type="unfinished">или</translation>
     </message>
     </context>
 <context>
     <name>PaymentServer</name>
     <message>
         <source>Payment request error</source>
-        <translation>Възникна грешка по време назаявката за плащане</translation>
+        <translation type="unfinished">Възникна грешка по време назаявката за плащане</translation>
     </message>
     <message>
         <source>Cannot start particl: click-to-pay handler</source>
-        <translation>Биткойн не можe да се стартира: click-to-pay handler</translation>
+        <translation type="unfinished">Биткойн не можe да се стартира: click-to-pay handler</translation>
     </message>
     <message>
         <source>URI handling</source>
-        <translation>Справяне с URI</translation>
-    </message>
-    <message>
-        <source>Invalid payment address %1</source>
-        <translation>Невалиден адрес на плащане %1</translation>
+        <translation type="unfinished">Справяне с URI</translation>
     </message>
     <message>
         <source>Payment request file handling</source>
-        <translation>Файл за справяне със заявки</translation>
+        <translation type="unfinished">Файл за справяне със заявки</translation>
     </message>
 </context>
 <context>
     <name>PeerTableModel</name>
     <message>
         <source>User Agent</source>
-        <translation>Потребителски агент</translation>
+        <extracomment>Title of Peers Table column which contains the peer's User Agent string.</extracomment>
+        <translation type="unfinished">Потребителски агент</translation>
     </message>
     <message>
         <source>Ping</source>
-        <translation>пинг</translation>
+        <extracomment>Title of Peers Table column which indicates the current latency of the connection with the peer.</extracomment>
+        <translation type="unfinished">пинг</translation>
+    </message>
+    <message>
+        <source>Age</source>
+        <extracomment>Title of Peers Table column which indicates the duration (length of time) since the peer connection started.</extracomment>
+        <translation type="unfinished">Възраст</translation>
+    </message>
+    <message>
+        <source>Direction</source>
+        <extracomment>Title of Peers Table column which indicates the direction the peer connection was initiated from.</extracomment>
+        <translation type="unfinished">Посока</translation>
     </message>
     <message>
         <source>Sent</source>
-        <translation>Изпратени</translation>
+        <extracomment>Title of Peers Table column which indicates the total amount of network information we have sent to the peer.</extracomment>
+        <translation type="unfinished">Изпратени</translation>
     </message>
     <message>
         <source>Received</source>
-        <translation>Получени</translation>
-    </message>
-</context>
-<context>
-    <name>QObject</name>
+        <extracomment>Title of Peers Table column which indicates the total amount of network information we have received from the peer.</extracomment>
+        <translation type="unfinished">Получени</translation>
+    </message>
+    <message>
+        <source>Address</source>
+        <extracomment>Title of Peers Table column which contains the IP/Onion/I2P address of the connected peer.</extracomment>
+        <translation type="unfinished">Адрес</translation>
+    </message>
+    <message>
+        <source>Type</source>
+        <extracomment>Title of Peers Table column which describes the type of peer connection. The "type" describes why the connection exists.</extracomment>
+        <translation type="unfinished">Тип</translation>
+    </message>
+    <message>
+        <source>Network</source>
+        <extracomment>Title of Peers Table column which states the network the peer connected through.</extracomment>
+        <translation type="unfinished">мрежа</translation>
+    </message>
+    <message>
+        <source>Inbound</source>
+        <extracomment>An Inbound Connection from a Peer.</extracomment>
+        <translation type="unfinished">Входящи</translation>
+    </message>
+    <message>
+        <source>Outbound</source>
+        <extracomment>An Outbound Connection to a Peer.</extracomment>
+        <translation type="unfinished">Изходящи</translation>
+    </message>
+</context>
+<context>
+    <name>QRImageWidget</name>
+    <message>
+        <source>&amp;Copy Image</source>
+        <translation type="unfinished">&amp;Копирай изображение</translation>
+    </message>
+    <message>
+        <source>Error encoding URI into QR Code.</source>
+        <translation type="unfinished">Грешка при създаването на QR Code от URI.</translation>
+    </message>
+    <message>
+        <source>QR code support not available.</source>
+        <translation type="unfinished">QR код подръжка не е достъпна.</translation>
+    </message>
+    <message>
+        <source>Save QR Code</source>
+        <translation type="unfinished">Запази QR Код</translation>
+    </message>
+    </context>
+<context>
+    <name>RPCConsole</name>
+    <message>
+        <source>N/A</source>
+        <translation type="unfinished">Несъществуващ</translation>
+    </message>
+    <message>
+        <source>Client version</source>
+        <translation type="unfinished">Клиентска версия</translation>
+    </message>
+    <message>
+        <source>&amp;Information</source>
+        <translation type="unfinished">Данни</translation>
+    </message>
+    <message>
+        <source>General</source>
+        <translation type="unfinished">Общ</translation>
+    </message>
+    <message>
+        <source>Startup time</source>
+        <translation type="unfinished">Време за стартиране</translation>
+    </message>
+    <message>
+        <source>Network</source>
+        <translation type="unfinished">мрежа</translation>
+    </message>
+    <message>
+        <source>Name</source>
+        <translation type="unfinished">име</translation>
+    </message>
+    <message>
+        <source>Number of connections</source>
+        <translation type="unfinished">Брой връзки</translation>
+    </message>
+    <message>
+        <source>Block chain</source>
+        <translation type="unfinished">Блокчейн</translation>
+    </message>
+    <message>
+        <source>Memory usage</source>
+        <translation type="unfinished">Използвана памет</translation>
+    </message>
+    <message>
+        <source>Wallet: </source>
+        <translation type="unfinished">Портфейл:</translation>
+    </message>
+    <message>
+        <source>Received</source>
+        <translation type="unfinished">Получени</translation>
+    </message>
+    <message>
+        <source>Sent</source>
+        <translation type="unfinished">Изпратени</translation>
+    </message>
+    <message>
+        <source>&amp;Peers</source>
+        <translation type="unfinished">&amp;Пиъри</translation>
+    </message>
+    <message>
+        <source>Select a peer to view detailed information.</source>
+        <translation type="unfinished">Избери пиър за детайлна информация.</translation>
+    </message>
+    <message>
+        <source>Version</source>
+        <translation type="unfinished">Версия</translation>
+    </message>
+    <message>
+        <source>Synced Blocks</source>
+        <translation type="unfinished">Синхронизирани блокове</translation>
+    </message>
+    <message>
+        <source>User Agent</source>
+        <translation type="unfinished">Потребителски агент</translation>
+    </message>
+    <message>
+        <source>Node window</source>
+        <translation type="unfinished">Прозорец на възела</translation>
+    </message>
+    <message>
+        <source>Decrease font size</source>
+        <translation type="unfinished">Намали размера на шрифта</translation>
+    </message>
+    <message>
+        <source>Permissions</source>
+        <translation type="unfinished">Разрешения</translation>
+    </message>
+    <message>
+        <source>Services</source>
+        <translation type="unfinished">Услуги</translation>
+    </message>
+    <message>
+        <source>Connection Time</source>
+        <translation type="unfinished">Продължителност на връзката</translation>
+    </message>
+    <message>
+        <source>Last Send</source>
+        <translation type="unfinished">Изпратени за последно</translation>
+    </message>
+    <message>
+        <source>Last Receive</source>
+        <translation type="unfinished">Получени за последно</translation>
+    </message>
+    <message>
+        <source>Ping Time</source>
+        <translation type="unfinished">Време за отговор</translation>
+    </message>
+    <message>
+        <source>Last block time</source>
+        <translation type="unfinished">Време на последния блок</translation>
+    </message>
+    <message>
+        <source>&amp;Open</source>
+        <translation type="unfinished">&amp;Отвори</translation>
+    </message>
+    <message>
+        <source>&amp;Console</source>
+        <translation type="unfinished">&amp;Конзола</translation>
+    </message>
+    <message>
+        <source>&amp;Network Traffic</source>
+        <translation type="unfinished">&amp;Мрежов Трафик</translation>
+    </message>
+    <message>
+        <source>Totals</source>
+        <translation type="unfinished">Общо:</translation>
+    </message>
+    <message>
+        <source>Debug log file</source>
+        <translation type="unfinished">Лог файл,съдържащ грешките</translation>
+    </message>
+    <message>
+        <source>Clear console</source>
+        <translation type="unfinished">Изчисти конзолата</translation>
+    </message>
+    <message>
+        <source>In:</source>
+        <translation type="unfinished">Входящи:</translation>
+    </message>
+    <message>
+        <source>Out:</source>
+        <translation type="unfinished">Изходящи</translation>
+    </message>
+    <message>
+        <source>Ctrl++</source>
+        <extracomment>Main shortcut to increase the RPC console font size.</extracomment>
+        <translation type="unfinished">Контрол++</translation>
+    </message>
+    <message>
+        <source>Ctrl+=</source>
+        <extracomment>Secondary shortcut to increase the RPC console font size.</extracomment>
+        <translation type="unfinished">Контрол+=</translation>
+    </message>
+    <message>
+        <source>&amp;Copy address</source>
+        <extracomment>Context menu action to copy the address of a peer.</extracomment>
+        <translation type="unfinished">&amp;Копирай адрес</translation>
+    </message>
+    <message>
+        <source>Executing command without any wallet</source>
+        <translation type="unfinished">Извършване на команда без портфейл</translation>
+    </message>
+    <message>
+        <source>via %1</source>
+        <translation type="unfinished">посредством %1</translation>
+    </message>
+    <message>
+        <source>Yes</source>
+        <translation type="unfinished">Да</translation>
+    </message>
+    <message>
+        <source>No</source>
+        <translation type="unfinished">Не</translation>
+    </message>
+    <message>
+        <source>To</source>
+        <translation type="unfinished">към</translation>
+    </message>
+    <message>
+        <source>From</source>
+        <translation type="unfinished">от</translation>
+    </message>
+    <message>
+        <source>Unknown</source>
+        <translation type="unfinished">Неизвестен</translation>
+    </message>
+</context>
+<context>
+    <name>ReceiveCoinsDialog</name>
+    <message>
+        <source>&amp;Amount:</source>
+        <translation type="unfinished">&amp;Сума</translation>
+    </message>
+    <message>
+        <source>&amp;Label:</source>
+        <translation type="unfinished">&amp;Име:</translation>
+    </message>
+    <message>
+        <source>&amp;Message:</source>
+        <translation type="unfinished">&amp;Съобщение:</translation>
+    </message>
+    <message>
+        <source>Use this form to request payments. All fields are &lt;b&gt;optional&lt;/b&gt;.</source>
+        <translation type="unfinished">Използвате този формуляр за заявяване на плащания. Всички полета са &lt;b&gt;незадължителни&lt;/b&gt;.</translation>
+    </message>
+    <message>
+        <source>An optional amount to request. Leave this empty or zero to not request a specific amount.</source>
+        <translation type="unfinished">Незадължително заявяване на сума. Оставете полето празно или нулево, за да не заявите конкретна сума.</translation>
+    </message>
+    <message>
+        <source>Clear all fields of the form.</source>
+        <translation type="unfinished">Изчисти всички полета от формуляра.</translation>
+    </message>
+    <message>
+        <source>Clear</source>
+        <translation type="unfinished">Изчистване</translation>
+    </message>
+    <message>
+        <source>Requested payments history</source>
+        <translation type="unfinished">Изискана история на плащанията</translation>
+    </message>
+    <message>
+        <source>Show</source>
+        <translation type="unfinished">Показване</translation>
+    </message>
+    <message>
+        <source>Remove</source>
+        <translation type="unfinished">Премахване</translation>
+    </message>
+    <message>
+        <source>Copy &amp;URI</source>
+        <translation type="unfinished">Копиране на &amp;URI</translation>
+    </message>
+    <message>
+        <source>&amp;Copy address</source>
+        <translation type="unfinished">&amp;Копирай адрес</translation>
+    </message>
+    <message>
+        <source>Copy &amp;label</source>
+        <translation type="unfinished">Копиране на етикет</translation>
+    </message>
+    <message>
+        <source>Copy &amp;amount</source>
+        <translation type="unfinished">Копирай сума</translation>
+    </message>
+    <message>
+        <source>Could not unlock wallet.</source>
+        <translation type="unfinished">Не може да отключите портфейла.</translation>
+    </message>
+    </context>
+<context>
+    <name>ReceiveRequestDialog</name>
+    <message>
+        <source>Amount:</source>
+        <translation type="unfinished">Количество:</translation>
+    </message>
+    <message>
+        <source>Label:</source>
+        <translation type="unfinished">Име:</translation>
+    </message>
+    <message>
+        <source>Message:</source>
+        <translation type="unfinished">Съобщение:</translation>
+    </message>
+    <message>
+        <source>Wallet:</source>
+        <translation type="unfinished">Портфейл</translation>
+    </message>
+    <message>
+        <source>Copy &amp;URI</source>
+        <translation type="unfinished">Копиране на &amp;URI</translation>
+    </message>
+    <message>
+        <source>Copy &amp;Address</source>
+        <translation type="unfinished">&amp;Копирай адрес</translation>
+    </message>
+    <message>
+        <source>Payment information</source>
+        <translation type="unfinished">Данни за плащането</translation>
+    </message>
+    <message>
+        <source>Request payment to %1</source>
+        <translation type="unfinished">Изискване на плащане от %1</translation>
+    </message>
+</context>
+<context>
+    <name>RecentRequestsTableModel</name>
+    <message>
+        <source>Date</source>
+        <translation type="unfinished">Дата</translation>
+    </message>
+    <message>
+        <source>Label</source>
+        <translation type="unfinished">Етикет</translation>
+    </message>
+    <message>
+        <source>Message</source>
+        <translation type="unfinished">Съобщение</translation>
+    </message>
+    <message>
+        <source>(no label)</source>
+        <translation type="unfinished">(без етикет)</translation>
+    </message>
+    <message>
+        <source>(no message)</source>
+        <translation type="unfinished">(без съобщение)</translation>
+    </message>
+    </context>
+<context>
+    <name>SendCoinsDialog</name>
+    <message>
+        <source>Send Coins</source>
+        <translation type="unfinished">Изпращане</translation>
+    </message>
+    <message>
+        <source>Coin Control Features</source>
+        <translation type="unfinished">Настройки за контрол на монетите</translation>
+    </message>
+    <message>
+        <source>automatically selected</source>
+        <translation type="unfinished">астоматично избран</translation>
+    </message>
+    <message>
+        <source>Insufficient funds!</source>
+        <translation type="unfinished">Нямате достатъчно налични пари!</translation>
+    </message>
+    <message>
+        <source>Quantity:</source>
+        <translation type="unfinished">Количество:</translation>
+    </message>
+    <message>
+        <source>Bytes:</source>
+        <translation type="unfinished">Байтове:</translation>
+    </message>
+    <message>
+        <source>Amount:</source>
+        <translation type="unfinished">Количество:</translation>
+    </message>
+    <message>
+        <source>Fee:</source>
+        <translation type="unfinished">Такса:</translation>
+    </message>
+    <message>
+        <source>After Fee:</source>
+        <translation type="unfinished">След такса:</translation>
+    </message>
+    <message>
+        <source>Change:</source>
+        <translation type="unfinished">Промяна:</translation>
+    </message>
+    <message>
+        <source>If this is activated, but the change address is empty or invalid, change will be sent to a newly generated address.</source>
+        <translation type="unfinished">Ако тази опция е активирана,но адресът на промяна е празен или невалиден,промяната ще бъде изпратена на новосъздаден адрес.</translation>
+    </message>
+    <message>
+        <source>Transaction Fee:</source>
+        <translation type="unfinished">Такса за транзакцията:</translation>
+    </message>
+    <message>
+        <source>per kilobyte</source>
+        <translation type="unfinished">за килобайт</translation>
+    </message>
+    <message>
+        <source>Hide</source>
+        <translation type="unfinished">Скрий</translation>
+    </message>
+    <message>
+        <source>Recommended:</source>
+        <translation type="unfinished">Препоръчителна:</translation>
+    </message>
+    <message>
+        <source>Custom:</source>
+        <translation type="unfinished">По избор:</translation>
+    </message>
+    <message>
+        <source>Send to multiple recipients at once</source>
+        <translation type="unfinished">Изпращане към повече от един получател</translation>
+    </message>
+    <message>
+        <source>Add &amp;Recipient</source>
+        <translation type="unfinished">Добави &amp;получател</translation>
+    </message>
+    <message>
+        <source>Clear all fields of the form.</source>
+        <translation type="unfinished">Изчисти всички полета от формуляра.</translation>
+    </message>
+    <message>
+        <source>Clear &amp;All</source>
+        <translation type="unfinished">&amp;Изчисти</translation>
+    </message>
+    <message>
+        <source>Balance:</source>
+        <translation type="unfinished">Баланс:</translation>
+    </message>
+    <message>
+        <source>Confirm the send action</source>
+        <translation type="unfinished">Потвърдете изпращането</translation>
+    </message>
+    <message>
+        <source>S&amp;end</source>
+        <translation type="unfinished">И&amp;зпрати</translation>
+    </message>
+    <message>
+        <source>Copy quantity</source>
+        <translation type="unfinished">Копиране на количеството</translation>
+    </message>
+    <message>
+        <source>Copy amount</source>
+        <translation type="unfinished">Копиране на сумата</translation>
+    </message>
+    <message>
+        <source>Copy fee</source>
+        <translation type="unfinished">Копирай такса</translation>
+    </message>
+    <message>
+        <source>Copy after fee</source>
+        <translation type="unfinished">Копирайте след такса</translation>
+    </message>
+    <message>
+        <source>Copy bytes</source>
+        <translation type="unfinished">Копиране на байтовете</translation>
+    </message>
+    <message>
+        <source>Copy change</source>
+        <translation type="unfinished">Промяна на копирането</translation>
+    </message>
+    <message>
+        <source>or</source>
+        <translation type="unfinished">или</translation>
+    </message>
+    <message>
+        <source>Transaction fee</source>
+        <translation type="unfinished">Такса</translation>
+    </message>
+    <message>
+        <source>Total Amount</source>
+        <translation type="unfinished">Тотално количество</translation>
+    </message>
+    <message>
+        <source>Confirm send coins</source>
+        <translation type="unfinished">Потвърждаване</translation>
+    </message>
+    <message>
+        <source>The amount to pay must be larger than 0.</source>
+        <translation type="unfinished">Сумата трябва да е по-голяма от 0.</translation>
+    </message>
+    <message>
+        <source>The amount exceeds your balance.</source>
+        <translation type="unfinished">Сумата надвишава текущия баланс</translation>
+    </message>
+    <message>
+        <source>The total exceeds your balance when the %1 transaction fee is included.</source>
+        <translation type="unfinished">Сумата при добавяне на данък добавена стойност по %1 транзакцията надвишава сумата по вашата сметка.</translation>
+    </message>
+    <message>
+        <source>Transaction creation failed!</source>
+        <translation type="unfinished">Грешка при създаването на транзакция!</translation>
+    </message>
+    <message numerus="yes">
+        <source>Estimated to begin confirmation within %n block(s).</source>
+        <translation type="unfinished">
+            <numerusform />
+            <numerusform />
+        </translation>
+    </message>
+    <message>
+        <source>Warning: Invalid Particl address</source>
+        <translation type="unfinished">Внимание: Невалиден Биткойн адрес</translation>
+    </message>
+    <message>
+        <source>Warning: Unknown change address</source>
+        <translation type="unfinished">Внимание:Неизвестен адрес за промяна</translation>
+    </message>
+    <message>
+        <source>(no label)</source>
+        <translation type="unfinished">(без етикет)</translation>
+    </message>
+</context>
+<context>
+    <name>SendCoinsEntry</name>
+    <message>
+        <source>A&amp;mount:</source>
+        <translation type="unfinished">С&amp;ума:</translation>
+    </message>
+    <message>
+        <source>Pay &amp;To:</source>
+        <translation type="unfinished">Плати &amp;На:</translation>
+    </message>
+    <message>
+        <source>&amp;Label:</source>
+        <translation type="unfinished">&amp;Име:</translation>
+    </message>
+    <message>
+        <source>Choose previously used address</source>
+        <translation type="unfinished">Изберете използван преди адрес</translation>
+    </message>
+    <message>
+        <source>Paste address from clipboard</source>
+        <translation type="unfinished">Вмъкни от клипборда</translation>
+    </message>
+    <message>
+        <source>Remove this entry</source>
+        <translation type="unfinished">Премахване на този запис</translation>
+    </message>
+    <message>
+        <source>Use available balance</source>
+        <translation type="unfinished">Ползвай достъпен баланс</translation>
+    </message>
+    <message>
+        <source>Message:</source>
+        <translation type="unfinished">Съобщение:</translation>
+    </message>
+    </context>
+<context>
+    <name>SignVerifyMessageDialog</name>
+    <message>
+        <source>Signatures - Sign / Verify a Message</source>
+        <translation type="unfinished">Подпиши / Провери съобщение</translation>
+    </message>
+    <message>
+        <source>&amp;Sign Message</source>
+        <translation type="unfinished">&amp;Подпиши</translation>
+    </message>
+    <message>
+        <source>Choose previously used address</source>
+        <translation type="unfinished">Изберете използван преди адрес</translation>
+    </message>
+    <message>
+        <source>Paste address from clipboard</source>
+        <translation type="unfinished">Вмъкни от клипборда</translation>
+    </message>
+    <message>
+        <source>Enter the message you want to sign here</source>
+        <translation type="unfinished">Въведете съобщението тук</translation>
+    </message>
+    <message>
+        <source>Signature</source>
+        <translation type="unfinished">Подпис</translation>
+    </message>
+    <message>
+        <source>Copy the current signature to the system clipboard</source>
+        <translation type="unfinished">Копиране на текущия подпис</translation>
+    </message>
+    <message>
+        <source>Sign the message to prove you own this Particl address</source>
+        <translation type="unfinished">Подпишете съобщение като доказателство, че притежавате определен адрес</translation>
+    </message>
+    <message>
+        <source>Sign &amp;Message</source>
+        <translation type="unfinished">Подпиши &amp;съобщение</translation>
+    </message>
+    <message>
+        <source>Clear &amp;All</source>
+        <translation type="unfinished">&amp;Изчисти</translation>
+    </message>
+    <message>
+        <source>&amp;Verify Message</source>
+        <translation type="unfinished">&amp;Провери</translation>
+    </message>
+    <message>
+        <source>Verify the message to ensure it was signed with the specified Particl address</source>
+        <translation type="unfinished">Проверете съобщение, за да сте сигурни че е подписано с определен Биткоин адрес</translation>
+    </message>
+    <message>
+        <source>Verify &amp;Message</source>
+        <translation type="unfinished">Потвърди &amp;съобщението</translation>
+    </message>
+    <message>
+        <source>Click "Sign Message" to generate signature</source>
+        <translation type="unfinished">Натиснете "Подписване на съобщение" за да създадете подпис</translation>
+    </message>
+    <message>
+        <source>The entered address is invalid.</source>
+        <translation type="unfinished">Въведеният адрес е невалиден.</translation>
+    </message>
+    <message>
+        <source>Please check the address and try again.</source>
+        <translation type="unfinished">Моля проверете адреса и опитайте отново.</translation>
+    </message>
+    <message>
+        <source>The entered address does not refer to a key.</source>
+        <translation type="unfinished">Въведеният адрес не може да се съпостави с валиден ключ.</translation>
+    </message>
+    <message>
+        <source>Wallet unlock was cancelled.</source>
+        <translation type="unfinished">Отключването на портфейла беше отменено.</translation>
+    </message>
+    <message>
+        <source>Private key for the entered address is not available.</source>
+        <translation type="unfinished">Не е наличен частен ключ за въведеният адрес.</translation>
+    </message>
+    <message>
+        <source>Message signing failed.</source>
+        <translation type="unfinished">Подписването на съобщение беше неуспешно.</translation>
+    </message>
+    <message>
+        <source>Message signed.</source>
+        <translation type="unfinished">Съобщението е подписано.</translation>
+    </message>
+    <message>
+        <source>The signature could not be decoded.</source>
+        <translation type="unfinished">Подписът не може да бъде декодиран.</translation>
+    </message>
+    <message>
+        <source>Please check the signature and try again.</source>
+        <translation type="unfinished">Проверете подписа и опитайте отново.</translation>
+    </message>
+    <message>
+        <source>The signature did not match the message digest.</source>
+        <translation type="unfinished">Подписът не отговаря на комбинацията от съобщение и адрес.</translation>
+    </message>
+    <message>
+        <source>Message verification failed.</source>
+        <translation type="unfinished">Проверката на съобщението беше неуспешна.</translation>
+    </message>
+    <message>
+        <source>Message verified.</source>
+        <translation type="unfinished">Съобщението е потвърдено.</translation>
+    </message>
+</context>
+<context>
+    <name>TransactionDesc</name>
+    <message>
+        <source>%1/unconfirmed</source>
+        <extracomment>Text explaining the current status of a transaction, shown in the status field of the details window for this transaction. This status represents a transaction confirmed in at least one block, but less than 6 blocks.</extracomment>
+        <translation type="unfinished">%1/непотвърдени</translation>
+    </message>
+    <message>
+        <source>%1 confirmations</source>
+        <extracomment>Text explaining the current status of a transaction, shown in the status field of the details window for this transaction. This status represents a transaction confirmed in 6 or more blocks.</extracomment>
+        <translation type="unfinished">включена в %1 блока</translation>
+    </message>
+    <message>
+        <source>Status</source>
+        <translation type="unfinished">Статус</translation>
+    </message>
+    <message>
+        <source>Date</source>
+        <translation type="unfinished">Дата</translation>
+    </message>
+    <message>
+        <source>Source</source>
+        <translation type="unfinished">източник</translation>
+    </message>
+    <message>
+        <source>Generated</source>
+        <translation type="unfinished">Генериран</translation>
+    </message>
+    <message>
+        <source>From</source>
+        <translation type="unfinished">от</translation>
+    </message>
+    <message>
+        <source>unknown</source>
+        <translation type="unfinished">неизвестен</translation>
+    </message>
+    <message>
+        <source>To</source>
+        <translation type="unfinished">към</translation>
+    </message>
+    <message>
+        <source>own address</source>
+        <translation type="unfinished">собствен адрес</translation>
+    </message>
+    <message>
+        <source>watch-only</source>
+        <translation type="unfinished">само гледане</translation>
+    </message>
+    <message>
+        <source>label</source>
+        <translation type="unfinished">име</translation>
+    </message>
+    <message>
+        <source>Credit</source>
+        <translation type="unfinished">кредит</translation>
+    </message>
+    <message numerus="yes">
+        <source>matures in %n more block(s)</source>
+        <translation type="unfinished">
+            <numerusform />
+            <numerusform />
+        </translation>
+    </message>
+    <message>
+        <source>not accepted</source>
+        <translation type="unfinished">не е приет</translation>
+    </message>
+    <message>
+        <source>Debit</source>
+        <translation type="unfinished">Дебит</translation>
+    </message>
+    <message>
+        <source>Total debit</source>
+        <translation type="unfinished">Общ дълг</translation>
+    </message>
+    <message>
+        <source>Total credit</source>
+        <translation type="unfinished">Общ дълг</translation>
+    </message>
+    <message>
+        <source>Transaction fee</source>
+        <translation type="unfinished">Такса</translation>
+    </message>
+    <message>
+        <source>Net amount</source>
+        <translation type="unfinished">Нетна сума</translation>
+    </message>
+    <message>
+        <source>Message</source>
+        <translation type="unfinished">Съобщение</translation>
+    </message>
+    <message>
+        <source>Comment</source>
+        <translation type="unfinished">Коментар</translation>
+    </message>
+    <message>
+        <source>Transaction ID</source>
+        <translation type="unfinished">ID</translation>
+    </message>
+    <message>
+        <source>Merchant</source>
+        <translation type="unfinished">Търговец</translation>
+    </message>
+    <message>
+        <source>Generated coins must mature %1 blocks before they can be spent. When you generated this block, it was broadcast to the network to be added to the block chain. If it fails to get into the chain, its state will change to "not accepted" and it won't be spendable. This may occasionally happen if another node generates a block within a few seconds of yours.</source>
+        <translation type="unfinished">Генерираните монети трябва да отлежат %1 блока преди да могат да бъдат похарчени. Когато генерираш блока, той се разпространява в мрежата, за да се добави в блок-веригата. Ако не успее да се добави във веригата, неговия статус  ще се стане "неприет" и няма да може да се похарчи. Това е възможно да се случи случайно, ако друг възел генерира блок няколко секунди след твоя.</translation>
+    </message>
+    <message>
+        <source>Debug information</source>
+        <translation type="unfinished">Информация за грешките</translation>
+    </message>
+    <message>
+        <source>Transaction</source>
+        <translation type="unfinished">Транзакция</translation>
+    </message>
     <message>
         <source>Amount</source>
-        <translation>Количество</translation>
-    </message>
-    <message>
-        <source>Enter a Particl address (e.g. %1)</source>
-        <translation>Въведете Биткойн адрес (например: %1)</translation>
-    </message>
-    <message>
-        <source>%1 d</source>
-        <translation>%1 ден</translation>
-    </message>
-    <message>
-        <source>%1 h</source>
-        <translation>%1 час</translation>
-    </message>
-    <message>
-        <source>%1 m</source>
-        <translation>%1 минута</translation>
-    </message>
-    <message>
-        <source>%1 s</source>
-        <translation>%1 секунда</translation>
-    </message>
-    <message>
-        <source>None</source>
-        <translation>нито един</translation>
-    </message>
-    <message>
-        <source>N/A</source>
-        <translation>Несъществуващ</translation>
-    </message>
-    <message>
-        <source>%1 ms</source>
-        <translation>%1 милисекунда</translation>
-    </message>
-    <message>
-        <source>%1 and %2</source>
-        <translation>%1 и %2</translation>
-    </message>
-    <message>
-        <source>%1 B</source>
-        <translation>%1 Байт</translation>
-    </message>
-    <message>
-        <source>%1 KB</source>
-        <translation>%1 Килобайт</translation>
-    </message>
-    <message>
-        <source>%1 MB</source>
-        <translation>%1 Мегабайт</translation>
-    </message>
-    <message>
-        <source>%1 GB</source>
-        <translation>%1 Гигабайт</translation>
-    </message>
-    <message>
-        <source>Error: Specified data directory "%1" does not exist.</source>
-        <translation>Грешка:Избраната "%1" директория не съществува.</translation>
-    </message>
-    <message>
-        <source>unknown</source>
-        <translation>неизвестен</translation>
-    </message>
-</context>
-<context>
-    <name>QRImageWidget</name>
-    <message>
-        <source>&amp;Save Image...</source>
-        <translation>&amp;Запиши изображение...</translation>
-    </message>
-    <message>
-        <source>&amp;Copy Image</source>
-        <translation>&amp;Копирай изображение</translation>
-    </message>
-    <message>
-        <source>Error encoding URI into QR Code.</source>
-        <translation>Грешка при създаването на QR Code от URI.</translation>
-    </message>
-    <message>
-        <source>Save QR Code</source>
-        <translation>Запази QR Код</translation>
-    </message>
-    <message>
-        <source>PNG Image (*.png)</source>
-        <translation>PNG Изображение (*.png)</translation>
-    </message>
-</context>
-<context>
-    <name>RPCConsole</name>
-    <message>
-        <source>N/A</source>
-        <translation>Несъществуващ</translation>
-    </message>
-    <message>
-        <source>Client version</source>
-        <translation>Клиентска версия</translation>
-    </message>
-    <message>
-        <source>&amp;Information</source>
-        <translation>Данни</translation>
-    </message>
-    <message>
-        <source>General</source>
-        <translation>Общ</translation>
-    </message>
-    <message>
-        <source>Using BerkeleyDB version</source>
-        <translation>Използване на база данни BerkeleyDB </translation>
-    </message>
-    <message>
-        <source>Startup time</source>
-        <translation>Време за стартиране</translation>
-    </message>
-    <message>
-        <source>Network</source>
-        <translation>мрежа</translation>
-    </message>
-    <message>
-        <source>Name</source>
-        <translation>име</translation>
-    </message>
-    <message>
-        <source>Number of connections</source>
-        <translation>Брой връзки</translation>
-    </message>
-    <message>
-        <source>Received</source>
-        <translation>Получени</translation>
-    </message>
-    <message>
-        <source>Sent</source>
-        <translation>Изпратени</translation>
-    </message>
-    <message>
-        <source>&amp;Peers</source>
-        <translation>&amp;Пиъри</translation>
-    </message>
-    <message>
-        <source>Select a peer to view detailed information.</source>
-        <translation>Избери пиър за детайлна информация.</translation>
-    </message>
-    <message>
-        <source>Direction</source>
-        <translation>Посока</translation>
-    </message>
-    <message>
-        <source>Version</source>
-        <translation>Версия</translation>
-    </message>
-    <message>
-        <source>User Agent</source>
-        <translation>Потребителски агент</translation>
-    </message>
-    <message>
-        <source>Services</source>
-        <translation>Услуги</translation>
-    </message>
-    <message>
-        <source>Connection Time</source>
-        <translation>Продължителност на връзката</translation>
-    </message>
-    <message>
-        <source>Last Send</source>
-        <translation>Изпратени за последно</translation>
-    </message>
-    <message>
-        <source>Last Receive</source>
-        <translation>Получени за последно</translation>
-    </message>
-    <message>
-        <source>Ping Time</source>
-        <translation>Време за отговор</translation>
-    </message>
-    <message>
-        <source>Last block time</source>
-        <translation>Време на последния блок</translation>
-    </message>
-    <message>
-        <source>&amp;Open</source>
-        <translation>&amp;Отвори</translation>
-    </message>
-    <message>
-        <source>&amp;Console</source>
-        <translation>&amp;Конзола</translation>
-    </message>
-    <message>
-        <source>&amp;Network Traffic</source>
-        <translation>&amp;Мрежов Трафик</translation>
-    </message>
-    <message>
-        <source>Totals</source>
-        <translation>Общо:</translation>
-    </message>
-    <message>
-        <source>In:</source>
-        <translation>Входящи:</translation>
-    </message>
-    <message>
-        <source>Out:</source>
-        <translation>Изходящи</translation>
-    </message>
-    <message>
-        <source>Debug log file</source>
-        <translation>Лог файл,съдържащ грешките</translation>
-    </message>
-    <message>
-        <source>Clear console</source>
-        <translation>Изчисти конзолата</translation>
-    </message>
-    <message>
-        <source>via %1</source>
-        <translation>посредством %1</translation>
-    </message>
-    <message>
-        <source>never</source>
-        <translation>Никога</translation>
-    </message>
-    <message>
-        <source>Inbound</source>
-        <translation>Входящи</translation>
-    </message>
-    <message>
-        <source>Outbound</source>
-        <translation>Изходящи</translation>
-    </message>
-    <message>
-        <source>Unknown</source>
-        <translation>Неизвестен</translation>
-    </message>
-</context>
-<context>
-    <name>ReceiveCoinsDialog</name>
-    <message>
-        <source>&amp;Amount:</source>
-        <translation>&amp;Сума</translation>
-    </message>
-    <message>
-        <source>&amp;Label:</source>
-        <translation>&amp;Име:</translation>
-    </message>
-    <message>
-        <source>&amp;Message:</source>
-        <translation>&amp;Съобщение:</translation>
-    </message>
-    <message>
-        <source>Use this form to request payments. All fields are &lt;b&gt;optional&lt;/b&gt;.</source>
-        <translation>Използвате този формуляр за заявяване на плащания. Всички полета са &lt;b&gt;незадължителни&lt;/b&gt;.</translation>
-    </message>
-    <message>
-        <source>An optional amount to request. Leave this empty or zero to not request a specific amount.</source>
-        <translation>Незадължително заявяване на сума. Оставете полето празно или нулево, за да не заявите конкретна сума.</translation>
-    </message>
-    <message>
-        <source>Clear all fields of the form.</source>
-        <translation>Изчисти всички полета от формуляра.</translation>
-    </message>
-    <message>
-        <source>Clear</source>
-        <translation>Изчистване</translation>
-    </message>
-    <message>
-        <source>Requested payments history</source>
-        <translation>Изискана история на плащанията</translation>
-    </message>
-    <message>
-        <source>Show</source>
-        <translation>Показване</translation>
-    </message>
-    <message>
-        <source>Remove</source>
-        <translation>Премахване</translation>
-    </message>
-    <message>
-        <source>Copy label</source>
-        <translation>Копиране на етикета</translation>
-    </message>
-    <message>
-        <source>Copy message</source>
-        <translation>Копиране на съобщението</translation>
-    </message>
-    <message>
-        <source>Copy amount</source>
-        <translation>Копиране на сумата</translation>
-    </message>
-    <message>
-        <source>Could not unlock wallet.</source>
-        <translation>Не може да отключите портфейла.</translation>
+        <translation type="unfinished">Количество</translation>
     </message>
     </context>
 <context>
-    <name>ReceiveRequestDialog</name>
-    <message>
-        <source>Amount:</source>
-        <translation>Количество:</translation>
-    </message>
-    <message>
-        <source>Label:</source>
-        <translation>Име:</translation>
-    </message>
-    <message>
-        <source>Message:</source>
-        <translation>Съобщение:</translation>
-    </message>
-    <message>
-        <source>Wallet:</source>
-        <translation>Портфейл</translation>
-    </message>
-    <message>
-        <source>Copy &amp;URI</source>
-        <translation>Копиране на &amp;URI</translation>
-    </message>
-    <message>
-        <source>Copy &amp;Address</source>
-        <translation>&amp;Копирай адрес</translation>
-    </message>
-    <message>
-        <source>&amp;Save Image...</source>
-        <translation>&amp;Запиши изображение...</translation>
-    </message>
-    <message>
-        <source>Request payment to %1</source>
-        <translation>Изискване на плащане от %1</translation>
-    </message>
-    <message>
-        <source>Payment information</source>
-        <translation>Данни за плащането</translation>
-    </message>
-</context>
-<context>
-    <name>RecentRequestsTableModel</name>
+    <name>TransactionDescDialog</name>
+    <message>
+        <source>This pane shows a detailed description of the transaction</source>
+        <translation type="unfinished">Описание на транзакцията</translation>
+    </message>
+    </context>
+<context>
+    <name>TransactionTableModel</name>
     <message>
         <source>Date</source>
-        <translation>Дата</translation>
+        <translation type="unfinished">Дата</translation>
+    </message>
+    <message>
+        <source>Type</source>
+        <translation type="unfinished">Тип</translation>
     </message>
     <message>
         <source>Label</source>
-        <translation>Етикет</translation>
-    </message>
-    <message>
-        <source>Message</source>
-        <translation>Съобщение</translation>
+        <translation type="unfinished">Етикет</translation>
+    </message>
+    <message>
+        <source>Unconfirmed</source>
+        <translation type="unfinished">Непотвърдено</translation>
+    </message>
+    <message>
+        <source>Confirming (%1 of %2 recommended confirmations)</source>
+        <translation type="unfinished">Потвърждаване (%1 от %2 препоръчвани потвърждения)</translation>
+    </message>
+    <message>
+        <source>Confirmed (%1 confirmations)</source>
+        <translation type="unfinished">Потвърдени (%1 потвърждения)</translation>
+    </message>
+    <message>
+        <source>Conflicted</source>
+        <translation type="unfinished">Конфликтно</translation>
+    </message>
+    <message>
+        <source>Immature (%1 confirmations, will be available after %2)</source>
+        <translation type="unfinished">Неплатим (%1 потвърждения, ще бъде платим след %2)</translation>
+    </message>
+    <message>
+        <source>Generated but not accepted</source>
+        <translation type="unfinished">Генерирана, но отхвърлена от мрежата</translation>
+    </message>
+    <message>
+        <source>Received with</source>
+        <translation type="unfinished">Получени</translation>
+    </message>
+    <message>
+        <source>Received from</source>
+        <translation type="unfinished">Получен от</translation>
+    </message>
+    <message>
+        <source>Sent to</source>
+        <translation type="unfinished">Изпратени на</translation>
+    </message>
+    <message>
+        <source>Mined</source>
+        <translation type="unfinished">Емитирани</translation>
+    </message>
+    <message>
+        <source>watch-only</source>
+        <translation type="unfinished">само гледане</translation>
     </message>
     <message>
         <source>(no label)</source>
-        <translation>(без етикет)</translation>
-    </message>
-    <message>
-        <source>(no message)</source>
-        <translation>(без съобщение)</translation>
+        <translation type="unfinished">(без етикет)</translation>
+    </message>
+    <message>
+        <source>Transaction status. Hover over this field to show number of confirmations.</source>
+        <translation type="unfinished">Състояние на транзакцията. Задръжте върху това поле за брой потвърждения.</translation>
+    </message>
+    <message>
+        <source>Date and time that the transaction was received.</source>
+        <translation type="unfinished">Дата и час на получаване на транзакцията.</translation>
+    </message>
+    <message>
+        <source>Type of transaction.</source>
+        <translation type="unfinished">Вид транзакция.</translation>
+    </message>
+    <message>
+        <source>Amount removed from or added to balance.</source>
+        <translation type="unfinished">Сума извадена или добавена към баланса.</translation>
+    </message>
+</context>
+<context>
+    <name>TransactionView</name>
+    <message>
+        <source>All</source>
+        <translation type="unfinished">Всички</translation>
+    </message>
+    <message>
+        <source>Today</source>
+        <translation type="unfinished">Днес</translation>
+    </message>
+    <message>
+        <source>This week</source>
+        <translation type="unfinished">Тази седмица</translation>
+    </message>
+    <message>
+        <source>This month</source>
+        <translation type="unfinished">Този месец</translation>
+    </message>
+    <message>
+        <source>Last month</source>
+        <translation type="unfinished">Предния месец</translation>
+    </message>
+    <message>
+        <source>This year</source>
+        <translation type="unfinished">Тази година</translation>
+    </message>
+    <message>
+        <source>Received with</source>
+        <translation type="unfinished">Получени</translation>
+    </message>
+    <message>
+        <source>Sent to</source>
+        <translation type="unfinished">Изпратени на</translation>
+    </message>
+    <message>
+        <source>Mined</source>
+        <translation type="unfinished">Емитирани</translation>
+    </message>
+    <message>
+        <source>Other</source>
+        <translation type="unfinished">Други</translation>
+    </message>
+    <message>
+        <source>Min amount</source>
+        <translation type="unfinished">Минимална сума</translation>
+    </message>
+    <message>
+        <source>&amp;Copy address</source>
+        <translation type="unfinished">&amp;Копирай адрес</translation>
+    </message>
+    <message>
+        <source>Copy &amp;label</source>
+        <translation type="unfinished">Копиране на етикет</translation>
+    </message>
+    <message>
+        <source>Copy &amp;amount</source>
+        <translation type="unfinished">Копирай сума</translation>
+    </message>
+    <message>
+        <source>Export Transaction History</source>
+        <translation type="unfinished">Изнасяне историята на транзакциите</translation>
+    </message>
+    <message>
+        <source>Comma separated file</source>
+        <extracomment>Expanded name of the CSV file format. See: https://en.wikipedia.org/wiki/Comma-separated_values.</extracomment>
+        <translation type="unfinished">Файл, разделен със запетая</translation>
+    </message>
+    <message>
+        <source>Confirmed</source>
+        <translation type="unfinished">Потвърдено</translation>
+    </message>
+    <message>
+        <source>Watch-only</source>
+        <translation type="unfinished">само гледане</translation>
+    </message>
+    <message>
+        <source>Date</source>
+        <translation type="unfinished">Дата</translation>
+    </message>
+    <message>
+        <source>Type</source>
+        <translation type="unfinished">Тип</translation>
+    </message>
+    <message>
+        <source>Label</source>
+        <translation type="unfinished">Етикет</translation>
+    </message>
+    <message>
+        <source>Address</source>
+        <translation type="unfinished">Адрес</translation>
+    </message>
+    <message>
+        <source>ID</source>
+        <translation type="unfinished">ИД</translation>
+    </message>
+    <message>
+        <source>Exporting Failed</source>
+        <translation type="unfinished">Изнасянето се провали</translation>
+    </message>
+    <message>
+        <source>Exporting Successful</source>
+        <translation type="unfinished">Изнасянето е успешна</translation>
+    </message>
+    <message>
+        <source>The transaction history was successfully saved to %1.</source>
+        <translation type="unfinished">Историята с транзакциите беше успешно запазена в %1.</translation>
+    </message>
+    <message>
+        <source>Range:</source>
+        <translation type="unfinished">От:</translation>
+    </message>
+    <message>
+        <source>to</source>
+        <translation type="unfinished">до</translation>
+    </message>
+</context>
+<context>
+    <name>WalletFrame</name>
+    <message>
+        <source>Create a new wallet</source>
+        <translation type="unfinished">Създай нов портфейл</translation>
+    </message>
+    <message>
+        <source>Error</source>
+        <translation type="unfinished">грешка</translation>
+    </message>
+    <message>
+        <source>Partially Signed Transaction (*.psbt)</source>
+        <translation type="unfinished">Частично Подписана Транзакция (*.psbt)</translation>
     </message>
     </context>
 <context>
-    <name>SendCoinsDialog</name>
+    <name>WalletModel</name>
     <message>
         <source>Send Coins</source>
-        <translation>Изпращане</translation>
-    </message>
-    <message>
-        <source>Coin Control Features</source>
-        <translation>Настройки за контрол на монетите</translation>
-    </message>
-    <message>
-        <source>automatically selected</source>
-        <translation>астоматично избран</translation>
-    </message>
-    <message>
-        <source>Insufficient funds!</source>
-        <translation>Нямате достатъчно налични пари!</translation>
-    </message>
-    <message>
-        <source>Quantity:</source>
-        <translation>Количество:</translation>
-    </message>
-    <message>
-        <source>Bytes:</source>
-        <translation>Байтове:</translation>
-    </message>
-    <message>
-        <source>Amount:</source>
-        <translation>Количество:</translation>
-    </message>
-    <message>
-        <source>Fee:</source>
-        <translation>Такса:</translation>
-    </message>
-    <message>
-        <source>After Fee:</source>
-        <translation>След такса:</translation>
-    </message>
-    <message>
-        <source>Change:</source>
-        <translation>Промяна:</translation>
-    </message>
-    <message>
-        <source>If this is activated, but the change address is empty or invalid, change will be sent to a newly generated address.</source>
-        <translation>Ако тази опция е активирана,но адресът на промяна е празен или невалиден,промяната ще бъде изпратена на новосъздаден адрес.</translation>
-    </message>
-    <message>
-        <source>Transaction Fee:</source>
-        <translation>Такса за транзакцията:</translation>
-    </message>
-    <message>
-        <source>Choose...</source>
-        <translation>Избери...</translation>
-    </message>
-    <message>
-        <source>per kilobyte</source>
-        <translation>за килобайт</translation>
-    </message>
-    <message>
-        <source>Hide</source>
-        <translation>Скрий</translation>
-    </message>
-    <message>
-        <source>Recommended:</source>
-        <translation>Препоръчителна:</translation>
-    </message>
-    <message>
-        <source>Custom:</source>
-        <translation>По избор:</translation>
-    </message>
-    <message>
-        <source>Send to multiple recipients at once</source>
-        <translation>Изпращане към повече от един получател</translation>
-    </message>
-    <message>
-        <source>Add &amp;Recipient</source>
-        <translation>Добави &amp;получател</translation>
-    </message>
-    <message>
-        <source>Clear all fields of the form.</source>
-        <translation>Изчисти всички полета от формуляра.</translation>
-    </message>
-    <message>
-<<<<<<< HEAD
-        <source>Dust:</source>
-        <translation>прах:</translation>
-    </message>
-    <message>
-=======
->>>>>>> 44d8b13c
-        <source>Clear &amp;All</source>
-        <translation>&amp;Изчисти</translation>
-    </message>
-    <message>
-        <source>Balance:</source>
-        <translation>Баланс:</translation>
-    </message>
-    <message>
-        <source>Confirm the send action</source>
-        <translation>Потвърдете изпращането</translation>
-    </message>
-    <message>
-        <source>S&amp;end</source>
-        <translation>И&amp;зпрати</translation>
-    </message>
-    <message>
-        <source>Copy quantity</source>
-        <translation>Копиране на количеството</translation>
-    </message>
-    <message>
-        <source>Copy amount</source>
-        <translation>Копиране на сумата</translation>
-    </message>
-    <message>
-        <source>Copy fee</source>
-        <translation>Копирай такса</translation>
-    </message>
-    <message>
-        <source>Copy after fee</source>
-        <translation>Копирайте след такса</translation>
-    </message>
-    <message>
-        <source>Copy bytes</source>
-        <translation>Копиране на байтовете</translation>
-    </message>
-    <message>
-<<<<<<< HEAD
-        <source>Copy dust</source>
-        <translation>Копирай прахта:</translation>
-    </message>
-    <message>
-=======
->>>>>>> 44d8b13c
-        <source>Copy change</source>
-        <translation>Промяна на копирането</translation>
-    </message>
-    <message>
-        <source>Are you sure you want to send?</source>
-        <translation>Наистина ли искате да изпратите?</translation>
-    </message>
-    <message>
-        <source>or</source>
-        <translation>или</translation>
-    </message>
-    <message>
-        <source>Transaction fee</source>
-        <translation>Такса</translation>
-    </message>
-    <message>
-        <source>Confirm send coins</source>
-        <translation>Потвърждаване</translation>
-    </message>
-    <message>
-        <source>The amount to pay must be larger than 0.</source>
-        <translation>Сумата трябва да е по-голяма от 0.</translation>
-    </message>
-    <message>
-        <source>The amount exceeds your balance.</source>
-        <translation>Сумата надвишава текущия баланс</translation>
-    </message>
-    <message>
-        <source>The total exceeds your balance when the %1 transaction fee is included.</source>
-        <translation>Сумата при добавяне на данък добавена стойност по %1 транзакцията надвишава сумата по вашата сметка.</translation>
-    </message>
-    <message>
-        <source>Transaction creation failed!</source>
-        <translation>Грешка при създаването на транзакция!</translation>
-    </message>
-    <message>
-        <source>Payment request expired.</source>
-        <translation>Заявката за плащане е изтекла.</translation>
-    </message>
-    <message>
-        <source>Warning: Invalid Particl address</source>
-        <translation>Внимание: Невалиден Биткойн адрес</translation>
-    </message>
-    <message>
-        <source>Warning: Unknown change address</source>
-        <translation>Внимание:Неизвестен адрес за промяна</translation>
-    </message>
-    <message>
-        <source>(no label)</source>
-        <translation>(без етикет)</translation>
-    </message>
-</context>
-<context>
-    <name>SendCoinsEntry</name>
-    <message>
-        <source>A&amp;mount:</source>
-        <translation>С&amp;ума:</translation>
-    </message>
-    <message>
-        <source>Pay &amp;To:</source>
-        <translation>Плати &amp;На:</translation>
-    </message>
-    <message>
-        <source>&amp;Label:</source>
-        <translation>&amp;Име:</translation>
-    </message>
-    <message>
-        <source>Choose previously used address</source>
-        <translation>Изберете използван преди адрес</translation>
-    </message>
-    <message>
-        <source>Alt+A</source>
-        <translation>Alt+A</translation>
-    </message>
-    <message>
-        <source>Paste address from clipboard</source>
-        <translation>Вмъкни от клипборда</translation>
-    </message>
-    <message>
-        <source>Alt+P</source>
-        <translation>Alt+P</translation>
-    </message>
-    <message>
-        <source>Remove this entry</source>
-        <translation>Премахване на този запис</translation>
-    </message>
-    <message>
-        <source>Message:</source>
-        <translation>Съобщение:</translation>
-    </message>
-    <message>
-        <source>Pay To:</source>
-        <translation>Плащане на:</translation>
-    </message>
-    <message>
-        <source>Memo:</source>
-        <translation>Бележка:</translation>
-    </message>
-</context>
-<context>
-    <name>ShutdownWindow</name>
-    <message>
-        <source>Do not shut down the computer until this window disappears.</source>
-        <translation>Не изключвайте компютъра докато този прозорец не изчезне.</translation>
-    </message>
-</context>
-<context>
-    <name>SignVerifyMessageDialog</name>
-    <message>
-        <source>Signatures - Sign / Verify a Message</source>
-        <translation>Подпиши / Провери съобщение</translation>
-    </message>
-    <message>
-        <source>&amp;Sign Message</source>
-        <translation>&amp;Подпиши</translation>
-    </message>
-    <message>
-        <source>Choose previously used address</source>
-        <translation>Изберете използван преди адрес</translation>
-    </message>
-    <message>
-        <source>Alt+A</source>
-        <translation>Alt+A</translation>
-    </message>
-    <message>
-        <source>Paste address from clipboard</source>
-        <translation>Вмъкни от клипборда</translation>
-    </message>
-    <message>
-        <source>Alt+P</source>
-        <translation>Alt+P</translation>
-    </message>
-    <message>
-        <source>Enter the message you want to sign here</source>
-        <translation>Въведете съобщението тук</translation>
-    </message>
-    <message>
-        <source>Signature</source>
-        <translation>Подпис</translation>
-    </message>
-    <message>
-        <source>Copy the current signature to the system clipboard</source>
-        <translation>Копиране на текущия подпис</translation>
-    </message>
-    <message>
-        <source>Sign the message to prove you own this Particl address</source>
-        <translation>Подпишете съобщение като доказателство, че притежавате определен адрес</translation>
-    </message>
-    <message>
-        <source>Sign &amp;Message</source>
-        <translation>Подпиши &amp;съобщение</translation>
-    </message>
-    <message>
-        <source>Clear &amp;All</source>
-        <translation>&amp;Изчисти</translation>
-    </message>
-    <message>
-        <source>&amp;Verify Message</source>
-        <translation>&amp;Провери</translation>
-    </message>
-    <message>
-        <source>Verify the message to ensure it was signed with the specified Particl address</source>
-        <translation>Проверете съобщение, за да сте сигурни че е подписано с определен Биткоин адрес</translation>
-    </message>
-    <message>
-        <source>Verify &amp;Message</source>
-        <translation>Потвърди &amp;съобщението</translation>
-    </message>
-    <message>
-        <source>Click "Sign Message" to generate signature</source>
-        <translation>Натиснете "Подписване на съобщение" за да създадете подпис</translation>
-    </message>
-    <message>
-        <source>The entered address is invalid.</source>
-        <translation>Въведеният адрес е невалиден.</translation>
-    </message>
-    <message>
-        <source>Please check the address and try again.</source>
-        <translation>Моля проверете адреса и опитайте отново.</translation>
-    </message>
-    <message>
-        <source>The entered address does not refer to a key.</source>
-        <translation>Въведеният адрес не може да се съпостави с валиден ключ.</translation>
-    </message>
-    <message>
-        <source>Wallet unlock was cancelled.</source>
-        <translation>Отключването на портфейла беше отменено.</translation>
-    </message>
-    <message>
-        <source>Private key for the entered address is not available.</source>
-        <translation>Не е наличен частен ключ за въведеният адрес.</translation>
-    </message>
-    <message>
-        <source>Message signing failed.</source>
-        <translation>Подписването на съобщение беше неуспешно.</translation>
-    </message>
-    <message>
-        <source>Message signed.</source>
-        <translation>Съобщението е подписано.</translation>
-    </message>
-    <message>
-        <source>The signature could not be decoded.</source>
-        <translation>Подписът не може да бъде декодиран.</translation>
-    </message>
-    <message>
-        <source>Please check the signature and try again.</source>
-        <translation>Проверете подписа и опитайте отново.</translation>
-    </message>
-    <message>
-        <source>The signature did not match the message digest.</source>
-        <translation>Подписът не отговаря на комбинацията от съобщение и адрес.</translation>
-    </message>
-    <message>
-        <source>Message verification failed.</source>
-        <translation>Проверката на съобщението беше неуспешна.</translation>
-    </message>
-    <message>
-        <source>Message verified.</source>
-        <translation>Съобщението е потвърдено.</translation>
-    </message>
-</context>
-<context>
-    <name>TrafficGraphWidget</name>
-    <message>
-        <source>KB/s</source>
-        <translation>Килобайта в секунда</translation>
-    </message>
-</context>
-<context>
-    <name>TransactionDesc</name>
-    <message>
-        <source>Open until %1</source>
-        <translation>Подлежи на промяна до %1</translation>
-    </message>
-    <message>
-        <source>%1/unconfirmed</source>
-        <translation>%1/непотвърдени</translation>
-    </message>
-    <message>
-        <source>%1 confirmations</source>
-        <translation>включена в %1 блока</translation>
-    </message>
-    <message>
-        <source>Status</source>
-        <translation>Статус</translation>
-    </message>
-    <message>
-        <source>Date</source>
-        <translation>Дата</translation>
-    </message>
-    <message>
-        <source>Source</source>
-        <translation>източник</translation>
-    </message>
-    <message>
-        <source>Generated</source>
-        <translation>Генериран</translation>
-    </message>
-    <message>
-        <source>From</source>
-        <translation>от</translation>
-    </message>
-    <message>
-        <source>unknown</source>
-        <translation>неизвестен</translation>
-    </message>
-    <message>
-        <source>To</source>
-        <translation>към</translation>
-    </message>
-    <message>
-        <source>own address</source>
-        <translation>собствен адрес</translation>
-    </message>
-    <message>
-        <source>watch-only</source>
-        <translation>само гледане</translation>
-    </message>
-    <message>
-        <source>label</source>
-        <translation>име</translation>
-    </message>
-    <message>
-        <source>Credit</source>
-        <translation>кредит</translation>
-    </message>
-    <message>
-        <source>not accepted</source>
-        <translation>не е приет</translation>
-    </message>
-    <message>
-        <source>Debit</source>
-        <translation>Дебит</translation>
-    </message>
-    <message>
-        <source>Total debit</source>
-        <translation>Общ дълг</translation>
-    </message>
-    <message>
-        <source>Total credit</source>
-        <translation>Общ дълг</translation>
-    </message>
-    <message>
-        <source>Transaction fee</source>
-        <translation>Такса</translation>
-    </message>
-    <message>
-        <source>Net amount</source>
-        <translation>Нетна сума</translation>
-    </message>
-    <message>
-        <source>Message</source>
-        <translation>Съобщение</translation>
-    </message>
-    <message>
-        <source>Comment</source>
-        <translation>Коментар</translation>
-    </message>
-    <message>
-        <source>Transaction ID</source>
-        <translation>ID</translation>
-    </message>
-    <message>
-        <source>Merchant</source>
-        <translation>Търговец</translation>
-    </message>
-    <message>
-        <source>Generated coins must mature %1 blocks before they can be spent. When you generated this block, it was broadcast to the network to be added to the block chain. If it fails to get into the chain, its state will change to "not accepted" and it won't be spendable. This may occasionally happen if another node generates a block within a few seconds of yours.</source>
-        <translation>Генерираните монети трябва да отлежат %1 блока преди да могат да бъдат похарчени. Когато генерираш блока, той се разпространява в мрежата, за да се добави в блок-веригата. Ако не успее да се добави във веригата, неговия статус  ще се стане "неприет" и няма да може да се похарчи. Това е възможно да се случи случайно, ако друг възел генерира блок няколко секунди след твоя.</translation>
-    </message>
-    <message>
-        <source>Debug information</source>
-        <translation>Информация за грешките</translation>
-    </message>
-    <message>
-        <source>Transaction</source>
-        <translation>Транзакция</translation>
-    </message>
-    <message>
-        <source>Amount</source>
-        <translation>Количество</translation>
-    </message>
-    <message>
-        <source>true</source>
-        <translation>true</translation>
-    </message>
-    <message>
-        <source>false</source>
-        <translation>false</translation>
-    </message>
-</context>
-<context>
-    <name>TransactionDescDialog</name>
-    <message>
-        <source>This pane shows a detailed description of the transaction</source>
-        <translation>Описание на транзакцията</translation>
-    </message>
-    </context>
-<context>
-    <name>TransactionTableModel</name>
-    <message>
-        <source>Date</source>
-        <translation>Дата</translation>
-    </message>
-    <message>
-        <source>Type</source>
-        <translation>Тип</translation>
-    </message>
-    <message>
-        <source>Label</source>
-        <translation>Етикет</translation>
-    </message>
-    <message>
-        <source>Open until %1</source>
-        <translation>Подлежи на промяна до %1</translation>
-    </message>
-    <message>
-        <source>Unconfirmed</source>
-        <translation>Непотвърдено</translation>
-    </message>
-    <message>
-        <source>Confirming (%1 of %2 recommended confirmations)</source>
-        <translation>Потвърждаване (%1 от %2 препоръчвани потвърждения)</translation>
-    </message>
-    <message>
-        <source>Confirmed (%1 confirmations)</source>
-        <translation>Потвърдени (%1 потвърждения)</translation>
-    </message>
-    <message>
-        <source>Conflicted</source>
-        <translation>Конфликтно</translation>
-    </message>
-    <message>
-        <source>Immature (%1 confirmations, will be available after %2)</source>
-        <translation>Неплатим (%1 потвърждения, ще бъде платим след %2)</translation>
-    </message>
-    <message>
-        <source>Generated but not accepted</source>
-        <translation>Генерирана, но отхвърлена от мрежата</translation>
-    </message>
-    <message>
-        <source>Received with</source>
-        <translation>Получени</translation>
-    </message>
-    <message>
-        <source>Received from</source>
-        <translation>Получен от</translation>
-    </message>
-    <message>
-        <source>Sent to</source>
-        <translation>Изпратени на</translation>
-    </message>
-    <message>
-<<<<<<< HEAD
-        <source>Payment to yourself</source>
-        <translation>Плащане към себе си</translation>
-    </message>
-    <message>
-=======
->>>>>>> 44d8b13c
-        <source>Mined</source>
-        <translation>Емитирани</translation>
-    </message>
-    <message>
-        <source>watch-only</source>
-        <translation>само гледане</translation>
-    </message>
-    <message>
-        <source>(n/a)</source>
-        <translation>(n/a)</translation>
-    </message>
-    <message>
-        <source>(no label)</source>
-        <translation>(без етикет)</translation>
-    </message>
-    <message>
-        <source>Transaction status. Hover over this field to show number of confirmations.</source>
-        <translation>Състояние на транзакцията. Задръжте върху това поле за брой потвърждения.</translation>
-    </message>
-    <message>
-        <source>Date and time that the transaction was received.</source>
-        <translation>Дата и час на получаване на транзакцията.</translation>
-    </message>
-    <message>
-        <source>Type of transaction.</source>
-        <translation>Вид транзакция.</translation>
-    </message>
-    <message>
-        <source>Amount removed from or added to balance.</source>
-        <translation>Сума извадена или добавена към баланса.</translation>
-    </message>
-</context>
-<context>
-    <name>TransactionView</name>
-    <message>
-        <source>All</source>
-        <translation>Всички</translation>
-    </message>
-    <message>
-        <source>Today</source>
-        <translation>Днес</translation>
-    </message>
-    <message>
-        <source>This week</source>
-        <translation>Тази седмица</translation>
-    </message>
-    <message>
-        <source>This month</source>
-        <translation>Този месец</translation>
-    </message>
-    <message>
-        <source>Last month</source>
-        <translation>Предния месец</translation>
-    </message>
-    <message>
-        <source>This year</source>
-        <translation>Тази година</translation>
-    </message>
-    <message>
-        <source>Range...</source>
-        <translation>От - до...</translation>
-    </message>
-    <message>
-        <source>Received with</source>
-        <translation>Получени</translation>
-    </message>
-    <message>
-        <source>Sent to</source>
-        <translation>Изпратени на</translation>
-    </message>
-    <message>
-<<<<<<< HEAD
-        <source>To yourself</source>
-        <translation>Собствени</translation>
-    </message>
-    <message>
-=======
->>>>>>> 44d8b13c
-        <source>Mined</source>
-        <translation>Емитирани</translation>
-    </message>
-    <message>
-        <source>Other</source>
-        <translation>Други</translation>
-    </message>
-    <message>
-        <source>Min amount</source>
-        <translation>Минимална сума</translation>
-    </message>
-    <message>
-        <source>Copy address</source>
-        <translation>Копирайте адреса</translation>
-    </message>
-    <message>
-        <source>Copy label</source>
-        <translation>Копиране на етикета</translation>
-    </message>
-    <message>
-        <source>Copy amount</source>
-        <translation>Копиране на сумата</translation>
-    </message>
-    <message>
-        <source>Copy transaction ID</source>
-        <translation>Копиране на ID на транзакцията</translation>
-    </message>
-    <message>
-        <source>Edit label</source>
-        <translation>Редактирай име</translation>
-    </message>
-    <message>
-        <source>Show transaction details</source>
-        <translation>Подробности за транзакцията</translation>
-    </message>
-    <message>
-        <source>Export Transaction History</source>
-        <translation>Изнасяне историята на транзакциите</translation>
-    </message>
-    <message>
-        <source>Comma separated file (*.csv)</source>
-        <translation>Comma separated file (*.csv)</translation>
-    </message>
-    <message>
-        <source>Confirmed</source>
-        <translation>Потвърдено</translation>
-    </message>
-    <message>
-        <source>Watch-only</source>
-        <translation>само гледане</translation>
-    </message>
-    <message>
-        <source>Date</source>
-        <translation>Дата</translation>
-    </message>
-    <message>
-        <source>Type</source>
-        <translation>Тип</translation>
-    </message>
-    <message>
-        <source>Label</source>
-        <translation>Етикет</translation>
-    </message>
-    <message>
-        <source>Address</source>
-        <translation>Адрес</translation>
-    </message>
-    <message>
-        <source>ID</source>
-        <translation>ИД</translation>
-    </message>
-    <message>
-        <source>Exporting Failed</source>
-        <translation>Изнасянето се провали</translation>
-    </message>
-    <message>
-        <source>Exporting Successful</source>
-        <translation>Изнасянето е успешна</translation>
-    </message>
-    <message>
-        <source>The transaction history was successfully saved to %1.</source>
-        <translation>Историята с транзакциите беше успешно запазена в %1.</translation>
-    </message>
-    <message>
-        <source>Range:</source>
-        <translation>От:</translation>
-    </message>
-    <message>
-        <source>to</source>
-        <translation>до</translation>
-    </message>
-</context>
-<context>
-    <name>UnitDisplayStatusBarControl</name>
-    </context>
-<context>
-    <name>WalletController</name>
-    <message>
-        <source>Close wallet</source>
-        <translation>Затвори портфейла</translation>
-    </message>
-    <message>
-        <source>Close all wallets</source>
-        <translation>Затвори всички портфейли</translation>
-    </message>
-    </context>
-<context>
-    <name>WalletFrame</name>
-    <message>
-        <source>Create a new wallet</source>
-        <translation>Създай нов портфейл</translation>
-    </message>
-</context>
-<context>
-    <name>WalletModel</name>
-    <message>
-        <source>Send Coins</source>
-        <translation>Изпращане</translation>
+        <translation type="unfinished">Изпращане</translation>
     </message>
     <message>
         <source>default wallet</source>
-        <translation>Портфейл по подразбиране</translation>
+        <translation type="unfinished">Портфейл по подразбиране</translation>
     </message>
 </context>
 <context>
     <name>WalletView</name>
     <message>
         <source>&amp;Export</source>
-        <translation>Изнеси</translation>
+        <translation type="unfinished">Изнеси</translation>
     </message>
     <message>
         <source>Export the data in the current tab to a file</source>
-        <translation>Изнеси данните в избрания раздел към файл</translation>
-    </message>
-    <message>
-        <source>Error</source>
-        <translation>грешка</translation>
+        <translation type="unfinished">Изнеси данните в избрания раздел към файл</translation>
     </message>
     <message>
         <source>Backup Wallet</source>
-        <translation>Запазване на портфейла</translation>
-    </message>
-    <message>
-        <source>Wallet Data (*.dat)</source>
-        <translation>Информация за портфейла (*.dat)</translation>
+        <translation type="unfinished">Запазване на портфейла</translation>
+    </message>
+    <message>
+        <source>Wallet Data</source>
+        <extracomment>Name of the wallet data file format.</extracomment>
+        <translation type="unfinished">Данни от портфейла</translation>
     </message>
     <message>
         <source>Backup Failed</source>
-        <translation>Неуспешно запазване на портфейла</translation>
+        <translation type="unfinished">Неуспешно запазване на портфейла</translation>
     </message>
     <message>
         <source>There was an error trying to save the wallet data to %1.</source>
-        <translation>Възникна грешка при запазването на информацията за портфейла в %1.</translation>
+        <translation type="unfinished">Възникна грешка при запазването на информацията за портфейла в %1.</translation>
     </message>
     <message>
         <source>Backup Successful</source>
-        <translation>Успешно запазване на портфейла</translation>
+        <translation type="unfinished">Успешно запазване на портфейла</translation>
     </message>
     <message>
         <source>The wallet data was successfully saved to %1.</source>
-        <translation>Информацията за портфейла беше успешно запазена в %1.</translation>
-    </message>
-    </context>
+        <translation type="unfinished">Информацията за портфейла беше успешно запазена в %1.</translation>
+    </message>
+    <message>
+        <source>Cancel</source>
+        <translation type="unfinished">Отказ</translation>
+    </message>
+</context>
 <context>
     <name>bitcoin-core</name>
     <message>
+        <source>Config setting for %s only applied on %s network when in [%s] section.</source>
+        <translation type="unfinished">Конфигурирай настройки за %s само когато са приложени на %s мрежа, когато са в [%s] секция.</translation>
+    </message>
+    <message>
         <source>Do you want to rebuild the block database now?</source>
-        <translation>Желаете ли да пресъздадете базата данни с блокове сега?</translation>
+        <translation type="unfinished">Желаете ли да пресъздадете базата данни с блокове сега?</translation>
+    </message>
+    <message>
+        <source>Done loading</source>
+        <translation type="unfinished">Зареждането е завършено</translation>
     </message>
     <message>
         <source>Error initializing block database</source>
-        <translation>Грешка в пускането на базата данни с блокове</translation>
+        <translation type="unfinished">Грешка в пускането на базата данни с блокове</translation>
     </message>
     <message>
         <source>Failed to listen on any port. Use -listen=0 if you want this.</source>
-        <translation>Провалено "слушане" на всеки порт. Използвайте -listen=0 ако искате това.</translation>
-    </message>
-    <message>
-        <source>Importing...</source>
-        <translation>Внасяне...</translation>
-    </message>
-    <message>
-        <source>Verifying blocks...</source>
-        <translation>Проверка на блоковете...</translation>
+        <translation type="unfinished">Провалено "слушане" на всеки порт. Използвайте -listen=0 ако искате това.</translation>
+    </message>
+    <message>
+        <source>Insufficient funds</source>
+        <translation type="unfinished">Недостатъчно средства</translation>
+    </message>
+    <message>
+        <source>The wallet will avoid paying less than the minimum relay fee.</source>
+        <translation type="unfinished">Портфейлът няма да плаша по-малко от миналата такса за препредаване.</translation>
     </message>
     <message>
         <source>This is experimental software.</source>
-        <translation>Това е експериментален софтуер.</translation>
+        <translation type="unfinished">Това е експериментален софтуер.</translation>
+    </message>
+    <message>
+        <source>This is the minimum transaction fee you pay on every transaction.</source>
+        <translation type="unfinished">Това е минималната такса за транзакция, която плащате за всяка транзакция.</translation>
+    </message>
+    <message>
+        <source>This is the transaction fee you will pay if you send a transaction.</source>
+        <translation type="unfinished">Това е таксата за транзакцията която ще платите ако изпратите транзакция.</translation>
     </message>
     <message>
         <source>Transaction amount too small</source>
-        <translation>Сумата на транзакцията е твърде малка</translation>
+        <translation type="unfinished">Сумата на транзакцията е твърде малка</translation>
+    </message>
+    <message>
+        <source>Transaction amounts must not be negative</source>
+        <translation type="unfinished">Сумите на транзакциите не могат да бъдат отрицателни</translation>
+    </message>
+    <message>
+        <source>Transaction must have at least one recipient</source>
+        <translation type="unfinished">Транзакцията трябва да има поне един получател.</translation>
     </message>
     <message>
         <source>Transaction too large</source>
-        <translation>Транзакцията е твърде голяма</translation>
-    </message>
-    <message>
-        <source>Starting network threads...</source>
-        <translation>Стартиране на мрежовите нишки...</translation>
-    </message>
-    <message>
-        <source>The wallet will avoid paying less than the minimum relay fee.</source>
-        <translation>Портфейлът няма да плаша по-малко от миналата такса за препредаване.</translation>
-    </message>
-    <message>
-        <source>This is the minimum transaction fee you pay on every transaction.</source>
-        <translation>Това е минималната такса за транзакция, която плащате за всяка транзакция.</translation>
-    </message>
-    <message>
-        <source>This is the transaction fee you will pay if you send a transaction.</source>
-        <translation>Това е таксата за транзакцията която ще платите ако изпратите транзакция.</translation>
-    </message>
-    <message>
-        <source>Transaction amounts must not be negative</source>
-        <translation>Сумите на транзакциите не могат да бъдат отрицателни</translation>
-    </message>
-    <message>
-        <source>Transaction must have at least one recipient</source>
-        <translation>Транзакцията трябва да има поне един получател.</translation>
-    </message>
-    <message>
-        <source>Insufficient funds</source>
-        <translation>Недостатъчно средства</translation>
-    </message>
-    <message>
-        <source>Loading block index...</source>
-        <translation>Зареждане на блок индекса...</translation>
-    </message>
-    <message>
-        <source>Loading wallet...</source>
-        <translation>Зареждане на портфейла...</translation>
-    </message>
-    <message>
-        <source>Cannot downgrade wallet</source>
-        <translation>Портфейлът не може да се понижи.</translation>
-    </message>
-    <message>
-        <source>Rescanning...</source>
-        <translation>Преразглеждане на последовтелността от блокове...</translation>
-    </message>
-    <message>
-        <source>Done loading</source>
-        <translation>Зареждането е завършено</translation>
+        <translation type="unfinished">Транзакцията е твърде голяма</translation>
+    </message>
+    <message>
+        <source>Unknown new rules activated (versionbit %i)</source>
+        <translation type="unfinished">Активирани са неизвестни нови правила (versionbit %i)</translation>
+    </message>
+    <message>
+        <source>Unsupported logging category %s=%s.</source>
+        <translation type="unfinished">Неподдържана logging категория%s=%s.</translation>
+    </message>
+    <message>
+        <source>User Agent comment (%s) contains unsafe characters.</source>
+        <translation type="unfinished">Коментар потребителски агент (%s) съдържа не безопасни знаци. </translation>
+    </message>
+    <message>
+        <source>Verifying blocks…</source>
+        <translation type="unfinished">Секторите се проверяват...</translation>
+    </message>
+    <message>
+        <source>Verifying wallet(s)…</source>
+        <translation type="unfinished">Потвърждаване на портфейл(и)...</translation>
+    </message>
+    <message>
+        <source>Wallet needed to be rewritten: restart %s to complete</source>
+        <translation type="unfinished">Портфейлът трябва да бъде презаписан : рестартирай %s , за да завърши</translation>
+    </message>
+    <message>
+        <source>Settings file could not be read</source>
+        <translation type="unfinished">Файла с настройки не може да бъде прочетен.</translation>
+    </message>
+    <message>
+        <source>Settings file could not be written</source>
+        <translation type="unfinished">Файла с настройки не може да бъде записан.</translation>
     </message>
 </context>
 </TS>