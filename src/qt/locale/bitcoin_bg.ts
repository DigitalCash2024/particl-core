--- conflicted
+++ resolved
@@ -172,7 +172,7 @@
         <translation>Потвърдете на шифрирането на портфейла</translation>
     </message>
     <message>
-        <source>Warning: If you encrypt your wallet and lose your passphrase, you will &lt;b&gt;LOSE ALL OF YOUR BITCOINS&lt;/b&gt;!</source>
+        <source>Warning: If you encrypt your wallet and lose your passphrase, you will &lt;b&gt;LOSE ALL OF YOUR PARTICL&lt;/b&gt;!</source>
         <translation>ВНИМАНИЕ: Ако шифрирате вашият портфейл и изгубите паролата си, &lt;b&gt;ЩЕ ИЗГУБИТЕ ВСИЧКИТЕ СИ БИТКОИНИ&lt;/b&gt;!</translation>
     </message>
     <message>
@@ -410,7 +410,7 @@
         <translation>Раздели</translation>
     </message>
     <message>
-        <source>Request payments (generates QR codes and bitcoin: URIs)</source>
+        <source>Request payments (generates QR codes and particl: URIs)</source>
         <translation>Изискване на плащания(генерира QR кодове и биткойн: URIs)</translation>
     </message>
     <message>
@@ -422,7 +422,7 @@
         <translation>Покажи списък с използваните адреси и имена.</translation>
     </message>
     <message>
-        <source>Open a bitcoin: URI or payment request</source>
+        <source>Open a particl: URI or payment request</source>
         <translation>Отворете биткойн: URI  или заявка за плащане</translation>
     </message>
     <message>
@@ -528,7 +528,7 @@
         <translation>Портфейлът е &lt;b&gt;криптиран&lt;/b&gt; и &lt;b&gt;заключен&lt;/b&gt;</translation>
     </message>
     <message>
-        <source>A fatal error occurred. Bitcoin can no longer continue safely and will quit.</source>
+        <source>A fatal error occurred. Particl can no longer continue safely and will quit.</source>
         <translation>Възникна фатална грешка. Биткойн не може да продължи безопасно и ще се изключи.</translation>
     </message>
 </context>
@@ -787,7 +787,7 @@
         <translation>Използване на директория ръчно</translation>
     </message>
     <message>
-        <source>Bitcoin</source>
+        <source>Particl</source>
         <translation>Биткоин</translation>
     </message>
     <message>
@@ -1054,7 +1054,7 @@
         <translation>Възникна грешка по време назаявката за плащане</translation>
     </message>
     <message>
-        <source>Cannot start bitcoin: click-to-pay handler</source>
+        <source>Cannot start particl: click-to-pay handler</source>
         <translation>Биткойн не можe да се стартира: click-to-pay handler</translation>
     </message>
     <message>
@@ -2298,27 +2298,7 @@
 <context>
     <name>bitcoin-core</name>
     <message>
-<<<<<<< HEAD
-        <source>Options:</source>
-        <translation>Опции:</translation>
-    </message>
-    <message>
-        <source>Specify data directory</source>
-        <translation>Определете директория за данните</translation>
-    </message>
-    <message>
-        <source>Connect to a node to retrieve peer addresses, and disconnect</source>
-        <translation>Свържете се към сървър за да можете да извлечете адресите на пиърите след което се разкачете.</translation>
-    </message>
-    <message>
-        <source>Specify your own public address</source>
-        <translation>Въведете Ваш публичен адрес</translation>
-    </message>
-    <message>
         <source>Particl Core</source>
-=======
-        <source>Bitcoin Core</source>
->>>>>>> e5776690
         <translation>Биткойн ядро</translation>
     </message>
     <message>
