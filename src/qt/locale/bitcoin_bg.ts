<TS version="2.1" language="bg">
<context>
    <name>AddressBookPage</name>
    <message>
        <source>Right-click to edit address or label</source>
        <translation type="unfinished">Клик с десен бутон на мишката за промяна на адрес или етикет</translation>
    </message>
    <message>
        <source>Create a new address</source>
        <translation>Създай нов адрес</translation>
    </message>
    <message>
        <source>&amp;New</source>
        <translation type="unfinished">Нов</translation>
    </message>
    <message>
        <source>Copy the currently selected address to the system clipboard</source>
        <translation>Копирай текущо избрания адрес към клипборда</translation>
    </message>
    <message>
        <source>C&amp;lose</source>
        <translation type="unfinished">Затвори</translation>
    </message>
    <message>
        <source>Delete the currently selected address from the list</source>
        <translation>Изтрий текущо избрания адрес от листа</translation>
    </message>
    <message>
        <source>Enter address or label to search</source>
        <translation type="unfinished">Търсене по адрес или име</translation>
    </message>
    <message>
        <source>Export the data in the current tab to a file</source>
        <translation>Изнеси данните в избрания раздел към файл</translation>
    </message>
    <message>
        <source>&amp;Export</source>
        <translation>Изнеси</translation>
    </message>
    <message>
        <source>&amp;Delete</source>
        <translation>&amp;Изтрий</translation>
    </message>
    <message>
        <source>Choose the address to send coins to</source>
        <translation type="unfinished">Избери адреса на който да пратиш монети</translation>
    </message>
    <message>
        <source>Choose the address to receive coins with</source>
        <translation type="unfinished">Избери адреса на който да получиш монети</translation>
    </message>
    <message>
        <source>C&amp;hoose</source>
        <translation type="unfinished">Избери</translation>
    </message>
    <message>
        <source>Sending addresses</source>
        <translation type="unfinished">Адрес за пращане</translation>
    </message>
    <message>
        <source>Receiving addresses</source>
        <translation type="unfinished">Адрес за получаване</translation>
    </message>
    <message>
        <source>These are your Particl addresses for sending payments. Always check the amount and the receiving address before sending coins.</source>
        <translation type="unfinished">Тези са вашите Биткойн адреси за изпращане на монети. Винаги проверявайте количеството и получаващия адрес преди изпращане. </translation>
    </message>
    <message>
        <source>These are your Bitcoin addresses for receiving payments. Use the 'Create new receiving address' button in the receive tab to create new addresses.
Signing is only possible with addresses of the type 'legacy'.</source>
        <translation type="unfinished">създавам</translation>
    </message>
    <message>
        <source>&amp;Copy Address</source>
        <translation type="unfinished">Копирай адрес</translation>
    </message>
    <message>
        <source>Copy &amp;Label</source>
        <translation type="unfinished">Копирай етикет</translation>
    </message>
    <message>
        <source>&amp;Edit</source>
        <translation type="unfinished">Редактирай</translation>
    </message>
    <message>
        <source>Export Address List</source>
        <translation type="unfinished">Изнеси лист с адреси</translation>
    </message>
    <message>
        <source>There was an error trying to save the address list to %1. Please try again.</source>
        <extracomment>An error message. %1 is a stand-in argument for the name of the file we attempted to save to.</extracomment>
        <translation type="unfinished">Получи се грешка при запазването на листа с адреси към %1. Моля опитайте пак.</translation>
    </message>
    <message>
        <source>Exporting Failed</source>
        <translation type="unfinished">Изнасянето се провали</translation>
    </message>
</context>
<context>
    <name>AddressTableModel</name>
    <message>
        <source>Label</source>
        <translation type="unfinished">Етикет</translation>
    </message>
    <message>
        <source>Address</source>
        <translation type="unfinished">Адрес</translation>
    </message>
    <message>
        <source>(no label)</source>
        <translation type="unfinished">(без етикет)</translation>
    </message>
</context>
<context>
    <name>AskPassphraseDialog</name>
    <message>
        <source>Passphrase Dialog</source>
        <translation>Диалог за пропуск</translation>
    </message>
    <message>
        <source>Enter passphrase</source>
        <translation>Въведи парола</translation>
    </message>
    <message>
        <source>New passphrase</source>
        <translation>Нова парола</translation>
    </message>
    <message>
        <source>Repeat new passphrase</source>
        <translation>Повтори парола</translation>
    </message>
    <message>
        <source>Show passphrase</source>
        <translation type="unfinished">Показване на парола</translation>
    </message>
    <message>
        <source>Encrypt wallet</source>
        <translation type="unfinished">Криптирай портфейл</translation>
    </message>
    <message>
        <source>This operation needs your wallet passphrase to unlock the wallet.</source>
        <translation type="unfinished">Тази операция изисква вашата парола на портфейла за отключването на портфейла.</translation>
    </message>
    <message>
        <source>Unlock wallet</source>
        <translation type="unfinished">Отключи портфейла</translation>
    </message>
    <message>
        <source>Change passphrase</source>
        <translation type="unfinished">Промени парола</translation>
    </message>
    <message>
        <source>Confirm wallet encryption</source>
        <translation type="unfinished">Потвърди криптирането на порфейла</translation>
    </message>
    <message>
        <source>Warning: If you encrypt your wallet and lose your passphrase, you will &lt;b&gt;LOSE ALL OF YOUR PARTICL&lt;/b&gt;!</source>
        <translation type="unfinished">ВНИМАНИЕ: Ако шифрирате вашият портфейл и изгубите паролата си, &lt;b&gt;ЩЕ ИЗГУБИТЕ ВСИЧКИТЕ СИ БИТКОИНИ&lt;/b&gt;!</translation>
    </message>
    <message>
        <source>Are you sure you wish to encrypt your wallet?</source>
        <translation type="unfinished">Наистина ли желаете да шифрирате портфейла си?</translation>
    </message>
    <message>
        <source>Wallet encrypted</source>
        <translation type="unfinished">портфейлa е шифрован</translation>
    </message>
    <message>
        <source>Enter the new passphrase for the wallet.&lt;br/&gt;Please use a passphrase of &lt;b&gt;ten or more random characters&lt;/b&gt;, or &lt;b&gt;eight or more words&lt;/b&gt;.</source>
        <translation type="unfinished">Въведете нова пасфраза за уолета.&lt;br/&gt;Моля използвайте пасфраза от &lt;b&gt;десет или повече произволни символа &lt;/b&gt;, или &lt;b&gt;осем или повече думи&lt;/b&gt;.</translation>
    </message>
    <message>
        <source>Enter the old passphrase and new passphrase for the wallet.</source>
        <translation type="unfinished">Въведете старата и новата паролна фраза за портфейла.</translation>
    </message>
    <message>
        <source>Wallet to be encrypted</source>
        <translation type="unfinished">Портфейл за криптиране</translation>
    </message>
    <message>
        <source>Your wallet is about to be encrypted. </source>
        <translation type="unfinished">Портфейлът ви е на път да бъде шифрован.</translation>
    </message>
    <message>
        <source>Your wallet is now encrypted. </source>
        <translation type="unfinished">Вашият портфейл сега е криптиран.</translation>
    </message>
    <message>
        <source>IMPORTANT: Any previous backups you have made of your wallet file should be replaced with the newly generated, encrypted wallet file. For security reasons, previous backups of the unencrypted wallet file will become useless as soon as you start using the new, encrypted wallet.</source>
        <translation type="unfinished">ВАЖНО: Всички стари запазвания, които сте направили на Вашият портфейл трябва да замените с запазване на новополучения, шифриран портфейл. От съображения за сигурност, предишните запазвания на нешифрирани портфейли ще станат неизползваеми веднага, щом започнете да използвате новият, шифриран портфейл.</translation>
    </message>
    <message>
        <source>Wallet encryption failed</source>
        <translation type="unfinished">Шифрирането беше неуспешно</translation>
    </message>
    <message>
        <source>Wallet encryption failed due to an internal error. Your wallet was not encrypted.</source>
        <translation type="unfinished">Шифрирането на портфейла беше неуспешно, поради софтуерен проблем. Портфейлът не е шифриран.</translation>
    </message>
    <message>
        <source>The supplied passphrases do not match.</source>
        <translation type="unfinished">Паролите не съвпадат</translation>
    </message>
    <message>
        <source>Wallet unlock failed</source>
        <translation type="unfinished">Отключването не бе успешно</translation>
    </message>
    <message>
        <source>The passphrase entered for the wallet decryption was incorrect.</source>
        <translation type="unfinished">Паролата въведена за дешифриране на портфейла е грешна.</translation>
    </message>
    <message>
        <source>Wallet passphrase was successfully changed.</source>
        <translation type="unfinished">Паролата на портфейла беше променена успешно.</translation>
    </message>
    <message>
        <source>Warning: The Caps Lock key is on!</source>
        <translation type="unfinished">Внимание:Бутонът Caps Lock е включен.</translation>
    </message>
</context>
<context>
    <name>BanTableModel</name>
    <message>
        <source>IP/Netmask</source>
        <translation type="unfinished">IP/Мрежова маска</translation>
    </message>
    <message>
        <source>Banned Until</source>
        <translation type="unfinished">Блокиран до</translation>
    </message>
</context>
<context>
    <name>BitcoinApplication</name>
    <message>
        <source>A fatal error occurred. %1 can no longer continue safely and will quit.</source>
        <translation type="unfinished">Фатална грешка се появи. %1 не може да продължи безопастно и ще се затвори.</translation>
    </message>
    <message>
        <source>Internal error</source>
        <translation type="unfinished">Вътрешна грешка.</translation>
    </message>
    </context>
<context>
    <name>QObject</name>
    <message>
        <source>Error: Specified data directory "%1" does not exist.</source>
        <translation type="unfinished">Грешка:Избраната "%1" директория не съществува.</translation>
    </message>
    <message>
        <source>Error: %1</source>
        <translation type="unfinished">Грешка: %1</translation>
    </message>
    <message>
        <source>%1 didn't yet exit safely…</source>
        <translation type="unfinished">%1 не излезе безопасно…</translation>
    </message>
    <message>
        <source>unknown</source>
        <translation type="unfinished">неизвестен</translation>
    </message>
    <message>
        <source>Amount</source>
        <translation type="unfinished">Количество</translation>
    </message>
    <message>
        <source>Enter a Particl address (e.g. %1)</source>
        <translation type="unfinished">Въведете Биткойн адрес (например: %1)</translation>
    </message>
    <message>
        <source>Inbound</source>
        <translation type="unfinished">Входящи</translation>
    </message>
    <message>
        <source>Outbound</source>
        <translation type="unfinished">Изходящи</translation>
    </message>
    <message>
        <source>%1 d</source>
        <translation type="unfinished">%1 ден</translation>
    </message>
    <message>
        <source>%1 h</source>
        <translation type="unfinished">%1 час</translation>
    </message>
    <message>
        <source>%1 m</source>
        <translation type="unfinished">%1 минута</translation>
    </message>
    <message>
        <source>%1 s</source>
        <translation type="unfinished">%1 секунда</translation>
    </message>
    <message>
        <source>None</source>
        <translation type="unfinished">нито един</translation>
    </message>
    <message>
        <source>N/A</source>
        <translation type="unfinished">Несъществуващ</translation>
    </message>
    <message>
        <source>%1 ms</source>
        <translation type="unfinished">%1 милисекунда</translation>
    </message>
    <message numerus="yes">
        <source>%n second(s)</source>
        <translation>
            <numerusform />
            <numerusform />
        </translation>
    </message>
    <message numerus="yes">
        <source>%n minute(s)</source>
        <translation>
            <numerusform />
            <numerusform />
        </translation>
    </message>
    <message numerus="yes">
        <source>%n hour(s)</source>
        <translation type="unfinished">
            <numerusform />
            <numerusform />
        </translation>
    </message>
    <message numerus="yes">
        <source>%n day(s)</source>
        <translation type="unfinished">
            <numerusform />
            <numerusform />
        </translation>
    </message>
    <message numerus="yes">
        <source>%n week(s)</source>
        <translation type="unfinished">
            <numerusform />
            <numerusform />
        </translation>
    </message>
    <message>
        <source>%1 and %2</source>
        <translation type="unfinished">%1 и %2</translation>
    </message>
    <message numerus="yes">
        <source>%n year(s)</source>
        <translation type="unfinished">
            <numerusform />
            <numerusform />
        </translation>
    </message>
    <message>
        <source>%1 B</source>
        <translation type="unfinished">%1 Байт</translation>
    </message>
    <message>
        <source>%1 MB</source>
        <translation type="unfinished">%1 Мегабайт</translation>
    </message>
    <message>
        <source>%1 GB</source>
        <translation type="unfinished">%1 Гигабайт</translation>
    </message>
</context>
<context>
    <name>BitcoinGUI</name>
    <message>
        <source>&amp;Overview</source>
        <translation>Преглед</translation>
    </message>
    <message>
        <source>Show general overview of wallet</source>
        <translation>Покажи общ преглед на портфейла</translation>
    </message>
    <message>
        <source>&amp;Transactions</source>
        <translation>Транзакции</translation>
    </message>
    <message>
        <source>Browse transaction history</source>
        <translation>Разгледай история на транзакциите</translation>
    </message>
    <message>
        <source>E&amp;xit</source>
        <translation>Изход</translation>
    </message>
    <message>
        <source>Quit application</source>
        <translation>Излез от приложението</translation>
    </message>
    <message>
        <source>&amp;About %1</source>
        <translation type="unfinished">За %1</translation>
    </message>
    <message>
        <source>Show information about %1</source>
        <translation type="unfinished">Покажи информация за %1</translation>
    </message>
    <message>
        <source>About &amp;Qt</source>
        <translation>Относно Qt</translation>
    </message>
    <message>
        <source>Show information about Qt</source>
        <translation>Покажи информация отностно Qt</translation>
    </message>
    <message>
        <source>Modify configuration options for %1</source>
        <translation type="unfinished">Промени конфигурации за %1</translation>
    </message>
    <message>
        <source>Create a new wallet</source>
        <translation type="unfinished">Създай нов портфейл</translation>
    </message>
    <message>
        <source>Wallet:</source>
        <translation type="unfinished">Портфейл</translation>
    </message>
    <message>
        <source>Network activity disabled.</source>
        <extracomment>A substring of the tooltip.</extracomment>
        <translation type="unfinished">Мрежата деактивирана</translation>
    </message>
    <message>
<<<<<<< HEAD
        <source>Send coins to a Particl address</source>
=======
        <source>Proxy is &lt;b&gt;enabled&lt;/b&gt;: %1</source>
        <translation type="unfinished">Прокси е &lt;b&gt;разрешено&lt;/b&gt;: %1</translation>
    </message>
    <message>
        <source>Send coins to a Bitcoin address</source>
>>>>>>> a46e1783
        <translation>Изпращане към Биткоин адрес</translation>
    </message>
    <message>
        <source>Backup wallet to another location</source>
        <translation>Запазване на портфейла на друго място</translation>
    </message>
    <message>
        <source>Change the passphrase used for wallet encryption</source>
        <translation>Променя паролата за портфейла</translation>
    </message>
    <message>
        <source>&amp;Send</source>
        <translation>&amp;изпращам</translation>
    </message>
    <message>
        <source>&amp;Receive</source>
        <translation>&amp;получавам</translation>
    </message>
    <message>
        <source>&amp;Options…</source>
        <translation type="unfinished">&amp;Опции</translation>
    </message>
    <message>
        <source>&amp;Show / Hide</source>
        <translation>&amp;Показване / Скриване</translation>
    </message>
    <message>
        <source>Show or hide the main Window</source>
        <translation>Показване и скриване на основния прозорец</translation>
    </message>
    <message>
        <source>&amp;Encrypt Wallet…</source>
        <translation type="unfinished">&amp;Крипритай уолет..</translation>
    </message>
    <message>
        <source>Encrypt the private keys that belong to your wallet</source>
        <translation>Шифроване на личните ключове,които принадлежат на портфейла Ви.</translation>
    </message>
    <message>
<<<<<<< HEAD
        <source>Sign messages with your Particl addresses to prove you own them</source>
        <translation>Пишете съобщения със своя Биткойн адрес за да докажете,че е ваш.</translation>
    </message>
    <message>
        <source>Verify messages to ensure they were signed with specified Particl addresses</source>
=======
        <source>&amp;Backup Wallet…</source>
        <translation type="unfinished">&amp;Бекъп уолет.</translation>
    </message>
    <message>
        <source>&amp;Change Passphrase…</source>
        <translation type="unfinished">&amp;Промени пасфрейз.</translation>
    </message>
    <message>
        <source>Sign &amp;message…</source>
        <translation type="unfinished">Подпиши &amp;съобщение…</translation>
    </message>
    <message>
        <source>Sign messages with your Bitcoin addresses to prove you own them</source>
        <translation>Пишете съобщения със своя Биткойн адрес за да докажете,че е ваш.</translation>
    </message>
    <message>
        <source>&amp;Verify message…</source>
        <translation type="unfinished">&amp;Потвърди съобщение…</translation>
    </message>
    <message>
        <source>Verify messages to ensure they were signed with specified Bitcoin addresses</source>
>>>>>>> a46e1783
        <translation>Потвърждаване на съобщения  за да се знае,че са написани с дадените Биткойн адреси.</translation>
    </message>
    <message>
        <source>&amp;Load PSBT from file…</source>
        <translation type="unfinished">&amp;Зареди PSBT от файл…</translation>
    </message>
    <message>
        <source>Close All Wallets…</source>
        <translation type="unfinished">Затвори всички уолети</translation>
    </message>
    <message>
        <source>&amp;File</source>
        <translation>&amp;Файл</translation>
    </message>
    <message>
        <source>&amp;Settings</source>
        <translation>&amp;Настройки</translation>
    </message>
    <message>
        <source>&amp;Help</source>
        <translation>&amp;Помощ</translation>
    </message>
    <message>
        <source>Tabs toolbar</source>
        <translation>Лентата с инструменти</translation>
    </message>
    <message>
<<<<<<< HEAD
        <source>Request payments (generates QR codes and particl: URIs)</source>
=======
        <source>Synchronizing with network…</source>
        <translation type="unfinished">Синхронизиране с мрежа</translation>
    </message>
    <message>
        <source>Request payments (generates QR codes and bitcoin: URIs)</source>
>>>>>>> a46e1783
        <translation type="unfinished">Изискване на плащания(генерира QR кодове и биткойн: URIs)</translation>
    </message>
    <message>
        <source>Show the list of used sending addresses and labels</source>
        <translation type="unfinished">Показване на списъка с използвани адреси и имена</translation>
    </message>
    <message>
        <source>Show the list of used receiving addresses and labels</source>
        <translation type="unfinished">Покажи списък с използваните адреси и имена.</translation>
    </message>
    <message>
        <source>&amp;Command-line options</source>
        <translation type="unfinished">&amp;Налични команди</translation>
    </message>
    <message numerus="yes">
        <source>Processed %n block(s) of transaction history.</source>
        <translation>
            <numerusform />
            <numerusform />
        </translation>
    </message>
    <message>
        <source>%1 behind</source>
        <translation>%1 зад</translation>
    </message>
    <message>
        <source>Last received block was generated %1 ago.</source>
        <translation>Последния получен блок е генериран преди %1.</translation>
    </message>
    <message>
        <source>Transactions after this will not yet be visible.</source>
        <translation>Транзакции след това няма все още да бъдат видими.</translation>
    </message>
    <message>
        <source>Error</source>
        <translation>грешка</translation>
    </message>
    <message>
        <source>Warning</source>
        <translation>Внимание</translation>
    </message>
    <message>
        <source>Information</source>
        <translation>Информация</translation>
    </message>
    <message>
        <source>Up to date</source>
        <translation>Актуално</translation>
    </message>
    <message>
        <source>Node window</source>
        <translation type="unfinished">Прозорец на възела</translation>
    </message>
    <message>
        <source>Open Wallet</source>
        <translation type="unfinished">Отворете портфейл</translation>
    </message>
    <message>
        <source>Open a wallet</source>
        <translation type="unfinished">Отвори портфейл</translation>
    </message>
    <message>
        <source>Close wallet</source>
        <translation type="unfinished">Затвори портфейла</translation>
    </message>
    <message>
        <source>Close all wallets</source>
        <translation type="unfinished">Затвори всички портфейли</translation>
    </message>
    <message>
        <source>Show the %1 help message to get a list with possible Particl command-line options</source>
        <translation type="unfinished">Покажи %1 помощно съобщение за да получиш лист с възможни Биткойн команди</translation>
    </message>
    <message>
        <source>default wallet</source>
        <translation type="unfinished">Портфейл по подразбиране</translation>
    </message>
    <message>
        <source>No wallets available</source>
        <translation type="unfinished">Няма достъпни портфейли</translation>
    </message>
    <message>
        <source>&amp;Window</source>
        <translation type="unfinished">&amp;Прозорец</translation>
    </message>
    <message>
        <source>Minimize</source>
        <translation type="unfinished">Минимизирай</translation>
    </message>
    <message>
        <source>Zoom</source>
        <translation type="unfinished">Увеличи</translation>
    </message>
    <message>
        <source>Main Window</source>
        <translation type="unfinished">Главен Прозорец</translation>
    </message>
    <message>
        <source>%1 client</source>
        <translation type="unfinished">%1 клиент</translation>
    </message>
    <message numerus="yes">
        <source>%n active connection(s) to Particl network.</source>
        <extracomment>A substring of the tooltip.</extracomment>
        <translation type="unfinished">
            <numerusform />
            <numerusform />
        </translation>
    </message>
    <message>
        <source>Click for more actions.</source>
        <extracomment>A substring of the tooltip. "More actions" are available via the context menu.</extracomment>
        <translation type="unfinished">Клик за повече действия</translation>
    </message>
    <message>
        <source>Disable network activity</source>
        <extracomment>A context menu item.</extracomment>
        <translation type="unfinished">Блокирай мрежова активност</translation>
    </message>
    <message>
        <source>Enable network activity</source>
        <extracomment>A context menu item. The network activity was disabled previously.</extracomment>
        <translation type="unfinished">Разреши мрежова активност</translation>
    </message>
    <message>
        <source>Error: %1</source>
        <translation type="unfinished">Грешка: %1</translation>
    </message>
    <message>
        <source>Warning: %1</source>
        <translation type="unfinished">Внимание: %1</translation>
    </message>
    <message>
        <source>Date: %1
</source>
        <translation type="unfinished">Дата: %1
</translation>
    </message>
    <message>
        <source>Amount: %1
</source>
        <translation type="unfinished">Сума: %1
</translation>
    </message>
    <message>
        <source>Wallet: %1
</source>
        <translation type="unfinished">Портфейл: %1</translation>
    </message>
    <message>
        <source>Type: %1
</source>
        <translation type="unfinished">Тип: %1
</translation>
    </message>
    <message>
        <source>Label: %1
</source>
        <translation type="unfinished">Етикет: %1
</translation>
    </message>
    <message>
        <source>Address: %1
</source>
        <translation type="unfinished">Адрес: %1
</translation>
    </message>
    <message>
        <source>Sent transaction</source>
        <translation>Изпратена транзакция</translation>
    </message>
    <message>
        <source>Incoming transaction</source>
        <translation>Входяща транзакция</translation>
    </message>
    <message>
        <source>HD key generation is &lt;b&gt;enabled&lt;/b&gt;</source>
        <translation type="unfinished">Генерирането на HD ключ е &lt;b&gt;разрешено&lt;/b&gt;</translation>
    </message>
    <message>
        <source>HD key generation is &lt;b&gt;disabled&lt;/b&gt;</source>
        <translation type="unfinished">Генерирането на HD ключ е &lt;b&gt;изключено&lt;/b&gt;</translation>
    </message>
    <message>
        <source>Private key &lt;b&gt;disabled&lt;/b&gt;</source>
        <translation type="unfinished">Частнен ключ&lt;b&gt;изключен&lt;/b&gt;</translation>
    </message>
    <message>
        <source>Wallet is &lt;b&gt;encrypted&lt;/b&gt; and currently &lt;b&gt;unlocked&lt;/b&gt;</source>
        <translation>Портфейлът е &lt;b&gt;криптиран&lt;/b&gt; и &lt;b&gt;отключен&lt;/b&gt;</translation>
    </message>
    <message>
        <source>Wallet is &lt;b&gt;encrypted&lt;/b&gt; and currently &lt;b&gt;locked&lt;/b&gt;</source>
        <translation>Портфейлът е &lt;b&gt;криптиран&lt;/b&gt; и &lt;b&gt;заключен&lt;/b&gt;</translation>
    </message>
    <message>
        <source>Original message:</source>
        <translation type="unfinished">Оригинално съобщение:</translation>
    </message>
</context>
<context>
    <name>CoinControlDialog</name>
    <message>
        <source>Coin Selection</source>
        <translation type="unfinished">Избор на монети</translation>
    </message>
    <message>
        <source>Quantity:</source>
        <translation type="unfinished">Количество:</translation>
    </message>
    <message>
        <source>Bytes:</source>
        <translation type="unfinished">Байтове:</translation>
    </message>
    <message>
        <source>Amount:</source>
        <translation type="unfinished">Количество:</translation>
    </message>
    <message>
        <source>Fee:</source>
        <translation type="unfinished">Такса:</translation>
    </message>
    <message>
        <source>Dust:</source>
        <translation type="unfinished">прах:</translation>
    </message>
    <message>
        <source>After Fee:</source>
        <translation type="unfinished">След такса:</translation>
    </message>
    <message>
        <source>Change:</source>
        <translation type="unfinished">Промяна:</translation>
    </message>
    <message>
        <source>(un)select all</source>
        <translation type="unfinished">(Пре)махни всички</translation>
    </message>
    <message>
        <source>Tree mode</source>
        <translation type="unfinished">Дървовиден режим</translation>
    </message>
    <message>
        <source>List mode</source>
        <translation type="unfinished">списък Режим</translation>
    </message>
    <message>
        <source>Amount</source>
        <translation type="unfinished">Количество</translation>
    </message>
    <message>
        <source>Received with label</source>
        <translation type="unfinished">Получени с име</translation>
    </message>
    <message>
        <source>Received with address</source>
        <translation type="unfinished">Получени с адрес</translation>
    </message>
    <message>
        <source>Date</source>
        <translation type="unfinished">Дата</translation>
    </message>
    <message>
        <source>Confirmations</source>
        <translation type="unfinished">потвърждения</translation>
    </message>
    <message>
        <source>Confirmed</source>
        <translation type="unfinished">Потвърдено</translation>
    </message>
    <message>
        <source>Copy amount</source>
        <translation type="unfinished">Копиране на сумата</translation>
    </message>
    <message>
        <source>&amp;Copy address</source>
        <translation type="unfinished">&amp;Копирай адрес</translation>
    </message>
    <message>
        <source>Copy &amp;amount</source>
        <translation type="unfinished">Копирай сума</translation>
    </message>
    <message>
        <source>L&amp;ock unspent</source>
        <translation type="unfinished">Заключи неизхарчено</translation>
    </message>
    <message>
        <source>&amp;Unlock unspent</source>
        <translation type="unfinished">Отключи неизхарчено</translation>
    </message>
    <message>
        <source>Copy quantity</source>
        <translation type="unfinished">Копиране на количеството</translation>
    </message>
    <message>
        <source>Copy fee</source>
        <translation type="unfinished">Копирай такса</translation>
    </message>
    <message>
        <source>Copy after fee</source>
        <translation type="unfinished">Копирайте след такса</translation>
    </message>
    <message>
        <source>Copy bytes</source>
        <translation type="unfinished">Копиране на байтовете</translation>
    </message>
    <message>
        <source>Copy dust</source>
        <translation type="unfinished">Копирай прахта:</translation>
    </message>
    <message>
        <source>Copy change</source>
        <translation type="unfinished">Промяна на копирането</translation>
    </message>
    <message>
        <source>(%1 locked)</source>
        <translation type="unfinished">(%1 заключен)</translation>
    </message>
    <message>
        <source>yes</source>
        <translation type="unfinished">да</translation>
    </message>
    <message>
        <source>no</source>
        <translation type="unfinished">не</translation>
    </message>
    <message>
        <source>This label turns red if any recipient receives an amount smaller than the current dust threshold.</source>
        <translation type="unfinished">Този етикет става червен ако някой получател получи количество, по-малко от текущия праг на прах</translation>
    </message>
    <message>
        <source>Can vary +/- %1 satoshi(s) per input.</source>
        <translation type="unfinished">Може да варира с +/- %1 байт(а).</translation>
    </message>
    <message>
        <source>(no label)</source>
        <translation type="unfinished">(без етикет)</translation>
    </message>
    <message>
        <source>change from %1 (%2)</source>
        <translation type="unfinished">ресто от %1 (%2)</translation>
    </message>
    <message>
        <source>(change)</source>
        <translation type="unfinished">(промени)</translation>
    </message>
</context>
<context>
    <name>CreateWalletActivity</name>
    <message>
        <source>Creating Wallet &lt;b&gt;%1&lt;/b&gt;…</source>
        <translation type="unfinished">Създаване на уолет 1 1%1 1</translation>
    </message>
    <message>
        <source>Create wallet failed</source>
        <translation type="unfinished">Създаването на портфейл не бе успешен</translation>
    </message>
    </context>
<context>
    <name>OpenWalletActivity</name>
    <message>
        <source>Open wallet failed</source>
        <translation type="unfinished">Отварянето на уолет неупсешно</translation>
    </message>
    <message>
        <source>default wallet</source>
        <translation type="unfinished">Портфейл по подразбиране</translation>
    </message>
    </context>
<context>
    <name>WalletController</name>
    <message>
        <source>Close wallet</source>
        <translation type="unfinished">Затвори портфейла</translation>
    </message>
    <message>
        <source>Close all wallets</source>
        <translation type="unfinished">Затвори всички портфейли</translation>
    </message>
    </context>
<context>
    <name>CreateWalletDialog</name>
    <message>
        <source>Create Wallet</source>
        <translation type="unfinished">Създайте портфейл</translation>
    </message>
    <message>
        <source>Wallet Name</source>
        <translation type="unfinished">Име на портфейл</translation>
    </message>
    <message>
        <source>Wallet</source>
        <translation type="unfinished">портфейл</translation>
    </message>
    <message>
        <source>Encrypt Wallet</source>
        <translation type="unfinished">Криптирай портфейла</translation>
    </message>
    <message>
        <source>Create</source>
        <translation type="unfinished">Създай</translation>
    </message>
    </context>
<context>
    <name>EditAddressDialog</name>
    <message>
        <source>Edit Address</source>
        <translation>Редактирайте адреса</translation>
    </message>
    <message>
        <source>&amp;Label</source>
        <translation>&amp;Име</translation>
    </message>
    <message>
        <source>The label associated with this address list entry</source>
        <translation type="unfinished">Етикетът свързан с това въведение в листа с адреси</translation>
    </message>
    <message>
        <source>The address associated with this address list entry. This can only be modified for sending addresses.</source>
        <translation type="unfinished">Адресът свързан с това въведение в листа с адреси. Това може да бъде променено само за адреси за изпращане.</translation>
    </message>
    <message>
        <source>&amp;Address</source>
        <translation>&amp;Адрес</translation>
    </message>
    <message>
        <source>New sending address</source>
        <translation type="unfinished">Нов адрес за изпращане</translation>
    </message>
    <message>
        <source>Edit receiving address</source>
        <translation type="unfinished">Редактиране на получаващия адрес</translation>
    </message>
    <message>
        <source>Edit sending address</source>
        <translation type="unfinished">Редактиране на адрес за изпращане</translation>
    </message>
    <message>
        <source>The entered address "%1" is not a valid Particl address.</source>
        <translation type="unfinished">"%1" не е валиден Биткоин адрес.</translation>
    </message>
    <message>
        <source>Could not unlock wallet.</source>
        <translation type="unfinished">Не може да отключите портфейла.</translation>
    </message>
    <message>
        <source>New key generation failed.</source>
        <translation type="unfinished">Създаването на ключ беше неуспешно.</translation>
    </message>
</context>
<context>
    <name>FreespaceChecker</name>
    <message>
        <source>A new data directory will be created.</source>
        <translation>Ще се създаде нова папка за данни.</translation>
    </message>
    <message>
        <source>name</source>
        <translation>име</translation>
    </message>
    <message>
        <source>Directory already exists. Add %1 if you intend to create a new directory here.</source>
        <translation>Директорията вече съществува.Добавете %1 ако желаете да добавите нова директория тук.</translation>
    </message>
    <message>
        <source>Path already exists, and is not a directory.</source>
        <translation>Пътят вече съществува и не е папка.</translation>
    </message>
    <message>
        <source>Cannot create data directory here.</source>
        <translation>Не може да се създаде директория тук.</translation>
    </message>
</context>
<context>
    <name>Intro</name>
    <message>
        <source>Particl</source>
        <translation type="unfinished">Биткоин</translation>
    </message>
    <message>
        <source>At least %1 GB of data will be stored in this directory, and it will grow over time.</source>
        <translation type="unfinished">Най малко %1 GB данни ще бъдат запаметени в тази директория, и ще нарастват през времето.</translation>
    </message>
    <message>
        <source>Approximately %1 GB of data will be stored in this directory.</source>
        <translation type="unfinished">Около %1 GB данни ще бъдат запаметени в тази директория.</translation>
    </message>
    <message numerus="yes">
        <source>(sufficient to restore backups %n day(s) old)</source>
        <extracomment>Explanatory text on the capability of the current prune target.</extracomment>
        <translation type="unfinished">
            <numerusform />
            <numerusform />
        </translation>
    </message>
    <message>
        <source>%1 will download and store a copy of the Bitcoin block chain.</source>
        <translation type="unfinished">%1 ще свали и съхрани копие на биткойн блокчейна.</translation>
    </message>
    <message>
        <source>Error</source>
        <translation>грешка</translation>
    </message>
    <message>
        <source>Welcome</source>
        <translation>Добре дошли</translation>
    </message>
    <message>
        <source>Welcome to %1.</source>
        <translation type="unfinished">Добре дошли в %1.</translation>
    </message>
    <message>
        <source>As this is the first time the program is launched, you can choose where %1 will store its data.</source>
        <translation type="unfinished">Програмата се стартира за първи път вие може да изберете къде %1 ще се запаметят данните.</translation>
    </message>
    <message>
        <source>This initial synchronisation is very demanding, and may expose hardware problems with your computer that had previously gone unnoticed. Each time you run %1, it will continue downloading where it left off.</source>
        <translation type="unfinished">Първоначалната синхронизация е изключително взискателна, и може да разкрие хардуерни проблеми с вашия компютър, които до сега са били незабелязани. Всеки път, когато включите %1,  свалянето ще започне от където е приключило.</translation>
    </message>
    <message>
        <source>Use the default data directory</source>
        <translation>Използване на директория по подразбиране</translation>
    </message>
    <message>
        <source>Use a custom data directory:</source>
        <translation>Използване на директория ръчно</translation>
    </message>
</context>
<context>
    <name>HelpMessageDialog</name>
    <message>
        <source>version</source>
        <translation type="unfinished">версия</translation>
    </message>
    <message>
        <source>About %1</source>
        <translation type="unfinished">Относно %1</translation>
    </message>
    <message>
        <source>Command-line options</source>
        <translation type="unfinished">Списък с команди</translation>
    </message>
</context>
<context>
    <name>ShutdownWindow</name>
    <message>
        <source>Do not shut down the computer until this window disappears.</source>
        <translation type="unfinished">Не изключвайте компютъра докато този прозорец не изчезне.</translation>
    </message>
</context>
<context>
    <name>ModalOverlay</name>
    <message>
        <source>Form</source>
        <translation type="unfinished">форма</translation>
    </message>
    <message>
        <source>Last block time</source>
        <translation type="unfinished">Време на последния блок</translation>
    </message>
    <message>
        <source>Progress</source>
        <translation type="unfinished">прогрес</translation>
    </message>
    <message>
        <source>Hide</source>
        <translation type="unfinished">Скрий</translation>
    </message>
    </context>
<context>
    <name>OptionsDialog</name>
    <message>
        <source>Options</source>
        <translation>Настроики</translation>
    </message>
    <message>
        <source>&amp;Main</source>
        <translation>&amp;Основни</translation>
    </message>
    <message>
        <source>Size of &amp;database cache</source>
        <translation type="unfinished">Размер на кеша в &amp;базата данни</translation>
    </message>
    <message>
        <source>Number of script &amp;verification threads</source>
        <translation type="unfinished">Брой на скриптове и &amp;нишки за потвърждение</translation>
    </message>
    <message>
        <source>IP address of the proxy (e.g. IPv4: 127.0.0.1 / IPv6: ::1)</source>
        <translation type="unfinished">IP адрес на прокси (напр. за IPv4: 127.0.0.1 / за IPv6: ::1)</translation>
    </message>
    <message>
        <source>Open Configuration File</source>
        <translation type="unfinished">Отворете конфигурационния файл</translation>
    </message>
    <message>
        <source>Reset all client options to default.</source>
        <translation>Възстановете всички настройки по подразбиране.</translation>
    </message>
    <message>
        <source>&amp;Reset Options</source>
        <translation>&amp;Нулирай настройките</translation>
    </message>
    <message>
        <source>&amp;Network</source>
        <translation>&amp;Мрежа</translation>
    </message>
    <message>
        <source>GB</source>
        <translation type="unfinished">ГБ</translation>
    </message>
    <message>
        <source>W&amp;allet</source>
        <translation type="unfinished">По&amp;ртфейл</translation>
    </message>
    <message>
        <source>Expert</source>
        <translation type="unfinished">Експерт</translation>
    </message>
    <message>
        <source>Enable coin &amp;control features</source>
        <translation type="unfinished">Позволяване на монетите и &amp;техните възможности</translation>
    </message>
    <message>
        <source>&amp;Spend unconfirmed change</source>
        <translation type="unfinished">&amp;Похарчете непотвърденото ресто</translation>
    </message>
    <message>
        <source>Automatically open the Particl client port on the router. This only works when your router supports UPnP and it is enabled.</source>
        <translation>Автоматично отваряне на входящия Particl порт. Работи само с рутери поддържащи UPnP.</translation>
    </message>
    <message>
        <source>Map port using &amp;UPnP</source>
        <translation>Отваряне на входящия порт чрез &amp;UPnP</translation>
    </message>
    <message>
        <source>Accept connections from outside.</source>
        <translation type="unfinished">Позволи външни връзки</translation>
    </message>
    <message>
        <source>Allow incomin&amp;g connections</source>
        <translation type="unfinished">Позволи входящи връзки</translation>
    </message>
    <message>
        <source>Connect to the Particl network through a SOCKS5 proxy.</source>
        <translation type="unfinished">Свързване с Биткойн мрежата чрез SOCKS5  прокси.</translation>
    </message>
    <message>
        <source>&amp;Connect through SOCKS5 proxy (default proxy):</source>
        <translation type="unfinished">&amp;Свързване чрез SOCKS5  прокси (прокси по подразбиране):</translation>
    </message>
    <message>
        <source>Proxy &amp;IP:</source>
        <translation>Прокси &amp; АйПи:</translation>
    </message>
    <message>
        <source>&amp;Port:</source>
        <translation>&amp;Порт:</translation>
    </message>
    <message>
        <source>Port of the proxy (e.g. 9050)</source>
        <translation>Порт на прокси сървъра (пр. 9050)</translation>
    </message>
    <message>
        <source>Tor</source>
        <translation type="unfinished">Тор</translation>
    </message>
    <message>
        <source>&amp;Window</source>
        <translation>&amp;Прозорец</translation>
    </message>
    <message>
        <source>Show only a tray icon after minimizing the window.</source>
        <translation>След минимизиране ще е видима само иконата в системния трей.</translation>
    </message>
    <message>
        <source>&amp;Minimize to the tray instead of the taskbar</source>
        <translation>&amp;Минимизиране в системния трей</translation>
    </message>
    <message>
        <source>M&amp;inimize on close</source>
        <translation>М&amp;инимизиране при затваряне</translation>
    </message>
    <message>
        <source>&amp;Display</source>
        <translation>&amp;Интерфейс</translation>
    </message>
    <message>
        <source>User Interface &amp;language:</source>
        <translation>Език:</translation>
    </message>
    <message>
        <source>&amp;Unit to show amounts in:</source>
        <translation>Мерна единица за показваните суми:</translation>
    </message>
    <message>
        <source>Choose the default subdivision unit to show in the interface and when sending coins.</source>
        <translation>Изберете единиците, показвани по подразбиране в интерфейса.</translation>
    </message>
    <message>
        <source>Whether to show coin control features or not.</source>
        <translation type="unfinished">Дали да покаже възможностите за контрол на монетите или не.</translation>
    </message>
    <message>
        <source>&amp;OK</source>
        <translation>ОК</translation>
    </message>
    <message>
        <source>&amp;Cancel</source>
        <translation>Отказ</translation>
    </message>
    <message>
        <source>default</source>
        <translation>подразбиране</translation>
    </message>
    <message>
        <source>none</source>
        <translation type="unfinished">нищо</translation>
    </message>
    <message>
        <source>Confirm options reset</source>
        <translation>Потвърдете опциите за нулиране</translation>
    </message>
    <message>
        <source>Client restart required to activate changes.</source>
        <translation type="unfinished">Изисква се рестартиране на клиента за активиране на извършените промени.</translation>
    </message>
    <message>
        <source>Client will be shut down. Do you want to proceed?</source>
        <translation type="unfinished">Клиентът ще бъде изключен. Искате ли да продължите?</translation>
    </message>
    <message>
        <source>Configuration options</source>
        <translation type="unfinished">Опции за конфигуриране</translation>
    </message>
    <message>
        <source>Error</source>
        <translation type="unfinished">грешка</translation>
    </message>
    <message>
        <source>This change would require a client restart.</source>
        <translation type="unfinished">Тази промяна изисква рестартиране на клиента Ви.</translation>
    </message>
    <message>
        <source>The supplied proxy address is invalid.</source>
        <translation>Текущият прокси адрес е невалиден.</translation>
    </message>
</context>
<context>
    <name>OverviewPage</name>
    <message>
        <source>Form</source>
        <translation>форма</translation>
    </message>
    <message>
        <source>The displayed information may be out of date. Your wallet automatically synchronizes with the Particl network after a connection is established, but this process has not completed yet.</source>
        <translation>Текущата информация на екрана може да не е актуална. Вашият портфейл ще се синхронизира автоматично с мрежата на Биткоин, щом поне една връзката с нея се установи; този процес все още не е приключил.</translation>
    </message>
    <message>
        <source>Watch-only:</source>
        <translation type="unfinished">Гледайте само:</translation>
    </message>
    <message>
        <source>Available:</source>
        <translation type="unfinished">На разположение:</translation>
    </message>
    <message>
        <source>Your current spendable balance</source>
        <translation>Текущото Ви разходоносно салдо</translation>
    </message>
    <message>
        <source>Pending:</source>
        <translation type="unfinished">В очакване на:</translation>
    </message>
    <message>
        <source>Immature:</source>
        <translation>Незрялото:</translation>
    </message>
    <message>
        <source>Mined balance that has not yet matured</source>
        <translation>Миниран баланс,който все още не се е развил</translation>
    </message>
    <message>
        <source>Balances</source>
        <translation type="unfinished">баланс</translation>
    </message>
    <message>
        <source>Total:</source>
        <translation>Обща сума:</translation>
    </message>
    <message>
        <source>Your current total balance</source>
        <translation>Текущото Ви общо салдо</translation>
    </message>
    <message>
        <source>Spendable:</source>
        <translation type="unfinished">За харчене:</translation>
    </message>
    <message>
        <source>Recent transactions</source>
        <translation type="unfinished">Последни транзакции</translation>
    </message>
    </context>
<context>
    <name>PSBTOperationsDialog</name>
    <message>
        <source>or</source>
        <translation type="unfinished">или</translation>
    </message>
    </context>
<context>
    <name>PaymentServer</name>
    <message>
        <source>Payment request error</source>
        <translation type="unfinished">Възникна грешка по време назаявката за плащане</translation>
    </message>
    <message>
        <source>Cannot start particl: click-to-pay handler</source>
        <translation type="unfinished">Биткойн не можe да се стартира: click-to-pay handler</translation>
    </message>
    <message>
        <source>URI handling</source>
        <translation type="unfinished">Справяне с URI</translation>
    </message>
    <message>
        <source>Payment request file handling</source>
        <translation type="unfinished">Файл за справяне със заявки</translation>
    </message>
</context>
<context>
    <name>PeerTableModel</name>
    <message>
        <source>User Agent</source>
        <extracomment>Title of Peers Table column which contains the peer's User Agent string.</extracomment>
        <translation type="unfinished">Потребителски агент</translation>
    </message>
    <message>
        <source>Ping</source>
        <extracomment>Title of Peers Table column which indicates the current latency of the connection with the peer.</extracomment>
        <translation type="unfinished">пинг</translation>
    </message>
    <message>
        <source>Sent</source>
        <extracomment>Title of Peers Table column which indicates the total amount of network information we have sent to the peer.</extracomment>
        <translation type="unfinished">Изпратени</translation>
    </message>
    <message>
        <source>Received</source>
        <extracomment>Title of Peers Table column which indicates the total amount of network information we have received from the peer.</extracomment>
        <translation type="unfinished">Получени</translation>
    </message>
    <message>
        <source>Address</source>
        <extracomment>Title of Peers Table column which contains the IP/Onion/I2P address of the connected peer.</extracomment>
        <translation type="unfinished">Адрес</translation>
    </message>
    <message>
        <source>Type</source>
        <extracomment>Title of Peers Table column which describes the type of peer connection. The "type" describes why the connection exists.</extracomment>
        <translation type="unfinished">Тип</translation>
    </message>
    <message>
        <source>Network</source>
        <extracomment>Title of Peers Table column which states the network the peer connected through.</extracomment>
        <translation type="unfinished">мрежа</translation>
    </message>
</context>
<context>
    <name>QRImageWidget</name>
    <message>
        <source>&amp;Copy Image</source>
        <translation type="unfinished">&amp;Копирай изображение</translation>
    </message>
    <message>
        <source>Error encoding URI into QR Code.</source>
        <translation type="unfinished">Грешка при създаването на QR Code от URI.</translation>
    </message>
    <message>
        <source>QR code support not available.</source>
        <translation type="unfinished">QR код подръжка не е достъпна.</translation>
    </message>
    <message>
        <source>Save QR Code</source>
        <translation type="unfinished">Запази QR Код</translation>
    </message>
    </context>
<context>
    <name>RPCConsole</name>
    <message>
        <source>N/A</source>
        <translation>Несъществуващ</translation>
    </message>
    <message>
        <source>Client version</source>
        <translation>Клиентска версия</translation>
    </message>
    <message>
        <source>&amp;Information</source>
        <translation>Данни</translation>
    </message>
    <message>
        <source>General</source>
        <translation type="unfinished">Общ</translation>
    </message>
    <message>
        <source>Startup time</source>
        <translation>Време за стартиране</translation>
    </message>
    <message>
        <source>Network</source>
        <translation>мрежа</translation>
    </message>
    <message>
        <source>Name</source>
        <translation type="unfinished">име</translation>
    </message>
    <message>
        <source>Number of connections</source>
        <translation>Брой връзки</translation>
    </message>
    <message>
        <source>Block chain</source>
        <translation>Блокчейн</translation>
    </message>
    <message>
        <source>Memory usage</source>
        <translation type="unfinished">Използвана памет</translation>
    </message>
    <message>
        <source>Wallet: </source>
        <translation type="unfinished">Портфейл:</translation>
    </message>
    <message>
        <source>Received</source>
        <translation type="unfinished">Получени</translation>
    </message>
    <message>
        <source>Sent</source>
        <translation type="unfinished">Изпратени</translation>
    </message>
    <message>
        <source>&amp;Peers</source>
        <translation type="unfinished">&amp;Пиъри</translation>
    </message>
    <message>
        <source>Select a peer to view detailed information.</source>
        <translation type="unfinished">Избери пиър за детайлна информация.</translation>
    </message>
    <message>
        <source>Version</source>
        <translation type="unfinished">Версия</translation>
    </message>
    <message>
        <source>Synced Blocks</source>
        <translation type="unfinished">Синхронизирани блокове</translation>
    </message>
    <message>
        <source>User Agent</source>
        <translation type="unfinished">Потребителски агент</translation>
    </message>
    <message>
        <source>Node window</source>
        <translation type="unfinished">Прозорец на възела</translation>
    </message>
    <message>
        <source>Decrease font size</source>
        <translation type="unfinished">Намали размера на шрифта</translation>
    </message>
    <message>
        <source>Permissions</source>
        <translation type="unfinished">Разрешения</translation>
    </message>
    <message>
        <source>Services</source>
        <translation type="unfinished">Услуги</translation>
    </message>
    <message>
        <source>Connection Time</source>
        <translation type="unfinished">Продължителност на връзката</translation>
    </message>
    <message>
        <source>Last Send</source>
        <translation type="unfinished">Изпратени за последно</translation>
    </message>
    <message>
        <source>Last Receive</source>
        <translation type="unfinished">Получени за последно</translation>
    </message>
    <message>
        <source>Ping Time</source>
        <translation type="unfinished">Време за отговор</translation>
    </message>
    <message>
        <source>Last block time</source>
        <translation>Време на последния блок</translation>
    </message>
    <message>
        <source>&amp;Open</source>
        <translation>&amp;Отвори</translation>
    </message>
    <message>
        <source>&amp;Console</source>
        <translation>&amp;Конзола</translation>
    </message>
    <message>
        <source>&amp;Network Traffic</source>
        <translation type="unfinished">&amp;Мрежов Трафик</translation>
    </message>
    <message>
        <source>Totals</source>
        <translation type="unfinished">Общо:</translation>
    </message>
    <message>
        <source>Debug log file</source>
        <translation>Лог файл,съдържащ грешките</translation>
    </message>
    <message>
        <source>Clear console</source>
        <translation>Изчисти конзолата</translation>
    </message>
    <message>
        <source>In:</source>
        <translation type="unfinished">Входящи:</translation>
    </message>
    <message>
        <source>Out:</source>
        <translation type="unfinished">Изходящи</translation>
    </message>
    <message>
        <source>Executing command without any wallet</source>
        <translation type="unfinished">Извършване на команда без портфейл</translation>
    </message>
    <message>
        <source>via %1</source>
        <translation type="unfinished">посредством %1</translation>
    </message>
    <message>
        <source>Yes</source>
        <translation type="unfinished">Да</translation>
    </message>
    <message>
        <source>No</source>
        <translation type="unfinished">Не</translation>
    </message>
    <message>
        <source>To</source>
        <translation type="unfinished">към</translation>
    </message>
    <message>
        <source>From</source>
        <translation type="unfinished">от</translation>
    </message>
    <message>
        <source>Unknown</source>
        <translation type="unfinished">Неизвестен</translation>
    </message>
</context>
<context>
    <name>ReceiveCoinsDialog</name>
    <message>
        <source>&amp;Amount:</source>
        <translation type="unfinished">&amp;Сума</translation>
    </message>
    <message>
        <source>&amp;Label:</source>
        <translation type="unfinished">&amp;Име:</translation>
    </message>
    <message>
        <source>&amp;Message:</source>
        <translation type="unfinished">&amp;Съобщение:</translation>
    </message>
    <message>
        <source>Use this form to request payments. All fields are &lt;b&gt;optional&lt;/b&gt;.</source>
        <translation type="unfinished">Използвате този формуляр за заявяване на плащания. Всички полета са &lt;b&gt;незадължителни&lt;/b&gt;.</translation>
    </message>
    <message>
        <source>An optional amount to request. Leave this empty or zero to not request a specific amount.</source>
        <translation type="unfinished">Незадължително заявяване на сума. Оставете полето празно или нулево, за да не заявите конкретна сума.</translation>
    </message>
    <message>
        <source>Clear all fields of the form.</source>
        <translation type="unfinished">Изчисти всички полета от формуляра.</translation>
    </message>
    <message>
        <source>Clear</source>
        <translation type="unfinished">Изчистване</translation>
    </message>
    <message>
        <source>Requested payments history</source>
        <translation type="unfinished">Изискана история на плащанията</translation>
    </message>
    <message>
        <source>Show</source>
        <translation type="unfinished">Показване</translation>
    </message>
    <message>
        <source>Remove</source>
        <translation type="unfinished">Премахване</translation>
    </message>
    <message>
        <source>Copy &amp;URI</source>
        <translation type="unfinished">Копиране на &amp;URI</translation>
    </message>
    <message>
        <source>&amp;Copy address</source>
        <translation type="unfinished">&amp;Копирай адрес</translation>
    </message>
    <message>
        <source>Copy &amp;amount</source>
        <translation type="unfinished">Копирай сума</translation>
    </message>
    <message>
        <source>Could not unlock wallet.</source>
        <translation type="unfinished">Не може да отключите портфейла.</translation>
    </message>
    </context>
<context>
    <name>ReceiveRequestDialog</name>
    <message>
        <source>Amount:</source>
        <translation type="unfinished">Количество:</translation>
    </message>
    <message>
        <source>Label:</source>
        <translation type="unfinished">Име:</translation>
    </message>
    <message>
        <source>Message:</source>
        <translation type="unfinished">Съобщение:</translation>
    </message>
    <message>
        <source>Wallet:</source>
        <translation type="unfinished">Портфейл</translation>
    </message>
    <message>
        <source>Copy &amp;URI</source>
        <translation type="unfinished">Копиране на &amp;URI</translation>
    </message>
    <message>
        <source>Copy &amp;Address</source>
        <translation type="unfinished">&amp;Копирай адрес</translation>
    </message>
    <message>
        <source>Payment information</source>
        <translation type="unfinished">Данни за плащането</translation>
    </message>
    <message>
        <source>Request payment to %1</source>
        <translation type="unfinished">Изискване на плащане от %1</translation>
    </message>
</context>
<context>
    <name>RecentRequestsTableModel</name>
    <message>
        <source>Date</source>
        <translation type="unfinished">Дата</translation>
    </message>
    <message>
        <source>Label</source>
        <translation type="unfinished">Етикет</translation>
    </message>
    <message>
        <source>Message</source>
        <translation type="unfinished">Съобщение</translation>
    </message>
    <message>
        <source>(no label)</source>
        <translation type="unfinished">(без етикет)</translation>
    </message>
    <message>
        <source>(no message)</source>
        <translation type="unfinished">(без съобщение)</translation>
    </message>
    </context>
<context>
    <name>SendCoinsDialog</name>
    <message>
        <source>Send Coins</source>
        <translation>Изпращане</translation>
    </message>
    <message>
        <source>Coin Control Features</source>
        <translation type="unfinished">Настройки за контрол на монетите</translation>
    </message>
    <message>
        <source>automatically selected</source>
        <translation type="unfinished">астоматично избран</translation>
    </message>
    <message>
        <source>Insufficient funds!</source>
        <translation type="unfinished">Нямате достатъчно налични пари!</translation>
    </message>
    <message>
        <source>Quantity:</source>
        <translation type="unfinished">Количество:</translation>
    </message>
    <message>
        <source>Bytes:</source>
        <translation type="unfinished">Байтове:</translation>
    </message>
    <message>
        <source>Amount:</source>
        <translation type="unfinished">Количество:</translation>
    </message>
    <message>
        <source>Fee:</source>
        <translation type="unfinished">Такса:</translation>
    </message>
    <message>
        <source>After Fee:</source>
        <translation type="unfinished">След такса:</translation>
    </message>
    <message>
        <source>Change:</source>
        <translation type="unfinished">Промяна:</translation>
    </message>
    <message>
        <source>If this is activated, but the change address is empty or invalid, change will be sent to a newly generated address.</source>
        <translation type="unfinished">Ако тази опция е активирана,но адресът на промяна е празен или невалиден,промяната ще бъде изпратена на новосъздаден адрес.</translation>
    </message>
    <message>
        <source>Transaction Fee:</source>
        <translation type="unfinished">Такса за транзакцията:</translation>
    </message>
    <message>
        <source>per kilobyte</source>
        <translation type="unfinished">за килобайт</translation>
    </message>
    <message>
        <source>Hide</source>
        <translation type="unfinished">Скрий</translation>
    </message>
    <message>
        <source>Recommended:</source>
        <translation type="unfinished">Препоръчителна:</translation>
    </message>
    <message>
        <source>Custom:</source>
        <translation type="unfinished">По избор:</translation>
    </message>
    <message>
        <source>Send to multiple recipients at once</source>
        <translation>Изпращане към повече от един получател</translation>
    </message>
    <message>
        <source>Add &amp;Recipient</source>
        <translation>Добави &amp;получател</translation>
    </message>
    <message>
        <source>Clear all fields of the form.</source>
        <translation type="unfinished">Изчисти всички полета от формуляра.</translation>
    </message>
    <message>
        <source>Dust:</source>
        <translation type="unfinished">прах:</translation>
    </message>
    <message>
        <source>Clear &amp;All</source>
        <translation>&amp;Изчисти</translation>
    </message>
    <message>
        <source>Balance:</source>
        <translation>Баланс:</translation>
    </message>
    <message>
        <source>Confirm the send action</source>
        <translation>Потвърдете изпращането</translation>
    </message>
    <message>
        <source>S&amp;end</source>
        <translation>И&amp;зпрати</translation>
    </message>
    <message>
        <source>Copy quantity</source>
        <translation type="unfinished">Копиране на количеството</translation>
    </message>
    <message>
        <source>Copy amount</source>
        <translation type="unfinished">Копиране на сумата</translation>
    </message>
    <message>
        <source>Copy fee</source>
        <translation type="unfinished">Копирай такса</translation>
    </message>
    <message>
        <source>Copy after fee</source>
        <translation type="unfinished">Копирайте след такса</translation>
    </message>
    <message>
        <source>Copy bytes</source>
        <translation type="unfinished">Копиране на байтовете</translation>
    </message>
    <message>
        <source>Copy dust</source>
        <translation type="unfinished">Копирай прахта:</translation>
    </message>
    <message>
        <source>Copy change</source>
        <translation type="unfinished">Промяна на копирането</translation>
    </message>
    <message>
        <source>Are you sure you want to send?</source>
        <translation type="unfinished">Наистина ли искате да изпратите?</translation>
    </message>
    <message>
        <source>or</source>
        <translation type="unfinished">или</translation>
    </message>
    <message>
        <source>Transaction fee</source>
        <translation type="unfinished">Такса</translation>
    </message>
    <message>
        <source>Confirm send coins</source>
        <translation type="unfinished">Потвърждаване</translation>
    </message>
    <message>
        <source>The amount to pay must be larger than 0.</source>
        <translation type="unfinished">Сумата трябва да е по-голяма от 0.</translation>
    </message>
    <message>
        <source>The amount exceeds your balance.</source>
        <translation type="unfinished">Сумата надвишава текущия баланс</translation>
    </message>
    <message>
        <source>The total exceeds your balance when the %1 transaction fee is included.</source>
        <translation type="unfinished">Сумата при добавяне на данък добавена стойност по %1 транзакцията надвишава сумата по вашата сметка.</translation>
    </message>
    <message>
        <source>Transaction creation failed!</source>
        <translation type="unfinished">Грешка при създаването на транзакция!</translation>
    </message>
    <message>
        <source>Payment request expired.</source>
        <translation type="unfinished">Заявката за плащане е изтекла.</translation>
    </message>
    <message numerus="yes">
        <source>Estimated to begin confirmation within %n block(s).</source>
        <translation>
            <numerusform />
            <numerusform />
        </translation>
    </message>
    <message>
        <source>Warning: Invalid Particl address</source>
        <translation type="unfinished">Внимание: Невалиден Биткойн адрес</translation>
    </message>
    <message>
        <source>Warning: Unknown change address</source>
        <translation type="unfinished">Внимание:Неизвестен адрес за промяна</translation>
    </message>
    <message>
        <source>(no label)</source>
        <translation type="unfinished">(без етикет)</translation>
    </message>
</context>
<context>
    <name>SendCoinsEntry</name>
    <message>
        <source>A&amp;mount:</source>
        <translation>С&amp;ума:</translation>
    </message>
    <message>
        <source>Pay &amp;To:</source>
        <translation>Плати &amp;На:</translation>
    </message>
    <message>
        <source>&amp;Label:</source>
        <translation>&amp;Име:</translation>
    </message>
    <message>
        <source>Choose previously used address</source>
        <translation type="unfinished">Изберете използван преди адрес</translation>
    </message>
    <message>
        <source>Paste address from clipboard</source>
        <translation>Вмъкни от клипборда</translation>
    </message>
    <message>
        <source>Remove this entry</source>
        <translation type="unfinished">Премахване на този запис</translation>
    </message>
    <message>
        <source>Use available balance</source>
        <translation type="unfinished">Ползвай достъпен баланс</translation>
    </message>
    <message>
        <source>Message:</source>
        <translation type="unfinished">Съобщение:</translation>
    </message>
    <message>
        <source>Pay To:</source>
        <translation type="unfinished">Плащане на:</translation>
    </message>
    <message>
        <source>Memo:</source>
        <translation type="unfinished">Бележка:</translation>
    </message>
</context>
<context>
    <name>SignVerifyMessageDialog</name>
    <message>
        <source>Signatures - Sign / Verify a Message</source>
        <translation>Подпиши / Провери съобщение</translation>
    </message>
    <message>
        <source>&amp;Sign Message</source>
        <translation>&amp;Подпиши</translation>
    </message>
    <message>
        <source>Choose previously used address</source>
        <translation type="unfinished">Изберете използван преди адрес</translation>
    </message>
    <message>
        <source>Paste address from clipboard</source>
        <translation>Вмъкни от клипборда</translation>
    </message>
    <message>
        <source>Enter the message you want to sign here</source>
        <translation>Въведете съобщението тук</translation>
    </message>
    <message>
        <source>Signature</source>
        <translation>Подпис</translation>
    </message>
    <message>
        <source>Copy the current signature to the system clipboard</source>
        <translation>Копиране на текущия подпис</translation>
    </message>
    <message>
        <source>Sign the message to prove you own this Particl address</source>
        <translation>Подпишете съобщение като доказателство, че притежавате определен адрес</translation>
    </message>
    <message>
        <source>Sign &amp;Message</source>
        <translation>Подпиши &amp;съобщение</translation>
    </message>
    <message>
        <source>Clear &amp;All</source>
        <translation>&amp;Изчисти</translation>
    </message>
    <message>
        <source>&amp;Verify Message</source>
        <translation>&amp;Провери</translation>
    </message>
    <message>
        <source>Verify the message to ensure it was signed with the specified Particl address</source>
        <translation>Проверете съобщение, за да сте сигурни че е подписано с определен Биткоин адрес</translation>
    </message>
    <message>
        <source>Verify &amp;Message</source>
        <translation>Потвърди &amp;съобщението</translation>
    </message>
    <message>
        <source>Click "Sign Message" to generate signature</source>
        <translation type="unfinished">Натиснете "Подписване на съобщение" за да създадете подпис</translation>
    </message>
    <message>
        <source>The entered address is invalid.</source>
        <translation type="unfinished">Въведеният адрес е невалиден.</translation>
    </message>
    <message>
        <source>Please check the address and try again.</source>
        <translation type="unfinished">Моля проверете адреса и опитайте отново.</translation>
    </message>
    <message>
        <source>The entered address does not refer to a key.</source>
        <translation type="unfinished">Въведеният адрес не може да се съпостави с валиден ключ.</translation>
    </message>
    <message>
        <source>Wallet unlock was cancelled.</source>
        <translation type="unfinished">Отключването на портфейла беше отменено.</translation>
    </message>
    <message>
        <source>Private key for the entered address is not available.</source>
        <translation type="unfinished">Не е наличен частен ключ за въведеният адрес.</translation>
    </message>
    <message>
        <source>Message signing failed.</source>
        <translation type="unfinished">Подписването на съобщение беше неуспешно.</translation>
    </message>
    <message>
        <source>Message signed.</source>
        <translation type="unfinished">Съобщението е подписано.</translation>
    </message>
    <message>
        <source>The signature could not be decoded.</source>
        <translation type="unfinished">Подписът не може да бъде декодиран.</translation>
    </message>
    <message>
        <source>Please check the signature and try again.</source>
        <translation type="unfinished">Проверете подписа и опитайте отново.</translation>
    </message>
    <message>
        <source>The signature did not match the message digest.</source>
        <translation type="unfinished">Подписът не отговаря на комбинацията от съобщение и адрес.</translation>
    </message>
    <message>
        <source>Message verification failed.</source>
        <translation type="unfinished">Проверката на съобщението беше неуспешна.</translation>
    </message>
    <message>
        <source>Message verified.</source>
        <translation type="unfinished">Съобщението е потвърдено.</translation>
    </message>
</context>
<context>
    <name>TransactionDesc</name>
    <message numerus="yes">
        <source>Open for %n more block(s)</source>
        <translation>
            <numerusform />
            <numerusform />
        </translation>
    </message>
    <message>
        <source>Open until %1</source>
        <translation type="unfinished">Подлежи на промяна до %1</translation>
    </message>
    <message>
        <source>0/unconfirmed, %1</source>
        <translation type="unfinished">0/непотвърдено, %1</translation>
    </message>
    <message>
        <source>%1/unconfirmed</source>
        <translation type="unfinished">%1/непотвърдени</translation>
    </message>
    <message>
        <source>%1 confirmations</source>
        <translation type="unfinished">включена в %1 блока</translation>
    </message>
    <message>
        <source>Status</source>
        <translation type="unfinished">Статус</translation>
    </message>
    <message>
        <source>Date</source>
        <translation type="unfinished">Дата</translation>
    </message>
    <message>
        <source>Source</source>
        <translation type="unfinished">източник</translation>
    </message>
    <message>
        <source>Generated</source>
        <translation type="unfinished">Генериран</translation>
    </message>
    <message>
        <source>From</source>
        <translation type="unfinished">от</translation>
    </message>
    <message>
        <source>unknown</source>
        <translation type="unfinished">неизвестен</translation>
    </message>
    <message>
        <source>To</source>
        <translation type="unfinished">към</translation>
    </message>
    <message>
        <source>own address</source>
        <translation type="unfinished">собствен адрес</translation>
    </message>
    <message>
        <source>watch-only</source>
        <translation type="unfinished">само гледане</translation>
    </message>
    <message>
        <source>label</source>
        <translation type="unfinished">име</translation>
    </message>
    <message>
        <source>Credit</source>
        <translation type="unfinished">кредит</translation>
    </message>
    <message numerus="yes">
        <source>matures in %n more block(s)</source>
        <translation>
            <numerusform />
            <numerusform />
        </translation>
    </message>
    <message>
        <source>not accepted</source>
        <translation type="unfinished">не е приет</translation>
    </message>
    <message>
        <source>Debit</source>
        <translation type="unfinished">Дебит</translation>
    </message>
    <message>
        <source>Total debit</source>
        <translation type="unfinished">Общ дълг</translation>
    </message>
    <message>
        <source>Total credit</source>
        <translation type="unfinished">Общ дълг</translation>
    </message>
    <message>
        <source>Transaction fee</source>
        <translation type="unfinished">Такса</translation>
    </message>
    <message>
        <source>Net amount</source>
        <translation type="unfinished">Нетна сума</translation>
    </message>
    <message>
        <source>Message</source>
        <translation type="unfinished">Съобщение</translation>
    </message>
    <message>
        <source>Comment</source>
        <translation type="unfinished">Коментар</translation>
    </message>
    <message>
        <source>Transaction ID</source>
        <translation type="unfinished">ID</translation>
    </message>
    <message>
        <source>Merchant</source>
        <translation type="unfinished">Търговец</translation>
    </message>
    <message>
        <source>Generated coins must mature %1 blocks before they can be spent. When you generated this block, it was broadcast to the network to be added to the block chain. If it fails to get into the chain, its state will change to "not accepted" and it won't be spendable. This may occasionally happen if another node generates a block within a few seconds of yours.</source>
        <translation type="unfinished">Генерираните монети трябва да отлежат %1 блока преди да могат да бъдат похарчени. Когато генерираш блока, той се разпространява в мрежата, за да се добави в блок-веригата. Ако не успее да се добави във веригата, неговия статус  ще се стане "неприет" и няма да може да се похарчи. Това е възможно да се случи случайно, ако друг възел генерира блок няколко секунди след твоя.</translation>
    </message>
    <message>
        <source>Debug information</source>
        <translation type="unfinished">Информация за грешките</translation>
    </message>
    <message>
        <source>Transaction</source>
        <translation type="unfinished">Транзакция</translation>
    </message>
    <message>
        <source>Amount</source>
        <translation type="unfinished">Количество</translation>
    </message>
    </context>
<context>
    <name>TransactionDescDialog</name>
    <message>
        <source>This pane shows a detailed description of the transaction</source>
        <translation>Описание на транзакцията</translation>
    </message>
    </context>
<context>
    <name>TransactionTableModel</name>
    <message>
        <source>Date</source>
        <translation type="unfinished">Дата</translation>
    </message>
    <message>
        <source>Type</source>
        <translation type="unfinished">Тип</translation>
    </message>
    <message>
        <source>Label</source>
        <translation type="unfinished">Етикет</translation>
    </message>
    <message numerus="yes">
        <source>Open for %n more block(s)</source>
        <translation>
            <numerusform />
            <numerusform />
        </translation>
    </message>
    <message>
        <source>Open until %1</source>
        <translation type="unfinished">Подлежи на промяна до %1</translation>
    </message>
    <message>
        <source>Unconfirmed</source>
        <translation type="unfinished">Непотвърдено</translation>
    </message>
    <message>
        <source>Confirming (%1 of %2 recommended confirmations)</source>
        <translation type="unfinished">Потвърждаване (%1 от %2 препоръчвани потвърждения)</translation>
    </message>
    <message>
        <source>Confirmed (%1 confirmations)</source>
        <translation type="unfinished">Потвърдени (%1 потвърждения)</translation>
    </message>
    <message>
        <source>Conflicted</source>
        <translation type="unfinished">Конфликтно</translation>
    </message>
    <message>
        <source>Immature (%1 confirmations, will be available after %2)</source>
        <translation type="unfinished">Неплатим (%1 потвърждения, ще бъде платим след %2)</translation>
    </message>
    <message>
        <source>Generated but not accepted</source>
        <translation type="unfinished">Генерирана, но отхвърлена от мрежата</translation>
    </message>
    <message>
        <source>Received with</source>
        <translation type="unfinished">Получени</translation>
    </message>
    <message>
        <source>Received from</source>
        <translation type="unfinished">Получен от</translation>
    </message>
    <message>
        <source>Sent to</source>
        <translation type="unfinished">Изпратени на</translation>
    </message>
    <message>
        <source>Payment to yourself</source>
        <translation type="unfinished">Плащане към себе си</translation>
    </message>
    <message>
        <source>Mined</source>
        <translation type="unfinished">Емитирани</translation>
    </message>
    <message>
        <source>watch-only</source>
        <translation type="unfinished">само гледане</translation>
    </message>
    <message>
        <source>(no label)</source>
        <translation type="unfinished">(без етикет)</translation>
    </message>
    <message>
        <source>Transaction status. Hover over this field to show number of confirmations.</source>
        <translation type="unfinished">Състояние на транзакцията. Задръжте върху това поле за брой потвърждения.</translation>
    </message>
    <message>
        <source>Date and time that the transaction was received.</source>
        <translation type="unfinished">Дата и час на получаване на транзакцията.</translation>
    </message>
    <message>
        <source>Type of transaction.</source>
        <translation type="unfinished">Вид транзакция.</translation>
    </message>
    <message>
        <source>Amount removed from or added to balance.</source>
        <translation type="unfinished">Сума извадена или добавена към баланса.</translation>
    </message>
</context>
<context>
    <name>TransactionView</name>
    <message>
        <source>All</source>
        <translation type="unfinished">Всички</translation>
    </message>
    <message>
        <source>Today</source>
        <translation type="unfinished">Днес</translation>
    </message>
    <message>
        <source>This week</source>
        <translation type="unfinished">Тази седмица</translation>
    </message>
    <message>
        <source>This month</source>
        <translation type="unfinished">Този месец</translation>
    </message>
    <message>
        <source>Last month</source>
        <translation type="unfinished">Предния месец</translation>
    </message>
    <message>
        <source>This year</source>
        <translation type="unfinished">Тази година</translation>
    </message>
    <message>
        <source>Received with</source>
        <translation type="unfinished">Получени</translation>
    </message>
    <message>
        <source>Sent to</source>
        <translation type="unfinished">Изпратени на</translation>
    </message>
    <message>
        <source>To yourself</source>
        <translation type="unfinished">Собствени</translation>
    </message>
    <message>
        <source>Mined</source>
        <translation type="unfinished">Емитирани</translation>
    </message>
    <message>
        <source>Other</source>
        <translation type="unfinished">Други</translation>
    </message>
    <message>
        <source>Min amount</source>
        <translation type="unfinished">Минимална сума</translation>
    </message>
    <message>
        <source>&amp;Copy address</source>
        <translation type="unfinished">&amp;Копирай адрес</translation>
    </message>
    <message>
        <source>Copy &amp;amount</source>
        <translation type="unfinished">Копирай сума</translation>
    </message>
    <message>
        <source>Export Transaction History</source>
        <translation type="unfinished">Изнасяне историята на транзакциите</translation>
    </message>
    <message>
        <source>Confirmed</source>
        <translation type="unfinished">Потвърдено</translation>
    </message>
    <message>
        <source>Watch-only</source>
        <translation type="unfinished">само гледане</translation>
    </message>
    <message>
        <source>Date</source>
        <translation type="unfinished">Дата</translation>
    </message>
    <message>
        <source>Type</source>
        <translation type="unfinished">Тип</translation>
    </message>
    <message>
        <source>Label</source>
        <translation type="unfinished">Етикет</translation>
    </message>
    <message>
        <source>Address</source>
        <translation type="unfinished">Адрес</translation>
    </message>
    <message>
        <source>ID</source>
        <translation type="unfinished">ИД</translation>
    </message>
    <message>
        <source>Exporting Failed</source>
        <translation type="unfinished">Изнасянето се провали</translation>
    </message>
    <message>
        <source>Exporting Successful</source>
        <translation type="unfinished">Изнасянето е успешна</translation>
    </message>
    <message>
        <source>The transaction history was successfully saved to %1.</source>
        <translation type="unfinished">Историята с транзакциите беше успешно запазена в %1.</translation>
    </message>
    <message>
        <source>Range:</source>
        <translation type="unfinished">От:</translation>
    </message>
    <message>
        <source>to</source>
        <translation type="unfinished">до</translation>
    </message>
</context>
<context>
    <name>WalletFrame</name>
    <message>
        <source>Create a new wallet</source>
        <translation type="unfinished">Създай нов портфейл</translation>
    </message>
</context>
<context>
    <name>WalletModel</name>
    <message>
        <source>Send Coins</source>
        <translation type="unfinished">Изпращане</translation>
    </message>
    <message>
        <source>default wallet</source>
        <translation type="unfinished">Портфейл по подразбиране</translation>
    </message>
</context>
<context>
    <name>WalletView</name>
    <message>
        <source>&amp;Export</source>
        <translation type="unfinished">Изнеси</translation>
    </message>
    <message>
        <source>Export the data in the current tab to a file</source>
        <translation type="unfinished">Изнеси данните в избрания раздел към файл</translation>
    </message>
    <message>
        <source>Error</source>
        <translation type="unfinished">грешка</translation>
    </message>
    <message>
        <source>Partially Signed Transaction (*.psbt)</source>
        <translation type="unfinished">Частично Подписана Транзакция (*.psbt)</translation>
    </message>
    <message>
        <source>Backup Wallet</source>
        <translation type="unfinished">Запазване на портфейла</translation>
    </message>
    <message>
        <source>Backup Failed</source>
        <translation type="unfinished">Неуспешно запазване на портфейла</translation>
    </message>
    <message>
        <source>There was an error trying to save the wallet data to %1.</source>
        <translation type="unfinished">Възникна грешка при запазването на информацията за портфейла в %1.</translation>
    </message>
    <message>
        <source>Backup Successful</source>
        <translation type="unfinished">Успешно запазване на портфейла</translation>
    </message>
    <message>
        <source>The wallet data was successfully saved to %1.</source>
        <translation type="unfinished">Информацията за портфейла беше успешно запазена в %1.</translation>
    </message>
    </context>
<context>
    <name>bitcoin-core</name>
    <message>
        <source>Config setting for %s only applied on %s network when in [%s] section.</source>
        <translation type="unfinished">Конфигурирай настройки за %s само когато са приложени на %s мрежа, когато са в [%s] секция.</translation>
    </message>
    <message>
        <source>Do you want to rebuild the block database now?</source>
        <translation type="unfinished">Желаете ли да пресъздадете базата данни с блокове сега?</translation>
    </message>
    <message>
        <source>Done loading</source>
        <translation type="unfinished">Зареждането е завършено</translation>
    </message>
    <message>
        <source>Error initializing block database</source>
        <translation type="unfinished">Грешка в пускането на базата данни с блокове</translation>
    </message>
    <message>
        <source>Failed to listen on any port. Use -listen=0 if you want this.</source>
        <translation type="unfinished">Провалено "слушане" на всеки порт. Използвайте -listen=0 ако искате това.</translation>
    </message>
    <message>
        <source>Insufficient funds</source>
        <translation type="unfinished">Недостатъчно средства</translation>
    </message>
    <message>
        <source>The wallet will avoid paying less than the minimum relay fee.</source>
        <translation type="unfinished">Портфейлът няма да плаша по-малко от миналата такса за препредаване.</translation>
    </message>
    <message>
        <source>This is experimental software.</source>
        <translation type="unfinished">Това е експериментален софтуер.</translation>
    </message>
    <message>
        <source>This is the minimum transaction fee you pay on every transaction.</source>
        <translation type="unfinished">Това е минималната такса за транзакция, която плащате за всяка транзакция.</translation>
    </message>
    <message>
        <source>This is the transaction fee you will pay if you send a transaction.</source>
        <translation type="unfinished">Това е таксата за транзакцията която ще платите ако изпратите транзакция.</translation>
    </message>
    <message>
        <source>Transaction amount too small</source>
        <translation type="unfinished">Сумата на транзакцията е твърде малка</translation>
    </message>
    <message>
        <source>Transaction amounts must not be negative</source>
        <translation type="unfinished">Сумите на транзакциите не могат да бъдат отрицателни</translation>
    </message>
    <message>
        <source>Transaction must have at least one recipient</source>
        <translation type="unfinished">Транзакцията трябва да има поне един получател.</translation>
    </message>
    <message>
        <source>Transaction too large</source>
        <translation type="unfinished">Транзакцията е твърде голяма</translation>
    </message>
    </context>
</TS><|MERGE_RESOLUTION|>--- conflicted
+++ resolved
@@ -66,7 +66,7 @@
         <translation type="unfinished">Тези са вашите Биткойн адреси за изпращане на монети. Винаги проверявайте количеството и получаващия адрес преди изпращане. </translation>
     </message>
     <message>
-        <source>These are your Bitcoin addresses for receiving payments. Use the 'Create new receiving address' button in the receive tab to create new addresses.
+        <source>These are your Particl addresses for receiving payments. Use the 'Create new receiving address' button in the receive tab to create new addresses.
 Signing is only possible with addresses of the type 'legacy'.</source>
         <translation type="unfinished">създавам</translation>
     </message>
@@ -421,15 +421,11 @@
         <translation type="unfinished">Мрежата деактивирана</translation>
     </message>
     <message>
-<<<<<<< HEAD
-        <source>Send coins to a Particl address</source>
-=======
         <source>Proxy is &lt;b&gt;enabled&lt;/b&gt;: %1</source>
         <translation type="unfinished">Прокси е &lt;b&gt;разрешено&lt;/b&gt;: %1</translation>
     </message>
     <message>
-        <source>Send coins to a Bitcoin address</source>
->>>>>>> a46e1783
+        <source>Send coins to a Particl address</source>
         <translation>Изпращане към Биткоин адрес</translation>
     </message>
     <message>
@@ -469,35 +465,27 @@
         <translation>Шифроване на личните ключове,които принадлежат на портфейла Ви.</translation>
     </message>
     <message>
-<<<<<<< HEAD
+        <source>&amp;Backup Wallet…</source>
+        <translation type="unfinished">&amp;Бекъп уолет.</translation>
+    </message>
+    <message>
+        <source>&amp;Change Passphrase…</source>
+        <translation type="unfinished">&amp;Промени пасфрейз.</translation>
+    </message>
+    <message>
+        <source>Sign &amp;message…</source>
+        <translation type="unfinished">Подпиши &amp;съобщение…</translation>
+    </message>
+    <message>
         <source>Sign messages with your Particl addresses to prove you own them</source>
         <translation>Пишете съобщения със своя Биткойн адрес за да докажете,че е ваш.</translation>
     </message>
     <message>
-        <source>Verify messages to ensure they were signed with specified Particl addresses</source>
-=======
-        <source>&amp;Backup Wallet…</source>
-        <translation type="unfinished">&amp;Бекъп уолет.</translation>
-    </message>
-    <message>
-        <source>&amp;Change Passphrase…</source>
-        <translation type="unfinished">&amp;Промени пасфрейз.</translation>
-    </message>
-    <message>
-        <source>Sign &amp;message…</source>
-        <translation type="unfinished">Подпиши &amp;съобщение…</translation>
-    </message>
-    <message>
-        <source>Sign messages with your Bitcoin addresses to prove you own them</source>
-        <translation>Пишете съобщения със своя Биткойн адрес за да докажете,че е ваш.</translation>
-    </message>
-    <message>
         <source>&amp;Verify message…</source>
         <translation type="unfinished">&amp;Потвърди съобщение…</translation>
     </message>
     <message>
-        <source>Verify messages to ensure they were signed with specified Bitcoin addresses</source>
->>>>>>> a46e1783
+        <source>Verify messages to ensure they were signed with specified Particl addresses</source>
         <translation>Потвърждаване на съобщения  за да се знае,че са написани с дадените Биткойн адреси.</translation>
     </message>
     <message>
@@ -525,15 +513,11 @@
         <translation>Лентата с инструменти</translation>
     </message>
     <message>
-<<<<<<< HEAD
-        <source>Request payments (generates QR codes and particl: URIs)</source>
-=======
         <source>Synchronizing with network…</source>
         <translation type="unfinished">Синхронизиране с мрежа</translation>
     </message>
     <message>
-        <source>Request payments (generates QR codes and bitcoin: URIs)</source>
->>>>>>> a46e1783
+        <source>Request payments (generates QR codes and particl: URIs)</source>
         <translation type="unfinished">Изискване на плащания(генерира QR кодове и биткойн: URIs)</translation>
     </message>
     <message>
@@ -1030,7 +1014,7 @@
         </translation>
     </message>
     <message>
-        <source>%1 will download and store a copy of the Bitcoin block chain.</source>
+        <source>%1 will download and store a copy of the Particl block chain.</source>
         <translation type="unfinished">%1 ще свали и съхрани копие на биткойн блокчейна.</translation>
     </message>
     <message>
