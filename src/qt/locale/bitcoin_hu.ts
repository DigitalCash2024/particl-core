--- conflicted
+++ resolved
@@ -70,13 +70,6 @@
         <translation>Ezek a Particl címeid kifizetések küldéséhez. Mindíg ellenőrizd az összeget és a fogadó címet mielőtt coinokat küldenél.</translation>
     </message>
     <message>
-<<<<<<< HEAD
-        <source>These are your Particl addresses for receiving payments. It is recommended to use a new receiving address for each transaction.</source>
-        <translation>Ezek a Particl címeid kifizetések fogadásához. Ajánlott új címet használni minden új fogadáshoz.</translation>
-    </message>
-    <message>
-=======
->>>>>>> a54e52b4
         <source>&amp;Copy Address</source>
         <translation>&amp;Cím másolása</translation>
     </message>
@@ -179,13 +172,8 @@
         <translation>Tárca titkosítva</translation>
     </message>
     <message>
-<<<<<<< HEAD
-        <source>%1 will close now to finish the encryption process. Remember that encrypting your wallet cannot fully protect your particl from being stolen by malware infecting your computer.</source>
-        <translation>A %1 most bezár, hogy befejezze a titkosítást. Ne feledje, hogy a tárca titkosítása nem nyújt teljes védelmet azzal szemben, hogy kártékony programok megfertőzzék a számítógépét és ellopják a particljait.</translation>
-=======
-        <source>Remember that encrypting your wallet cannot fully protect your bitcoins from being stolen by malware infecting your computer.</source>
+        <source>Remember that encrypting your wallet cannot fully protect your particl from being stolen by malware infecting your computer.</source>
         <translation>Ne feledd, hogy a tárca titkosítása sem nyújt teljes védelmet az adathalász programok fertőzésével szemben.</translation>
->>>>>>> a54e52b4
     </message>
     <message>
         <source>IMPORTANT: Any previous backups you have made of your wallet file should be replaced with the newly generated, encrypted wallet file. For security reasons, previous backups of the unencrypted wallet file will become useless as soon as you start using the new, encrypted wallet.</source>
@@ -334,17 +322,12 @@
         <translation>Lemezen lévő blokkok újraindexelése...</translation>
     </message>
     <message>
-<<<<<<< HEAD
+        <source>Proxy is &lt;b&gt;enabled&lt;/b&gt;: %1</source>
+        <translation>Proxy  &lt;b&gt;aktív&lt;/b&gt;: %1 </translation>
+    </message>
+    <message>
         <source>Send coins to a Particl address</source>
         <translation>Particl küldése megadott címre</translation>
-=======
-        <source>Proxy is &lt;b&gt;enabled&lt;/b&gt;: %1</source>
-        <translation>Proxy  &lt;b&gt;aktív&lt;/b&gt;: %1 </translation>
-    </message>
-    <message>
-        <source>Send coins to a Bitcoin address</source>
-        <translation>Bitcoin küldése megadott címre</translation>
->>>>>>> a54e52b4
     </message>
     <message>
         <source>Backup wallet to another location</source>
@@ -367,17 +350,6 @@
         <translation>Üzenet &amp;valódiságának ellenőrzése</translation>
     </message>
     <message>
-<<<<<<< HEAD
-        <source>Particl.</source>
-        <translation>Particl.</translation>
-    </message>
-    <message>
-        <source>Wallet</source>
-        <translation>Tárca</translation>
-    </message>
-    <message>
-=======
->>>>>>> a54e52b4
         <source>&amp;Send</source>
         <translation>&amp;Küldés</translation>
     </message>
@@ -399,11 +371,11 @@
     </message>
     <message>
         <source>Sign messages with your Particl addresses to prove you own them</source>
-        <translation>Üzenetek aláírása a Particl.címmeiddel, amivel bizonyítod, hogy a cím a sajátod</translation>
+        <translation>Üzenetek aláírása a Particl-címmeiddel, amivel bizonyítod, hogy a cím a sajátod</translation>
     </message>
     <message>
         <source>Verify messages to ensure they were signed with specified Particl addresses</source>
-        <translation>Üzenetek ellenőrzése, hogy valóban a megjelölt Particl.címekkel vannak-e aláírva</translation>
+        <translation>Üzenetek ellenőrzése, hogy valóban a megjelölt Particl-címekkel vannak-e aláírva</translation>
     </message>
     <message>
         <source>&amp;File</source>
@@ -486,37 +458,32 @@
         <translation>Naprakész</translation>
     </message>
     <message>
-<<<<<<< HEAD
+        <source>&amp;Sending addresses</source>
+        <translation>&amp;Küldő címek</translation>
+    </message>
+    <message>
+        <source>&amp;Receiving addresses</source>
+        <translation>&amp;Fogadó címek</translation>
+    </message>
+    <message>
+        <source>Open Wallet</source>
+        <translation>Tárca megnyitása</translation>
+    </message>
+    <message>
+        <source>Open a wallet</source>
+        <translation>Tárca nyitása</translation>
+    </message>
+    <message>
+        <source>Close Wallet...</source>
+        <translation>Tárca bezárása...</translation>
+    </message>
+    <message>
+        <source>Close wallet</source>
+        <translation>Tárca bezárása</translation>
+    </message>
+    <message>
         <source>Show the %1 help message to get a list with possible Particl command-line options</source>
         <translation>A %1 súgó megjelenítése a Particl lehetséges parancssori kapcsolóinak listájával</translation>
-=======
-        <source>&amp;Sending addresses</source>
-        <translation>&amp;Küldő címek</translation>
-    </message>
-    <message>
-        <source>&amp;Receiving addresses</source>
-        <translation>&amp;Fogadó címek</translation>
-    </message>
-    <message>
-        <source>Open Wallet</source>
-        <translation>Tárca megnyitása</translation>
-    </message>
-    <message>
-        <source>Open a wallet</source>
-        <translation>Tárca nyitása</translation>
-    </message>
-    <message>
-        <source>Close Wallet...</source>
-        <translation>Tárca bezárása...</translation>
-    </message>
-    <message>
-        <source>Close wallet</source>
-        <translation>Tárca bezárása</translation>
-    </message>
-    <message>
-        <source>Show the %1 help message to get a list with possible Bitcoin command-line options</source>
-        <translation>A %1 súgó megjelenítése a Bitcoin lehetséges parancssori kapcsolóinak listájával</translation>
->>>>>>> a54e52b4
     </message>
     <message>
         <source>default wallet</source>
@@ -819,7 +786,7 @@
     </message>
     <message>
         <source>The entered address "%1" is not a valid Particl address.</source>
-        <translation>A megadott "%1" cím nem egy érvényes Particl.cím.</translation>
+        <translation>A megadott "%1" cím nem egy érvényes Particl-cím.</translation>
     </message>
     <message>
         <source>Could not unlock wallet.</source>
@@ -907,8 +874,8 @@
         <translation>Saját adatkönyvtár használata:</translation>
     </message>
     <message>
-        <source>Particl.</source>
-        <translation>Particl.</translation>
+        <source>Particl</source>
+        <translation>Particl</translation>
     </message>
     <message>
         <source>At least %1 GB of data will be stored in this directory, and it will grow over time.</source>
@@ -1124,7 +1091,7 @@
     </message>
     <message>
         <source>Automatically open the Particl client port on the router. This only works when your router supports UPnP and it is enabled.</source>
-        <translation>A Particl.kliens portjának automatikus megnyitása a routeren. Ez csak akkor működik, ha a routered támogatja az UPnP-t és az engedélyezve is van rajta.</translation>
+        <translation>A Particl-kliens portjának automatikus megnyitása a routeren. Ez csak akkor működik, ha a routered támogatja az UPnP-t és az engedélyezve is van rajta.</translation>
     </message>
     <message>
         <source>Map port using &amp;UPnP</source>
@@ -2125,17 +2092,6 @@
         <translation>Elrejtés</translation>
     </message>
     <message>
-<<<<<<< HEAD
-        <source>Paying only the minimum fee is just fine as long as there is less transaction volume than space in the blocks. But be aware that this can end up in a never confirming transaction once there is more demand for particl transactions than the network can process.</source>
-        <translation>Alacsony díj is megfelelő, ha nincs több tranzakció mint amennyi hely a blokkokban. Figyelem! Ha a hálózat túlterhelt, lehetséges, hogy a tranzakció nem lesz megerősítve.</translation>
-    </message>
-    <message>
-        <source>(read the tooltip)</source>
-        <translation>(olvasd el a gyorstippet)</translation>
-    </message>
-    <message>
-=======
->>>>>>> a54e52b4
         <source>Recommended:</source>
         <translation>Ajánlott:</translation>
     </message>
@@ -2268,17 +2224,8 @@
         <translation>A fizetési kérelem lejárt.</translation>
     </message>
     <message>
-<<<<<<< HEAD
-        <source>Pay only the required fee of %1</source>
-        <translation>Csak a szükséges %1 díj fizetése</translation>
-    </message>
-    <message>
         <source>Warning: Invalid Particl address</source>
         <translation>Figyelmeztetés: Érvénytelen Particl cím</translation>
-=======
-        <source>Warning: Invalid Bitcoin address</source>
-        <translation>Figyelmeztetés: Érvénytelen Bitcoin cím</translation>
->>>>>>> a54e52b4
     </message>
     <message>
         <source>Warning: Unknown change address</source>
@@ -3014,13 +2961,6 @@
         <translation>HTTP szerver indítása sikertelen. A részleteket lásd: debug log.</translation>
     </message>
     <message>
-<<<<<<< HEAD
-        <source>Particl Core</source>
-        <translation>Particl Core</translation>
-    </message>
-    <message>
-=======
->>>>>>> a54e52b4
         <source>The %s developers</source>
         <translation>A %s fejlesztők</translation>
     </message>
