<TS language="hu" version="2.1">
<context>
    <name>AddressBookPage</name>
    <message>
        <source>Right-click to edit address or label</source>
        <translation>A cím vagy címke szerkeszteséhez kattintson a jobb gombbal</translation>
    </message>
    <message>
        <source>Create a new address</source>
        <translation>Új cím létrehozása</translation>
    </message>
    <message>
        <source>&amp;New</source>
        <translation>&amp;Új</translation>
    </message>
    <message>
        <source>Copy the currently selected address to the system clipboard</source>
        <translation>A kiválasztott cím másolása a vágólapra</translation>
    </message>
    <message>
        <source>&amp;Copy</source>
        <translation>&amp;Másolás</translation>
    </message>
    <message>
        <source>C&amp;lose</source>
        <translation>&amp;Bezárás</translation>
    </message>
    <message>
        <source>Delete the currently selected address from the list</source>
        <translation>Kiválasztott cím törlése a listából</translation>
    </message>
    <message>
        <source>Enter address or label to search</source>
        <translation>Írja be a keresendő címet vagy címkét</translation>
    </message>
    <message>
        <source>Export the data in the current tab to a file</source>
        <translation>Jelenlegi nézet exportálása fájlba</translation>
    </message>
    <message>
        <source>&amp;Export</source>
        <translation>&amp;Exportálás</translation>
    </message>
    <message>
        <source>&amp;Delete</source>
        <translation>&amp;Törlés</translation>
    </message>
    <message>
        <source>Choose the address to send coins to</source>
        <translation>Válassza ki a címet utaláshoz</translation>
    </message>
    <message>
        <source>Choose the address to receive coins with</source>
        <translation>Válassza ki a címet jóváíráshoz</translation>
    </message>
    <message>
        <source>C&amp;hoose</source>
        <translation>K&amp;iválaszt</translation>
    </message>
    <message>
        <source>Sending addresses</source>
        <translation>Küldési cím</translation>
    </message>
    <message>
        <source>Receiving addresses</source>
        <translation>Fogadási cím</translation>
    </message>
    <message>
        <source>These are your Particl addresses for sending payments. Always check the amount and the receiving address before sending coins.</source>
        <translation>Ezek a Particl címeid kifizetések küldéséhez. Mindíg ellenőrizd az összeget és a fogadó címet mielőtt coinokat küldenél.</translation>
    </message>
    <message>
        <source>These are your Particl addresses for receiving payments. It is recommended to use a new receiving address for each transaction.</source>
        <translation>Ezek a Particl címeid kifizetések fogadásához. Ajánlott új címet használni minden új fogadáshoz.</translation>
    </message>
    <message>
        <source>&amp;Copy Address</source>
        <translation>&amp;Cím másolása</translation>
    </message>
    <message>
        <source>Copy &amp;Label</source>
        <translation>Másolás és Címkézés</translation>
    </message>
    <message>
        <source>&amp;Edit</source>
        <translation>Szerkesztés</translation>
    </message>
    <message>
        <source>Export Address List</source>
        <translation>Címlista exportálása</translation>
    </message>
    <message>
        <source>Comma separated file (*.csv)</source>
        <translation>Vesszővel elválasztott adatokat tartalmazó fájl (*.csv)</translation>
    </message>
    <message>
        <source>Exporting Failed</source>
        <translation>Hiba az exportálás során</translation>
    </message>
    </context>
<context>
    <name>AddressTableModel</name>
    <message>
        <source>Label</source>
        <translation>Címke</translation>
    </message>
    <message>
        <source>Address</source>
        <translation>Cím</translation>
    </message>
    <message>
        <source>(no label)</source>
        <translation>(nincs címke)</translation>
    </message>
</context>
<context>
    <name>AskPassphraseDialog</name>
    <message>
        <source>Passphrase Dialog</source>
        <translation>Jelszó párbeszédablak</translation>
    </message>
    <message>
        <source>Enter passphrase</source>
        <translation>Add meg a jelszót</translation>
    </message>
    <message>
        <source>New passphrase</source>
        <translation>Új jelszó</translation>
    </message>
    <message>
        <source>Repeat new passphrase</source>
        <translation>Új jelszó újra</translation>
    </message>
    <message>
        <source>Show password</source>
        <translation>Jelszó megjelenítése</translation>
    </message>
    <message>
        <source>Enter the new passphrase to the wallet.&lt;br/&gt;Please use a passphrase of &lt;b&gt;ten or more random characters&lt;/b&gt;, or &lt;b&gt;eight or more words&lt;/b&gt;.</source>
        <translation>Gépelje be az új kulcsmondatot a pénztárcához.&lt;br/&gt;
Kérem a kulcsmondatban használjon &lt;b&gt; tíz vagy több véletlenszerű karaktert &lt;/b&gt;, vagy &lt;b&gt; nyolc vagy több szót &lt;/b&gt;.</translation>
    </message>
    <message>
        <source>Encrypt wallet</source>
        <translation>Tárca titkosítása</translation>
    </message>
    <message>
        <source>This operation needs your wallet passphrase to unlock the wallet.</source>
        <translation>Ehhez a művelethez szükség van a tárcához tartozó kulcsmondathoz, hogy kinyithassa azt.</translation>
    </message>
    <message>
        <source>Unlock wallet</source>
        <translation>Tárca kinyitása</translation>
    </message>
    <message>
        <source>This operation needs your wallet passphrase to decrypt the wallet.</source>
        <translation>Ehhez a művelethez szükség van a tárcához tartozó kulcsmondathoz, hogy a titkosítás megszűnjön.</translation>
    </message>
    <message>
        <source>Decrypt wallet</source>
        <translation>Tárca dekódolása</translation>
    </message>
    <message>
        <source>Change passphrase</source>
        <translation>Kulcsmondat megváltoztatása</translation>
    </message>
    <message>
        <source>Enter the old passphrase and new passphrase to the wallet.</source>
        <translation>Gépelje be a tárcához tartozó régi, és új kulcsmondatot</translation>
    </message>
    <message>
        <source>Confirm wallet encryption</source>
        <translation>Tárca titkosításának megerősítése</translation>
    </message>
    <message>
        <source>Warning: If you encrypt your wallet and lose your passphrase, you will &lt;b&gt;LOSE ALL OF YOUR PARTICL&lt;/b&gt;!</source>
        <translation>Figyelem: Ha titkosítja a tárcáját és elveszíti a jelszavát, akkor &lt;b&gt;AZ ÖSSZES PARTICLJA ELVESZIK&lt;/b&gt;!</translation>
    </message>
    <message>
        <source>Are you sure you wish to encrypt your wallet?</source>
        <translation>Biztosan titkosítani akarja a tárcát?</translation>
    </message>
    <message>
        <source>Wallet encrypted</source>
        <translation>Tárca titkosítva</translation>
    </message>
    <message>
<<<<<<< HEAD
        <source>%1 will close now to finish the encryption process. Remember that encrypting your wallet cannot fully protect your particl from being stolen by malware infecting your computer.</source>
        <translation>A %1 most bezár, hogy befejezze a titkosítást. Ne feledje, hogy a tárca titkosítása nem nyújt teljes védelmet azzal szemben, hogy kártékony programok megfertőzzék a számítógépét és ellopják a particljait.</translation>
    </message>
    <message>
=======
>>>>>>> 936ef73f
        <source>IMPORTANT: Any previous backups you have made of your wallet file should be replaced with the newly generated, encrypted wallet file. For security reasons, previous backups of the unencrypted wallet file will become useless as soon as you start using the new, encrypted wallet.</source>
        <translation>FONTOS: A tárca-fájl minden korábbi biztonsági mentését cserélje le ezzel az újonnan generált, titkosított tárca-fájllal. Biztonsági okokból a tárca-fájl korábbi, titkosítás nélküli mentései használhatatlanná válnak, amint elkezdi használni az új, titkosított tárcát.</translation>
    </message>
    <message>
        <source>Wallet encryption failed</source>
        <translation>A tárca titkosítása sikertelen.</translation>
    </message>
    <message>
        <source>Wallet encryption failed due to an internal error. Your wallet was not encrypted.</source>
        <translation>Tárca titkosítása belső hiba miatt sikertelen. A tárcád nem lett titkosítva.</translation>
    </message>
    <message>
        <source>The supplied passphrases do not match.</source>
        <translation>A megadott jelszavak nem egyeznek.</translation>
    </message>
    <message>
        <source>Wallet unlock failed</source>
        <translation>Tárca megnyitása sikertelen</translation>
    </message>
    <message>
        <source>The passphrase entered for the wallet decryption was incorrect.</source>
        <translation>A tárca titkosításának feloldásához megadott jelszó helytelen.</translation>
    </message>
    <message>
        <source>Wallet decryption failed</source>
        <translation>Tárca titkosításának feloldása sikertelen</translation>
    </message>
    <message>
        <source>Wallet passphrase was successfully changed.</source>
        <translation>Tárca jelszava sikeresen megváltoztatva.</translation>
    </message>
    <message>
        <source>Warning: The Caps Lock key is on!</source>
        <translation>Vigyázat: a Caps Lock be van kapcsolva!</translation>
    </message>
</context>
<context>
    <name>BanTableModel</name>
    <message>
        <source>IP/Netmask</source>
        <translation>IP-cím/maszk</translation>
    </message>
    <message>
        <source>Banned Until</source>
        <translation>Kitiltás vége</translation>
    </message>
</context>
<context>
    <name>BitcoinGUI</name>
    <message>
        <source>Sign &amp;message...</source>
        <translation>Üzenet aláírása...</translation>
    </message>
    <message>
        <source>Synchronizing with network...</source>
        <translation>Szinkronizálás a hálózattal...</translation>
    </message>
    <message>
        <source>&amp;Overview</source>
        <translation>&amp;Áttekintés</translation>
    </message>
    <message>
        <source>Show general overview of wallet</source>
        <translation>Tárca általános áttekintése</translation>
    </message>
    <message>
        <source>&amp;Transactions</source>
        <translation>&amp;Tranzakciók</translation>
    </message>
    <message>
        <source>Browse transaction history</source>
        <translation>Tranzakciós előzmények megtekintése</translation>
    </message>
    <message>
        <source>E&amp;xit</source>
        <translation>&amp;Kilépés</translation>
    </message>
    <message>
        <source>Quit application</source>
        <translation>Kilépés az alkalmazásból</translation>
    </message>
    <message>
        <source>&amp;About %1</source>
        <translation>&amp;A %1-ról</translation>
    </message>
    <message>
        <source>Show information about %1</source>
        <translation>%1 információ megjelenítése</translation>
    </message>
    <message>
        <source>About &amp;Qt</source>
        <translation>A &amp;Qt-ról</translation>
    </message>
    <message>
        <source>Show information about Qt</source>
        <translation>Információk a Qt-ról</translation>
    </message>
    <message>
        <source>&amp;Options...</source>
        <translation>&amp;Opciók...</translation>
    </message>
    <message>
        <source>Modify configuration options for %1</source>
        <translation>%1 beállítások módosítása</translation>
    </message>
    <message>
        <source>&amp;Encrypt Wallet...</source>
        <translation>Tárca &amp;titkosítása...</translation>
    </message>
    <message>
        <source>&amp;Backup Wallet...</source>
        <translation>&amp;Bisztonsági másolat készítése a Tárcáról</translation>
    </message>
    <message>
        <source>&amp;Change Passphrase...</source>
        <translation>Jelszó &amp;megváltoztatása...</translation>
    </message>
    <message>
        <source>Open &amp;URI...</source>
        <translation>&amp;URI azonosító megnyitása...</translation>
    </message>
    <message>
        <source>Click to disable network activity.</source>
        <translation>Kattintson a hálózati tevékenység letiltásához.</translation>
    </message>
    <message>
        <source>Network activity disabled.</source>
        <translation>Hálózati tevékenység letiltva.</translation>
    </message>
    <message>
        <source>Click to enable network activity again.</source>
        <translation>Kattintson a hálózati tevékenység újbóli engedélyezéséhez.</translation>
    </message>
    <message>
        <source>Syncing Headers (%1%)...</source>
        <translation>Fejlécek Szinkronizálása (%1%)...</translation>
    </message>
    <message>
        <source>Reindexing blocks on disk...</source>
        <translation>Lemezen lévő blokkok újraindexelése...</translation>
    </message>
    <message>
        <source>Send coins to a Particl address</source>
        <translation>Particl küldése megadott címre</translation>
    </message>
    <message>
        <source>Backup wallet to another location</source>
        <translation>Biztonsági másolat készítése a tárcáról egy másik helyre</translation>
    </message>
    <message>
        <source>Change the passphrase used for wallet encryption</source>
        <translation>Tárca-titkosító jelszó megváltoztatása</translation>
    </message>
    <message>
        <source>&amp;Debug window</source>
        <translation>&amp;Debug ablak</translation>
    </message>
    <message>
        <source>Open debugging and diagnostic console</source>
        <translation>Hibakereső és diagnosztikai konzol megnyitása</translation>
    </message>
    <message>
        <source>&amp;Verify message...</source>
        <translation>Üzenet &amp;valódiságának ellenőrzése</translation>
    </message>
    <message>
        <source>Particl.</source>
        <translation>Particl.</translation>
    </message>
    <message>
        <source>&amp;Send</source>
        <translation>&amp;Küldés</translation>
    </message>
    <message>
        <source>&amp;Receive</source>
        <translation>&amp;Fogadás</translation>
    </message>
    <message>
        <source>&amp;Show / Hide</source>
        <translation>&amp;Mutat / Elrejt</translation>
    </message>
    <message>
        <source>Show or hide the main Window</source>
        <translation>Főablakot mutat/elrejt</translation>
    </message>
    <message>
        <source>Encrypt the private keys that belong to your wallet</source>
        <translation>A tárcádhoz tartozó privát kulcsok titkosítása</translation>
    </message>
    <message>
        <source>Sign messages with your Particl addresses to prove you own them</source>
        <translation>Üzenetek aláírása a Particl.címmeiddel, amivel bizonyítod, hogy a cím a sajátod</translation>
    </message>
    <message>
        <source>Verify messages to ensure they were signed with specified Particl addresses</source>
        <translation>Üzenetek ellenőrzése, hogy valóban a megjelölt Particl.címekkel vannak-e aláírva</translation>
    </message>
    <message>
        <source>&amp;File</source>
        <translation>&amp;Fájl</translation>
    </message>
    <message>
        <source>&amp;Settings</source>
        <translation>&amp;Beállítások</translation>
    </message>
    <message>
        <source>&amp;Help</source>
        <translation>&amp;Súgó</translation>
    </message>
    <message>
        <source>Tabs toolbar</source>
        <translation>Fül eszköztár</translation>
    </message>
    <message>
        <source>Request payments (generates QR codes and particl: URIs)</source>
        <translation>Fizetési kérelem (QR-kódot és "particl:" URI azonosítót hoz létre)</translation>
    </message>
    <message>
        <source>Show the list of used sending addresses and labels</source>
        <translation>A használt küldési címek és címkék megtekintése</translation>
    </message>
    <message>
        <source>Show the list of used receiving addresses and labels</source>
        <translation>A használt fogadó címek és címkék megtekintése</translation>
    </message>
    <message>
        <source>Open a particl: URI or payment request</source>
        <translation>"particl:" URI azonosító vagy fizetési kérelem megnyitása</translation>
    </message>
    <message>
        <source>&amp;Command-line options</source>
        <translation>Paran&amp;cssor kapcsolók</translation>
    </message>
    <message numerus="yes">
        <source>%n active connection(s) to Particl network</source>
        <translation><numerusform>%n aktív kapcsolat a Particl hálózathoz</numerusform><numerusform>%n aktív kapcsolat a Particl hálózathoz</numerusform></translation>
    </message>
    <message>
        <source>Indexing blocks on disk...</source>
        <translation>Lemezen lévő blokkok indexelése...</translation>
    </message>
    <message>
        <source>Processing blocks on disk...</source>
        <translation>Lemezen lévő blokkok feldolgozása...</translation>
    </message>
    <message numerus="yes">
        <source>Processed %n block(s) of transaction history.</source>
        <translation><numerusform>%n blokk feldolgozva a tranzakció előzményből.</numerusform><numerusform>%n blokk feldolgozva a tranzakció előzményből.</numerusform></translation>
    </message>
    <message>
        <source>%1 behind</source>
        <translation>%1 lemaradás</translation>
    </message>
    <message>
        <source>Last received block was generated %1 ago.</source>
        <translation>Az utolsóként kapott blokk kora: %1.</translation>
    </message>
    <message>
        <source>Transactions after this will not yet be visible.</source>
        <translation>Ez utáni tranzakciók még nem lesznek láthatóak. </translation>
    </message>
    <message>
        <source>Error</source>
        <translation>Hiba</translation>
    </message>
    <message>
        <source>Warning</source>
        <translation>Figyelem</translation>
    </message>
    <message>
        <source>Information</source>
        <translation>Információ</translation>
    </message>
    <message>
        <source>Up to date</source>
        <translation>Naprakész</translation>
    </message>
    <message>
        <source>Show the %1 help message to get a list with possible Particl command-line options</source>
        <translation>A %1 súgó megjelenítése a Particl lehetséges parancssori kapcsolóinak listájával</translation>
    </message>
    <message>
        <source>&amp;Window</source>
        <translation>&amp;Ablak</translation>
    </message>
    <message>
        <source>Minimize</source>
        <translation>Kicsinyítés</translation>
    </message>
    <message>
        <source>%1 client</source>
        <translation>%1 kliens</translation>
    </message>
    <message>
        <source>Connecting to peers...</source>
        <translation>Csatlakozás párokhoz...</translation>
    </message>
    <message>
        <source>Catching up...</source>
        <translation>Frissítés...</translation>
    </message>
    <message>
        <source>Date: %1
</source>
        <translation>Dátum:  %1
</translation>
    </message>
    <message>
        <source>Amount: %1
</source>
        <translation>Összeg: %1
</translation>
    </message>
    <message>
        <source>Type: %1
</source>
        <translation>Típus: %1
</translation>
    </message>
    <message>
        <source>Label: %1
</source>
        <translation>Címke: %1
</translation>
    </message>
    <message>
        <source>Address: %1
</source>
        <translation>Cím: %1
</translation>
    </message>
    <message>
        <source>Sent transaction</source>
        <translation>Tranzakció elküldve.</translation>
    </message>
    <message>
        <source>Incoming transaction</source>
        <translation>Beérkező tranzakció</translation>
    </message>
    <message>
        <source>HD key generation is &lt;b&gt;enabled&lt;/b&gt;</source>
        <translation>HD kulcs generálás &lt;b&gt;engedélyezett&lt;/b&gt;</translation>
    </message>
    <message>
        <source>HD key generation is &lt;b&gt;disabled&lt;/b&gt;</source>
        <translation>HD kulcs generálás &lt;b&gt;tiltva&lt;/b&gt;</translation>
    </message>
    <message>
        <source>Wallet is &lt;b&gt;encrypted&lt;/b&gt; and currently &lt;b&gt;unlocked&lt;/b&gt;</source>
        <translation>A tárca &lt;b&gt;titkosítva&lt;/b&gt; és jelenleg &lt;b&gt;nyitva&lt;/b&gt;.</translation>
    </message>
    <message>
        <source>Wallet is &lt;b&gt;encrypted&lt;/b&gt; and currently &lt;b&gt;locked&lt;/b&gt;</source>
        <translation>Tárca &lt;b&gt;kódolva&lt;/b&gt; és jelenleg &lt;b&gt;zárva&lt;/b&gt;.</translation>
    </message>
    <message>
        <source>A fatal error occurred. Particl can no longer continue safely and will quit.</source>
        <translation>Végzetes hiba történt. A Particl működése nem biztonságos és hamarosan leáll.</translation>
    </message>
</context>
<context>
    <name>CoinControlDialog</name>
    <message>
        <source>Coin Selection</source>
        <translation>Érme Választás</translation>
    </message>
    <message>
        <source>Quantity:</source>
        <translation>Mennyiség:</translation>
    </message>
    <message>
        <source>Bytes:</source>
        <translation>Bájtok:</translation>
    </message>
    <message>
        <source>Amount:</source>
        <translation>Összeg:</translation>
    </message>
    <message>
        <source>Fee:</source>
        <translation>Díj:</translation>
    </message>
    <message>
        <source>Dust:</source>
        <translation>Por-határ:</translation>
    </message>
    <message>
        <source>After Fee:</source>
        <translation>Utólagos díj:</translation>
    </message>
    <message>
        <source>Change:</source>
        <translation>Visszajáró:</translation>
    </message>
    <message>
        <source>(un)select all</source>
        <translation>mindent kiválaszt/elvet</translation>
    </message>
    <message>
        <source>Tree mode</source>
        <translation>Fa nézet</translation>
    </message>
    <message>
        <source>List mode</source>
        <translation>Lista nézet</translation>
    </message>
    <message>
        <source>Amount</source>
        <translation>Összeg</translation>
    </message>
    <message>
        <source>Received with label</source>
        <translation>Címkével érkezett</translation>
    </message>
    <message>
        <source>Received with address</source>
        <translation>Címmel érkezett</translation>
    </message>
    <message>
        <source>Date</source>
        <translation>Dátum</translation>
    </message>
    <message>
        <source>Confirmations</source>
        <translation>Megerősítések</translation>
    </message>
    <message>
        <source>Confirmed</source>
        <translation>Megerősítve</translation>
    </message>
    <message>
        <source>Copy address</source>
        <translation>Cím másolása</translation>
    </message>
    <message>
        <source>Copy label</source>
        <translation>Címke másolása</translation>
    </message>
    <message>
        <source>Copy amount</source>
        <translation>Összeg másolása</translation>
    </message>
    <message>
        <source>Copy transaction ID</source>
        <translation>Tranzakció azonosító másolása</translation>
    </message>
    <message>
        <source>Lock unspent</source>
        <translation>Elköltetlen összeg zárolása</translation>
    </message>
    <message>
        <source>Unlock unspent</source>
        <translation>Elköltetlen összeg zárolásának a feloldása</translation>
    </message>
    <message>
        <source>Copy quantity</source>
        <translation>Mennyiség másolása</translation>
    </message>
    <message>
        <source>Copy fee</source>
        <translation>Díj másolása</translation>
    </message>
    <message>
        <source>Copy after fee</source>
        <translation>Utólagos díj másolása</translation>
    </message>
    <message>
        <source>Copy bytes</source>
        <translation>Byte-ok másolása </translation>
    </message>
    <message>
        <source>Copy dust</source>
        <translation>Porszemek másolása</translation>
    </message>
    <message>
        <source>Copy change</source>
        <translation>Visszajáró másolása</translation>
    </message>
    <message>
        <source>(%1 locked)</source>
        <translation>(%1 zárolva)</translation>
    </message>
    <message>
        <source>yes</source>
        <translation>igen</translation>
    </message>
    <message>
        <source>no</source>
        <translation>nem</translation>
    </message>
    <message>
        <source>This label turns red if any recipient receives an amount smaller than the current dust threshold.</source>
        <translation>Ez a címke pirosra változik, ha bármely fogadóhoz, a porszem határértéknél kevesebb összeg érkezik.</translation>
    </message>
    <message>
        <source>Can vary +/- %1 satoshi(s) per input.</source>
        <translation>Megadott értékenként  +/- %1 satoshi-val változhat.</translation>
    </message>
    <message>
        <source>(no label)</source>
        <translation>(nincs címke)</translation>
    </message>
    <message>
        <source>change from %1 (%2)</source>
        <translation>visszajáró %1-ből (%2)</translation>
    </message>
    <message>
        <source>(change)</source>
        <translation>(visszajáró)</translation>
    </message>
</context>
<context>
    <name>EditAddressDialog</name>
    <message>
        <source>Edit Address</source>
        <translation>Cím szerkesztése</translation>
    </message>
    <message>
        <source>&amp;Label</source>
        <translation>Cím&amp;ke</translation>
    </message>
    <message>
        <source>The label associated with this address list entry</source>
        <translation>Ehhez a listaelemhez rendelt címke </translation>
    </message>
    <message>
        <source>The address associated with this address list entry. This can only be modified for sending addresses.</source>
        <translation>Ehhez a címlistaelemhez rendelt cím. Csak a küldő címek módosíthatók.</translation>
    </message>
    <message>
        <source>&amp;Address</source>
        <translation>&amp;Cím</translation>
    </message>
    <message>
        <source>New sending address</source>
        <translation>Új küldő cím</translation>
    </message>
    <message>
        <source>Edit receiving address</source>
        <translation>Fogadó cím szerkesztése</translation>
    </message>
    <message>
        <source>Edit sending address</source>
        <translation>Küldő cím szerkesztése</translation>
    </message>
    <message>
        <source>The entered address "%1" is not a valid Particl address.</source>
        <translation>A megadott "%1" cím nem egy érvényes Particl.cím.</translation>
    </message>
    <message>
        <source>Could not unlock wallet.</source>
        <translation>Tárca feloldása sikertelen</translation>
    </message>
    <message>
        <source>New key generation failed.</source>
        <translation>Új kulcs generálása sikertelen.</translation>
    </message>
</context>
<context>
    <name>FreespaceChecker</name>
    <message>
        <source>A new data directory will be created.</source>
        <translation>Új adatkönyvtár lesz létrehozva.</translation>
    </message>
    <message>
        <source>name</source>
        <translation>Név</translation>
    </message>
    <message>
        <source>Path already exists, and is not a directory.</source>
        <translation>Az elérési út létezik, de nem egy könyvtáré.</translation>
    </message>
    <message>
        <source>Cannot create data directory here.</source>
        <translation>Adatkönyvtár nem hozható itt létre.</translation>
    </message>
</context>
<context>
    <name>HelpMessageDialog</name>
    <message>
        <source>version</source>
        <translation>verzió</translation>
    </message>
    <message>
        <source>(%1-bit)</source>
        <translation>(%1-bit)</translation>
    </message>
    <message>
        <source>About %1</source>
        <translation>A %1 -ról</translation>
    </message>
    <message>
        <source>Command-line options</source>
        <translation>Parancssoros opciók</translation>
    </message>
</context>
<context>
    <name>Intro</name>
    <message>
        <source>Welcome</source>
        <translation>Üdvözlünk</translation>
    </message>
    <message>
        <source>Welcome to %1.</source>
        <translation>Üdvözlünk a %1 -ban.</translation>
    </message>
    <message>
        <source>As this is the first time the program is launched, you can choose where %1 will store its data.</source>
        <translation>Mivel ez a program első indulása, megváltoztathatja, hogy a %1 hova mentse az adatokat.</translation>
    </message>
    <message>
        <source>When you click OK, %1 will begin to download and process the full %4 block chain (%2GB) starting with the earliest transactions in %3 when %4 initially launched.</source>
        <translation>Ha az OK-ra kattint, %1 megkezdi a teljes %4 blokk lánc letöltését és feldolgozását (%2GB) a legkorábbi tranzakciókkal kezdve %3 -ben, amikor a %4 bevezetésre került.</translation>
    </message>
    <message>
        <source>This initial synchronisation is very demanding, and may expose hardware problems with your computer that had previously gone unnoticed. Each time you run %1, it will continue downloading where it left off.</source>
        <translation>Az első szinkronizáció nagyon erőforrás-igényes és felszínre hozhat a számítógépében eddig rejtve maradt hardver problémákat. Minden %1 indításnál a program onnan folytatja a letöltést, ahol legutóbb abbahagyta.</translation>
    </message>
    <message>
        <source>If you have chosen to limit block chain storage (pruning), the historical data must still be downloaded and processed, but will be deleted afterward to keep your disk usage low.</source>
        <translation>Ha a tárolt blokk lánc méretének korlátozását (megnyesését) választotta, akkor is le kell tölteni és feldolgozni az eddig keletkezett összes adatot, de utána ezek törlésre kerülnek, hogy ne foglaljunk sok helyet a merevlemezén.</translation>
    </message>
    <message>
        <source>Use the default data directory</source>
        <translation>Az alapértelmezett adat könyvtár használata</translation>
    </message>
    <message>
        <source>Use a custom data directory:</source>
        <translation>Saját adatkönyvtár használata:</translation>
    </message>
    <message>
        <source>Particl.</source>
        <translation>Particl.</translation>
    </message>
    <message>
        <source>At least %1 GB of data will be stored in this directory, and it will grow over time.</source>
        <translation>Legalább %1 GB adatot fogunk ebben a könyvtárban tárolni és idővel ez egyre több lesz.</translation>
    </message>
    <message>
        <source>Approximately %1 GB of data will be stored in this directory.</source>
        <translation>Hozzávetőlegesen %1 GB adatot fogunk ebben a könyvtárban tárolni.</translation>
    </message>
    <message>
        <source>%1 will download and store a copy of the Particl block chain.</source>
        <translation>%1 le fog töltődni és a Particl blokk lánc egy másolatát fogja tárolni.</translation>
    </message>
    <message>
        <source>The wallet will also be stored in this directory.</source>
        <translation>Ebben a könyvtárban lesz a pénztárca is.</translation>
    </message>
    <message>
        <source>Error: Specified data directory "%1" cannot be created.</source>
        <translation>Hiba: A megadott "%1" adatkönyvtár nem hozható létre. </translation>
    </message>
    <message>
        <source>Error</source>
        <translation>Hiba</translation>
    </message>
    <message numerus="yes">
        <source>%n GB of free space available</source>
        <translation><numerusform>%n GB elérhető szabad hely</numerusform><numerusform>%n GB elérhető szabad hely</numerusform></translation>
    </message>
    </context>
<context>
    <name>ModalOverlay</name>
    <message>
        <source>Form</source>
        <translation>Űrlap</translation>
    </message>
    <message>
        <source>Recent transactions may not yet be visible, and therefore your wallet's balance might be incorrect. This information will be correct once your wallet has finished synchronizing with the particl network, as detailed below.</source>
        <translation>A legutóbbi tranzakciók még lehet, hogy nem látszanak, ezért előfordulhat, hogy a pénztárca egyenlege nem a valós állapotot mutatja. Ha a pénztárca befejezte a szinkronizációt a particl hálózattal, utána már az aktuális egyenleget fogja mutatni, amint alant részletesen látszik.</translation>
    </message>
    <message>
        <source>Attempting to spend particl that are affected by not-yet-displayed transactions will not be accepted by the network.</source>
        <translation>A hálózat nem fogadja el azoknak a particloknak az elköltését, amelyek érintettek a még nem látszódó tranzakciókban.</translation>
    </message>
    <message>
        <source>Number of blocks left</source>
        <translation>Hátralévő blokkok száma</translation>
    </message>
    <message>
        <source>Unknown...</source>
        <translation>Ismeretlen...</translation>
    </message>
    <message>
        <source>Last block time</source>
        <translation>Utolsó blokk ideje</translation>
    </message>
    <message>
        <source>Progress</source>
        <translation>Folyamat</translation>
    </message>
    <message>
        <source>Progress increase per hour</source>
        <translation>A folyamat előrehaladása óránként</translation>
    </message>
    <message>
        <source>calculating...</source>
        <translation>számítás folyamatban...</translation>
    </message>
    <message>
        <source>Estimated time left until synced</source>
        <translation>Hozzávetőlegesen a hátralévő idő a szinkronizáció befejezéséig</translation>
    </message>
    <message>
        <source>Hide</source>
        <translation>Elrejtés</translation>
    </message>
    <message>
        <source>Unknown. Syncing Headers (%1)...</source>
        <translation>Ismeretlen. Fejlécek szinkronizálása (%1)...</translation>
    </message>
</context>
<context>
    <name>OpenURIDialog</name>
    <message>
        <source>Open URI</source>
        <translation>URI megnyitása</translation>
    </message>
    <message>
        <source>Open payment request from URI or file</source>
        <translation>Fizetési kérelem megnyitása URI azonosítóból vagy fájlból</translation>
    </message>
    <message>
        <source>URI:</source>
        <translation>URI:</translation>
    </message>
    <message>
        <source>Select payment request file</source>
        <translation>Fizetési kérelmi fájl kiválasztása</translation>
    </message>
    <message>
        <source>Select payment request file to open</source>
        <translation>Válassza ki a megnyitni kívánt fizetési kérelem fájlt</translation>
    </message>
</context>
<context>
    <name>OptionsDialog</name>
    <message>
        <source>Options</source>
        <translation>Opciók</translation>
    </message>
    <message>
        <source>&amp;Main</source>
        <translation>&amp;Fő</translation>
    </message>
    <message>
        <source>Automatically start %1 after logging in to the system.</source>
        <translation>%1 automatikus indítása  a rendszerbe való belépés után.</translation>
    </message>
    <message>
        <source>&amp;Start %1 on system login</source>
        <translation>&amp;Induljon el a %1 a rendszerbe való belépéskor</translation>
    </message>
    <message>
        <source>Size of &amp;database cache</source>
        <translation>A&amp;datbázis gyorsítótár mérete</translation>
    </message>
    <message>
        <source>Number of script &amp;verification threads</source>
        <translation>A szkript &amp;igazolási szálak száma</translation>
    </message>
    <message>
        <source>IP address of the proxy (e.g. IPv4: 127.0.0.1 / IPv6: ::1)</source>
        <translation>A proxy IP címe (pl.: IPv4: 127.0.0.1 / IPv6: ::1)</translation>
    </message>
    <message>
        <source>Shows if the supplied default SOCKS5 proxy is used to reach peers via this network type.</source>
        <translation>Megmutatja, hogy az alapértelmezett SOCKS5 proxy van-e használatban, hogy elérje a párokat ennél a hálózati típusnál.</translation>
    </message>
    <message>
        <source>Hide the icon from the system tray.</source>
        <translation>Ikon elrejtése a tálcáról.</translation>
    </message>
    <message>
        <source>Minimize instead of exit the application when the window is closed. When this option is enabled, the application will be closed only after selecting Exit in the menu.</source>
        <translation>Az alkalmazásból való kilépés helyett az eszköztárba kicsinyíti az alkalmazást az ablak bezárásakor. Ez esetben az alkalmazás csak a Kilépés menüponttal zárható be.</translation>
    </message>
    <message>
        <source>Third party URLs (e.g. a block explorer) that appear in the transactions tab as context menu items. %s in the URL is replaced by transaction hash. Multiple URLs are separated by vertical bar |.</source>
        <translation>Harmadik féltől származó URL-ek (pl. egy blokk felfedező) amelyek a tranzakciós fülön jelennek meg mint a környezetérzékeny menü tételei. %s az URL-ben helyettesítve a tranzakciós hash-el. Több URL esetén, függőleges vonal választja el őket.</translation>
    </message>
    <message>
        <source>Open the %1 configuration file from the working directory.</source>
        <translation>A %1 konfigurációs fájl megnyitása a munkakönyvtárból.</translation>
    </message>
    <message>
        <source>Open Configuration File</source>
        <translation>Konfigurációs Fájl Megnyitása</translation>
    </message>
    <message>
        <source>Reset all client options to default.</source>
        <translation>Minden kliensbeállítás alapértelmezettre állítása.</translation>
    </message>
    <message>
        <source>&amp;Reset Options</source>
        <translation>Beállítások tö&amp;rlése</translation>
    </message>
    <message>
        <source>&amp;Network</source>
        <translation>&amp;Hálózat</translation>
    </message>
    <message>
        <source>(0 = auto, &lt;0 = leave that many cores free)</source>
        <translation>(0 = automatikus, &lt;0 = ennyi processzormagot hagyjon szabadon)</translation>
    </message>
    <message>
        <source>W&amp;allet</source>
        <translation>T&amp;árca</translation>
    </message>
    <message>
        <source>Expert</source>
        <translation>Szakértő</translation>
    </message>
    <message>
        <source>Enable coin &amp;control features</source>
        <translation>Pénzküldés beállításainak engedélyezése</translation>
    </message>
    <message>
        <source>If you disable the spending of unconfirmed change, the change from a transaction cannot be used until that transaction has at least one confirmation. This also affects how your balance is computed.</source>
        <translation>Ha letiltja a jóváhagyatlan visszajáró elköltését, akkor egy tranzakcióból származó visszajárót nem lehet felhasználni, amíg legalább egy jóváhagyás nem történik. Ez befolyásolja az egyenlegének a kiszámítását is.</translation>
    </message>
    <message>
        <source>&amp;Spend unconfirmed change</source>
        <translation>&amp;Költése a a jóváhagyatlan visszajárónak</translation>
    </message>
    <message>
        <source>Automatically open the Particl client port on the router. This only works when your router supports UPnP and it is enabled.</source>
        <translation>A Particl.kliens portjának automatikus megnyitása a routeren. Ez csak akkor működik, ha a routered támogatja az UPnP-t és az engedélyezve is van rajta.</translation>
    </message>
    <message>
        <source>Map port using &amp;UPnP</source>
        <translation>&amp;UPnP port-feltérképezés</translation>
    </message>
    <message>
        <source>Accept connections from outside.</source>
        <translation>Külső csatlakozások elfogadása.</translation>
    </message>
    <message>
        <source>Allow incomin&amp;g connections</source>
        <translation>Bejövő kapcsolatok engedélyezése.</translation>
    </message>
    <message>
        <source>Connect to the Particl network through a SOCKS5 proxy.</source>
        <translation>Csatlakozás a Particl hálózatához SOCKS5 proxyn keresztül</translation>
    </message>
    <message>
        <source>&amp;Connect through SOCKS5 proxy (default proxy):</source>
        <translation>&amp;Kapcsolódás SOCKS5 proxyn keresztül (alapértelmezett proxy):</translation>
    </message>
    <message>
        <source>Proxy &amp;IP:</source>
        <translation>Proxy &amp;IP:</translation>
    </message>
    <message>
        <source>&amp;Port:</source>
        <translation>&amp;Port:</translation>
    </message>
    <message>
        <source>Port of the proxy (e.g. 9050)</source>
        <translation>Proxy portja (pl.: 9050)</translation>
    </message>
    <message>
        <source>Used for reaching peers via:</source>
        <translation>Párok elérésére használjuk ezen keresztül:</translation>
    </message>
    <message>
        <source>IPv4</source>
        <translation>IPv4</translation>
    </message>
    <message>
        <source>IPv6</source>
        <translation>IPv6</translation>
    </message>
    <message>
        <source>Tor</source>
        <translation>Tor</translation>
    </message>
    <message>
        <source>Connect to the Particl network through a separate SOCKS5 proxy for Tor hidden services.</source>
        <translation>Csatlakozás a Particl hálózathoz külön SOCKS5 proxy használatával a Tor rejtett szolgáltatásainak eléréséhez.</translation>
    </message>
    <message>
        <source>&amp;Window</source>
        <translation>&amp;Ablak</translation>
    </message>
    <message>
        <source>Show only a tray icon after minimizing the window.</source>
        <translation>Kicsinyítés után csak eszköztár-ikont mutass</translation>
    </message>
    <message>
        <source>&amp;Minimize to the tray instead of the taskbar</source>
        <translation>&amp;Kicsinyítés a tálcára az eszköztár helyett</translation>
    </message>
    <message>
        <source>M&amp;inimize on close</source>
        <translation>K&amp;icsinyítés záráskor</translation>
    </message>
    <message>
        <source>&amp;Display</source>
        <translation>&amp;Megjelenítés</translation>
    </message>
    <message>
        <source>User Interface &amp;language:</source>
        <translation>Felhasználófelület nye&amp;lve:</translation>
    </message>
    <message>
        <source>The user interface language can be set here. This setting will take effect after restarting %1.</source>
        <translation>A felhasználói felület nyelvét tudja itt beállítani. Ez a beállítás csak a %1 újraindítása után lép életbe.</translation>
    </message>
    <message>
        <source>&amp;Unit to show amounts in:</source>
        <translation>&amp;Mértékegység:</translation>
    </message>
    <message>
        <source>Choose the default subdivision unit to show in the interface and when sending coins.</source>
        <translation>Válaszd ki az interfészen és érmék küldésekor megjelenítendő alapértelmezett alegységet.</translation>
    </message>
    <message>
        <source>Whether to show coin control features or not.</source>
        <translation>Mutassa a pénzküldés beállításait vagy ne.</translation>
    </message>
    <message>
        <source>&amp;Third party transaction URLs</source>
        <translation>&amp;Harmadik féltől származó tranzakció URL-ek</translation>
    </message>
    <message>
        <source>&amp;OK</source>
        <translation>&amp;OK</translation>
    </message>
    <message>
        <source>&amp;Cancel</source>
        <translation>Megszakítás</translation>
    </message>
    <message>
        <source>default</source>
        <translation>alapértelmezett</translation>
    </message>
    <message>
        <source>none</source>
        <translation>semmi</translation>
    </message>
    <message>
        <source>Confirm options reset</source>
        <translation>Beállítások törlésének jóváhagyása.</translation>
    </message>
    <message>
        <source>Client restart required to activate changes.</source>
        <translation>A változtatások aktiválásahoz újra kell indítani a klienst.</translation>
    </message>
    <message>
        <source>Client will be shut down. Do you want to proceed?</source>
        <translation>A kliens le fog állni. Szeretné folytatni?</translation>
    </message>
    <message>
        <source>Configuration options</source>
        <translation>Beállítási lehetőségek</translation>
    </message>
    <message>
        <source>The configuration file is used to specify advanced user options which override GUI settings. Additionally, any command-line options will override this configuration file.</source>
        <translation>A konfigurációs fájlt a haladó felhasználók olyan beállításokra használhatják, amelyek felülírják a grafikus felület beállításait. Azonban bármely parancssori beállítás felülírja a konfigurációs fájl beállításait.</translation>
    </message>
    <message>
        <source>Error</source>
        <translation>Hiba</translation>
    </message>
    <message>
        <source>The configuration file could not be opened.</source>
        <translation>Nem sikerült megnyitni a konfigurációs fájlt.</translation>
    </message>
    <message>
        <source>This change would require a client restart.</source>
        <translation>Ehhez a változtatáshoz újra kellene indítani a klienst.</translation>
    </message>
    <message>
        <source>The supplied proxy address is invalid.</source>
        <translation>A megadott proxy cím nem érvényes.</translation>
    </message>
</context>
<context>
    <name>OverviewPage</name>
    <message>
        <source>Form</source>
        <translation>Űrlap</translation>
    </message>
    <message>
        <source>The displayed information may be out of date. Your wallet automatically synchronizes with the Particl network after a connection is established, but this process has not completed yet.</source>
        <translation>A kijelzett információ lehet, hogy elavult. A pénztárcája automatikusan szinkronizálja magát a Particl hálózattal miután a kapcsolat létrejön, de ez e folyamat még nem fejeződött be.</translation>
    </message>
    <message>
        <source>Watch-only:</source>
        <translation>Csak megfigyelés</translation>
    </message>
    <message>
        <source>Available:</source>
        <translation>Elérhető:</translation>
    </message>
    <message>
        <source>Your current spendable balance</source>
        <translation>Jelenlegi egyenleg</translation>
    </message>
    <message>
        <source>Pending:</source>
        <translation>Küldés:</translation>
    </message>
    <message>
        <source>Total of transactions that have yet to be confirmed, and do not yet count toward the spendable balance</source>
        <translation>Még megerősítésre váró, a jelenlegi egyenlegbe be nem számított tranzakciók</translation>
    </message>
    <message>
        <source>Immature:</source>
        <translation>Éretlen:</translation>
    </message>
    <message>
        <source>Mined balance that has not yet matured</source>
        <translation>Bányászott egyenleg amely még nem érett be.</translation>
    </message>
    <message>
        <source>Balances</source>
        <translation>Egyenlegek</translation>
    </message>
    <message>
        <source>Total:</source>
        <translation>Összesen:</translation>
    </message>
    <message>
        <source>Your current total balance</source>
        <translation>Aktuális egyenleged</translation>
    </message>
    <message>
        <source>Your current balance in watch-only addresses</source>
        <translation>A csak megfigyelt címeinek az egyenlege</translation>
    </message>
    <message>
        <source>Spendable:</source>
        <translation>Elkölthető:</translation>
    </message>
    <message>
        <source>Recent transactions</source>
        <translation>A legutóbbi tranzakciók</translation>
    </message>
    <message>
        <source>Unconfirmed transactions to watch-only addresses</source>
        <translation>A csak megfigyelt címek hitelesítetlen tranzakciói</translation>
    </message>
    <message>
        <source>Mined balance in watch-only addresses that has not yet matured</source>
        <translation>A csak megfigyelt címek bányászott, még éretlen egyenlege</translation>
    </message>
    <message>
        <source>Current total balance in watch-only addresses</source>
        <translation>A csak megfigyelt címek jelenlegi teljes egyenlege</translation>
    </message>
</context>
<context>
    <name>PaymentServer</name>
    <message>
        <source>Payment request error</source>
        <translation>Hiba történt a fizetési kérelem során</translation>
    </message>
    <message>
        <source>Cannot start particl: click-to-pay handler</source>
        <translation>A particl nem tud elindulni: click-to-pay kezelő</translation>
    </message>
    <message>
        <source>URI handling</source>
        <translation>URI kezelés</translation>
    </message>
    <message>
        <source>Invalid payment address %1</source>
        <translation>Érvénytelen fizetési cím %1</translation>
    </message>
    <message>
        <source>URI cannot be parsed! This can be caused by an invalid Particl address or malformed URI parameters.</source>
        <translation>Nem sikerült az URI elemzése! Ezt okozhatja érvénytelen Particl cím, vagy rossz URI paraméterezés.</translation>
    </message>
    <message>
        <source>Payment request file handling</source>
        <translation>Fizetés kérelmi fájl kezelése</translation>
    </message>
    <message>
        <source>Payment request file cannot be read! This can be caused by an invalid payment request file.</source>
        <translation>Nem sikerült beolvasni a fizetési kérelmi fájlt! Ezt érvénytelen fizetési kérelmi fájl okozhatja.</translation>
    </message>
    <message>
        <source>Payment request rejected</source>
        <translation>A fizetési kérelem visszautasítva</translation>
    </message>
    <message>
        <source>Payment request network doesn't match client network.</source>
        <translation>A fizetési kérelmi hálózat nem egyezik a kliens hálózatával.</translation>
    </message>
    <message>
        <source>Payment request expired.</source>
        <translation>A fizetési kérelem lejárt.</translation>
    </message>
    <message>
        <source>Payment request is not initialized.</source>
        <translation>A fizetési kérelem nem inicializálódott</translation>
    </message>
    <message>
        <source>Invalid payment request.</source>
        <translation>Érvénytelen fizetési kérelem</translation>
    </message>
    <message>
        <source>Requested payment amount of %1 is too small (considered dust).</source>
        <translation>A %1 fizetésre kért összege túl kevés (porszemnek minősül).</translation>
    </message>
    <message>
        <source>Refund from %1</source>
        <translation>Visszatérítés a %1 -tól</translation>
    </message>
    <message>
        <source>Payment request %1 is too large (%2 bytes, allowed %3 bytes).</source>
        <translation>A fizetési kérelem %1 túl nagy (%2 byte, csak %3 byte engedélyezett).</translation>
    </message>
    <message>
        <source>Error communicating with %1: %2</source>
        <translation>Hiba a kommuniáció során %1 -el: %2</translation>
    </message>
    <message>
        <source>Payment request cannot be parsed!</source>
        <translation>Nem sikerült elemezni a fizetési kérelmet!</translation>
    </message>
    <message>
        <source>Bad response from server %1</source>
        <translation>Rossz válasz a kiszolgálótól %1</translation>
    </message>
    <message>
        <source>Network request error</source>
        <translation>Hálózati kérelem hiba</translation>
    </message>
    <message>
        <source>Payment acknowledged</source>
        <translation>Fizetés elfogadva</translation>
    </message>
</context>
<context>
    <name>PeerTableModel</name>
    <message>
        <source>User Agent</source>
        <translation>User Agent</translation>
    </message>
    <message>
        <source>Node/Service</source>
        <translation>Csomópont/Szolgáltatás</translation>
    </message>
    <message>
        <source>NodeId</source>
        <translation>Csomópont Azonosító</translation>
    </message>
    <message>
        <source>Ping</source>
        <translation>Ping</translation>
    </message>
    <message>
        <source>Sent</source>
        <translation>Küldött</translation>
    </message>
    <message>
        <source>Received</source>
        <translation>Fogadott</translation>
    </message>
</context>
<context>
    <name>QObject</name>
    <message>
        <source>Amount</source>
        <translation>Összeg</translation>
    </message>
    <message>
        <source>Enter a Particl address (e.g. %1)</source>
        <translation>Ad meg egy Particl címet (pl: %1)</translation>
    </message>
    <message>
        <source>%1 d</source>
        <translation>%1 n</translation>
    </message>
    <message>
        <source>%1 h</source>
        <translation>%1 ó</translation>
    </message>
    <message>
        <source>%1 m</source>
        <translation>%1 p</translation>
    </message>
    <message>
        <source>%1 s</source>
        <translation>%1 mp</translation>
    </message>
    <message>
        <source>None</source>
        <translation>Semmi</translation>
    </message>
    <message>
        <source>N/A</source>
        <translation>Nem elérhető</translation>
    </message>
    <message>
        <source>%1 ms</source>
        <translation>%1 ms</translation>
    </message>
    <message numerus="yes">
        <source>%n second(s)</source>
        <translation><numerusform>%n másodperc</numerusform><numerusform>%n másodperc</numerusform></translation>
    </message>
    <message numerus="yes">
        <source>%n minute(s)</source>
        <translation><numerusform>%n perc</numerusform><numerusform>%n perc</numerusform></translation>
    </message>
    <message numerus="yes">
        <source>%n hour(s)</source>
        <translation><numerusform>%n óra</numerusform><numerusform>%n óra</numerusform></translation>
    </message>
    <message numerus="yes">
        <source>%n day(s)</source>
        <translation><numerusform>%n nap</numerusform><numerusform>%n nap</numerusform></translation>
    </message>
    <message numerus="yes">
        <source>%n week(s)</source>
        <translation><numerusform>%n hét</numerusform><numerusform>%n hét</numerusform></translation>
    </message>
    <message>
        <source>%1 and %2</source>
        <translation>%1 és %2</translation>
    </message>
    <message numerus="yes">
        <source>%n year(s)</source>
        <translation><numerusform>%n év</numerusform><numerusform>%n év</numerusform></translation>
    </message>
    <message>
        <source>%1 B</source>
        <translation>%1 B</translation>
    </message>
    <message>
        <source>%1 KB</source>
        <translation>%1 KB</translation>
    </message>
    <message>
        <source>%1 MB</source>
        <translation>%1 MB</translation>
    </message>
    <message>
        <source>%1 GB</source>
        <translation>%1 GB</translation>
    </message>
    <message>
        <source>%1 didn't yet exit safely...</source>
        <translation>%1 még nem lépett ki biztonságosan...</translation>
    </message>
    <message>
        <source>unknown</source>
        <translation>ismeretlen</translation>
    </message>
</context>
<context>
    <name>QObject::QObject</name>
    <message>
        <source>Error: Specified data directory "%1" does not exist.</source>
        <translation>Hiba: A megadott "%1" adatkönyvtár nem létezik. </translation>
    </message>
    <message>
        <source>Error: %1</source>
        <translation>Hiba: %1</translation>
    </message>
</context>
<context>
    <name>QRImageWidget</name>
    <message>
        <source>&amp;Save Image...</source>
        <translation>&amp;Kép Mentése</translation>
    </message>
    <message>
        <source>&amp;Copy Image</source>
        <translation>&amp;Kép Másolása</translation>
    </message>
    <message>
        <source>Save QR Code</source>
        <translation>QR Kód Mentése</translation>
    </message>
    <message>
        <source>PNG Image (*.png)</source>
        <translation>PNG kép (*.png)</translation>
    </message>
</context>
<context>
    <name>RPCConsole</name>
    <message>
        <source>N/A</source>
        <translation>Nem elérhető</translation>
    </message>
    <message>
        <source>Client version</source>
        <translation>Kliens verzió</translation>
    </message>
    <message>
        <source>&amp;Information</source>
        <translation>&amp;Információ</translation>
    </message>
    <message>
        <source>Debug window</source>
        <translation>Debug ablak</translation>
    </message>
    <message>
        <source>General</source>
        <translation>Általános</translation>
    </message>
    <message>
        <source>Using BerkeleyDB version</source>
        <translation>Használt BerkeleyDB verzió</translation>
    </message>
    <message>
        <source>Datadir</source>
        <translation>Adatkönyvtár</translation>
    </message>
    <message>
        <source>Startup time</source>
        <translation>Bekapcsolás ideje</translation>
    </message>
    <message>
        <source>Network</source>
        <translation>Hálózat</translation>
    </message>
    <message>
        <source>Name</source>
        <translation>Név</translation>
    </message>
    <message>
        <source>Number of connections</source>
        <translation>Kapcsolatok száma</translation>
    </message>
    <message>
        <source>Block chain</source>
        <translation>Blokklánc</translation>
    </message>
    <message>
        <source>Current number of blocks</source>
        <translation>Aktuális blokkok száma</translation>
    </message>
    <message>
        <source>Memory Pool</source>
        <translation>Memória Halom</translation>
    </message>
    <message>
        <source>Current number of transactions</source>
        <translation>Jelenlegi tranzakciók száma</translation>
    </message>
    <message>
        <source>Memory usage</source>
        <translation>Memóriahasználat</translation>
    </message>
    <message>
        <source>&amp;Reset</source>
        <translation>&amp;Visszaállítás</translation>
    </message>
    <message>
        <source>Received</source>
        <translation>Fogadott</translation>
    </message>
    <message>
        <source>Sent</source>
        <translation>Küldött</translation>
    </message>
    <message>
        <source>&amp;Peers</source>
        <translation>&amp;Peerek</translation>
    </message>
    <message>
        <source>Banned peers</source>
        <translation>Kitiltott felek</translation>
    </message>
    <message>
        <source>Select a peer to view detailed information.</source>
        <translation>Peer kijelölése a részletes információkért</translation>
    </message>
    <message>
        <source>Whitelisted</source>
        <translation>Engedélyezett</translation>
    </message>
    <message>
        <source>Direction</source>
        <translation>Irány</translation>
    </message>
    <message>
        <source>Version</source>
        <translation>Verzió</translation>
    </message>
    <message>
        <source>Starting Block</source>
        <translation>Kezdő Blokk</translation>
    </message>
    <message>
        <source>Synced Headers</source>
        <translation>Szinkronizált Fejlécek</translation>
    </message>
    <message>
        <source>Synced Blocks</source>
        <translation>Szinkronizált Blokkok</translation>
    </message>
    <message>
        <source>User Agent</source>
        <translation>User Agent</translation>
    </message>
    <message>
        <source>Open the %1 debug log file from the current data directory. This can take a few seconds for large log files.</source>
        <translation>A %1 debug log fájl megnyitása a jelenlegi könyvtárból. Ez néhány másodpercig eltarthat nagyobb log fájlok esetén.</translation>
    </message>
    <message>
        <source>Decrease font size</source>
        <translation>Betűméret kicsinyítése</translation>
    </message>
    <message>
        <source>Increase font size</source>
        <translation>Betűméret növelése</translation>
    </message>
    <message>
        <source>Services</source>
        <translation>Szolgáltatások</translation>
    </message>
    <message>
        <source>Connection Time</source>
        <translation>Csatlakozás ideje</translation>
    </message>
    <message>
        <source>Last Send</source>
        <translation>Legutóbbi küldés</translation>
    </message>
    <message>
        <source>Last Receive</source>
        <translation>Legutóbbi fogadás</translation>
    </message>
    <message>
        <source>Ping Time</source>
        <translation>Ping idő</translation>
    </message>
    <message>
        <source>The duration of a currently outstanding ping.</source>
        <translation>A jelenlegi kiváló ping időtartama.</translation>
    </message>
    <message>
        <source>Ping Wait</source>
        <translation>Ping Várakozás</translation>
    </message>
    <message>
        <source>Min Ping</source>
        <translation>Minimum Ping</translation>
    </message>
    <message>
        <source>Time Offset</source>
        <translation>Idő Eltolódás</translation>
    </message>
    <message>
        <source>Last block time</source>
        <translation>Utolsó blokk ideje</translation>
    </message>
    <message>
        <source>&amp;Open</source>
        <translation>&amp;Megnyitás</translation>
    </message>
    <message>
        <source>&amp;Console</source>
        <translation>&amp;Konzol</translation>
    </message>
    <message>
        <source>&amp;Network Traffic</source>
        <translation>&amp;Hálózati forgalom</translation>
    </message>
    <message>
        <source>Totals</source>
        <translation>Összesen:</translation>
    </message>
    <message>
        <source>In:</source>
        <translation>Be:</translation>
    </message>
    <message>
        <source>Out:</source>
        <translation>Ki:</translation>
    </message>
    <message>
        <source>Debug log file</source>
        <translation>Debug naplófájl</translation>
    </message>
    <message>
        <source>Clear console</source>
        <translation>Konzol törlése</translation>
    </message>
    <message>
        <source>1 &amp;hour</source>
        <translation>1 &amp;óra</translation>
    </message>
    <message>
        <source>1 &amp;day</source>
        <translation>1 &amp;nap</translation>
    </message>
    <message>
        <source>1 &amp;week</source>
        <translation>1 &amp;hét</translation>
    </message>
    <message>
        <source>1 &amp;year</source>
        <translation>1 &amp;év</translation>
    </message>
    <message>
        <source>&amp;Disconnect</source>
        <translation>&amp;Szétkapcsol</translation>
    </message>
    <message>
        <source>Ban for</source>
        <translation>Kitiltás oka</translation>
    </message>
    <message>
        <source>&amp;Unban</source>
        <translation>&amp;Feloldja a kitiltást</translation>
    </message>
    <message>
        <source>Welcome to the %1 RPC console.</source>
        <translation>Üdv a %1 RPC konzoljában.</translation>
    </message>
    <message>
        <source>Use up and down arrows to navigate history, and %1 to clear screen.</source>
        <translation>Használja a fel és le nyilakat az előzményekben való navigáláshoz, és %1 -et a képernyő törlésére.</translation>
    </message>
    <message>
        <source>For more information on using this console type %1.</source>
        <translation>Több információért használja a konzolban a %1 parancsot.</translation>
    </message>
    <message>
        <source>WARNING: Scammers have been active, telling users to type commands here, stealing their wallet contents. Do not use this console without fully understanding the ramifications of a command.</source>
        <translation>FIGYELEM: Csalók megpróbálnak felhasználókat rávenni, hogy parancsokat írjanak be ide, és ellopják a tárca tartalmát. Ne használja ezt a konzolt anélkül, hogy teljesen megértené egy parancs kiadásának a következményeit.</translation>
    </message>
    <message>
        <source>Network activity disabled</source>
        <translation>Hálózati tevékenység letiltva.</translation>
    </message>
    <message>
        <source>(node id: %1)</source>
        <translation>(csomópont azonosító: %1)</translation>
    </message>
    <message>
        <source>via %1</source>
        <translation>%1 által</translation>
    </message>
    <message>
        <source>never</source>
        <translation>soha</translation>
    </message>
    <message>
        <source>Inbound</source>
        <translation>Bejövő</translation>
    </message>
    <message>
        <source>Outbound</source>
        <translation>Kimenő</translation>
    </message>
    <message>
        <source>Yes</source>
        <translation>Igen</translation>
    </message>
    <message>
        <source>No</source>
        <translation>Nem</translation>
    </message>
    <message>
        <source>Unknown</source>
        <translation>Ismeretlen</translation>
    </message>
</context>
<context>
    <name>ReceiveCoinsDialog</name>
    <message>
        <source>&amp;Amount:</source>
        <translation>&amp;Összeg:</translation>
    </message>
    <message>
        <source>&amp;Label:</source>
        <translation>Címke:</translation>
    </message>
    <message>
        <source>&amp;Message:</source>
        <translation>&amp;Üzenet:</translation>
    </message>
    <message>
        <source>An optional message to attach to the payment request, which will be displayed when the request is opened. Note: The message will not be sent with the payment over the Particl network.</source>
        <translation>Egy opcionális üzenet csatolása a fizetési kérelemhez, amely megjelenik a kérelem megnyitásakor. Megjegyzés: Az üzenet nem lesz elküldve a fizetséggel a Particl hálózaton keresztül.</translation>
    </message>
    <message>
        <source>An optional label to associate with the new receiving address.</source>
        <translation>Egy opcionális címke, amit hozzá lehet rendelni az új fogadó címhez.</translation>
    </message>
    <message>
        <source>Use this form to request payments. All fields are &lt;b&gt;optional&lt;/b&gt;.</source>
        <translation>Használja ezt az űrlapot fizetési kérelmekhez. Minden mező &lt;b&gt;opcionális&lt;/b&gt; </translation>
    </message>
    <message>
        <source>An optional amount to request. Leave this empty or zero to not request a specific amount.</source>
        <translation>Egy opcionálisan kérhető összeg. Hagyja üresen, vagy írjon be nullát, ha nem kívánja használni.</translation>
    </message>
    <message>
        <source>Clear all fields of the form.</source>
        <translation>Minden mező törlése</translation>
    </message>
    <message>
        <source>Clear</source>
        <translation>Törlés</translation>
    </message>
    <message>
        <source>Native segwit addresses (aka Bech32 or BIP-173) reduce your transaction fees later on and offer better protection against typos, but old wallets don't support them. When unchecked, an address compatible with older wallets will be created instead.</source>
        <translation>Segwit címek (Bech32 vagy BIP-173) csökkentik a tranzakciók díját és jobb védelmet biztosítanak gépelési hibával szemben, de a régi pénztárcák nem támogatják. Ha nincs aktiválva, egy régi pénztárcával is kompatibilis cím lesz létrehozva.</translation>
    </message>
    <message>
        <source>Generate native segwit (Bech32) address</source>
        <translation>Segwit cím (Bech32) létrehozása</translation>
    </message>
    <message>
        <source>Requested payments history</source>
        <translation>A kért kifizetések története</translation>
    </message>
    <message>
        <source>&amp;Request payment</source>
        <translation>&amp;Fizetés kérése</translation>
    </message>
    <message>
        <source>Show the selected request (does the same as double clicking an entry)</source>
        <translation>Mutassa meg a kiválasztott kérelmet (ugyanaz, mint a duplaklikk)</translation>
    </message>
    <message>
        <source>Show</source>
        <translation>Mutat</translation>
    </message>
    <message>
        <source>Remove the selected entries from the list</source>
        <translation>A kijelölt elemek törlése a listáról</translation>
    </message>
    <message>
        <source>Remove</source>
        <translation>Eltávolítás</translation>
    </message>
    <message>
        <source>Copy URI</source>
        <translation>URI másolása</translation>
    </message>
    <message>
        <source>Copy label</source>
        <translation>Címke másolása</translation>
    </message>
    <message>
        <source>Copy message</source>
        <translation>Üzenet másolása</translation>
    </message>
    <message>
        <source>Copy amount</source>
        <translation>Összeg másolása</translation>
    </message>
</context>
<context>
    <name>ReceiveRequestDialog</name>
    <message>
        <source>QR Code</source>
        <translation>QR kód</translation>
    </message>
    <message>
        <source>Copy &amp;URI</source>
        <translation>&amp;URI másolása</translation>
    </message>
    <message>
        <source>Copy &amp;Address</source>
        <translation>&amp;Cím másolása</translation>
    </message>
    <message>
        <source>&amp;Save Image...</source>
        <translation>&amp;Kép mentése</translation>
    </message>
    <message>
        <source>Request payment to %1</source>
        <translation>Fizetés kérése a %1 -hez</translation>
    </message>
    <message>
        <source>Payment information</source>
        <translation>Fizetési információ</translation>
    </message>
    <message>
        <source>URI</source>
        <translation>URI</translation>
    </message>
    <message>
        <source>Address</source>
        <translation>Cím</translation>
    </message>
    <message>
        <source>Amount</source>
        <translation>Összeg</translation>
    </message>
    <message>
        <source>Label</source>
        <translation>Címke</translation>
    </message>
    <message>
        <source>Message</source>
        <translation>Üzenet</translation>
    </message>
    <message>
        <source>Wallet</source>
        <translation>Tárca</translation>
    </message>
    <message>
        <source>Resulting URI too long, try to reduce the text for label / message.</source>
        <translation>A keletkezett URI túl hosszú, próbálja meg csökkenteni a cimke / üzenet szövegének méretét.</translation>
    </message>
    <message>
        <source>Error encoding URI into QR Code.</source>
        <translation>Hiba lépett fel az URI QR kóddá alakításakor.</translation>
    </message>
</context>
<context>
    <name>RecentRequestsTableModel</name>
    <message>
        <source>Date</source>
        <translation>Dátum</translation>
    </message>
    <message>
        <source>Label</source>
        <translation>Címke</translation>
    </message>
    <message>
        <source>Message</source>
        <translation>Üzenet</translation>
    </message>
    <message>
        <source>(no label)</source>
        <translation>(nincs címke)</translation>
    </message>
    <message>
        <source>(no message)</source>
        <translation>(nincs üzenet)</translation>
    </message>
    <message>
        <source>(no amount requested)</source>
        <translation>(nem kért összeget)</translation>
    </message>
    <message>
        <source>Requested</source>
        <translation>Kért</translation>
    </message>
</context>
<context>
    <name>SendCoinsDialog</name>
    <message>
        <source>Send Coins</source>
        <translation>Érmék küldése</translation>
    </message>
    <message>
        <source>Coin Control Features</source>
        <translation>Pénzküldés beállításai</translation>
    </message>
    <message>
        <source>Inputs...</source>
        <translation>Bemenetek...</translation>
    </message>
    <message>
        <source>automatically selected</source>
        <translation>automatikusan kiválasztva</translation>
    </message>
    <message>
        <source>Insufficient funds!</source>
        <translation>Fedezethiány!</translation>
    </message>
    <message>
        <source>Quantity:</source>
        <translation>Mennyiség:</translation>
    </message>
    <message>
        <source>Bytes:</source>
        <translation>Bájtok:</translation>
    </message>
    <message>
        <source>Amount:</source>
        <translation>Összeg:</translation>
    </message>
    <message>
        <source>Fee:</source>
        <translation>Díjak:</translation>
    </message>
    <message>
        <source>After Fee:</source>
        <translation>Utólagos díj:</translation>
    </message>
    <message>
        <source>Change:</source>
        <translation>Visszajáró:</translation>
    </message>
    <message>
        <source>If this is activated, but the change address is empty or invalid, change will be sent to a newly generated address.</source>
        <translation>Ha ezt a beállítást engedélyezi, de a visszajáró cím érvénytelen, a visszajáró egy újonnan generált címre lesz küldve.</translation>
    </message>
    <message>
        <source>Custom change address</source>
        <translation>Egyedi visszajáró cím</translation>
    </message>
    <message>
        <source>Transaction Fee:</source>
        <translation>Tranzakciós díj</translation>
    </message>
    <message>
        <source>Choose...</source>
        <translation>Válassz...</translation>
    </message>
    <message>
        <source>Using the fallbackfee can result in sending a transaction that will take several hours or days (or never) to confirm. Consider choosing your fee manually or wait until you have validated the complete chain.</source>
        <translation>A tartalék díj (failback fee) használata egy órákig vagy napokig tartó (vagy soha be nem fejeződő) tranzakciót eredményezhet. Fontolja meg, hogy Ön adja meg a díjat, vagy várjon amíg a teljes láncot érvényesíti.</translation>
    </message>
    <message>
        <source>Warning: Fee estimation is currently not possible.</source>
        <translation>Figyelem: A hozzávetőleges díjszámítás jelenleg nem lehetséges.</translation>
    </message>
    <message>
        <source>collapse fee-settings</source>
        <translation>díj beállítások bezárása</translation>
    </message>
    <message>
        <source>per kilobyte</source>
        <translation>kilobájtonként</translation>
    </message>
    <message>
        <source>Hide</source>
        <translation>Elrejtés</translation>
    </message>
    <message>
<<<<<<< HEAD
        <source>Paying only the minimum fee is just fine as long as there is less transaction volume than space in the blocks. But be aware that this can end up in a never confirming transaction once there is more demand for particl transactions than the network can process.</source>
        <translation>Alacsony díj is megfelelő, ha nincs több tranzakció mint amennyi hely a blokkokban. Figyelem! Ha a hálózat túlterhelt, lehetséges, hogy a tranzakció nem lesz megerősítve.</translation>
    </message>
    <message>
        <source>(read the tooltip)</source>
        <translation>(olvasd el a gyorstippet)</translation>
    </message>
    <message>
=======
>>>>>>> 936ef73f
        <source>Recommended:</source>
        <translation>Ajánlott:</translation>
    </message>
    <message>
        <source>Custom:</source>
        <translation>Egyéni:</translation>
    </message>
    <message>
        <source>Send to multiple recipients at once</source>
        <translation>Küldés több címzettnek egyszerre</translation>
    </message>
    <message>
        <source>Add &amp;Recipient</source>
        <translation>&amp;Címzett hozzáadása</translation>
    </message>
    <message>
        <source>Clear all fields of the form.</source>
        <translation>Minden mező törlése</translation>
    </message>
    <message>
        <source>Dust:</source>
        <translation>Por-határ:</translation>
    </message>
    <message>
        <source>Confirmation time target:</source>
        <translation>Várható megerősítési idő:</translation>
    </message>
    <message>
        <source>Enable Replace-By-Fee</source>
        <translation>Replace-By-Fee bekapcsolása</translation>
    </message>
    <message>
        <source>Clear &amp;All</source>
        <translation>Mindent &amp;töröl</translation>
    </message>
    <message>
        <source>Balance:</source>
        <translation>Egyenleg:</translation>
    </message>
    <message>
        <source>Confirm the send action</source>
        <translation>Küldés megerősítése</translation>
    </message>
    <message>
        <source>S&amp;end</source>
        <translation>&amp;Küldés</translation>
    </message>
    <message>
        <source>Copy quantity</source>
        <translation>Mennyiség másolása</translation>
    </message>
    <message>
        <source>Copy amount</source>
        <translation>Összeg másolása</translation>
    </message>
    <message>
        <source>Copy fee</source>
        <translation>Díj másolása</translation>
    </message>
    <message>
        <source>Copy after fee</source>
        <translation>Utólagos díj másolása</translation>
    </message>
    <message>
        <source>Copy bytes</source>
        <translation>Byte-ok másolása </translation>
    </message>
    <message>
        <source>Copy dust</source>
        <translation>Porszemek másolása</translation>
    </message>
    <message>
        <source>Copy change</source>
        <translation>Visszajáró másolása</translation>
    </message>
    <message>
        <source>Are you sure you want to send?</source>
        <translation>Biztosan el akarja küldeni?</translation>
    </message>
    <message>
        <source>or</source>
        <translation>vagy</translation>
    </message>
    <message>
        <source>You can increase the fee later (signals Replace-By-Fee, BIP-125).</source>
        <translation>Később növelheti a tranzakció díját (lásd Replace-By-Fee, BIP-125).</translation>
    </message>
    <message>
        <source>Transaction fee</source>
        <translation>Tranzakciós díj</translation>
    </message>
    <message>
        <source>Confirm send coins</source>
        <translation>Összeg küldésének megerősítése</translation>
    </message>
    <message>
        <source>The recipient address is not valid. Please recheck.</source>
        <translation>A fogadó címe érvénytelen. Kérem ellenőrizze.</translation>
    </message>
    <message>
        <source>The amount to pay must be larger than 0.</source>
        <translation>A fizetendő összegnek nagyobbnak kell lennie 0-nál.</translation>
    </message>
    <message>
        <source>The amount exceeds your balance.</source>
        <translation>Az összeg meghaladja az egyenlegét.</translation>
    </message>
    <message>
        <source>The total exceeds your balance when the %1 transaction fee is included.</source>
        <translation>A küldeni kívánt összeg és a %1 tranzakciós díj együtt meghaladja az egyenlegén rendelkezésre álló összeget.</translation>
    </message>
    <message>
        <source>Duplicate address found: addresses should only be used once each.</source>
        <translation>Többször szerepel ugyanaz a cím: egy címet csak egyszer használjon.</translation>
    </message>
    <message>
        <source>Transaction creation failed!</source>
        <translation>Tranzakció létrehozása sikertelen!</translation>
    </message>
    <message>
        <source>The transaction was rejected with the following reason: %1</source>
        <translation>Tranzakció visszautasítva a következő indokkal: %1</translation>
    </message>
    <message>
        <source>A fee higher than %1 is considered an absurdly high fee.</source>
        <translation>Magasabb díj mint %1 abszurd magas díjnak számít.</translation>
    </message>
    <message>
        <source>Payment request expired.</source>
        <translation>A fizetési kérelem lejárt.</translation>
    </message>
    <message>
<<<<<<< HEAD
        <source>Pay only the required fee of %1</source>
        <translation>Csak a szükséges %1 díj fizetése</translation>
    </message>
    <message>
        <source>Warning: Invalid Particl address</source>
        <translation>Figyelmeztetés: Érvénytelen Particl cím</translation>
=======
        <source>Warning: Invalid Bitcoin address</source>
        <translation>Figyelmeztetés: Érvénytelen Bitcoin cím</translation>
>>>>>>> 936ef73f
    </message>
    <message>
        <source>Warning: Unknown change address</source>
        <translation>Figyelmeztetés: Ismeretlen visszajáró cím</translation>
    </message>
    <message>
        <source>Confirm custom change address</source>
        <translation>Egyedi visszajáró cím jóváhagyása</translation>
    </message>
    <message>
        <source>The address you selected for change is not part of this wallet. Any or all funds in your wallet may be sent to this address. Are you sure?</source>
        <translation>A cím, amelyet a visszajárónak megadott, nincs ebben a tárcában. Bármennyi vagy minden összeg elküldhető a tárcájából erre a címre. Biztos benne?</translation>
    </message>
    <message>
        <source>(no label)</source>
        <translation>(nincs címke)</translation>
    </message>
</context>
<context>
    <name>SendCoinsEntry</name>
    <message>
        <source>A&amp;mount:</source>
        <translation>Összeg:</translation>
    </message>
    <message>
        <source>Pay &amp;To:</source>
        <translation>Címzett:</translation>
    </message>
    <message>
        <source>&amp;Label:</source>
        <translation>Címke:</translation>
    </message>
    <message>
        <source>Choose previously used address</source>
        <translation>Válassz egy korábban már használt címet</translation>
    </message>
    <message>
        <source>This is a normal payment.</source>
        <translation>Ez normál fizetés.</translation>
    </message>
    <message>
        <source>The Particl address to send the payment to</source>
        <translation>Erre a Particl címre küldje az összeget</translation>
    </message>
    <message>
        <source>Alt+A</source>
        <translation>Alt+A</translation>
    </message>
    <message>
        <source>Paste address from clipboard</source>
        <translation>Cím beillesztése a vágólapról</translation>
    </message>
    <message>
        <source>Alt+P</source>
        <translation>Alt+P</translation>
    </message>
    <message>
        <source>Remove this entry</source>
        <translation>Ez a bejegyzés eltávolítása</translation>
    </message>
    <message>
        <source>S&amp;ubtract fee from amount</source>
        <translation>&amp;Vonja le a díjat az összegből</translation>
    </message>
    <message>
        <source>Use available balance</source>
        <translation>Elérhető egyenleg használata</translation>
    </message>
    <message>
        <source>Message:</source>
        <translation>Üzenet:</translation>
    </message>
    <message>
        <source>This is an unauthenticated payment request.</source>
        <translation>Ez egy nem hitelesített fizetési kérelem.</translation>
    </message>
    <message>
        <source>This is an authenticated payment request.</source>
        <translation>Ez egy hitelesített fizetési kérelem.</translation>
    </message>
    <message>
        <source>Enter a label for this address to add it to the list of used addresses</source>
        <translation>Adjon egy címkét ehhez a címhez, hogy bekerüljön a használt címek közé</translation>
    </message>
    <message>
        <source>Pay To:</source>
        <translation>Címzett:</translation>
    </message>
    <message>
        <source>Memo:</source>
        <translation>Jegyzet:</translation>
    </message>
    <message>
        <source>Enter a label for this address to add it to your address book</source>
        <translation>Adjon egy címkét ehhez a címhez, hogy bekerüljön a címtárába</translation>
    </message>
</context>
<context>
    <name>SendConfirmationDialog</name>
    <message>
        <source>Yes</source>
        <translation>Igen</translation>
    </message>
</context>
<context>
    <name>ShutdownWindow</name>
    <message>
        <source>%1 is shutting down...</source>
        <translation>A %1 leáll...</translation>
    </message>
    <message>
        <source>Do not shut down the computer until this window disappears.</source>
        <translation>Ne állítsd le a számítógépet amíg ez az ablak el nem tűnik.</translation>
    </message>
</context>
<context>
    <name>SignVerifyMessageDialog</name>
    <message>
        <source>Signatures - Sign / Verify a Message</source>
        <translation>Aláírások - üzenet aláírása/ellenőrzése</translation>
    </message>
    <message>
        <source>&amp;Sign Message</source>
        <translation>Üzenet aláírása...</translation>
    </message>
    <message>
        <source>The Particl address to sign the message with</source>
        <translation>Particl cím, amivel alá kívánja írni az üzenetet</translation>
    </message>
    <message>
        <source>Choose previously used address</source>
        <translation>Válassz egy korábban már használt címet</translation>
    </message>
    <message>
        <source>Alt+A</source>
        <translation>Alt+A</translation>
    </message>
    <message>
        <source>Paste address from clipboard</source>
        <translation>Cím beillesztése a vágólapról</translation>
    </message>
    <message>
        <source>Alt+P</source>
        <translation>Alt+P</translation>
    </message>
    <message>
        <source>Enter the message you want to sign here</source>
        <translation>Ide írja az aláírandó üzenetet</translation>
    </message>
    <message>
        <source>Signature</source>
        <translation>Aláírás</translation>
    </message>
    <message>
        <source>Copy the current signature to the system clipboard</source>
        <translation>A jelenleg kiválasztott aláírás másolása a rendszer-vágólapra</translation>
    </message>
    <message>
        <source>Sign the message to prove you own this Particl address</source>
        <translation>Üzenet </translation>
    </message>
    <message>
        <source>Sign &amp;Message</source>
        <translation>Üzenet &amp;aláírása</translation>
    </message>
    <message>
        <source>Clear &amp;All</source>
        <translation>Mindent &amp;töröl</translation>
    </message>
    <message>
        <source>&amp;Verify Message</source>
        <translation>Üzenet ellenőrzése</translation>
    </message>
    <message>
        <source>The Particl address the message was signed with</source>
        <translation>Particl cím, amivel aláírta az üzenetet</translation>
    </message>
    <message>
        <source>Verify the message to ensure it was signed with the specified Particl address</source>
        <translation>Ellenőrizze az üzenetet, hogy valóban a megjelölt Particl címmel van-e aláírva</translation>
    </message>
    <message>
        <source>Verify &amp;Message</source>
        <translation>Üzenet ellenőrzése</translation>
    </message>
    <message>
        <source>Click "Sign Message" to generate signature</source>
        <translation>Klikkeljen az "Üzenet Aláírása" -ra, hogy aláírást generáljon</translation>
    </message>
    <message>
        <source>The entered address is invalid.</source>
        <translation>A megadott cím nem érvényes.</translation>
    </message>
    <message>
        <source>Please check the address and try again.</source>
        <translation>Kérem ellenőrizze a címet és próbálja meg újra.</translation>
    </message>
    <message>
        <source>Wallet unlock was cancelled.</source>
        <translation>Tárca megnyitása megszakítva</translation>
    </message>
    <message>
        <source>Private key for the entered address is not available.</source>
        <translation>A megadott cím privát kulcsa nem található.</translation>
    </message>
    <message>
        <source>Message signing failed.</source>
        <translation>Üzenet aláírása sikertelen.</translation>
    </message>
    <message>
        <source>Message signed.</source>
        <translation>Üzenet aláírva.</translation>
    </message>
    <message>
        <source>The signature could not be decoded.</source>
        <translation>Az aláírást nem sikerült dekódolni.</translation>
    </message>
    <message>
        <source>Please check the signature and try again.</source>
        <translation>Kérem ellenőrizze az aláírást és próbálja újra.</translation>
    </message>
    <message>
        <source>Message verification failed.</source>
        <translation>Az üzenet ellenőrzése sikertelen.</translation>
    </message>
    <message>
        <source>Message verified.</source>
        <translation>Üzenet ellenőrizve.</translation>
    </message>
</context>
<context>
    <name>SplashScreen</name>
    <message>
        <source>[testnet]</source>
        <translation>[teszthálózat]</translation>
    </message>
</context>
<context>
    <name>TrafficGraphWidget</name>
    <message>
        <source>KB/s</source>
        <translation>KB/s</translation>
    </message>
</context>
<context>
    <name>TransactionDesc</name>
    <message>
        <source>Open until %1</source>
        <translation>%1 -ig megnyitva</translation>
    </message>
    <message>
        <source>0/unconfirmed, %1</source>
        <translation>0/megerősítetlen, %1</translation>
    </message>
    <message>
        <source>in memory pool</source>
        <translation>a memória halomban</translation>
    </message>
    <message>
        <source>not in memory pool</source>
        <translation>nincs a memória halomban</translation>
    </message>
    <message>
        <source>abandoned</source>
        <translation>elhagyott</translation>
    </message>
    <message>
        <source>%1/unconfirmed</source>
        <translation>%1/megerősítetlen</translation>
    </message>
    <message>
        <source>%1 confirmations</source>
        <translation>%1 megerősítés</translation>
    </message>
    <message>
        <source>Status</source>
        <translation>Állapot</translation>
    </message>
    <message>
        <source>Date</source>
        <translation>Dátum</translation>
    </message>
    <message>
        <source>Source</source>
        <translation>Forrás</translation>
    </message>
    <message>
        <source>Generated</source>
        <translation>Generálva</translation>
    </message>
    <message>
        <source>From</source>
        <translation>Küldő: </translation>
    </message>
    <message>
        <source>unknown</source>
        <translation>ismeretlen</translation>
    </message>
    <message>
        <source>To</source>
        <translation>Címzett</translation>
    </message>
    <message>
        <source>own address</source>
        <translation>saját cím</translation>
    </message>
    <message>
        <source>watch-only</source>
        <translation>csak megfigyelés</translation>
    </message>
    <message>
        <source>label</source>
        <translation>címke</translation>
    </message>
    <message>
        <source>Credit</source>
        <translation>Jóváírás</translation>
    </message>
    <message>
        <source>not accepted</source>
        <translation>elutasítva</translation>
    </message>
    <message>
        <source>Debit</source>
        <translation>Terhelés</translation>
    </message>
    <message>
        <source>Total debit</source>
        <translation>Teljes terhelés</translation>
    </message>
    <message>
        <source>Transaction fee</source>
        <translation>Tranzakciós díj</translation>
    </message>
    <message>
        <source>Net amount</source>
        <translation>Nettó összeg</translation>
    </message>
    <message>
        <source>Message</source>
        <translation>Üzenet</translation>
    </message>
    <message>
        <source>Comment</source>
        <translation>Megjegyzés</translation>
    </message>
    <message>
        <source>Transaction ID</source>
        <translation>Tranzakció Azonosító</translation>
    </message>
    <message>
        <source>Transaction total size</source>
        <translation>Tranzakció teljes mérete</translation>
    </message>
    <message>
        <source>Merchant</source>
        <translation>Kereskedő</translation>
    </message>
    <message>
        <source>Debug information</source>
        <translation>Debug információ</translation>
    </message>
    <message>
        <source>Transaction</source>
        <translation>Tranzakció</translation>
    </message>
    <message>
        <source>Inputs</source>
        <translation>Bemenetek</translation>
    </message>
    <message>
        <source>Amount</source>
        <translation>Összeg</translation>
    </message>
    <message>
        <source>true</source>
        <translation>igaz</translation>
    </message>
    <message>
        <source>false</source>
        <translation>hamis</translation>
    </message>
</context>
<context>
    <name>TransactionDescDialog</name>
    <message>
        <source>This pane shows a detailed description of the transaction</source>
        <translation>Ez a mező a tranzakció részleteit mutatja</translation>
    </message>
    </context>
<context>
    <name>TransactionTableModel</name>
    <message>
        <source>Date</source>
        <translation>Dátum</translation>
    </message>
    <message>
        <source>Type</source>
        <translation>Típus</translation>
    </message>
    <message>
        <source>Label</source>
        <translation>Címke</translation>
    </message>
    <message>
        <source>Open until %1</source>
        <translation>%1 -ig megnyitva</translation>
    </message>
    <message>
        <source>Unconfirmed</source>
        <translation>Megerősítetlen</translation>
    </message>
    <message>
        <source>Abandoned</source>
        <translation>Elhagyott</translation>
    </message>
    <message>
        <source>Confirming (%1 of %2 recommended confirmations)</source>
        <translation>Megerősítés (%1 az ajánlott %2 megerősítésből)</translation>
    </message>
    <message>
        <source>Confirmed (%1 confirmations)</source>
        <translation>Megerősítve (%1 megerősítés)</translation>
    </message>
    <message>
        <source>Conflicted</source>
        <translation>Konfliktusos</translation>
    </message>
    <message>
        <source>Immature (%1 confirmations, will be available after %2)</source>
        <translation>Éretlen (%1 megerősítés, %2 után lesz elérhető)</translation>
    </message>
    <message>
        <source>Generated but not accepted</source>
        <translation>Generálva, de nincs elfogadva</translation>
    </message>
    <message>
        <source>Received with</source>
        <translation>Erre a címre</translation>
    </message>
    <message>
        <source>Received from</source>
        <translation>Fogadva innen</translation>
    </message>
    <message>
        <source>Sent to</source>
        <translation>Elküldve ide</translation>
    </message>
    <message>
        <source>Payment to yourself</source>
        <translation>Magadnak kifizetve</translation>
    </message>
    <message>
        <source>Mined</source>
        <translation>Kibányászva</translation>
    </message>
    <message>
        <source>watch-only</source>
        <translation>csak megfigyelés</translation>
    </message>
    <message>
        <source>(n/a)</source>
        <translation>(nincs adat)</translation>
    </message>
    <message>
        <source>(no label)</source>
        <translation>(nincs címke)</translation>
    </message>
    <message>
        <source>Transaction status. Hover over this field to show number of confirmations.</source>
        <translation>Tranzakció állapota. Húzza ide az egeret, hogy lássa a megerősítések számát.</translation>
    </message>
    <message>
        <source>Date and time that the transaction was received.</source>
        <translation>Tranzakció fogadásának dátuma és időpontja.</translation>
    </message>
    <message>
        <source>Type of transaction.</source>
        <translation>Tranzakció típusa.</translation>
    </message>
    <message>
        <source>Whether or not a watch-only address is involved in this transaction.</source>
        <translation>Egy csak megfigyelt cím érintett vagy nem ebben a tranzakcióban.</translation>
    </message>
    </context>
<context>
    <name>TransactionView</name>
    <message>
        <source>All</source>
        <translation>Mind</translation>
    </message>
    <message>
        <source>Today</source>
        <translation>Ma</translation>
    </message>
    <message>
        <source>This week</source>
        <translation>Ezen a héten</translation>
    </message>
    <message>
        <source>This month</source>
        <translation>Ebben a hónapban</translation>
    </message>
    <message>
        <source>Last month</source>
        <translation>Múlt hónapban</translation>
    </message>
    <message>
        <source>This year</source>
        <translation>Ebben az évben</translation>
    </message>
    <message>
        <source>Range...</source>
        <translation>Tartomány...</translation>
    </message>
    <message>
        <source>Received with</source>
        <translation>Erre a címre</translation>
    </message>
    <message>
        <source>Sent to</source>
        <translation>Elküldve ide</translation>
    </message>
    <message>
        <source>To yourself</source>
        <translation>Magának</translation>
    </message>
    <message>
        <source>Mined</source>
        <translation>Kibányászva</translation>
    </message>
    <message>
        <source>Other</source>
        <translation>Más</translation>
    </message>
    <message>
        <source>Min amount</source>
        <translation>Minimális összeg</translation>
    </message>
    <message>
        <source>Abandon transaction</source>
        <translation>Tranzakció megszakítása</translation>
    </message>
    <message>
        <source>Increase transaction fee</source>
        <translation>Tranzakciós díj növelése</translation>
    </message>
    <message>
        <source>Copy address</source>
        <translation>Cím másolása</translation>
    </message>
    <message>
        <source>Copy label</source>
        <translation>Címke másolása</translation>
    </message>
    <message>
        <source>Copy amount</source>
        <translation>Összeg másolása</translation>
    </message>
    <message>
        <source>Copy transaction ID</source>
        <translation>Tranzakció azonosító másolása</translation>
    </message>
    <message>
        <source>Copy raw transaction</source>
        <translation>Nyers tranzakció másolása</translation>
    </message>
    <message>
        <source>Copy full transaction details</source>
        <translation>Tranzakció részleteinek teljes másolása</translation>
    </message>
    <message>
        <source>Edit label</source>
        <translation>Címke szerkesztése</translation>
    </message>
    <message>
        <source>Show transaction details</source>
        <translation>Tranzakció részletesen</translation>
    </message>
    <message>
        <source>Export Transaction History</source>
        <translation>Tranzakciós előzmények exportálása</translation>
    </message>
    <message>
        <source>Comma separated file (*.csv)</source>
        <translation>Vesszővel elválasztott adatokat tartalmazó fájl</translation>
    </message>
    <message>
        <source>Confirmed</source>
        <translation>Megerősítve</translation>
    </message>
    <message>
        <source>Watch-only</source>
        <translation>Csak megfigyelés</translation>
    </message>
    <message>
        <source>Date</source>
        <translation>Dátum</translation>
    </message>
    <message>
        <source>Type</source>
        <translation>Típus</translation>
    </message>
    <message>
        <source>Label</source>
        <translation>Címke</translation>
    </message>
    <message>
        <source>Address</source>
        <translation>Cím</translation>
    </message>
    <message>
        <source>ID</source>
        <translation>Azonosító</translation>
    </message>
    <message>
        <source>Exporting Failed</source>
        <translation>Hiba az exportálás során</translation>
    </message>
    <message>
        <source>There was an error trying to save the transaction history to %1.</source>
        <translation>Hiba történt a tranzakciós előzmények %1 helyre való mentésekor. </translation>
    </message>
    <message>
        <source>Exporting Successful</source>
        <translation>Sikeres Exportálás</translation>
    </message>
    <message>
        <source>Range:</source>
        <translation>Tartomány:</translation>
    </message>
    </context>
<context>
    <name>UnitDisplayStatusBarControl</name>
    </context>
<context>
    <name>WalletFrame</name>
    <message>
        <source>No wallet has been loaded.</source>
        <translation>Nincs betöltve pénztárca.</translation>
    </message>
</context>
<context>
    <name>WalletModel</name>
    <message>
        <source>Send Coins</source>
        <translation>Érmék Küldése</translation>
    </message>
    <message>
        <source>Increasing transaction fee failed</source>
        <translation>Tranzakciós díj növelése sikertelen</translation>
    </message>
    <message>
        <source>Do you want to increase the fee?</source>
        <translation>Kívánja megnövelni a díjat?</translation>
    </message>
    <message>
        <source>Current fee:</source>
        <translation>Jelenlegi díj:</translation>
    </message>
    <message>
        <source>Increase:</source>
        <translation>Növekedés:</translation>
    </message>
    <message>
        <source>New fee:</source>
        <translation>Új díj:</translation>
    </message>
    <message>
        <source>Can't sign transaction.</source>
        <translation>Tranzakció aláírása sikertelen.</translation>
    </message>
    <message>
        <source>Could not commit transaction</source>
        <translation>A tranzakciót nem lehet elküldeni</translation>
    </message>
    </context>
<context>
    <name>WalletView</name>
    <message>
        <source>&amp;Export</source>
        <translation>&amp;Exportálás</translation>
    </message>
    <message>
        <source>Export the data in the current tab to a file</source>
        <translation>Jelenlegi nézet adatainak exportálása fájlba</translation>
    </message>
    <message>
        <source>Backup Wallet</source>
        <translation>Biztonsági másolat készítése a Tárcáról</translation>
    </message>
    <message>
        <source>Wallet Data (*.dat)</source>
        <translation>Tárca Fájl (*.dat)</translation>
    </message>
    <message>
        <source>Backup Failed</source>
        <translation>Biztonsági másolat készítése sikertelen</translation>
    </message>
    <message>
        <source>Backup Successful</source>
        <translation>Sikeres biztonsági mentés</translation>
    </message>
    <message>
        <source>The wallet data was successfully saved to %1.</source>
        <translation>A tárca adatai sikeresen elmentve %1.</translation>
    </message>
    </context>
<context>
    <name>bitcoin-core</name>
    <message>
        <source>Distributed under the MIT software license, see the accompanying file %s or %s</source>
        <translation>MIT szoftver licenc alapján terjesztve, tekintse meg a hozzátartozó fájlt %s or %s</translation>
    </message>
    <message>
        <source>Error: A fatal internal error occurred, see debug.log for details</source>
        <translation>Hiba: Fatális belső hiba történt, nézze meg a debug.log -ot a részletekért</translation>
    </message>
    <message>
        <source>Unable to start HTTP server. See debug log for details.</source>
        <translation>HTTP szerver indítása sikertelen. A részleteket lásd: debug log.</translation>
    </message>
    <message>
        <source>Particl Core</source>
        <translation>Particl Core</translation>
    </message>
    <message>
        <source>The %s developers</source>
        <translation>A %s fejlesztők</translation>
    </message>
    <message>
        <source>This is a pre-release test build - use at your own risk - do not use for mining or merchant applications</source>
        <translation>Ez egy kiadás előtt álló, teszt verzió - csak saját felelősségre - ne használja bányászatra vagy kereskedéshez.</translation>
    </message>
    <message>
        <source>Warning: The network does not appear to fully agree! Some miners appear to be experiencing issues.</source>
        <translation>Figyelem: A hálózat úgy tűnik nem teljesen egyezik! Néhány bányász problémákat tapasztalhat.</translation>
    </message>
    <message>
        <source>-maxmempool must be at least %d MB</source>
        <translation>-maxmempool legalább %d MB kell legyen.</translation>
    </message>
    <message>
        <source>Copyright (C) %i-%i</source>
        <translation>Szerzői jog (C) fenntartva %i-%i</translation>
    </message>
    <message>
        <source>Corrupted block database detected</source>
        <translation>Sérült blokk-adatbázis észlelve</translation>
    </message>
    <message>
        <source>Do you want to rebuild the block database now?</source>
        <translation>Újra akarod építeni a blokk adatbázist most?</translation>
    </message>
    <message>
        <source>Error initializing block database</source>
        <translation>A blokkadatbázis inicializálása nem sikerült</translation>
    </message>
    <message>
        <source>Error initializing wallet database environment %s!</source>
        <translation>A tárca-adatbázis inicializálása nem sikerült: %s!</translation>
    </message>
    <message>
        <source>Error loading %s</source>
        <translation>Hiba a(z) %s betöltése közben</translation>
    </message>
    <message>
        <source>Error loading %s: Wallet corrupted</source>
        <translation>Hiba a(z) %s betöltése közben: A tárca hibás.</translation>
    </message>
    <message>
        <source>Error loading %s: Wallet requires newer version of %s</source>
        <translation>Hiba a(z) %s betöltése közben: A tárcához %s újabb verziója szükséges.</translation>
    </message>
    <message>
        <source>Error loading block database</source>
        <translation>Hiba a blokk adatbázis betöltése közben.</translation>
    </message>
    <message>
        <source>Error opening block database</source>
        <translation>Hiba a blokk adatbázis megnyitása közben.</translation>
    </message>
    <message>
        <source>Error: Disk space is low!</source>
        <translation>Hiba: kevés a hely a lemezen!</translation>
    </message>
    <message>
        <source>Failed to listen on any port. Use -listen=0 if you want this.</source>
        <translation>Egyik hálózati porton sem sikerül hallgatni. Használja a -listen=0 kapcsolót, ha ezt szeretné.</translation>
    </message>
    <message>
        <source>Failed to rescan the wallet during initialization</source>
        <translation>A tárca átvizsgálása közben hiba történt.</translation>
    </message>
    <message>
        <source>Importing...</source>
        <translation>Importálás</translation>
    </message>
    <message>
        <source>Incorrect or no genesis block found. Wrong datadir for network?</source>
        <translation>Helytelen vagy nemlétező genézis blokk. Helytelen hálózati adatkönyvtár?</translation>
    </message>
    <message>
        <source>Loading P2P addresses...</source>
        <translation>P2P címek betöltése...</translation>
    </message>
    <message>
        <source>Loading banlist...</source>
        <translation>Tiltólista betöltése...</translation>
    </message>
    <message>
        <source>Not enough file descriptors available.</source>
        <translation>Nincs elég fájlleíró. </translation>
    </message>
    <message>
        <source>Replaying blocks...</source>
        <translation>Blokkok újrajátszása...</translation>
    </message>
    <message>
        <source>Rewinding blocks...</source>
        <translation>Blokkok visszapörgetése...</translation>
    </message>
    <message>
        <source>The source code is available from %s.</source>
        <translation>A forráskód elérhető: %s.</translation>
    </message>
    <message>
        <source>Transaction fee and change calculation failed</source>
        <translation>A tranzakciós díj és a visszajáró kiszámítása nem sikerült</translation>
    </message>
    <message>
        <source>Upgrading UTXO database</source>
        <translation>Blokk adatbázis frissítése</translation>
    </message>
    <message>
        <source>Verifying blocks...</source>
        <translation>Blokkok ellenőrzése...</translation>
    </message>
    <message>
        <source>Wallet needed to be rewritten: restart %s to complete</source>
        <translation>A Tárca újraírása szükséges: Indítsa újra a %s-t.</translation>
    </message>
    <message>
        <source>Error reading from database, shutting down.</source>
        <translation>Hiba az adatbázis olvasásakor, leállítás</translation>
    </message>
    <message>
        <source>Error upgrading chainstate database</source>
        <translation>Hiba a blokk adatbázis betöltése közben</translation>
    </message>
    <message>
        <source>Information</source>
        <translation>Információ</translation>
    </message>
    <message>
        <source>Signing transaction failed</source>
        <translation>Tranzakció aláírása sikertelen</translation>
    </message>
    <message>
        <source>This is experimental software.</source>
        <translation>Ez egy kísérleti szoftver.</translation>
    </message>
    <message>
        <source>Transaction amount too small</source>
        <translation>Tranzakció összege túl alacsony</translation>
    </message>
    <message>
        <source>Transaction too large</source>
        <translation>Túl nagy tranzakció</translation>
    </message>
    <message>
        <source>Verifying wallet(s)...</source>
        <translation>Tárcák ellenőrzése...</translation>
    </message>
    <message>
        <source>Warning</source>
        <translation>Figyelem</translation>
    </message>
    <message>
        <source>Warning: Unknown block versions being mined! It's possible unknown rules are in effect</source>
        <translation>Figyelem: Ismeretlen blokkokat bányásznak! Lehetséges, hogy ismeretlen szabályok érvényesek.</translation>
    </message>
    <message>
        <source>%s is set very high!</source>
        <translation>%s étéke nagyon magas!</translation>
    </message>
    <message>
        <source>Starting network threads...</source>
        <translation>Hálózati szálak indítása...</translation>
    </message>
    <message>
        <source>This is the minimum transaction fee you pay on every transaction.</source>
        <translation>Ez a minimum tranzakciós díj, amelyet tranzakciónként kifizet.</translation>
    </message>
    <message>
        <source>This is the transaction fee you will pay if you send a transaction.</source>
        <translation>Ez a tranzakció díja, amelyet kifizet, ha tranzakciót indít.</translation>
    </message>
    <message>
        <source>Transaction amounts must not be negative</source>
        <translation>Tranzakció összege nem lehet negatív</translation>
    </message>
    <message>
        <source>Transaction must have at least one recipient</source>
        <translation>Legalább egy címzett kell a tranzakcióhoz</translation>
    </message>
    <message>
        <source>Unknown network specified in -onlynet: '%s'</source>
        <translation>Ismeretlen hálózat lett megadva -onlynet: '%s'</translation>
    </message>
    <message>
        <source>Insufficient funds</source>
        <translation>Nincs elég particlod.</translation>
    </message>
    <message>
        <source>Loading block index...</source>
        <translation>Blokkindex betöltése...</translation>
    </message>
    <message>
        <source>Loading wallet...</source>
        <translation>Tárca betöltése...</translation>
    </message>
    <message>
        <source>Cannot downgrade wallet</source>
        <translation>Nem sikerült a Tárca visszaállítása a korábbi verzióra</translation>
    </message>
    <message>
        <source>Rescanning...</source>
        <translation>Újraszkennelés...</translation>
    </message>
    <message>
        <source>Done loading</source>
        <translation>Betöltés befejezve.</translation>
    </message>
    <message>
        <source>Error</source>
        <translation>Hiba</translation>
    </message>
</context>
</TS><|MERGE_RESOLUTION|>--- conflicted
+++ resolved
@@ -185,13 +185,6 @@
         <translation>Tárca titkosítva</translation>
     </message>
     <message>
-<<<<<<< HEAD
-        <source>%1 will close now to finish the encryption process. Remember that encrypting your wallet cannot fully protect your particl from being stolen by malware infecting your computer.</source>
-        <translation>A %1 most bezár, hogy befejezze a titkosítást. Ne feledje, hogy a tárca titkosítása nem nyújt teljes védelmet azzal szemben, hogy kártékony programok megfertőzzék a számítógépét és ellopják a particljait.</translation>
-    </message>
-    <message>
-=======
->>>>>>> 936ef73f
         <source>IMPORTANT: Any previous backups you have made of your wallet file should be replaced with the newly generated, encrypted wallet file. For security reasons, previous backups of the unencrypted wallet file will become useless as soon as you start using the new, encrypted wallet.</source>
         <translation>FONTOS: A tárca-fájl minden korábbi biztonsági mentését cserélje le ezzel az újonnan generált, titkosított tárca-fájllal. Biztonsági okokból a tárca-fájl korábbi, titkosítás nélküli mentései használhatatlanná válnak, amint elkezdi használni az új, titkosított tárcát.</translation>
     </message>
@@ -358,8 +351,8 @@
         <translation>Üzenet &amp;valódiságának ellenőrzése</translation>
     </message>
     <message>
-        <source>Particl.</source>
-        <translation>Particl.</translation>
+        <source>Particl</source>
+        <translation>Particl</translation>
     </message>
     <message>
         <source>&amp;Send</source>
@@ -383,11 +376,11 @@
     </message>
     <message>
         <source>Sign messages with your Particl addresses to prove you own them</source>
-        <translation>Üzenetek aláírása a Particl.címmeiddel, amivel bizonyítod, hogy a cím a sajátod</translation>
+        <translation>Üzenetek aláírása a Particl-címmeiddel, amivel bizonyítod, hogy a cím a sajátod</translation>
     </message>
     <message>
         <source>Verify messages to ensure they were signed with specified Particl addresses</source>
-        <translation>Üzenetek ellenőrzése, hogy valóban a megjelölt Particl.címekkel vannak-e aláírva</translation>
+        <translation>Üzenetek ellenőrzése, hogy valóban a megjelölt Particl-címekkel vannak-e aláírva</translation>
     </message>
     <message>
         <source>&amp;File</source>
@@ -739,7 +732,7 @@
     </message>
     <message>
         <source>The entered address "%1" is not a valid Particl address.</source>
-        <translation>A megadott "%1" cím nem egy érvényes Particl.cím.</translation>
+        <translation>A megadott "%1" cím nem egy érvényes Particl-cím.</translation>
     </message>
     <message>
         <source>Could not unlock wallet.</source>
@@ -823,8 +816,8 @@
         <translation>Saját adatkönyvtár használata:</translation>
     </message>
     <message>
-        <source>Particl.</source>
-        <translation>Particl.</translation>
+        <source>Particl</source>
+        <translation>Particl</translation>
     </message>
     <message>
         <source>At least %1 GB of data will be stored in this directory, and it will grow over time.</source>
@@ -1021,7 +1014,7 @@
     </message>
     <message>
         <source>Automatically open the Particl client port on the router. This only works when your router supports UPnP and it is enabled.</source>
-        <translation>A Particl.kliens portjának automatikus megnyitása a routeren. Ez csak akkor működik, ha a routered támogatja az UPnP-t és az engedélyezve is van rajta.</translation>
+        <translation>A Particl-kliens portjának automatikus megnyitása a routeren. Ez csak akkor működik, ha a routered támogatja az UPnP-t és az engedélyezve is van rajta.</translation>
     </message>
     <message>
         <source>Map port using &amp;UPnP</source>
@@ -2021,17 +2014,6 @@
         <translation>Elrejtés</translation>
     </message>
     <message>
-<<<<<<< HEAD
-        <source>Paying only the minimum fee is just fine as long as there is less transaction volume than space in the blocks. But be aware that this can end up in a never confirming transaction once there is more demand for particl transactions than the network can process.</source>
-        <translation>Alacsony díj is megfelelő, ha nincs több tranzakció mint amennyi hely a blokkokban. Figyelem! Ha a hálózat túlterhelt, lehetséges, hogy a tranzakció nem lesz megerősítve.</translation>
-    </message>
-    <message>
-        <source>(read the tooltip)</source>
-        <translation>(olvasd el a gyorstippet)</translation>
-    </message>
-    <message>
-=======
->>>>>>> 936ef73f
         <source>Recommended:</source>
         <translation>Ajánlott:</translation>
     </message>
@@ -2164,17 +2146,8 @@
         <translation>A fizetési kérelem lejárt.</translation>
     </message>
     <message>
-<<<<<<< HEAD
-        <source>Pay only the required fee of %1</source>
-        <translation>Csak a szükséges %1 díj fizetése</translation>
-    </message>
-    <message>
         <source>Warning: Invalid Particl address</source>
         <translation>Figyelmeztetés: Érvénytelen Particl cím</translation>
-=======
-        <source>Warning: Invalid Bitcoin address</source>
-        <translation>Figyelmeztetés: Érvénytelen Bitcoin cím</translation>
->>>>>>> 936ef73f
     </message>
     <message>
         <source>Warning: Unknown change address</source>
