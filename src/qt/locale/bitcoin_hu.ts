<TS version="2.1" language="hu">
<context>
    <name>AddressBookPage</name>
    <message>
        <source>Right-click to edit address or label</source>
        <translation type="unfinished">A cím vagy címke szerkeszteséhez kattintson a jobb gombbal</translation>
    </message>
    <message>
        <source>Create a new address</source>
        <translation>Új cím létrehozása</translation>
    </message>
    <message>
        <source>&amp;New</source>
        <translation type="unfinished">&amp;Új</translation>
    </message>
    <message>
        <source>Copy the currently selected address to the system clipboard</source>
        <translation>A kiválasztott cím másolása a vágólapra</translation>
    </message>
    <message>
        <source>&amp;Copy</source>
        <translation type="unfinished">&amp;Másolás</translation>
    </message>
    <message>
        <source>C&amp;lose</source>
        <translation type="unfinished">&amp;Bezárás</translation>
    </message>
    <message>
        <source>Delete the currently selected address from the list</source>
        <translation>Kiválasztott cím törlése a listából</translation>
    </message>
    <message>
        <source>Enter address or label to search</source>
        <translation type="unfinished">A keresendő cím vagy címke itt adható meg</translation>
    </message>
    <message>
        <source>Export the data in the current tab to a file</source>
        <translation>Jelenlegi nézet adatainak exportálása fájlba</translation>
    </message>
    <message>
        <source>&amp;Export</source>
        <translation>&amp;Exportálás</translation>
    </message>
    <message>
        <source>&amp;Delete</source>
        <translation>&amp;Törlés</translation>
    </message>
    <message>
        <source>Choose the address to send coins to</source>
        <translation type="unfinished">Kedvezményezett címének kiválasztása</translation>
    </message>
    <message>
        <source>Choose the address to receive coins with</source>
        <translation type="unfinished">Jóváírási cím kiválasztása</translation>
    </message>
    <message>
        <source>C&amp;hoose</source>
        <translation type="unfinished">K&amp;iválaszt</translation>
    </message>
    <message>
        <source>Sending addresses</source>
        <translation type="unfinished">Küldési címek</translation>
    </message>
    <message>
        <source>Receiving addresses</source>
        <translation type="unfinished">Fogadási címek</translation>
    </message>
    <message>
<<<<<<< HEAD
        <source>These are your Particl addresses for sending payments. Always check the amount and the receiving address before sending coins.</source>
        <translation type="unfinished">Ezek a te  Particl címeid kifizetések küldéséhez. Mindíg ellenőrizd az összeget és a fogadó címet mielőtt coinokat küldenél.</translation>
=======
        <source>These are your Bitcoin addresses for sending payments. Always check the amount and the receiving address before sending coins.</source>
        <translation type="unfinished">Ezek az Ön Bitcoin címei kifizetések küldéséhez. Mindig ellenőrizze az összeget és a fogadó címet mielőtt érméket küldene.</translation>
>>>>>>> a46e1783
    </message>
    <message>
        <source>These are your Particl addresses for receiving payments. Use the 'Create new receiving address' button in the receive tab to create new addresses.
Signing is only possible with addresses of the type 'legacy'.</source>
<<<<<<< HEAD
        <translation type="unfinished">Ezek a Particl címeid amelyeken fogadni tudsz Particl utalásokat. Az "Új cím létrehozása" gombbal tudsz új címet létrehozni. Aláírni csak korábbi egyessel kezdődő címekkel lehet.</translation>
=======
        <translation type="unfinished">Ezek a Bitcoin címek amelyeken fogadni tud Bitcoin utalásokat. Az "Új cím létrehozása" gombbal tud új címet létrehozni. Aláírni csak korábbi, egyessel kezdődő címekkel lehet.</translation>
>>>>>>> a46e1783
    </message>
    <message>
        <source>&amp;Copy Address</source>
        <translation type="unfinished">&amp;Cím másolása</translation>
    </message>
    <message>
        <source>Copy &amp;Label</source>
        <translation type="unfinished">Másolás és Címkézés</translation>
    </message>
    <message>
        <source>&amp;Edit</source>
        <translation type="unfinished">&amp;Szerkesztés</translation>
    </message>
    <message>
        <source>Export Address List</source>
        <translation type="unfinished">Címlista exportálása</translation>
    </message>
    <message>
        <source>Comma separated file</source>
        <extracomment>Expanded name of the CSV file format. See https://en.wikipedia.org/wiki/Comma-separated_values</extracomment>
        <translation type="unfinished">Vesszővel tagolt fájl</translation>
    </message>
    <message>
        <source>There was an error trying to save the address list to %1. Please try again.</source>
        <extracomment>An error message. %1 is a stand-in argument for the name of the file we attempted to save to.</extracomment>
        <translation type="unfinished">Hiba történt a címlista %1 mentésekor.  Kérem próbálja újra.</translation>
    </message>
    <message>
        <source>Exporting Failed</source>
        <translation type="unfinished">Sikertelen Exportálás</translation>
    </message>
</context>
<context>
    <name>AddressTableModel</name>
    <message>
        <source>Label</source>
        <translation type="unfinished">Címke</translation>
    </message>
    <message>
        <source>Address</source>
        <translation type="unfinished">Cím</translation>
    </message>
    <message>
        <source>(no label)</source>
        <translation type="unfinished">(nincs címke)</translation>
    </message>
</context>
<context>
    <name>AskPassphraseDialog</name>
    <message>
        <source>Passphrase Dialog</source>
        <translation>Jelszó Párbeszédablak</translation>
    </message>
    <message>
        <source>Enter passphrase</source>
        <translation>Írja be a jelszót</translation>
    </message>
    <message>
        <source>New passphrase</source>
        <translation>Új jelszó</translation>
    </message>
    <message>
        <source>Repeat new passphrase</source>
        <translation>Ismét az új jelszó</translation>
    </message>
    <message>
        <source>Show passphrase</source>
        <translation type="unfinished">Jelszó mutatása</translation>
    </message>
    <message>
        <source>Encrypt wallet</source>
        <translation type="unfinished">Tárca titkosítása</translation>
    </message>
    <message>
        <source>This operation needs your wallet passphrase to unlock the wallet.</source>
        <translation type="unfinished">Ehhez a művelethez szükség van a tárcanyitó jelszóra.</translation>
    </message>
    <message>
        <source>Unlock wallet</source>
        <translation type="unfinished">Tárca feloldása</translation>
    </message>
    <message>
        <source>Change passphrase</source>
        <translation type="unfinished">Jelszó megváltoztatása</translation>
    </message>
    <message>
        <source>Confirm wallet encryption</source>
        <translation type="unfinished">Tárca titkosításának megerősítése</translation>
    </message>
    <message>
<<<<<<< HEAD
        <source>Warning: If you encrypt your wallet and lose your passphrase, you will &lt;b&gt;LOSE ALL OF YOUR PARTICL&lt;/b&gt;!</source>
        <translation type="unfinished">Figyelem: Ha titkosítja a tárcáját és elveszíti a jelszavát, akkor &lt;b&gt;AZ ÖSSZES PARTICLJA ELVESZIK&lt;/b&gt;!</translation>
=======
        <source>Warning: If you encrypt your wallet and lose your passphrase, you will &lt;b&gt;LOSE ALL OF YOUR BITCOINS&lt;/b&gt;!</source>
        <translation type="unfinished">Figyelem: Ha titkosítja a tárcáját és elveszíti a jelszavát, akkor &lt;b&gt;AZ ÖSSZES BITCOINJA ELVÉSZ&lt;/b&gt;!</translation>
>>>>>>> a46e1783
    </message>
    <message>
        <source>Are you sure you wish to encrypt your wallet?</source>
        <translation type="unfinished">Biztosan titkosítani akarja a tárcát?</translation>
    </message>
    <message>
        <source>Wallet encrypted</source>
        <translation type="unfinished">Tárca titkosítva</translation>
    </message>
    <message>
        <source>Enter the new passphrase for the wallet.&lt;br/&gt;Please use a passphrase of &lt;b&gt;ten or more random characters&lt;/b&gt;, or &lt;b&gt;eight or more words&lt;/b&gt;.</source>
        <translation type="unfinished">Írja be a tárca új jelszavát. &lt;br/&gt;A jelszó összetétele a következő: &lt;b&gt;tíz vagy annál több véletlenszerű karakter&lt;/b&gt;, vagy &lt;b&gt;nyolc vagy annál több szó&lt;/b&gt;. </translation>
    </message>
    <message>
        <source>Enter the old passphrase and new passphrase for the wallet.</source>
        <translation type="unfinished">Írja be a tárca régi és új jelszavát.</translation>
    </message>
    <message>
<<<<<<< HEAD
        <source>Remember that encrypting your wallet cannot fully protect your particl from being stolen by malware infecting your computer.</source>
        <translation type="unfinished">Ne feledd, hogy a tárca titkosítása nem nyújt teljes védelmet az adathalász programok fertőzésével szemben.</translation>
=======
        <source>Remember that encrypting your wallet cannot fully protect your bitcoins from being stolen by malware infecting your computer.</source>
        <translation type="unfinished">Ne feledje, hogy a tárca titkosítása nem nyújt teljes védelmet az adathalász programok fertőzésével szemben.</translation>
>>>>>>> a46e1783
    </message>
    <message>
        <source>Wallet to be encrypted</source>
        <translation type="unfinished">A titkositandó tárca</translation>
    </message>
    <message>
        <source>Your wallet is about to be encrypted. </source>
        <translation type="unfinished">Tárcatitkosítás megkezdése.</translation>
    </message>
    <message>
        <source>Your wallet is now encrypted. </source>
        <translation type="unfinished">A tárcája mostmár titkosított.</translation>
    </message>
    <message>
        <source>IMPORTANT: Any previous backups you have made of your wallet file should be replaced with the newly generated, encrypted wallet file. For security reasons, previous backups of the unencrypted wallet file will become useless as soon as you start using the new, encrypted wallet.</source>
        <translation type="unfinished">FONTOS: A tárca-fájl minden korábbi biztonsági mentését cserélje le ezzel az újonnan generált, titkosított tárca-fájllal. Biztonsági okokból a tárca-fájl korábbi, titkosítás nélküli mentései használhatatlanná válnak, amint elkezdi használni az új, titkosított tárcát.</translation>
    </message>
    <message>
        <source>Wallet encryption failed</source>
        <translation type="unfinished">Tárca titkosítása sikertelen</translation>
    </message>
    <message>
        <source>Wallet encryption failed due to an internal error. Your wallet was not encrypted.</source>
        <translation type="unfinished">A tárca titkosítása belső hiba miatt nem sikerült. A tárcája nem lett titkosítva.</translation>
    </message>
    <message>
        <source>The supplied passphrases do not match.</source>
        <translation type="unfinished">A megadott jelszók nem egyeznek.</translation>
    </message>
    <message>
        <source>Wallet unlock failed</source>
        <translation type="unfinished">A tárca feloldása sikertelen</translation>
    </message>
    <message>
        <source>The passphrase entered for the wallet decryption was incorrect.</source>
        <translation type="unfinished">A tárcatitkosítás feloldásához megadott jelszó helytelen.</translation>
    </message>
    <message>
        <source>Wallet passphrase was successfully changed.</source>
        <translation type="unfinished">A tárca jelszavát sikeresen megváltoztatta.</translation>
    </message>
    <message>
        <source>Warning: The Caps Lock key is on!</source>
        <translation type="unfinished">Vigyázat: a Caps Lock be van kapcsolva!</translation>
    </message>
</context>
<context>
    <name>BanTableModel</name>
    <message>
        <source>IP/Netmask</source>
        <translation type="unfinished">IP-cím/maszk</translation>
    </message>
    <message>
        <source>Banned Until</source>
        <translation type="unfinished">Kitiltás vége</translation>
    </message>
</context>
<context>
    <name>BitcoinApplication</name>
    <message>
        <source>A fatal error occurred. %1 can no longer continue safely and will quit.</source>
        <translation type="unfinished">Végzetes hiba történt %1 nem tud biztonságban továbblépni így most kilép.</translation>
    </message>
    <message>
        <source>Internal error</source>
        <translation type="unfinished">Belső hiba</translation>
    </message>
    <message>
        <source>An internal error occurred. %1 will attempt to continue safely. This is an unexpected bug which can be reported as described below.</source>
        <translation type="unfinished">Egy belső hiba történt. %1 megpróbál biztonságosan tovább haladni. Ez egy váratlan hiba amelyet az alább leírt módon lehet jelenteni.</translation>
    </message>
</context>
<context>
    <name>QObject</name>
    <message>
        <source>Error: Specified data directory "%1" does not exist.</source>
        <translation type="unfinished">Hiba: A megadott "%1" adatkönyvtár nem létezik.</translation>
    </message>
    <message>
        <source>Error: Cannot parse configuration file: %1.</source>
        <translation type="unfinished">Hiba: A konfigurációs fájl nem értelmezhető: %1.</translation>
    </message>
    <message>
        <source>Error: %1</source>
        <translation type="unfinished">Hiba: %1</translation>
    </message>
    <message>
        <source>Error initializing settings: %1</source>
        <translation type="unfinished">Beállítások betöltése sikertelen: %1</translation>
    </message>
    <message>
        <source>%1 didn't yet exit safely…</source>
        <translation type="unfinished">%1 még nem lépett ki biztonságosan...</translation>
    </message>
    <message>
        <source>unknown</source>
        <translation type="unfinished">ismeretlen</translation>
    </message>
    <message>
        <source>Amount</source>
        <translation type="unfinished">Összeg</translation>
    </message>
    <message>
<<<<<<< HEAD
        <source>Enter a Particl address (e.g. %1)</source>
        <translation type="unfinished">Ad meg egy Particl címet (pl: %1)</translation>
=======
        <source>Enter a Bitcoin address (e.g. %1)</source>
        <translation type="unfinished">Adjon meg egy Bitcoin címet (pl: %1)</translation>
    </message>
    <message>
        <source>Unroutable</source>
        <translation type="unfinished">Nem átirányítható</translation>
    </message>
    <message>
        <source>Internal</source>
        <translation type="unfinished">Belső</translation>
>>>>>>> a46e1783
    </message>
    <message>
        <source>Inbound</source>
        <translation type="unfinished">Bejövő</translation>
    </message>
    <message>
        <source>Outbound</source>
        <translation type="unfinished">Kimenő</translation>
    </message>
    <message>
        <source>Full Relay</source>
        <translation type="unfinished">Teljes Elosztó</translation>
    </message>
    <message>
        <source>Block Relay</source>
        <translation type="unfinished">Blokk Elosztó</translation>
    </message>
    <message>
        <source>Manual</source>
        <translation type="unfinished">Kézi</translation>
    </message>
    <message>
        <source>Feeler</source>
        <translation type="unfinished">Felderítő</translation>
    </message>
    <message>
        <source>Address Fetch</source>
        <translation type="unfinished">Címek Lekérdezése</translation>
    </message>
    <message>
        <source>%1 d</source>
        <translation type="unfinished">%1 n</translation>
    </message>
    <message>
        <source>%1 h</source>
        <translation type="unfinished">%1 ó</translation>
    </message>
    <message>
        <source>%1 m</source>
        <translation type="unfinished">%1 p</translation>
    </message>
    <message>
        <source>%1 s</source>
        <translation type="unfinished">%1 mp</translation>
    </message>
    <message>
        <source>None</source>
        <translation type="unfinished">Semmi</translation>
    </message>
    <message>
        <source>N/A</source>
        <translation type="unfinished">Nem elérhető</translation>
    </message>
    <message numerus="yes">
        <source>%n second(s)</source>
        <translation>
            <numerusform>%n másodperc</numerusform>
        </translation>
    </message>
    <message numerus="yes">
        <source>%n minute(s)</source>
        <translation>
            <numerusform>%n perc</numerusform>
        </translation>
    </message>
    <message numerus="yes">
        <source>%n hour(s)</source>
        <translation type="unfinished">
            <numerusform>%n óra</numerusform>
        </translation>
    </message>
    <message numerus="yes">
        <source>%n day(s)</source>
        <translation type="unfinished">
            <numerusform>%n nap</numerusform>
        </translation>
    </message>
    <message numerus="yes">
        <source>%n week(s)</source>
        <translation type="unfinished">
            <numerusform>%n hét</numerusform>
        </translation>
    </message>
    <message>
        <source>%1 and %2</source>
        <translation type="unfinished">%1 és %2</translation>
    </message>
    <message numerus="yes">
        <source>%n year(s)</source>
        <translation type="unfinished">
            <numerusform>%n év</numerusform>
        </translation>
    </message>
    </context>
<context>
    <name>BitcoinGUI</name>
    <message>
        <source>&amp;Overview</source>
        <translation>&amp;Áttekintés</translation>
    </message>
    <message>
        <source>Show general overview of wallet</source>
        <translation>A tárca általános áttekintése</translation>
    </message>
    <message>
        <source>&amp;Transactions</source>
        <translation>&amp;Tranzakciók</translation>
    </message>
    <message>
        <source>Browse transaction history</source>
        <translation>Tranzakciós előzmények megtekintése</translation>
    </message>
    <message>
        <source>E&amp;xit</source>
        <translation>&amp;Kilépés</translation>
    </message>
    <message>
        <source>Quit application</source>
        <translation>Kilépés az alkalmazásból</translation>
    </message>
    <message>
        <source>&amp;About %1</source>
        <translation type="unfinished">&amp;A %1-ról</translation>
    </message>
    <message>
        <source>Show information about %1</source>
        <translation type="unfinished">%1 információ megjelenítése</translation>
    </message>
    <message>
        <source>About &amp;Qt</source>
        <translation>A &amp;Qt-ról</translation>
    </message>
    <message>
        <source>Show information about Qt</source>
        <translation>Információk a Qt-ról</translation>
    </message>
    <message>
        <source>Modify configuration options for %1</source>
        <translation type="unfinished">%1 beállítások módosítása</translation>
    </message>
    <message>
        <source>Create a new wallet</source>
        <translation type="unfinished">Új tárca készítése</translation>
    </message>
    <message>
        <source>Wallet:</source>
        <translation type="unfinished">Tárca:</translation>
    </message>
    <message>
        <source>Network activity disabled.</source>
        <extracomment>A substring of the tooltip.</extracomment>
        <translation type="unfinished">Hálózati tevékenység letiltva.</translation>
    </message>
    <message>
        <source>Proxy is &lt;b&gt;enabled&lt;/b&gt;: %1</source>
        <translation type="unfinished">A proxy &lt;b&gt;aktív&lt;/b&gt;: %1</translation>
    </message>
    <message>
        <source>Send coins to a Particl address</source>
        <translation>Particl küldése megadott címre</translation>
    </message>
    <message>
        <source>Backup wallet to another location</source>
        <translation>Biztonsági másolat készítése a tárcáról egy másik helyre</translation>
    </message>
    <message>
        <source>Change the passphrase used for wallet encryption</source>
        <translation>Tárcatitkosító jelszó megváltoztatása</translation>
    </message>
    <message>
        <source>&amp;Send</source>
        <translation>&amp;Küldés</translation>
    </message>
    <message>
        <source>&amp;Receive</source>
        <translation>&amp;Fogadás</translation>
    </message>
    <message>
        <source>&amp;Options…</source>
        <translation type="unfinished">&amp;Opciók…</translation>
    </message>
    <message>
        <source>&amp;Show / Hide</source>
        <translation>&amp;Mutat / Elrejt</translation>
    </message>
    <message>
        <source>Show or hide the main Window</source>
        <translation>Főablakot mutat/elrejt</translation>
    </message>
    <message>
        <source>&amp;Encrypt Wallet…</source>
        <translation type="unfinished">&amp;Tárca titkosítása…</translation>
    </message>
    <message>
        <source>Encrypt the private keys that belong to your wallet</source>
        <translation>A tárcájához tartozó privát kulcsok titkosítása</translation>
    </message>
    <message>
        <source>&amp;Backup Wallet…</source>
        <translation type="unfinished">Tárca &amp;biztonsági mentése…</translation>
    </message>
    <message>
        <source>&amp;Change Passphrase…</source>
        <translation type="unfinished">Jelszó &amp;megváltoztatása…</translation>
    </message>
    <message>
        <source>Sign &amp;message…</source>
        <translation type="unfinished">Üzenet &amp;aláírása…</translation>
    </message>
    <message>
        <source>Sign messages with your Particl addresses to prove you own them</source>
        <translation>Üzenetek aláírása a Particl-címeivel, amivel bizonyíthatja hogy a cím az Öné</translation>
    </message>
    <message>
        <source>&amp;Verify message…</source>
        <translation type="unfinished">Üzenet &amp;ellenőrzése…</translation>
    </message>
    <message>
        <source>Verify messages to ensure they were signed with specified Particl addresses</source>
        <translation>Üzenetek ellenőrzése, hogy valóban a megjelölt Particl-címekkel vannak-e aláírva</translation>
    </message>
    <message>
        <source>&amp;Load PSBT from file…</source>
        <translation type="unfinished">PSBT betöltése &amp;fájlból…</translation>
    </message>
    <message>
        <source>Load PSBT from clipboard…</source>
        <translation type="unfinished">PSBT betöltése vágólapról…</translation>
    </message>
    <message>
        <source>Open &amp;URI…</source>
        <translation type="unfinished">&amp;URI megnyitása…</translation>
    </message>
    <message>
        <source>Close Wallet…</source>
        <translation type="unfinished">Tárca bezárása…</translation>
    </message>
    <message>
        <source>Create Wallet…</source>
        <translation type="unfinished">Tárca készítése…</translation>
    </message>
    <message>
        <source>Close All Wallets…</source>
        <translation type="unfinished">Összes tárca bezárása…</translation>
    </message>
    <message>
        <source>&amp;File</source>
        <translation>&amp;Fájl</translation>
    </message>
    <message>
        <source>&amp;Settings</source>
        <translation>&amp;Beállítások</translation>
    </message>
    <message>
        <source>&amp;Help</source>
        <translation>&amp;Súgó</translation>
    </message>
    <message>
        <source>Tabs toolbar</source>
        <translation>Fül eszköztár</translation>
    </message>
    <message>
        <source>Syncing Headers (%1%)…</source>
        <translation type="unfinished">Fejlécek szinkronizálása (%1%)…</translation>
    </message>
    <message>
        <source>Synchronizing with network…</source>
        <translation type="unfinished">Szinkronizálás a hálózattal…</translation>
    </message>
    <message>
        <source>Indexing blocks on disk…</source>
        <translation type="unfinished">Lemezen lévő blokkok indexelése…</translation>
    </message>
    <message>
        <source>Processing blocks on disk…</source>
        <translation type="unfinished">Lemezen lévő blokkok feldolgozása…</translation>
    </message>
    <message>
        <source>Reindexing blocks on disk…</source>
        <translation type="unfinished">Lemezen lévő blokkok újraindexelése…</translation>
    </message>
    <message>
        <source>Connecting to peers…</source>
        <translation type="unfinished">Csatlakozás partnerekhez…</translation>
    </message>
    <message>
        <source>Request payments (generates QR codes and particl: URIs)</source>
        <translation type="unfinished">Fizetési kérelem (QR-kódot és "particl:" URI azonosítót hoz létre)</translation>
    </message>
    <message>
        <source>Show the list of used sending addresses and labels</source>
        <translation type="unfinished">A használt küldési címek és címkék megtekintése</translation>
    </message>
    <message>
        <source>Show the list of used receiving addresses and labels</source>
        <translation type="unfinished">A használt fogadó címek és címkék megtekintése</translation>
    </message>
    <message>
        <source>&amp;Command-line options</source>
        <translation type="unfinished">Paran&amp;cssori opciók</translation>
    </message>
    <message numerus="yes">
        <source>Processed %n block(s) of transaction history.</source>
        <translation>
            <numerusform>%n blokk feldolgozva a tranzakció előzményből.</numerusform>
        </translation>
    </message>
    <message>
        <source>%1 behind</source>
        <translation>%1 lemaradás</translation>
    </message>
    <message>
        <source>Catching up…</source>
        <translation type="unfinished">Felzárkózás…</translation>
    </message>
    <message>
        <source>Last received block was generated %1 ago.</source>
        <translation>Az utolsóként kapott blokk kora: %1.</translation>
    </message>
    <message>
        <source>Transactions after this will not yet be visible.</source>
        <translation>Ez utáni tranzakciók még nem lesznek láthatóak.</translation>
    </message>
    <message>
        <source>Error</source>
        <translation>Hiba</translation>
    </message>
    <message>
        <source>Warning</source>
        <translation>Figyelem</translation>
    </message>
    <message>
        <source>Information</source>
        <translation>Információ</translation>
    </message>
    <message>
        <source>Up to date</source>
        <translation>Naprakész</translation>
    </message>
    <message>
        <source>Load Partially Signed Particl Transaction</source>
        <translation type="unfinished">Részlegesen aláírt Particl tranzakció (PSBT) betöltése</translation>
    </message>
    <message>
        <source>Load Partially Signed Particl Transaction from clipboard</source>
        <translation type="unfinished">Részlegesen aláírt Particl tranzakció (PSBT) betöltése vágólapról</translation>
    </message>
    <message>
        <source>Node window</source>
        <translation type="unfinished">Csomópont ablak</translation>
    </message>
    <message>
        <source>Open node debugging and diagnostic console</source>
        <translation type="unfinished">Hibakeresési és diagnosztikai konzol megnyitása</translation>
    </message>
    <message>
        <source>&amp;Sending addresses</source>
        <translation type="unfinished">&amp;Küldő címek</translation>
    </message>
    <message>
        <source>&amp;Receiving addresses</source>
        <translation type="unfinished">&amp;Fogadó címek</translation>
    </message>
    <message>
        <source>Open a particl: URI</source>
        <translation type="unfinished">Egy particl: URI hivatkozás megnyitása</translation>
    </message>
    <message>
        <source>Open Wallet</source>
        <translation type="unfinished">Tárca megnyitása</translation>
    </message>
    <message>
        <source>Open a wallet</source>
        <translation type="unfinished">Egy tárca megnyitása</translation>
    </message>
    <message>
        <source>Close wallet</source>
        <translation type="unfinished">Tárca bezárása</translation>
    </message>
    <message>
        <source>Close all wallets</source>
        <translation type="unfinished">Összes tárca bezárása</translation>
    </message>
    <message>
        <source>Show the %1 help message to get a list with possible Particl command-line options</source>
        <translation type="unfinished">A %1 súgó megjelenítése a Particl lehetséges parancssori kapcsolóinak listájával</translation>
    </message>
    <message>
        <source>&amp;Mask values</source>
        <translation type="unfinished">&amp;Értékek elrejtése</translation>
    </message>
    <message>
        <source>Mask the values in the Overview tab</source>
        <translation type="unfinished">Értékek elrejtése az Áttekintés fülön</translation>
    </message>
    <message>
        <source>default wallet</source>
        <translation type="unfinished">Alapértelmezett tárca</translation>
    </message>
    <message>
        <source>No wallets available</source>
        <translation type="unfinished">Nincs elérhető tárca</translation>
    </message>
    <message>
        <source>&amp;Window</source>
        <translation type="unfinished">&amp;Ablak</translation>
    </message>
    <message>
        <source>Minimize</source>
        <translation type="unfinished">Kicsinyítés</translation>
    </message>
    <message>
        <source>Zoom</source>
        <translation type="unfinished">Nagyítás</translation>
    </message>
    <message>
        <source>Main Window</source>
        <translation type="unfinished">Főablak</translation>
    </message>
    <message>
        <source>%1 client</source>
        <translation type="unfinished">%1 kliens</translation>
    </message>
    <message numerus="yes">
        <source>%n active connection(s) to Particl network.</source>
        <extracomment>A substring of the tooltip.</extracomment>
        <translation type="unfinished">
            <numerusform>%n aktív kapcsolat a Particl hálózathoz</numerusform>
        </translation>
    </message>
    <message>
        <source>Click for more actions.</source>
        <extracomment>A substring of the tooltip. "More actions" are available via the context menu.</extracomment>
        <translation type="unfinished">Kattintson a további műveletekhez.</translation>
    </message>
    <message>
        <source>Show Peers tab</source>
        <extracomment>A context menu item. The "Peers tab" is an element of the "Node window".</extracomment>
        <translation type="unfinished">Ügyfelek fül megjelenítése</translation>
    </message>
    <message>
        <source>Disable network activity</source>
        <extracomment>A context menu item.</extracomment>
        <translation type="unfinished">Hálózati tevékenység letiltása</translation>
    </message>
    <message>
        <source>Enable network activity</source>
        <extracomment>A context menu item. The network activity was disabled previously.</extracomment>
        <translation type="unfinished">Hálózati tevékenység engedélyezése</translation>
    </message>
    <message>
        <source>Error: %1</source>
        <translation type="unfinished">Hiba: %1</translation>
    </message>
    <message>
        <source>Warning: %1</source>
        <translation type="unfinished">Figyelmeztetés: %1</translation>
    </message>
    <message>
        <source>Date: %1
</source>
        <translation type="unfinished">Dátum:  %1
</translation>
    </message>
    <message>
        <source>Amount: %1
</source>
        <translation type="unfinished">Összeg: %1
</translation>
    </message>
    <message>
        <source>Wallet: %1
</source>
        <translation type="unfinished">Tárca: %1
</translation>
    </message>
    <message>
        <source>Type: %1
</source>
        <translation type="unfinished">Típus: %1
</translation>
    </message>
    <message>
        <source>Label: %1
</source>
        <translation type="unfinished">Címke: %1
</translation>
    </message>
    <message>
        <source>Address: %1
</source>
        <translation type="unfinished">Cím: %1
</translation>
    </message>
    <message>
        <source>Sent transaction</source>
        <translation>Elküldött tranzakció</translation>
    </message>
    <message>
        <source>Incoming transaction</source>
        <translation>Beérkező tranzakció</translation>
    </message>
    <message>
        <source>HD key generation is &lt;b&gt;enabled&lt;/b&gt;</source>
        <translation type="unfinished">HD kulcs generálás &lt;b&gt;engedélyezett&lt;/b&gt;</translation>
    </message>
    <message>
        <source>HD key generation is &lt;b&gt;disabled&lt;/b&gt;</source>
        <translation type="unfinished">HD kulcs generálás &lt;b&gt;tiltva&lt;/b&gt;</translation>
    </message>
    <message>
        <source>Private key &lt;b&gt;disabled&lt;/b&gt;</source>
        <translation type="unfinished">Privát kulcs &lt;b&gt;inaktív&lt;/b&gt;</translation>
    </message>
    <message>
        <source>Wallet is &lt;b&gt;encrypted&lt;/b&gt; and currently &lt;b&gt;unlocked&lt;/b&gt;</source>
        <translation>A tárca &lt;b&gt;titkosítva&lt;/b&gt; és jelenleg &lt;b&gt;megnyitva&lt;/b&gt;.</translation>
    </message>
    <message>
        <source>Wallet is &lt;b&gt;encrypted&lt;/b&gt; and currently &lt;b&gt;locked&lt;/b&gt;</source>
        <translation>A tárca &lt;b&gt;titkosítva&lt;/b&gt; és jelenleg &lt;b&gt;bezárva&lt;/b&gt;.</translation>
    </message>
    <message>
        <source>Original message:</source>
        <translation type="unfinished">Eredeti üzenet:</translation>
    </message>
</context>
<context>
    <name>UnitDisplayStatusBarControl</name>
    <message>
        <source>Unit to show amounts in. Click to select another unit.</source>
        <translation type="unfinished">Egység, amelyben az összegek meg lesznek jelenítve. Kattintson ide, ha másik egységet szeretne kiválasztani.</translation>
    </message>
</context>
<context>
    <name>CoinControlDialog</name>
    <message>
        <source>Coin Selection</source>
        <translation type="unfinished">Érme kiválasztása</translation>
    </message>
    <message>
        <source>Quantity:</source>
        <translation type="unfinished">Mennyiség:</translation>
    </message>
    <message>
        <source>Bytes:</source>
        <translation type="unfinished">Bájtok:</translation>
    </message>
    <message>
        <source>Amount:</source>
        <translation type="unfinished">Összeg:</translation>
    </message>
    <message>
        <source>Fee:</source>
        <translation type="unfinished">Díj:</translation>
    </message>
    <message>
        <source>Dust:</source>
        <translation type="unfinished">Porszem:</translation>
    </message>
    <message>
        <source>After Fee:</source>
        <translation type="unfinished">Díj levonása után:</translation>
    </message>
    <message>
        <source>Change:</source>
        <translation type="unfinished">Visszajáró:</translation>
    </message>
    <message>
        <source>(un)select all</source>
        <translation type="unfinished">mindent kiválaszt/elvet</translation>
    </message>
    <message>
        <source>Tree mode</source>
        <translation type="unfinished">Fa nézet</translation>
    </message>
    <message>
        <source>List mode</source>
        <translation type="unfinished">Lista nézet</translation>
    </message>
    <message>
        <source>Amount</source>
        <translation type="unfinished">Összeg</translation>
    </message>
    <message>
        <source>Received with label</source>
        <translation type="unfinished">Címkével érkezett</translation>
    </message>
    <message>
        <source>Received with address</source>
        <translation type="unfinished">Címmel érkezett</translation>
    </message>
    <message>
        <source>Date</source>
        <translation type="unfinished">Dátum</translation>
    </message>
    <message>
        <source>Confirmations</source>
        <translation type="unfinished">Megerősítések</translation>
    </message>
    <message>
        <source>Confirmed</source>
        <translation type="unfinished">Megerősítve</translation>
    </message>
    <message>
        <source>Copy amount</source>
        <translation type="unfinished">Összeg másolása</translation>
    </message>
    <message>
        <source>&amp;Copy address</source>
        <translation type="unfinished">&amp;Cím másolása</translation>
    </message>
    <message>
        <source>Copy &amp;label</source>
        <translation type="unfinished">Címke &amp;másolása</translation>
    </message>
    <message>
        <source>Copy &amp;amount</source>
        <translation type="unfinished">Ö&amp;sszeg másolása</translation>
    </message>
    <message>
        <source>Copy transaction &amp;ID</source>
        <translation type="unfinished">&amp;Tranzakcióazonosító másolása</translation>
    </message>
    <message>
        <source>L&amp;ock unspent</source>
        <translation type="unfinished">Elköltetlen összeg &amp;zárolása</translation>
    </message>
    <message>
        <source>&amp;Unlock unspent</source>
        <translation type="unfinished">Elköltetlen összeg zárolásának &amp;feloldása</translation>
    </message>
    <message>
        <source>Copy quantity</source>
        <translation type="unfinished">Mennyiség másolása</translation>
    </message>
    <message>
        <source>Copy fee</source>
        <translation type="unfinished">Díj másolása</translation>
    </message>
    <message>
        <source>Copy after fee</source>
        <translation type="unfinished">Díj levonása utáni összeg másolása</translation>
    </message>
    <message>
        <source>Copy bytes</source>
        <translation type="unfinished">Byte-ok másolása</translation>
    </message>
    <message>
        <source>Copy dust</source>
        <translation type="unfinished">Porszem tulajdonság másolása</translation>
    </message>
    <message>
        <source>Copy change</source>
        <translation type="unfinished">Visszajáró másolása</translation>
    </message>
    <message>
        <source>(%1 locked)</source>
        <translation type="unfinished">(%1 zárolva)</translation>
    </message>
    <message>
        <source>yes</source>
        <translation type="unfinished">igen</translation>
    </message>
    <message>
        <source>no</source>
        <translation type="unfinished">nem</translation>
    </message>
    <message>
        <source>This label turns red if any recipient receives an amount smaller than the current dust threshold.</source>
        <translation type="unfinished">Ez a címke pirosra változik, ha bármely fogadóhoz, a porszem határértéknél kevesebb összeg érkezik.</translation>
    </message>
    <message>
        <source>Can vary +/- %1 satoshi(s) per input.</source>
        <translation type="unfinished">Megadott értékenként  +/- %1 satoshi-val változhat.</translation>
    </message>
    <message>
        <source>(no label)</source>
        <translation type="unfinished">(nincs címke)</translation>
    </message>
    <message>
        <source>change from %1 (%2)</source>
        <translation type="unfinished">visszajáró %1-ből (%2)</translation>
    </message>
    <message>
        <source>(change)</source>
        <translation type="unfinished">(visszajáró)</translation>
    </message>
</context>
<context>
    <name>CreateWalletActivity</name>
    <message>
        <source>Creating Wallet &lt;b&gt;%1&lt;/b&gt;…</source>
        <translation type="unfinished">&lt;b&gt;%1&lt;/b&gt; tárca készítése folyamatban…</translation>
    </message>
    <message>
        <source>Create wallet failed</source>
        <translation type="unfinished">A tárcakészítés meghiúsult</translation>
    </message>
    <message>
        <source>Create wallet warning</source>
        <translation type="unfinished">Tárcakészítési figyelmeztetés</translation>
    </message>
    <message>
        <source>Can't list signers</source>
        <translation type="unfinished">Nem lehet az aláírókat listázni</translation>
    </message>
</context>
<context>
    <name>OpenWalletActivity</name>
    <message>
        <source>Open wallet failed</source>
        <translation type="unfinished">Nem sikerült a tárca megnyitása</translation>
    </message>
    <message>
        <source>Open wallet warning</source>
        <translation type="unfinished">Tárca-megnyitási figyelmeztetés</translation>
    </message>
    <message>
        <source>default wallet</source>
        <translation type="unfinished">Alapértelmezett tárca</translation>
    </message>
    <message>
        <source>Opening Wallet &lt;b&gt;%1&lt;/b&gt;…</source>
        <translation type="unfinished">&lt;b&gt;%1&lt;/b&gt; tárca megnyitása…</translation>
    </message>
</context>
<context>
    <name>WalletController</name>
    <message>
        <source>Close wallet</source>
        <translation type="unfinished">Tárca bezárása</translation>
    </message>
    <message>
        <source>Are you sure you wish to close the wallet &lt;i&gt;%1&lt;/i&gt;?</source>
        <translation type="unfinished">Biztos, hogy bezárja a "%1" tárcát?</translation>
    </message>
    <message>
        <source>Closing the wallet for too long can result in having to resync the entire chain if pruning is enabled.</source>
        <translation type="unfinished">A tárca hosszantartó bezárása nyesési üzemmódban azt eredményezheti, hogy a teljes láncot újra kell szinkronizálnia.</translation>
    </message>
    <message>
        <source>Close all wallets</source>
        <translation type="unfinished">Összes tárca bezárása</translation>
    </message>
    <message>
        <source>Are you sure you wish to close all wallets?</source>
        <translation type="unfinished">Biztos, hogy be akarja zárni az összes tárcát?</translation>
    </message>
</context>
<context>
    <name>CreateWalletDialog</name>
    <message>
        <source>Create Wallet</source>
        <translation type="unfinished">Tárca készítése</translation>
    </message>
    <message>
        <source>Wallet Name</source>
        <translation type="unfinished">Tárca neve</translation>
    </message>
    <message>
        <source>Wallet</source>
        <translation type="unfinished">Tárca</translation>
    </message>
    <message>
        <source>Encrypt the wallet. The wallet will be encrypted with a passphrase of your choice.</source>
        <translation type="unfinished">A tárca titkosítása. A tárcát egy Ön által megadott jelszó titkosítja.</translation>
    </message>
    <message>
        <source>Encrypt Wallet</source>
        <translation type="unfinished">Tárca titkosítása</translation>
    </message>
    <message>
        <source>Advanced Options</source>
        <translation type="unfinished">Haladó beállítások</translation>
    </message>
    <message>
        <source>Disable private keys for this wallet. Wallets with private keys disabled will have no private keys and cannot have an HD seed or imported private keys. This is ideal for watch-only wallets.</source>
        <translation type="unfinished">A tárcához tartozó privát kulcsok letiltása. Azok a tárcák, melyeknél a privát kulcsok le vannak tiltva, nem tartalmaznak privát kulcsokat és nem tartalmazhatnak HD magot vagy importált privát kulcsokat. Ez azoknál a tárcáknál ideális, melyeket csak megfigyelésre használnak.</translation>
    </message>
    <message>
        <source>Disable Private Keys</source>
        <translation type="unfinished">Privát Kulcsok Letiltása</translation>
    </message>
    <message>
        <source>Make a blank wallet. Blank wallets do not initially have private keys or scripts. Private keys and addresses can be imported, or an HD seed can be set, at a later time.</source>
        <translation type="unfinished">Üres tárca készítése. Az üres tárcák kezdetben nem tartalmaznak privát kulcsokat vagy szkripteket. Később lehetséges a privát kulcsok vagy címek importálása avagy egy HD mag beállítása.</translation>
    </message>
    <message>
        <source>Make Blank Wallet</source>
        <translation type="unfinished">Üres tárca készítése</translation>
    </message>
    <message>
        <source>Use descriptors for scriptPubKey management</source>
        <translation type="unfinished">Leírók használata scriptPubKey menedzseléshez</translation>
    </message>
    <message>
        <source>Descriptor Wallet</source>
        <translation type="unfinished">Descriptor Tárca</translation>
    </message>
    <message>
        <source>Use an external signing device such as a hardware wallet. Configure the external signer script in wallet preferences first.</source>
        <translation type="unfinished">Külső aláíró eszköz például hardver tárca használata. Előtte konfigurálja az aláíró szkriptet a tárca beállításaiban.</translation>
    </message>
    <message>
        <source>External signer</source>
        <translation type="unfinished">Külső aláíró</translation>
    </message>
    <message>
        <source>Create</source>
        <translation type="unfinished">Létrehozás</translation>
    </message>
    <message>
        <source>Compiled without sqlite support (required for descriptor wallets)</source>
        <translation type="unfinished">SQLite támogatás nélkül fordítva (követelmény a descriptor wallet használatához)</translation>
    </message>
    <message>
        <source>Compiled without external signing support (required for external signing)</source>
        <extracomment>"External signing" means using devices such as hardware wallets.</extracomment>
        <translation type="unfinished">A program külső aláíró támogatás nélkül lett fordítva (követelmény külső aláírók használatához)</translation>
    </message>
</context>
<context>
    <name>EditAddressDialog</name>
    <message>
        <source>Edit Address</source>
        <translation>Cím szerkesztése</translation>
    </message>
    <message>
        <source>&amp;Label</source>
        <translation>Cím&amp;ke</translation>
    </message>
    <message>
        <source>The label associated with this address list entry</source>
        <translation type="unfinished">Ehhez a listaelemhez rendelt címke</translation>
    </message>
    <message>
        <source>The address associated with this address list entry. This can only be modified for sending addresses.</source>
        <translation type="unfinished">Ehhez a címlistaelemhez rendelt cím. Csak a küldő címek módosíthatók.</translation>
    </message>
    <message>
        <source>&amp;Address</source>
        <translation>&amp;Cím</translation>
    </message>
    <message>
        <source>New sending address</source>
        <translation type="unfinished">Új küldő cím</translation>
    </message>
    <message>
        <source>Edit receiving address</source>
        <translation type="unfinished">Fogadó cím szerkesztése</translation>
    </message>
    <message>
        <source>Edit sending address</source>
        <translation type="unfinished">Küldő cím szerkesztése</translation>
    </message>
    <message>
        <source>The entered address "%1" is not a valid Particl address.</source>
        <translation type="unfinished">A megadott "%1" cím nem egy érvényes Particl-cím.</translation>
    </message>
    <message>
        <source>Address "%1" already exists as a receiving address with label "%2" and so cannot be added as a sending address.</source>
        <translation type="unfinished">A(z) "%1" már egy létező fogadó cím "%2" névvel és nem lehet küldő címként hozzáadni.</translation>
    </message>
    <message>
        <source>The entered address "%1" is already in the address book with label "%2".</source>
        <translation type="unfinished">A megadott "%1" cím már szerepel a címjegyzékben "%2" néven.</translation>
    </message>
    <message>
        <source>Could not unlock wallet.</source>
        <translation type="unfinished">Nem sikerült a tárca megnyitása</translation>
    </message>
    <message>
        <source>New key generation failed.</source>
        <translation type="unfinished">Új kulcs generálása sikertelen.</translation>
    </message>
</context>
<context>
    <name>FreespaceChecker</name>
    <message>
        <source>A new data directory will be created.</source>
        <translation>Új adatkönyvtár lesz létrehozva.</translation>
    </message>
    <message>
        <source>name</source>
        <translation>Név</translation>
    </message>
    <message>
        <source>Directory already exists. Add %1 if you intend to create a new directory here.</source>
        <translation>A könyvtár már létezik. %1 hozzáadása, ha új könyvtárat kíván létrehozni.</translation>
    </message>
    <message>
        <source>Path already exists, and is not a directory.</source>
        <translation>Az elérési út létezik, de nem egy könyvtáré.</translation>
    </message>
    <message>
        <source>Cannot create data directory here.</source>
        <translation>Adatkönyvtár nem hozható itt létre.</translation>
    </message>
</context>
<context>
    <name>Intro</name>
    <message>
        <source>%1 GB of free space available</source>
        <translation type="unfinished">%1 GB szabad hely áll rendelkezésre</translation>
    </message>
    <message>
        <source>(of %1 GB needed)</source>
        <translation type="unfinished">(a szükséges %1 GB-ból)</translation>
    </message>
    <message>
        <source>(%1 GB needed for full chain)</source>
        <translation type="unfinished">(%1 GB szükséges a teljes lánchoz)</translation>
    </message>
    <message>
        <source>At least %1 GB of data will be stored in this directory, and it will grow over time.</source>
        <translation type="unfinished">Legalább %1 GB adatot fogunk ebben a könyvtárban tárolni és idővel ez egyre több lesz.</translation>
    </message>
    <message>
        <source>Approximately %1 GB of data will be stored in this directory.</source>
        <translation type="unfinished">Hozzávetőlegesen %1 GB adatot fogunk ebben a könyvtárban tárolni.</translation>
    </message>
    <message numerus="yes">
        <source>(sufficient to restore backups %n day(s) old)</source>
        <extracomment>Explanatory text on the capability of the current prune target.</extracomment>
        <translation type="unfinished">
            <numerusform>(elegendő %n nappal ezelőtti biztonsági mentések visszaállításához)</numerusform>
        </translation>
    </message>
    <message>
        <source>%1 will download and store a copy of the Particl block chain.</source>
        <translation type="unfinished">%1 le fog töltődni és a Particl blokk lánc egy másolatát fogja tárolni.</translation>
    </message>
    <message>
        <source>The wallet will also be stored in this directory.</source>
        <translation type="unfinished">A tárcát is ebben a könyvtárban tároljuk.</translation>
    </message>
    <message>
        <source>Error: Specified data directory "%1" cannot be created.</source>
        <translation type="unfinished">Hiba: A megadott "%1" adatkönyvtár nem hozható létre.</translation>
    </message>
    <message>
        <source>Error</source>
        <translation>Hiba</translation>
    </message>
    <message>
        <source>Welcome</source>
        <translation>Üdvözöljük</translation>
    </message>
    <message>
        <source>Welcome to %1.</source>
        <translation type="unfinished">Üdvözöljük a %1 -ban.</translation>
    </message>
    <message>
        <source>As this is the first time the program is launched, you can choose where %1 will store its data.</source>
        <translation type="unfinished">Mivel ez a program első indulása, megváltoztathatja, hogy a %1 hova mentse az adatokat.</translation>
    </message>
    <message>
        <source>When you click OK, %1 will begin to download and process the full %4 block chain (%2GB) starting with the earliest transactions in %3 when %4 initially launched.</source>
        <translation type="unfinished">Ha az OK-ra kattint, %1 megkezdi a teljes %4 blokk lánc letöltését és feldolgozását (%2GB) a legkorábbi tranzakciókkal kezdve %3 -ben, amikor a %4 bevezetésre került.</translation>
    </message>
    <message>
        <source>Limit block chain storage to</source>
        <translation type="unfinished">A blokklánc tárhelyének korlátozása erre:</translation>
    </message>
    <message>
        <source>Reverting this setting requires re-downloading the entire blockchain. It is faster to download the full chain first and prune it later. Disables some advanced features.</source>
        <translation type="unfinished">A beállítás visszaállításához le kell tölteni a teljes blokkláncot. A teljes lánc letöltése és későbbi nyesése ennél gyorsabb. Bizonyos haladó funkciókat letilt.</translation>
    </message>
    <message>
        <source> GB</source>
        <translation type="unfinished">GB</translation>
    </message>
    <message>
        <source>This initial synchronisation is very demanding, and may expose hardware problems with your computer that had previously gone unnoticed. Each time you run %1, it will continue downloading where it left off.</source>
        <translation type="unfinished">Az első szinkronizáció nagyon erőforrás-igényes és felszínre hozhat a számítógépében eddig rejtve maradt hardver problémákat. Minden %1 indításnál a program onnan folytatja a letöltést, ahol legutóbb abbahagyta.</translation>
    </message>
    <message>
        <source>If you have chosen to limit block chain storage (pruning), the historical data must still be downloaded and processed, but will be deleted afterward to keep your disk usage low.</source>
        <translation type="unfinished">Ha a tárolt blokk lánc méretének korlátozását (megnyesését) választotta, akkor is le kell tölteni és feldolgozni az eddig keletkezett összes adatot, de utána ezek törlésre kerülnek, hogy ne foglaljunk sok helyet a merevlemezén.</translation>
    </message>
    <message>
        <source>Use the default data directory</source>
        <translation>Az alapértelmezett adat könyvtár használata</translation>
    </message>
    <message>
        <source>Use a custom data directory:</source>
        <translation>Saját adatkönyvtár használata:</translation>
    </message>
</context>
<context>
    <name>HelpMessageDialog</name>
    <message>
        <source>version</source>
        <translation type="unfinished">verzió</translation>
    </message>
    <message>
        <source>About %1</source>
        <translation type="unfinished">A %1 -ról</translation>
    </message>
    <message>
        <source>Command-line options</source>
        <translation type="unfinished">Parancssori opciók</translation>
    </message>
</context>
<context>
    <name>ShutdownWindow</name>
    <message>
        <source>%1 is shutting down…</source>
        <translation type="unfinished">%1 leáll…</translation>
    </message>
    <message>
        <source>Do not shut down the computer until this window disappears.</source>
        <translation type="unfinished">Ne állítsa le a számítógépet amíg ez az ablak el nem tűnik.</translation>
    </message>
</context>
<context>
    <name>ModalOverlay</name>
    <message>
        <source>Form</source>
        <translation type="unfinished">Űrlap</translation>
    </message>
    <message>
        <source>Recent transactions may not yet be visible, and therefore your wallet's balance might be incorrect. This information will be correct once your wallet has finished synchronizing with the particl network, as detailed below.</source>
        <translation type="unfinished">A legutóbbi tranzakciók még lehet, hogy nem láthatók, és így előfordulhat, hogy a tárca egyenlege helytelen. A tárca azon nyomban az aktuális egyenleget fogja mutatni, amint befejezte a particl hálózattal történő szinkronizációt, amely alább van részletezve.</translation>
    </message>
    <message>
        <source>Attempting to spend particl that are affected by not-yet-displayed transactions will not be accepted by the network.</source>
        <translation type="unfinished">A hálózat nem fogadja el azoknak a particloknak az elköltését, amelyek érintettek a még nem látszódó tranzakciókban.</translation>
    </message>
    <message>
        <source>Number of blocks left</source>
        <translation type="unfinished">Hátralévő blokkok száma</translation>
    </message>
    <message>
        <source>Unknown…</source>
        <translation type="unfinished">Ismeretlen…</translation>
    </message>
    <message>
        <source>calculating…</source>
        <translation type="unfinished">számolás…</translation>
    </message>
    <message>
        <source>Last block time</source>
        <translation type="unfinished">Utolsó blokk ideje</translation>
    </message>
    <message>
        <source>Progress</source>
        <translation type="unfinished">Folyamat</translation>
    </message>
    <message>
        <source>Progress increase per hour</source>
        <translation type="unfinished">A folyamat előrehaladása óránként</translation>
    </message>
    <message>
        <source>Estimated time left until synced</source>
        <translation type="unfinished">Hozzávetőlegesen a hátralévő idő a szinkronizáció befejezéséig</translation>
    </message>
    <message>
        <source>Hide</source>
        <translation type="unfinished">Elrejtés</translation>
    </message>
    <message>
        <source>Esc</source>
        <translation type="unfinished">Kilépés</translation>
    </message>
    <message>
        <source>%1 is currently syncing.  It will download headers and blocks from peers and validate them until reaching the tip of the block chain.</source>
        <translation type="unfinished">%1 szinkronizálás alatt. Fejléceket és blokkokat tölt le a felektől, majd érvényesíti, amíg el nem éri a blokklánc tetejét.</translation>
    </message>
    <message>
        <source>Unknown. Syncing Headers (%1, %2%)…</source>
        <translation type="unfinished">Ismeretlen. Fejlécek szinkronizálása (%1, %2%)…</translation>
    </message>
</context>
<context>
    <name>OpenURIDialog</name>
    <message>
<<<<<<< HEAD
        <source>Open particl URI</source>
        <translation type="unfinished">Nyisd meg a particl címedet</translation>
=======
        <source>Open bitcoin URI</source>
        <translation type="unfinished">Bitcoin URI megnyitása</translation>
>>>>>>> a46e1783
    </message>
    </context>
<context>
    <name>OptionsDialog</name>
    <message>
        <source>Options</source>
        <translation>Opciók</translation>
    </message>
    <message>
        <source>&amp;Main</source>
        <translation>&amp;Fő</translation>
    </message>
    <message>
        <source>Automatically start %1 after logging in to the system.</source>
        <translation type="unfinished">%1 automatikus indítása a rendszerbe való belépés után.</translation>
    </message>
    <message>
        <source>&amp;Start %1 on system login</source>
        <translation type="unfinished">&amp;Induljon el a %1 a rendszerbe való belépéskor</translation>
    </message>
    <message>
        <source>Enabling pruning significantly reduces the disk space required to store transactions. All blocks are still fully validated. Reverting this setting requires re-downloading the entire blockchain.</source>
        <translation type="unfinished">A tárolt blokkok számának visszavágásával jelentősen csökken a tranzakció történet tárolásához szükséges tárhely. Minden blokk továbbra is ellenőrizve lesz. Ha ezt a beállítást később törölni szeretné újra le kell majd tölteni a teljes blokkláncot.</translation>
    </message>
    <message>
        <source>Size of &amp;database cache</source>
        <translation type="unfinished">A&amp;datbázis gyorsítótár mérete</translation>
    </message>
    <message>
        <source>Number of script &amp;verification threads</source>
        <translation type="unfinished">A szkript &amp;igazolási szálak száma</translation>
    </message>
    <message>
        <source>IP address of the proxy (e.g. IPv4: 127.0.0.1 / IPv6: ::1)</source>
        <translation type="unfinished">A proxy IP címe (pl.: IPv4: 127.0.0.1 / IPv6: ::1)</translation>
    </message>
    <message>
        <source>Shows if the supplied default SOCKS5 proxy is used to reach peers via this network type.</source>
        <translation type="unfinished">Megmutatja, hogy az alapértelmezett SOCKS5 proxy van-e használatban, hogy elérje a párokat ennél a hálózati típusnál.</translation>
    </message>
    <message>
        <source>Minimize instead of exit the application when the window is closed. When this option is enabled, the application will be closed only after selecting Exit in the menu.</source>
        <translation type="unfinished">Az alkalmazásból való kilépés helyett az eszköztárba kicsinyíti az alkalmazást az ablak bezárásakor. Ez esetben az alkalmazás csak a Kilépés menüponttal zárható be.</translation>
    </message>
    <message>
        <source>Third party URLs (e.g. a block explorer) that appear in the transactions tab as context menu items. %s in the URL is replaced by transaction hash. Multiple URLs are separated by vertical bar |.</source>
        <translation type="unfinished">Harmadik féltől származó URL-ek (pl. egy blokk felfedező) amelyek a tranzakciós fülön jelennek meg mint a környezetérzékeny menü tételei. %s az URL-ben helyettesítve a tranzakciós hash-el. Több URL esetén, függőleges vonal választja el őket.</translation>
    </message>
    <message>
        <source>Open the %1 configuration file from the working directory.</source>
        <translation type="unfinished">A %1 konfigurációs fájl megnyitása a munkakönyvtárból.</translation>
    </message>
    <message>
        <source>Open Configuration File</source>
        <translation type="unfinished">Konfigurációs Fájl Megnyitása</translation>
    </message>
    <message>
        <source>Reset all client options to default.</source>
        <translation>Minden kliensbeállítás alapértelmezettre állítása.</translation>
    </message>
    <message>
        <source>&amp;Reset Options</source>
        <translation>Beállítások tö&amp;rlése</translation>
    </message>
    <message>
        <source>&amp;Network</source>
        <translation>&amp;Hálózat</translation>
    </message>
    <message>
        <source>Prune &amp;block storage to</source>
        <translation type="unfinished">Nyesi a &amp;blokkok tárolását erre:</translation>
    </message>
    <message>
        <source>Reverting this setting requires re-downloading the entire blockchain.</source>
        <translation type="unfinished">A beállítás visszaállításához le kell tölteni a teljes blokkláncot.</translation>
    </message>
    <message>
        <source>MiB</source>
        <translation type="unfinished">MB</translation>
    </message>
    <message>
        <source>(0 = auto, &lt;0 = leave that many cores free)</source>
        <translation type="unfinished">(0 = automatikus, &lt;0 = ennyi processzormagot hagyjon szabadon)</translation>
    </message>
    <message>
        <source>W&amp;allet</source>
        <translation type="unfinished">T&amp;árca</translation>
    </message>
    <message>
        <source>Expert</source>
        <translation type="unfinished">Szakértő</translation>
    </message>
    <message>
        <source>Enable coin &amp;control features</source>
        <translation type="unfinished">Pénzküldés b&amp;eállításainak engedélyezése</translation>
    </message>
    <message>
        <source>If you disable the spending of unconfirmed change, the change from a transaction cannot be used until that transaction has at least one confirmation. This also affects how your balance is computed.</source>
        <translation type="unfinished">Ha letiltja a jóváhagyatlan visszajáró elköltését, akkor egy tranzakcióból származó visszajárót nem lehet felhasználni, amíg legalább egy jóváhagyás nem történik. Ez befolyásolja az egyenlegének a kiszámítását is.</translation>
    </message>
    <message>
        <source>&amp;Spend unconfirmed change</source>
        <translation type="unfinished">&amp;Költése a jóváhagyatlan visszajárónak</translation>
    </message>
    <message>
        <source>External Signer (e.g. hardware wallet)</source>
        <translation type="unfinished">Külső Aláíró (pl. hardver tárca)</translation>
    </message>
    <message>
        <source>&amp;External signer script path</source>
        <translation type="unfinished">&amp;Külső aláíró szkript elérési útvonala</translation>
    </message>
    <message>
        <source>Full path to a Bitcoin Core compatible script (e.g. C:\Downloads\hwi.exe or /Users/you/Downloads/hwi.py). Beware: malware can steal your coins!</source>
        <translation type="unfinished">Bitcoin Core kompatibilis szkript teljes elérésí útvonala (pl. C:\Letöltések\hwi.exe vagy /Users/felhasznalo/Letöltések/hwi.py). Vigyázat: rosszindulatú programok ellophatják az érméit!</translation>
    </message>
    <message>
<<<<<<< HEAD
        <source>Automatically open the Particl client port on the router. This only works when your router supports UPnP and it is enabled.</source>
        <translation>A Particl-kliens portjának automatikus megnyitása a routeren. Ez csak akkor működik, ha a routered támogatja az UPnP-t és az engedélyezve is van rajta.</translation>
=======
        <source>Automatically open the Bitcoin client port on the router. This only works when your router supports UPnP and it is enabled.</source>
        <translation>A Bitcoin-kliens portjának automatikus megnyitása a routeren. Ez csak akkor működik, ha a router támogatja az UPnP-t és az engedélyezve is van rajta.</translation>
>>>>>>> a46e1783
    </message>
    <message>
        <source>Map port using &amp;UPnP</source>
        <translation>&amp;UPnP port-feltérképezés</translation>
    </message>
    <message>
        <source>Automatically open the Particl client port on the router. This only works when your router supports NAT-PMP and it is enabled. The external port could be random.</source>
        <translation type="unfinished">A Particl kliens port automatikus megnyitása a routeren. Ez csak akkor működik ha a router támogatja a NAT-PMP-t és ez engedélyezve is van. A külső port lehet véletlenszerűen választott.</translation>
    </message>
    <message>
        <source>Map port using NA&amp;T-PMP</source>
        <translation type="unfinished">Külső port megnyitása NA&amp;T-PMP-vel</translation>
    </message>
    <message>
        <source>Accept connections from outside.</source>
        <translation type="unfinished">Külső csatlakozások elfogadása.</translation>
    </message>
    <message>
        <source>Allow incomin&amp;g connections</source>
        <translation type="unfinished">Bejövő kapcsolatok engedélyezése.</translation>
    </message>
    <message>
        <source>Connect to the Particl network through a SOCKS5 proxy.</source>
        <translation type="unfinished">Csatlakozás a Particl hálózatához SOCKS5 proxyn keresztül</translation>
    </message>
    <message>
        <source>&amp;Connect through SOCKS5 proxy (default proxy):</source>
        <translation type="unfinished">&amp;Kapcsolódás SOCKS5 proxyn keresztül (alapértelmezett proxy):</translation>
    </message>
    <message>
        <source>Port of the proxy (e.g. 9050)</source>
        <translation>Proxy portja (pl.: 9050)</translation>
    </message>
    <message>
        <source>Used for reaching peers via:</source>
        <translation type="unfinished">Partnerek elérése ezen keresztül:</translation>
    </message>
    <message>
        <source>&amp;Window</source>
        <translation>&amp;Ablak</translation>
    </message>
    <message>
        <source>Show the icon in the system tray.</source>
        <translation type="unfinished">Ikon megjelenítése a tálcán.</translation>
    </message>
    <message>
        <source>&amp;Show tray icon</source>
        <translation type="unfinished">&amp;Tálca icon megjelenítése</translation>
    </message>
    <message>
        <source>Show only a tray icon after minimizing the window.</source>
        <translation>Kicsinyítés után csak eszköztár-ikont mutass</translation>
    </message>
    <message>
        <source>&amp;Minimize to the tray instead of the taskbar</source>
        <translation>&amp;Kicsinyítés a tálcára az eszköztár helyett</translation>
    </message>
    <message>
        <source>M&amp;inimize on close</source>
        <translation>K&amp;icsinyítés záráskor</translation>
    </message>
    <message>
        <source>&amp;Display</source>
        <translation>&amp;Megjelenítés</translation>
    </message>
    <message>
        <source>User Interface &amp;language:</source>
        <translation>Felhasználófelület nye&amp;lve:</translation>
    </message>
    <message>
        <source>The user interface language can be set here. This setting will take effect after restarting %1.</source>
        <translation type="unfinished">A felhasználói felület nyelvét tudja itt beállítani. Ez a beállítás csak a %1 újraindítása után lép életbe.</translation>
    </message>
    <message>
        <source>&amp;Unit to show amounts in:</source>
        <translation>&amp;Mértékegység:</translation>
    </message>
    <message>
        <source>Choose the default subdivision unit to show in the interface and when sending coins.</source>
        <translation>Válaszd ki az interfészen és érmék küldésekor megjelenítendő alapértelmezett alegységet.</translation>
    </message>
    <message>
        <source>Whether to show coin control features or not.</source>
        <translation type="unfinished">Mutassa a pénzküldés beállításait vagy ne.</translation>
    </message>
    <message>
        <source>Connect to the Particl network through a separate SOCKS5 proxy for Tor onion services.</source>
        <translation type="unfinished">Csatlakozás a Particl hálózathoz külön SOCKS5 proxy használatával a Tor rejtett szolgáltatásainak eléréséhez.</translation>
    </message>
    <message>
        <source>&amp;Third party transaction URLs</source>
        <translation type="unfinished">&amp;Harmadik féltől származó tranzakció URL-ek</translation>
    </message>
    <message>
        <source>Monospaced font in the Overview tab:</source>
        <translation type="unfinished">Fix szélességű betűtípus használata az áttekintés fülön:</translation>
    </message>
    <message>
        <source>embedded "%1"</source>
        <translation type="unfinished">beágyazott "%1"</translation>
    </message>
    <message>
        <source>closest matching "%1"</source>
        <translation type="unfinished">legjobb találat "%1"</translation>
    </message>
    <message>
        <source>Options set in this dialog are overridden by the command line or in the configuration file:</source>
        <translation type="unfinished">Az itt beállított opciók felülbírálásra kerültek a parancssor vagy a konfigurációs fájl által:</translation>
    </message>
    <message>
        <source>&amp;Cancel</source>
        <translation>&amp;Mégse</translation>
    </message>
    <message>
        <source>Compiled without external signing support (required for external signing)</source>
        <extracomment>"External signing" means using devices such as hardware wallets.</extracomment>
        <translation type="unfinished">A program külső aláíró támogatás nélkül lett fordítva (követelmény külső aláírók használatához)</translation>
    </message>
    <message>
        <source>default</source>
        <translation>alapértelmezett</translation>
    </message>
    <message>
        <source>none</source>
        <translation type="unfinished">semmi</translation>
    </message>
    <message>
        <source>Confirm options reset</source>
        <translation>Beállítások törlésének jóváhagyása.</translation>
    </message>
    <message>
        <source>Client restart required to activate changes.</source>
        <translation type="unfinished">A változtatások aktiválásahoz újra kell indítani a klienst.</translation>
    </message>
    <message>
        <source>Client will be shut down. Do you want to proceed?</source>
        <translation type="unfinished">A kliens le fog állni. Szeretné folytatni?</translation>
    </message>
    <message>
        <source>Configuration options</source>
        <translation type="unfinished">Beállítási lehetőségek</translation>
    </message>
    <message>
        <source>The configuration file is used to specify advanced user options which override GUI settings. Additionally, any command-line options will override this configuration file.</source>
        <translation type="unfinished">A konfigurációs fájlt a haladó felhasználók olyan beállításokra használhatják, amelyek felülírják a grafikus felület beállításait. Azonban bármely parancssori beállítás felülírja a konfigurációs fájl beállításait.</translation>
    </message>
    <message>
        <source>Error</source>
        <translation type="unfinished">Hiba</translation>
    </message>
    <message>
        <source>The configuration file could not be opened.</source>
        <translation type="unfinished">Nem sikerült megnyitni a konfigurációs fájlt.</translation>
    </message>
    <message>
        <source>This change would require a client restart.</source>
        <translation type="unfinished">Ehhez a változtatáshoz újra kellene indítani a klienst.</translation>
    </message>
    <message>
        <source>The supplied proxy address is invalid.</source>
        <translation>A megadott proxy cím nem érvényes.</translation>
    </message>
</context>
<context>
    <name>OverviewPage</name>
    <message>
        <source>Form</source>
        <translation>Űrlap</translation>
    </message>
    <message>
        <source>The displayed information may be out of date. Your wallet automatically synchronizes with the Particl network after a connection is established, but this process has not completed yet.</source>
        <translation>A kijelzett információ lehet, hogy elavult. A kapcsolat létrehozatalát követően tárcája automatikusan szinkronba kerül a Particl hálózattal, de ez a folyamat még nem fejeződött be.</translation>
    </message>
    <message>
        <source>Watch-only:</source>
        <translation type="unfinished">Csak megfigyelés</translation>
    </message>
    <message>
        <source>Available:</source>
        <translation type="unfinished">Elérhető:</translation>
    </message>
    <message>
        <source>Your current spendable balance</source>
        <translation>Jelenlegi felhasználható egyenleg</translation>
    </message>
    <message>
        <source>Pending:</source>
        <translation type="unfinished">Küldés:</translation>
    </message>
    <message>
        <source>Total of transactions that have yet to be confirmed, and do not yet count toward the spendable balance</source>
        <translation>Még megerősítésre váró, a jelenlegi egyenlegbe be nem számított tranzakciók</translation>
    </message>
    <message>
        <source>Immature:</source>
        <translation>Éretlen:</translation>
    </message>
    <message>
        <source>Mined balance that has not yet matured</source>
        <translation>Bányászott egyenleg amely még nem érett be.</translation>
    </message>
    <message>
        <source>Balances</source>
        <translation type="unfinished">Egyenlegek</translation>
    </message>
    <message>
        <source>Total:</source>
        <translation>Összesen:</translation>
    </message>
    <message>
        <source>Your current total balance</source>
        <translation>Aktuális egyenleged</translation>
    </message>
    <message>
        <source>Your current balance in watch-only addresses</source>
        <translation type="unfinished">A csak megfigyelt címeinek az egyenlege</translation>
    </message>
    <message>
        <source>Spendable:</source>
        <translation type="unfinished">Elkölthető:</translation>
    </message>
    <message>
        <source>Recent transactions</source>
        <translation type="unfinished">A legutóbbi tranzakciók</translation>
    </message>
    <message>
        <source>Unconfirmed transactions to watch-only addresses</source>
        <translation type="unfinished">A csak megfigyelt címek hitelesítetlen tranzakciói</translation>
    </message>
    <message>
        <source>Mined balance in watch-only addresses that has not yet matured</source>
        <translation type="unfinished">A csak megfigyelt címek bányászott, még éretlen egyenlege</translation>
    </message>
    <message>
        <source>Current total balance in watch-only addresses</source>
        <translation type="unfinished">A csak megfigyelt címek jelenlegi teljes egyenlege</translation>
    </message>
    <message>
        <source>Privacy mode activated for the Overview tab. To unmask the values, uncheck Settings-&gt;Mask values.</source>
        <translation type="unfinished">Diszkrét mód aktiválva az áttekintés fülön. Az értékek megjelenítéséhez kapcsolja ki a Beállítások-&gt;Értékek maszkolását.</translation>
    </message>
</context>
<context>
    <name>PSBTOperationsDialog</name>
    <message>
        <source>Dialog</source>
        <translation type="unfinished">Párbeszéd</translation>
    </message>
    <message>
        <source>Sign Tx</source>
        <translation type="unfinished">Tx aláírása</translation>
    </message>
    <message>
        <source>Broadcast Tx</source>
        <translation type="unfinished">Tx kiküldése</translation>
    </message>
    <message>
        <source>Copy to Clipboard</source>
        <translation type="unfinished">Másolás vágólapra</translation>
    </message>
    <message>
        <source>Save…</source>
        <translation type="unfinished">Mentés…</translation>
    </message>
    <message>
        <source>Close</source>
        <translation type="unfinished">Bezárás</translation>
    </message>
    <message>
        <source>Failed to load transaction: %1</source>
        <translation type="unfinished">Tranzakció betöltése sikertelen: %1</translation>
    </message>
    <message>
        <source>Failed to sign transaction: %1</source>
        <translation type="unfinished">Tranzakció aláírása sikertelen: %1</translation>
    </message>
    <message>
        <source>Could not sign any more inputs.</source>
        <translation type="unfinished">Több bejövőt nem lehet aláírni.</translation>
    </message>
    <message>
        <source>Signed %1 inputs, but more signatures are still required.</source>
        <translation type="unfinished">%1 bejövő aláírva, de több aláírásra van szükség.</translation>
    </message>
    <message>
        <source>Signed transaction successfully. Transaction is ready to broadcast.</source>
        <translation type="unfinished">Tranzakció sikeresen aláírva. Szétküldésre kész.</translation>
    </message>
    <message>
        <source>Unknown error processing transaction.</source>
        <translation type="unfinished">Ismeretlen hiba a tranzakció feldolgozásakor.</translation>
    </message>
    <message>
        <source>Transaction broadcast successfully! Transaction ID: %1</source>
        <translation type="unfinished">Tranzakció sikeresen szétküldve. Tranzakció azonosító: %1</translation>
    </message>
    <message>
        <source>Transaction broadcast failed: %1</source>
        <translation type="unfinished">Tranzakció szétküldése sikertelen: %1</translation>
    </message>
    <message>
        <source>PSBT copied to clipboard.</source>
        <translation type="unfinished">PSBT vágólapra másolva.</translation>
    </message>
    <message>
        <source>Save Transaction Data</source>
        <translation type="unfinished">Tranzakció adatainak mentése</translation>
    </message>
    <message>
        <source>Partially Signed Transaction (Binary)</source>
        <extracomment>Expanded name of the binary PSBT file format. See: BIP 174.</extracomment>
        <translation type="unfinished">Részlegesen Aláírt Tranzakció (PSBT bináris)</translation>
    </message>
    <message>
        <source>PSBT saved to disk.</source>
        <translation type="unfinished">PSBT háttértárolóra mentve.</translation>
    </message>
    <message>
        <source> * Sends %1 to %2</source>
        <translation type="unfinished"> * Küldés %1 to %2</translation>
    </message>
    <message>
        <source>Unable to calculate transaction fee or total transaction amount.</source>
        <translation type="unfinished">Nem sikerült tranzakciós díjat vagy teljes tranzakció értéket számolni.</translation>
    </message>
    <message>
        <source>Pays transaction fee: </source>
        <translation type="unfinished">Fizetendő tranzakciós díj:</translation>
    </message>
    <message>
        <source>Total Amount</source>
        <translation type="unfinished">Teljes összeg</translation>
    </message>
    <message>
        <source>or</source>
        <translation type="unfinished">vagy</translation>
    </message>
    <message>
        <source>Transaction has %1 unsigned inputs.</source>
        <translation type="unfinished">A tranzakciónak %1 aláíratlan bejövő értéke van.</translation>
    </message>
    <message>
        <source>Transaction is missing some information about inputs.</source>
        <translation type="unfinished">A tranzakcióból adatok hiányoznak a bejövő oldalon.</translation>
    </message>
    <message>
        <source>Transaction still needs signature(s).</source>
        <translation type="unfinished">További aláírások szükségesek a tranzakcióhoz.</translation>
    </message>
    <message>
        <source>(But this wallet cannot sign transactions.)</source>
        <translation type="unfinished">(De ez a tárca nem tudja aláírni a tranzakciókat.)</translation>
    </message>
    <message>
        <source>(But this wallet does not have the right keys.)</source>
        <translation type="unfinished">(De ebben a tárcában nincsenek meg a megfelelő kulcsok.)</translation>
    </message>
    <message>
        <source>Transaction is fully signed and ready for broadcast.</source>
        <translation type="unfinished">Tranzakció teljesen aláírva és szétküldésre kész.</translation>
    </message>
    <message>
        <source>Transaction status is unknown.</source>
        <translation type="unfinished">Tranzakció állapota ismeretlen.</translation>
    </message>
</context>
<context>
    <name>PaymentServer</name>
    <message>
        <source>Payment request error</source>
        <translation type="unfinished">Hiba történt a fizetési kérelem során</translation>
    </message>
    <message>
        <source>Cannot start particl: click-to-pay handler</source>
        <translation type="unfinished">A particl nem tud elindulni: click-to-pay kezelő</translation>
    </message>
    <message>
        <source>URI handling</source>
        <translation type="unfinished">URI kezelés</translation>
    </message>
    <message>
<<<<<<< HEAD
        <source>'particl://' is not a valid URI. Use 'particl:' instead.</source>
        <translation type="unfinished">'particl://' nem érvényes egységes erőforrás azonosító (URI). Használd helyette a 'particl'-t.</translation>
=======
        <source>'bitcoin://' is not a valid URI. Use 'bitcoin:' instead.</source>
        <translation type="unfinished">'bitcoin://' nem érvényes egységes erőforrás azonosító (URI). Használja helyette a 'bitcoin:'-t.</translation>
>>>>>>> a46e1783
    </message>
    <message>
        <source>Cannot process payment request because BIP70 is not supported.
Due to widespread security flaws in BIP70 it's strongly recommended that any merchant instructions to switch wallets be ignored.
If you are receiving this error you should request the merchant provide a BIP21 compatible URI.</source>
        <translation type="unfinished">Ezt a tranzakciót nem lehet feldolgozni, mert a BIP70 nem támogatott. A jól ismert biztonsági hiányosságok miatt a BIP70-re való váltásra történő felhívásokat hagyja figyelmen kívül. Amennyiben ezt az üzenetet látja kérjen egy új, BIP21 kompatibilis URI-t.</translation>
    </message>
    <message>
<<<<<<< HEAD
        <source>URI cannot be parsed! This can be caused by an invalid Particl address or malformed URI parameters.</source>
        <translation type="unfinished">Nem sikerült az URI elemzése! Ezt okozhatja érvénytelen Particl cím, vagy rossz URI paraméterezés.</translation>
=======
        <source>URI cannot be parsed! This can be caused by an invalid Bitcoin address or malformed URI parameters.</source>
        <translation type="unfinished">Nem sikerült az URI értelmezése! Ezt okozhatja érvénytelen Bitcoin cím, vagy rossz URI paraméterezés.</translation>
>>>>>>> a46e1783
    </message>
    <message>
        <source>Payment request file handling</source>
        <translation type="unfinished">Fizetés kérelmi fájl kezelése</translation>
    </message>
</context>
<context>
    <name>PeerTableModel</name>
    <message>
        <source>User Agent</source>
        <extracomment>Title of Peers Table column which contains the peer's User Agent string.</extracomment>
        <translation type="unfinished">Felhasználói ügynök</translation>
    </message>
    <message>
        <source>Peer</source>
        <extracomment>Title of Peers Table column which contains a unique number used to identify a connection.</extracomment>
        <translation type="unfinished">Partner</translation>
    </message>
    <message>
        <source>Sent</source>
        <extracomment>Title of Peers Table column which indicates the total amount of network information we have sent to the peer.</extracomment>
        <translation type="unfinished">Küldött</translation>
    </message>
    <message>
        <source>Received</source>
        <extracomment>Title of Peers Table column which indicates the total amount of network information we have received from the peer.</extracomment>
        <translation type="unfinished">Fogadott</translation>
    </message>
    <message>
        <source>Address</source>
        <extracomment>Title of Peers Table column which contains the IP/Onion/I2P address of the connected peer.</extracomment>
        <translation type="unfinished">Cím</translation>
    </message>
    <message>
        <source>Type</source>
        <extracomment>Title of Peers Table column which describes the type of peer connection. The "type" describes why the connection exists.</extracomment>
        <translation type="unfinished">Típus</translation>
    </message>
    <message>
        <source>Network</source>
        <extracomment>Title of Peers Table column which states the network the peer connected through.</extracomment>
        <translation type="unfinished">Hálózat</translation>
    </message>
</context>
<context>
    <name>QRImageWidget</name>
    <message>
        <source>&amp;Save Image…</source>
        <translation type="unfinished">&amp;Kép Mentése…</translation>
    </message>
    <message>
        <source>&amp;Copy Image</source>
        <translation type="unfinished">&amp;Kép Másolása</translation>
    </message>
    <message>
        <source>Resulting URI too long, try to reduce the text for label / message.</source>
        <translation type="unfinished">A keletkezett URI túl hosszú, próbálja meg csökkenteni a címke / üzenet szövegének méretét.</translation>
    </message>
    <message>
        <source>Error encoding URI into QR Code.</source>
        <translation type="unfinished">Hiba lépett fel az URI QR kóddá alakításakor.</translation>
    </message>
    <message>
        <source>QR code support not available.</source>
        <translation type="unfinished">QR kód támogatás nem elérhető.</translation>
    </message>
    <message>
        <source>Save QR Code</source>
        <translation type="unfinished">QR Kód Mentése</translation>
    </message>
    <message>
        <source>PNG Image</source>
        <extracomment>Expanded name of the PNG file format. See https://en.wikipedia.org/wiki/Portable_Network_Graphics</extracomment>
        <translation type="unfinished">PNG kép</translation>
    </message>
</context>
<context>
    <name>RPCConsole</name>
    <message>
        <source>N/A</source>
        <translation>Nem elérhető</translation>
    </message>
    <message>
        <source>Client version</source>
        <translation>Kliens verzió</translation>
    </message>
    <message>
        <source>&amp;Information</source>
        <translation>&amp;Információ</translation>
    </message>
    <message>
        <source>General</source>
        <translation type="unfinished">Általános</translation>
    </message>
    <message>
        <source>Datadir</source>
        <translation type="unfinished">Adatkönyvtár</translation>
    </message>
    <message>
        <source>To specify a non-default location of the data directory use the '%1' option.</source>
        <translation type="unfinished">Az adat könyvárhoz kívánt nem alapértelmezett elérési úthoz használd a '%1' opciót</translation>
    </message>
    <message>
        <source>Blocksdir</source>
        <translation type="unfinished">Blokk könyvtár</translation>
    </message>
    <message>
        <source>To specify a non-default location of the blocks directory use the '%1' option.</source>
        <translation type="unfinished">A blokk könyvár egyedi elérési útjának beállításához használja a '%1' opciót.</translation>
    </message>
    <message>
        <source>Startup time</source>
        <translation>Indítás időpontja</translation>
    </message>
    <message>
        <source>Network</source>
        <translation>Hálózat</translation>
    </message>
    <message>
        <source>Name</source>
        <translation type="unfinished">Név</translation>
    </message>
    <message>
        <source>Number of connections</source>
        <translation>Kapcsolatok száma</translation>
    </message>
    <message>
        <source>Block chain</source>
        <translation>Blokklánc</translation>
    </message>
    <message>
        <source>Memory Pool</source>
        <translation type="unfinished">Memória Halom</translation>
    </message>
    <message>
        <source>Current number of transactions</source>
        <translation type="unfinished">Jelenlegi tranzakciók száma</translation>
    </message>
    <message>
        <source>Memory usage</source>
        <translation type="unfinished">Memóriahasználat</translation>
    </message>
    <message>
        <source>Wallet: </source>
        <translation type="unfinished">Tárca:</translation>
    </message>
    <message>
        <source>(none)</source>
        <translation type="unfinished">(nincs)</translation>
    </message>
    <message>
        <source>&amp;Reset</source>
        <translation type="unfinished">&amp;Visszaállítás</translation>
    </message>
    <message>
        <source>Received</source>
        <translation type="unfinished">Fogadott</translation>
    </message>
    <message>
        <source>Sent</source>
        <translation type="unfinished">Küldött</translation>
    </message>
    <message>
        <source>&amp;Peers</source>
        <translation type="unfinished">&amp;Partnerek</translation>
    </message>
    <message>
        <source>Banned peers</source>
        <translation type="unfinished">Tiltott partnerek</translation>
    </message>
    <message>
        <source>Select a peer to view detailed information.</source>
        <translation type="unfinished">Válasszon ki egy partnert a részletes információk megtekintéséhez.</translation>
    </message>
    <message>
        <source>Version</source>
        <translation type="unfinished">Verzió</translation>
    </message>
    <message>
        <source>Starting Block</source>
        <translation type="unfinished">Kezdő Blokk</translation>
    </message>
    <message>
        <source>Synced Headers</source>
        <translation type="unfinished">Szinkronizált Fejlécek</translation>
    </message>
    <message>
        <source>Synced Blocks</source>
        <translation type="unfinished">Szinkronizált Blokkok</translation>
    </message>
    <message>
        <source>The mapped Autonomous System used for diversifying peer selection.</source>
        <translation type="unfinished">A megadott "Autonóm Rendszer" használata a partnerválasztás diverzifikálásához.</translation>
    </message>
    <message>
        <source>Mapped AS</source>
        <translation type="unfinished">Leképezett AR</translation>
    </message>
    <message>
        <source>Node window</source>
        <translation type="unfinished">Csomópont ablak</translation>
    </message>
    <message>
        <source>Current block height</source>
        <translation type="unfinished">Jelenlegi legmagasabb blokkszám</translation>
    </message>
    <message>
        <source>Open the %1 debug log file from the current data directory. This can take a few seconds for large log files.</source>
        <translation type="unfinished">A %1 debug log fájl megnyitása a jelenlegi könyvtárból. Ez néhány másodpercig eltarthat nagyobb log fájlok esetén.</translation>
    </message>
    <message>
        <source>Decrease font size</source>
        <translation type="unfinished">Betűméret csökkentése</translation>
    </message>
    <message>
        <source>Increase font size</source>
        <translation type="unfinished">Betűméret növelése</translation>
    </message>
    <message>
        <source>Permissions</source>
        <translation type="unfinished">Jogosultságok</translation>
    </message>
    <message>
        <source>The direction and type of peer connection: %1</source>
        <translation type="unfinished">A csomóponti kapcsolat iránya és típusa: %1</translation>
    </message>
    <message>
        <source>Direction/Type</source>
        <translation type="unfinished">Irány/Típus</translation>
    </message>
    <message>
        <source>The network protocol this peer is connected through: IPv4, IPv6, Onion, I2P, or CJDNS.</source>
        <translation type="unfinished">A hálózati protokoll amin keresztül ez a csomópont kapcsolódik: IPv4, IPv6, Onion, I2P vagy CJDNS.</translation>
    </message>
    <message>
        <source>Services</source>
        <translation type="unfinished">Szolgáltatások</translation>
    </message>
    <message>
        <source>Whether the peer requested us to relay transactions.</source>
        <translation type="unfinished">Kérte-e tőlünk a partner a tranzakciók közvetítését.</translation>
    </message>
    <message>
        <source>Wants Tx Relay</source>
        <translation type="unfinished">Tx Közlést Kér</translation>
    </message>
    <message>
        <source>High bandwidth BIP152 compact block relay: %1</source>
        <translation type="unfinished">Nagy sávszélességű BIP152 kompakt blokk közvetítő: %1</translation>
    </message>
    <message>
        <source>High Bandwidth</source>
        <translation type="unfinished">Nagy sávszélesség</translation>
    </message>
    <message>
        <source>Connection Time</source>
        <translation type="unfinished">Csatlakozás ideje</translation>
    </message>
    <message>
        <source>Elapsed time since a novel block passing initial validity checks was received from this peer.</source>
        <translation type="unfinished">A csomóponttól érkező új blokkokra vonatkozó érvényességet igazoló ellenőrzések óta eltelt idő.</translation>
    </message>
    <message>
        <source>Last Block</source>
        <translation type="unfinished">Utolsó blokk</translation>
    </message>
    <message>
        <source>Elapsed time since a novel transaction accepted into our mempool was received from this peer.</source>
        <translation type="unfinished">Az eltelt idő, amióta egy új, a mempoolunkba elfogadott tranzakció érkezett ettől a társtulajdonostól.</translation>
    </message>
    <message>
        <source>Last Tx</source>
        <translation type="unfinished">Utolsó tranzakció</translation>
    </message>
    <message>
        <source>Last Send</source>
        <translation type="unfinished">Legutóbbi küldés</translation>
    </message>
    <message>
        <source>Last Receive</source>
        <translation type="unfinished">Legutóbbi fogadás</translation>
    </message>
    <message>
        <source>Ping Time</source>
        <translation type="unfinished">Ping idő</translation>
    </message>
    <message>
        <source>The duration of a currently outstanding ping.</source>
        <translation type="unfinished">A jelenlegi kiváló ping időtartama.</translation>
    </message>
    <message>
        <source>Ping Wait</source>
        <translation type="unfinished">Ping Várakozás</translation>
    </message>
    <message>
        <source>Min Ping</source>
        <translation type="unfinished">Minimum Ping</translation>
    </message>
    <message>
        <source>Time Offset</source>
        <translation type="unfinished">Idő Eltolódás</translation>
    </message>
    <message>
        <source>Last block time</source>
        <translation>Utolsó blokk ideje</translation>
    </message>
    <message>
        <source>&amp;Open</source>
        <translation>&amp;Megnyitás</translation>
    </message>
    <message>
        <source>&amp;Console</source>
        <translation>&amp;Konzol</translation>
    </message>
    <message>
        <source>&amp;Network Traffic</source>
        <translation type="unfinished">&amp;Hálózati forgalom</translation>
    </message>
    <message>
        <source>Totals</source>
        <translation type="unfinished">Összesen:</translation>
    </message>
    <message>
        <source>Debug log file</source>
        <translation>Debug naplófájl</translation>
    </message>
    <message>
        <source>Clear console</source>
        <translation>Konzol törlése</translation>
    </message>
    <message>
        <source>In:</source>
        <translation type="unfinished">Be:</translation>
    </message>
    <message>
        <source>Out:</source>
        <translation type="unfinished">Ki:</translation>
    </message>
    <message>
        <source>Inbound: initiated by peer</source>
        <translation type="unfinished">Bejövő: partner által indított</translation>
    </message>
    <message>
        <source>Outbound Full Relay: default</source>
        <translation type="unfinished">Kimenő Teljes Elosztó: alapértelmezett</translation>
    </message>
    <message>
        <source>Outbound Block Relay: does not relay transactions or addresses</source>
        <translation type="unfinished">Kimenő Blokk Elosztó: nem továbbít tranzakciókat vagy címeket</translation>
    </message>
    <message>
        <source>Outbound Manual: added using RPC %1 or %2/%3 configuration options</source>
        <translation type="unfinished">Kézi Kilépő Kapcsolat: hozzáadva RPC használatával %1 vagy %2/%3 beállításokkal</translation>
    </message>
    <message>
        <source>Outbound Feeler: short-lived, for testing addresses</source>
        <translation type="unfinished">Outbound Feeler: rövid életű, címek teszteléséhez</translation>
    </message>
    <message>
        <source>Outbound Address Fetch: short-lived, for soliciting addresses</source>
        <translation type="unfinished">Outbound Address Fetch: rövid életű, címek lekérdezéséhez.</translation>
    </message>
    <message>
        <source>we selected the peer for high bandwidth relay</source>
        <translation type="unfinished">a partnert nagy sávszélességű elosztónak választottuk</translation>
    </message>
    <message>
        <source>the peer selected us for high bandwidth relay</source>
        <translation type="unfinished">a partner minket választott nagy sávszélességű elosztójául</translation>
    </message>
    <message>
        <source>no high bandwidth relay selected</source>
        <translation type="unfinished">nincs nagy sávszélességű elosztó kiválasztva</translation>
    </message>
    <message>
        <source>&amp;Disconnect</source>
        <translation type="unfinished">&amp;Szétkapcsol</translation>
    </message>
    <message>
        <source>1 &amp;hour</source>
        <translation type="unfinished">1 &amp;óra</translation>
    </message>
    <message>
        <source>1 d&amp;ay</source>
        <translation type="unfinished">1 &amp;nap</translation>
    </message>
    <message>
        <source>1 &amp;week</source>
        <translation type="unfinished">1 &amp;hét</translation>
    </message>
    <message>
        <source>1 &amp;year</source>
        <translation type="unfinished">1 &amp;év</translation>
    </message>
    <message>
        <source>&amp;Unban</source>
        <translation type="unfinished">&amp;Feloldja a kitiltást</translation>
    </message>
    <message>
        <source>Network activity disabled</source>
        <translation type="unfinished">Hálózati tevékenység letiltva.</translation>
    </message>
    <message>
        <source>Executing command without any wallet</source>
        <translation type="unfinished">Parancs végrehajtása tárca nélkül</translation>
    </message>
    <message>
        <source>Executing command using "%1" wallet</source>
        <translation type="unfinished">Parancs végrehajtása a "%1" tárca használatával</translation>
    </message>
    <message>
        <source>Executing…</source>
        <extracomment>A console message indicating an entered command is currently being executed.</extracomment>
        <translation type="unfinished">Végrehajtás...</translation>
    </message>
    <message>
        <source>(peer: %1)</source>
        <translation type="unfinished">(ügyfél: %1)</translation>
    </message>
    <message>
        <source>via %1</source>
        <translation type="unfinished">%1 által</translation>
    </message>
    <message>
        <source>Yes</source>
        <translation type="unfinished">Igen</translation>
    </message>
    <message>
        <source>No</source>
        <translation type="unfinished">Nem</translation>
    </message>
    <message>
        <source>To</source>
        <translation type="unfinished">Címzett</translation>
    </message>
    <message>
        <source>From</source>
        <translation type="unfinished">Küldő:</translation>
    </message>
    <message>
        <source>Ban for</source>
        <translation type="unfinished">Kitiltás oka</translation>
    </message>
    <message>
        <source>Never</source>
        <translation type="unfinished">Soha</translation>
    </message>
    <message>
        <source>Unknown</source>
        <translation type="unfinished">Ismeretlen</translation>
    </message>
</context>
<context>
    <name>ReceiveCoinsDialog</name>
    <message>
        <source>&amp;Amount:</source>
        <translation type="unfinished">&amp;Összeg:</translation>
    </message>
    <message>
        <source>&amp;Label:</source>
        <translation type="unfinished">Címke:</translation>
    </message>
    <message>
        <source>&amp;Message:</source>
        <translation type="unfinished">&amp;Üzenet:</translation>
    </message>
    <message>
        <source>An optional message to attach to the payment request, which will be displayed when the request is opened. Note: The message will not be sent with the payment over the Particl network.</source>
        <translation type="unfinished">Egy opcionális üzenet csatolása a fizetési kérelemhez, amely megjelenik a kérelem megnyitásakor. Megjegyzés: Az üzenet nem lesz elküldve a fizetséggel a Particl hálózaton keresztül.</translation>
    </message>
    <message>
        <source>An optional label to associate with the new receiving address.</source>
        <translation type="unfinished">Egy opcionális címke, amit hozzá lehet rendelni az új fogadó címhez.</translation>
    </message>
    <message>
        <source>Use this form to request payments. All fields are &lt;b&gt;optional&lt;/b&gt;.</source>
        <translation type="unfinished">Használja ezt az űrlapot fizetési kérelmekhez. Minden mező &lt;b&gt;opcionális&lt;/b&gt;</translation>
    </message>
    <message>
        <source>An optional amount to request. Leave this empty or zero to not request a specific amount.</source>
        <translation type="unfinished">Egy opcionálisan kérhető összeg. Hagyja üresen, vagy írjon be nullát, ha nem kívánja használni.</translation>
    </message>
    <message>
        <source>An optional label to associate with the new receiving address (used by you to identify an invoice).  It is also attached to the payment request.</source>
        <translation type="unfinished">Egy opcionális címke, ami hozzárendelhető az új fogadó címhez (pl. használható a számla azonosításához). Továbbá hozzá lesz csatolva a fizetési kérelemhez is.</translation>
    </message>
    <message>
        <source>An optional message that is attached to the payment request and may be displayed to the sender.</source>
        <translation type="unfinished">Egy opcionális üzenet ami a fizetési kérelemhez van fűzve és megjelenhet a fizető félnek.</translation>
    </message>
    <message>
        <source>&amp;Create new receiving address</source>
        <translation type="unfinished">&amp;Új fogadócím létrehozása</translation>
    </message>
    <message>
        <source>Clear all fields of the form.</source>
        <translation type="unfinished">Minden mező törlése</translation>
    </message>
    <message>
        <source>Clear</source>
        <translation type="unfinished">Törlés</translation>
    </message>
    <message>
        <source>Native segwit addresses (aka Bech32 or BIP-173) reduce your transaction fees later on and offer better protection against typos, but old wallets don't support them. When unchecked, an address compatible with older wallets will be created instead.</source>
        <translation type="unfinished">Segwit címek (Bech32 vagy BIP-173) csökkentik a tranzakciók díját és jobb védelmet biztosítanak gépelési hibával szemben, de a régi pénztárcák nem támogatják. Ha nincs aktiválva, egy régi pénztárcával is kompatibilis cím lesz létrehozva.</translation>
    </message>
    <message>
        <source>Generate native segwit (Bech32) address</source>
        <translation type="unfinished">Segwit cím (Bech32) létrehozása</translation>
    </message>
    <message>
        <source>Requested payments history</source>
        <translation type="unfinished">A kért kifizetések története</translation>
    </message>
    <message>
        <source>Show the selected request (does the same as double clicking an entry)</source>
        <translation type="unfinished">Mutassa meg a kiválasztott kérelmet (ugyanaz, mint a duplakattintás)</translation>
    </message>
    <message>
        <source>Show</source>
        <translation type="unfinished">Mutat</translation>
    </message>
    <message>
        <source>Remove the selected entries from the list</source>
        <translation type="unfinished">A kijelölt elemek törlése a listáról</translation>
    </message>
    <message>
        <source>Remove</source>
        <translation type="unfinished">Eltávolítás</translation>
    </message>
    <message>
        <source>Copy &amp;URI</source>
        <translation type="unfinished">&amp;URI másolása</translation>
    </message>
    <message>
        <source>&amp;Copy address</source>
        <translation type="unfinished">&amp;Cím másolása</translation>
    </message>
    <message>
        <source>Copy &amp;label</source>
        <translation type="unfinished">Címke &amp;másolása</translation>
    </message>
    <message>
        <source>Copy &amp;message</source>
        <translation type="unfinished">Üzenet &amp;másolása</translation>
    </message>
    <message>
        <source>Copy &amp;amount</source>
        <translation type="unfinished">Ö&amp;sszeg másolása</translation>
    </message>
    <message>
        <source>Could not unlock wallet.</source>
        <translation type="unfinished">Nem sikerült a tárca megnyitása</translation>
    </message>
    <message>
        <source>Could not generate new %1 address</source>
        <translation type="unfinished">Cím generálása sikertelen %1 </translation>
    </message>
</context>
<context>
    <name>ReceiveRequestDialog</name>
    <message>
        <source>Request payment to …</source>
        <translation type="unfinished">Fizetési kérelem küldése…</translation>
    </message>
    <message>
        <source>Address:</source>
        <translation type="unfinished">Cím:</translation>
    </message>
    <message>
        <source>Amount:</source>
        <translation type="unfinished">Összeg:</translation>
    </message>
    <message>
        <source>Label:</source>
        <translation type="unfinished">Címke:</translation>
    </message>
    <message>
        <source>Message:</source>
        <translation type="unfinished">Üzenet:</translation>
    </message>
    <message>
        <source>Wallet:</source>
        <translation type="unfinished">Tárca:</translation>
    </message>
    <message>
        <source>Copy &amp;URI</source>
        <translation type="unfinished">&amp;URI másolása</translation>
    </message>
    <message>
        <source>Copy &amp;Address</source>
        <translation type="unfinished">&amp;Cím másolása</translation>
    </message>
    <message>
        <source>&amp;Verify</source>
        <translation type="unfinished">&amp;Ellenőrzés</translation>
    </message>
    <message>
        <source>Verify this address on e.g. a hardware wallet screen</source>
        <translation type="unfinished">Ellenőrizze ezt a címet például egy hardver tárca képernyőjén</translation>
    </message>
    <message>
        <source>&amp;Save Image…</source>
        <translation type="unfinished">&amp;Kép Mentése…</translation>
    </message>
    <message>
        <source>Payment information</source>
        <translation type="unfinished">Fizetési információ</translation>
    </message>
    <message>
        <source>Request payment to %1</source>
        <translation type="unfinished">Fizetés kérése a %1 -hez</translation>
    </message>
</context>
<context>
    <name>RecentRequestsTableModel</name>
    <message>
        <source>Date</source>
        <translation type="unfinished">Dátum</translation>
    </message>
    <message>
        <source>Label</source>
        <translation type="unfinished">Címke</translation>
    </message>
    <message>
        <source>Message</source>
        <translation type="unfinished">Üzenet</translation>
    </message>
    <message>
        <source>(no label)</source>
        <translation type="unfinished">(nincs címke)</translation>
    </message>
    <message>
        <source>(no message)</source>
        <translation type="unfinished">(nincs üzenet)</translation>
    </message>
    <message>
        <source>(no amount requested)</source>
        <translation type="unfinished">(nem kért összeget)</translation>
    </message>
    <message>
        <source>Requested</source>
        <translation type="unfinished">Kért</translation>
    </message>
</context>
<context>
    <name>SendCoinsDialog</name>
    <message>
        <source>Send Coins</source>
        <translation>Érmék Küldése</translation>
    </message>
    <message>
        <source>Coin Control Features</source>
        <translation type="unfinished">Pénzküldés beállításai</translation>
    </message>
    <message>
        <source>automatically selected</source>
        <translation type="unfinished">automatikusan kiválasztva</translation>
    </message>
    <message>
        <source>Insufficient funds!</source>
        <translation type="unfinished">Fedezethiány!</translation>
    </message>
    <message>
        <source>Quantity:</source>
        <translation type="unfinished">Mennyiség:</translation>
    </message>
    <message>
        <source>Bytes:</source>
        <translation type="unfinished">Bájtok:</translation>
    </message>
    <message>
        <source>Amount:</source>
        <translation type="unfinished">Összeg:</translation>
    </message>
    <message>
        <source>Fee:</source>
        <translation type="unfinished">Díjak:</translation>
    </message>
    <message>
        <source>After Fee:</source>
        <translation type="unfinished">Díj levonása után:</translation>
    </message>
    <message>
        <source>Change:</source>
        <translation type="unfinished">Visszajáró:</translation>
    </message>
    <message>
        <source>If this is activated, but the change address is empty or invalid, change will be sent to a newly generated address.</source>
        <translation type="unfinished">Ha ezt a beállítást engedélyezi, de a visszajáró cím érvénytelen, a visszajáró egy újonnan generált címre lesz küldve.</translation>
    </message>
    <message>
        <source>Custom change address</source>
        <translation type="unfinished">Egyedi visszajáró cím</translation>
    </message>
    <message>
        <source>Transaction Fee:</source>
        <translation type="unfinished">Tranzakciós díj</translation>
    </message>
    <message>
        <source>Using the fallbackfee can result in sending a transaction that will take several hours or days (or never) to confirm. Consider choosing your fee manually or wait until you have validated the complete chain.</source>
        <translation type="unfinished">A tartalék díj (failback fee) használata egy órákig vagy napokig tartó (vagy soha be nem fejeződő) tranzakciót eredményezhet. Fontolja meg, hogy Ön adja meg a díjat, vagy várjon amíg a teljes láncot érvényesíti.</translation>
    </message>
    <message>
        <source>Warning: Fee estimation is currently not possible.</source>
        <translation type="unfinished">Figyelem: A hozzávetőleges díjszámítás jelenleg nem lehetséges.</translation>
    </message>
    <message>
        <source>per kilobyte</source>
        <translation type="unfinished">kilobájtonként</translation>
    </message>
    <message>
        <source>Hide</source>
        <translation type="unfinished">Elrejtés</translation>
    </message>
    <message>
        <source>Recommended:</source>
        <translation type="unfinished">Ajánlott:</translation>
    </message>
    <message>
        <source>Custom:</source>
        <translation type="unfinished">Egyéni:</translation>
    </message>
    <message>
        <source>Send to multiple recipients at once</source>
        <translation>Küldés több címzettnek egyszerre</translation>
    </message>
    <message>
        <source>Add &amp;Recipient</source>
        <translation>&amp;Címzett hozzáadása</translation>
    </message>
    <message>
        <source>Clear all fields of the form.</source>
        <translation type="unfinished">Minden mező törlése</translation>
    </message>
    <message>
        <source>Inputs…</source>
        <translation type="unfinished">Bemenetek...</translation>
    </message>
    <message>
        <source>Dust:</source>
        <translation type="unfinished">Porszem:</translation>
    </message>
    <message>
        <source>Choose…</source>
        <translation type="unfinished">Válasszon...</translation>
    </message>
    <message>
        <source>Hide transaction fee settings</source>
        <translation type="unfinished">Ne mutassa a tranzakciós költségek beállításait</translation>
    </message>
    <message>
        <source>Specify a custom fee per kB (1,000 bytes) of the transaction's virtual size.

Note:  Since the fee is calculated on a per-byte basis, a fee rate of "100 satoshis per kvB" for a transaction size of 500 virtual bytes (half of 1 kvB) would ultimately yield a fee of only 50 satoshis.</source>
        <translation type="unfinished">Adjon meg egy egyéni díjat a tranzakció virtuális méretének 1 kilobájtjához (1000 bájt).

Megjegyzés: Mivel a díj bájtonként van kiszámítva, egy "100 satoshi kvB-nként"-ként megadott díj egy 500 virtuális bájt (1kvB fele) méretű tranzakció végül csak 50 satoshi-s díjat jelentene.</translation>
    </message>
    <message>
<<<<<<< HEAD
        <source>When there is less transaction volume than space in the blocks, miners as well as relaying nodes may enforce a minimum fee. Paying only this minimum fee is just fine, but be aware that this can result in a never confirming transaction once there is more demand for particl transactions than the network can process.</source>
        <translation type="unfinished">Ha kevesebb a tranzakció mint amennyi hely lenne egy blokkban, akkor a bányászok és a többi node megkövetelheti a minimum díjat. E minimum díjat fizetni elegendő lehet, de tudnod kell, hogy ez esetleg soha nem konfirmálódó tranzakciót eredményezhet ahogy a tranzakciók száma magasabb lesz mint a network által megengedett.</translation>
=======
        <source>When there is less transaction volume than space in the blocks, miners as well as relaying nodes may enforce a minimum fee. Paying only this minimum fee is just fine, but be aware that this can result in a never confirming transaction once there is more demand for bitcoin transactions than the network can process.</source>
        <translation type="unfinished">Ha kevesebb a tranzakció, mint amennyi hely lenne egy blokkban, akkor a bányászok és a többi csomópont megkövetelheti a minimum díjat. Ezt a minimum díjat fizetni elegendő lehet de elképzelhető, hogy ez esetleg egy soha sem jóváhagyott tranzakciót eredményez ahogy a tranzakciók száma magasabb lesz, mint a hálózat által megengedett.</translation>
>>>>>>> a46e1783
    </message>
    <message>
        <source>A too low fee might result in a never confirming transaction (read the tooltip)</source>
        <translation type="unfinished">Túl alacsony díj a tranzakció soha be nem teljesülését eredményezheti (olvassa el az elemleírást)</translation>
    </message>
    <message>
        <source>(Smart fee not initialized yet. This usually takes a few blocks…)</source>
        <translation type="unfinished">(Az intelligens díj még nem lett előkészítve. Ez általában eltart néhány blokkig…)</translation>
    </message>
    <message>
        <source>Confirmation time target:</source>
        <translation type="unfinished">Várható megerősítési idő:</translation>
    </message>
    <message>
        <source>Enable Replace-By-Fee</source>
        <translation type="unfinished">Replace-By-Fee bekapcsolása</translation>
    </message>
    <message>
        <source>With Replace-By-Fee (BIP-125) you can increase a transaction's fee after it is sent. Without this, a higher fee may be recommended to compensate for increased transaction delay risk.</source>
        <translation type="unfinished">A Replace-By-Fee (BIP-125) funkciót használva küldés után is megemelheti a tranzakciós díjat. Ha ezt nem szeretné akkor magasabb díjat érdemes használni, hogy kisebb legyen a késedelem.</translation>
    </message>
    <message>
        <source>Clear &amp;All</source>
        <translation>Mindent &amp;töröl</translation>
    </message>
    <message>
        <source>Balance:</source>
        <translation>Egyenleg:</translation>
    </message>
    <message>
        <source>Confirm the send action</source>
        <translation>Küldés megerősítése</translation>
    </message>
    <message>
        <source>S&amp;end</source>
        <translation>&amp;Küldés</translation>
    </message>
    <message>
        <source>Copy quantity</source>
        <translation type="unfinished">Mennyiség másolása</translation>
    </message>
    <message>
        <source>Copy amount</source>
        <translation type="unfinished">Összeg másolása</translation>
    </message>
    <message>
        <source>Copy fee</source>
        <translation type="unfinished">Díj másolása</translation>
    </message>
    <message>
        <source>Copy after fee</source>
        <translation type="unfinished">Díj levonása utáni összeg másolása</translation>
    </message>
    <message>
        <source>Copy bytes</source>
        <translation type="unfinished">Byte-ok másolása</translation>
    </message>
    <message>
        <source>Copy dust</source>
        <translation type="unfinished">Porszem tulajdonság másolása</translation>
    </message>
    <message>
        <source>Copy change</source>
        <translation type="unfinished">Visszajáró másolása</translation>
    </message>
    <message>
        <source>%1 (%2 blocks)</source>
        <translation type="unfinished">%1 (%2 blokov)</translation>
    </message>
    <message>
        <source>Sign on device</source>
        <extracomment>"device" usually means a hardware wallet</extracomment>
        <translation type="unfinished">Aláírás eszközön</translation>
    </message>
    <message>
        <source>Connect your hardware wallet first.</source>
        <translation type="unfinished">Először csatlakoztassa a hardvertárcát.</translation>
    </message>
    <message>
        <source>Set external signer script path in Options -&gt; Wallet</source>
        <extracomment>"External signer" means using devices such as hardware wallets.</extracomment>
        <translation type="unfinished">Állítsa be a külső aláíró szkript útvonalát itt: Opciók -&gt; Tárca</translation>
    </message>
    <message>
        <source>Cr&amp;eate Unsigned</source>
        <translation type="unfinished">&amp;Aláírás nélkül létrehozása Unsigned</translation>
    </message>
    <message>
        <source>Creates a Partially Signed Particl Transaction (PSBT) for use with e.g. an offline %1 wallet, or a PSBT-compatible hardware wallet.</source>
        <translation type="unfinished">Létrehoz egy Részlegesen Aláírt Particl Tranzakciót (PSBT) melyet offline %1 tárcával vagy egy PSBT kompatibilis hardver tárcával használhatsz.</translation>
    </message>
    <message>
        <source> from wallet '%1'</source>
        <translation type="unfinished"> '%1' tárcából</translation>
    </message>
    <message>
        <source>%1 to '%2'</source>
        <translation type="unfinished">%1 -től '%2-ig'</translation>
    </message>
    <message>
        <source>%1 to %2</source>
        <translation type="unfinished">%1 do %2</translation>
    </message>
    <message>
        <source>Do you want to draft this transaction?</source>
        <translation type="unfinished">Piszkozatba teszi ezt a tranzakciót?</translation>
    </message>
    <message>
        <source>Are you sure you want to send?</source>
        <translation type="unfinished">Biztosan el akarja küldeni?</translation>
    </message>
    <message>
        <source>To review recipient list click "Show Details…"</source>
        <translation type="unfinished">A címzettek listájának ellenőrzéséhez kattintson ide: "Részletek..."</translation>
    </message>
    <message>
        <source>Create Unsigned</source>
        <translation type="unfinished">Aláíratlan létrehozása</translation>
    </message>
    <message>
        <source>Sign and send</source>
        <translation type="unfinished">Aláírás és küldés</translation>
    </message>
    <message>
        <source>Sign failed</source>
        <translation type="unfinished">Aláírás sikertelen</translation>
    </message>
    <message>
        <source>External signer not found</source>
        <extracomment>"External signer" means using devices such as hardware wallets.</extracomment>
        <translation type="unfinished">Külső aláíró nem található</translation>
    </message>
    <message>
        <source>External signer failure</source>
        <extracomment>"External signer" means using devices such as hardware wallets.</extracomment>
        <translation type="unfinished">Külső aláíró hibája</translation>
    </message>
    <message>
        <source>Save Transaction Data</source>
        <translation type="unfinished">Tranzakció adatainak mentése</translation>
    </message>
    <message>
        <source>Partially Signed Transaction (Binary)</source>
        <extracomment>Expanded name of the binary PSBT file format. See: BIP 174.</extracomment>
        <translation type="unfinished">Részlegesen Aláírt Tranzakció (PSBT bináris)</translation>
    </message>
    <message>
        <source>PSBT saved</source>
        <translation type="unfinished">PBST elmentve</translation>
    </message>
    <message>
        <source>External balance:</source>
        <translation type="unfinished">Külső egyenleg:</translation>
    </message>
    <message>
        <source>or</source>
        <translation type="unfinished">vagy</translation>
    </message>
    <message>
        <source>You can increase the fee later (signals Replace-By-Fee, BIP-125).</source>
        <translation type="unfinished">Később növelheti a tranzakció díját (lásd Replace-By-Fee, BIP-125).</translation>
    </message>
    <message>
<<<<<<< HEAD
        <source>Please, review your transaction proposal. This will produce a Partially Signed Particl Transaction (PSBT) which you can save or copy and then sign with e.g. an offline %1 wallet, or a PSBT-compatible hardware wallet.</source>
        <translation type="unfinished">Kérlek nézd át a tranzakciós javaslatot. Ez létrehoz egy Részlegesen Aláírt Particl Tranzakciót (PSBT) amit elmenthetsz vagy kimásolhatsz. Aztán aláírhatod: offline %1 tárcával vagy egy PSBT kompatibilis hardver tárcával.</translation>
=======
        <source>Please, review your transaction proposal. This will produce a Partially Signed Bitcoin Transaction (PSBT) which you can save or copy and then sign with e.g. an offline %1 wallet, or a PSBT-compatible hardware wallet.</source>
        <translation type="unfinished">Kérjük nézze át a tranzakciós javaslatot. Ez létrehoz egy Részlegesen Aláírt Bitcoin Tranzakciót (PSBT) amit elmenthet vagy kimásolhat amit később aláírhatja offline %1 tárcával vagy egy PSBT kompatibilis hardvertárcával.</translation>
>>>>>>> a46e1783
    </message>
    <message>
        <source>Please, review your transaction.</source>
        <translation type="unfinished">Kérjük, hogy ellenőrizze le a tranzakcióját.</translation>
    </message>
    <message>
        <source>Transaction fee</source>
        <translation type="unfinished">Tranzakciós díj</translation>
    </message>
    <message>
        <source>Not signalling Replace-By-Fee, BIP-125.</source>
        <translation type="unfinished">Nincs Replace-By-Fee, BIP-125 jelezve.</translation>
    </message>
    <message>
        <source>Total Amount</source>
        <translation type="unfinished">Teljes összeg</translation>
    </message>
    <message>
        <source>Confirm send coins</source>
        <translation type="unfinished">Összeg küldésének megerősítése</translation>
    </message>
    <message>
        <source>Confirm transaction proposal</source>
        <translation type="unfinished">Tranzakció javaslat megerősítése</translation>
    </message>
    <message>
        <source>Watch-only balance:</source>
        <translation type="unfinished">Egyenleg csak megfigyelésre</translation>
    </message>
    <message>
        <source>The recipient address is not valid. Please recheck.</source>
        <translation type="unfinished">A fogadó címe érvénytelen. Kérjük ellenőrizze.</translation>
    </message>
    <message>
        <source>The amount to pay must be larger than 0.</source>
        <translation type="unfinished">A fizetendő összegnek nagyobbnak kell lennie 0-nál.</translation>
    </message>
    <message>
        <source>The amount exceeds your balance.</source>
        <translation type="unfinished">Az összeg meghaladja az egyenlegét.</translation>
    </message>
    <message>
        <source>The total exceeds your balance when the %1 transaction fee is included.</source>
        <translation type="unfinished">A küldeni kívánt összeg és a %1 tranzakciós díj együtt meghaladja az egyenlegén rendelkezésre álló összeget.</translation>
    </message>
    <message>
        <source>Duplicate address found: addresses should only be used once each.</source>
        <translation type="unfinished">Többször szerepel ugyanaz a cím: egy címet csak egyszer használjon.</translation>
    </message>
    <message>
        <source>Transaction creation failed!</source>
        <translation type="unfinished">Tranzakció létrehozása sikertelen!</translation>
    </message>
    <message>
        <source>A fee higher than %1 is considered an absurdly high fee.</source>
        <translation type="unfinished">A díj magasabb, mint %1 ami abszurd magas díjnak számít.</translation>
    </message>
    <message>
        <source>Payment request expired.</source>
        <translation type="unfinished">A fizetési kérelem lejárt.</translation>
    </message>
    <message numerus="yes">
        <source>Estimated to begin confirmation within %n block(s).</source>
        <translation>
            <numerusform>A tranzakció megerősítése %n blokk múlva várható.</numerusform>
        </translation>
    </message>
    <message>
        <source>Warning: Invalid Particl address</source>
        <translation type="unfinished">Figyelmeztetés: Érvénytelen Particl cím</translation>
    </message>
    <message>
        <source>Warning: Unknown change address</source>
        <translation type="unfinished">Figyelmeztetés: Ismeretlen visszajáró cím</translation>
    </message>
    <message>
        <source>Confirm custom change address</source>
        <translation type="unfinished">Egyedi visszajáró cím jóváhagyása</translation>
    </message>
    <message>
        <source>The address you selected for change is not part of this wallet. Any or all funds in your wallet may be sent to this address. Are you sure?</source>
        <translation type="unfinished">A visszajárónak megadott cím nem szerepel ebben a tárcában. Bármilyen - vagy az egész - összeg elküldhető a tárcájából erre a címre. Biztos benne?</translation>
    </message>
    <message>
        <source>(no label)</source>
        <translation type="unfinished">(nincs címke)</translation>
    </message>
</context>
<context>
    <name>SendCoinsEntry</name>
    <message>
        <source>A&amp;mount:</source>
        <translation>Összeg:</translation>
    </message>
    <message>
        <source>Pay &amp;To:</source>
        <translation>Címzett:</translation>
    </message>
    <message>
        <source>&amp;Label:</source>
        <translation>Címke:</translation>
    </message>
    <message>
        <source>Choose previously used address</source>
        <translation type="unfinished">Válasszon egy korábban már használt címet</translation>
    </message>
    <message>
        <source>The Particl address to send the payment to</source>
        <translation type="unfinished">Erre a Particl címre küldje az összeget</translation>
    </message>
    <message>
        <source>Paste address from clipboard</source>
        <translation>Cím beillesztése a vágólapról</translation>
    </message>
    <message>
        <source>Remove this entry</source>
        <translation type="unfinished">Ez a bejegyzés eltávolítása</translation>
    </message>
    <message>
        <source>The amount to send in the selected unit</source>
        <translation type="unfinished">A küldendő összeg a választott egységben.</translation>
    </message>
    <message>
<<<<<<< HEAD
        <source>The fee will be deducted from the amount being sent. The recipient will receive less particl than you enter in the amount field. If multiple recipients are selected, the fee is split equally.</source>
        <translation type="unfinished">Znesek plačila bo zmanjšan za znesek provizije. Prejemnik bo prejel manjše število kovancev, kot je bil vnešeni znesek. Če je prejemnikov več, bo provizija med njih enakomerno porazdeljena.</translation>
=======
        <source>The fee will be deducted from the amount being sent. The recipient will receive less bitcoins than you enter in the amount field. If multiple recipients are selected, the fee is split equally.</source>
        <translation type="unfinished">A díj le lesz vonva a küldött teljes összegből. A címzett kevesebb bitcoint fog megkapni, mint amennyit az összeg mezőben megadott. Amennyiben több címzett van kiválasztva, az illeték egyenlő mértékben lesz elosztva.</translation>
>>>>>>> a46e1783
    </message>
    <message>
        <source>S&amp;ubtract fee from amount</source>
        <translation type="unfinished">&amp;Vonja le a díjat az összegből</translation>
    </message>
    <message>
        <source>Use available balance</source>
        <translation type="unfinished">Elérhető egyenleg használata</translation>
    </message>
    <message>
        <source>Message:</source>
        <translation type="unfinished">Üzenet:</translation>
    </message>
    <message>
        <source>This is an unauthenticated payment request.</source>
        <translation type="unfinished">Ez egy nem hitelesített fizetési kérelem.</translation>
    </message>
    <message>
        <source>This is an authenticated payment request.</source>
        <translation type="unfinished">Ez egy hitelesített fizetési kérelem.</translation>
    </message>
    <message>
        <source>Enter a label for this address to add it to the list of used addresses</source>
        <translation type="unfinished">Adjon egy címkét ehhez a címhez, hogy bekerüljön a használt címek közé</translation>
    </message>
    <message>
<<<<<<< HEAD
        <source>A message that was attached to the particl: URI which will be stored with the transaction for your reference. Note: This message will not be sent over the Particl network.</source>
        <translation type="unfinished">Sporočilo, ki ste ga pripeli na URI tipa particl:. Shranjeno bo skupaj s podatki o transakciji. Opomba: Sporočilo ne bo poslano preko omrežja Particl.</translation>
=======
        <source>A message that was attached to the bitcoin: URI which will be stored with the transaction for your reference. Note: This message will not be sent over the Bitcoin network.</source>
        <translation type="unfinished">Egy üzenet a bitcoin: URI-hoz csatolva, amely a tranzakciócal együtt lesz eltárolva az Ön számára. Megjegyzés: Ez az üzenet nem kerül elküldésre a Bitcoin hálózaton keresztül.</translation>
>>>>>>> a46e1783
    </message>
    <message>
        <source>Pay To:</source>
        <translation type="unfinished">Címzett:</translation>
    </message>
    <message>
        <source>Memo:</source>
        <translation type="unfinished">Jegyzet:</translation>
    </message>
</context>
<context>
    <name>SignVerifyMessageDialog</name>
    <message>
        <source>Signatures - Sign / Verify a Message</source>
        <translation>Aláírások - üzenet aláírása/ellenőrzése</translation>
    </message>
    <message>
        <source>&amp;Sign Message</source>
        <translation>Üzenet aláírása...</translation>
    </message>
    <message>
<<<<<<< HEAD
        <source>You can sign messages/agreements with your addresses to prove you can receive particl sent to them. Be careful not to sign anything vague or random, as phishing attacks may try to trick you into signing your identity over to them. Only sign fully-detailed statements you agree to.</source>
        <translation type="unfinished">S svojimi naslovi lahko podpisujete sporočila ali pogodbe in s tem dokazujete, da na teh naslovih lahko prejemate kovance. Bodite previdni in ne podpisujte ničesar nejasnega ali naključnega, ker vas zlikovci preko ribarjenja (phishing) lahko prelisičijo, da na njih prepišete svojo identiteto. Podpisujte samo podrobno opisane izjave, s katerimi se strinjate.</translation>
=======
        <source>You can sign messages/agreements with your addresses to prove you can receive bitcoins sent to them. Be careful not to sign anything vague or random, as phishing attacks may try to trick you into signing your identity over to them. Only sign fully-detailed statements you agree to.</source>
        <translation type="unfinished">Címeivel aláírhatja az üzeneteket/egyezményeket, amivel bizonyíthatja, hogy át tudja venni az ezekre a címekre küldött bitcoin-t. Vigyázzon, hogy ne írjon alá semmi félreérthetőt, mivel adathalász támadásokkal megpróbálhatják becsapni, hogy az azonosságát átírja másokra. Csak olyan részletes állításokat írjon alá, amivel egyetért.</translation>
>>>>>>> a46e1783
    </message>
    <message>
        <source>The Particl address to sign the message with</source>
        <translation type="unfinished">Particl cím, amivel alá kívánja írni az üzenetet</translation>
    </message>
    <message>
        <source>Choose previously used address</source>
        <translation type="unfinished">Válasszon egy korábban már használt címet</translation>
    </message>
    <message>
        <source>Paste address from clipboard</source>
        <translation>Cím beillesztése a vágólapról</translation>
    </message>
    <message>
        <source>Enter the message you want to sign here</source>
        <translation>Ide írja az aláírandó üzenetet</translation>
    </message>
    <message>
        <source>Signature</source>
        <translation>Aláírás</translation>
    </message>
    <message>
        <source>Copy the current signature to the system clipboard</source>
        <translation>A jelenleg kiválasztott aláírás másolása a rendszer-vágólapra</translation>
    </message>
    <message>
        <source>Sign the message to prove you own this Particl address</source>
        <translation>Üzenet</translation>
    </message>
    <message>
        <source>Sign &amp;Message</source>
        <translation>Üzenet &amp;aláírása</translation>
    </message>
    <message>
        <source>Reset all sign message fields</source>
        <translation>Az összes aláírási üzenetmező törlése</translation>
    </message>
    <message>
        <source>Clear &amp;All</source>
        <translation>Mindent &amp;töröl</translation>
    </message>
    <message>
        <source>&amp;Verify Message</source>
        <translation>Üzenet ellenőrzése</translation>
    </message>
    <message>
        <source>Enter the receiver's address, message (ensure you copy line breaks, spaces, tabs, etc. exactly) and signature below to verify the message. Be careful not to read more into the signature than what is in the signed message itself, to avoid being tricked by a man-in-the-middle attack. Note that this only proves the signing party receives with the address, it cannot prove sendership of any transaction!</source>
        <translation type="unfinished">Adja meg a fogadó címét, az üzenetet (megbizonyosodva arról, hogy az új-sor, szóköz, tab, stb. karaktereket is pontosan adta meg) és az aláírást az üzenet ellenőrzéséhez. Ügyeljen arra, ne gondoljon bele többet az aláírásba, mint amennyi az aláírt szövegben ténylegesen áll, hogy elkerülje a köztes-ember (man-in-the-middle) támadást. Megjegyzendő, hogy ez csak azt bizonyítja hogy az aláíró fél az adott címen tud fogadni, de azt nem tudja igazolni hogy képes-e akár egyetlen tranzakció feladására is!</translation>
    </message>
    <message>
        <source>The Particl address the message was signed with</source>
        <translation type="unfinished">Particl cím, amivel aláírta az üzenetet</translation>
    </message>
    <message>
        <source>The signed message to verify</source>
        <translation type="unfinished">Az aláírt üzenet ellenőrzésre</translation>
    </message>
    <message>
        <source>The signature given when the message was signed</source>
        <translation type="unfinished">A kapott aláírás  amikor az üzenet alá lett írva.</translation>
    </message>
    <message>
        <source>Verify the message to ensure it was signed with the specified Particl address</source>
        <translation>Ellenőrizze az üzenetet, hogy valóban a megjelölt Particl címmel van-e aláírva</translation>
    </message>
    <message>
        <source>Verify &amp;Message</source>
        <translation>Üzenet ellenőrzése</translation>
    </message>
    <message>
        <source>Reset all verify message fields</source>
        <translation>Az összes ellenőrzési üzenetmező törlése</translation>
    </message>
    <message>
        <source>Click "Sign Message" to generate signature</source>
        <translation type="unfinished">Klikkeljen az "Üzenet Aláírása" -ra, hogy aláírást generáljon</translation>
    </message>
    <message>
        <source>The entered address is invalid.</source>
        <translation type="unfinished">A megadott cím nem érvényes.</translation>
    </message>
    <message>
        <source>Please check the address and try again.</source>
        <translation type="unfinished">Kérem ellenőrizze a címet és próbálja meg újra.</translation>
    </message>
    <message>
        <source>The entered address does not refer to a key.</source>
        <translation type="unfinished">A megadott cím nem hivatkozik egy kulcshoz sem.</translation>
    </message>
    <message>
        <source>Wallet unlock was cancelled.</source>
        <translation type="unfinished">A tárca feloldása meg lett szakítva.</translation>
    </message>
    <message>
        <source>No error</source>
        <translation type="unfinished">Nincs hiba</translation>
    </message>
    <message>
        <source>Private key for the entered address is not available.</source>
        <translation type="unfinished">A megadott cím privát kulcsa nem található.</translation>
    </message>
    <message>
        <source>Message signing failed.</source>
        <translation type="unfinished">Üzenet aláírása sikertelen.</translation>
    </message>
    <message>
        <source>Message signed.</source>
        <translation type="unfinished">Üzenet aláírva.</translation>
    </message>
    <message>
        <source>The signature could not be decoded.</source>
        <translation type="unfinished">Az aláírást nem sikerült dekódolni.</translation>
    </message>
    <message>
        <source>Please check the signature and try again.</source>
        <translation type="unfinished">Kérem ellenőrizze az aláírást és próbálja újra.</translation>
    </message>
    <message>
        <source>The signature did not match the message digest.</source>
        <translation type="unfinished">Az aláírás nem egyezett az üzenet kivonatával.</translation>
    </message>
    <message>
        <source>Message verification failed.</source>
        <translation type="unfinished">Az üzenet ellenőrzése sikertelen.</translation>
    </message>
    <message>
        <source>Message verified.</source>
        <translation type="unfinished">Üzenet ellenőrizve.</translation>
    </message>
</context>
<context>
    <name>TransactionDesc</name>
    <message numerus="yes">
        <source>Open for %n more block(s)</source>
        <translation>
            <numerusform>Még %n blokkig nyitva</numerusform>
        </translation>
    </message>
    <message>
        <source>Open until %1</source>
        <translation type="unfinished">%1 -ig megnyitva</translation>
    </message>
    <message>
        <source>conflicted with a transaction with %1 confirmations</source>
        <translation type="unfinished">ütközés egy %1 megerősítéssel rendelkező tranzakcióval</translation>
    </message>
    <message>
        <source>0/unconfirmed, %1</source>
        <translation type="unfinished">0/megerősítetlen, %1</translation>
    </message>
    <message>
        <source>in memory pool</source>
        <translation type="unfinished">a memória halomban</translation>
    </message>
    <message>
        <source>not in memory pool</source>
        <translation type="unfinished">nincs a memória halomban</translation>
    </message>
    <message>
        <source>abandoned</source>
        <translation type="unfinished">elhagyott</translation>
    </message>
    <message>
        <source>%1/unconfirmed</source>
        <translation type="unfinished">%1/megerősítetlen</translation>
    </message>
    <message>
        <source>%1 confirmations</source>
        <translation type="unfinished">%1 megerősítés</translation>
    </message>
    <message>
        <source>Status</source>
        <translation type="unfinished">Állapot</translation>
    </message>
    <message>
        <source>Date</source>
        <translation type="unfinished">Dátum</translation>
    </message>
    <message>
        <source>Source</source>
        <translation type="unfinished">Forrás</translation>
    </message>
    <message>
        <source>Generated</source>
        <translation type="unfinished">Generálva</translation>
    </message>
    <message>
        <source>From</source>
        <translation type="unfinished">Küldő:</translation>
    </message>
    <message>
        <source>unknown</source>
        <translation type="unfinished">ismeretlen</translation>
    </message>
    <message>
        <source>To</source>
        <translation type="unfinished">Címzett</translation>
    </message>
    <message>
        <source>own address</source>
        <translation type="unfinished">saját cím</translation>
    </message>
    <message>
        <source>watch-only</source>
        <translation type="unfinished">csak megfigyelés</translation>
    </message>
    <message>
        <source>label</source>
        <translation type="unfinished">címke</translation>
    </message>
    <message>
        <source>Credit</source>
        <translation type="unfinished">Jóváírás</translation>
    </message>
    <message numerus="yes">
        <source>matures in %n more block(s)</source>
        <translation>
            <numerusform>beérik %n blokk múlva</numerusform>
        </translation>
    </message>
    <message>
        <source>not accepted</source>
        <translation type="unfinished">elutasítva</translation>
    </message>
    <message>
        <source>Debit</source>
        <translation type="unfinished">Terhelés</translation>
    </message>
    <message>
        <source>Total debit</source>
        <translation type="unfinished">Összes terhelés</translation>
    </message>
    <message>
        <source>Total credit</source>
        <translation type="unfinished">Összes jóváírás</translation>
    </message>
    <message>
        <source>Transaction fee</source>
        <translation type="unfinished">Tranzakciós díj</translation>
    </message>
    <message>
        <source>Net amount</source>
        <translation type="unfinished">Nettó összeg</translation>
    </message>
    <message>
        <source>Message</source>
        <translation type="unfinished">Üzenet</translation>
    </message>
    <message>
        <source>Comment</source>
        <translation type="unfinished">Megjegyzés</translation>
    </message>
    <message>
        <source>Transaction ID</source>
        <translation type="unfinished">Tranzakció Azonosító</translation>
    </message>
    <message>
        <source>Transaction total size</source>
        <translation type="unfinished">Tranzakció teljes mérete</translation>
    </message>
    <message>
        <source>Transaction virtual size</source>
        <translation type="unfinished">A tranzakció virtuális mérete</translation>
    </message>
    <message>
        <source>Output index</source>
        <translation type="unfinished">Kimeneti index</translation>
    </message>
    <message>
        <source> (Certificate was not verified)</source>
        <translation type="unfinished">(A tanúsítvány nem ellenőrzött)</translation>
    </message>
    <message>
        <source>Merchant</source>
        <translation type="unfinished">Kereskedő</translation>
    </message>
    <message>
        <source>Generated coins must mature %1 blocks before they can be spent. When you generated this block, it was broadcast to the network to be added to the block chain. If it fails to get into the chain, its state will change to "not accepted" and it won't be spendable. This may occasionally happen if another node generates a block within a few seconds of yours.</source>
        <translation type="unfinished">A frissen generált érméket csak %1 blokkal később tudja elkölteni. Ez a blokk nyomban szétküldésre került a hálózatba, amint legenerálásra került, hogy hozzáadható legyen a blokklánchoz. Ha nem kerül be a láncba, akkor az állapota "elutasított"-ra módosul, és az érmék nem költhetők el. Ez akkor következhet be időnként, ha egy másik csomópont mindössze néhány másodperc különbséggel generált le egy blokkot a miénkhez képest.</translation>
    </message>
    <message>
        <source>Debug information</source>
        <translation type="unfinished">Debug információ</translation>
    </message>
    <message>
        <source>Transaction</source>
        <translation type="unfinished">Tranzakció</translation>
    </message>
    <message>
        <source>Inputs</source>
        <translation type="unfinished">Bemenetek</translation>
    </message>
    <message>
        <source>Amount</source>
        <translation type="unfinished">Összeg</translation>
    </message>
    <message>
        <source>true</source>
        <translation type="unfinished">igaz</translation>
    </message>
    <message>
        <source>false</source>
        <translation type="unfinished">hamis</translation>
    </message>
</context>
<context>
    <name>TransactionDescDialog</name>
    <message>
        <source>This pane shows a detailed description of the transaction</source>
        <translation>Ez a mező a tranzakció részleteit mutatja</translation>
    </message>
    <message>
        <source>Details for %1</source>
        <translation type="unfinished">%1 részletei</translation>
    </message>
</context>
<context>
    <name>TransactionTableModel</name>
    <message>
        <source>Date</source>
        <translation type="unfinished">Dátum</translation>
    </message>
    <message>
        <source>Type</source>
        <translation type="unfinished">Típus</translation>
    </message>
    <message>
        <source>Label</source>
        <translation type="unfinished">Címke</translation>
    </message>
    <message numerus="yes">
        <source>Open for %n more block(s)</source>
        <translation>
            <numerusform>Még %n blokkig nyitva</numerusform>
        </translation>
    </message>
    <message>
        <source>Open until %1</source>
        <translation type="unfinished">%1 -ig megnyitva</translation>
    </message>
    <message>
        <source>Unconfirmed</source>
        <translation type="unfinished">Megerősítetlen</translation>
    </message>
    <message>
        <source>Abandoned</source>
        <translation type="unfinished">Elhagyott</translation>
    </message>
    <message>
        <source>Confirming (%1 of %2 recommended confirmations)</source>
        <translation type="unfinished">Megerősítés (%1 az ajánlott %2 megerősítésből)</translation>
    </message>
    <message>
        <source>Confirmed (%1 confirmations)</source>
        <translation type="unfinished">Megerősítve (%1 megerősítés)</translation>
    </message>
    <message>
        <source>Conflicted</source>
        <translation type="unfinished">Konfliktusos</translation>
    </message>
    <message>
        <source>Immature (%1 confirmations, will be available after %2)</source>
        <translation type="unfinished">Éretlen (%1 megerősítés, %2 után lesz elérhető)</translation>
    </message>
    <message>
        <source>Generated but not accepted</source>
        <translation type="unfinished">Generálva, de nincs elfogadva</translation>
    </message>
    <message>
        <source>Received with</source>
        <translation type="unfinished">Erre a címre</translation>
    </message>
    <message>
        <source>Received from</source>
        <translation type="unfinished">Fogadva innen</translation>
    </message>
    <message>
        <source>Sent to</source>
        <translation type="unfinished">Elküldve ide</translation>
    </message>
    <message>
        <source>Payment to yourself</source>
        <translation type="unfinished">Saját részre kifizetve</translation>
    </message>
    <message>
        <source>Mined</source>
        <translation type="unfinished">Kibányászva</translation>
    </message>
    <message>
        <source>watch-only</source>
        <translation type="unfinished">csak megfigyelés</translation>
    </message>
    <message>
        <source>(n/a)</source>
        <translation type="unfinished">(nincs adat)</translation>
    </message>
    <message>
        <source>(no label)</source>
        <translation type="unfinished">(nincs címke)</translation>
    </message>
    <message>
        <source>Transaction status. Hover over this field to show number of confirmations.</source>
        <translation type="unfinished">Tranzakció állapota. Húzza ide az egeret, hogy lássa a megerősítések számát.</translation>
    </message>
    <message>
        <source>Date and time that the transaction was received.</source>
        <translation type="unfinished">Tranzakció fogadásának dátuma és időpontja.</translation>
    </message>
    <message>
        <source>Type of transaction.</source>
        <translation type="unfinished">Tranzakció típusa.</translation>
    </message>
    <message>
        <source>Whether or not a watch-only address is involved in this transaction.</source>
        <translation type="unfinished">Egy csak megfigyelt cím érintett vagy nem ebben a tranzakcióban.</translation>
    </message>
    <message>
        <source>User-defined intent/purpose of the transaction.</source>
        <translation type="unfinished">A tranzakció felhasználó által meghatározott szándéka/célja.</translation>
    </message>
    <message>
        <source>Amount removed from or added to balance.</source>
        <translation type="unfinished">Az egyenleghez jóváírt vagy ráterhelt összeg.</translation>
    </message>
</context>
<context>
    <name>TransactionView</name>
    <message>
        <source>All</source>
        <translation type="unfinished">Mind</translation>
    </message>
    <message>
        <source>Today</source>
        <translation type="unfinished">Ma</translation>
    </message>
    <message>
        <source>This week</source>
        <translation type="unfinished">Ezen a héten</translation>
    </message>
    <message>
        <source>This month</source>
        <translation type="unfinished">Ebben a hónapban</translation>
    </message>
    <message>
        <source>Last month</source>
        <translation type="unfinished">Múlt hónapban</translation>
    </message>
    <message>
        <source>This year</source>
        <translation type="unfinished">Ebben az évben</translation>
    </message>
    <message>
        <source>Received with</source>
        <translation type="unfinished">Erre a címre</translation>
    </message>
    <message>
        <source>Sent to</source>
        <translation type="unfinished">Elküldve ide</translation>
    </message>
    <message>
        <source>To yourself</source>
        <translation type="unfinished">Saját részre</translation>
    </message>
    <message>
        <source>Mined</source>
        <translation type="unfinished">Kibányászva</translation>
    </message>
    <message>
        <source>Other</source>
        <translation type="unfinished">Más</translation>
    </message>
    <message>
        <source>Enter address, transaction id, or label to search</source>
        <translation type="unfinished">Írja be a keresendő címet, tranzakció azonosítót vagy címkét</translation>
    </message>
    <message>
        <source>Min amount</source>
        <translation type="unfinished">Minimális összeg</translation>
    </message>
    <message>
        <source>Range…</source>
        <translation type="unfinished">Tartomány...</translation>
    </message>
    <message>
        <source>&amp;Copy address</source>
        <translation type="unfinished">&amp;Cím másolása</translation>
    </message>
    <message>
        <source>Copy &amp;label</source>
        <translation type="unfinished">Címke &amp;másolása</translation>
    </message>
    <message>
        <source>Copy &amp;amount</source>
        <translation type="unfinished">Ö&amp;sszeg másolása</translation>
    </message>
    <message>
        <source>Copy transaction &amp;ID</source>
        <translation type="unfinished">&amp;Tranzakcióazonosító másolása</translation>
    </message>
    <message>
        <source>Copy &amp;raw transaction</source>
        <translation type="unfinished">Nye&amp;rs tranzakció másolása</translation>
    </message>
    <message>
        <source>Copy full transaction &amp;details</source>
        <translation type="unfinished">Tr&amp;anzakció teljes részleteinek másolása</translation>
    </message>
    <message>
        <source>&amp;Show transaction details</source>
        <translation type="unfinished">Tranzakció részleteinek &amp;megjelenítése</translation>
    </message>
    <message>
        <source>Increase transaction &amp;fee</source>
        <translation type="unfinished">Tranzakciós díj &amp;növelése</translation>
    </message>
    <message>
        <source>A&amp;bandon transaction</source>
        <translation type="unfinished">Tranzakció me&amp;gszakítása</translation>
    </message>
    <message>
        <source>&amp;Edit address label</source>
        <translation type="unfinished">Cím címkéjének sz&amp;erkesztése</translation>
    </message>
    <message>
        <source>Export Transaction History</source>
        <translation type="unfinished">Tranzakciós előzmények exportálása</translation>
    </message>
    <message>
        <source>Comma separated file</source>
        <extracomment>Expanded name of the CSV file format. See https://en.wikipedia.org/wiki/Comma-separated_values</extracomment>
        <translation type="unfinished">Vesszővel tagolt fájl</translation>
    </message>
    <message>
        <source>Confirmed</source>
        <translation type="unfinished">Megerősítve</translation>
    </message>
    <message>
        <source>Watch-only</source>
        <translation type="unfinished">Csak megfigyelés</translation>
    </message>
    <message>
        <source>Date</source>
        <translation type="unfinished">Dátum</translation>
    </message>
    <message>
        <source>Type</source>
        <translation type="unfinished">Típus</translation>
    </message>
    <message>
        <source>Label</source>
        <translation type="unfinished">Címke</translation>
    </message>
    <message>
        <source>Address</source>
        <translation type="unfinished">Cím</translation>
    </message>
    <message>
        <source>ID</source>
        <translation type="unfinished">Azonosító</translation>
    </message>
    <message>
        <source>Exporting Failed</source>
        <translation type="unfinished">Hiba az exportálás során</translation>
    </message>
    <message>
        <source>There was an error trying to save the transaction history to %1.</source>
        <translation type="unfinished">Hiba történt a tranzakciós előzmények %1 helyre való mentésekor.</translation>
    </message>
    <message>
        <source>Exporting Successful</source>
        <translation type="unfinished">Sikeres Exportálás</translation>
    </message>
    <message>
        <source>The transaction history was successfully saved to %1.</source>
        <translation type="unfinished">A tranzakciós előzmények sikeresen el lettek mentve ide: %1.</translation>
    </message>
    <message>
        <source>Range:</source>
        <translation type="unfinished">Tartomány:</translation>
    </message>
    <message>
        <source>to</source>
        <translation type="unfinished">meddig</translation>
    </message>
</context>
<context>
    <name>WalletFrame</name>
    <message>
        <source>No wallet has been loaded.
Go to File &gt; Open Wallet to load a wallet.
- OR -</source>
        <translation type="unfinished">Nincs tárca megnyitva.
A Fájl &gt; Megnyitás menüben lehet megnyitni.
- VAGY -</translation>
    </message>
    <message>
        <source>Create a new wallet</source>
        <translation type="unfinished">Új tárca készítése</translation>
    </message>
</context>
<context>
    <name>WalletModel</name>
    <message>
        <source>Send Coins</source>
        <translation type="unfinished">Érmék Küldése</translation>
    </message>
    <message>
        <source>Fee bump error</source>
        <translation type="unfinished">Díj emelési hiba</translation>
    </message>
    <message>
        <source>Increasing transaction fee failed</source>
        <translation type="unfinished">Tranzakciós díj növelése sikertelen</translation>
    </message>
    <message>
        <source>Do you want to increase the fee?</source>
        <translation type="unfinished">Kívánja megnövelni a díjat?</translation>
    </message>
    <message>
        <source>Do you want to draft a transaction with fee increase?</source>
        <translation type="unfinished">Készít egy piszkozat tranzakciót díj emeléssel?</translation>
    </message>
    <message>
        <source>Current fee:</source>
        <translation type="unfinished">Jelenlegi díj:</translation>
    </message>
    <message>
        <source>Increase:</source>
        <translation type="unfinished">Növekedés:</translation>
    </message>
    <message>
        <source>New fee:</source>
        <translation type="unfinished">Új díj:</translation>
    </message>
    <message>
        <source>Warning: This may pay the additional fee by reducing change outputs or adding inputs, when necessary. It may add a new change output if one does not already exist. These changes may potentially leak privacy.</source>
        <translation type="unfinished">Figyelem: Többletdíjakhoz vezethet ha a bemenetek és visszajáró kimenetek szükség szerint kerülnek hozzáadásra illetve összevonásra. Ezzel létrejöhet új kimenet a visszajárónak, ha még nem létezik ilyen. Ilyen beállításokkal jelentősen sérülhet az adatvédelem hatékonysága.</translation>
    </message>
    <message>
        <source>Confirm fee bump</source>
        <translation type="unfinished">Erősítse meg a díj emelését</translation>
    </message>
    <message>
        <source>Can't draft transaction.</source>
        <translation type="unfinished">Sikertelen tranzakciós piszkozat</translation>
    </message>
    <message>
        <source>PSBT copied</source>
        <translation type="unfinished">PSBT másolva</translation>
    </message>
    <message>
        <source>Can't sign transaction.</source>
        <translation type="unfinished">Tranzakció aláírása sikertelen.</translation>
    </message>
    <message>
        <source>Could not commit transaction</source>
        <translation type="unfinished">A tranzakciót nem lehet elküldeni</translation>
    </message>
    <message>
        <source>Can't display address</source>
        <translation type="unfinished">Nem lehet a címet megjeleníteni</translation>
    </message>
    <message>
        <source>default wallet</source>
        <translation type="unfinished">Alapértelmezett tárca</translation>
    </message>
</context>
<context>
    <name>WalletView</name>
    <message>
        <source>&amp;Export</source>
        <translation type="unfinished">&amp;Exportálás</translation>
    </message>
    <message>
        <source>Export the data in the current tab to a file</source>
        <translation type="unfinished">Jelenlegi nézet adatainak exportálása fájlba</translation>
    </message>
    <message>
        <source>Error</source>
        <translation type="unfinished">Hiba</translation>
    </message>
    <message>
        <source>Unable to decode PSBT from clipboard (invalid base64)</source>
        <translation type="unfinished">PSBT sikertelen dekódolása a vágólapról (érvénytelen base64)</translation>
    </message>
    <message>
        <source>Load Transaction Data</source>
        <translation type="unfinished">Tranzakció adatainak betöltése</translation>
    </message>
    <message>
        <source>Partially Signed Transaction (*.psbt)</source>
        <translation type="unfinished">Részlegesen Aláírt Tranzakció (PSBT bináris) (*.psbt)</translation>
    </message>
    <message>
        <source>PSBT file must be smaller than 100 MiB</source>
        <translation type="unfinished">A PSBT fájlnak kisebbnek kell lennie mint 100 MiB</translation>
    </message>
    <message>
        <source>Unable to decode PSBT</source>
        <translation type="unfinished">PSBT dekódolása sikertelen</translation>
    </message>
    <message>
        <source>Backup Wallet</source>
        <translation type="unfinished">Biztonsági másolat készítése a Tárcáról</translation>
    </message>
    <message>
        <source>Wallet Data</source>
        <extracomment>Name of the wallet data file format.</extracomment>
        <translation type="unfinished">Tárca adat</translation>
    </message>
    <message>
        <source>Backup Failed</source>
        <translation type="unfinished">Biztonsági másolat készítése sikertelen</translation>
    </message>
    <message>
        <source>There was an error trying to save the wallet data to %1.</source>
        <translation type="unfinished">Hiba történt a pénztárca adatainak %1 mentésekor.</translation>
    </message>
    <message>
        <source>Backup Successful</source>
        <translation type="unfinished">Sikeres biztonsági mentés</translation>
    </message>
    <message>
        <source>The wallet data was successfully saved to %1.</source>
        <translation type="unfinished">A tárca adatai sikeresen elmentve %1.</translation>
    </message>
    <message>
        <source>Cancel</source>
        <translation type="unfinished">Bezárás</translation>
    </message>
</context>
<context>
    <name>bitcoin-core</name>
    <message>
        <source>The %s developers</source>
        <translation type="unfinished">A %s fejlesztők</translation>
    </message>
    <message>
<<<<<<< HEAD
        <source>%s corrupt. Try using the wallet tool particl-wallet to salvage or restoring a backup.</source>
        <translation type="unfinished">%s sérült. Megpróbálhatod a particlt-wallet tárcaj mentő eszközt, vagy mentésből helyreállítani a tárcát.</translation>
=======
        <source>%s corrupt. Try using the wallet tool bitcoin-wallet to salvage or restoring a backup.</source>
        <translation type="unfinished">%s sérült. Próbálja meg a bitcoint-wallet tárca mentő eszközt használni, vagy állítsa helyre egy biztonsági mentésből.</translation>
>>>>>>> a46e1783
    </message>
    <message>
        <source>-maxtxfee is set very high! Fees this large could be paid on a single transaction.</source>
        <translation type="unfinished">-maxtxfee túl magasra van állítva! Ez a jelentős díj esetleg már egy egyszeri tranzakcióra is ki lehet fizetve.</translation>
    </message>
    <message>
        <source>Cannot downgrade wallet from version %i to version %i. Wallet version unchanged.</source>
        <translation type="unfinished">Nem sikerült a tárcát %i verzióról %i verzióra módosítani. A tárca verziója változatlan maradt.</translation>
    </message>
    <message>
        <source>Cannot obtain a lock on data directory %s. %s is probably already running.</source>
        <translation type="unfinished">Az %s adatkönyvtár nem zárolható. A %s valószínűleg fut már.</translation>
    </message>
    <message>
        <source>Cannot provide specific connections and have addrman find outgoing connections at the same.</source>
        <translation type="unfinished">Nem lehetséges a megadott kapcsolatok és az addrman által felderített kapcsolatok egyidejű használata.</translation>
    </message>
    <message>
        <source>Cannot upgrade a non HD split wallet from version %i to version %i without upgrading to support pre-split keypool. Please use version %i or no version specified.</source>
        <translation type="unfinished">Nem lehet frissíteni a nem HD szétválasztott tárcát %i verzióról %i verzióra az ezt támogató kulcstár frissítése nélkül. Kérjuk használja a %i verziót vagy ne adjon meg verziót.</translation>
    </message>
    <message>
        <source>Distributed under the MIT software license, see the accompanying file %s or %s</source>
        <translation type="unfinished">MIT szoftver licenc alapján terjesztve, tekintse meg a hozzátartozó fájlt %s or %s</translation>
    </message>
    <message>
        <source>Error reading %s! All keys read correctly, but transaction data or address book entries might be missing or incorrect.</source>
        <translation type="unfinished">Hiba %s beolvasása közben. Az összes kulcs sikeresen beolvasva, de a tranzakciós adatok és a címtár rekordok hiányoznak vagy sérültek.</translation>
    </message>
    <message>
        <source>Error: Dumpfile format record is incorrect. Got "%s", expected "format".</source>
        <translation type="unfinished">Hiba: A dump fájl formátum rekordja helytelen. Talált "%s", várt "format".</translation>
    </message>
    <message>
        <source>Error: Dumpfile identifier record is incorrect. Got "%s", expected "%s".</source>
        <translation type="unfinished">Hiba: A dump fájl azonosító rekordja helytelen. Talált "%s", várt "%s".</translation>
    </message>
    <message>
        <source>Error: Dumpfile version is not supported. This version of bitcoin-wallet only supports version 1 dumpfiles. Got dumpfile with version %s</source>
        <translation type="unfinished">Hiba: A dump fájl verziója nem támogatott. A bitcoin-wallet ez a kiadása csak 1-es verziójú dump fájlokat támogat. A talált dump fájl verziója %s.</translation>
    </message>
    <message>
        <source>Error: Legacy wallets only support the "legacy", "p2sh-segwit", and "bech32" address types</source>
        <translation type="unfinished">Hiba: Régi típusú tárcák csak "legacy", "p2sh-segwit" és "bech32" címformátumokat támogatják</translation>
    </message>
    <message>
        <source>Error: Listening for incoming connections failed (listen returned error %s)</source>
        <translation type="unfinished">Hiba: Figyelés a bejövő kapcsolatokra sikertelen (a listen hibaüzenete: %s)</translation>
    </message>
    <message>
        <source>Fee estimation failed. Fallbackfee is disabled. Wait a few blocks or enable -fallbackfee.</source>
        <translation type="unfinished">Díjbecslés sikertelen. Alapértelmezett díj le van tiltva. Fárj néhány blokkot vagy engedélyezd a -fallbackfee -t.</translation>
    </message>
    <message>
        <source>File %s already exists. If you are sure this is what you want, move it out of the way first.</source>
        <translation type="unfinished">A %s fájl már létezik. Ha tényleg ezt szeretné használni akkor előtte mozgassa el onnan.</translation>
    </message>
    <message>
        <source>Invalid amount for -maxtxfee=&lt;amount&gt;: '%s' (must be at least the minrelay fee of %s to prevent stuck transactions)</source>
        <translation type="unfinished">Érvénytelen összeg -maxtxfee=&lt;amount&gt;: '%s' (legalább a minrelay összeg azaz %s kell legyen, hogy ne ragadjon be a tranzakció)</translation>
    </message>
    <message>
        <source>More than one onion bind address is provided. Using %s for the automatically created Tor onion service.</source>
        <translation type="unfinished">Egynél több társított onion cím lett megadva. %s használata az automatikusan létrehozott Tor szolgáltatáshoz.</translation>
    </message>
    <message>
        <source>No dump file provided. To use createfromdump, -dumpfile=&lt;filename&gt; must be provided.</source>
        <translation type="unfinished">Nincs dump fájl megadva. A createfromdump használatához -dumpfile=&lt;filename&gt; megadása kötelező.</translation>
    </message>
    <message>
        <source>No dump file provided. To use dump, -dumpfile=&lt;filename&gt; must be provided.</source>
        <translation type="unfinished">Nincs dump fájl megadva. A dump használatához -dumpfile=&lt;filename&gt; megadása kötelező.</translation>
    </message>
    <message>
        <source>No wallet file format provided. To use createfromdump, -format=&lt;format&gt; must be provided.</source>
        <translation type="unfinished">Nincs tárca fájlformátum megadva. A createfromdump használatához -format=&lt;format&gt; megadása kötelező.</translation>
    </message>
    <message>
        <source>Please check that your computer's date and time are correct! If your clock is wrong, %s will not work properly.</source>
        <translation type="unfinished">Ellenőrizze, hogy helyesen van-e beállítva a gépén a dátum és az idő! A %s nem fog megfelelően működni, ha rosszul van beállítva az óra.</translation>
    </message>
    <message>
        <source>Please contribute if you find %s useful. Visit %s for further information about the software.</source>
        <translation type="unfinished">Kérjük támogasson ha hasznosnak találta a %s-t. Az alábbi linken további információt találhat a szoftverről: %s.</translation>
    </message>
    <message>
        <source>Prune configured below the minimum of %d MiB.  Please use a higher number.</source>
        <translation type="unfinished">Nyesés megkísérlése a minimális %d MiB alatt. Kérjük, használjon egy magasabb értéket.</translation>
    </message>
    <message>
        <source>Prune: last wallet synchronisation goes beyond pruned data. You need to -reindex (download the whole blockchain again in case of pruned node)</source>
        <translation type="unfinished">Nyesés: az utolsó tárcaszinkronizálás meghaladja a nyesett adatokat. Szükséges a -reindex használata (nyesett csomópont esetében a teljes blokklánc ismételt letöltése).</translation>
    </message>
    <message>
        <source>SQLiteDatabase: Unknown sqlite wallet schema version %d. Only version %d is supported</source>
        <translation type="unfinished">SQLiteDatabase: Ismeretlen sqlite pénztárca séma verzió %d. Csak a(z) %d verzió támogatott</translation>
    </message>
    <message>
        <source>The block database contains a block which appears to be from the future. This may be due to your computer's date and time being set incorrectly. Only rebuild the block database if you are sure that your computer's date and time are correct</source>
        <translation type="unfinished">A blokk adatbázis tartalmaz egy blokkot ami a jövőből érkezettnek látszik. Ennek oka lehet, hogy a számítógép dátum és idő beállítása helytelen. Csak akkor építse újra a blokk adatbázist ha biztos vagy benne, hogy az időbeállítás helyes.</translation>
    </message>
    <message>
        <source>The transaction amount is too small to send after the fee has been deducted</source>
        <translation type="unfinished">A tranzakció összege túl alacsony az elküldéshez miután a díj levonódik</translation>
    </message>
    <message>
        <source>This error could occur if this wallet was not shutdown cleanly and was last loaded using a build with a newer version of Berkeley DB. If so, please use the software that last loaded this wallet</source>
        <translation type="unfinished">Ez a hiba akkor jelentkezhet, ha a tárca nem volt rendesen lezárva és egy újabb verziójában volt megnyitva a Berkeley DB-nek. Ha így van, akkor használja azt a verziót amivel legutóbb megnyitotta.</translation>
    </message>
    <message>
        <source>This is a pre-release test build - use at your own risk - do not use for mining or merchant applications</source>
        <translation type="unfinished">Ez egy kiadás előtt álló, teszt verzió - csak saját felelősségre - ne használja bányászatra vagy kereskedéshez.</translation>
    </message>
    <message>
        <source>This is the maximum transaction fee you pay (in addition to the normal fee) to prioritize partial spend avoidance over regular coin selection.</source>
        <translation type="unfinished">Ez a maximum tranzakciós díj amit fizetni fogsz (a normál díj felett), hogy prioritizáld a részleges költés elkerülést a normál coin választás felett.</translation>
    </message>
    <message>
        <source>This is the transaction fee you may discard if change is smaller than dust at this level</source>
        <translation type="unfinished">Ez az a tranzakciós díj amit figyelmen kívül hagyhat ha a visszajáró kevesebb a porszem jelenlegi határértékénél</translation>
    </message>
    <message>
        <source>This is the transaction fee you may pay when fee estimates are not available.</source>
        <translation type="unfinished">Ezt a tranzakciós díjat fogja fizetni ha a díjbecslés nem lehetséges.</translation>
    </message>
    <message>
        <source>Total length of network version string (%i) exceeds maximum length (%i). Reduce the number or size of uacomments.</source>
        <translation type="unfinished">A hálózati verzió string (%i) hossza túllépi a megengedettet (%i). Csökkentsd a hosszt vagy a darabszámot uacomments beállításban.</translation>
    </message>
    <message>
        <source>Unable to replay blocks. You will need to rebuild the database using -reindex-chainstate.</source>
        <translation type="unfinished">Blokkok visszajátszása nem lehetséges. Újra kell építenie az adatbázist a -reindex-chainstate opció használatával.</translation>
    </message>
    <message>
        <source>Unknown wallet file format "%s" provided. Please provide one of "bdb" or "sqlite".</source>
        <translation type="unfinished">A megadott tárca fájl formátuma "%s" ismeretlen. Kérjuk adja meg "bdb" vagy "sqlite" egyikét.</translation>
    </message>
    <message>
        <source>Warning: Dumpfile wallet format "%s" does not match command line specified format "%s".</source>
        <translation type="unfinished">Figyelem: A dumpfájl tárca formátum (%s) nem egyezik a parancssor által megadott formátummal (%s).</translation>
    </message>
    <message>
        <source>Warning: Private keys detected in wallet {%s} with disabled private keys</source>
        <translation type="unfinished">Figyelem: Privát kulcsokat észleltünk a {%s} tárcában, melynél a privát kulcsok le vannak tiltva.</translation>
    </message>
    <message>
        <source>Warning: We do not appear to fully agree with our peers! You may need to upgrade, or other nodes may need to upgrade.</source>
        <translation type="unfinished">Figyelem: Úgy tűnik nem értünk egyet teljesen a partnereinkel! Lehet, hogy frissítenie kell, vagy a többi partnernek kell frissítenie.</translation>
    </message>
    <message>
        <source>Witness data for blocks after height %d requires validation. Please restart with -reindex.</source>
        <translation type="unfinished">Ellenőrzés szükséges a %d feletti blokkok tanúsító adatának. Kérjük indítsa újra -reindex paraméterrel.</translation>
    </message>
    <message>
        <source>You need to rebuild the database using -reindex to go back to unpruned mode.  This will redownload the entire blockchain</source>
        <translation type="unfinished">Újra kell építeni az adatbázist a -reindex használatával, ami a nyesett üzemmódot megszünteti. Ez a teljes blokklánc ismételt letöltésével jár.</translation>
    </message>
    <message>
        <source>%s is set very high!</source>
        <translation type="unfinished">%s étéke nagyon magas!</translation>
    </message>
    <message>
        <source>-maxmempool must be at least %d MB</source>
        <translation type="unfinished">-maxmempool legalább %d MB kell legyen.</translation>
    </message>
    <message>
        <source>A fatal internal error occurred, see debug.log for details</source>
        <translation type="unfinished">Súlyos belső hiba történt, részletek a debug.log-ban</translation>
    </message>
    <message>
        <source>Cannot resolve -%s address: '%s'</source>
        <translation type="unfinished">-%s cím feloldása nem sikerült: '%s'</translation>
    </message>
    <message>
        <source>Cannot set -peerblockfilters without -blockfilterindex.</source>
        <translation type="unfinished">-peerblockfilters csak a -blockfilterindex -vel együtt állítható be.</translation>
    </message>
    <message>
        <source>Cannot write to data directory '%s'; check permissions.</source>
        <translation type="unfinished">Nem tudok írni a '%s' könyvtárba, ellenőrizd a jogosultságokat.</translation>
    </message>
    <message>
        <source>Change index out of range</source>
        <translation type="unfinished">Visszajáró index a határértéken kívül van</translation>
    </message>
    <message>
        <source>Config setting for %s only applied on %s network when in [%s] section.</source>
        <translation type="unfinished">A konfigurációs beálltás %s kizárólag az %s hálózatra vonatkozik amikor a [%s] szekcióban van.</translation>
    </message>
    <message>
        <source>Copyright (C) %i-%i</source>
        <translation type="unfinished">Szerzői jog (C) fenntartva %i-%i</translation>
    </message>
    <message>
        <source>Corrupted block database detected</source>
        <translation type="unfinished">Sérült blokk-adatbázis észlelve</translation>
    </message>
    <message>
        <source>Could not find asmap file %s</source>
        <translation type="unfinished">%s asmap fájl nem található</translation>
    </message>
    <message>
        <source>Could not parse asmap file %s</source>
        <translation type="unfinished">%s beolvasása sikertelen</translation>
    </message>
    <message>
        <source>Disk space is too low!</source>
        <translation type="unfinished">Kevés a hely a lemezen!</translation>
    </message>
    <message>
        <source>Do you want to rebuild the block database now?</source>
        <translation type="unfinished">Újra akarja építeni a blokk adatbázist most?</translation>
    </message>
    <message>
        <source>Done loading</source>
        <translation type="unfinished">Betöltés befejezve.</translation>
    </message>
    <message>
        <source>Dump file %s does not exist.</source>
        <translation type="unfinished">A %s elérési úton fájl nem létezik.</translation>
    </message>
    <message>
        <source>Error creating %s</source>
        <translation type="unfinished">Hiba %s létrehozása közben</translation>
    </message>
    <message>
        <source>Error initializing block database</source>
        <translation type="unfinished">A blokkadatbázis inicializálása nem sikerült</translation>
    </message>
    <message>
        <source>Error initializing wallet database environment %s!</source>
        <translation type="unfinished">A tárca-adatbázis inicializálása nem sikerült: %s!</translation>
    </message>
    <message>
        <source>Error loading %s</source>
        <translation type="unfinished">Hiba a(z) %s betöltése közben</translation>
    </message>
    <message>
        <source>Error loading %s: Private keys can only be disabled during creation</source>
        <translation type="unfinished"> %s betöltése sikertelen. A privát kulcsok csak a létrehozáskor tilthatóak le.</translation>
    </message>
    <message>
        <source>Error loading %s: Wallet corrupted</source>
        <translation type="unfinished">Hiba a(z) %s betöltése közben: A tárca hibás.</translation>
    </message>
    <message>
        <source>Error loading %s: Wallet requires newer version of %s</source>
        <translation type="unfinished">Hiba a(z) %s betöltése közben: A tárcához %s újabb verziója szükséges.</translation>
    </message>
    <message>
        <source>Error loading block database</source>
        <translation type="unfinished">Hiba a blokk adatbázis betöltése közben.</translation>
    </message>
    <message>
        <source>Error opening block database</source>
        <translation type="unfinished">Hiba a blokk adatbázis megnyitása közben.</translation>
    </message>
    <message>
        <source>Error reading from database, shutting down.</source>
        <translation type="unfinished">Hiba az adatbázis olvasásakor, leállítás</translation>
    </message>
    <message>
        <source>Error reading next record from wallet database</source>
        <translation type="unfinished">A tárca adatbázisból a következő rekord beolvasása sikertelen.</translation>
    </message>
    <message>
        <source>Error upgrading chainstate database</source>
        <translation type="unfinished">Hiba a blokk adatbázis betöltése közben</translation>
    </message>
    <message>
        <source>Error: Couldn't create cursor into database</source>
        <translation type="unfinished">Hiba: Nem tudott kurzort az adatbázisba készíteni</translation>
    </message>
    <message>
        <source>Error: Disk space is low for %s</source>
        <translation type="unfinished">Hiba: kevés a hely a lemezen %s -nek!</translation>
    </message>
    <message>
        <source>Error: Dumpfile checksum does not match. Computed %s, expected %s</source>
        <translation type="unfinished">Hiba: A dumpfájl ellenőrző összege nem egyezik. %s-t kapott, %s-re számított</translation>
    </message>
    <message>
        <source>Error: Got key that was not hex: %s</source>
        <translation type="unfinished">Hiba: Nem hexadecimális kulcsot kapott: %s</translation>
    </message>
    <message>
        <source>Error: Got value that was not hex: %s</source>
        <translation type="unfinished">Hiba: Nem hexadecimális értéket kapott: %s</translation>
    </message>
    <message>
        <source>Error: Keypool ran out, please call keypoolrefill first</source>
        <translation type="unfinished">A címraktár kiürült, kérjük előbb adja ki a keypoolrefill parancsot.</translation>
    </message>
    <message>
        <source>Error: Missing checksum</source>
        <translation type="unfinished">Hiba: Hiányzó ellenőrző összeg</translation>
    </message>
    <message>
        <source>Error: No %s addresses available.</source>
        <translation type="unfinished">Hiba: Nem áll rendelkezésre %s cím.</translation>
    </message>
    <message>
        <source>Error: Unable to parse version %u as a uint32_t</source>
        <translation type="unfinished">Hiba: Nem lehet a %u verziót uint32_t-ként értelmezni</translation>
    </message>
    <message>
        <source>Error: Unable to write record to new wallet</source>
        <translation type="unfinished">Hiba: Nem sikerült rekordot írni az új pénztárcába</translation>
    </message>
    <message>
        <source>Failed to listen on any port. Use -listen=0 if you want this.</source>
        <translation type="unfinished">Egyik hálózati portot sem sikerül figyelni. Használja a -listen=0 kapcsolót, ha ezt szeretné.</translation>
    </message>
    <message>
        <source>Failed to rescan the wallet during initialization</source>
        <translation type="unfinished">Inicializálás közben nem sikerült feltérképezni a tárcát</translation>
    </message>
    <message>
        <source>Failed to verify database</source>
        <translation type="unfinished">Nem sikerült ellenőrizni az adatbázist</translation>
    </message>
    <message>
        <source>Fee rate (%s) is lower than the minimum fee rate setting (%s)</source>
        <translation type="unfinished">A választott díj (%s) alacsonyabb mint a beállított minimum díj (%s)</translation>
    </message>
    <message>
        <source>Ignoring duplicate -wallet %s.</source>
        <translation type="unfinished">A duplikált -tárca %s figyelmen kívül hagyása.</translation>
    </message>
    <message>
        <source>Importing…</source>
        <translation type="unfinished">Importálás…</translation>
    </message>
    <message>
        <source>Incorrect or no genesis block found. Wrong datadir for network?</source>
        <translation type="unfinished">Helytelen vagy nemlétező ősblokk. Helytelen hálózati adatkönyvtár?</translation>
    </message>
    <message>
        <source>Initialization sanity check failed. %s is shutting down.</source>
        <translation type="unfinished">%s bezárása folyamatban. A kezdeti hibátlansági teszt sikertelen.</translation>
    </message>
    <message>
        <source>Insufficient funds</source>
        <translation type="unfinished">Fedezethiány</translation>
    </message>
    <message>
        <source>Invalid -i2psam address or hostname: '%s'</source>
        <translation type="unfinished">Érvénytelen -i2psam cím vagy hostname: '%s'</translation>
    </message>
    <message>
        <source>Invalid -onion address or hostname: '%s'</source>
        <translation type="unfinished">Érvénytelen -onion cím vagy hostname: '%s'</translation>
    </message>
    <message>
        <source>Invalid -proxy address or hostname: '%s'</source>
        <translation type="unfinished">Érvénytelen -proxy cím vagy hostname: '%s'</translation>
    </message>
    <message>
        <source>Invalid P2P permission: '%s'</source>
        <translation type="unfinished">Érvénytelen P2P jog: '%s'</translation>
    </message>
    <message>
        <source>Invalid amount for -%s=&lt;amount&gt;: '%s'</source>
        <translation type="unfinished">Érvénytelen összeg, -%s=&lt;amount&gt;: '%s'</translation>
    </message>
    <message>
        <source>Invalid amount for -discardfee=&lt;amount&gt;: '%s'</source>
        <translation type="unfinished">Érvénytelen összeg, -discardfee=&lt;amount&gt;: '%s'</translation>
    </message>
    <message>
        <source>Invalid amount for -fallbackfee=&lt;amount&gt;: '%s'</source>
        <translation type="unfinished">Érvénytelen összeg, -fallbackfee=&lt;amount&gt;: '%s'</translation>
    </message>
    <message>
        <source>Invalid amount for -paytxfee=&lt;amount&gt;: '%s' (must be at least %s)</source>
        <translation type="unfinished">Érvénytelen tranzakciós díj -paytxfee=&lt;amount&gt;: '%s' (minimum ennyinek kell legyen %s)</translation>
    </message>
    <message>
        <source>Invalid netmask specified in -whitelist: '%s'</source>
        <translation type="unfinished">Érvénytelen hálózati maszk van megadva itt:  -whitelist: '%s'</translation>
    </message>
    <message>
        <source>Loading P2P addresses…</source>
        <translation type="unfinished">P2P címek betöltése…</translation>
    </message>
    <message>
        <source>Loading banlist…</source>
        <translation type="unfinished">Tiltólista betöltése…</translation>
    </message>
    <message>
        <source>Loading block index…</source>
        <translation type="unfinished">Blokkindex betöltése…</translation>
    </message>
    <message>
        <source>Loading wallet…</source>
        <translation type="unfinished">Tárca betöltése…</translation>
    </message>
    <message>
        <source>Need to specify a port with -whitebind: '%s'</source>
        <translation type="unfinished">A -whitebind opcióhoz meg kell adni egy portot is: '%s'</translation>
    </message>
    <message>
        <source>No proxy server specified. Use -proxy=&lt;ip&gt; or -proxy=&lt;ip:port&gt;.</source>
        <translation type="unfinished">Proxy szerver nincs megadva. A megadás módja:  -proxy=&lt;ip&gt; vagy -proxy=&lt;ip:port&gt;</translation>
    </message>
    <message>
        <source>Not enough file descriptors available.</source>
        <translation type="unfinished">Nincs elég fájlleíró.</translation>
    </message>
    <message>
        <source>Prune cannot be configured with a negative value.</source>
        <translation type="unfinished">Nyesett üzemmódot nem lehet negatív értékkel konfigurálni.</translation>
    </message>
    <message>
        <source>Prune mode is incompatible with -coinstatsindex.</source>
        <translation type="unfinished">A Prune mód nem kompatibilis a -coinstatsindex funkcióval.</translation>
    </message>
    <message>
        <source>Prune mode is incompatible with -txindex.</source>
        <translation type="unfinished">A -txindex nem használható nyesett üzemmódban.</translation>
    </message>
    <message>
        <source>Pruning blockstore…</source>
        <translation type="unfinished">Blokktároló nyesése…</translation>
    </message>
    <message>
        <source>Reducing -maxconnections from %d to %d, because of system limitations.</source>
        <translation type="unfinished">A -maxconnections csökkentése %d értékről %d értékre, a rendszer korlátai miatt.</translation>
    </message>
    <message>
        <source>Replaying blocks…</source>
        <translation type="unfinished">Blokkok visszajátszása…</translation>
    </message>
    <message>
        <source>Rescanning…</source>
        <translation type="unfinished">Újraszkennelés…</translation>
    </message>
    <message>
        <source>SQLiteDatabase: Failed to execute statement to verify database: %s</source>
        <translation type="unfinished">SQLiteDatabase: Nem sikerült végrehajtani az adatbázist ellenőrző utasítást: %s</translation>
    </message>
    <message>
        <source>SQLiteDatabase: Failed to prepare statement to verify database: %s</source>
        <translation type="unfinished">SQLiteDatabase: Nem sikerült előkészíteni az adatbázist ellenőrző utasítást: %s</translation>
    </message>
    <message>
        <source>SQLiteDatabase: Failed to read database verification error: %s</source>
        <translation type="unfinished">SQLiteDatabase: Nem sikerült kiolvasni az adatbázis ellenőrzési hibát: %s</translation>
    </message>
    <message>
        <source>SQLiteDatabase: Unexpected application id. Expected %u, got %u</source>
        <translation type="unfinished">SQLiteDatabase: Váratlan alkalmazásazonosító. Várt: %u, helyette kapott: %u</translation>
    </message>
    <message>
        <source>Section [%s] is not recognized.</source>
        <translation type="unfinished">Ismeretlen szekció [%s]</translation>
    </message>
    <message>
        <source>Signing transaction failed</source>
        <translation type="unfinished">Tranzakció aláírása sikertelen</translation>
    </message>
    <message>
        <source>Specified -walletdir "%s" does not exist</source>
        <translation type="unfinished">A megadott "%s" -walletdir nem létezik</translation>
    </message>
    <message>
        <source>Specified -walletdir "%s" is a relative path</source>
        <translation type="unfinished">A megadott "%s" -walletdir relatív elérési út</translation>
    </message>
    <message>
        <source>Specified -walletdir "%s" is not a directory</source>
        <translation type="unfinished">A megadott "%s" -walletdir nem könyvtár</translation>
    </message>
    <message>
        <source>Specified blocks directory "%s" does not exist.</source>
        <translation type="unfinished">A megadott blokk "%s" nem létezik.</translation>
    </message>
    <message>
        <source>Starting network threads…</source>
        <translation type="unfinished">Hálózati szálak indítása…</translation>
    </message>
    <message>
        <source>The source code is available from %s.</source>
        <translation type="unfinished">A forráskód elérhető: %s.</translation>
    </message>
    <message>
        <source>The specified config file %s does not exist</source>
        <translation type="unfinished">A megadott konfigurációs fájl %s nem létezik</translation>
    </message>
    <message>
        <source>The transaction amount is too small to pay the fee</source>
        <translation type="unfinished">A tranzakció összege túl alacsony a tranzakciós költség kifizetéséhez.</translation>
    </message>
    <message>
        <source>The wallet will avoid paying less than the minimum relay fee.</source>
        <translation type="unfinished">A tárca nem fog a minimális továbbítási díjnál kevesebbet fizetni. </translation>
    </message>
    <message>
        <source>This is experimental software.</source>
        <translation type="unfinished">Ez egy kísérleti szoftver.</translation>
    </message>
    <message>
        <source>This is the minimum transaction fee you pay on every transaction.</source>
        <translation type="unfinished">Ez a minimum tranzakciós díj, amelyet tranzakciónként kifizet.</translation>
    </message>
    <message>
        <source>This is the transaction fee you will pay if you send a transaction.</source>
        <translation type="unfinished">Ez a tranzakció díja, amelyet kifizet, ha tranzakciót indít.</translation>
    </message>
    <message>
        <source>Transaction amount too small</source>
        <translation type="unfinished">Tranzakció összege túl alacsony</translation>
    </message>
    <message>
        <source>Transaction amounts must not be negative</source>
        <translation type="unfinished">Tranzakció összege nem lehet negatív</translation>
    </message>
    <message>
        <source>Transaction has too long of a mempool chain</source>
        <translation type="unfinished">A tranzakcóihoz tartozó mempool elődlánc túl hosszú</translation>
    </message>
    <message>
        <source>Transaction must have at least one recipient</source>
        <translation type="unfinished">Legalább egy címzett kell a tranzakcióhoz</translation>
    </message>
    <message>
        <source>Transaction needs a change address, but we can't generate it. %s</source>
        <translation type="unfinished">A tranzakcióhoz szükség van visszajáró címekre, de nem lehet generálni egyet. %s</translation>
    </message>
    <message>
        <source>Transaction too large</source>
        <translation type="unfinished">Túl nagy tranzakció</translation>
    </message>
    <message>
        <source>Unable to bind to %s on this computer (bind returned error %s)</source>
        <translation type="unfinished">Ezen a számítógépen nem lehet ehhez társítani: %s (a bind ezzel a hibával tért vissza: %s)</translation>
    </message>
    <message>
        <source>Unable to bind to %s on this computer. %s is probably already running.</source>
        <translation type="unfinished">Ezen a gépen nem lehet ehhez társítani: %s. %s már valószínűleg fut.</translation>
    </message>
    <message>
        <source>Unable to create the PID file '%s': %s</source>
        <translation type="unfinished">PID fájl létrehozása sikertelen '%s': %s</translation>
    </message>
    <message>
        <source>Unable to generate initial keys</source>
        <translation type="unfinished">Kezdő kulcsok létrehozása sikertelen</translation>
    </message>
    <message>
        <source>Unable to generate keys</source>
        <translation type="unfinished">Kulcs generálás sikertelen</translation>
    </message>
    <message>
        <source>Unable to open %s for writing</source>
        <translation type="unfinished">Nem sikerült %s megnyitni írásra.</translation>
    </message>
    <message>
        <source>Unable to start HTTP server. See debug log for details.</source>
        <translation type="unfinished">HTTP szerver indítása sikertelen. A részleteket lásd: debug log.</translation>
    </message>
    <message>
        <source>Unknown -blockfilterindex value %s.</source>
        <translation type="unfinished">Ismeretlen -blockfilterindex érték %s.</translation>
    </message>
    <message>
        <source>Unknown address type '%s'</source>
        <translation type="unfinished">Ismeretlen cím típus '%s'</translation>
    </message>
    <message>
        <source>Unknown change type '%s'</source>
        <translation type="unfinished">Visszajáró típusa ismeretlen '%s'</translation>
    </message>
    <message>
        <source>Unknown network specified in -onlynet: '%s'</source>
        <translation type="unfinished">Ismeretlen hálózat lett megadva -onlynet: '%s'</translation>
    </message>
    <message>
        <source>Unknown new rules activated (versionbit %i)</source>
        <translation type="unfinished">Ismeretlen új szabályok aktiválva (verzióbit %i)</translation>
    </message>
    <message>
        <source>Unsupported logging category %s=%s.</source>
        <translation type="unfinished">Nem támogatott logolási kategória %s=%s</translation>
    </message>
    <message>
        <source>Upgrading UTXO database</source>
        <translation type="unfinished">Blokk adatbázis frissítése</translation>
    </message>
    <message>
        <source>Upgrading txindex database</source>
        <translation type="unfinished">txindex adatbázis frissítése</translation>
    </message>
    <message>
        <source>User Agent comment (%s) contains unsafe characters.</source>
        <translation type="unfinished">Az ügyfélügynök megjegyzésben nem biztonságos karakter van: (%s) </translation>
    </message>
    <message>
        <source>Verifying blocks…</source>
        <translation type="unfinished">Blokkhitelesítés</translation>
    </message>
    <message>
        <source>Verifying wallet(s)…</source>
        <translation type="unfinished">Elérhető tárcák ellenőrzése...</translation>
    </message>
    <message>
        <source>Wallet needed to be rewritten: restart %s to complete</source>
        <translation type="unfinished">A tárca újraírása szükséges: Indítsa újra a %s-t.</translation>
    </message>
</context>
</TS><|MERGE_RESOLUTION|>--- conflicted
+++ resolved
@@ -66,22 +66,13 @@
         <translation type="unfinished">Fogadási címek</translation>
     </message>
     <message>
-<<<<<<< HEAD
         <source>These are your Particl addresses for sending payments. Always check the amount and the receiving address before sending coins.</source>
-        <translation type="unfinished">Ezek a te  Particl címeid kifizetések küldéséhez. Mindíg ellenőrizd az összeget és a fogadó címet mielőtt coinokat küldenél.</translation>
-=======
-        <source>These are your Bitcoin addresses for sending payments. Always check the amount and the receiving address before sending coins.</source>
-        <translation type="unfinished">Ezek az Ön Bitcoin címei kifizetések küldéséhez. Mindig ellenőrizze az összeget és a fogadó címet mielőtt érméket küldene.</translation>
->>>>>>> a46e1783
+        <translation type="unfinished">Ezek az Ön Particl címei kifizetések küldéséhez. Mindig ellenőrizze az összeget és a fogadó címet mielőtt érméket küldene.</translation>
     </message>
     <message>
         <source>These are your Particl addresses for receiving payments. Use the 'Create new receiving address' button in the receive tab to create new addresses.
 Signing is only possible with addresses of the type 'legacy'.</source>
-<<<<<<< HEAD
-        <translation type="unfinished">Ezek a Particl címeid amelyeken fogadni tudsz Particl utalásokat. Az "Új cím létrehozása" gombbal tudsz új címet létrehozni. Aláírni csak korábbi egyessel kezdődő címekkel lehet.</translation>
-=======
-        <translation type="unfinished">Ezek a Bitcoin címek amelyeken fogadni tud Bitcoin utalásokat. Az "Új cím létrehozása" gombbal tud új címet létrehozni. Aláírni csak korábbi, egyessel kezdődő címekkel lehet.</translation>
->>>>>>> a46e1783
+        <translation type="unfinished">Ezek a Particl címek amelyeken fogadni tud Particl utalásokat. Az "Új cím létrehozása" gombbal tud új címet létrehozni. Aláírni csak korábbi, egyessel kezdődő címekkel lehet.</translation>
     </message>
     <message>
         <source>&amp;Copy Address</source>
@@ -172,13 +163,8 @@
         <translation type="unfinished">Tárca titkosításának megerősítése</translation>
     </message>
     <message>
-<<<<<<< HEAD
         <source>Warning: If you encrypt your wallet and lose your passphrase, you will &lt;b&gt;LOSE ALL OF YOUR PARTICL&lt;/b&gt;!</source>
-        <translation type="unfinished">Figyelem: Ha titkosítja a tárcáját és elveszíti a jelszavát, akkor &lt;b&gt;AZ ÖSSZES PARTICLJA ELVESZIK&lt;/b&gt;!</translation>
-=======
-        <source>Warning: If you encrypt your wallet and lose your passphrase, you will &lt;b&gt;LOSE ALL OF YOUR BITCOINS&lt;/b&gt;!</source>
-        <translation type="unfinished">Figyelem: Ha titkosítja a tárcáját és elveszíti a jelszavát, akkor &lt;b&gt;AZ ÖSSZES BITCOINJA ELVÉSZ&lt;/b&gt;!</translation>
->>>>>>> a46e1783
+        <translation type="unfinished">Figyelem: Ha titkosítja a tárcáját és elveszíti a jelszavát, akkor &lt;b&gt;AZ ÖSSZES PARTICLJA ELVÉSZ&lt;/b&gt;!</translation>
     </message>
     <message>
         <source>Are you sure you wish to encrypt your wallet?</source>
@@ -197,13 +183,8 @@
         <translation type="unfinished">Írja be a tárca régi és új jelszavát.</translation>
     </message>
     <message>
-<<<<<<< HEAD
         <source>Remember that encrypting your wallet cannot fully protect your particl from being stolen by malware infecting your computer.</source>
-        <translation type="unfinished">Ne feledd, hogy a tárca titkosítása nem nyújt teljes védelmet az adathalász programok fertőzésével szemben.</translation>
-=======
-        <source>Remember that encrypting your wallet cannot fully protect your bitcoins from being stolen by malware infecting your computer.</source>
         <translation type="unfinished">Ne feledje, hogy a tárca titkosítása nem nyújt teljes védelmet az adathalász programok fertőzésével szemben.</translation>
->>>>>>> a46e1783
     </message>
     <message>
         <source>Wallet to be encrypted</source>
@@ -307,12 +288,8 @@
         <translation type="unfinished">Összeg</translation>
     </message>
     <message>
-<<<<<<< HEAD
         <source>Enter a Particl address (e.g. %1)</source>
-        <translation type="unfinished">Ad meg egy Particl címet (pl: %1)</translation>
-=======
-        <source>Enter a Bitcoin address (e.g. %1)</source>
-        <translation type="unfinished">Adjon meg egy Bitcoin címet (pl: %1)</translation>
+        <translation type="unfinished">Adjon meg egy Particl címet (pl: %1)</translation>
     </message>
     <message>
         <source>Unroutable</source>
@@ -321,7 +298,6 @@
     <message>
         <source>Internal</source>
         <translation type="unfinished">Belső</translation>
->>>>>>> a46e1783
     </message>
     <message>
         <source>Inbound</source>
@@ -1400,13 +1376,8 @@
 <context>
     <name>OpenURIDialog</name>
     <message>
-<<<<<<< HEAD
         <source>Open particl URI</source>
-        <translation type="unfinished">Nyisd meg a particl címedet</translation>
-=======
-        <source>Open bitcoin URI</source>
-        <translation type="unfinished">Bitcoin URI megnyitása</translation>
->>>>>>> a46e1783
+        <translation type="unfinished">Particl URI megnyitása</translation>
     </message>
     </context>
 <context>
@@ -1520,17 +1491,12 @@
         <translation type="unfinished">&amp;Külső aláíró szkript elérési útvonala</translation>
     </message>
     <message>
-        <source>Full path to a Bitcoin Core compatible script (e.g. C:\Downloads\hwi.exe or /Users/you/Downloads/hwi.py). Beware: malware can steal your coins!</source>
-        <translation type="unfinished">Bitcoin Core kompatibilis szkript teljes elérésí útvonala (pl. C:\Letöltések\hwi.exe vagy /Users/felhasznalo/Letöltések/hwi.py). Vigyázat: rosszindulatú programok ellophatják az érméit!</translation>
-    </message>
-    <message>
-<<<<<<< HEAD
+        <source>Full path to a Particl Core compatible script (e.g. C:\Downloads\hwi.exe or /Users/you/Downloads/hwi.py). Beware: malware can steal your coins!</source>
+        <translation type="unfinished">Particl Core kompatibilis szkript teljes elérésí útvonala (pl. C:\Letöltések\hwi.exe vagy /Users/felhasznalo/Letöltések/hwi.py). Vigyázat: rosszindulatú programok ellophatják az érméit!</translation>
+    </message>
+    <message>
         <source>Automatically open the Particl client port on the router. This only works when your router supports UPnP and it is enabled.</source>
-        <translation>A Particl-kliens portjának automatikus megnyitása a routeren. Ez csak akkor működik, ha a routered támogatja az UPnP-t és az engedélyezve is van rajta.</translation>
-=======
-        <source>Automatically open the Bitcoin client port on the router. This only works when your router supports UPnP and it is enabled.</source>
-        <translation>A Bitcoin-kliens portjának automatikus megnyitása a routeren. Ez csak akkor működik, ha a router támogatja az UPnP-t és az engedélyezve is van rajta.</translation>
->>>>>>> a46e1783
+        <translation>A Particl-kliens portjának automatikus megnyitása a routeren. Ez csak akkor működik, ha a router támogatja az UPnP-t és az engedélyezve is van rajta.</translation>
     </message>
     <message>
         <source>Map port using &amp;UPnP</source>
@@ -1912,13 +1878,8 @@
         <translation type="unfinished">URI kezelés</translation>
     </message>
     <message>
-<<<<<<< HEAD
         <source>'particl://' is not a valid URI. Use 'particl:' instead.</source>
-        <translation type="unfinished">'particl://' nem érvényes egységes erőforrás azonosító (URI). Használd helyette a 'particl'-t.</translation>
-=======
-        <source>'bitcoin://' is not a valid URI. Use 'bitcoin:' instead.</source>
-        <translation type="unfinished">'bitcoin://' nem érvényes egységes erőforrás azonosító (URI). Használja helyette a 'bitcoin:'-t.</translation>
->>>>>>> a46e1783
+        <translation type="unfinished">'particl://' nem érvényes egységes erőforrás azonosító (URI). Használja helyette a 'particl:'-t.</translation>
     </message>
     <message>
         <source>Cannot process payment request because BIP70 is not supported.
@@ -1927,13 +1888,8 @@
         <translation type="unfinished">Ezt a tranzakciót nem lehet feldolgozni, mert a BIP70 nem támogatott. A jól ismert biztonsági hiányosságok miatt a BIP70-re való váltásra történő felhívásokat hagyja figyelmen kívül. Amennyiben ezt az üzenetet látja kérjen egy új, BIP21 kompatibilis URI-t.</translation>
     </message>
     <message>
-<<<<<<< HEAD
         <source>URI cannot be parsed! This can be caused by an invalid Particl address or malformed URI parameters.</source>
-        <translation type="unfinished">Nem sikerült az URI elemzése! Ezt okozhatja érvénytelen Particl cím, vagy rossz URI paraméterezés.</translation>
-=======
-        <source>URI cannot be parsed! This can be caused by an invalid Bitcoin address or malformed URI parameters.</source>
-        <translation type="unfinished">Nem sikerült az URI értelmezése! Ezt okozhatja érvénytelen Bitcoin cím, vagy rossz URI paraméterezés.</translation>
->>>>>>> a46e1783
+        <translation type="unfinished">Nem sikerült az URI értelmezése! Ezt okozhatja érvénytelen Particl cím, vagy rossz URI paraméterezés.</translation>
     </message>
     <message>
         <source>Payment request file handling</source>
@@ -2694,13 +2650,8 @@
 Megjegyzés: Mivel a díj bájtonként van kiszámítva, egy "100 satoshi kvB-nként"-ként megadott díj egy 500 virtuális bájt (1kvB fele) méretű tranzakció végül csak 50 satoshi-s díjat jelentene.</translation>
     </message>
     <message>
-<<<<<<< HEAD
         <source>When there is less transaction volume than space in the blocks, miners as well as relaying nodes may enforce a minimum fee. Paying only this minimum fee is just fine, but be aware that this can result in a never confirming transaction once there is more demand for particl transactions than the network can process.</source>
-        <translation type="unfinished">Ha kevesebb a tranzakció mint amennyi hely lenne egy blokkban, akkor a bányászok és a többi node megkövetelheti a minimum díjat. E minimum díjat fizetni elegendő lehet, de tudnod kell, hogy ez esetleg soha nem konfirmálódó tranzakciót eredményezhet ahogy a tranzakciók száma magasabb lesz mint a network által megengedett.</translation>
-=======
-        <source>When there is less transaction volume than space in the blocks, miners as well as relaying nodes may enforce a minimum fee. Paying only this minimum fee is just fine, but be aware that this can result in a never confirming transaction once there is more demand for bitcoin transactions than the network can process.</source>
         <translation type="unfinished">Ha kevesebb a tranzakció, mint amennyi hely lenne egy blokkban, akkor a bányászok és a többi csomópont megkövetelheti a minimum díjat. Ezt a minimum díjat fizetni elegendő lehet de elképzelhető, hogy ez esetleg egy soha sem jóváhagyott tranzakciót eredményez ahogy a tranzakciók száma magasabb lesz, mint a hálózat által megengedett.</translation>
->>>>>>> a46e1783
     </message>
     <message>
         <source>A too low fee might result in a never confirming transaction (read the tooltip)</source>
@@ -2864,13 +2815,8 @@
         <translation type="unfinished">Később növelheti a tranzakció díját (lásd Replace-By-Fee, BIP-125).</translation>
     </message>
     <message>
-<<<<<<< HEAD
         <source>Please, review your transaction proposal. This will produce a Partially Signed Particl Transaction (PSBT) which you can save or copy and then sign with e.g. an offline %1 wallet, or a PSBT-compatible hardware wallet.</source>
-        <translation type="unfinished">Kérlek nézd át a tranzakciós javaslatot. Ez létrehoz egy Részlegesen Aláírt Particl Tranzakciót (PSBT) amit elmenthetsz vagy kimásolhatsz. Aztán aláírhatod: offline %1 tárcával vagy egy PSBT kompatibilis hardver tárcával.</translation>
-=======
-        <source>Please, review your transaction proposal. This will produce a Partially Signed Bitcoin Transaction (PSBT) which you can save or copy and then sign with e.g. an offline %1 wallet, or a PSBT-compatible hardware wallet.</source>
-        <translation type="unfinished">Kérjük nézze át a tranzakciós javaslatot. Ez létrehoz egy Részlegesen Aláírt Bitcoin Tranzakciót (PSBT) amit elmenthet vagy kimásolhat amit később aláírhatja offline %1 tárcával vagy egy PSBT kompatibilis hardvertárcával.</translation>
->>>>>>> a46e1783
+        <translation type="unfinished">Kérjük nézze át a tranzakciós javaslatot. Ez létrehoz egy Részlegesen Aláírt Particl Tranzakciót (PSBT) amit elmenthet vagy kimásolhat amit később aláírhatja offline %1 tárcával vagy egy PSBT kompatibilis hardvertárcával.</translation>
     </message>
     <message>
         <source>Please, review your transaction.</source>
@@ -2994,13 +2940,8 @@
         <translation type="unfinished">A küldendő összeg a választott egységben.</translation>
     </message>
     <message>
-<<<<<<< HEAD
         <source>The fee will be deducted from the amount being sent. The recipient will receive less particl than you enter in the amount field. If multiple recipients are selected, the fee is split equally.</source>
-        <translation type="unfinished">Znesek plačila bo zmanjšan za znesek provizije. Prejemnik bo prejel manjše število kovancev, kot je bil vnešeni znesek. Če je prejemnikov več, bo provizija med njih enakomerno porazdeljena.</translation>
-=======
-        <source>The fee will be deducted from the amount being sent. The recipient will receive less bitcoins than you enter in the amount field. If multiple recipients are selected, the fee is split equally.</source>
-        <translation type="unfinished">A díj le lesz vonva a küldött teljes összegből. A címzett kevesebb bitcoint fog megkapni, mint amennyit az összeg mezőben megadott. Amennyiben több címzett van kiválasztva, az illeték egyenlő mértékben lesz elosztva.</translation>
->>>>>>> a46e1783
+        <translation type="unfinished">A díj le lesz vonva a küldött teljes összegből. A címzett kevesebb particlt fog megkapni, mint amennyit az összeg mezőben megadott. Amennyiben több címzett van kiválasztva, az illeték egyenlő mértékben lesz elosztva.</translation>
     </message>
     <message>
         <source>S&amp;ubtract fee from amount</source>
@@ -3027,13 +2968,8 @@
         <translation type="unfinished">Adjon egy címkét ehhez a címhez, hogy bekerüljön a használt címek közé</translation>
     </message>
     <message>
-<<<<<<< HEAD
         <source>A message that was attached to the particl: URI which will be stored with the transaction for your reference. Note: This message will not be sent over the Particl network.</source>
-        <translation type="unfinished">Sporočilo, ki ste ga pripeli na URI tipa particl:. Shranjeno bo skupaj s podatki o transakciji. Opomba: Sporočilo ne bo poslano preko omrežja Particl.</translation>
-=======
-        <source>A message that was attached to the bitcoin: URI which will be stored with the transaction for your reference. Note: This message will not be sent over the Bitcoin network.</source>
-        <translation type="unfinished">Egy üzenet a bitcoin: URI-hoz csatolva, amely a tranzakciócal együtt lesz eltárolva az Ön számára. Megjegyzés: Ez az üzenet nem kerül elküldésre a Bitcoin hálózaton keresztül.</translation>
->>>>>>> a46e1783
+        <translation type="unfinished">Egy üzenet a particl: URI-hoz csatolva, amely a tranzakciócal együtt lesz eltárolva az Ön számára. Megjegyzés: Ez az üzenet nem kerül elküldésre a Particl hálózaton keresztül.</translation>
     </message>
     <message>
         <source>Pay To:</source>
@@ -3055,13 +2991,8 @@
         <translation>Üzenet aláírása...</translation>
     </message>
     <message>
-<<<<<<< HEAD
         <source>You can sign messages/agreements with your addresses to prove you can receive particl sent to them. Be careful not to sign anything vague or random, as phishing attacks may try to trick you into signing your identity over to them. Only sign fully-detailed statements you agree to.</source>
-        <translation type="unfinished">S svojimi naslovi lahko podpisujete sporočila ali pogodbe in s tem dokazujete, da na teh naslovih lahko prejemate kovance. Bodite previdni in ne podpisujte ničesar nejasnega ali naključnega, ker vas zlikovci preko ribarjenja (phishing) lahko prelisičijo, da na njih prepišete svojo identiteto. Podpisujte samo podrobno opisane izjave, s katerimi se strinjate.</translation>
-=======
-        <source>You can sign messages/agreements with your addresses to prove you can receive bitcoins sent to them. Be careful not to sign anything vague or random, as phishing attacks may try to trick you into signing your identity over to them. Only sign fully-detailed statements you agree to.</source>
-        <translation type="unfinished">Címeivel aláírhatja az üzeneteket/egyezményeket, amivel bizonyíthatja, hogy át tudja venni az ezekre a címekre küldött bitcoin-t. Vigyázzon, hogy ne írjon alá semmi félreérthetőt, mivel adathalász támadásokkal megpróbálhatják becsapni, hogy az azonosságát átírja másokra. Csak olyan részletes állításokat írjon alá, amivel egyetért.</translation>
->>>>>>> a46e1783
+        <translation type="unfinished">Címeivel aláírhatja az üzeneteket/egyezményeket, amivel bizonyíthatja, hogy át tudja venni az ezekre a címekre küldött particl-t. Vigyázzon, hogy ne írjon alá semmi félreérthetőt, mivel adathalász támadásokkal megpróbálhatják becsapni, hogy az azonosságát átírja másokra. Csak olyan részletes állításokat írjon alá, amivel egyetért.</translation>
     </message>
     <message>
         <source>The Particl address to sign the message with</source>
@@ -3653,7 +3584,7 @@
         <source>No wallet has been loaded.
 Go to File &gt; Open Wallet to load a wallet.
 - OR -</source>
-        <translation type="unfinished">Nincs tárca megnyitva.
+        <translation type="unfinished">Nincs tárca megnyitva. 
 A Fájl &gt; Megnyitás menüben lehet megnyitni.
 - VAGY -</translation>
     </message>
@@ -3800,13 +3731,8 @@
         <translation type="unfinished">A %s fejlesztők</translation>
     </message>
     <message>
-<<<<<<< HEAD
         <source>%s corrupt. Try using the wallet tool particl-wallet to salvage or restoring a backup.</source>
-        <translation type="unfinished">%s sérült. Megpróbálhatod a particlt-wallet tárcaj mentő eszközt, vagy mentésből helyreállítani a tárcát.</translation>
-=======
-        <source>%s corrupt. Try using the wallet tool bitcoin-wallet to salvage or restoring a backup.</source>
-        <translation type="unfinished">%s sérült. Próbálja meg a bitcoint-wallet tárca mentő eszközt használni, vagy állítsa helyre egy biztonsági mentésből.</translation>
->>>>>>> a46e1783
+        <translation type="unfinished">%s sérült. Próbálja meg a particlt-wallet tárca mentő eszközt használni, vagy állítsa helyre egy biztonsági mentésből.</translation>
     </message>
     <message>
         <source>-maxtxfee is set very high! Fees this large could be paid on a single transaction.</source>
@@ -3845,8 +3771,8 @@
         <translation type="unfinished">Hiba: A dump fájl azonosító rekordja helytelen. Talált "%s", várt "%s".</translation>
     </message>
     <message>
-        <source>Error: Dumpfile version is not supported. This version of bitcoin-wallet only supports version 1 dumpfiles. Got dumpfile with version %s</source>
-        <translation type="unfinished">Hiba: A dump fájl verziója nem támogatott. A bitcoin-wallet ez a kiadása csak 1-es verziójú dump fájlokat támogat. A talált dump fájl verziója %s.</translation>
+        <source>Error: Dumpfile version is not supported. This version of particl-wallet only supports version 1 dumpfiles. Got dumpfile with version %s</source>
+        <translation type="unfinished">Hiba: A dump fájl verziója nem támogatott. A particl-wallet ez a kiadása csak 1-es verziójú dump fájlokat támogat. A talált dump fájl verziója %s.</translation>
     </message>
     <message>
         <source>Error: Legacy wallets only support the "legacy", "p2sh-segwit", and "bech32" address types</source>
