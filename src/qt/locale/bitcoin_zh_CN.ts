<TS language="zh_CN" version="2.1">
<context>
    <name>AddressBookPage</name>
    <message>
        <source>Right-click to edit address or label</source>
        <translation>右键单击以编辑地址或标签</translation>
    </message>
    <message>
        <source>Create a new address</source>
        <translation>创建新地址</translation>
    </message>
    <message>
        <source>&amp;New</source>
        <translation>新建(&amp;N)</translation>
    </message>
    <message>
        <source>Copy the currently selected address to the system clipboard</source>
        <translation>复制当前选中的地址到系统剪贴板</translation>
    </message>
    <message>
        <source>&amp;Copy</source>
        <translation>复制(&amp;C)</translation>
    </message>
    <message>
        <source>C&amp;lose</source>
        <translation>关闭(&amp;L)</translation>
    </message>
    <message>
        <source>Delete the currently selected address from the list</source>
        <translation>从列表中删除选中的地址</translation>
    </message>
    <message>
        <source>Enter address or label to search</source>
        <translation>输入地址或标签来搜索</translation>
    </message>
    <message>
        <source>Export the data in the current tab to a file</source>
        <translation>将当前标签页数据导出到文件</translation>
    </message>
    <message>
        <source>&amp;Export</source>
        <translation>导出(&amp;E)</translation>
    </message>
    <message>
        <source>&amp;Delete</source>
        <translation>删除(&amp;D)</translation>
    </message>
    <message>
        <source>Choose the address to send coins to</source>
        <translation>选择要发币给哪些地址</translation>
    </message>
    <message>
        <source>Choose the address to receive coins with</source>
        <translation>选择要用哪些地址收币</translation>
    </message>
    <message>
        <source>C&amp;hoose</source>
        <translation>选择(&amp;H)</translation>
    </message>
    <message>
        <source>Sending addresses</source>
        <translation>付款地址</translation>
    </message>
    <message>
        <source>Receiving addresses</source>
        <translation>收款地址</translation>
    </message>
    <message>
        <source>These are your Particl addresses for sending payments. Always check the amount and the receiving address before sending coins.</source>
        <translation>您可以给这些比特币地址付款。在付款之前，务必要检查金额和收款地址是否正确。</translation>
    </message>
    <message>
<<<<<<< HEAD
        <source>These are your Particl addresses for receiving payments. Use the 'Create new receiving address' button in the receive tab to create new addresses.</source>
        <translation>您可以用这些比特币地址收款。使用“接收”标签页中的"创建新收款地址"按钮创建新地址。</translation>
=======
        <source>These are your Bitcoin addresses for receiving payments. Use the 'Create new receiving address' button in the receive tab to create new addresses.
Signing is only possible with addresses of the type 'legacy'.</source>
        <translation>这是您用来收款的比特币地址。使用“接收”标签页中的“创建新收款地址”按钮来创建新的收款地址。
只有“传统（legacy）”类型的地址支持签名。</translation>
>>>>>>> 5174b534
    </message>
    <message>
        <source>&amp;Copy Address</source>
        <translation>复制地址(&amp;C)</translation>
    </message>
    <message>
        <source>Copy &amp;Label</source>
        <translation>复制标签(&amp;L)</translation>
    </message>
    <message>
        <source>&amp;Edit</source>
        <translation>编辑(&amp;E)</translation>
    </message>
    <message>
        <source>Export Address List</source>
        <translation>导出地址列表</translation>
    </message>
    <message>
        <source>Comma separated file (*.csv)</source>
        <translation>逗号分隔文件 (*.csv)</translation>
    </message>
    <message>
        <source>Exporting Failed</source>
        <translation>导出失败</translation>
    </message>
    <message>
        <source>There was an error trying to save the address list to %1. Please try again.</source>
        <translation>尝试保存地址列表到 %1 时发生错误。请再试一次。</translation>
    </message>
</context>
<context>
    <name>AddressTableModel</name>
    <message>
        <source>Label</source>
        <translation>标签</translation>
    </message>
    <message>
        <source>Address</source>
        <translation>地址</translation>
    </message>
    <message>
        <source>(no label)</source>
        <translation>(无标签)</translation>
    </message>
</context>
<context>
    <name>AskPassphraseDialog</name>
    <message>
        <source>Passphrase Dialog</source>
        <translation>密码对话框</translation>
    </message>
    <message>
        <source>Enter passphrase</source>
        <translation>输入密码</translation>
    </message>
    <message>
        <source>New passphrase</source>
        <translation>新密码</translation>
    </message>
    <message>
        <source>Repeat new passphrase</source>
        <translation>重复新密码</translation>
    </message>
    <message>
        <source>Show passphrase</source>
        <translation>显示密码</translation>
    </message>
    <message>
        <source>Encrypt wallet</source>
        <translation>加密钱包</translation>
    </message>
    <message>
        <source>This operation needs your wallet passphrase to unlock the wallet.</source>
        <translation>这个操作需要你的钱包密码来解锁钱包。</translation>
    </message>
    <message>
        <source>Unlock wallet</source>
        <translation>解锁钱包</translation>
    </message>
    <message>
        <source>This operation needs your wallet passphrase to decrypt the wallet.</source>
        <translation>这个操作需要你的钱包密码来把钱包解密。</translation>
    </message>
    <message>
        <source>Decrypt wallet</source>
        <translation>解密钱包</translation>
    </message>
    <message>
        <source>Change passphrase</source>
        <translation>修改密码</translation>
    </message>
    <message>
        <source>Confirm wallet encryption</source>
        <translation>确认钱包加密</translation>
    </message>
    <message>
        <source>Warning: If you encrypt your wallet and lose your passphrase, you will &lt;b&gt;LOSE ALL OF YOUR PARTICL&lt;/b&gt;!</source>
        <translation>警告: 如果把钱包加密后又忘记密码，你就会从此&lt;b&gt;失去其中所有的比特币了&lt;/b&gt;！</translation>
    </message>
    <message>
        <source>Are you sure you wish to encrypt your wallet?</source>
        <translation>你确定要把钱包加密吗？</translation>
    </message>
    <message>
        <source>Wallet encrypted</source>
        <translation>钱包已加密</translation>
    </message>
    <message>
        <source>Enter the new passphrase for the wallet.&lt;br/&gt;Please use a passphrase of &lt;b&gt;ten or more random characters&lt;/b&gt;, or &lt;b&gt;eight or more words&lt;/b&gt;.</source>
        <translation>为此钱包输入新密码。&lt;br/&gt;请使用由&lt;b&gt;十个或更多的随机字符&lt;/b&gt;，或者&lt;b&gt;八个或更多单词&lt;/b&gt;组成的密码。</translation>
    </message>
    <message>
        <source>Enter the old passphrase and new passphrase for the wallet.</source>
        <translation>输入此钱包的旧密码和新密码。</translation>
    </message>
    <message>
        <source>Remember that encrypting your wallet cannot fully protect your particl from being stolen by malware infecting your computer.</source>
        <translation>请注意，当您的计算机感染恶意软件时，加密钱包并不能完全规避您的比特币被偷窃的可能。</translation>
    </message>
    <message>
        <source>Wallet to be encrypted</source>
        <translation>要加密的钱包</translation>
    </message>
    <message>
        <source>Your wallet is about to be encrypted. </source>
        <translation>您的钱包将要被加密。</translation>
    </message>
    <message>
        <source>Your wallet is now encrypted. </source>
        <translation>您的钱包现在已被加密。</translation>
    </message>
    <message>
        <source>IMPORTANT: Any previous backups you have made of your wallet file should be replaced with the newly generated, encrypted wallet file. For security reasons, previous backups of the unencrypted wallet file will become useless as soon as you start using the new, encrypted wallet.</source>
        <translation>重要: 请用新生成的、已加密的钱包备份文件取代你之前留的钱包文件备份。出于安全方面的原因，一旦你开始使用新的已加密钱包，旧的未加密钱包文件备份就失效了。</translation>
    </message>
    <message>
        <source>Wallet encryption failed</source>
        <translation>钱包加密失败</translation>
    </message>
    <message>
        <source>Wallet encryption failed due to an internal error. Your wallet was not encrypted.</source>
        <translation>因为内部错误导致钱包加密失败。你的钱包还是没加密。</translation>
    </message>
    <message>
        <source>The supplied passphrases do not match.</source>
        <translation>提供的密码不一致。</translation>
    </message>
    <message>
        <source>Wallet unlock failed</source>
        <translation>钱包解锁失败</translation>
    </message>
    <message>
        <source>The passphrase entered for the wallet decryption was incorrect.</source>
        <translation>输入的钱包解锁密码不正确。</translation>
    </message>
    <message>
        <source>Wallet decryption failed</source>
        <translation>钱包解密失败</translation>
    </message>
    <message>
        <source>Wallet passphrase was successfully changed.</source>
        <translation>钱包密码修改成功。</translation>
    </message>
    <message>
        <source>Warning: The Caps Lock key is on!</source>
        <translation>警告: 大写字母锁定已开启！</translation>
    </message>
</context>
<context>
    <name>BanTableModel</name>
    <message>
        <source>IP/Netmask</source>
        <translation>IP/网络掩码</translation>
    </message>
    <message>
        <source>Banned Until</source>
        <translation>在此之前保持封禁:</translation>
    </message>
</context>
<context>
    <name>BitcoinGUI</name>
    <message>
        <source>Sign &amp;message...</source>
        <translation>消息签名(&amp;M)...</translation>
    </message>
    <message>
        <source>Synchronizing with network...</source>
        <translation>正在与网络同步...</translation>
    </message>
    <message>
        <source>&amp;Overview</source>
        <translation>概况(&amp;O)</translation>
    </message>
    <message>
        <source>Show general overview of wallet</source>
        <translation>显示钱包概况</translation>
    </message>
    <message>
        <source>&amp;Transactions</source>
        <translation>交易记录(&amp;T)</translation>
    </message>
    <message>
        <source>Browse transaction history</source>
        <translation>浏览交易历史</translation>
    </message>
    <message>
        <source>E&amp;xit</source>
        <translation>退出(&amp;X)</translation>
    </message>
    <message>
        <source>Quit application</source>
        <translation>退出程序</translation>
    </message>
    <message>
        <source>&amp;About %1</source>
        <translation>关于 %1 (&amp;A)</translation>
    </message>
    <message>
        <source>Show information about %1</source>
        <translation>显示 %1 的相关信息</translation>
    </message>
    <message>
        <source>About &amp;Qt</source>
        <translation>关于 &amp;Qt</translation>
    </message>
    <message>
        <source>Show information about Qt</source>
        <translation>显示 Qt 相关信息</translation>
    </message>
    <message>
        <source>&amp;Options...</source>
        <translation>选项(&amp;O)...</translation>
    </message>
    <message>
        <source>Modify configuration options for %1</source>
        <translation>修改%1的配置选项</translation>
    </message>
    <message>
        <source>&amp;Encrypt Wallet...</source>
        <translation>加密钱包(&amp;E)...</translation>
    </message>
    <message>
        <source>&amp;Backup Wallet...</source>
        <translation>备份钱包(&amp;B)...</translation>
    </message>
    <message>
        <source>&amp;Change Passphrase...</source>
        <translation>更改密码(&amp;C)...</translation>
    </message>
    <message>
        <source>Open &amp;URI...</source>
        <translation>打开 &amp;URI...</translation>
    </message>
    <message>
        <source>Create Wallet...</source>
        <translation>创建钱包...</translation>
    </message>
    <message>
        <source>Create a new wallet</source>
        <translation>创建一个新的钱包</translation>
    </message>
    <message>
        <source>Wallet:</source>
        <translation>钱包:</translation>
    </message>
    <message>
        <source>Click to disable network activity.</source>
        <translation>点击禁用网络活动。</translation>
    </message>
    <message>
        <source>Network activity disabled.</source>
        <translation>网络活动已禁用。</translation>
    </message>
    <message>
        <source>Click to enable network activity again.</source>
        <translation>点击重新开启网络活动。</translation>
    </message>
    <message>
        <source>Syncing Headers (%1%)...</source>
        <translation>同步区块头 (%1%)...</translation>
    </message>
    <message>
        <source>Reindexing blocks on disk...</source>
        <translation>正在为磁盘上的区块数据重建索引...</translation>
    </message>
    <message>
        <source>Proxy is &lt;b&gt;enabled&lt;/b&gt;: %1</source>
        <translation>代理服务器已&lt;b&gt;启用&lt;/b&gt;: %1</translation>
    </message>
    <message>
        <source>Send coins to a Particl address</source>
        <translation>向一个比特币地址发币</translation>
    </message>
    <message>
        <source>Backup wallet to another location</source>
        <translation>备份钱包到其他位置</translation>
    </message>
    <message>
        <source>Change the passphrase used for wallet encryption</source>
        <translation>修改钱包加密密码</translation>
    </message>
    <message>
        <source>&amp;Verify message...</source>
        <translation>验证消息(&amp;V)...</translation>
    </message>
    <message>
        <source>&amp;Send</source>
        <translation>发送(&amp;S)</translation>
    </message>
    <message>
        <source>&amp;Receive</source>
        <translation>接收(&amp;R)</translation>
    </message>
    <message>
        <source>&amp;Show / Hide</source>
        <translation>显示 / 隐藏(&amp;S)</translation>
    </message>
    <message>
        <source>Show or hide the main Window</source>
        <translation>显示或隐藏主窗口</translation>
    </message>
    <message>
        <source>Encrypt the private keys that belong to your wallet</source>
        <translation>把你钱包中的私钥加密</translation>
    </message>
    <message>
        <source>Sign messages with your Particl addresses to prove you own them</source>
        <translation>用比特币地址关联的私钥为消息签名，以证明您拥有这个比特币地址</translation>
    </message>
    <message>
        <source>Verify messages to ensure they were signed with specified Particl addresses</source>
        <translation>校验消息，确保该消息是由指定的比特币地址所有者签名的</translation>
    </message>
    <message>
        <source>&amp;File</source>
        <translation>文件(&amp;F)</translation>
    </message>
    <message>
        <source>&amp;Settings</source>
        <translation>设置(&amp;S)</translation>
    </message>
    <message>
        <source>&amp;Help</source>
        <translation>帮助(&amp;H)</translation>
    </message>
    <message>
        <source>Tabs toolbar</source>
        <translation>标签页工具栏</translation>
    </message>
    <message>
        <source>Request payments (generates QR codes and particl: URIs)</source>
        <translation>请求支付 (生成二维码和 particl: URI)</translation>
    </message>
    <message>
        <source>Show the list of used sending addresses and labels</source>
        <translation>显示用过的付款地址和标签的列表</translation>
    </message>
    <message>
        <source>Show the list of used receiving addresses and labels</source>
        <translation>显示用过的收款地址和标签的列表</translation>
    </message>
    <message>
        <source>&amp;Command-line options</source>
        <translation>命令行选项(&amp;C)</translation>
    </message>
    <message numerus="yes">
        <source>%n active connection(s) to Particl network</source>
        <translation><numerusform>%n 条到比特币网络的活动连接</numerusform></translation>
    </message>
    <message>
        <source>Indexing blocks on disk...</source>
        <translation>正在为区块数据建立索引...</translation>
    </message>
    <message>
        <source>Processing blocks on disk...</source>
        <translation>正在处理区块数据...</translation>
    </message>
    <message numerus="yes">
        <source>Processed %n block(s) of transaction history.</source>
        <translation><numerusform>已处理 %n 个区块的交易历史</numerusform></translation>
    </message>
    <message>
        <source>%1 behind</source>
        <translation>落后 %1</translation>
    </message>
    <message>
        <source>Last received block was generated %1 ago.</source>
        <translation>最新收到的区块产生于 %1 之前。</translation>
    </message>
    <message>
        <source>Transactions after this will not yet be visible.</source>
        <translation>在此之后的交易尚不可见</translation>
    </message>
    <message>
        <source>Error</source>
        <translation>错误</translation>
    </message>
    <message>
        <source>Warning</source>
        <translation>警告</translation>
    </message>
    <message>
        <source>Information</source>
        <translation>信息</translation>
    </message>
    <message>
        <source>Up to date</source>
        <translation>已是最新</translation>
    </message>
    <message>
        <source>&amp;Load PSBT from file...</source>
        <translation>从文件加载PSBT...(&amp;L)</translation>
    </message>
    <message>
        <source>Load Partially Signed Bitcoin Transaction</source>
        <translation>加载部分签名比特币交易（PSBT）</translation>
    </message>
    <message>
        <source>Load PSBT from clipboard...</source>
        <translation>从剪贴板加载PSBT...</translation>
    </message>
    <message>
        <source>Load Partially Signed Bitcoin Transaction from clipboard</source>
        <translation>从剪贴板中加载部分签名比特币交易（PSBT）</translation>
    </message>
    <message>
        <source>Node window</source>
        <translation>节点窗口</translation>
    </message>
    <message>
        <source>Open node debugging and diagnostic console</source>
        <translation>打开节点调试与诊断控制台</translation>
    </message>
    <message>
        <source>&amp;Sending addresses</source>
        <translation>付款地址(&amp;S)</translation>
    </message>
    <message>
        <source>&amp;Receiving addresses</source>
        <translation>收款地址(&amp;R)</translation>
    </message>
    <message>
        <source>Open a particl: URI</source>
        <translation>打开particl:开头的URI</translation>
    </message>
    <message>
        <source>Open Wallet</source>
        <translation>打开钱包</translation>
    </message>
    <message>
        <source>Open a wallet</source>
        <translation>打开一个钱包</translation>
    </message>
    <message>
        <source>Close Wallet...</source>
        <translation>关闭钱包...</translation>
    </message>
    <message>
        <source>Close wallet</source>
        <translation>关闭钱包</translation>
    </message>
    <message>
<<<<<<< HEAD
        <source>Show the %1 help message to get a list with possible Particl command-line options</source>
=======
        <source>Close All Wallets...</source>
        <translation>关闭所有钱包...</translation>
    </message>
    <message>
        <source>Close all wallets</source>
        <translation>关闭所有钱包</translation>
    </message>
    <message>
        <source>Show the %1 help message to get a list with possible Bitcoin command-line options</source>
>>>>>>> 5174b534
        <translation>显示 %1 帮助信息，获取可用命令行选项列表</translation>
    </message>
    <message>
        <source>&amp;Mask values</source>
        <translation>不明文显示数值(&amp;M)</translation>
    </message>
    <message>
        <source>Mask the values in the Overview tab</source>
        <translation>在“概况”标签页中不明文显示数值、只显示掩码</translation>
    </message>
    <message>
        <source>default wallet</source>
        <translation>默认钱包</translation>
    </message>
    <message>
        <source>No wallets available</source>
        <translation>没有可用的钱包</translation>
    </message>
    <message>
        <source>&amp;Window</source>
        <translation>窗口(&amp;W)</translation>
    </message>
    <message>
        <source>Minimize</source>
        <translation>最小化</translation>
    </message>
    <message>
        <source>Zoom</source>
        <translation>缩放</translation>
    </message>
    <message>
        <source>Main Window</source>
        <translation>主窗口</translation>
    </message>
    <message>
        <source>%1 client</source>
        <translation>%1 客户端</translation>
    </message>
    <message>
        <source>Connecting to peers...</source>
        <translation>正在连接到节点……</translation>
    </message>
    <message>
        <source>Catching up...</source>
        <translation>正在追赶进度...</translation>
    </message>
    <message>
        <source>Error: %1</source>
        <translation>错误: %1</translation>
    </message>
    <message>
        <source>Warning: %1</source>
        <translation>警告: %1</translation>
    </message>
    <message>
        <source>Date: %1
</source>
        <translation>日期: %1
</translation>
    </message>
    <message>
        <source>Amount: %1
</source>
        <translation>金额: %1
</translation>
    </message>
    <message>
        <source>Wallet: %1
</source>
        <translation>钱包: %1
</translation>
    </message>
    <message>
        <source>Type: %1
</source>
        <translation>类型: %1
</translation>
    </message>
    <message>
        <source>Label: %1
</source>
        <translation>标签: %1
</translation>
    </message>
    <message>
        <source>Address: %1
</source>
        <translation>地址: %1
</translation>
    </message>
    <message>
        <source>Sent transaction</source>
        <translation>送出交易</translation>
    </message>
    <message>
        <source>Incoming transaction</source>
        <translation>流入交易</translation>
    </message>
    <message>
        <source>HD key generation is &lt;b&gt;enabled&lt;/b&gt;</source>
        <translation>HD密钥生成&lt;b&gt;启用&lt;/b&gt;</translation>
    </message>
    <message>
        <source>HD key generation is &lt;b&gt;disabled&lt;/b&gt;</source>
        <translation>HD密钥生成&lt;b&gt;禁用&lt;/b&gt;</translation>
    </message>
    <message>
        <source>Private key &lt;b&gt;disabled&lt;/b&gt;</source>
        <translation>私钥&lt;b&gt;禁用&lt;/b&gt;</translation>
    </message>
    <message>
        <source>Wallet is &lt;b&gt;encrypted&lt;/b&gt; and currently &lt;b&gt;unlocked&lt;/b&gt;</source>
        <translation>钱包已被&lt;b&gt;加密&lt;/b&gt;，当前为&lt;b&gt;解锁&lt;/b&gt;状态</translation>
    </message>
    <message>
        <source>Wallet is &lt;b&gt;encrypted&lt;/b&gt; and currently &lt;b&gt;locked&lt;/b&gt;</source>
        <translation>钱包已被&lt;b&gt;加密&lt;/b&gt;，当前为&lt;b&gt;锁定&lt;/b&gt;状态</translation>
    </message>
    <message>
<<<<<<< HEAD
        <source>A fatal error occurred. Particl can no longer continue safely and will quit.</source>
        <translation>发生严重错误。客户端无法安全地继续运行，即将退出。</translation>
=======
        <source>Original message:</source>
        <translation>原消息:</translation>
    </message>
    <message>
        <source>A fatal error occurred. %1 can no longer continue safely and will quit.</source>
        <translation>发生致命错误。%1 已经无法继续安全运行并即将退出。</translation>
>>>>>>> 5174b534
    </message>
</context>
<context>
    <name>CoinControlDialog</name>
    <message>
        <source>Coin Selection</source>
        <translation>手动选币</translation>
    </message>
    <message>
        <source>Quantity:</source>
        <translation>总量:</translation>
    </message>
    <message>
        <source>Bytes:</source>
        <translation>字节数:</translation>
    </message>
    <message>
        <source>Amount:</source>
        <translation>金额:</translation>
    </message>
    <message>
        <source>Fee:</source>
        <translation>手续费:</translation>
    </message>
    <message>
        <source>Dust:</source>
        <translation>粉尘:</translation>
    </message>
    <message>
        <source>After Fee:</source>
        <translation>加上交易费用后:</translation>
    </message>
    <message>
        <source>Change:</source>
        <translation>找零:</translation>
    </message>
    <message>
        <source>(un)select all</source>
        <translation>全(不)选</translation>
    </message>
    <message>
        <source>Tree mode</source>
        <translation>树状模式</translation>
    </message>
    <message>
        <source>List mode</source>
        <translation>列表模式</translation>
    </message>
    <message>
        <source>Amount</source>
        <translation>金额</translation>
    </message>
    <message>
        <source>Received with label</source>
        <translation>收款标签</translation>
    </message>
    <message>
        <source>Received with address</source>
        <translation>收款地址</translation>
    </message>
    <message>
        <source>Date</source>
        <translation>日期</translation>
    </message>
    <message>
        <source>Confirmations</source>
        <translation>确认</translation>
    </message>
    <message>
        <source>Confirmed</source>
        <translation>已确认</translation>
    </message>
    <message>
        <source>Copy address</source>
        <translation>复制地址</translation>
    </message>
    <message>
        <source>Copy label</source>
        <translation>复制标签</translation>
    </message>
    <message>
        <source>Copy amount</source>
        <translation>复制金额</translation>
    </message>
    <message>
        <source>Copy transaction ID</source>
        <translation>复制交易ID</translation>
    </message>
    <message>
        <source>Lock unspent</source>
        <translation>锁定未花费</translation>
    </message>
    <message>
        <source>Unlock unspent</source>
        <translation>解锁未花费</translation>
    </message>
    <message>
        <source>Copy quantity</source>
        <translation>复制数目</translation>
    </message>
    <message>
        <source>Copy fee</source>
        <translation>复制手续费</translation>
    </message>
    <message>
        <source>Copy after fee</source>
        <translation>复制含交易费的金额</translation>
    </message>
    <message>
        <source>Copy bytes</source>
        <translation>复制字节数</translation>
    </message>
    <message>
        <source>Copy dust</source>
        <translation>复制粉尘金额</translation>
    </message>
    <message>
        <source>Copy change</source>
        <translation>复制找零金额</translation>
    </message>
    <message>
        <source>(%1 locked)</source>
        <translation>(锁定 %1 枚)</translation>
    </message>
    <message>
        <source>yes</source>
        <translation>是</translation>
    </message>
    <message>
        <source>no</source>
        <translation>否</translation>
    </message>
    <message>
        <source>This label turns red if any recipient receives an amount smaller than the current dust threshold.</source>
        <translation>当任何一个收款金额小于目前的粉尘金额阈值时，文字会变红色。</translation>
    </message>
    <message>
        <source>Can vary +/- %1 satoshi(s) per input.</source>
        <translation>每个输入可能有 +/- %1 聪 (satoshi) 的误差。</translation>
    </message>
    <message>
        <source>(no label)</source>
        <translation>(无标签)</translation>
    </message>
    <message>
        <source>change from %1 (%2)</source>
        <translation>来自 %1 的找零 (%2)</translation>
    </message>
    <message>
        <source>(change)</source>
        <translation>(找零)</translation>
    </message>
</context>
<context>
    <name>CreateWalletActivity</name>
    <message>
        <source>Creating Wallet &lt;b&gt;%1&lt;/b&gt;...</source>
        <translation>正在创建钱包&lt;b&gt;%1&lt;/b&gt;...</translation>
    </message>
    <message>
        <source>Create wallet failed</source>
        <translation>创建钱包失败</translation>
    </message>
    <message>
        <source>Create wallet warning</source>
        <translation>创建钱包警告</translation>
    </message>
</context>
<context>
    <name>CreateWalletDialog</name>
    <message>
        <source>Create Wallet</source>
        <translation>创建钱包</translation>
    </message>
    <message>
        <source>Wallet Name</source>
        <translation>钱包名称</translation>
    </message>
    <message>
        <source>Encrypt the wallet. The wallet will be encrypted with a passphrase of your choice.</source>
        <translation>加密钱包。将会使用您指定的密码将钱包钱包。</translation>
    </message>
    <message>
        <source>Encrypt Wallet</source>
        <translation>加密钱包</translation>
    </message>
    <message>
        <source>Disable private keys for this wallet. Wallets with private keys disabled will have no private keys and cannot have an HD seed or imported private keys. This is ideal for watch-only wallets.</source>
        <translation>禁用此钱包的私钥。被禁用私钥的钱包将不会含有任何私钥，而且也不能含有HD种子或导入的私钥。作为仅观察钱包，这是比较理想的。</translation>
    </message>
    <message>
        <source>Disable Private Keys</source>
        <translation>禁用私钥</translation>
    </message>
    <message>
        <source>Make a blank wallet. Blank wallets do not initially have private keys or scripts. Private keys and addresses can be imported, or an HD seed can be set, at a later time.</source>
        <translation>创建一个空白的钱包。空白钱包最初不含有任何私钥或脚本。可以以后再导入私钥和地址，或设置HD种子。</translation>
    </message>
    <message>
        <source>Make Blank Wallet</source>
        <translation>创建空白钱包</translation>
    </message>
    <message>
        <source>Use descriptors for scriptPubKey management</source>
        <translation>使用输出描述符进行scriptPubKey管理</translation>
    </message>
    <message>
        <source>Descriptor Wallet</source>
        <translation>输出描述符钱包</translation>
    </message>
    <message>
        <source>Create</source>
        <translation>创建</translation>
    </message>
</context>
<context>
    <name>EditAddressDialog</name>
    <message>
        <source>Edit Address</source>
        <translation>编辑地址</translation>
    </message>
    <message>
        <source>&amp;Label</source>
        <translation>标签(&amp;L)</translation>
    </message>
    <message>
        <source>The label associated with this address list entry</source>
        <translation>与此地址关联的标签</translation>
    </message>
    <message>
        <source>The address associated with this address list entry. This can only be modified for sending addresses.</source>
        <translation>与这个列表项关联的地址。只有付款地址才能被修改（收款地址不能被修改）。</translation>
    </message>
    <message>
        <source>&amp;Address</source>
        <translation>地址(&amp;A)</translation>
    </message>
    <message>
        <source>New sending address</source>
        <translation>新建付款地址</translation>
    </message>
    <message>
        <source>Edit receiving address</source>
        <translation>编辑收款地址</translation>
    </message>
    <message>
        <source>Edit sending address</source>
        <translation>编辑付款地址</translation>
    </message>
    <message>
        <source>The entered address "%1" is not a valid Particl address.</source>
        <translation>输入的地址 %1 并不是有效的比特币地址。</translation>
    </message>
    <message>
        <source>Address "%1" already exists as a receiving address with label "%2" and so cannot be added as a sending address.</source>
        <translation>地址“%1”已经存在，它是一个收款地址，标签为“%2”，所以它不能作为一个付款地址被添加进来。</translation>
    </message>
    <message>
        <source>The entered address "%1" is already in the address book with label "%2".</source>
        <translation>输入的地址“%1”已经存在于地址簿中，标签为“%2”。</translation>
    </message>
    <message>
        <source>Could not unlock wallet.</source>
        <translation>无法解锁钱包。</translation>
    </message>
    <message>
        <source>New key generation failed.</source>
        <translation>生成新密钥失败。</translation>
    </message>
</context>
<context>
    <name>FreespaceChecker</name>
    <message>
        <source>A new data directory will be created.</source>
        <translation>一个新的数据目录将被创建。</translation>
    </message>
    <message>
        <source>name</source>
        <translation>名称</translation>
    </message>
    <message>
        <source>Directory already exists. Add %1 if you intend to create a new directory here.</source>
        <translation>目录已存在。如果您打算在这里创建一个新目录，请添加 %1。</translation>
    </message>
    <message>
        <source>Path already exists, and is not a directory.</source>
        <translation>路径已存在，并且不是一个目录。</translation>
    </message>
    <message>
        <source>Cannot create data directory here.</source>
        <translation>无法在此创建数据目录。</translation>
    </message>
</context>
<context>
    <name>HelpMessageDialog</name>
    <message>
        <source>version</source>
        <translation>版本</translation>
    </message>
    <message>
        <source>About %1</source>
        <translation>关于 %1</translation>
    </message>
    <message>
        <source>Command-line options</source>
        <translation>命令行选项</translation>
    </message>
</context>
<context>
    <name>Intro</name>
    <message>
        <source>Welcome</source>
        <translation>欢迎</translation>
    </message>
    <message>
        <source>Welcome to %1.</source>
        <translation>欢迎使用 %1</translation>
    </message>
    <message>
        <source>As this is the first time the program is launched, you can choose where %1 will store its data.</source>
        <translation>由于这是第一次启动此程序，您可以选择%1存储数据的位置</translation>
    </message>
    <message>
        <source>When you click OK, %1 will begin to download and process the full %4 block chain (%2GB) starting with the earliest transactions in %3 when %4 initially launched.</source>
        <translation>当你单击确认后，%1 将会在 %4 启动时从  %3 中最早的交易开始，下载并处理完整的 %4 区块链 (%2GB)。</translation>
    </message>
    <message>
        <source>Reverting this setting requires re-downloading the entire blockchain. It is faster to download the full chain first and prune it later. Disables some advanced features.</source>
        <translation>取消此设置需要重新下载整个区块链。先完整下载整条链再进行修剪会更快。这会禁用一些高级功能。</translation>
    </message>
    <message>
        <source>This initial synchronisation is very demanding, and may expose hardware problems with your computer that had previously gone unnoticed. Each time you run %1, it will continue downloading where it left off.</source>
        <translation>初始化同步过程是非常吃力的，同时可能会暴露您之前没有注意到的电脑硬件问题。你每次启动%1时，它都会从之前中断的地方继续下载。</translation>
    </message>
    <message>
        <source>If you have chosen to limit block chain storage (pruning), the historical data must still be downloaded and processed, but will be deleted afterward to keep your disk usage low.</source>
        <translation>如果你选择限制区块链存储大小（区块链裁剪模式），程序依然会下载并处理全部历史数据，只是不必须的部分会在使用后被删除，以占用最少的存储空间。</translation>
    </message>
    <message>
        <source>Use the default data directory</source>
        <translation>使用默认的数据目录</translation>
    </message>
    <message>
        <source>Use a custom data directory:</source>
        <translation>使用自定义的数据目录:</translation>
    </message>
    <message>
        <source>Particl</source>
        <translation>比特币</translation>
    </message>
    <message>
        <source>Discard blocks after verification, except most recent %1 GB (prune)</source>
        <translation>在完成验证后丢弃区块，只保留最近的 %1 GB(修剪)</translation>
    </message>
    <message>
        <source>At least %1 GB of data will be stored in this directory, and it will grow over time.</source>
        <translation>此目录中至少会保存 %1 GB 的数据，并且大小还会随着时间增长。</translation>
    </message>
    <message>
        <source>Approximately %1 GB of data will be stored in this directory.</source>
        <translation>会在此目录中存储约 %1 GB 的数据。</translation>
    </message>
    <message>
        <source>%1 will download and store a copy of the Particl block chain.</source>
        <translation>%1 将会下载并存储比特币区块链。</translation>
    </message>
    <message>
        <source>The wallet will also be stored in this directory.</source>
        <translation>钱包也会被保存在这个目录中。</translation>
    </message>
    <message>
        <source>Error: Specified data directory "%1" cannot be created.</source>
        <translation>错误:无法创建指定的数据目录 "%1"</translation>
    </message>
    <message>
        <source>Error</source>
        <translation>错误</translation>
    </message>
    <message numerus="yes">
        <source>%n GB of free space available</source>
        <translation><numerusform>有 %n GB 空闲空间可用</numerusform></translation>
    </message>
    <message numerus="yes">
        <source>(of %n GB needed)</source>
        <translation><numerusform>(需要 %n GB的空间)</numerusform></translation>
    </message>
    <message numerus="yes">
        <source>(%n GB needed for full chain)</source>
        <translation><numerusform>(保存完整的链需要 %n GB)</numerusform></translation>
    </message>
</context>
<context>
    <name>ModalOverlay</name>
    <message>
        <source>Form</source>
        <translation>窗体</translation>
    </message>
    <message>
        <source>Recent transactions may not yet be visible, and therefore your wallet's balance might be incorrect. This information will be correct once your wallet has finished synchronizing with the particl network, as detailed below.</source>
        <translation>近期交易可能尚未显示，因此当前余额可能不准确。以上信息将在与比特币网络完全同步后更正。详情如下</translation>
    </message>
    <message>
        <source>Attempting to spend particl that are affected by not-yet-displayed transactions will not be accepted by the network.</source>
        <translation>尝试使用受未可见交易影响的余额将不被网络接受。</translation>
    </message>
    <message>
        <source>Number of blocks left</source>
        <translation>剩余区块数量</translation>
    </message>
    <message>
        <source>Unknown...</source>
        <translation>未知...</translation>
    </message>
    <message>
        <source>Last block time</source>
        <translation>上一区块时间</translation>
    </message>
    <message>
        <source>Progress</source>
        <translation>进度</translation>
    </message>
    <message>
        <source>Progress increase per hour</source>
        <translation>每小时进度增加</translation>
    </message>
    <message>
        <source>calculating...</source>
        <translation>正在计算...</translation>
    </message>
    <message>
        <source>Estimated time left until synced</source>
        <translation>预计剩余同步时间</translation>
    </message>
    <message>
        <source>Hide</source>
        <translation>隐藏</translation>
    </message>
    <message>
        <source>Esc</source>
        <translation>Esc</translation>
    </message>
    <message>
        <source>%1 is currently syncing.  It will download headers and blocks from peers and validate them until reaching the tip of the block chain.</source>
        <translation>%1目前正在同步中。它会从其他节点下载区块头和区块数据并进行验证，直到抵达区块链尖端。</translation>
    </message>
    <message>
        <source>Unknown. Syncing Headers (%1, %2%)...</source>
        <translation>未知。正在同步区块头 (%1, %2%)...</translation>
    </message>
</context>
<context>
    <name>OpenURIDialog</name>
    <message>
        <source>Open particl URI</source>
        <translation>打开比特币URI</translation>
    </message>
    <message>
        <source>URI:</source>
        <translation>URI:</translation>
    </message>
</context>
<context>
    <name>OpenWalletActivity</name>
    <message>
        <source>Open wallet failed</source>
        <translation>打开钱包失败</translation>
    </message>
    <message>
        <source>Open wallet warning</source>
        <translation>打开钱包警告</translation>
    </message>
    <message>
        <source>default wallet</source>
        <translation>默认钱包</translation>
    </message>
    <message>
        <source>Opening Wallet &lt;b&gt;%1&lt;/b&gt;...</source>
        <translation>正在打开钱包&lt;b&gt;%1&lt;/b&gt;...</translation>
    </message>
</context>
<context>
    <name>OptionsDialog</name>
    <message>
        <source>Options</source>
        <translation>选项</translation>
    </message>
    <message>
        <source>&amp;Main</source>
        <translation>主要(&amp;M)</translation>
    </message>
    <message>
        <source>Automatically start %1 after logging in to the system.</source>
        <translation>在登入系统后自动启动 %1</translation>
    </message>
    <message>
        <source>&amp;Start %1 on system login</source>
        <translation>系统登入时启动 %1 (&amp;S)</translation>
    </message>
    <message>
        <source>Size of &amp;database cache</source>
        <translation>数据库缓存大小(&amp;D)</translation>
    </message>
    <message>
        <source>Number of script &amp;verification threads</source>
        <translation>脚本验证线程数(&amp;V)</translation>
    </message>
    <message>
        <source>IP address of the proxy (e.g. IPv4: 127.0.0.1 / IPv6: ::1)</source>
        <translation>代理服务器 IP 地址 (例如 IPv4: 127.0.0.1 / IPv6: ::1)</translation>
    </message>
    <message>
        <source>Shows if the supplied default SOCKS5 proxy is used to reach peers via this network type.</source>
        <translation>显示默认的SOCKS5代理是否被用于在该类型的网络下连接同伴。</translation>
    </message>
    <message>
        <source>Hide the icon from the system tray.</source>
        <translation>不在系统通知区域显示图标。</translation>
    </message>
    <message>
        <source>&amp;Hide tray icon</source>
        <translation>隐藏通知区域图标(&amp;H)</translation>
    </message>
    <message>
        <source>Minimize instead of exit the application when the window is closed. When this option is enabled, the application will be closed only after selecting Exit in the menu.</source>
        <translation>窗口被关闭时最小化程序而不是退出。当此选项启用时，只有在菜单中选择“退出”时才会让程序退出。</translation>
    </message>
    <message>
        <source>Third party URLs (e.g. a block explorer) that appear in the transactions tab as context menu items. %s in the URL is replaced by transaction hash. Multiple URLs are separated by vertical bar |.</source>
        <translation>这个第三方网址（比如区块浏览器）会出现在交易选项卡的右键菜单中。 网址中的%s代表交易哈希。多个网址需要用竖线 | 相互分隔。</translation>
    </message>
    <message>
        <source>Open the %1 configuration file from the working directory.</source>
        <translation>从工作目录下打开配置文件 %1。</translation>
    </message>
    <message>
        <source>Open Configuration File</source>
        <translation>打开配置文件</translation>
    </message>
    <message>
        <source>Reset all client options to default.</source>
        <translation>恢复客户端的缺省设置</translation>
    </message>
    <message>
        <source>&amp;Reset Options</source>
        <translation>恢复缺省设置(&amp;R)</translation>
    </message>
    <message>
        <source>&amp;Network</source>
        <translation>网络(&amp;N)</translation>
    </message>
    <message>
        <source>Disables some advanced features but all blocks will still be fully validated. Reverting this setting requires re-downloading the entire blockchain. Actual disk usage may be somewhat higher.</source>
        <translation>禁用一些高级特性，但是仍然会对所有区块数据进行完整验证。必须重新下载整个区块链才能撤销此设置。实际的磁盘空间占用可能会比预想的略高。</translation>
    </message>
    <message>
        <source>Prune &amp;block storage to</source>
        <translation>将区块存储修剪至(&amp;B)</translation>
    </message>
    <message>
        <source>GB</source>
        <translation>GB</translation>
    </message>
    <message>
        <source>Reverting this setting requires re-downloading the entire blockchain.</source>
        <translation>警告:还原此设置需要重新下载整个区块链。</translation>
    </message>
    <message>
        <source>MiB</source>
        <translation>MiB</translation>
    </message>
    <message>
        <source>(0 = auto, &lt;0 = leave that many cores free)</source>
        <translation>(0 = 自动, &lt;0 = 保持指定数量的CPU核心空闲)</translation>
    </message>
    <message>
        <source>W&amp;allet</source>
        <translation>钱包(&amp;A)</translation>
    </message>
    <message>
        <source>Expert</source>
        <translation>专家</translation>
    </message>
    <message>
        <source>Enable coin &amp;control features</source>
        <translation>启用手动选币功能(&amp;C)</translation>
    </message>
    <message>
        <source>If you disable the spending of unconfirmed change, the change from a transaction cannot be used until that transaction has at least one confirmation. This also affects how your balance is computed.</source>
        <translation>如果您禁止动用尚未确认的找零资金，则一笔交易的找零资金至少需要有1个确认后才能动用。这同时也会影响账户余额的计算。</translation>
    </message>
    <message>
        <source>&amp;Spend unconfirmed change</source>
        <translation>动用尚未确认的找零资金(&amp;S)</translation>
    </message>
    <message>
        <source>Automatically open the Particl client port on the router. This only works when your router supports UPnP and it is enabled.</source>
        <translation>自动在路由器中为比特币客户端打开端口。只有当您的路由器开启了 UPnP 选项时此功能才会有用。</translation>
    </message>
    <message>
        <source>Map port using &amp;UPnP</source>
        <translation>使用 &amp;UPnP 映射端口</translation>
    </message>
    <message>
        <source>Accept connections from outside.</source>
        <translation>接受外部连接。</translation>
    </message>
    <message>
        <source>Allow incomin&amp;g connections</source>
        <translation>允许传入连接(&amp;G)</translation>
    </message>
    <message>
        <source>Connect to the Particl network through a SOCKS5 proxy.</source>
        <translation>通过 SOCKS5 代理连接比特币网络。</translation>
    </message>
    <message>
        <source>&amp;Connect through SOCKS5 proxy (default proxy):</source>
        <translation>通过 SO&amp;CKS5 代理连接(默认代理):</translation>
    </message>
    <message>
        <source>Proxy &amp;IP:</source>
        <translation>代理服务器 &amp;IP:</translation>
    </message>
    <message>
        <source>&amp;Port:</source>
        <translation>端口(&amp;P):</translation>
    </message>
    <message>
        <source>Port of the proxy (e.g. 9050)</source>
        <translation>代理服务器端口（例如 9050）</translation>
    </message>
    <message>
        <source>Used for reaching peers via:</source>
        <translation>在走这些途径连接到节点的时候启用:</translation>
    </message>
    <message>
        <source>IPv4</source>
        <translation>IPv4</translation>
    </message>
    <message>
        <source>IPv6</source>
        <translation>IPv6</translation>
    </message>
    <message>
        <source>Tor</source>
        <translation>Tor</translation>
    </message>
    <message>
<<<<<<< HEAD
        <source>Connect to the Particl network through a separate SOCKS5 proxy for Tor hidden services.</source>
        <translation>通过 Tor 隐藏服务连接比特币网络时使用另一个 SOCKS5 代理。</translation>
    </message>
    <message>
=======
>>>>>>> 5174b534
        <source>&amp;Window</source>
        <translation>窗口(&amp;W)</translation>
    </message>
    <message>
        <source>Show only a tray icon after minimizing the window.</source>
        <translation>最小化窗口后仅显示托盘图标</translation>
    </message>
    <message>
        <source>&amp;Minimize to the tray instead of the taskbar</source>
        <translation>最小化到托盘(&amp;M)</translation>
    </message>
    <message>
        <source>M&amp;inimize on close</source>
        <translation>单击关闭按钮时最小化(&amp;I)</translation>
    </message>
    <message>
        <source>&amp;Display</source>
        <translation>显示(&amp;D)</translation>
    </message>
    <message>
        <source>User Interface &amp;language:</source>
        <translation>用户界面语言(&amp;L):</translation>
    </message>
    <message>
        <source>The user interface language can be set here. This setting will take effect after restarting %1.</source>
        <translation>可以在这里设定用户界面的语言。这个设定在重启 %1 后才会生效。</translation>
    </message>
    <message>
        <source>&amp;Unit to show amounts in:</source>
        <translation>比特币金额单位(&amp;U):</translation>
    </message>
    <message>
        <source>Choose the default subdivision unit to show in the interface and when sending coins.</source>
        <translation>选择显示及发送比特币时使用的最小单位。</translation>
    </message>
    <message>
        <source>Whether to show coin control features or not.</source>
        <translation>是否显示手动选币功能。</translation>
    </message>
    <message>
        <source>Connect to the Bitcoin network through a separate SOCKS5 proxy for Tor onion services.</source>
        <translation>连接比特币网络时专门为Tor onion服务使用另一个 SOCKS5 代理。</translation>
    </message>
    <message>
        <source>Use separate SOCKS&amp;5 proxy to reach peers via Tor onion services:</source>
        <translation>连接Tor onion服务节点时使用另一个SOCKS&amp;5代理：</translation>
    </message>
    <message>
        <source>&amp;Third party transaction URLs</source>
        <translation>第三方交易网址(&amp;T)</translation>
    </message>
    <message>
        <source>Options set in this dialog are overridden by the command line or in the configuration file:</source>
        <translation>这个对话框中的设置已被如下命令行选项或配置文件项覆盖:</translation>
    </message>
    <message>
        <source>&amp;OK</source>
        <translation>确定(&amp;O)</translation>
    </message>
    <message>
        <source>&amp;Cancel</source>
        <translation>取消(&amp;C)</translation>
    </message>
    <message>
        <source>default</source>
        <translation>默认</translation>
    </message>
    <message>
        <source>none</source>
        <translation>无</translation>
    </message>
    <message>
        <source>Confirm options reset</source>
        <translation>确认恢复默认设置</translation>
    </message>
    <message>
        <source>Client restart required to activate changes.</source>
        <translation>需要重启客户端才能使更改生效。</translation>
    </message>
    <message>
        <source>Client will be shut down. Do you want to proceed?</source>
        <translation>客户端即将关闭，您想继续吗？</translation>
    </message>
    <message>
        <source>Configuration options</source>
        <translation>配置选项</translation>
    </message>
    <message>
        <source>The configuration file is used to specify advanced user options which override GUI settings. Additionally, any command-line options will override this configuration file.</source>
        <translation>配置文件可以用来设置高级选项。配置文件会覆盖设置界面窗口中的选项。此外，命令行会覆盖配置文件指定的选项。</translation>
    </message>
    <message>
        <source>Error</source>
        <translation>错误</translation>
    </message>
    <message>
        <source>The configuration file could not be opened.</source>
        <translation>无法打开配置文件。</translation>
    </message>
    <message>
        <source>This change would require a client restart.</source>
        <translation>此更改需要重启客户端。</translation>
    </message>
    <message>
        <source>The supplied proxy address is invalid.</source>
        <translation>提供的代理服务器地址无效。</translation>
    </message>
</context>
<context>
    <name>OverviewPage</name>
    <message>
        <source>Form</source>
        <translation>窗体</translation>
    </message>
    <message>
        <source>The displayed information may be out of date. Your wallet automatically synchronizes with the Particl network after a connection is established, but this process has not completed yet.</source>
        <translation>现在显示的消息可能是过期的。在连接上比特币网络节点后，您的钱包将自动与网络同步，但是这个过程还没有完成。</translation>
    </message>
    <message>
        <source>Watch-only:</source>
        <translation>仅观察:</translation>
    </message>
    <message>
        <source>Available:</source>
        <translation>可使用的余额:</translation>
    </message>
    <message>
        <source>Your current spendable balance</source>
        <translation>您当前可使用的余额</translation>
    </message>
    <message>
        <source>Pending:</source>
        <translation>等待中的余额:</translation>
    </message>
    <message>
        <source>Total of transactions that have yet to be confirmed, and do not yet count toward the spendable balance</source>
        <translation>尚未确认的交易总额，未计入当前余额</translation>
    </message>
    <message>
        <source>Immature:</source>
        <translation>未成熟的:</translation>
    </message>
    <message>
        <source>Mined balance that has not yet matured</source>
        <translation>尚未成熟的挖矿收入余额</translation>
    </message>
    <message>
        <source>Balances</source>
        <translation>余额</translation>
    </message>
    <message>
        <source>Total:</source>
        <translation>总额:</translation>
    </message>
    <message>
        <source>Your current total balance</source>
        <translation>您当前的总余额</translation>
    </message>
    <message>
        <source>Your current balance in watch-only addresses</source>
        <translation>您当前在仅观察观察地址中的余额</translation>
    </message>
    <message>
        <source>Spendable:</source>
        <translation>可动用:</translation>
    </message>
    <message>
        <source>Recent transactions</source>
        <translation>最近交易</translation>
    </message>
    <message>
        <source>Unconfirmed transactions to watch-only addresses</source>
        <translation>仅观察地址的未确认交易</translation>
    </message>
    <message>
        <source>Mined balance in watch-only addresses that has not yet matured</source>
        <translation>仅观察地址中尚未成熟的挖矿收入余额:</translation>
    </message>
    <message>
        <source>Current total balance in watch-only addresses</source>
        <translation>仅观察地址中的当前总余额</translation>
    </message>
    <message>
        <source>Privacy mode activated for the Overview tab. To unmask the values, uncheck Settings-&gt;Mask values.</source>
        <translation>“概况”标签页已启用隐私模式。要明文显示数值，请在设置中取消勾选“不明文显示数值”。</translation>
    </message>
</context>
<context>
    <name>PSBTOperationsDialog</name>
    <message>
        <source>Dialog</source>
        <translation>会话</translation>
    </message>
    <message>
        <source>Sign Tx</source>
        <translation>签名交易</translation>
    </message>
    <message>
        <source>Broadcast Tx</source>
        <translation>广播交易</translation>
    </message>
    <message>
        <source>Copy to Clipboard</source>
        <translation>复制到剪贴板</translation>
    </message>
    <message>
        <source>Save...</source>
        <translation>保存...</translation>
    </message>
    <message>
        <source>Close</source>
        <translation>关闭</translation>
    </message>
    <message>
        <source>Failed to load transaction: %1</source>
        <translation>加载交易失败: %1</translation>
    </message>
    <message>
        <source>Failed to sign transaction: %1</source>
        <translation>签名交易失败: %1</translation>
    </message>
    <message>
        <source>Could not sign any more inputs.</source>
        <translation>没有交易输入项可供签名了。</translation>
    </message>
    <message>
        <source>Signed %1 inputs, but more signatures are still required.</source>
        <translation>已签名 %1 个交易输入项，但是仍然还有余下的项目需要签名。</translation>
    </message>
    <message>
        <source>Signed transaction successfully. Transaction is ready to broadcast.</source>
        <translation>成功签名交易。交易已经可以广播。</translation>
    </message>
    <message>
        <source>Unknown error processing transaction.</source>
        <translation>处理交易时遇到未知错误。</translation>
    </message>
    <message>
        <source>Transaction broadcast successfully! Transaction ID: %1</source>
        <translation>已成功广播交易！交易ID: %1</translation>
    </message>
    <message>
        <source>Transaction broadcast failed: %1</source>
        <translation>交易广播失败: %1</translation>
    </message>
    <message>
        <source>PSBT copied to clipboard.</source>
        <translation>已复制PSBT到剪贴板</translation>
    </message>
    <message>
        <source>Save Transaction Data</source>
        <translation>保存交易数据</translation>
    </message>
    <message>
        <source>Partially Signed Transaction (Binary) (*.psbt)</source>
        <translation>部分签名交易(二进制) (*.psbt)</translation>
    </message>
    <message>
        <source>PSBT saved to disk.</source>
        <translation>PSBT已保存到硬盘</translation>
    </message>
    <message>
        <source> * Sends %1 to %2</source>
        <translation> * 发送 %1 至 %2</translation>
    </message>
    <message>
        <source>Unable to calculate transaction fee or total transaction amount.</source>
        <translation>无法计算交易费用或总交易金额。</translation>
    </message>
    <message>
        <source>Pays transaction fee: </source>
        <translation>支付交易费用:</translation>
    </message>
    <message>
        <source>Total Amount</source>
        <translation>总额</translation>
    </message>
    <message>
        <source>or</source>
        <translation>或</translation>
    </message>
    <message>
        <source>Transaction has %1 unsigned inputs.</source>
        <translation>交易中含有%1个未签名输入项。</translation>
    </message>
    <message>
        <source>Transaction is missing some information about inputs.</source>
        <translation>交易中有输入项缺失某些信息。</translation>
    </message>
    <message>
        <source>Transaction still needs signature(s).</source>
        <translation>交易仍然需要签名。</translation>
    </message>
    <message>
        <source>(But this wallet cannot sign transactions.)</source>
        <translation>(但这个钱包不能签名交易)</translation>
    </message>
    <message>
        <source>(But this wallet does not have the right keys.)</source>
        <translation>(但这个钱包没有正确的密钥)</translation>
    </message>
    <message>
        <source>Transaction is fully signed and ready for broadcast.</source>
        <translation>交易已经完全签名，可以广播。</translation>
    </message>
    <message>
        <source>Transaction status is unknown.</source>
        <translation>交易状态未知。</translation>
    </message>
</context>
<context>
    <name>PaymentServer</name>
    <message>
        <source>Payment request error</source>
        <translation>支付请求出错</translation>
    </message>
    <message>
        <source>Cannot start particl: click-to-pay handler</source>
        <translation>无法启动 particl: 协议的“一键支付”处理程序</translation>
    </message>
    <message>
        <source>URI handling</source>
        <translation>URI 处理</translation>
    </message>
    <message>
        <source>'particl://' is not a valid URI. Use 'particl:' instead.</source>
        <translation>‘particl://’不是合法的URI。请改用'particl:'。</translation>
    </message>
    <message>
        <source>Cannot process payment request because BIP70 is not supported.</source>
        <translation>因为BIP70不再受到支持，无法处理付款请求</translation>
    </message>
    <message>
        <source>Due to widespread security flaws in BIP70 it's strongly recommended that any merchant instructions to switch wallets be ignored.</source>
        <translation>由于BIP70具有广泛的安全缺陷，无论哪个商家指引要求您更换钱包，我们都建议您不要听信。</translation>
    </message>
    <message>
        <source>If you are receiving this error you should request the merchant provide a BIP21 compatible URI.</source>
        <translation>如果您看到了这个错误，您需要请求商家提供一个兼容BIP21的URI。</translation>
    </message>
    <message>
        <source>Invalid payment address %1</source>
        <translation>无效的付款地址 %1</translation>
    </message>
    <message>
        <source>URI cannot be parsed! This can be caused by an invalid Particl address or malformed URI parameters.</source>
        <translation>无法解析 URI 地址！可能是因为比特币地址无效，或是 URI 参数格式错误。</translation>
    </message>
    <message>
        <source>Payment request file handling</source>
        <translation>支付请求文件处理</translation>
    </message>
</context>
<context>
    <name>PeerTableModel</name>
    <message>
        <source>User Agent</source>
        <translation>用户代理</translation>
    </message>
    <message>
        <source>Node/Service</source>
        <translation>节点/服务</translation>
    </message>
    <message>
        <source>NodeId</source>
        <translation>节点ID</translation>
    </message>
    <message>
        <source>Ping</source>
        <translation>Ping</translation>
    </message>
    <message>
        <source>Sent</source>
        <translation>已发送</translation>
    </message>
    <message>
        <source>Received</source>
        <translation>已接收</translation>
    </message>
</context>
<context>
    <name>QObject</name>
    <message>
        <source>Amount</source>
        <translation>金额</translation>
    </message>
    <message>
        <source>Enter a Particl address (e.g. %1)</source>
        <translation>请输入一个比特币地址 (例如 %1)</translation>
    </message>
    <message>
        <source>%1 d</source>
        <translation>%1 天</translation>
    </message>
    <message>
        <source>%1 h</source>
        <translation>%1 小时</translation>
    </message>
    <message>
        <source>%1 m</source>
        <translation>%1 分钟</translation>
    </message>
    <message>
        <source>%1 s</source>
        <translation>%1 秒</translation>
    </message>
    <message>
        <source>None</source>
        <translation>无</translation>
    </message>
    <message>
        <source>N/A</source>
        <translation>不可用</translation>
    </message>
    <message>
        <source>%1 ms</source>
        <translation>%1 毫秒</translation>
    </message>
    <message numerus="yes">
        <source>%n second(s)</source>
        <translation><numerusform>%n 秒</numerusform></translation>
    </message>
    <message numerus="yes">
        <source>%n minute(s)</source>
        <translation><numerusform>%n 分钟</numerusform></translation>
    </message>
    <message numerus="yes">
        <source>%n hour(s)</source>
        <translation><numerusform>%n 小时</numerusform></translation>
    </message>
    <message numerus="yes">
        <source>%n day(s)</source>
        <translation><numerusform>%n 天</numerusform></translation>
    </message>
    <message numerus="yes">
        <source>%n week(s)</source>
        <translation><numerusform>%n 周</numerusform></translation>
    </message>
    <message>
        <source>%1 and %2</source>
        <translation>%1 和 %2</translation>
    </message>
    <message numerus="yes">
        <source>%n year(s)</source>
        <translation><numerusform>%n 年</numerusform></translation>
    </message>
    <message>
        <source>%1 B</source>
        <translation>%1 字节</translation>
    </message>
    <message>
        <source>%1 KB</source>
        <translation>%1 KB</translation>
    </message>
    <message>
        <source>%1 MB</source>
        <translation>%1 MB</translation>
    </message>
    <message>
        <source>%1 GB</source>
        <translation>%1 GB</translation>
    </message>
    <message>
        <source>Error: Specified data directory "%1" does not exist.</source>
        <translation>错误:指定的数据目录“%1”不存在。</translation>
    </message>
    <message>
        <source>Error: Cannot parse configuration file: %1.</source>
        <translation>错误:无法解析配置文件: %1</translation>
    </message>
    <message>
        <source>Error: %1</source>
        <translation>错误: %1</translation>
    </message>
    <message>
        <source>Error initializing settings: %1</source>
        <translation>初始化设置出错: %1</translation>
    </message>
    <message>
        <source>%1 didn't yet exit safely...</source>
        <translation>%1 尚未安全退出...</translation>
    </message>
    <message>
        <source>unknown</source>
        <translation>未知</translation>
    </message>
</context>
<context>
    <name>QRImageWidget</name>
    <message>
        <source>&amp;Save Image...</source>
        <translation>保存图像(&amp;S)...</translation>
    </message>
    <message>
        <source>&amp;Copy Image</source>
        <translation>复制图像(&amp;C)</translation>
    </message>
    <message>
        <source>Resulting URI too long, try to reduce the text for label / message.</source>
        <translation>URI 太长，请试着精简标签或消息文本。</translation>
    </message>
    <message>
        <source>Error encoding URI into QR Code.</source>
        <translation>把 URI 编码成二维码时发生错误。</translation>
    </message>
    <message>
        <source>QR code support not available.</source>
        <translation>不支持二维码。</translation>
    </message>
    <message>
        <source>Save QR Code</source>
        <translation>保存二维码</translation>
    </message>
    <message>
        <source>PNG Image (*.png)</source>
        <translation>PNG 图像 (*.png)</translation>
    </message>
</context>
<context>
    <name>RPCConsole</name>
    <message>
        <source>N/A</source>
        <translation>不可用</translation>
    </message>
    <message>
        <source>Client version</source>
        <translation>客户端版本</translation>
    </message>
    <message>
        <source>&amp;Information</source>
        <translation>信息(&amp;I)</translation>
    </message>
    <message>
        <source>General</source>
        <translation>常规</translation>
    </message>
    <message>
        <source>Using BerkeleyDB version</source>
        <translation>使用的 BerkeleyDB 版本</translation>
    </message>
    <message>
        <source>Datadir</source>
        <translation>数据目录</translation>
    </message>
    <message>
        <source>To specify a non-default location of the data directory use the '%1' option.</source>
        <translation>如果不想用默认的数据目录位置，请用 '%1' 这个选项来指定新的位置。</translation>
    </message>
    <message>
        <source>Blocksdir</source>
        <translation>区块存储目录</translation>
    </message>
    <message>
        <source>To specify a non-default location of the blocks directory use the '%1' option.</source>
        <translation>如果要自定义区块存储目录的位置，请用 '%1' 这个选项来指定新的位置。</translation>
    </message>
    <message>
        <source>Startup time</source>
        <translation>启动时间</translation>
    </message>
    <message>
        <source>Network</source>
        <translation>网络</translation>
    </message>
    <message>
        <source>Name</source>
        <translation>名称</translation>
    </message>
    <message>
        <source>Number of connections</source>
        <translation>连接数</translation>
    </message>
    <message>
        <source>Block chain</source>
        <translation>区块链</translation>
    </message>
    <message>
        <source>Memory Pool</source>
        <translation>内存池</translation>
    </message>
    <message>
        <source>Current number of transactions</source>
        <translation>当前交易数量</translation>
    </message>
    <message>
        <source>Memory usage</source>
        <translation>内存使用</translation>
    </message>
    <message>
        <source>Wallet: </source>
        <translation>钱包:</translation>
    </message>
    <message>
        <source>(none)</source>
        <translation>(无)</translation>
    </message>
    <message>
        <source>&amp;Reset</source>
        <translation>重置(&amp;R)</translation>
    </message>
    <message>
        <source>Received</source>
        <translation>已接收</translation>
    </message>
    <message>
        <source>Sent</source>
        <translation>已发送</translation>
    </message>
    <message>
        <source>&amp;Peers</source>
        <translation>节点(&amp;P)</translation>
    </message>
    <message>
        <source>Banned peers</source>
        <translation>已封禁节点</translation>
    </message>
    <message>
        <source>Select a peer to view detailed information.</source>
        <translation>选择节点查看详细信息。</translation>
    </message>
    <message>
        <source>Direction</source>
        <translation>方向</translation>
    </message>
    <message>
        <source>Version</source>
        <translation>版本</translation>
    </message>
    <message>
        <source>Starting Block</source>
        <translation>起步区块</translation>
    </message>
    <message>
        <source>Synced Headers</source>
        <translation>已同步区块头</translation>
    </message>
    <message>
        <source>Synced Blocks</source>
        <translation>已同步区块</translation>
    </message>
    <message>
        <source>The mapped Autonomous System used for diversifying peer selection.</source>
        <translation>映射到的自治系统，被用来多样化选择节点</translation>
    </message>
    <message>
        <source>Mapped AS</source>
        <translation>映射到的AS</translation>
    </message>
    <message>
        <source>User Agent</source>
        <translation>用户代理</translation>
    </message>
    <message>
        <source>Node window</source>
        <translation>节点窗口</translation>
    </message>
    <message>
        <source>Current block height</source>
        <translation>当前区块高度</translation>
    </message>
    <message>
        <source>Open the %1 debug log file from the current data directory. This can take a few seconds for large log files.</source>
        <translation>打开当前数据目录中的 %1 调试日志文件。日志文件大的话可能要等上几秒钟。</translation>
    </message>
    <message>
        <source>Decrease font size</source>
        <translation>缩小字体大小</translation>
    </message>
    <message>
        <source>Increase font size</source>
        <translation>放大字体大小</translation>
    </message>
    <message>
        <source>Permissions</source>
        <translation>权限</translation>
    </message>
    <message>
        <source>Services</source>
        <translation>服务</translation>
    </message>
    <message>
        <source>Connection Time</source>
        <translation>连接时间</translation>
    </message>
    <message>
        <source>Last Send</source>
        <translation>上次发送</translation>
    </message>
    <message>
        <source>Last Receive</source>
        <translation>上次接收</translation>
    </message>
    <message>
        <source>Ping Time</source>
        <translation>Ping 延时</translation>
    </message>
    <message>
        <source>The duration of a currently outstanding ping.</source>
        <translation>目前这一次 ping 已经过去的时间。</translation>
    </message>
    <message>
        <source>Ping Wait</source>
        <translation>Ping 等待</translation>
    </message>
    <message>
        <source>Min Ping</source>
        <translation>最小 Ping 值</translation>
    </message>
    <message>
        <source>Time Offset</source>
        <translation>时间偏移</translation>
    </message>
    <message>
        <source>Last block time</source>
        <translation>上一区块时间</translation>
    </message>
    <message>
        <source>&amp;Open</source>
        <translation>打开(&amp;O)</translation>
    </message>
    <message>
        <source>&amp;Console</source>
        <translation>控制台(&amp;C)</translation>
    </message>
    <message>
        <source>&amp;Network Traffic</source>
        <translation>网络流量(&amp;N)</translation>
    </message>
    <message>
        <source>Totals</source>
        <translation>总数</translation>
    </message>
    <message>
        <source>In:</source>
        <translation>传入:</translation>
    </message>
    <message>
        <source>Out:</source>
        <translation>传出:</translation>
    </message>
    <message>
        <source>Debug log file</source>
        <translation>调试日志文件</translation>
    </message>
    <message>
        <source>Clear console</source>
        <translation>清空控制台</translation>
    </message>
    <message>
        <source>1 &amp;hour</source>
        <translation>1 小时(&amp;H)</translation>
    </message>
    <message>
        <source>1 &amp;day</source>
        <translation>1 天(&amp;D)</translation>
    </message>
    <message>
        <source>1 &amp;week</source>
        <translation>1 周(&amp;W)</translation>
    </message>
    <message>
        <source>1 &amp;year</source>
        <translation>1 年(&amp;Y)</translation>
    </message>
    <message>
        <source>&amp;Disconnect</source>
        <translation>断开(&amp;D)</translation>
    </message>
    <message>
        <source>Ban for</source>
        <translation>封禁时长</translation>
    </message>
    <message>
        <source>&amp;Unban</source>
        <translation>解封(&amp;U)</translation>
    </message>
    <message>
        <source>Welcome to the %1 RPC console.</source>
        <translation>欢迎使用 %1 的 RPC 控制台。</translation>
    </message>
    <message>
        <source>Use up and down arrows to navigate history, and %1 to clear screen.</source>
        <translation>使用上下方向键浏览历史,  使用 %1 清除屏幕。</translation>
    </message>
    <message>
        <source>Type %1 for an overview of available commands.</source>
        <translation>输入 %1 显示可用命令信息。</translation>
    </message>
    <message>
        <source>For more information on using this console type %1.</source>
        <translation>输入 %1 以取得使用这个控制台的更多信息。</translation>
    </message>
    <message>
        <source>WARNING: Scammers have been active, telling users to type commands here, stealing their wallet contents. Do not use this console without fully understanding the ramifications of a command.</source>
        <translation>警告:已有骗子通过要求用户在此输入指令以盗取钱包。不要在没有完全理解命令规范时使用控制台。</translation>
    </message>
    <message>
        <source>Network activity disabled</source>
        <translation>网络活动已禁用</translation>
    </message>
    <message>
        <source>Executing command without any wallet</source>
        <translation>不使用任何钱包执行命令</translation>
    </message>
    <message>
        <source>Executing command using "%1" wallet</source>
        <translation>使用“%1”钱包执行命令</translation>
    </message>
    <message>
        <source>(node id: %1)</source>
        <translation>(节点ID: %1)</translation>
    </message>
    <message>
        <source>via %1</source>
        <translation>通过 %1</translation>
    </message>
    <message>
        <source>never</source>
        <translation>从未</translation>
    </message>
    <message>
        <source>Inbound</source>
        <translation>传入</translation>
    </message>
    <message>
        <source>Outbound</source>
        <translation>传出</translation>
    </message>
    <message>
        <source>Unknown</source>
        <translation>未知</translation>
    </message>
</context>
<context>
    <name>ReceiveCoinsDialog</name>
    <message>
        <source>&amp;Amount:</source>
        <translation>金额(&amp;A):</translation>
    </message>
    <message>
        <source>&amp;Label:</source>
        <translation>标签(&amp;L):</translation>
    </message>
    <message>
        <source>&amp;Message:</source>
        <translation>消息(&amp;M):</translation>
    </message>
    <message>
        <source>An optional message to attach to the payment request, which will be displayed when the request is opened. Note: The message will not be sent with the payment over the Particl network.</source>
        <translation>可在支付请求上备注一条信息，在打开支付请求时可以看到。注意:该消息不是通过比特币网络传送。</translation>
    </message>
    <message>
        <source>An optional label to associate with the new receiving address.</source>
        <translation>可为新建的收款地址添加一个标签。</translation>
    </message>
    <message>
        <source>Use this form to request payments. All fields are &lt;b&gt;optional&lt;/b&gt;.</source>
        <translation>使用此表单请求付款。所有字段都是&lt;b&gt;可选&lt;/b&gt;的。</translation>
    </message>
    <message>
        <source>An optional amount to request. Leave this empty or zero to not request a specific amount.</source>
        <translation>可选的请求金额。留空或填零为不要求具体金额。</translation>
    </message>
    <message>
        <source>An optional label to associate with the new receiving address (used by you to identify an invoice).  It is also attached to the payment request.</source>
        <translation>一个关联到新收款地址（被您用来识别发票）的可选标签。它也会被附加到付款请求中。</translation>
    </message>
    <message>
        <source>An optional message that is attached to the payment request and may be displayed to the sender.</source>
        <translation>一条附加到付款请求中的可选消息，可以显示给付款方。</translation>
    </message>
    <message>
        <source>&amp;Create new receiving address</source>
        <translation>新建收款地址(&amp;C)</translation>
    </message>
    <message>
        <source>Clear all fields of the form.</source>
        <translation>清除此表单的所有字段。</translation>
    </message>
    <message>
        <source>Clear</source>
        <translation>清除</translation>
    </message>
    <message>
        <source>Native segwit addresses (aka Bech32 or BIP-173) reduce your transaction fees later on and offer better protection against typos, but old wallets don't support them. When unchecked, an address compatible with older wallets will be created instead.</source>
        <translation>原生隔离见证地址（又称为Bech32或者BIP-173）可减少您日后的交易费用，并且可以更好地防范打字错误，但旧版本的钱包不能识别这种地址。如果取消勾选，则会生成一个与旧版本钱包兼容的地址。</translation>
    </message>
    <message>
        <source>Generate native segwit (Bech32) address</source>
        <translation>生成原生隔离见证 (Bech32) 地址</translation>
    </message>
    <message>
        <source>Requested payments history</source>
        <translation>付款请求历史</translation>
    </message>
    <message>
        <source>Show the selected request (does the same as double clicking an entry)</source>
        <translation>显示选中的请求 (直接双击项目也可以显示)</translation>
    </message>
    <message>
        <source>Show</source>
        <translation>显示</translation>
    </message>
    <message>
        <source>Remove the selected entries from the list</source>
        <translation>从列表中移除选中的条目</translation>
    </message>
    <message>
        <source>Remove</source>
        <translation>移除</translation>
    </message>
    <message>
        <source>Copy URI</source>
        <translation>复制URI</translation>
    </message>
    <message>
        <source>Copy label</source>
        <translation>复制标签</translation>
    </message>
    <message>
        <source>Copy message</source>
        <translation>复制消息</translation>
    </message>
    <message>
        <source>Copy amount</source>
        <translation>复制金额</translation>
    </message>
    <message>
        <source>Could not unlock wallet.</source>
        <translation>无法解锁钱包。</translation>
    </message>
    <message>
        <source>Could not generate new %1 address</source>
        <translation>无法生成新的%1地址</translation>
    </message>
</context>
<context>
    <name>ReceiveRequestDialog</name>
    <message>
        <source>Request payment to ...</source>
        <translation>请求付款到 ...</translation>
    </message>
    <message>
        <source>Address:</source>
        <translation>地址:</translation>
    </message>
    <message>
        <source>Amount:</source>
        <translation>金额:</translation>
    </message>
    <message>
        <source>Label:</source>
        <translation>标签：</translation>
    </message>
    <message>
        <source>Message:</source>
        <translation>消息:</translation>
    </message>
    <message>
        <source>Wallet:</source>
        <translation>钱包:</translation>
    </message>
    <message>
        <source>Copy &amp;URI</source>
        <translation>复制 &amp;URI</translation>
    </message>
    <message>
        <source>Copy &amp;Address</source>
        <translation>复制地址(&amp;A)</translation>
    </message>
    <message>
        <source>&amp;Save Image...</source>
        <translation>保存图像(&amp;S)...</translation>
    </message>
    <message>
        <source>Request payment to %1</source>
        <translation>请求付款到 %1</translation>
    </message>
    <message>
        <source>Payment information</source>
        <translation>付款信息</translation>
    </message>
</context>
<context>
    <name>RecentRequestsTableModel</name>
    <message>
        <source>Date</source>
        <translation>日期</translation>
    </message>
    <message>
        <source>Label</source>
        <translation>标签</translation>
    </message>
    <message>
        <source>Message</source>
        <translation>消息</translation>
    </message>
    <message>
        <source>(no label)</source>
        <translation>(无标签)</translation>
    </message>
    <message>
        <source>(no message)</source>
        <translation>(无消息)</translation>
    </message>
    <message>
        <source>(no amount requested)</source>
        <translation>(未填写请求金额)</translation>
    </message>
    <message>
        <source>Requested</source>
        <translation>请求金额</translation>
    </message>
</context>
<context>
    <name>SendCoinsDialog</name>
    <message>
        <source>Send Coins</source>
        <translation>发币</translation>
    </message>
    <message>
        <source>Coin Control Features</source>
        <translation>手动选币功能</translation>
    </message>
    <message>
        <source>Inputs...</source>
        <translation>输入...</translation>
    </message>
    <message>
        <source>automatically selected</source>
        <translation>自动选择</translation>
    </message>
    <message>
        <source>Insufficient funds!</source>
        <translation>金额不足！</translation>
    </message>
    <message>
        <source>Quantity:</source>
        <translation>总量:</translation>
    </message>
    <message>
        <source>Bytes:</source>
        <translation>字节:</translation>
    </message>
    <message>
        <source>Amount:</source>
        <translation>金额:</translation>
    </message>
    <message>
        <source>Fee:</source>
        <translation>费用:</translation>
    </message>
    <message>
        <source>After Fee:</source>
        <translation>加上交易费用后:</translation>
    </message>
    <message>
        <source>Change:</source>
        <translation>找零:</translation>
    </message>
    <message>
        <source>If this is activated, but the change address is empty or invalid, change will be sent to a newly generated address.</source>
        <translation>在激活该选项后，如果填写了无效的找零地址，或者干脆没填找零地址，找零资金将会被转入新生成的地址。</translation>
    </message>
    <message>
        <source>Custom change address</source>
        <translation>自定义找零地址</translation>
    </message>
    <message>
        <source>Transaction Fee:</source>
        <translation>交易手续费:</translation>
    </message>
    <message>
        <source>Choose...</source>
        <translation>选择...</translation>
    </message>
    <message>
        <source>Using the fallbackfee can result in sending a transaction that will take several hours or days (or never) to confirm. Consider choosing your fee manually or wait until you have validated the complete chain.</source>
        <translation>如果使用备用手续费设置，有可能会导致交易经过几个小时、几天（甚至永远）无法被确认。请考虑手动选择手续费，或等待整个链完成验证。</translation>
    </message>
    <message>
        <source>Warning: Fee estimation is currently not possible.</source>
        <translation>警告: 目前无法进行手续费估计。</translation>
    </message>
    <message>
        <source>Specify a custom fee per kB (1,000 bytes) of the transaction's virtual size.

Note:  Since the fee is calculated on a per-byte basis, a fee of "100 satoshis per kB" for a transaction size of 500 bytes (half of 1 kB) would ultimately yield a fee of only 50 satoshis.</source>
        <translation>按照交易的虚拟大小自定义每kB ( 1,000 字节 )要交多少手续费。

注意:手续费是按照字节数计算的，对于一笔大小为500字节（1kB的一半）的交易来说，"每kB付100聪手续费"就意味着手续费一共只付了50聪。</translation>
    </message>
    <message>
        <source>per kilobyte</source>
        <translation>每KB</translation>
    </message>
    <message>
        <source>Hide</source>
        <translation>隐藏</translation>
    </message>
    <message>
        <source>Recommended:</source>
        <translation>推荐:</translation>
    </message>
    <message>
        <source>Custom:</source>
        <translation>自定义:</translation>
    </message>
    <message>
        <source>(Smart fee not initialized yet. This usually takes a few blocks...)</source>
        <translation>（智能手续费尚未初始化。 需要再下载一些区块数据...）</translation>
    </message>
    <message>
        <source>Send to multiple recipients at once</source>
        <translation>一次发送给多个收款人</translation>
    </message>
    <message>
        <source>Add &amp;Recipient</source>
        <translation>添加收款人(&amp;R)</translation>
    </message>
    <message>
        <source>Clear all fields of the form.</source>
        <translation>清除此表单的所有字段。</translation>
    </message>
    <message>
        <source>Dust:</source>
        <translation>粉尘:</translation>
    </message>
    <message>
        <source>Hide transaction fee settings</source>
        <translation>隐藏交易手续费设置</translation>
    </message>
    <message>
        <source>When there is less transaction volume than space in the blocks, miners as well as relaying nodes may enforce a minimum fee. Paying only this minimum fee is just fine, but be aware that this can result in a never confirming transaction once there is more demand for particl transactions than the network can process.</source>
        <translation>当交易量小于可用区块空间时，矿工和中继节点可能会执行最低手续费率限制。按照这个最低费率来支付手续费也是可以的，但请注意，一旦交易需求超出比特币网络能处理的限度，你的交易可能永远也无法确认。</translation>
    </message>
    <message>
        <source>A too low fee might result in a never confirming transaction (read the tooltip)</source>
        <translation>过低的手续费率可能导致交易永远无法确认（请阅读工具提示）</translation>
    </message>
    <message>
        <source>Confirmation time target:</source>
        <translation>确认时间目标:</translation>
    </message>
    <message>
        <source>Enable Replace-By-Fee</source>
        <translation>启用手续费追加</translation>
    </message>
    <message>
        <source>With Replace-By-Fee (BIP-125) you can increase a transaction's fee after it is sent. Without this, a higher fee may be recommended to compensate for increased transaction delay risk.</source>
        <translation>手续费追加（Replace-By-Fee，BIP-125）可以让你在送出交易后继续追加手续费。不用这个功能的话，建议付比较高的手续费来降低交易延迟的风险。</translation>
    </message>
    <message>
        <source>Clear &amp;All</source>
        <translation>清除所有(&amp;A)</translation>
    </message>
    <message>
        <source>Balance:</source>
        <translation>余额:</translation>
    </message>
    <message>
        <source>Confirm the send action</source>
        <translation>确认发送操作</translation>
    </message>
    <message>
        <source>S&amp;end</source>
        <translation>发送(&amp;E)</translation>
    </message>
    <message>
        <source>Copy quantity</source>
        <translation>复制数目</translation>
    </message>
    <message>
        <source>Copy amount</source>
        <translation>复制金额</translation>
    </message>
    <message>
        <source>Copy fee</source>
        <translation>复制手续费</translation>
    </message>
    <message>
        <source>Copy after fee</source>
        <translation>复制含交易费的金额</translation>
    </message>
    <message>
        <source>Copy bytes</source>
        <translation>复制字节数</translation>
    </message>
    <message>
        <source>Copy dust</source>
        <translation>复制粉尘金额</translation>
    </message>
    <message>
        <source>Copy change</source>
        <translation>复制找零金额</translation>
    </message>
    <message>
        <source>%1 (%2 blocks)</source>
        <translation>%1 (%2个块)</translation>
    </message>
    <message>
        <source>Cr&amp;eate Unsigned</source>
        <translation>创建未签名交易(&amp;E)</translation>
    </message>
    <message>
        <source>Creates a Partially Signed Particl Transaction (PSBT) for use with e.g. an offline %1 wallet, or a PSBT-compatible hardware wallet.</source>
        <translation>创建一个“部分签名比特币交易”（PSBT），以用于诸如离线%1钱包，或是兼容PSBT的硬件钱包这类用途。</translation>
    </message>
    <message>
        <source> from wallet '%1'</source>
        <translation>从钱包%1</translation>
    </message>
    <message>
        <source>%1 to '%2'</source>
        <translation>%1 到 '%2'</translation>
    </message>
    <message>
        <source>%1 to %2</source>
        <translation>%1 到 %2</translation>
    </message>
    <message>
        <source>Do you want to draft this transaction?</source>
        <translation>您想要起草这笔交易么？</translation>
    </message>
    <message>
        <source>Are you sure you want to send?</source>
        <translation>您确定要发出吗？</translation>
    </message>
    <message>
<<<<<<< HEAD
        <source>Please, review your transaction proposal. This will produce a Partially Signed Particl Transaction (PSBT) which you can copy and then sign with e.g. an offline %1 wallet, or a PSBT-compatible hardware wallet.</source>
        <translation>请务必要审核您的交易提案。这将会产生一笔“部分签名比特币交易”（PSBT），您可以复制它，然后可以通过各种方式对它进行签名，比如，可以通过离线%1钱包或是兼容PSBT的硬件钱包来完成签名。</translation>
=======
        <source>Create Unsigned</source>
        <translation>创建未签名交易</translation>
    </message>
    <message>
        <source>Save Transaction Data</source>
        <translation>保存交易数据</translation>
    </message>
    <message>
        <source>Partially Signed Transaction (Binary) (*.psbt)</source>
        <translation>部分签名交易(二进制) (*.psbt)</translation>
    </message>
    <message>
        <source>PSBT saved</source>
        <translation>已保存PSBT</translation>
>>>>>>> 5174b534
    </message>
    <message>
        <source>or</source>
        <translation>或</translation>
    </message>
    <message>
        <source>You can increase the fee later (signals Replace-By-Fee, BIP-125).</source>
        <translation>你可以后来再追加手续费（打上支持BIP-125手续费追加的标记）</translation>
    </message>
    <message>
        <source>Please, review your transaction proposal. This will produce a Partially Signed Bitcoin Transaction (PSBT) which you can save or copy and then sign with e.g. an offline %1 wallet, or a PSBT-compatible hardware wallet.</source>
        <translation>请务必仔细检查您的交易请求。这会产生一个部分签名比特币交易(PSBT)，可以把保存下来或复制出去，然后就可以对它进行签名，比如用离线%1钱包，或是用兼容PSBT的硬件钱包。</translation>
    </message>
    <message>
        <source>Please, review your transaction.</source>
        <translation>请检查您的交易。</translation>
    </message>
    <message>
        <source>Transaction fee</source>
        <translation>交易手续费</translation>
    </message>
    <message>
        <source>Not signalling Replace-By-Fee, BIP-125.</source>
        <translation>没有打上BIP-125手续费追加的标记。</translation>
    </message>
    <message>
        <source>Total Amount</source>
        <translation>总额</translation>
    </message>
    <message>
        <source>To review recipient list click "Show Details..."</source>
        <translation>要查看收款人列表，请单击"显示详细信息..."</translation>
    </message>
    <message>
        <source>Confirm send coins</source>
        <translation>确认发币</translation>
    </message>
    <message>
        <source>Confirm transaction proposal</source>
        <translation>确认交易提案</translation>
    </message>
    <message>
        <source>Send</source>
        <translation>发送</translation>
    </message>
    <message>
        <source>Watch-only balance:</source>
        <translation>仅观察余额:</translation>
    </message>
    <message>
        <source>The recipient address is not valid. Please recheck.</source>
        <translation>接收人地址无效。请重新检查。</translation>
    </message>
    <message>
        <source>The amount to pay must be larger than 0.</source>
        <translation>支付金额必须大于0。</translation>
    </message>
    <message>
        <source>The amount exceeds your balance.</source>
        <translation>金额超出您的余额。</translation>
    </message>
    <message>
        <source>The total exceeds your balance when the %1 transaction fee is included.</source>
        <translation>计入 %1 手续费后，金额超出了您的余额。</translation>
    </message>
    <message>
        <source>Duplicate address found: addresses should only be used once each.</source>
        <translation>发现重复地址:每个地址应该只使用一次。</translation>
    </message>
    <message>
        <source>Transaction creation failed!</source>
        <translation>交易创建失败！</translation>
    </message>
    <message>
        <source>A fee higher than %1 is considered an absurdly high fee.</source>
        <translation>超过 %1 的手续费被视为高得离谱。</translation>
    </message>
    <message>
        <source>Payment request expired.</source>
        <translation>支付请求已过期。</translation>
    </message>
    <message numerus="yes">
        <source>Estimated to begin confirmation within %n block(s).</source>
        <translation><numerusform>预计在等待 %n 个区块后会有第一个确认。</numerusform></translation>
    </message>
    <message>
        <source>Warning: Invalid Particl address</source>
        <translation>警告: 比特币地址无效</translation>
    </message>
    <message>
        <source>Warning: Unknown change address</source>
        <translation>警告:未知的找零地址</translation>
    </message>
    <message>
        <source>Confirm custom change address</source>
        <translation>确认自定义找零地址</translation>
    </message>
    <message>
        <source>The address you selected for change is not part of this wallet. Any or all funds in your wallet may be sent to this address. Are you sure?</source>
        <translation>你选择的找零地址未被包含在本钱包中，你钱包中的部分或全部金额将被发送至该地址。你确定要这样做吗？</translation>
    </message>
    <message>
        <source>(no label)</source>
        <translation>(无标签)</translation>
    </message>
</context>
<context>
    <name>SendCoinsEntry</name>
    <message>
        <source>A&amp;mount:</source>
        <translation>金额(&amp;M)</translation>
    </message>
    <message>
        <source>Pay &amp;To:</source>
        <translation>付给(&amp;T):</translation>
    </message>
    <message>
        <source>&amp;Label:</source>
        <translation>标签(&amp;L):</translation>
    </message>
    <message>
        <source>Choose previously used address</source>
        <translation>选择以前用过的地址</translation>
    </message>
    <message>
        <source>The Particl address to send the payment to</source>
        <translation>付款目的地址</translation>
    </message>
    <message>
        <source>Alt+A</source>
        <translation>Alt+A</translation>
    </message>
    <message>
        <source>Paste address from clipboard</source>
        <translation>从剪贴板粘贴地址</translation>
    </message>
    <message>
        <source>Alt+P</source>
        <translation>Alt+P</translation>
    </message>
    <message>
        <source>Remove this entry</source>
        <translation>移除此项</translation>
    </message>
    <message>
        <source>The amount to send in the selected unit</source>
        <translation>用被选单位表示的待发送金额</translation>
    </message>
    <message>
        <source>The fee will be deducted from the amount being sent. The recipient will receive less particl than you enter in the amount field. If multiple recipients are selected, the fee is split equally.</source>
        <translation>交易费将从发送金额中扣除。接收人收到的比特币将会比您在金额框中输入的更少。如果选中了多个收件人，交易费平分。</translation>
    </message>
    <message>
        <source>S&amp;ubtract fee from amount</source>
        <translation>从金额中减去交易费(&amp;U)</translation>
    </message>
    <message>
        <source>Use available balance</source>
        <translation>使用全部可用余额</translation>
    </message>
    <message>
        <source>Message:</source>
        <translation>消息:</translation>
    </message>
    <message>
        <source>This is an unauthenticated payment request.</source>
        <translation>这是一个未经验证的支付请求。</translation>
    </message>
    <message>
        <source>This is an authenticated payment request.</source>
        <translation>这是一个已经验证的支付请求。</translation>
    </message>
    <message>
        <source>Enter a label for this address to add it to the list of used addresses</source>
        <translation>请为此地址输入一个标签以将它加入已用地址列表</translation>
    </message>
    <message>
        <source>A message that was attached to the particl: URI which will be stored with the transaction for your reference. Note: This message will not be sent over the Particl network.</source>
        <translation>particl: URI 附带的备注信息，将会和交易一起存储，备查。 注意：该消息不会通过比特币网络传输。</translation>
    </message>
    <message>
        <source>Pay To:</source>
        <translation>支付给:</translation>
    </message>
    <message>
        <source>Memo:</source>
        <translation>附言:</translation>
    </message>
</context>
<context>
    <name>ShutdownWindow</name>
    <message>
        <source>%1 is shutting down...</source>
        <translation>正在关闭 %1 ...</translation>
    </message>
    <message>
        <source>Do not shut down the computer until this window disappears.</source>
        <translation>在此窗口消失前不要关闭计算机。</translation>
    </message>
</context>
<context>
    <name>SignVerifyMessageDialog</name>
    <message>
        <source>Signatures - Sign / Verify a Message</source>
        <translation>签名 - 为消息签名/验证签名消息</translation>
    </message>
    <message>
        <source>&amp;Sign Message</source>
        <translation>消息签名(&amp;S)</translation>
    </message>
    <message>
        <source>You can sign messages/agreements with your addresses to prove you can receive particl sent to them. Be careful not to sign anything vague or random, as phishing attacks may try to trick you into signing your identity over to them. Only sign fully-detailed statements you agree to.</source>
        <translation>您可以用你的地址对消息/协议进行签名，以证明您可以接收发送到该地址的比特币。注意不要对任何模棱两可或者随机的消息进行签名，以免遭受钓鱼式攻击。请确保消息内容准确的表达了您的真实意愿。</translation>
    </message>
    <message>
        <source>The Particl address to sign the message with</source>
        <translation>用来对消息签名的地址</translation>
    </message>
    <message>
        <source>Choose previously used address</source>
        <translation>选择以前用过的地址</translation>
    </message>
    <message>
        <source>Alt+A</source>
        <translation>Alt+A</translation>
    </message>
    <message>
        <source>Paste address from clipboard</source>
        <translation>从剪贴板粘贴地址</translation>
    </message>
    <message>
        <source>Alt+P</source>
        <translation>Alt+P</translation>
    </message>
    <message>
        <source>Enter the message you want to sign here</source>
        <translation>在这里输入您想要签名的消息</translation>
    </message>
    <message>
        <source>Signature</source>
        <translation>签名</translation>
    </message>
    <message>
        <source>Copy the current signature to the system clipboard</source>
        <translation>复制当前签名至剪贴板</translation>
    </message>
    <message>
        <source>Sign the message to prove you own this Particl address</source>
        <translation>签名消息，以证明这个地址属于您</translation>
    </message>
    <message>
        <source>Sign &amp;Message</source>
        <translation>签名消息(&amp;M)</translation>
    </message>
    <message>
        <source>Reset all sign message fields</source>
        <translation>清空所有签名消息栏</translation>
    </message>
    <message>
        <source>Clear &amp;All</source>
        <translation>清除所有(&amp;A)</translation>
    </message>
    <message>
        <source>&amp;Verify Message</source>
        <translation>消息验证(&amp;V)</translation>
    </message>
    <message>
        <source>Enter the receiver's address, message (ensure you copy line breaks, spaces, tabs, etc. exactly) and signature below to verify the message. Be careful not to read more into the signature than what is in the signed message itself, to avoid being tricked by a man-in-the-middle attack. Note that this only proves the signing party receives with the address, it cannot prove sendership of any transaction!</source>
        <translation>请在下面输入接收者地址、消息（确保换行符、空格符、制表符等完全相同）和签名以验证消息。请仔细核对签名信息，以提防中间人攻击。请注意，这只是证明接收方可以用这个地址签名，它不能证明任何交易！</translation>
    </message>
    <message>
        <source>The Particl address the message was signed with</source>
        <translation>用来签名消息的地址</translation>
    </message>
    <message>
        <source>The signed message to verify</source>
        <translation>待验证的已签名消息</translation>
    </message>
    <message>
        <source>The signature given when the message was signed</source>
        <translation>对消息进行签署得到的签名数据</translation>
    </message>
    <message>
        <source>Verify the message to ensure it was signed with the specified Particl address</source>
        <translation>验证消息，确保消息是由指定的比特币地址签名过的。</translation>
    </message>
    <message>
        <source>Verify &amp;Message</source>
        <translation>验证消息签名(&amp;M)</translation>
    </message>
    <message>
        <source>Reset all verify message fields</source>
        <translation>清空所有验证消息栏</translation>
    </message>
    <message>
        <source>Click "Sign Message" to generate signature</source>
        <translation>单击“签名消息“产生签名。</translation>
    </message>
    <message>
        <source>The entered address is invalid.</source>
        <translation>输入的地址无效。</translation>
    </message>
    <message>
        <source>Please check the address and try again.</source>
        <translation>请检查地址后重试。</translation>
    </message>
    <message>
        <source>The entered address does not refer to a key.</source>
        <translation>找不到与输入地址相关的密钥。</translation>
    </message>
    <message>
        <source>Wallet unlock was cancelled.</source>
        <translation>已取消解锁钱包。</translation>
    </message>
    <message>
        <source>No error</source>
        <translation>没有错误</translation>
    </message>
    <message>
        <source>Private key for the entered address is not available.</source>
        <translation>找不到输入地址关联的私钥。</translation>
    </message>
    <message>
        <source>Message signing failed.</source>
        <translation>消息签名失败。</translation>
    </message>
    <message>
        <source>Message signed.</source>
        <translation>消息已签名。</translation>
    </message>
    <message>
        <source>The signature could not be decoded.</source>
        <translation>签名无法解码。</translation>
    </message>
    <message>
        <source>Please check the signature and try again.</source>
        <translation>请检查签名后重试。</translation>
    </message>
    <message>
        <source>The signature did not match the message digest.</source>
        <translation>签名与消息摘要不匹配。</translation>
    </message>
    <message>
        <source>Message verification failed.</source>
        <translation>消息验证失败。</translation>
    </message>
    <message>
        <source>Message verified.</source>
        <translation>消息验证成功。</translation>
    </message>
</context>
<context>
    <name>TrafficGraphWidget</name>
    <message>
        <source>KB/s</source>
        <translation>KB/s</translation>
    </message>
</context>
<context>
    <name>TransactionDesc</name>
    <message numerus="yes">
        <source>Open for %n more block(s)</source>
        <translation><numerusform>在进一步同步完%n个区块前状态待定</numerusform></translation>
    </message>
    <message>
        <source>Open until %1</source>
        <translation>在%1之前状态待定</translation>
    </message>
    <message>
        <source>conflicted with a transaction with %1 confirmations</source>
        <translation>与一个有 %1 个确认的交易冲突</translation>
    </message>
    <message>
        <source>0/unconfirmed, %1</source>
        <translation>0/未确认，%1</translation>
    </message>
    <message>
        <source>in memory pool</source>
        <translation>在内存池中</translation>
    </message>
    <message>
        <source>not in memory pool</source>
        <translation>不在内存池中</translation>
    </message>
    <message>
        <source>abandoned</source>
        <translation>已丢弃</translation>
    </message>
    <message>
        <source>%1/unconfirmed</source>
        <translation>%1/未确认</translation>
    </message>
    <message>
        <source>%1 confirmations</source>
        <translation>%1 个确认</translation>
    </message>
    <message>
        <source>Status</source>
        <translation>状态</translation>
    </message>
    <message>
        <source>Date</source>
        <translation>日期</translation>
    </message>
    <message>
        <source>Source</source>
        <translation>来源</translation>
    </message>
    <message>
        <source>Generated</source>
        <translation>挖矿生成</translation>
    </message>
    <message>
        <source>From</source>
        <translation>来自</translation>
    </message>
    <message>
        <source>unknown</source>
        <translation>未知</translation>
    </message>
    <message>
        <source>To</source>
        <translation>到</translation>
    </message>
    <message>
        <source>own address</source>
        <translation>自己的地址</translation>
    </message>
    <message>
        <source>watch-only</source>
        <translation>仅观察</translation>
    </message>
    <message>
        <source>label</source>
        <translation>标签</translation>
    </message>
    <message>
        <source>Credit</source>
        <translation>收入</translation>
    </message>
    <message numerus="yes">
        <source>matures in %n more block(s)</source>
        <translation><numerusform>还差 %n 个区块才能成熟</numerusform></translation>
    </message>
    <message>
        <source>not accepted</source>
        <translation>未被接受</translation>
    </message>
    <message>
        <source>Debit</source>
        <translation>支出</translation>
    </message>
    <message>
        <source>Total debit</source>
        <translation>总支出</translation>
    </message>
    <message>
        <source>Total credit</source>
        <translation>总收入</translation>
    </message>
    <message>
        <source>Transaction fee</source>
        <translation>交易手续费</translation>
    </message>
    <message>
        <source>Net amount</source>
        <translation>净额</translation>
    </message>
    <message>
        <source>Message</source>
        <translation>消息</translation>
    </message>
    <message>
        <source>Comment</source>
        <translation>备注</translation>
    </message>
    <message>
        <source>Transaction ID</source>
        <translation>交易 ID</translation>
    </message>
    <message>
        <source>Transaction total size</source>
        <translation>交易总大小</translation>
    </message>
    <message>
        <source>Transaction virtual size</source>
        <translation>交易虚拟大小</translation>
    </message>
    <message>
        <source>Output index</source>
        <translation>输出索引</translation>
    </message>
    <message>
        <source> (Certificate was not verified)</source>
        <translation>(证书未被验证)</translation>
    </message>
    <message>
        <source>Merchant</source>
        <translation>商家</translation>
    </message>
    <message>
        <source>Generated coins must mature %1 blocks before they can be spent. When you generated this block, it was broadcast to the network to be added to the block chain. If it fails to get into the chain, its state will change to "not accepted" and it won't be spendable. This may occasionally happen if another node generates a block within a few seconds of yours.</source>
        <translation>新挖出的比特币在可以使用前必须经过 %1 个区块确认的成熟过程。当您挖出此区块后，它将被广播到网络中以加入区块链。如果它未成功进入区块链，其状态将变更为“不接受”并且不可使用。这可能偶尔会发生，在另一个节点比你早几秒钟成功挖出一个区块时就会这样。</translation>
    </message>
    <message>
        <source>Debug information</source>
        <translation>调试信息</translation>
    </message>
    <message>
        <source>Transaction</source>
        <translation>交易</translation>
    </message>
    <message>
        <source>Inputs</source>
        <translation>输入</translation>
    </message>
    <message>
        <source>Amount</source>
        <translation>金额</translation>
    </message>
    <message>
        <source>true</source>
        <translation>是</translation>
    </message>
    <message>
        <source>false</source>
        <translation>否</translation>
    </message>
</context>
<context>
    <name>TransactionDescDialog</name>
    <message>
        <source>This pane shows a detailed description of the transaction</source>
        <translation>当前面板显示了交易的详细信息</translation>
    </message>
    <message>
        <source>Details for %1</source>
        <translation>%1 详情</translation>
    </message>
</context>
<context>
    <name>TransactionTableModel</name>
    <message>
        <source>Date</source>
        <translation>日期</translation>
    </message>
    <message>
        <source>Type</source>
        <translation>类型</translation>
    </message>
    <message>
        <source>Label</source>
        <translation>标签</translation>
    </message>
    <message numerus="yes">
        <source>Open for %n more block(s)</source>
        <translation><numerusform>在额外的%n个区块前状态待定</numerusform></translation>
    </message>
    <message>
        <source>Open until %1</source>
        <translation>在%1之前状态待定</translation>
    </message>
    <message>
        <source>Unconfirmed</source>
        <translation>未确认</translation>
    </message>
    <message>
        <source>Abandoned</source>
        <translation>已丢弃</translation>
    </message>
    <message>
        <source>Confirming (%1 of %2 recommended confirmations)</source>
        <translation>确认中 (推荐 %2个确认，已经有 %1个确认)</translation>
    </message>
    <message>
        <source>Confirmed (%1 confirmations)</source>
        <translation>已确认 (%1 个确认)</translation>
    </message>
    <message>
        <source>Conflicted</source>
        <translation>有冲突</translation>
    </message>
    <message>
        <source>Immature (%1 confirmations, will be available after %2)</source>
        <translation>未成熟 (%1 个确认，将在 %2 个后可用)</translation>
    </message>
    <message>
        <source>Generated but not accepted</source>
        <translation>已生成但未被接受</translation>
    </message>
    <message>
        <source>Received with</source>
        <translation>接收到</translation>
    </message>
    <message>
        <source>Received from</source>
        <translation>接收自</translation>
    </message>
    <message>
        <source>Sent to</source>
        <translation>发送到</translation>
    </message>
    <message>
        <source>Payment to yourself</source>
        <translation>支付给自己</translation>
    </message>
    <message>
        <source>Mined</source>
        <translation>挖矿所得</translation>
    </message>
    <message>
        <source>watch-only</source>
        <translation>仅观察:</translation>
    </message>
    <message>
        <source>(n/a)</source>
        <translation>（不可用）</translation>
    </message>
    <message>
        <source>(no label)</source>
        <translation>(无标签)</translation>
    </message>
    <message>
        <source>Transaction status. Hover over this field to show number of confirmations.</source>
        <translation>交易状态。 鼠标移到此区域可显示确认数。</translation>
    </message>
    <message>
        <source>Date and time that the transaction was received.</source>
        <translation>交易被接收的时间和日期。</translation>
    </message>
    <message>
        <source>Type of transaction.</source>
        <translation>交易类型。</translation>
    </message>
    <message>
        <source>Whether or not a watch-only address is involved in this transaction.</source>
        <translation>该交易中是否涉及仅观察地址。</translation>
    </message>
    <message>
        <source>User-defined intent/purpose of the transaction.</source>
        <translation>用户自定义的该交易的意图/目的。</translation>
    </message>
    <message>
        <source>Amount removed from or added to balance.</source>
        <translation>从余额增加或移除的金额。</translation>
    </message>
</context>
<context>
    <name>TransactionView</name>
    <message>
        <source>All</source>
        <translation>全部</translation>
    </message>
    <message>
        <source>Today</source>
        <translation>今天</translation>
    </message>
    <message>
        <source>This week</source>
        <translation>本周</translation>
    </message>
    <message>
        <source>This month</source>
        <translation>本月</translation>
    </message>
    <message>
        <source>Last month</source>
        <translation>上个月</translation>
    </message>
    <message>
        <source>This year</source>
        <translation>今年</translation>
    </message>
    <message>
        <source>Range...</source>
        <translation>指定范围...</translation>
    </message>
    <message>
        <source>Received with</source>
        <translation>接收到</translation>
    </message>
    <message>
        <source>Sent to</source>
        <translation>发送到</translation>
    </message>
    <message>
        <source>To yourself</source>
        <translation>给自己</translation>
    </message>
    <message>
        <source>Mined</source>
        <translation>挖矿所得</translation>
    </message>
    <message>
        <source>Other</source>
        <translation>其它</translation>
    </message>
    <message>
        <source>Enter address, transaction id, or label to search</source>
        <translation>输入地址、交易ID或标签进行搜索</translation>
    </message>
    <message>
        <source>Min amount</source>
        <translation>最小金额</translation>
    </message>
    <message>
        <source>Abandon transaction</source>
        <translation>丢弃交易</translation>
    </message>
    <message>
        <source>Increase transaction fee</source>
        <translation>追加手续费</translation>
    </message>
    <message>
        <source>Copy address</source>
        <translation>复制地址</translation>
    </message>
    <message>
        <source>Copy label</source>
        <translation>复制标签</translation>
    </message>
    <message>
        <source>Copy amount</source>
        <translation>复制金额</translation>
    </message>
    <message>
        <source>Copy transaction ID</source>
        <translation>复制交易ID</translation>
    </message>
    <message>
        <source>Copy raw transaction</source>
        <translation>复制原始交易</translation>
    </message>
    <message>
        <source>Copy full transaction details</source>
        <translation>复制完整交易详情</translation>
    </message>
    <message>
        <source>Edit label</source>
        <translation>编辑标签</translation>
    </message>
    <message>
        <source>Show transaction details</source>
        <translation>显示交易详情</translation>
    </message>
    <message>
        <source>Export Transaction History</source>
        <translation>导出交易历史</translation>
    </message>
    <message>
        <source>Comma separated file (*.csv)</source>
        <translation>逗号分隔文件 (*.csv)</translation>
    </message>
    <message>
        <source>Confirmed</source>
        <translation>已确认</translation>
    </message>
    <message>
        <source>Watch-only</source>
        <translation>仅观察</translation>
    </message>
    <message>
        <source>Date</source>
        <translation>日期</translation>
    </message>
    <message>
        <source>Type</source>
        <translation>类型</translation>
    </message>
    <message>
        <source>Label</source>
        <translation>标签</translation>
    </message>
    <message>
        <source>Address</source>
        <translation>地址</translation>
    </message>
    <message>
        <source>ID</source>
        <translation>ID</translation>
    </message>
    <message>
        <source>Exporting Failed</source>
        <translation>导出失败</translation>
    </message>
    <message>
        <source>There was an error trying to save the transaction history to %1.</source>
        <translation>尝试把交易历史保存到 %1 时发生了错误。</translation>
    </message>
    <message>
        <source>Exporting Successful</source>
        <translation>导出成功</translation>
    </message>
    <message>
        <source>The transaction history was successfully saved to %1.</source>
        <translation>已成功将交易历史保存到 %1。</translation>
    </message>
    <message>
        <source>Range:</source>
        <translation>范围:</translation>
    </message>
    <message>
        <source>to</source>
        <translation>到</translation>
    </message>
</context>
<context>
    <name>UnitDisplayStatusBarControl</name>
    <message>
        <source>Unit to show amounts in. Click to select another unit.</source>
        <translation>金额单位。单击选择别的单位。</translation>
    </message>
</context>
<context>
    <name>WalletController</name>
    <message>
        <source>Close wallet</source>
        <translation>卸载钱包</translation>
    </message>
    <message>
        <source>Are you sure you wish to close the wallet &lt;i&gt;%1&lt;/i&gt;?</source>
        <translation>您确定想要关闭钱包&lt;i&gt;%1&lt;/i&gt;吗？</translation>
    </message>
    <message>
        <source>Closing the wallet for too long can result in having to resync the entire chain if pruning is enabled.</source>
        <translation>启用修剪时，如果一个钱包被卸载太久，就必须重新同步整条区块链才能再次加载它。</translation>
    </message>
    <message>
        <source>Close all wallets</source>
        <translation>关闭所有钱包</translation>
    </message>
    <message>
        <source>Are you sure you wish to close all wallets?</source>
        <translation>您确定想要关闭所有钱包吗?</translation>
    </message>
</context>
<context>
    <name>WalletFrame</name>
    <message>
        <source>No wallet has been loaded.
Go to File &gt; Open Wallet to load a wallet.
- OR -</source>
        <translation>未加载钱包。
请转到“文件”菜单 &gt; “打开钱包”来加载一个钱包。
- 或者 -</translation>
    </message>
    <message>
        <source>Create a new wallet</source>
        <translation>创建一个新的钱包</translation>
    </message>
</context>
<context>
    <name>WalletModel</name>
    <message>
        <source>Send Coins</source>
        <translation>发币</translation>
    </message>
    <message>
        <source>Fee bump error</source>
        <translation>追加手续费出错</translation>
    </message>
    <message>
        <source>Increasing transaction fee failed</source>
        <translation>追加交易手续费失败</translation>
    </message>
    <message>
        <source>Do you want to increase the fee?</source>
        <translation>您想追加手续费吗？</translation>
    </message>
    <message>
        <source>Do you want to draft a transaction with fee increase?</source>
        <translation>您要起草一笔手续费提高的交易么？</translation>
    </message>
    <message>
        <source>Current fee:</source>
        <translation>当前手续费:</translation>
    </message>
    <message>
        <source>Increase:</source>
        <translation>增加量:</translation>
    </message>
    <message>
        <source>New fee:</source>
        <translation>新交易费:</translation>
    </message>
    <message>
        <source>Confirm fee bump</source>
        <translation>确认手续费追加</translation>
    </message>
    <message>
        <source>Can't draft transaction.</source>
        <translation>无法起草交易。</translation>
    </message>
    <message>
        <source>PSBT copied</source>
        <translation>已复制PSBT</translation>
    </message>
    <message>
        <source>Can't sign transaction.</source>
        <translation>无法签名交易</translation>
    </message>
    <message>
        <source>Could not commit transaction</source>
        <translation>无法提交交易</translation>
    </message>
    <message>
        <source>default wallet</source>
        <translation>默认钱包</translation>
    </message>
</context>
<context>
    <name>WalletView</name>
    <message>
        <source>&amp;Export</source>
        <translation>导出(&amp;E)</translation>
    </message>
    <message>
        <source>Export the data in the current tab to a file</source>
        <translation>将当前标签页数据导出到文件</translation>
    </message>
    <message>
        <source>Error</source>
        <translation>错误</translation>
    </message>
    <message>
        <source>Unable to decode PSBT from clipboard (invalid base64)</source>
        <translation>无法从剪贴板解码PSBT(Base64值无效)</translation>
    </message>
    <message>
        <source>Load Transaction Data</source>
        <translation>加载交易数据</translation>
    </message>
    <message>
        <source>Partially Signed Transaction (*.psbt)</source>
        <translation>部分签名交易 (*.psbt)</translation>
    </message>
    <message>
        <source>PSBT file must be smaller than 100 MiB</source>
        <translation>PSBT文件必须小于100MiB</translation>
    </message>
    <message>
        <source>Unable to decode PSBT</source>
        <translation>无法解码PSBT</translation>
    </message>
    <message>
        <source>Backup Wallet</source>
        <translation>备份钱包</translation>
    </message>
    <message>
        <source>Wallet Data (*.dat)</source>
        <translation>钱包文件(*.dat)</translation>
    </message>
    <message>
        <source>Backup Failed</source>
        <translation>备份失败</translation>
    </message>
    <message>
        <source>There was an error trying to save the wallet data to %1.</source>
        <translation>尝试保存钱包数据至 %1 时发生了错误。</translation>
    </message>
    <message>
        <source>Backup Successful</source>
        <translation>备份成功</translation>
    </message>
    <message>
        <source>The wallet data was successfully saved to %1.</source>
        <translation>已成功保存钱包数据至 %1。</translation>
    </message>
    <message>
        <source>Cancel</source>
        <translation>取消</translation>
    </message>
</context>
<context>
    <name>bitcoin-core</name>
    <message>
        <source>Distributed under the MIT software license, see the accompanying file %s or %s</source>
        <translation>在MIT协议下分发，参见附带的 %s 或 %s 文件</translation>
    </message>
    <message>
        <source>Prune configured below the minimum of %d MiB.  Please use a higher number.</source>
        <translation>修剪被设置得太小，已经低于最小值%d MiB，请使用更大的数值。</translation>
    </message>
    <message>
        <source>Prune: last wallet synchronisation goes beyond pruned data. You need to -reindex (download the whole blockchain again in case of pruned node)</source>
        <translation>修剪:上次同步钱包的位置已经超出（落后于）现有修剪后数据的范围。你需要进行-reindex（对于已经启用修剪节点，就需要重新下载整个区块链）</translation>
    </message>
    <message>
        <source>Pruning blockstore...</source>
        <translation>正在修剪区块存储...</translation>
    </message>
    <message>
        <source>Unable to start HTTP server. See debug log for details.</source>
        <translation>无法启动HTTP服务，查看日志获取更多信息</translation>
    </message>
    <message>
        <source>The %s developers</source>
        <translation>%s 开发者</translation>
    </message>
    <message>
        <source>Cannot obtain a lock on data directory %s. %s is probably already running.</source>
        <translation>无法锁定数据目录 %s。%s 可能已经在运行。</translation>
    </message>
    <message>
        <source>Cannot provide specific connections and have addrman find outgoing connections at the same.</source>
        <translation>在使用地址管理器(addrman)寻找出站连接时，无法同时提供特定的连接。</translation>
    </message>
    <message>
        <source>Error reading %s! All keys read correctly, but transaction data or address book entries might be missing or incorrect.</source>
        <translation>读取 %s 时发生错误！所有的密钥都可以正确读取，但是交易记录或地址簿数据可能已经丢失或出错。</translation>
    </message>
    <message>
        <source>Please check that your computer's date and time are correct! If your clock is wrong, %s will not work properly.</source>
        <translation>请检查电脑的日期时间设置是否正确！时间错误可能会导致 %s 运行异常。</translation>
    </message>
    <message>
        <source>Please contribute if you find %s useful. Visit %s for further information about the software.</source>
        <translation>如果你认为%s对你比较有用的话，请对我们进行一些自愿贡献。请访问%s网站来获取有关这个软件的更多信息。</translation>
    </message>
    <message>
        <source>The block database contains a block which appears to be from the future. This may be due to your computer's date and time being set incorrectly. Only rebuild the block database if you are sure that your computer's date and time are correct</source>
        <translation>区块数据库包含未来的交易，这可能是由本机错误的日期时间引起。若确认本机日期时间正确，请重新建立区块数据库。</translation>
    </message>
    <message>
        <source>This is a pre-release test build - use at your own risk - do not use for mining or merchant applications</source>
        <translation>这是测试用的预发布版本 - 请谨慎使用 - 不要用来挖矿，或者在正式商用环境下使用</translation>
    </message>
    <message>
        <source>This is the transaction fee you may discard if change is smaller than dust at this level</source>
        <translation>找零低于当前粉尘阈值时会被舍弃，并计入手续费，这些交易手续费就是在这种情况下产生的。</translation>
    </message>
    <message>
        <source>Unable to replay blocks. You will need to rebuild the database using -reindex-chainstate.</source>
        <translation>无法重放区块。你需要先用-reindex-chainstate参数来重建数据库。</translation>
    </message>
    <message>
        <source>Unable to rewind the database to a pre-fork state. You will need to redownload the blockchain</source>
        <translation>无法将数据库回滚到分叉前的状态。必须要重新下载区块链。</translation>
    </message>
    <message>
        <source>Warning: The network does not appear to fully agree! Some miners appear to be experiencing issues.</source>
        <translation>警告：网络似乎并没有完全达成共识！有些矿工似乎遇到了问题。</translation>
    </message>
    <message>
        <source>Warning: We do not appear to fully agree with our peers! You may need to upgrade, or other nodes may need to upgrade.</source>
        <translation>警告：我们和其他节点似乎没达成共识！您可能需要升级，或者就是其他节点可能需要升级。</translation>
    </message>
    <message>
        <source>-maxmempool must be at least %d MB</source>
        <translation>-maxmempool 最小为%d MB</translation>
    </message>
    <message>
        <source>Cannot resolve -%s address: '%s'</source>
        <translation>无法解析 - %s 地址: '%s'</translation>
    </message>
    <message>
        <source>Change index out of range</source>
        <translation>找零超过索引范围</translation>
    </message>
    <message>
        <source>Config setting for %s only applied on %s network when in [%s] section.</source>
        <translation>对 %s 的配置设置只对 %s 网络生效，如果它位于配置的 [%s] 章节的话。</translation>
    </message>
    <message>
        <source>Copyright (C) %i-%i</source>
        <translation>版权所有 (C) %i-%i</translation>
    </message>
    <message>
        <source>Corrupted block database detected</source>
        <translation>检测到区块数据库损坏</translation>
    </message>
    <message>
        <source>Could not find asmap file %s</source>
        <translation>找不到asmap文件%s</translation>
    </message>
    <message>
        <source>Could not parse asmap file %s</source>
        <translation>无法解析asmap文件%s</translation>
    </message>
    <message>
        <source>Do you want to rebuild the block database now?</source>
        <translation>你想现在就重建区块数据库吗？</translation>
    </message>
    <message>
        <source>Error initializing block database</source>
        <translation>初始化区块数据库时出错</translation>
    </message>
    <message>
        <source>Error initializing wallet database environment %s!</source>
        <translation>初始化钱包数据库环境错误 %s!</translation>
    </message>
    <message>
        <source>Error loading %s</source>
        <translation>载入 %s 时发生错误</translation>
    </message>
    <message>
        <source>Error loading %s: Private keys can only be disabled during creation</source>
        <translation>加载 %s 时出错：只能在创建钱包时禁用私钥。</translation>
    </message>
    <message>
        <source>Error loading %s: Wallet corrupted</source>
        <translation>%s 加载出错:钱包损坏</translation>
    </message>
    <message>
        <source>Error loading %s: Wallet requires newer version of %s</source>
        <translation>%s 加载错误:请升级到最新版 %s</translation>
    </message>
    <message>
        <source>Error loading block database</source>
        <translation>加载区块数据库时出错</translation>
    </message>
    <message>
        <source>Error opening block database</source>
        <translation>打开区块数据库时出错</translation>
    </message>
    <message>
        <source>Failed to listen on any port. Use -listen=0 if you want this.</source>
        <translation>监听端口失败。如果你愿意的话，请使用 -listen=0 参数。</translation>
    </message>
    <message>
        <source>Failed to rescan the wallet during initialization</source>
        <translation>初始化时重扫描钱包失败</translation>
    </message>
    <message>
        <source>Importing...</source>
        <translation>导入中...</translation>
    </message>
    <message>
        <source>Incorrect or no genesis block found. Wrong datadir for network?</source>
        <translation>没有找到创世区块，或者创世区块不正确。是否把数据目录错误地设成了另一个网络（比如测试网络）的？</translation>
    </message>
    <message>
        <source>Initialization sanity check failed. %s is shutting down.</source>
        <translation>初始化完整性检查失败。%s 即将关闭。</translation>
    </message>
    <message>
        <source>Invalid P2P permission: '%s'</source>
        <translation>无效的 P2P 权限：'%s'</translation>
    </message>
    <message>
        <source>Invalid amount for -%s=&lt;amount&gt;: '%s'</source>
        <translation>参数 -%s=&lt;amount&gt;: '%s' 指定了无效的金额</translation>
    </message>
    <message>
        <source>Invalid amount for -discardfee=&lt;amount&gt;: '%s'</source>
        <translation>参数 -discardfee=&lt;amount&gt;: '%s' 指定了无效的金额</translation>
    </message>
    <message>
        <source>Invalid amount for -fallbackfee=&lt;amount&gt;: '%s'</source>
        <translation>参数 -fallbackfee=&lt;amount&gt;: '%s' 指定了无效的金额</translation>
    </message>
    <message>
        <source>Specified blocks directory "%s" does not exist.</source>
        <translation>指定的区块目录"%s"不存在。</translation>
    </message>
    <message>
        <source>Unknown address type '%s'</source>
        <translation>未知的地址类型 '%s'</translation>
    </message>
    <message>
        <source>Unknown change type '%s'</source>
        <translation>未知的找零类型 '%s'</translation>
    </message>
    <message>
        <source>Upgrading txindex database</source>
        <translation>正在升级交易索引数据库</translation>
    </message>
    <message>
        <source>Loading P2P addresses...</source>
        <translation>正在加载P2P地址...</translation>
    </message>
    <message>
        <source>Loading banlist...</source>
        <translation>正在加载黑名单...</translation>
    </message>
    <message>
        <source>Not enough file descriptors available.</source>
        <translation>没有足够的文件描述符可用。</translation>
    </message>
    <message>
        <source>Prune cannot be configured with a negative value.</source>
        <translation>不能把修剪配置成一个负数。</translation>
    </message>
    <message>
        <source>Prune mode is incompatible with -txindex.</source>
        <translation>修剪模式与 -txindex 不兼容。</translation>
    </message>
    <message>
        <source>Replaying blocks...</source>
        <translation>正在重放区块...</translation>
    </message>
    <message>
        <source>Rewinding blocks...</source>
        <translation>回退区块...</translation>
    </message>
    <message>
        <source>The source code is available from %s.</source>
        <translation>可以从 %s 获取源代码。</translation>
    </message>
    <message>
        <source>Transaction fee and change calculation failed</source>
        <translation>计算交易手续费和找零失败</translation>
    </message>
    <message>
        <source>Unable to bind to %s on this computer. %s is probably already running.</source>
        <translation>无法在本机绑定 %s 端口。%s 可能已经在运行。</translation>
    </message>
    <message>
        <source>Unable to generate keys</source>
        <translation>无法生成密钥</translation>
    </message>
    <message>
        <source>Unsupported logging category %s=%s.</source>
        <translation>不支持的日志分类 %s=%s。</translation>
    </message>
    <message>
        <source>Upgrading UTXO database</source>
        <translation>正在升级UTXO数据库</translation>
    </message>
    <message>
        <source>User Agent comment (%s) contains unsafe characters.</source>
        <translation>用户代理备注(%s)包含不安全的字符。</translation>
    </message>
    <message>
        <source>Verifying blocks...</source>
        <translation>正在验证区块...</translation>
    </message>
    <message>
        <source>Wallet needed to be rewritten: restart %s to complete</source>
        <translation>钱包需要被重写：请重新启动%s来完成</translation>
    </message>
    <message>
        <source>Error: Listening for incoming connections failed (listen returned error %s)</source>
        <translation>错误：监听外部连接失败 (listen函数返回了错误 %s)</translation>
    </message>
    <message>
        <source>%s corrupt. Try using the wallet tool bitcoin-wallet to salvage or restoring a backup.</source>
        <translation>%s损坏。请尝试用bitcoin-wallet钱包工具来对其进行急救。或者用一个备份进行还原。</translation>
    </message>
    <message>
        <source>Cannot upgrade a non HD split wallet without upgrading to support pre split keypool. Please use version 169900 or no version specified.</source>
        <translation>无法在不支持“拆分前的密钥池”（pre split keypool）的情况下对“非拆分HD钱包”（non HD split wallet）进行升级。请使用版本号169900，或者压根不要指定版本号。</translation>
    </message>
    <message>
        <source>Invalid amount for -maxtxfee=&lt;amount&gt;: '%s' (must be at least the minrelay fee of %s to prevent stuck transactions)</source>
        <translation>参数 -maxtxfee=&lt;amount&gt;: '%s' 指定了非法的金额 (手续费必须至少达到最小转发费率(minrelay fee) %s 以避免交易卡着发不出去)</translation>
    </message>
    <message>
        <source>The transaction amount is too small to send after the fee has been deducted</source>
        <translation>这笔交易在扣除手续费后的金额太小，以至于无法送出</translation>
    </message>
    <message>
        <source>This error could occur if this wallet was not shutdown cleanly and was last loaded using a build with a newer version of Berkeley DB. If so, please use the software that last loaded this wallet</source>
        <translation>如果这个钱包之前没有正确关闭，而且上一次是被新版的Berkeley DB加载过，就会发生这个错误。如果是这样，请使用上次加载过这个钱包的那个软件。</translation>
    </message>
    <message>
        <source>This is the maximum transaction fee you pay (in addition to the normal fee) to prioritize partial spend avoidance over regular coin selection.</source>
        <translation>为了在常规选币过程中优先考虑避免“只花出一个地址上的一部分币”（partial spend）这种情况，您最多还需要（在常规手续费之外）付出的交易手续费。</translation>
    </message>
    <message>
        <source>Transaction needs a change address, but we can't generate it. Please call keypoolrefill first.</source>
        <translation>交易需要一个找零地址，但是我们无法生成它。请先调用 keypoolrefill 。</translation>
    </message>
    <message>
        <source>You need to rebuild the database using -reindex to go back to unpruned mode.  This will redownload the entire blockchain</source>
        <translation>您需要使用 -reindex 重新构建数据库以回到未修剪模式。这将重新下载整个区块链</translation>
    </message>
    <message>
        <source>A fatal internal error occurred, see debug.log for details</source>
        <translation>发生了致命的内部错误，请在debug.log中查看详情</translation>
    </message>
    <message>
        <source>Cannot set -peerblockfilters without -blockfilterindex.</source>
        <translation>没有启用-blockfilterindex，就不能启用-peerblockfilters。</translation>
    </message>
    <message>
        <source>Disk space is too low!</source>
        <translation>磁盘空间太低!</translation>
    </message>
    <message>
        <source>Error reading from database, shutting down.</source>
        <translation>读取数据库出错，关闭中。</translation>
    </message>
    <message>
        <source>Error upgrading chainstate database</source>
        <translation>升级链状态(chainstate)数据库出错</translation>
    </message>
    <message>
        <source>Error: Disk space is low for %s</source>
        <translation>错误： %s 所在的磁盘空间低。</translation>
    </message>
    <message>
        <source>Error: Keypool ran out, please call keypoolrefill first</source>
        <translation>错误: 密钥池已被耗尽，请先调用keypoolrefill</translation>
    </message>
    <message>
        <source>Fee rate (%s) is lower than the minimum fee rate setting (%s)</source>
        <translation>手续费率 (%s) 低于最大手续费率设置 (%s)</translation>
    </message>
    <message>
        <source>Invalid -onion address or hostname: '%s'</source>
        <translation>无效的 -onion 地址: '%s'</translation>
    </message>
    <message>
        <source>Invalid -proxy address or hostname: '%s'</source>
        <translation>无效的 -proxy 地址或主机名: '%s'</translation>
    </message>
    <message>
        <source>Invalid amount for -paytxfee=&lt;amount&gt;: '%s' (must be at least %s)</source>
        <translation>参数 -paytxfee=&lt;amount&gt; 指定了非法的金额: '%s' (必须至少达到 %s)</translation>
    </message>
    <message>
        <source>Invalid netmask specified in -whitelist: '%s'</source>
        <translation>参数 -whitelist: '%s' 指定了无效的网络掩码</translation>
    </message>
    <message>
        <source>Need to specify a port with -whitebind: '%s'</source>
        <translation>-whitebind: '%s' 需要指定一个端口</translation>
    </message>
    <message>
        <source>No proxy server specified. Use -proxy=&lt;ip&gt; or -proxy=&lt;ip:port&gt;.</source>
        <translation>未指定代理服务器。请使用 -proxy=&lt;ip&gt; 或 -proxy=&lt;ip:port&gt; 。</translation>
    </message>
    <message>
        <source>Prune mode is incompatible with -blockfilterindex.</source>
        <translation>修剪模式与 -blockfilterindex 不兼容。</translation>
    </message>
    <message>
        <source>Reducing -maxconnections from %d to %d, because of system limitations.</source>
        <translation>因为系统的限制，将 -maxconnections 参数从 %d 降到了 %d</translation>
    </message>
    <message>
        <source>Section [%s] is not recognized.</source>
        <translation>无法识别配置章节 [%s]。</translation>
    </message>
    <message>
        <source>Signing transaction failed</source>
        <translation>签名交易失败</translation>
    </message>
    <message>
        <source>Specified -walletdir "%s" does not exist</source>
        <translation>参数 -walletdir "%s" 指定了不存在的路径</translation>
    </message>
    <message>
        <source>Specified -walletdir "%s" is a relative path</source>
        <translation>参数 -walletdir "%s" 指定了相对路径</translation>
    </message>
    <message>
        <source>Specified -walletdir "%s" is not a directory</source>
        <translation>参数 -walletdir "%s" 指定的路径不是目录</translation>
    </message>
    <message>
        <source>The specified config file %s does not exist
</source>
        <translation>指定的配置文件 %s 不存在
</translation>
    </message>
    <message>
        <source>The transaction amount is too small to pay the fee</source>
        <translation>交易金额太小，不足以支付交易费</translation>
    </message>
    <message>
        <source>This is experimental software.</source>
        <translation>这是实验性的软件。</translation>
    </message>
    <message>
        <source>Transaction amount too small</source>
        <translation>交易金额太小</translation>
    </message>
    <message>
        <source>Transaction too large</source>
        <translation>交易过大</translation>
    </message>
    <message>
        <source>Unable to bind to %s on this computer (bind returned error %s)</source>
        <translation>无法在本机绑定%s端口 (bind函数返回了错误 %s)</translation>
    </message>
    <message>
        <source>Unable to create the PID file '%s': %s</source>
        <translation>无法创建PID文件'%s': %s</translation>
    </message>
    <message>
        <source>Unable to generate initial keys</source>
        <translation>无法生成初始密钥</translation>
    </message>
    <message>
        <source>Unknown -blockfilterindex value %s.</source>
        <translation>未知的 -blockfilterindex 数值 %s。</translation>
    </message>
    <message>
        <source>Verifying wallet(s)...</source>
        <translation>正在检测钱包的完整性...</translation>
    </message>
    <message>
        <source>Warning: unknown new rules activated (versionbit %i)</source>
        <translation>警告:不明的交易规则已经激活(versionbit %i)</translation>
    </message>
    <message>
        <source>-maxtxfee is set very high! Fees this large could be paid on a single transaction.</source>
        <translation>参数 -maxtxfee 被设置得非常高！即使是单笔交易也可能付出如此之大的手续费。</translation>
    </message>
    <message>
        <source>This is the transaction fee you may pay when fee estimates are not available.</source>
        <translation>不能估计手续费时，你会付出这个手续费金额。</translation>
    </message>
    <message>
        <source>Total length of network version string (%i) exceeds maximum length (%i). Reduce the number or size of uacomments.</source>
        <translation>网络版本字符串的总长度 (%i) 超过最大长度 (%i) 了。请减少 uacomment 参数的数目或长度。</translation>
    </message>
    <message>
        <source>%s is set very high!</source>
        <translation>%s非常高！</translation>
    </message>
    <message>
        <source>Error loading wallet %s. Duplicate -wallet filename specified.</source>
        <translation>加载钱包 %s 出错。 重复指定了 -wallet 文件名。</translation>
    </message>
    <message>
        <source>Starting network threads...</source>
        <translation>正在启动网络线程...</translation>
    </message>
    <message>
        <source>The wallet will avoid paying less than the minimum relay fee.</source>
        <translation>钱包会避免让手续费低于最小转发费率(minrelay fee)。</translation>
    </message>
    <message>
        <source>This is the minimum transaction fee you pay on every transaction.</source>
        <translation>这是你每次交易付款时最少要付的手续费。</translation>
    </message>
    <message>
        <source>This is the transaction fee you will pay if you send a transaction.</source>
        <translation>如果发送交易，这将是你要支付的手续费。</translation>
    </message>
    <message>
        <source>Transaction amounts must not be negative</source>
        <translation>交易金额不不可为负数</translation>
    </message>
    <message>
        <source>Transaction has too long of a mempool chain</source>
        <translation>此交易在内存池中的存在过长的链条</translation>
    </message>
    <message>
        <source>Transaction must have at least one recipient</source>
        <translation>交易必须包含至少一个收款人</translation>
    </message>
    <message>
        <source>Unknown network specified in -onlynet: '%s'</source>
        <translation>-onlynet 指定的是未知网络: %s</translation>
    </message>
    <message>
        <source>Insufficient funds</source>
        <translation>金额不足</translation>
    </message>
    <message>
        <source>Fee estimation failed. Fallbackfee is disabled. Wait a few blocks or enable -fallbackfee.</source>
        <translation>手续费估计失败。而且备用手续费估计（fallbackfee）已被禁用。请再等一些区块，或者通过-fallbackfee参数启用备用手续费估计。</translation>
    </message>
    <message>
        <source>Warning: Private keys detected in wallet {%s} with disabled private keys</source>
        <translation>警告：在已经禁用私钥的钱包 {%s} 中仍然检测到私钥</translation>
    </message>
    <message>
        <source>Cannot write to data directory '%s'; check permissions.</source>
        <translation>不能写入到数据目录'%s'；请检查文件权限。</translation>
    </message>
    <message>
        <source>Loading block index...</source>
        <translation>正在加载区块索引...</translation>
    </message>
    <message>
        <source>Loading wallet...</source>
        <translation>正在加载钱包...</translation>
    </message>
    <message>
        <source>Cannot downgrade wallet</source>
        <translation>无法降级钱包</translation>
    </message>
    <message>
        <source>Rescanning...</source>
        <translation>正在重新扫描...</translation>
    </message>
    <message>
        <source>Done loading</source>
        <translation>加载完成</translation>
    </message>
</context>
</TS><|MERGE_RESOLUTION|>--- conflicted
+++ resolved
@@ -70,15 +70,10 @@
         <translation>您可以给这些比特币地址付款。在付款之前，务必要检查金额和收款地址是否正确。</translation>
     </message>
     <message>
-<<<<<<< HEAD
-        <source>These are your Particl addresses for receiving payments. Use the 'Create new receiving address' button in the receive tab to create new addresses.</source>
-        <translation>您可以用这些比特币地址收款。使用“接收”标签页中的"创建新收款地址"按钮创建新地址。</translation>
-=======
-        <source>These are your Bitcoin addresses for receiving payments. Use the 'Create new receiving address' button in the receive tab to create new addresses.
+        <source>These are your Particl addresses for receiving payments. Use the 'Create new receiving address' button in the receive tab to create new addresses.
 Signing is only possible with addresses of the type 'legacy'.</source>
         <translation>这是您用来收款的比特币地址。使用“接收”标签页中的“创建新收款地址”按钮来创建新的收款地址。
 只有“传统（legacy）”类型的地址支持签名。</translation>
->>>>>>> 5174b534
     </message>
     <message>
         <source>&amp;Copy Address</source>
@@ -493,7 +488,7 @@
         <translation>从文件加载PSBT...(&amp;L)</translation>
     </message>
     <message>
-        <source>Load Partially Signed Bitcoin Transaction</source>
+        <source>Load Partially Signed Particl Transaction</source>
         <translation>加载部分签名比特币交易（PSBT）</translation>
     </message>
     <message>
@@ -501,7 +496,7 @@
         <translation>从剪贴板加载PSBT...</translation>
     </message>
     <message>
-        <source>Load Partially Signed Bitcoin Transaction from clipboard</source>
+        <source>Load Partially Signed Particl Transaction from clipboard</source>
         <translation>从剪贴板中加载部分签名比特币交易（PSBT）</translation>
     </message>
     <message>
@@ -541,9 +536,6 @@
         <translation>关闭钱包</translation>
     </message>
     <message>
-<<<<<<< HEAD
-        <source>Show the %1 help message to get a list with possible Particl command-line options</source>
-=======
         <source>Close All Wallets...</source>
         <translation>关闭所有钱包...</translation>
     </message>
@@ -552,8 +544,7 @@
         <translation>关闭所有钱包</translation>
     </message>
     <message>
-        <source>Show the %1 help message to get a list with possible Bitcoin command-line options</source>
->>>>>>> 5174b534
+        <source>Show the %1 help message to get a list with possible Particl command-line options</source>
         <translation>显示 %1 帮助信息，获取可用命令行选项列表</translation>
     </message>
     <message>
@@ -673,17 +664,12 @@
         <translation>钱包已被&lt;b&gt;加密&lt;/b&gt;，当前为&lt;b&gt;锁定&lt;/b&gt;状态</translation>
     </message>
     <message>
-<<<<<<< HEAD
-        <source>A fatal error occurred. Particl can no longer continue safely and will quit.</source>
-        <translation>发生严重错误。客户端无法安全地继续运行，即将退出。</translation>
-=======
         <source>Original message:</source>
         <translation>原消息:</translation>
     </message>
     <message>
         <source>A fatal error occurred. %1 can no longer continue safely and will quit.</source>
         <translation>发生致命错误。%1 已经无法继续安全运行并即将退出。</translation>
->>>>>>> 5174b534
     </message>
 </context>
 <context>
@@ -1331,13 +1317,6 @@
         <translation>Tor</translation>
     </message>
     <message>
-<<<<<<< HEAD
-        <source>Connect to the Particl network through a separate SOCKS5 proxy for Tor hidden services.</source>
-        <translation>通过 Tor 隐藏服务连接比特币网络时使用另一个 SOCKS5 代理。</translation>
-    </message>
-    <message>
-=======
->>>>>>> 5174b534
         <source>&amp;Window</source>
         <translation>窗口(&amp;W)</translation>
     </message>
@@ -1378,7 +1357,7 @@
         <translation>是否显示手动选币功能。</translation>
     </message>
     <message>
-        <source>Connect to the Bitcoin network through a separate SOCKS5 proxy for Tor onion services.</source>
+        <source>Connect to the Particl network through a separate SOCKS5 proxy for Tor onion services.</source>
         <translation>连接比特币网络时专门为Tor onion服务使用另一个 SOCKS5 代理。</translation>
     </message>
     <message>
@@ -2567,10 +2546,6 @@
         <translation>您确定要发出吗？</translation>
     </message>
     <message>
-<<<<<<< HEAD
-        <source>Please, review your transaction proposal. This will produce a Partially Signed Particl Transaction (PSBT) which you can copy and then sign with e.g. an offline %1 wallet, or a PSBT-compatible hardware wallet.</source>
-        <translation>请务必要审核您的交易提案。这将会产生一笔“部分签名比特币交易”（PSBT），您可以复制它，然后可以通过各种方式对它进行签名，比如，可以通过离线%1钱包或是兼容PSBT的硬件钱包来完成签名。</translation>
-=======
         <source>Create Unsigned</source>
         <translation>创建未签名交易</translation>
     </message>
@@ -2585,7 +2560,6 @@
     <message>
         <source>PSBT saved</source>
         <translation>已保存PSBT</translation>
->>>>>>> 5174b534
     </message>
     <message>
         <source>or</source>
@@ -2596,7 +2570,7 @@
         <translation>你可以后来再追加手续费（打上支持BIP-125手续费追加的标记）</translation>
     </message>
     <message>
-        <source>Please, review your transaction proposal. This will produce a Partially Signed Bitcoin Transaction (PSBT) which you can save or copy and then sign with e.g. an offline %1 wallet, or a PSBT-compatible hardware wallet.</source>
+        <source>Please, review your transaction proposal. This will produce a Partially Signed Particl Transaction (PSBT) which you can save or copy and then sign with e.g. an offline %1 wallet, or a PSBT-compatible hardware wallet.</source>
         <translation>请务必仔细检查您的交易请求。这会产生一个部分签名比特币交易(PSBT)，可以把保存下来或复制出去，然后就可以对它进行签名，比如用离线%1钱包，或是用兼容PSBT的硬件钱包。</translation>
     </message>
     <message>
@@ -3822,8 +3796,8 @@
         <translation>错误：监听外部连接失败 (listen函数返回了错误 %s)</translation>
     </message>
     <message>
-        <source>%s corrupt. Try using the wallet tool bitcoin-wallet to salvage or restoring a backup.</source>
-        <translation>%s损坏。请尝试用bitcoin-wallet钱包工具来对其进行急救。或者用一个备份进行还原。</translation>
+        <source>%s corrupt. Try using the wallet tool particl-wallet to salvage or restoring a backup.</source>
+        <translation>%s损坏。请尝试用particl-wallet钱包工具来对其进行急救。或者用一个备份进行还原。</translation>
     </message>
     <message>
         <source>Cannot upgrade a non HD split wallet without upgrading to support pre split keypool. Please use version 169900 or no version specified.</source>
