--- conflicted
+++ resolved
@@ -1275,13 +1275,8 @@
         <translation>Tor</translation>
     </message>
     <message>
-<<<<<<< HEAD
         <source>Connect to the Particl network through a separate SOCKS5 proxy for Tor hidden services.</source>
-        <translation>通过 Tor 隐藏服务连接比特币网络时使用另一个 SOCKS5 代理。</translation>
-=======
-        <source>Connect to the Bitcoin network through a separate SOCKS5 proxy for Tor hidden services.</source>
         <translation>连接比特币网络时专门为Tor 隐藏服务使用另一个 SOCKS5 代理。</translation>
->>>>>>> a4bc4c1f
     </message>
     <message>
         <source>&amp;Window</source>
