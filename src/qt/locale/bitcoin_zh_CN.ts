<TS version="2.1" language="zh_CN">
<context>
    <name>AddressBookPage</name>
    <message>
        <source>Right-click to edit address or label</source>
        <translation type="unfinished">鼠标右击编辑地址或标签</translation>
    </message>
    <message>
        <source>Create a new address</source>
        <translation>创建新地址</translation>
    </message>
    <message>
        <source>&amp;New</source>
        <translation type="unfinished">新建(&amp;N)</translation>
    </message>
    <message>
        <source>Copy the currently selected address to the system clipboard</source>
        <translation>复制当前选中的地址到系统剪贴板</translation>
    </message>
    <message>
        <source>&amp;Copy</source>
        <translation type="unfinished">复制(&amp;C)</translation>
    </message>
    <message>
        <source>C&amp;lose</source>
        <translation type="unfinished">关闭(&amp;L)</translation>
    </message>
    <message>
        <source>Delete the currently selected address from the list</source>
        <translation>从列表中删除选中的地址</translation>
    </message>
    <message>
        <source>Enter address or label to search</source>
        <translation type="unfinished">输入地址或标签来搜索</translation>
    </message>
    <message>
        <source>Export the data in the current tab to a file</source>
        <translation>将当前标签页数据导出到文件</translation>
    </message>
    <message>
        <source>&amp;Export</source>
        <translation>导出(&amp;E)</translation>
    </message>
    <message>
        <source>&amp;Delete</source>
        <translation>删除(&amp;D)</translation>
    </message>
    <message>
        <source>Choose the address to send coins to</source>
        <translation type="unfinished">选择要发币给哪些地址</translation>
    </message>
    <message>
        <source>Choose the address to receive coins with</source>
        <translation type="unfinished">选择要用哪些地址收币</translation>
    </message>
    <message>
        <source>C&amp;hoose</source>
        <translation type="unfinished">选择(&amp;H)</translation>
    </message>
    <message>
        <source>Sending addresses</source>
        <translation type="unfinished">付款地址</translation>
    </message>
    <message>
        <source>Receiving addresses</source>
        <translation type="unfinished">收款地址</translation>
    </message>
    <message>
<<<<<<< HEAD
        <source>These are your Particl addresses for sending payments. Always check the amount and the receiving address before sending coins.</source>
        <translation>您可以给这些比特币地址付款。在付款之前，务必要检查金额和收款地址是否正确。</translation>
=======
        <source>These are your Bitcoin addresses for sending payments. Always check the amount and the receiving address before sending coins.</source>
        <translation type="unfinished">您可以给这些比特币地址付款。在付款之前，务必要检查金额和收款地址是否正确。</translation>
>>>>>>> d3bd5410
    </message>
    <message>
        <source>These are your Particl addresses for receiving payments. Use the 'Create new receiving address' button in the receive tab to create new addresses.
Signing is only possible with addresses of the type 'legacy'.</source>
        <translation type="unfinished">这是您用来收款的比特币地址。使用“接收”标签页中的“创建新收款地址”按钮来创建新的收款地址。
只有“传统（legacy）”类型的地址支持签名。</translation>
    </message>
    <message>
        <source>&amp;Copy Address</source>
        <translation type="unfinished">复制地址(&amp;C)</translation>
    </message>
    <message>
        <source>Copy &amp;Label</source>
        <translation type="unfinished">复制标签(&amp;L)</translation>
    </message>
    <message>
        <source>&amp;Edit</source>
        <translation type="unfinished">编辑(&amp;E)</translation>
    </message>
    <message>
        <source>Export Address List</source>
        <translation type="unfinished">导出地址列表</translation>
    </message>
    <message>
        <source>Comma separated file</source>
        <extracomment>Expanded name of the CSV file format. See https://en.wikipedia.org/wiki/Comma-separated_values</extracomment>
        <translation type="unfinished">逗号分隔文件</translation>
    </message>
    <message>
        <source>There was an error trying to save the address list to %1. Please try again.</source>
        <extracomment>An error message. %1 is a stand-in argument for the name of the file we attempted to save to.</extracomment>
        <translation type="unfinished">尝试保存地址列表到 %1 时发生错误。请再试一次。</translation>
    </message>
    <message>
        <source>Exporting Failed</source>
        <translation type="unfinished">导出失败</translation>
    </message>
</context>
<context>
    <name>AddressTableModel</name>
    <message>
        <source>Label</source>
        <translation type="unfinished">标签</translation>
    </message>
    <message>
        <source>Address</source>
        <translation type="unfinished">地址</translation>
    </message>
    <message>
        <source>(no label)</source>
        <translation type="unfinished">(无标签)</translation>
    </message>
</context>
<context>
    <name>AskPassphraseDialog</name>
    <message>
        <source>Passphrase Dialog</source>
        <translation>密码对话框</translation>
    </message>
    <message>
        <source>Enter passphrase</source>
        <translation>输入密码</translation>
    </message>
    <message>
        <source>New passphrase</source>
        <translation>新密码</translation>
    </message>
    <message>
        <source>Repeat new passphrase</source>
        <translation>重复新密码</translation>
    </message>
    <message>
        <source>Show passphrase</source>
        <translation type="unfinished">显示密码</translation>
    </message>
    <message>
        <source>Encrypt wallet</source>
        <translation type="unfinished">加密钱包</translation>
    </message>
    <message>
        <source>This operation needs your wallet passphrase to unlock the wallet.</source>
        <translation type="unfinished">这个操作需要你的钱包密码来解锁钱包。</translation>
    </message>
    <message>
        <source>Unlock wallet</source>
        <translation type="unfinished">解锁钱包</translation>
    </message>
    <message>
        <source>Change passphrase</source>
        <translation type="unfinished">修改密码</translation>
    </message>
    <message>
        <source>Confirm wallet encryption</source>
        <translation type="unfinished">确认钱包加密</translation>
    </message>
    <message>
<<<<<<< HEAD
        <source>Warning: If you encrypt your wallet and lose your passphrase, you will &lt;b&gt;LOSE ALL OF YOUR PARTICL&lt;/b&gt;!</source>
        <translation>警告: 如果把钱包加密后又忘记密码，你就会从此&lt;b&gt;失去其中所有的比特币了&lt;/b&gt;！</translation>
=======
        <source>Warning: If you encrypt your wallet and lose your passphrase, you will &lt;b&gt;LOSE ALL OF YOUR BITCOINS&lt;/b&gt;!</source>
        <translation type="unfinished">警告: 如果把钱包加密后又忘记密码，你就会从此&lt;b&gt;失去其中所有的比特币了&lt;/b&gt;！</translation>
>>>>>>> d3bd5410
    </message>
    <message>
        <source>Are you sure you wish to encrypt your wallet?</source>
        <translation type="unfinished">你确定要把钱包加密吗？</translation>
    </message>
    <message>
        <source>Wallet encrypted</source>
        <translation type="unfinished">钱包已加密</translation>
    </message>
    <message>
        <source>Enter the new passphrase for the wallet.&lt;br/&gt;Please use a passphrase of &lt;b&gt;ten or more random characters&lt;/b&gt;, or &lt;b&gt;eight or more words&lt;/b&gt;.</source>
        <translation type="unfinished">为此钱包输入新密码。&lt;br/&gt;请使用由&lt;b&gt;十个或更多的随机字符&lt;/b&gt;，或者&lt;b&gt;八个或更多单词&lt;/b&gt;组成的密码。</translation>
    </message>
    <message>
        <source>Enter the old passphrase and new passphrase for the wallet.</source>
        <translation type="unfinished">输入此钱包的旧密码和新密码。</translation>
    </message>
    <message>
<<<<<<< HEAD
        <source>Remember that encrypting your wallet cannot fully protect your particl from being stolen by malware infecting your computer.</source>
        <translation>请注意，当您的计算机感染恶意软件时，加密钱包并不能完全规避您的比特币被偷窃的可能。</translation>
=======
        <source>Remember that encrypting your wallet cannot fully protect your bitcoins from being stolen by malware infecting your computer.</source>
        <translation type="unfinished">请注意，当您的计算机感染恶意软件时，加密钱包并不能完全规避您的比特币被偷窃的可能。</translation>
>>>>>>> d3bd5410
    </message>
    <message>
        <source>Wallet to be encrypted</source>
        <translation type="unfinished">要加密的钱包</translation>
    </message>
    <message>
        <source>Your wallet is about to be encrypted. </source>
        <translation type="unfinished">您的钱包将要被加密。</translation>
    </message>
    <message>
        <source>Your wallet is now encrypted. </source>
        <translation type="unfinished">您的钱包现在已被加密。</translation>
    </message>
    <message>
        <source>IMPORTANT: Any previous backups you have made of your wallet file should be replaced with the newly generated, encrypted wallet file. For security reasons, previous backups of the unencrypted wallet file will become useless as soon as you start using the new, encrypted wallet.</source>
        <translation type="unfinished">重要: 请用新生成的、已加密的钱包备份文件取代你之前留的钱包文件备份。出于安全方面的原因，一旦你开始使用新的已加密钱包，旧的未加密钱包文件备份就失效了。</translation>
    </message>
    <message>
        <source>Wallet encryption failed</source>
        <translation type="unfinished">钱包加密失败</translation>
    </message>
    <message>
        <source>Wallet encryption failed due to an internal error. Your wallet was not encrypted.</source>
        <translation type="unfinished">因为内部错误导致钱包加密失败。你的钱包还是没加密。</translation>
    </message>
    <message>
        <source>The supplied passphrases do not match.</source>
        <translation type="unfinished">提供的密码不一致。</translation>
    </message>
    <message>
        <source>Wallet unlock failed</source>
        <translation type="unfinished">钱包解锁失败</translation>
    </message>
    <message>
        <source>The passphrase entered for the wallet decryption was incorrect.</source>
        <translation type="unfinished">输入的钱包解锁密码不正确。</translation>
    </message>
    <message>
        <source>Wallet passphrase was successfully changed.</source>
        <translation type="unfinished">钱包密码修改成功。</translation>
    </message>
    <message>
        <source>Warning: The Caps Lock key is on!</source>
        <translation type="unfinished">警告: 大写字母锁定已开启！</translation>
    </message>
</context>
<context>
    <name>BanTableModel</name>
    <message>
        <source>IP/Netmask</source>
        <translation type="unfinished">IP/网络掩码</translation>
    </message>
    <message>
        <source>Banned Until</source>
        <translation type="unfinished">在此之前保持封禁:</translation>
    </message>
</context>
<context>
    <name>BitcoinApplication</name>
    <message>
        <source>Runaway exception</source>
        <translation type="unfinished">未捕获的异常</translation>
    </message>
    <message>
        <source>A fatal error occurred. %1 can no longer continue safely and will quit.</source>
        <translation type="unfinished">发生致命错误。%1 已经无法继续安全运行并即将退出。</translation>
    </message>
    <message>
        <source>Internal error</source>
        <translation type="unfinished">内部错误</translation>
    </message>
    <message>
        <source>An internal error occurred. %1 will attempt to continue safely. This is an unexpected bug which can be reported as described below.</source>
        <translation type="unfinished">发生了一个内部错误。%1将会尝试安全地继续运行。关于这个未知的错误我们有以下的描述信息用于参考。</translation>
    </message>
</context>
<context>
    <name>QObject</name>
    <message>
        <source>Error: Specified data directory "%1" does not exist.</source>
        <translation type="unfinished">错误:指定的数据目录“%1”不存在。</translation>
    </message>
    <message>
        <source>Error: Cannot parse configuration file: %1.</source>
        <translation type="unfinished">错误:无法解析配置文件: %1</translation>
    </message>
    <message>
        <source>Error: %1</source>
        <translation type="unfinished">错误: %1</translation>
    </message>
    <message>
        <source>Error initializing settings: %1</source>
        <translation type="unfinished">初始化设置出错: %1</translation>
    </message>
    <message>
        <source>%1 didn't yet exit safely…</source>
        <translation type="unfinished">%1 还没有安全退出...</translation>
    </message>
    <message>
        <source>unknown</source>
        <translation type="unfinished">未知</translation>
    </message>
    <message>
        <source>Amount</source>
        <translation type="unfinished">金额</translation>
    </message>
    <message>
        <source>Enter a Bitcoin address (e.g. %1)</source>
        <translation type="unfinished">请输入一个比特币地址 (例如 %1)</translation>
    </message>
    <message>
        <source>Unroutable</source>
        <translation type="unfinished">不可路由</translation>
    </message>
    <message>
        <source>Internal</source>
        <translation type="unfinished">内部</translation>
    </message>
    <message>
        <source>Inbound</source>
        <translation type="unfinished">传入</translation>
    </message>
    <message>
        <source>Outbound</source>
        <translation type="unfinished">传出</translation>
    </message>
    <message>
        <source>Full Relay</source>
        <translation type="unfinished">完整转发</translation>
    </message>
    <message>
        <source>Block Relay</source>
        <translation type="unfinished">区块转发</translation>
    </message>
    <message>
        <source>Manual</source>
        <translation type="unfinished">手册</translation>
    </message>
    <message>
        <source>Feeler</source>
        <translation type="unfinished">触须</translation>
    </message>
    <message>
        <source>Address Fetch</source>
        <translation type="unfinished">地址取回</translation>
    </message>
    <message>
        <source>%1 d</source>
        <translation type="unfinished">%1 天</translation>
    </message>
    <message>
        <source>%1 h</source>
        <translation type="unfinished">%1 小时</translation>
    </message>
    <message>
        <source>%1 m</source>
        <translation type="unfinished">%1 分钟</translation>
    </message>
    <message>
        <source>%1 s</source>
        <translation type="unfinished">%1 秒</translation>
    </message>
    <message>
        <source>None</source>
        <translation type="unfinished">无</translation>
    </message>
    <message>
        <source>N/A</source>
        <translation type="unfinished">不可用</translation>
    </message>
    <message>
        <source>%1 ms</source>
        <translation type="unfinished">%1 毫秒</translation>
    </message>
    <message numerus="yes">
        <source>%n second(s)</source>
        <translation>
            <numerusform>%n秒</numerusform>
        </translation>
    </message>
    <message numerus="yes">
        <source>%n minute(s)</source>
        <translation>
            <numerusform>%n分钟</numerusform>
        </translation>
    </message>
    <message numerus="yes">
        <source>%n hour(s)</source>
        <translation type="unfinished">
            <numerusform>%n小时</numerusform>
        </translation>
    </message>
    <message numerus="yes">
        <source>%n day(s)</source>
        <translation type="unfinished">
            <numerusform>%n天</numerusform>
        </translation>
    </message>
    <message numerus="yes">
        <source>%n week(s)</source>
        <translation type="unfinished">
            <numerusform>%n周</numerusform>
        </translation>
    </message>
    <message>
        <source>%1 and %2</source>
        <translation type="unfinished">%1 和 %2</translation>
    </message>
    <message numerus="yes">
        <source>%n year(s)</source>
        <translation type="unfinished">
            <numerusform>%n年</numerusform>
        </translation>
    </message>
    <message>
        <source>%1 B</source>
        <translation type="unfinished">%1 字节</translation>
    </message>
    </context>
<context>
    <name>BitcoinGUI</name>
    <message>
        <source>&amp;Overview</source>
        <translation>概况(&amp;O)</translation>
    </message>
    <message>
        <source>Show general overview of wallet</source>
        <translation>显示钱包概况</translation>
    </message>
    <message>
        <source>&amp;Transactions</source>
        <translation>交易记录(&amp;T)</translation>
    </message>
    <message>
        <source>Browse transaction history</source>
        <translation>浏览交易历史</translation>
    </message>
    <message>
        <source>E&amp;xit</source>
        <translation>退出(&amp;X)</translation>
    </message>
    <message>
        <source>Quit application</source>
        <translation>退出程序</translation>
    </message>
    <message>
        <source>&amp;About %1</source>
        <translation type="unfinished">关于 %1 (&amp;A)</translation>
    </message>
    <message>
        <source>Show information about %1</source>
        <translation type="unfinished">显示 %1 的相关信息</translation>
    </message>
    <message>
        <source>About &amp;Qt</source>
        <translation>关于 &amp;Qt</translation>
    </message>
    <message>
        <source>Show information about Qt</source>
        <translation>显示 Qt 相关信息</translation>
    </message>
    <message>
        <source>Modify configuration options for %1</source>
        <translation type="unfinished">修改%1的配置选项</translation>
    </message>
    <message>
        <source>Create a new wallet</source>
        <translation type="unfinished">创建一个新的钱包</translation>
    </message>
    <message>
        <source>Wallet:</source>
        <translation type="unfinished">钱包:</translation>
    </message>
    <message>
        <source>Network activity disabled.</source>
        <extracomment>A substring of the tooltip.</extracomment>
        <translation type="unfinished">网络活动已禁用。</translation>
    </message>
    <message>
        <source>Proxy is &lt;b&gt;enabled&lt;/b&gt;: %1</source>
        <translation type="unfinished">代理服务器已&lt;b&gt;启用&lt;/b&gt;: %1</translation>
    </message>
    <message>
        <source>Send coins to a Particl address</source>
        <translation>向一个比特币地址发币</translation>
    </message>
    <message>
        <source>Backup wallet to another location</source>
        <translation>备份钱包到其他位置</translation>
    </message>
    <message>
        <source>Change the passphrase used for wallet encryption</source>
        <translation>修改钱包加密密码</translation>
    </message>
    <message>
        <source>&amp;Send</source>
        <translation>发送(&amp;S)</translation>
    </message>
    <message>
        <source>&amp;Receive</source>
        <translation>接收(&amp;R)</translation>
    </message>
    <message>
        <source>&amp;Options…</source>
        <translation type="unfinished">选项(&amp;O)</translation>
    </message>
    <message>
        <source>&amp;Show / Hide</source>
        <translation>显示 / 隐藏(&amp;S)</translation>
    </message>
    <message>
        <source>Show or hide the main Window</source>
        <translation>显示或隐藏主窗口</translation>
    </message>
    <message>
        <source>&amp;Encrypt Wallet…</source>
        <translation type="unfinished">加密钱包(&amp;E)</translation>
    </message>
    <message>
        <source>Encrypt the private keys that belong to your wallet</source>
        <translation>把你钱包中的私钥加密</translation>
    </message>
    <message>
<<<<<<< HEAD
        <source>Sign messages with your Particl addresses to prove you own them</source>
        <translation>用比特币地址关联的私钥为消息签名，以证明您拥有这个比特币地址</translation>
    </message>
    <message>
        <source>Verify messages to ensure they were signed with specified Particl addresses</source>
=======
        <source>&amp;Backup Wallet…</source>
        <translation type="unfinished">备份钱包(&amp;B)</translation>
    </message>
    <message>
        <source>&amp;Change Passphrase…</source>
        <translation type="unfinished">修改密码(&amp;C)</translation>
    </message>
    <message>
        <source>Sign &amp;message…</source>
        <translation type="unfinished">签名消息(&amp;M)</translation>
    </message>
    <message>
        <source>Sign messages with your Bitcoin addresses to prove you own them</source>
        <translation>用比特币地址关联的私钥为消息签名，以证明您拥有这个比特币地址</translation>
    </message>
    <message>
        <source>&amp;Verify message…</source>
        <translation type="unfinished">验证消息(&amp;V)</translation>
    </message>
    <message>
        <source>Verify messages to ensure they were signed with specified Bitcoin addresses</source>
>>>>>>> d3bd5410
        <translation>校验消息，确保该消息是由指定的比特币地址所有者签名的</translation>
    </message>
    <message>
        <source>&amp;Load PSBT from file…</source>
        <translation type="unfinished">从文件加载PSBT(&amp;L)...</translation>
    </message>
    <message>
        <source>Load PSBT from clipboard…</source>
        <translation type="unfinished">从剪贴板加载PSBT...</translation>
    </message>
    <message>
        <source>Open &amp;URI…</source>
        <translation type="unfinished">打开&amp;URI...</translation>
    </message>
    <message>
        <source>Close Wallet…</source>
        <translation type="unfinished">关闭钱包...</translation>
    </message>
    <message>
        <source>Create Wallet…</source>
        <translation type="unfinished">创建钱包...</translation>
    </message>
    <message>
        <source>Close All Wallets…</source>
        <translation type="unfinished">关闭所有钱包...</translation>
    </message>
    <message>
        <source>&amp;File</source>
        <translation>文件(&amp;F)</translation>
    </message>
    <message>
        <source>&amp;Settings</source>
        <translation>设置(&amp;S)</translation>
    </message>
    <message>
        <source>&amp;Help</source>
        <translation>帮助(&amp;H)</translation>
    </message>
    <message>
        <source>Tabs toolbar</source>
        <translation>标签页工具栏</translation>
    </message>
    <message>
<<<<<<< HEAD
        <source>Request payments (generates QR codes and particl: URIs)</source>
        <translation>请求支付 (生成二维码和 particl: URI)</translation>
=======
        <source>Syncing Headers (%1%)…</source>
        <translation type="unfinished">同步区块头 (%1%)…</translation>
>>>>>>> d3bd5410
    </message>
    <message>
        <source>Synchronizing with network…</source>
        <translation type="unfinished">与网络同步...</translation>
    </message>
    <message>
        <source>Indexing blocks on disk…</source>
        <translation type="unfinished">对磁盘上的区块进行索引...</translation>
    </message>
    <message>
        <source>Processing blocks on disk…</source>
        <translation type="unfinished">处理磁盘上的区块...</translation>
    </message>
<<<<<<< HEAD
    <message numerus="yes">
        <source>%n active connection(s) to Particl network</source>
        <translation><numerusform>%n 条到比特币网络的活动连接</numerusform></translation>
=======
    <message>
        <source>Reindexing blocks on disk…</source>
        <translation type="unfinished">重新索引磁盘上的区块...</translation>
    </message>
    <message>
        <source>Connecting to peers…</source>
        <translation type="unfinished">连接到节点...</translation>
    </message>
    <message>
        <source>Request payments (generates QR codes and bitcoin: URIs)</source>
        <translation type="unfinished">请求支付 (生成二维码和 bitcoin: URI)</translation>
    </message>
    <message>
        <source>Show the list of used sending addresses and labels</source>
        <translation type="unfinished">显示用过的付款地址和标签的列表</translation>
>>>>>>> d3bd5410
    </message>
    <message>
        <source>Show the list of used receiving addresses and labels</source>
        <translation type="unfinished">显示用过的收款地址和标签的列表</translation>
    </message>
    <message>
        <source>&amp;Command-line options</source>
        <translation type="unfinished">命令行选项(&amp;C)</translation>
    </message>
    <message numerus="yes">
        <source>Processed %n block(s) of transaction history.</source>
        <translation>
            <numerusform>已处理%n个区块的交易历史。</numerusform>
        </translation>
    </message>
    <message>
        <source>%1 behind</source>
        <translation>落后 %1</translation>
    </message>
    <message>
        <source>Catching up…</source>
        <translation type="unfinished">正在追上进度...</translation>
    </message>
    <message>
        <source>Last received block was generated %1 ago.</source>
        <translation>最新收到的区块产生于 %1 之前。</translation>
    </message>
    <message>
        <source>Transactions after this will not yet be visible.</source>
        <translation>在此之后的交易尚不可见</translation>
    </message>
    <message>
        <source>Error</source>
        <translation>错误</translation>
    </message>
    <message>
        <source>Warning</source>
        <translation>警告</translation>
    </message>
    <message>
        <source>Information</source>
        <translation>信息</translation>
    </message>
    <message>
        <source>Up to date</source>
        <translation>已是最新</translation>
    </message>
    <message>
<<<<<<< HEAD
        <source>&amp;Load PSBT from file...</source>
        <translation>从文件加载PSBT...(&amp;L)</translation>
    </message>
    <message>
        <source>Load Partially Signed Particl Transaction</source>
        <translation>加载部分签名比特币交易（PSBT）</translation>
    </message>
    <message>
        <source>Load PSBT from clipboard...</source>
        <translation>从剪贴板加载PSBT...</translation>
    </message>
    <message>
        <source>Load Partially Signed Particl Transaction from clipboard</source>
        <translation>从剪贴板中加载部分签名比特币交易（PSBT）</translation>
=======
        <source>Load Partially Signed Bitcoin Transaction</source>
        <translation type="unfinished">加载部分签名比特币交易（PSBT）</translation>
    </message>
    <message>
        <source>Load Partially Signed Bitcoin Transaction from clipboard</source>
        <translation type="unfinished">从剪贴板中加载部分签名比特币交易（PSBT）</translation>
>>>>>>> d3bd5410
    </message>
    <message>
        <source>Node window</source>
        <translation type="unfinished">节点窗口</translation>
    </message>
    <message>
        <source>Open node debugging and diagnostic console</source>
        <translation type="unfinished">打开节点调试与诊断控制台</translation>
    </message>
    <message>
        <source>&amp;Sending addresses</source>
        <translation type="unfinished">付款地址(&amp;S)</translation>
    </message>
    <message>
        <source>&amp;Receiving addresses</source>
        <translation type="unfinished">收款地址(&amp;R)</translation>
    </message>
    <message>
<<<<<<< HEAD
        <source>Open a particl: URI</source>
        <translation>打开particl:开头的URI</translation>
=======
        <source>Open a bitcoin: URI</source>
        <translation type="unfinished">打开bitcoin:开头的URI</translation>
>>>>>>> d3bd5410
    </message>
    <message>
        <source>Open Wallet</source>
        <translation type="unfinished">打开钱包</translation>
    </message>
    <message>
        <source>Open a wallet</source>
        <translation type="unfinished">打开一个钱包</translation>
    </message>
    <message>
        <source>Close wallet</source>
        <translation type="unfinished">卸载钱包</translation>
    </message>
    <message>
        <source>Close all wallets</source>
        <translation type="unfinished">关闭所有钱包</translation>
    </message>
    <message>
<<<<<<< HEAD
        <source>Show the %1 help message to get a list with possible Particl command-line options</source>
        <translation>显示 %1 帮助信息，获取可用命令行选项列表</translation>
=======
        <source>Show the %1 help message to get a list with possible Bitcoin command-line options</source>
        <translation type="unfinished">显示 %1 帮助信息，获取可用命令行选项列表</translation>
>>>>>>> d3bd5410
    </message>
    <message>
        <source>&amp;Mask values</source>
        <translation type="unfinished">遮住数值(&amp;M)</translation>
    </message>
    <message>
        <source>Mask the values in the Overview tab</source>
        <translation type="unfinished">在“概况”标签页中不明文显示数值、只显示掩码</translation>
    </message>
    <message>
        <source>default wallet</source>
        <translation type="unfinished">默认钱包</translation>
    </message>
    <message>
        <source>No wallets available</source>
        <translation type="unfinished">没有可用的钱包</translation>
    </message>
    <message>
        <source>&amp;Window</source>
        <translation type="unfinished">窗口(&amp;W)</translation>
    </message>
    <message>
        <source>Minimize</source>
        <translation type="unfinished">最小化</translation>
    </message>
    <message>
        <source>Zoom</source>
        <translation type="unfinished">缩放</translation>
    </message>
    <message>
        <source>Main Window</source>
        <translation type="unfinished">主窗口</translation>
    </message>
    <message>
        <source>%1 client</source>
        <translation type="unfinished">%1 客户端</translation>
    </message>
    <message numerus="yes">
        <source>%n active connection(s) to Bitcoin network.</source>
        <extracomment>A substring of the tooltip.</extracomment>
        <translation type="unfinished">
            <numerusform>%n 条到比特币网络的活动连接</numerusform>
        </translation>
    </message>
    <message>
        <source>Click for more actions.</source>
        <extracomment>A substring of the tooltip. "More actions" are available via the context menu.</extracomment>
        <translation type="unfinished">点击查看更多操作。</translation>
    </message>
    <message>
        <source>Show Peers tab</source>
        <extracomment>A context menu item. The "Peers tab" is an element of the "Node window".</extracomment>
        <translation type="unfinished">显示节点标签</translation>
    </message>
    <message>
        <source>Disable network activity</source>
        <extracomment>A context menu item.</extracomment>
        <translation type="unfinished">禁用网络活动</translation>
    </message>
    <message>
        <source>Enable network activity</source>
        <extracomment>A context menu item. The network activity was disabled previously.</extracomment>
        <translation type="unfinished">启用网络活动</translation>
    </message>
    <message>
        <source>Error: %1</source>
        <translation type="unfinished">错误: %1</translation>
    </message>
    <message>
        <source>Warning: %1</source>
        <translation type="unfinished">警告: %1</translation>
    </message>
    <message>
        <source>Date: %1
</source>
        <translation type="unfinished">日期: %1
</translation>
    </message>
    <message>
        <source>Amount: %1
</source>
        <translation type="unfinished">金额: %1
</translation>
    </message>
    <message>
        <source>Wallet: %1
</source>
        <translation type="unfinished">钱包: %1
</translation>
    </message>
    <message>
        <source>Type: %1
</source>
        <translation type="unfinished">类型: %1
</translation>
    </message>
    <message>
        <source>Label: %1
</source>
        <translation type="unfinished">标签: %1
</translation>
    </message>
    <message>
        <source>Address: %1
</source>
        <translation type="unfinished">地址: %1
</translation>
    </message>
    <message>
        <source>Sent transaction</source>
        <translation>送出交易</translation>
    </message>
    <message>
        <source>Incoming transaction</source>
        <translation>流入交易</translation>
    </message>
    <message>
        <source>HD key generation is &lt;b&gt;enabled&lt;/b&gt;</source>
        <translation type="unfinished">HD密钥生成&lt;b&gt;启用&lt;/b&gt;</translation>
    </message>
    <message>
        <source>HD key generation is &lt;b&gt;disabled&lt;/b&gt;</source>
        <translation type="unfinished">HD密钥生成&lt;b&gt;禁用&lt;/b&gt;</translation>
    </message>
    <message>
        <source>Private key &lt;b&gt;disabled&lt;/b&gt;</source>
        <translation type="unfinished">私钥&lt;b&gt;禁用&lt;/b&gt;</translation>
    </message>
    <message>
        <source>Wallet is &lt;b&gt;encrypted&lt;/b&gt; and currently &lt;b&gt;unlocked&lt;/b&gt;</source>
        <translation>钱包已被&lt;b&gt;加密&lt;/b&gt;，当前为&lt;b&gt;解锁&lt;/b&gt;状态</translation>
    </message>
    <message>
        <source>Wallet is &lt;b&gt;encrypted&lt;/b&gt; and currently &lt;b&gt;locked&lt;/b&gt;</source>
        <translation>钱包已被&lt;b&gt;加密&lt;/b&gt;，当前为&lt;b&gt;锁定&lt;/b&gt;状态</translation>
    </message>
    <message>
        <source>Original message:</source>
        <translation type="unfinished">原消息:</translation>
    </message>
</context>
<context>
    <name>UnitDisplayStatusBarControl</name>
    <message>
        <source>Unit to show amounts in. Click to select another unit.</source>
        <translation type="unfinished">金额单位。单击选择别的单位。</translation>
    </message>
</context>
<context>
    <name>CoinControlDialog</name>
    <message>
        <source>Coin Selection</source>
        <translation type="unfinished">手动选币</translation>
    </message>
    <message>
        <source>Quantity:</source>
        <translation type="unfinished">总量:</translation>
    </message>
    <message>
        <source>Bytes:</source>
        <translation type="unfinished">字节数:</translation>
    </message>
    <message>
        <source>Amount:</source>
        <translation type="unfinished">金额:</translation>
    </message>
    <message>
        <source>Fee:</source>
        <translation type="unfinished">费用:</translation>
    </message>
    <message>
        <source>Dust:</source>
        <translation type="unfinished">粉尘:</translation>
    </message>
    <message>
        <source>After Fee:</source>
        <translation type="unfinished">加上交易费用后:</translation>
    </message>
    <message>
        <source>Change:</source>
        <translation type="unfinished">找零:</translation>
    </message>
    <message>
        <source>(un)select all</source>
        <translation type="unfinished">全(不)选</translation>
    </message>
    <message>
        <source>Tree mode</source>
        <translation type="unfinished">树状模式</translation>
    </message>
    <message>
        <source>List mode</source>
        <translation type="unfinished">列表模式</translation>
    </message>
    <message>
        <source>Amount</source>
        <translation type="unfinished">金额</translation>
    </message>
    <message>
        <source>Received with label</source>
        <translation type="unfinished">收款标签</translation>
    </message>
    <message>
        <source>Received with address</source>
        <translation type="unfinished">收款地址</translation>
    </message>
    <message>
        <source>Date</source>
        <translation type="unfinished">日期</translation>
    </message>
    <message>
        <source>Confirmations</source>
        <translation type="unfinished">确认</translation>
    </message>
    <message>
        <source>Confirmed</source>
        <translation type="unfinished">已确认</translation>
    </message>
    <message>
        <source>Copy amount</source>
        <translation type="unfinished">复制金额</translation>
    </message>
    <message>
        <source>&amp;Copy address</source>
        <translation type="unfinished">复制地址(&amp;C)</translation>
    </message>
    <message>
        <source>Copy &amp;label</source>
        <translation type="unfinished">复制标签(&amp;L)</translation>
    </message>
    <message>
        <source>Copy &amp;amount</source>
        <translation type="unfinished">复制金额(&amp;A)</translation>
    </message>
    <message>
        <source>Copy transaction &amp;ID</source>
        <translation type="unfinished">复制交易 &amp;ID</translation>
    </message>
    <message>
        <source>L&amp;ock unspent</source>
        <translation type="unfinished">锁定未花费(&amp;O)</translation>
    </message>
    <message>
        <source>&amp;Unlock unspent</source>
        <translation type="unfinished">解锁未花费(&amp;U)</translation>
    </message>
    <message>
        <source>Copy quantity</source>
        <translation type="unfinished">复制数目</translation>
    </message>
    <message>
        <source>Copy fee</source>
        <translation type="unfinished">复制手续费</translation>
    </message>
    <message>
        <source>Copy after fee</source>
        <translation type="unfinished">复制含交易费的金额</translation>
    </message>
    <message>
        <source>Copy bytes</source>
        <translation type="unfinished">复制字节数</translation>
    </message>
    <message>
        <source>Copy dust</source>
        <translation type="unfinished">复制粉尘金额</translation>
    </message>
    <message>
        <source>Copy change</source>
        <translation type="unfinished">复制找零金额</translation>
    </message>
    <message>
        <source>(%1 locked)</source>
        <translation type="unfinished">(%1已锁定)</translation>
    </message>
    <message>
        <source>yes</source>
        <translation type="unfinished">是</translation>
    </message>
    <message>
        <source>no</source>
        <translation type="unfinished">否</translation>
    </message>
    <message>
        <source>This label turns red if any recipient receives an amount smaller than the current dust threshold.</source>
        <translation type="unfinished">当任何一个收款金额小于目前的粉尘金额阈值时，文字会变红色。</translation>
    </message>
    <message>
        <source>Can vary +/- %1 satoshi(s) per input.</source>
        <translation type="unfinished">每个输入可能有 +/- %1 聪 (satoshi) 的误差。</translation>
    </message>
    <message>
        <source>(no label)</source>
        <translation type="unfinished">(无标签)</translation>
    </message>
    <message>
        <source>change from %1 (%2)</source>
        <translation type="unfinished">来自 %1 的找零 (%2)</translation>
    </message>
    <message>
        <source>(change)</source>
        <translation type="unfinished">(找零)</translation>
    </message>
</context>
<context>
    <name>CreateWalletActivity</name>
    <message>
        <source>Creating Wallet &lt;b&gt;%1&lt;/b&gt;…</source>
        <translation type="unfinished">创建钱包&lt;b&gt;%1&lt;/b&gt;...</translation>
    </message>
    <message>
        <source>Create wallet failed</source>
        <translation type="unfinished">创建钱包失败</translation>
    </message>
    <message>
        <source>Create wallet warning</source>
        <translation type="unfinished">创建钱包警告</translation>
    </message>
    <message>
        <source>Can't list signers</source>
        <translation type="unfinished">无法列出签名器</translation>
    </message>
</context>
<context>
    <name>OpenWalletActivity</name>
    <message>
        <source>Open wallet failed</source>
        <translation type="unfinished">打开钱包失败</translation>
    </message>
    <message>
        <source>Open wallet warning</source>
        <translation type="unfinished">打开钱包警告</translation>
    </message>
    <message>
        <source>default wallet</source>
        <translation type="unfinished">默认钱包</translation>
    </message>
    <message>
        <source>Opening Wallet &lt;b&gt;%1&lt;/b&gt;…</source>
        <translation type="unfinished">打开钱包&lt;b&gt;%1&lt;/b&gt;...</translation>
    </message>
</context>
<context>
    <name>WalletController</name>
    <message>
        <source>Close wallet</source>
        <translation type="unfinished">卸载钱包</translation>
    </message>
    <message>
        <source>Are you sure you wish to close the wallet &lt;i&gt;%1&lt;/i&gt;?</source>
        <translation type="unfinished">您确定想要关闭钱包&lt;i&gt;%1&lt;/i&gt;吗？</translation>
    </message>
    <message>
        <source>Closing the wallet for too long can result in having to resync the entire chain if pruning is enabled.</source>
        <translation type="unfinished">启用修剪时，如果一个钱包被卸载太久，就必须重新同步整条区块链才能再次加载它。</translation>
    </message>
    <message>
        <source>Close all wallets</source>
        <translation type="unfinished">关闭所有钱包</translation>
    </message>
    <message>
        <source>Are you sure you wish to close all wallets?</source>
        <translation type="unfinished">您确定想要关闭所有钱包吗?</translation>
    </message>
</context>
<context>
    <name>CreateWalletDialog</name>
    <message>
        <source>Create Wallet</source>
        <translation type="unfinished">创建钱包</translation>
    </message>
    <message>
        <source>Wallet Name</source>
        <translation type="unfinished">钱包名称</translation>
    </message>
    <message>
        <source>Wallet</source>
        <translation type="unfinished">钱包</translation>
    </message>
    <message>
        <source>Encrypt the wallet. The wallet will be encrypted with a passphrase of your choice.</source>
        <translation type="unfinished">加密钱包。将会使用您指定的密码将钱包钱包。</translation>
    </message>
    <message>
        <source>Encrypt Wallet</source>
        <translation type="unfinished">加密钱包</translation>
    </message>
    <message>
        <source>Advanced Options</source>
        <translation type="unfinished">进阶设定</translation>
    </message>
    <message>
        <source>Disable private keys for this wallet. Wallets with private keys disabled will have no private keys and cannot have an HD seed or imported private keys. This is ideal for watch-only wallets.</source>
        <translation type="unfinished">禁用此钱包的私钥。被禁用私钥的钱包将不会含有任何私钥，而且也不能含有HD种子或导入的私钥。作为仅观察钱包，这是比较理想的。</translation>
    </message>
    <message>
        <source>Disable Private Keys</source>
        <translation type="unfinished">禁用私钥</translation>
    </message>
    <message>
        <source>Make a blank wallet. Blank wallets do not initially have private keys or scripts. Private keys and addresses can be imported, or an HD seed can be set, at a later time.</source>
        <translation type="unfinished">创建一个空白的钱包。空白钱包最初不含有任何私钥或脚本。可以以后再导入私钥和地址，或设置HD种子。</translation>
    </message>
    <message>
        <source>Make Blank Wallet</source>
        <translation type="unfinished">创建空白钱包</translation>
    </message>
    <message>
        <source>Use descriptors for scriptPubKey management</source>
        <translation type="unfinished">使用输出描述符进行scriptPubKey管理</translation>
    </message>
    <message>
        <source>Descriptor Wallet</source>
        <translation type="unfinished">输出描述符钱包</translation>
    </message>
    <message>
        <source>Use an external signing device such as a hardware wallet. Configure the external signer script in wallet preferences first.</source>
        <translation type="unfinished">使用像是硬件钱包这样的外部签名设备。请在钱包偏好设置中先配置号外部签名器脚本。</translation>
    </message>
    <message>
        <source>External signer</source>
        <translation type="unfinished">外部签名器</translation>
    </message>
    <message>
        <source>Create</source>
        <translation type="unfinished">创建</translation>
    </message>
    <message>
        <source>Compiled without sqlite support (required for descriptor wallets)</source>
        <translation type="unfinished">编译时未启用SQLite支持（输出描述符钱包需要它）</translation>
    </message>
    <message>
        <source>Compiled without external signing support (required for external signing)</source>
        <extracomment>"External signing" means using devices such as hardware wallets.</extracomment>
        <translation type="unfinished">编译时未启用外部签名支持 (外部签名需要这个功能)</translation>
    </message>
</context>
<context>
    <name>EditAddressDialog</name>
    <message>
        <source>Edit Address</source>
        <translation>编辑地址</translation>
    </message>
    <message>
        <source>&amp;Label</source>
        <translation>标签(&amp;L)</translation>
    </message>
    <message>
        <source>The label associated with this address list entry</source>
        <translation type="unfinished">与此地址关联的标签</translation>
    </message>
    <message>
        <source>The address associated with this address list entry. This can only be modified for sending addresses.</source>
        <translation type="unfinished">与这个列表项关联的地址。只有付款地址才能被修改（收款地址不能被修改）。</translation>
    </message>
    <message>
        <source>&amp;Address</source>
        <translation>地址(&amp;A)</translation>
    </message>
    <message>
        <source>New sending address</source>
        <translation type="unfinished">新建付款地址</translation>
    </message>
    <message>
        <source>Edit receiving address</source>
        <translation type="unfinished">编辑收款地址</translation>
    </message>
    <message>
        <source>Edit sending address</source>
        <translation type="unfinished">编辑付款地址</translation>
    </message>
    <message>
<<<<<<< HEAD
        <source>The entered address "%1" is not a valid Particl address.</source>
        <translation>输入的地址 %1 并不是有效的比特币地址。</translation>
=======
        <source>The entered address "%1" is not a valid Bitcoin address.</source>
        <translation type="unfinished">输入的地址 %1 并不是有效的比特币地址。</translation>
>>>>>>> d3bd5410
    </message>
    <message>
        <source>Address "%1" already exists as a receiving address with label "%2" and so cannot be added as a sending address.</source>
        <translation type="unfinished">地址“%1”已经存在，它是一个收款地址，标签为“%2”，所以它不能作为一个付款地址被添加进来。</translation>
    </message>
    <message>
        <source>The entered address "%1" is already in the address book with label "%2".</source>
        <translation type="unfinished">输入的地址“%1”已经存在于地址簿中，标签为“%2”。</translation>
    </message>
    <message>
        <source>Could not unlock wallet.</source>
        <translation type="unfinished">无法解锁钱包。</translation>
    </message>
    <message>
        <source>New key generation failed.</source>
        <translation type="unfinished">生成新密钥失败。</translation>
    </message>
</context>
<context>
    <name>FreespaceChecker</name>
    <message>
        <source>A new data directory will be created.</source>
        <translation>一个新的数据目录将被创建。</translation>
    </message>
    <message>
        <source>name</source>
        <translation>名称</translation>
    </message>
    <message>
        <source>Directory already exists. Add %1 if you intend to create a new directory here.</source>
        <translation>目录已存在。如果您打算在这里创建一个新目录，请添加 %1。</translation>
    </message>
    <message>
        <source>Path already exists, and is not a directory.</source>
        <translation>路径已存在，并且不是一个目录。</translation>
    </message>
    <message>
        <source>Cannot create data directory here.</source>
        <translation>无法在此创建数据目录。</translation>
    </message>
</context>
<context>
    <name>Intro</name>
    <message>
        <source>Bitcoin</source>
        <translation type="unfinished">比特币</translation>
    </message>
    <message>
        <source>%1 GB of free space available</source>
        <translation type="unfinished">可用空闲空间 %1 GB</translation>
    </message>
    <message>
        <source>(of %1 GB needed)</source>
        <translation type="unfinished">(需要 %1 GB)</translation>
    </message>
    <message>
        <source>(%1 GB needed for full chain)</source>
        <translation type="unfinished">(完整区块链需要 %1 GB)</translation>
    </message>
    <message>
        <source>At least %1 GB of data will be stored in this directory, and it will grow over time.</source>
        <translation type="unfinished">此目录中至少会保存 %1 GB 的数据，并且大小还会随着时间增长。</translation>
    </message>
    <message>
        <source>Approximately %1 GB of data will be stored in this directory.</source>
        <translation type="unfinished">会在此目录中存储约 %1 GB 的数据。</translation>
    </message>
    <message numerus="yes">
        <source>(sufficient to restore backups %n day(s) old)</source>
        <extracomment>Explanatory text on the capability of the current prune target.</extracomment>
        <translation type="unfinished">
            <numerusform>(足以恢复 %n 天之内的备份)</numerusform>
        </translation>
    </message>
    <message>
        <source>%1 will download and store a copy of the Bitcoin block chain.</source>
        <translation type="unfinished">%1 将会下载并存储比特币区块链。</translation>
    </message>
    <message>
        <source>The wallet will also be stored in this directory.</source>
        <translation type="unfinished">钱包也会被保存在这个目录中。</translation>
    </message>
    <message>
        <source>Error: Specified data directory "%1" cannot be created.</source>
        <translation type="unfinished">错误:无法创建指定的数据目录 "%1"</translation>
    </message>
    <message>
        <source>Error</source>
        <translation>错误</translation>
    </message>
    <message>
        <source>Welcome</source>
        <translation>欢迎</translation>
    </message>
    <message>
        <source>Welcome to %1.</source>
        <translation type="unfinished">欢迎使用 %1</translation>
    </message>
    <message>
<<<<<<< HEAD
        <source>Particl</source>
        <translation>比特币</translation>
=======
        <source>As this is the first time the program is launched, you can choose where %1 will store its data.</source>
        <translation type="unfinished">由于这是第一次启动此程序，您可以选择%1存储数据的位置</translation>
>>>>>>> d3bd5410
    </message>
    <message>
        <source>When you click OK, %1 will begin to download and process the full %4 block chain (%2GB) starting with the earliest transactions in %3 when %4 initially launched.</source>
        <translation type="unfinished">当你单击确认后，%1 将会在 %4 启动时从  %3 中最早的交易开始，下载并处理完整的 %4 区块链 (%2GB)。</translation>
    </message>
    <message>
        <source>Limit block chain storage to</source>
        <translation type="unfinished">将区块链存储限制到</translation>
    </message>
    <message>
        <source>Reverting this setting requires re-downloading the entire blockchain. It is faster to download the full chain first and prune it later. Disables some advanced features.</source>
        <translation type="unfinished">取消此设置需要重新下载整个区块链。先完整下载整条链再进行修剪会更快。这会禁用一些高级功能。</translation>
    </message>
    <message>
<<<<<<< HEAD
        <source>%1 will download and store a copy of the Particl block chain.</source>
        <translation>%1 将会下载并存储比特币区块链。</translation>
=======
        <source>This initial synchronisation is very demanding, and may expose hardware problems with your computer that had previously gone unnoticed. Each time you run %1, it will continue downloading where it left off.</source>
        <translation type="unfinished">初始化同步过程是非常吃力的，同时可能会暴露您之前没有注意到的电脑硬件问题。你每次启动%1时，它都会从之前中断的地方继续下载。</translation>
>>>>>>> d3bd5410
    </message>
    <message>
        <source>If you have chosen to limit block chain storage (pruning), the historical data must still be downloaded and processed, but will be deleted afterward to keep your disk usage low.</source>
        <translation type="unfinished">如果你选择限制区块链存储大小（区块链裁剪模式），程序依然会下载并处理全部历史数据，只是不必须的部分会在使用后被删除，以占用最少的存储空间。</translation>
    </message>
    <message>
        <source>Use the default data directory</source>
        <translation>使用默认的数据目录</translation>
    </message>
    <message>
        <source>Use a custom data directory:</source>
        <translation>使用自定义的数据目录:</translation>
    </message>
</context>
<context>
    <name>HelpMessageDialog</name>
    <message>
        <source>version</source>
        <translation type="unfinished">版本</translation>
    </message>
    <message>
        <source>About %1</source>
        <translation type="unfinished">关于 %1</translation>
    </message>
    <message>
        <source>Command-line options</source>
        <translation type="unfinished">命令行选项</translation>
    </message>
</context>
<context>
    <name>ShutdownWindow</name>
    <message>
        <source>%1 is shutting down…</source>
        <translation type="unfinished">%1正在关闭...</translation>
    </message>
    <message>
        <source>Do not shut down the computer until this window disappears.</source>
        <translation type="unfinished">在此窗口消失前不要关闭计算机。</translation>
    </message>
</context>
<context>
    <name>ModalOverlay</name>
    <message>
        <source>Form</source>
        <translation type="unfinished">窗体</translation>
    </message>
    <message>
<<<<<<< HEAD
        <source>Recent transactions may not yet be visible, and therefore your wallet's balance might be incorrect. This information will be correct once your wallet has finished synchronizing with the particl network, as detailed below.</source>
        <translation>近期交易可能尚未显示，因此当前余额可能不准确。以上信息将在与比特币网络完全同步后更正。详情如下</translation>
    </message>
    <message>
        <source>Attempting to spend particl that are affected by not-yet-displayed transactions will not be accepted by the network.</source>
        <translation>尝试使用受未可见交易影响的余额将不被网络接受。</translation>
=======
        <source>Recent transactions may not yet be visible, and therefore your wallet's balance might be incorrect. This information will be correct once your wallet has finished synchronizing with the bitcoin network, as detailed below.</source>
        <translation type="unfinished">近期交易可能尚未显示，因此当前余额可能不准确。以上信息将在与比特币网络完全同步后更正。详情如下</translation>
    </message>
    <message>
        <source>Attempting to spend bitcoins that are affected by not-yet-displayed transactions will not be accepted by the network.</source>
        <translation type="unfinished">尝试使用受未可见交易影响的余额将不被网络接受。</translation>
>>>>>>> d3bd5410
    </message>
    <message>
        <source>Number of blocks left</source>
        <translation type="unfinished">剩余区块数量</translation>
    </message>
    <message>
        <source>Unknown…</source>
        <translation type="unfinished">未知...</translation>
    </message>
    <message>
        <source>calculating…</source>
        <translation type="unfinished">计算中...</translation>
    </message>
    <message>
        <source>Last block time</source>
        <translation type="unfinished">上一区块时间</translation>
    </message>
    <message>
        <source>Progress</source>
        <translation type="unfinished">进度</translation>
    </message>
    <message>
        <source>Progress increase per hour</source>
        <translation type="unfinished">每小时进度增加</translation>
    </message>
    <message>
        <source>Estimated time left until synced</source>
        <translation type="unfinished">预计剩余同步时间</translation>
    </message>
    <message>
        <source>Hide</source>
        <translation type="unfinished">隐藏</translation>
    </message>
    <message>
        <source>%1 is currently syncing.  It will download headers and blocks from peers and validate them until reaching the tip of the block chain.</source>
        <translation type="unfinished">%1目前正在同步中。它会从其他节点下载区块头和区块数据并进行验证，直到抵达区块链尖端。</translation>
    </message>
    <message>
        <source>Unknown. Syncing Headers (%1, %2%)…</source>
        <translation type="unfinished">未知。同步区块头(%1, %2%)...</translation>
    </message>
</context>
<context>
    <name>OpenURIDialog</name>
    <message>
<<<<<<< HEAD
        <source>Open particl URI</source>
        <translation>打开比特币URI</translation>
    </message>
    <message>
        <source>URI:</source>
        <translation>URI:</translation>
    </message>
</context>
<context>
    <name>OpenWalletActivity</name>
    <message>
        <source>Open wallet failed</source>
        <translation>打开钱包失败</translation>
    </message>
    <message>
        <source>Open wallet warning</source>
        <translation>打开钱包警告</translation>
    </message>
    <message>
        <source>default wallet</source>
        <translation>默认钱包</translation>
    </message>
    <message>
        <source>Opening Wallet &lt;b&gt;%1&lt;/b&gt;...</source>
        <translation>正在打开钱包&lt;b&gt;%1&lt;/b&gt;...</translation>
=======
        <source>Open bitcoin URI</source>
        <translation type="unfinished">打开比特币URI</translation>
>>>>>>> d3bd5410
    </message>
    </context>
<context>
    <name>OptionsDialog</name>
    <message>
        <source>Options</source>
        <translation>选项</translation>
    </message>
    <message>
        <source>&amp;Main</source>
        <translation>主要(&amp;M)</translation>
    </message>
    <message>
        <source>Automatically start %1 after logging in to the system.</source>
        <translation type="unfinished">在登入系统后自动启动 %1</translation>
    </message>
    <message>
        <source>&amp;Start %1 on system login</source>
        <translation type="unfinished">系统登入时启动 %1 (&amp;S)</translation>
    </message>
    <message>
        <source>Enabling pruning significantly reduces the disk space required to store transactions. All blocks are still fully validated. Reverting this setting requires re-downloading the entire blockchain.</source>
        <translation type="unfinished">启用区块修剪会显著减小存储交易对磁盘空间的需求。所有的区块仍然会被完整校验。取消这个设置需要重新下载整条区块链。</translation>
    </message>
    <message>
        <source>Size of &amp;database cache</source>
        <translation type="unfinished">数据库缓存大小(&amp;D)</translation>
    </message>
    <message>
        <source>Number of script &amp;verification threads</source>
        <translation type="unfinished">脚本验证线程数(&amp;V)</translation>
    </message>
    <message>
        <source>IP address of the proxy (e.g. IPv4: 127.0.0.1 / IPv6: ::1)</source>
        <translation type="unfinished">代理服务器 IP 地址 (例如 IPv4: 127.0.0.1 / IPv6: ::1)</translation>
    </message>
    <message>
        <source>Shows if the supplied default SOCKS5 proxy is used to reach peers via this network type.</source>
        <translation type="unfinished">显示默认的SOCKS5代理是否被用于在该类型的网络下连接同伴。</translation>
    </message>
    <message>
        <source>Minimize instead of exit the application when the window is closed. When this option is enabled, the application will be closed only after selecting Exit in the menu.</source>
        <translation type="unfinished">窗口被关闭时最小化程序而不是退出。当此选项启用时，只有在菜单中选择“退出”时才会让程序退出。</translation>
    </message>
    <message>
        <source>Third party URLs (e.g. a block explorer) that appear in the transactions tab as context menu items. %s in the URL is replaced by transaction hash. Multiple URLs are separated by vertical bar |.</source>
        <translation type="unfinished">这个第三方网址（比如区块浏览器）会出现在交易选项卡的右键菜单中。 网址中的%s代表交易哈希。多个网址需要用竖线 | 相互分隔。</translation>
    </message>
    <message>
        <source>Open the %1 configuration file from the working directory.</source>
        <translation type="unfinished">从工作目录下打开配置文件 %1。</translation>
    </message>
    <message>
        <source>Open Configuration File</source>
        <translation type="unfinished">打开配置文件</translation>
    </message>
    <message>
        <source>Reset all client options to default.</source>
        <translation>恢复客户端的缺省设置</translation>
    </message>
    <message>
        <source>&amp;Reset Options</source>
        <translation>恢复缺省设置(&amp;R)</translation>
    </message>
    <message>
        <source>&amp;Network</source>
        <translation>网络(&amp;N)</translation>
    </message>
    <message>
        <source>Prune &amp;block storage to</source>
        <translation type="unfinished">将区块存储修剪至(&amp;B)</translation>
    </message>
    <message>
        <source>Reverting this setting requires re-downloading the entire blockchain.</source>
        <translation type="unfinished">警告:还原此设置需要重新下载整个区块链。</translation>
    </message>
    <message>
        <source>(0 = auto, &lt;0 = leave that many cores free)</source>
        <translation type="unfinished">(0 = 自动, &lt;0 = 保持指定数量的CPU核心空闲)</translation>
    </message>
    <message>
        <source>W&amp;allet</source>
        <translation type="unfinished">钱包(&amp;A)</translation>
    </message>
    <message>
        <source>Expert</source>
        <translation type="unfinished">专家</translation>
    </message>
    <message>
        <source>Enable coin &amp;control features</source>
        <translation type="unfinished">启用手动选币功能(&amp;C)</translation>
    </message>
    <message>
        <source>If you disable the spending of unconfirmed change, the change from a transaction cannot be used until that transaction has at least one confirmation. This also affects how your balance is computed.</source>
        <translation type="unfinished">如果您禁止动用尚未确认的找零资金，则一笔交易的找零资金至少需要有1个确认后才能动用。这同时也会影响账户余额的计算。</translation>
    </message>
    <message>
        <source>&amp;Spend unconfirmed change</source>
        <translation type="unfinished">动用尚未确认的找零资金(&amp;S)</translation>
    </message>
    <message>
        <source>External Signer (e.g. hardware wallet)</source>
        <translation type="unfinished">外部签名器(例如硬件钱包)</translation>
    </message>
    <message>
        <source>&amp;External signer script path</source>
        <translation type="unfinished">外部签名器脚本路径(&amp;E)</translation>
    </message>
    <message>
        <source>Full path to a Bitcoin Core compatible script (e.g. C:\Downloads\hwi.exe or /Users/you/Downloads/hwi.py). Beware: malware can steal your coins!</source>
        <translation type="unfinished">指向兼容Bitcoin Core的脚本的完整路径 (例如 C:\Downloads\hwi.exe 或者 /Users/you/Downloads/hwi.py )。注意: 恶意软件可能会偷窃您的币！</translation>
    </message>
    <message>
        <source>Automatically open the Particl client port on the router. This only works when your router supports UPnP and it is enabled.</source>
        <translation>自动在路由器中为比特币客户端打开端口。只有当您的路由器开启了 UPnP 选项时此功能才会有用。</translation>
    </message>
    <message>
        <source>Map port using &amp;UPnP</source>
        <translation>使用 &amp;UPnP 映射端口</translation>
    </message>
    <message>
        <source>Automatically open the Bitcoin client port on the router. This only works when your router supports NAT-PMP and it is enabled. The external port could be random.</source>
        <translation type="unfinished">自动在路由器中为比特币客户端打开端口。只有当您的路由器支持 NAT-PMP 功能并开启它，这个功能才会正常工作。外边端口可以是随机的。</translation>
    </message>
    <message>
        <source>Map port using NA&amp;T-PMP</source>
        <translation type="unfinished">使用 NA&amp;T-PMP 映射端口</translation>
    </message>
    <message>
        <source>Accept connections from outside.</source>
        <translation type="unfinished">接受外部连接。</translation>
    </message>
    <message>
        <source>Allow incomin&amp;g connections</source>
        <translation type="unfinished">允许传入连接(&amp;G)</translation>
    </message>
    <message>
<<<<<<< HEAD
        <source>Connect to the Particl network through a SOCKS5 proxy.</source>
        <translation>通过 SOCKS5 代理连接比特币网络。</translation>
=======
        <source>Connect to the Bitcoin network through a SOCKS5 proxy.</source>
        <translation type="unfinished">通过 SOCKS5 代理连接比特币网络。</translation>
>>>>>>> d3bd5410
    </message>
    <message>
        <source>&amp;Connect through SOCKS5 proxy (default proxy):</source>
        <translation type="unfinished">通过 SO&amp;CKS5 代理连接(默认代理):</translation>
    </message>
    <message>
        <source>Proxy &amp;IP:</source>
        <translation>代理服务器 &amp;IP:</translation>
    </message>
    <message>
        <source>&amp;Port:</source>
        <translation>端口(&amp;P):</translation>
    </message>
    <message>
        <source>Port of the proxy (e.g. 9050)</source>
        <translation>代理服务器端口（例如 9050）</translation>
    </message>
    <message>
        <source>Used for reaching peers via:</source>
        <translation type="unfinished">在走这些途径连接到节点的时候启用:</translation>
    </message>
    <message>
        <source>&amp;Window</source>
        <translation>窗口(&amp;W)</translation>
    </message>
    <message>
        <source>Show the icon in the system tray.</source>
        <translation type="unfinished">在通知区域显示图标。</translation>
    </message>
    <message>
        <source>&amp;Show tray icon</source>
        <translation type="unfinished">显示通知区域图标(&amp;S)</translation>
    </message>
    <message>
        <source>Show only a tray icon after minimizing the window.</source>
        <translation>最小化窗口后仅显示托盘图标</translation>
    </message>
    <message>
        <source>&amp;Minimize to the tray instead of the taskbar</source>
        <translation>最小化到托盘(&amp;M)</translation>
    </message>
    <message>
        <source>M&amp;inimize on close</source>
        <translation>单击关闭按钮时最小化(&amp;I)</translation>
    </message>
    <message>
        <source>&amp;Display</source>
        <translation>显示(&amp;D)</translation>
    </message>
    <message>
        <source>User Interface &amp;language:</source>
        <translation>用户界面语言(&amp;L):</translation>
    </message>
    <message>
        <source>The user interface language can be set here. This setting will take effect after restarting %1.</source>
        <translation type="unfinished">可以在这里设定用户界面的语言。这个设定在重启 %1 后才会生效。</translation>
    </message>
    <message>
        <source>&amp;Unit to show amounts in:</source>
        <translation>比特币金额单位(&amp;U):</translation>
    </message>
    <message>
        <source>Choose the default subdivision unit to show in the interface and when sending coins.</source>
        <translation>选择显示及发送比特币时使用的最小单位。</translation>
    </message>
    <message>
        <source>Whether to show coin control features or not.</source>
        <translation type="unfinished">是否显示手动选币功能。</translation>
    </message>
    <message>
<<<<<<< HEAD
        <source>Connect to the Particl network through a separate SOCKS5 proxy for Tor onion services.</source>
        <translation>连接比特币网络时专门为Tor onion服务使用另一个 SOCKS5 代理。</translation>
=======
        <source>Connect to the Bitcoin network through a separate SOCKS5 proxy for Tor onion services.</source>
        <translation type="unfinished">连接比特币网络时专门为Tor onion服务使用另一个 SOCKS5 代理。</translation>
>>>>>>> d3bd5410
    </message>
    <message>
        <source>Use separate SOCKS&amp;5 proxy to reach peers via Tor onion services:</source>
        <translation type="unfinished">连接Tor onion服务节点时使用另一个SOCKS&amp;5代理：</translation>
    </message>
    <message>
        <source>&amp;Third party transaction URLs</source>
        <translation type="unfinished">第三方交易网址(&amp;T)</translation>
    </message>
    <message>
        <source>Monospaced font in the Overview tab:</source>
        <translation type="unfinished">在概览标签页的等宽字体:</translation>
    </message>
    <message>
        <source>embedded "%1"</source>
        <translation type="unfinished">嵌入了 “%1”</translation>
    </message>
    <message>
        <source>closest matching "%1"</source>
        <translation type="unfinished">与 "%1" 最接近的匹配</translation>
    </message>
    <message>
        <source>Options set in this dialog are overridden by the command line or in the configuration file:</source>
        <translation type="unfinished">这个对话框中的设置已被如下命令行选项或配置文件项覆盖:</translation>
    </message>
    <message>
        <source>&amp;OK</source>
        <translation>确定(&amp;O)</translation>
    </message>
    <message>
        <source>&amp;Cancel</source>
        <translation>取消(&amp;C)</translation>
    </message>
    <message>
        <source>Compiled without external signing support (required for external signing)</source>
        <extracomment>"External signing" means using devices such as hardware wallets.</extracomment>
        <translation type="unfinished">编译时未启用外部签名支持 (外部签名需要这个功能)</translation>
    </message>
    <message>
        <source>default</source>
        <translation>默认</translation>
    </message>
    <message>
        <source>none</source>
        <translation type="unfinished">无</translation>
    </message>
    <message>
        <source>Confirm options reset</source>
        <translation>确认恢复默认设置</translation>
    </message>
    <message>
        <source>Client restart required to activate changes.</source>
        <translation type="unfinished">需要重启客户端才能使更改生效。</translation>
    </message>
    <message>
        <source>Client will be shut down. Do you want to proceed?</source>
        <translation type="unfinished">客户端即将关闭，您想继续吗？</translation>
    </message>
    <message>
        <source>Configuration options</source>
        <translation type="unfinished">配置选项</translation>
    </message>
    <message>
        <source>The configuration file is used to specify advanced user options which override GUI settings. Additionally, any command-line options will override this configuration file.</source>
        <translation type="unfinished">配置文件可以用来设置高级选项。配置文件会覆盖设置界面窗口中的选项。此外，命令行会覆盖配置文件指定的选项。</translation>
    </message>
    <message>
        <source>Error</source>
        <translation type="unfinished">错误</translation>
    </message>
    <message>
        <source>The configuration file could not be opened.</source>
        <translation type="unfinished">无法打开配置文件。</translation>
    </message>
    <message>
        <source>This change would require a client restart.</source>
        <translation type="unfinished">此更改需要重启客户端。</translation>
    </message>
    <message>
        <source>The supplied proxy address is invalid.</source>
        <translation>提供的代理服务器地址无效。</translation>
    </message>
</context>
<context>
    <name>OverviewPage</name>
    <message>
        <source>Form</source>
        <translation>窗体</translation>
    </message>
    <message>
        <source>The displayed information may be out of date. Your wallet automatically synchronizes with the Particl network after a connection is established, but this process has not completed yet.</source>
        <translation>现在显示的消息可能是过期的。在连接上比特币网络节点后，您的钱包将自动与网络同步，但是这个过程还没有完成。</translation>
    </message>
    <message>
        <source>Watch-only:</source>
        <translation type="unfinished">仅观察:</translation>
    </message>
    <message>
        <source>Available:</source>
        <translation type="unfinished">可使用的余额:</translation>
    </message>
    <message>
        <source>Your current spendable balance</source>
        <translation>您当前可使用的余额</translation>
    </message>
    <message>
        <source>Pending:</source>
        <translation type="unfinished">等待中的余额:</translation>
    </message>
    <message>
        <source>Total of transactions that have yet to be confirmed, and do not yet count toward the spendable balance</source>
        <translation>尚未确认的交易总额，未计入当前余额</translation>
    </message>
    <message>
        <source>Immature:</source>
        <translation>未成熟的:</translation>
    </message>
    <message>
        <source>Mined balance that has not yet matured</source>
        <translation>尚未成熟的挖矿收入余额</translation>
    </message>
    <message>
        <source>Balances</source>
        <translation type="unfinished">余额</translation>
    </message>
    <message>
        <source>Total:</source>
        <translation>总额:</translation>
    </message>
    <message>
        <source>Your current total balance</source>
        <translation>您当前的总余额</translation>
    </message>
    <message>
        <source>Your current balance in watch-only addresses</source>
        <translation type="unfinished">您当前在仅观察观察地址中的余额</translation>
    </message>
    <message>
        <source>Spendable:</source>
        <translation type="unfinished">可动用:</translation>
    </message>
    <message>
        <source>Recent transactions</source>
        <translation type="unfinished">最近交易</translation>
    </message>
    <message>
        <source>Unconfirmed transactions to watch-only addresses</source>
        <translation type="unfinished">仅观察地址的未确认交易</translation>
    </message>
    <message>
        <source>Mined balance in watch-only addresses that has not yet matured</source>
        <translation type="unfinished">仅观察地址中尚未成熟的挖矿收入余额:</translation>
    </message>
    <message>
        <source>Current total balance in watch-only addresses</source>
        <translation type="unfinished">仅观察地址中的当前总余额</translation>
    </message>
    <message>
        <source>Privacy mode activated for the Overview tab. To unmask the values, uncheck Settings-&gt;Mask values.</source>
        <translation type="unfinished">“概况”标签页已启用隐私模式。要明文显示数值，请在设置中取消勾选“不明文显示数值”。</translation>
    </message>
</context>
<context>
    <name>PSBTOperationsDialog</name>
    <message>
        <source>Dialog</source>
        <translation type="unfinished">会话</translation>
    </message>
    <message>
        <source>Sign Tx</source>
        <translation type="unfinished">签名交易</translation>
    </message>
    <message>
        <source>Broadcast Tx</source>
        <translation type="unfinished">广播交易</translation>
    </message>
    <message>
        <source>Copy to Clipboard</source>
        <translation type="unfinished">复制到剪贴板</translation>
    </message>
    <message>
        <source>Save…</source>
        <translation type="unfinished">保存...</translation>
    </message>
    <message>
        <source>Close</source>
        <translation type="unfinished">关闭</translation>
    </message>
    <message>
        <source>Failed to load transaction: %1</source>
        <translation type="unfinished">加载交易失败: %1</translation>
    </message>
    <message>
        <source>Failed to sign transaction: %1</source>
        <translation type="unfinished">签名交易失败: %1</translation>
    </message>
    <message>
        <source>Could not sign any more inputs.</source>
        <translation type="unfinished">没有交易输入项可供签名了。</translation>
    </message>
    <message>
        <source>Signed %1 inputs, but more signatures are still required.</source>
        <translation type="unfinished">已签名 %1 个交易输入项，但是仍然还有余下的项目需要签名。</translation>
    </message>
    <message>
        <source>Signed transaction successfully. Transaction is ready to broadcast.</source>
        <translation type="unfinished">成功签名交易。交易已经可以广播。</translation>
    </message>
    <message>
        <source>Unknown error processing transaction.</source>
        <translation type="unfinished">处理交易时遇到未知错误。</translation>
    </message>
    <message>
        <source>Transaction broadcast successfully! Transaction ID: %1</source>
        <translation type="unfinished">已成功广播交易！交易ID: %1</translation>
    </message>
    <message>
        <source>Transaction broadcast failed: %1</source>
        <translation type="unfinished">交易广播失败: %1</translation>
    </message>
    <message>
        <source>PSBT copied to clipboard.</source>
        <translation type="unfinished">已复制PSBT到剪贴板</translation>
    </message>
    <message>
        <source>Save Transaction Data</source>
        <translation type="unfinished">保存交易数据</translation>
    </message>
    <message>
        <source>Partially Signed Transaction (Binary)</source>
        <extracomment>Expanded name of the binary PSBT file format. See: BIP 174.</extracomment>
        <translation type="unfinished">部分签名交易(二进制)</translation>
    </message>
    <message>
        <source>PSBT saved to disk.</source>
        <translation type="unfinished">PSBT已保存到硬盘</translation>
    </message>
    <message>
        <source> * Sends %1 to %2</source>
        <translation type="unfinished"> * 发送 %1 至 %2</translation>
    </message>
    <message>
        <source>Unable to calculate transaction fee or total transaction amount.</source>
        <translation type="unfinished">无法计算交易费用或总交易金额。</translation>
    </message>
    <message>
        <source>Pays transaction fee: </source>
        <translation type="unfinished">支付交易费用:</translation>
    </message>
    <message>
        <source>Total Amount</source>
        <translation type="unfinished">总额</translation>
    </message>
    <message>
        <source>or</source>
        <translation type="unfinished">或</translation>
    </message>
    <message>
        <source>Transaction has %1 unsigned inputs.</source>
        <translation type="unfinished">交易中含有%1个未签名输入项。</translation>
    </message>
    <message>
        <source>Transaction is missing some information about inputs.</source>
        <translation type="unfinished">交易中有输入项缺失某些信息。</translation>
    </message>
    <message>
        <source>Transaction still needs signature(s).</source>
        <translation type="unfinished">交易仍然需要签名。</translation>
    </message>
    <message>
        <source>(But this wallet cannot sign transactions.)</source>
        <translation type="unfinished">(但这个钱包不能签名交易)</translation>
    </message>
    <message>
        <source>(But this wallet does not have the right keys.)</source>
        <translation type="unfinished">(但这个钱包没有正确的密钥)</translation>
    </message>
    <message>
        <source>Transaction is fully signed and ready for broadcast.</source>
        <translation type="unfinished">交易已经完全签名，可以广播。</translation>
    </message>
    <message>
        <source>Transaction status is unknown.</source>
        <translation type="unfinished">交易状态未知。</translation>
    </message>
</context>
<context>
    <name>PaymentServer</name>
    <message>
        <source>Payment request error</source>
        <translation type="unfinished">支付请求出错</translation>
    </message>
    <message>
<<<<<<< HEAD
        <source>Cannot start particl: click-to-pay handler</source>
        <translation>无法启动 particl: 协议的“一键支付”处理程序</translation>
=======
        <source>Cannot start bitcoin: click-to-pay handler</source>
        <translation type="unfinished">无法启动 bitcoin: 协议的“一键支付”处理程序</translation>
>>>>>>> d3bd5410
    </message>
    <message>
        <source>URI handling</source>
        <translation type="unfinished">URI 处理</translation>
    </message>
    <message>
<<<<<<< HEAD
        <source>'particl://' is not a valid URI. Use 'particl:' instead.</source>
        <translation>‘particl://’不是合法的URI。请改用'particl:'。</translation>
    </message>
    <message>
        <source>Cannot process payment request because BIP70 is not supported.</source>
        <translation>因为BIP70不再受到支持，无法处理付款请求</translation>
    </message>
    <message>
        <source>Due to widespread security flaws in BIP70 it's strongly recommended that any merchant instructions to switch wallets be ignored.</source>
        <translation>由于BIP70具有广泛的安全缺陷，无论哪个商家指引要求您更换钱包，我们都建议您不要听信。</translation>
    </message>
    <message>
        <source>If you are receiving this error you should request the merchant provide a BIP21 compatible URI.</source>
        <translation>如果您看到了这个错误，您需要请求商家提供一个兼容BIP21的URI。</translation>
=======
        <source>'bitcoin://' is not a valid URI. Use 'bitcoin:' instead.</source>
        <translation type="unfinished">‘bitcoin://’不是合法的URI。请改用'bitcoin:'。</translation>
>>>>>>> d3bd5410
    </message>
    <message>
        <source>Cannot process payment request because BIP70 is not supported.
Due to widespread security flaws in BIP70 it's strongly recommended that any merchant instructions to switch wallets be ignored.
If you are receiving this error you should request the merchant provide a BIP21 compatible URI.</source>
        <translation type="unfinished">因为不支持BIP70，无法处理付款请求。
由于BIP70具有广泛的安全缺陷，无论哪个商家指引要求您更换钱包，我们都强烈建议您不要听信。
如果您看到了这个错误，您应该要求商家提供兼容BIP21的URI。</translation>
    </message>
    <message>
<<<<<<< HEAD
        <source>URI cannot be parsed! This can be caused by an invalid Particl address or malformed URI parameters.</source>
        <translation>无法解析 URI 地址！可能是因为比特币地址无效，或是 URI 参数格式错误。</translation>
=======
        <source>URI cannot be parsed! This can be caused by an invalid Bitcoin address or malformed URI parameters.</source>
        <translation type="unfinished">无法解析 URI 地址！可能是因为比特币地址无效，或是 URI 参数格式错误。</translation>
>>>>>>> d3bd5410
    </message>
    <message>
        <source>Payment request file handling</source>
        <translation type="unfinished">支付请求文件处理</translation>
    </message>
</context>
<context>
    <name>PeerTableModel</name>
    <message>
        <source>User Agent</source>
        <extracomment>Title of Peers Table column which contains the peer's User Agent string.</extracomment>
        <translation type="unfinished">用户代理</translation>
    </message>
    <message>
        <source>Peer</source>
        <extracomment>Title of Peers Table column which contains a unique number used to identify a connection.</extracomment>
        <translation type="unfinished">节点</translation>
    </message>
    <message>
        <source>Sent</source>
        <extracomment>Title of Peers Table column which indicates the total amount of network information we have sent to the peer.</extracomment>
        <translation type="unfinished">已发送</translation>
    </message>
    <message>
        <source>Received</source>
<<<<<<< HEAD
        <translation>已接收</translation>
    </message>
</context>
<context>
    <name>QObject</name>
    <message>
        <source>Amount</source>
        <translation>金额</translation>
    </message>
    <message>
        <source>Enter a Particl address (e.g. %1)</source>
        <translation>请输入一个比特币地址 (例如 %1)</translation>
    </message>
    <message>
        <source>%1 d</source>
        <translation>%1 天</translation>
    </message>
    <message>
        <source>%1 h</source>
        <translation>%1 小时</translation>
    </message>
    <message>
        <source>%1 m</source>
        <translation>%1 分钟</translation>
    </message>
    <message>
        <source>%1 s</source>
        <translation>%1 秒</translation>
    </message>
    <message>
        <source>None</source>
        <translation>无</translation>
    </message>
    <message>
        <source>N/A</source>
        <translation>不可用</translation>
    </message>
    <message>
        <source>%1 ms</source>
        <translation>%1 毫秒</translation>
    </message>
    <message numerus="yes">
        <source>%n second(s)</source>
        <translation><numerusform>%n 秒</numerusform></translation>
    </message>
    <message numerus="yes">
        <source>%n minute(s)</source>
        <translation><numerusform>%n 分钟</numerusform></translation>
    </message>
    <message numerus="yes">
        <source>%n hour(s)</source>
        <translation><numerusform>%n 小时</numerusform></translation>
    </message>
    <message numerus="yes">
        <source>%n day(s)</source>
        <translation><numerusform>%n 天</numerusform></translation>
    </message>
    <message numerus="yes">
        <source>%n week(s)</source>
        <translation><numerusform>%n 周</numerusform></translation>
    </message>
    <message>
        <source>%1 and %2</source>
        <translation>%1 和 %2</translation>
    </message>
    <message numerus="yes">
        <source>%n year(s)</source>
        <translation><numerusform>%n 年</numerusform></translation>
    </message>
    <message>
        <source>%1 B</source>
        <translation>%1 字节</translation>
    </message>
    <message>
        <source>%1 KB</source>
        <translation>%1 KB</translation>
    </message>
    <message>
        <source>%1 MB</source>
        <translation>%1 MB</translation>
    </message>
    <message>
        <source>%1 GB</source>
        <translation>%1 GB</translation>
    </message>
    <message>
        <source>Error: Specified data directory "%1" does not exist.</source>
        <translation>错误:指定的数据目录“%1”不存在。</translation>
    </message>
    <message>
        <source>Error: Cannot parse configuration file: %1.</source>
        <translation>错误:无法解析配置文件: %1</translation>
=======
        <extracomment>Title of Peers Table column which indicates the total amount of network information we have received from the peer.</extracomment>
        <translation type="unfinished">已接收</translation>
>>>>>>> d3bd5410
    </message>
    <message>
        <source>Address</source>
        <extracomment>Title of Peers Table column which contains the IP/Onion/I2P address of the connected peer.</extracomment>
        <translation type="unfinished">地址</translation>
    </message>
    <message>
        <source>Type</source>
        <extracomment>Title of Peers Table column which describes the type of peer connection. The "type" describes why the connection exists.</extracomment>
        <translation type="unfinished">类型</translation>
    </message>
    <message>
        <source>Network</source>
        <extracomment>Title of Peers Table column which states the network the peer connected through.</extracomment>
        <translation type="unfinished">网络</translation>
    </message>
</context>
<context>
    <name>QRImageWidget</name>
    <message>
        <source>&amp;Save Image…</source>
        <translation type="unfinished">保存图像(&amp;S)...</translation>
    </message>
    <message>
        <source>&amp;Copy Image</source>
        <translation type="unfinished">复制图像(&amp;C)</translation>
    </message>
    <message>
        <source>Resulting URI too long, try to reduce the text for label / message.</source>
        <translation type="unfinished">URI 太长，请试着精简标签或消息文本。</translation>
    </message>
    <message>
        <source>Error encoding URI into QR Code.</source>
        <translation type="unfinished">把 URI 编码成二维码时发生错误。</translation>
    </message>
    <message>
        <source>QR code support not available.</source>
        <translation type="unfinished">不支持二维码。</translation>
    </message>
    <message>
        <source>Save QR Code</source>
        <translation type="unfinished">保存二维码</translation>
    </message>
    <message>
        <source>PNG Image</source>
        <extracomment>Expanded name of the PNG file format. See https://en.wikipedia.org/wiki/Portable_Network_Graphics</extracomment>
        <translation type="unfinished">PNG图像</translation>
    </message>
</context>
<context>
    <name>RPCConsole</name>
    <message>
        <source>N/A</source>
        <translation>不可用</translation>
    </message>
    <message>
        <source>Client version</source>
        <translation>客户端版本</translation>
    </message>
    <message>
        <source>&amp;Information</source>
        <translation>信息(&amp;I)</translation>
    </message>
    <message>
        <source>General</source>
        <translation type="unfinished">常规</translation>
    </message>
    <message>
        <source>Datadir</source>
        <translation type="unfinished">数据目录</translation>
    </message>
    <message>
        <source>To specify a non-default location of the data directory use the '%1' option.</source>
        <translation type="unfinished">如果不想用默认的数据目录位置，请用 '%1' 这个选项来指定新的位置。</translation>
    </message>
    <message>
        <source>Blocksdir</source>
        <translation type="unfinished">区块存储目录</translation>
    </message>
    <message>
        <source>To specify a non-default location of the blocks directory use the '%1' option.</source>
        <translation type="unfinished">如果要自定义区块存储目录的位置，请用 '%1' 这个选项来指定新的位置。</translation>
    </message>
    <message>
        <source>Startup time</source>
        <translation>启动时间</translation>
    </message>
    <message>
        <source>Network</source>
        <translation>网络</translation>
    </message>
    <message>
        <source>Name</source>
        <translation type="unfinished">名称</translation>
    </message>
    <message>
        <source>Number of connections</source>
        <translation>连接数</translation>
    </message>
    <message>
        <source>Block chain</source>
        <translation>区块链</translation>
    </message>
    <message>
        <source>Memory Pool</source>
        <translation type="unfinished">内存池</translation>
    </message>
    <message>
        <source>Current number of transactions</source>
        <translation type="unfinished">当前交易数量</translation>
    </message>
    <message>
        <source>Memory usage</source>
        <translation type="unfinished">内存使用</translation>
    </message>
    <message>
        <source>Wallet: </source>
        <translation type="unfinished">钱包:</translation>
    </message>
    <message>
        <source>(none)</source>
        <translation type="unfinished">(无)</translation>
    </message>
    <message>
        <source>&amp;Reset</source>
        <translation type="unfinished">重置(&amp;R)</translation>
    </message>
    <message>
        <source>Received</source>
        <translation type="unfinished">已接收</translation>
    </message>
    <message>
        <source>Sent</source>
        <translation type="unfinished">已发送</translation>
    </message>
    <message>
        <source>&amp;Peers</source>
        <translation type="unfinished">节点(&amp;P)</translation>
    </message>
    <message>
        <source>Banned peers</source>
        <translation type="unfinished">已封禁节点</translation>
    </message>
    <message>
        <source>Select a peer to view detailed information.</source>
        <translation type="unfinished">选择节点查看详细信息。</translation>
    </message>
    <message>
        <source>Version</source>
        <translation type="unfinished">版本</translation>
    </message>
    <message>
        <source>Starting Block</source>
        <translation type="unfinished">起步区块</translation>
    </message>
    <message>
        <source>Synced Headers</source>
        <translation type="unfinished">已同步区块头</translation>
    </message>
    <message>
        <source>Synced Blocks</source>
        <translation type="unfinished">已同步区块</translation>
    </message>
    <message>
        <source>The mapped Autonomous System used for diversifying peer selection.</source>
        <translation type="unfinished">映射到的自治系统，被用来多样化选择节点</translation>
    </message>
    <message>
        <source>Mapped AS</source>
        <translation type="unfinished">映射到的AS</translation>
    </message>
    <message>
        <source>User Agent</source>
        <translation type="unfinished">用户代理</translation>
    </message>
    <message>
        <source>Node window</source>
        <translation type="unfinished">节点窗口</translation>
    </message>
    <message>
        <source>Current block height</source>
        <translation type="unfinished">当前区块高度</translation>
    </message>
    <message>
        <source>Open the %1 debug log file from the current data directory. This can take a few seconds for large log files.</source>
        <translation type="unfinished">打开当前数据目录中的 %1 调试日志文件。日志文件大的话可能要等上几秒钟。</translation>
    </message>
    <message>
        <source>Decrease font size</source>
        <translation type="unfinished">缩小字体大小</translation>
    </message>
    <message>
        <source>Increase font size</source>
        <translation type="unfinished">放大字体大小</translation>
    </message>
    <message>
        <source>Permissions</source>
        <translation type="unfinished">权限</translation>
    </message>
    <message>
        <source>The direction and type of peer connection: %1</source>
        <translation type="unfinished">节点连接的方向和类型: %1</translation>
    </message>
    <message>
        <source>Direction/Type</source>
        <translation type="unfinished">方向/类型</translation>
    </message>
    <message>
        <source>The network protocol this peer is connected through: IPv4, IPv6, Onion, I2P, or CJDNS.</source>
        <translation type="unfinished">这个节点是通过这种网络协议连接到的: IPv4, IPv6, Onion, I2P, 或 CJDNS.</translation>
    </message>
    <message>
        <source>Services</source>
        <translation type="unfinished">服务</translation>
    </message>
    <message>
        <source>Whether the peer requested us to relay transactions.</source>
        <translation type="unfinished">这个节点是否要求我们转发交易。</translation>
    </message>
    <message>
        <source>Wants Tx Relay</source>
        <translation type="unfinished">要求交易转发</translation>
    </message>
    <message>
        <source>High bandwidth BIP152 compact block relay: %1</source>
        <translation type="unfinished">高带宽BIP152密实区块转发: %1</translation>
    </message>
    <message>
        <source>High Bandwidth</source>
        <translation type="unfinished">高带宽</translation>
    </message>
    <message>
        <source>Connection Time</source>
        <translation type="unfinished">连接时间</translation>
    </message>
    <message>
        <source>Elapsed time since a novel block passing initial validity checks was received from this peer.</source>
        <translation type="unfinished">自从这个节点上一次发来可通过初始有效性检查的新区块以来到现在经过的时间</translation>
    </message>
    <message>
        <source>Last Block</source>
        <translation type="unfinished">上一个区块</translation>
    </message>
    <message>
        <source>Elapsed time since a novel transaction accepted into our mempool was received from this peer.</source>
        <translation type="unfinished">自从这个节点上一次发来被我们的内存池接受的新交易到现在经过的时间</translation>
    </message>
    <message>
        <source>Last Tx</source>
        <translation type="unfinished">上次交易</translation>
    </message>
    <message>
        <source>Last Send</source>
        <translation type="unfinished">上次发送</translation>
    </message>
    <message>
        <source>Last Receive</source>
        <translation type="unfinished">上次接收</translation>
    </message>
    <message>
        <source>Ping Time</source>
        <translation type="unfinished">Ping 延时</translation>
    </message>
    <message>
        <source>The duration of a currently outstanding ping.</source>
        <translation type="unfinished">目前这一次 ping 已经过去的时间。</translation>
    </message>
    <message>
        <source>Ping Wait</source>
        <translation type="unfinished">Ping 等待</translation>
    </message>
    <message>
        <source>Min Ping</source>
        <translation type="unfinished">最小 Ping 值</translation>
    </message>
    <message>
        <source>Time Offset</source>
        <translation type="unfinished">时间偏移</translation>
    </message>
    <message>
        <source>Last block time</source>
        <translation>上一区块时间</translation>
    </message>
    <message>
        <source>&amp;Open</source>
        <translation>打开(&amp;O)</translation>
    </message>
    <message>
        <source>&amp;Console</source>
        <translation>控制台(&amp;C)</translation>
    </message>
    <message>
        <source>&amp;Network Traffic</source>
        <translation type="unfinished">网络流量(&amp;N)</translation>
    </message>
    <message>
        <source>Totals</source>
        <translation type="unfinished">总数</translation>
    </message>
    <message>
        <source>Debug log file</source>
        <translation>调试日志文件</translation>
    </message>
    <message>
        <source>Clear console</source>
        <translation>清空控制台</translation>
    </message>
    <message>
        <source>In:</source>
        <translation type="unfinished">传入:</translation>
    </message>
    <message>
        <source>Out:</source>
        <translation type="unfinished">传出:</translation>
    </message>
    <message>
        <source>Inbound: initiated by peer</source>
        <translation type="unfinished">入站: 由对端发起</translation>
    </message>
    <message>
        <source>Outbound Full Relay: default</source>
        <translation type="unfinished">出站完整转发: 默认</translation>
    </message>
    <message>
        <source>Outbound Block Relay: does not relay transactions or addresses</source>
        <translation type="unfinished">出站区块转发: 不转发交易和地址</translation>
    </message>
    <message>
        <source>Outbound Manual: added using RPC %1 or %2/%3 configuration options</source>
        <translation type="unfinished">出站手动: 加入使用RPC %1 或 %2/%3 配置选项</translation>
    </message>
    <message>
        <source>Outbound Feeler: short-lived, for testing addresses</source>
        <translation type="unfinished">出站触须: 短暂，用于测试地址</translation>
    </message>
    <message>
        <source>Outbound Address Fetch: short-lived, for soliciting addresses</source>
        <translation type="unfinished">出站地址取回: 短暂，用于请求取回地址</translation>
    </message>
    <message>
        <source>we selected the peer for high bandwidth relay</source>
        <translation type="unfinished">我们选择了用于高带宽转发的节点</translation>
    </message>
    <message>
        <source>the peer selected us for high bandwidth relay</source>
        <translation type="unfinished">对端选择了我们用于高带宽转发</translation>
    </message>
    <message>
        <source>no high bandwidth relay selected</source>
        <translation type="unfinished">未选择高带宽转发</translation>
    </message>
    <message>
        <source>&amp;Disconnect</source>
        <translation type="unfinished">断开(&amp;D)</translation>
    </message>
    <message>
        <source>1 &amp;hour</source>
        <translation type="unfinished">1 小时(&amp;H)</translation>
    </message>
    <message>
        <source>1 d&amp;ay</source>
        <translation type="unfinished">1 天(&amp;A)</translation>
    </message>
    <message>
        <source>1 &amp;week</source>
        <translation type="unfinished">1 周(&amp;W)</translation>
    </message>
    <message>
        <source>1 &amp;year</source>
        <translation type="unfinished">1 年(&amp;Y)</translation>
    </message>
    <message>
        <source>&amp;Unban</source>
        <translation type="unfinished">解封(&amp;U)</translation>
    </message>
    <message>
        <source>Network activity disabled</source>
        <translation type="unfinished">网络活动已禁用</translation>
    </message>
    <message>
        <source>Executing command without any wallet</source>
        <translation type="unfinished">不使用任何钱包执行命令</translation>
    </message>
    <message>
        <source>Executing command using "%1" wallet</source>
        <translation type="unfinished">使用“%1”钱包执行命令</translation>
    </message>
    <message>
        <source>Welcome to the %1 RPC console.
Use up and down arrows to navigate history, and %2 to clear screen.
Use %3 and %4 to increase or decrease the font size.
Type %5 for an overview of available commands.
For more information on using this console, type %6.

%7WARNING: Scammers have been active, telling users to type commands here, stealing their wallet contents. Do not use this console without fully understanding the ramifications of a command.%8</source>
        <extracomment>RPC console welcome message. Placeholders %7 and %8 are style tags for the warning content, and they are not space separated from the rest of the text intentionally.</extracomment>
        <translation type="unfinished">欢迎来到 %1 RPC 控制台。
使用上与下箭头以进行历史导航，%2 以清除屏幕。
使用%3 和 %4 以增加或减小字体大小。
输入 %5 以显示可用命令的概览。
查看更多关于此控制台的信息，输入 %6。

%7 警告：骗子们很活跃，告诉用户在这里输入命令，偷走他们钱包中的内容。不要在不完全了解一个命令的后果的情况下使用此控制台。%8</translation>
    </message>
    <message>
        <source>Executing…</source>
        <extracomment>A console message indicating an entered command is currently being executed.</extracomment>
        <translation type="unfinished">执行中……</translation>
    </message>
    <message>
        <source>(peer: %1)</source>
        <translation type="unfinished">(节点: %1)</translation>
    </message>
    <message>
        <source>via %1</source>
        <translation type="unfinished">通过 %1</translation>
    </message>
    <message>
        <source>Yes</source>
        <translation type="unfinished">是</translation>
    </message>
    <message>
        <source>No</source>
        <translation type="unfinished">否</translation>
    </message>
    <message>
        <source>To</source>
        <translation type="unfinished">到</translation>
    </message>
    <message>
        <source>From</source>
        <translation type="unfinished">来自</translation>
    </message>
    <message>
        <source>Ban for</source>
        <translation type="unfinished">封禁时长</translation>
    </message>
    <message>
        <source>Never</source>
        <translation type="unfinished">永不</translation>
    </message>
    <message>
        <source>Unknown</source>
        <translation type="unfinished">未知</translation>
    </message>
</context>
<context>
    <name>ReceiveCoinsDialog</name>
    <message>
        <source>&amp;Amount:</source>
        <translation type="unfinished">金额(&amp;A):</translation>
    </message>
    <message>
        <source>&amp;Label:</source>
        <translation type="unfinished">标签(&amp;L):</translation>
    </message>
    <message>
        <source>&amp;Message:</source>
        <translation type="unfinished">消息(&amp;M):</translation>
    </message>
    <message>
<<<<<<< HEAD
        <source>An optional message to attach to the payment request, which will be displayed when the request is opened. Note: The message will not be sent with the payment over the Particl network.</source>
        <translation>可在支付请求上备注一条信息，在打开支付请求时可以看到。注意:该消息不是通过比特币网络传送。</translation>
=======
        <source>An optional message to attach to the payment request, which will be displayed when the request is opened. Note: The message will not be sent with the payment over the Bitcoin network.</source>
        <translation type="unfinished">可在支付请求上备注一条信息，在打开支付请求时可以看到。注意:该消息不是通过比特币网络传送。</translation>
>>>>>>> d3bd5410
    </message>
    <message>
        <source>An optional label to associate with the new receiving address.</source>
        <translation type="unfinished">可为新建的收款地址添加一个标签。</translation>
    </message>
    <message>
        <source>Use this form to request payments. All fields are &lt;b&gt;optional&lt;/b&gt;.</source>
        <translation type="unfinished">使用此表单请求付款。所有字段都是&lt;b&gt;可选&lt;/b&gt;的。</translation>
    </message>
    <message>
        <source>An optional amount to request. Leave this empty or zero to not request a specific amount.</source>
        <translation type="unfinished">可选的请求金额。留空或填零为不要求具体金额。</translation>
    </message>
    <message>
        <source>An optional label to associate with the new receiving address (used by you to identify an invoice).  It is also attached to the payment request.</source>
        <translation type="unfinished">一个关联到新收款地址（被您用来识别发票）的可选标签。它也会被附加到付款请求中。</translation>
    </message>
    <message>
        <source>An optional message that is attached to the payment request and may be displayed to the sender.</source>
        <translation type="unfinished">一条附加到付款请求中的可选消息，可以显示给付款方。</translation>
    </message>
    <message>
        <source>&amp;Create new receiving address</source>
        <translation type="unfinished">新建收款地址(&amp;C)</translation>
    </message>
    <message>
        <source>Clear all fields of the form.</source>
        <translation type="unfinished">清除此表单的所有字段。</translation>
    </message>
    <message>
        <source>Clear</source>
        <translation type="unfinished">清除</translation>
    </message>
    <message>
        <source>Native segwit addresses (aka Bech32 or BIP-173) reduce your transaction fees later on and offer better protection against typos, but old wallets don't support them. When unchecked, an address compatible with older wallets will be created instead.</source>
        <translation type="unfinished">原生隔离见证地址（又称为Bech32或者BIP-173）可减少您日后的交易费用，并且可以更好地防范打字错误，但旧版本的钱包不能识别这种地址。如果取消勾选，则会生成一个与旧版本钱包兼容的地址。</translation>
    </message>
    <message>
        <source>Generate native segwit (Bech32) address</source>
        <translation type="unfinished">生成原生隔离见证 (Bech32) 地址</translation>
    </message>
    <message>
        <source>Requested payments history</source>
        <translation type="unfinished">付款请求历史</translation>
    </message>
    <message>
        <source>Show the selected request (does the same as double clicking an entry)</source>
        <translation type="unfinished">显示选中的请求 (直接双击项目也可以显示)</translation>
    </message>
    <message>
        <source>Show</source>
        <translation type="unfinished">显示</translation>
    </message>
    <message>
        <source>Remove the selected entries from the list</source>
        <translation type="unfinished">从列表中移除选中的条目</translation>
    </message>
    <message>
        <source>Remove</source>
        <translation type="unfinished">移除</translation>
    </message>
    <message>
        <source>Copy &amp;URI</source>
        <translation type="unfinished">复制 &amp;URI</translation>
    </message>
    <message>
        <source>&amp;Copy address</source>
        <translation type="unfinished">复制地址(&amp;C)</translation>
    </message>
    <message>
        <source>Copy &amp;label</source>
        <translation type="unfinished">复制标签(&amp;L)</translation>
    </message>
    <message>
        <source>Copy &amp;message</source>
        <translation type="unfinished">复制消息(&amp;M)</translation>
    </message>
    <message>
        <source>Copy &amp;amount</source>
        <translation type="unfinished">复制金额(&amp;A)</translation>
    </message>
    <message>
        <source>Could not unlock wallet.</source>
        <translation type="unfinished">无法解锁钱包。</translation>
    </message>
    <message>
        <source>Could not generate new %1 address</source>
        <translation type="unfinished">无法生成新的%1地址</translation>
    </message>
</context>
<context>
    <name>ReceiveRequestDialog</name>
    <message>
        <source>Request payment to …</source>
        <translation type="unfinished">请求支付至...</translation>
    </message>
    <message>
        <source>Address:</source>
        <translation type="unfinished">地址:</translation>
    </message>
    <message>
        <source>Amount:</source>
        <translation type="unfinished">金额:</translation>
    </message>
    <message>
        <source>Label:</source>
        <translation type="unfinished">标签：</translation>
    </message>
    <message>
        <source>Message:</source>
        <translation type="unfinished">消息:</translation>
    </message>
    <message>
        <source>Wallet:</source>
        <translation type="unfinished">钱包:</translation>
    </message>
    <message>
        <source>Copy &amp;URI</source>
        <translation type="unfinished">复制 &amp;URI</translation>
    </message>
    <message>
        <source>Copy &amp;Address</source>
        <translation type="unfinished">复制地址(&amp;A)</translation>
    </message>
    <message>
        <source>&amp;Verify</source>
        <translation type="unfinished">验证(&amp;V)</translation>
    </message>
    <message>
        <source>Verify this address on e.g. a hardware wallet screen</source>
        <translation type="unfinished">在像是硬件钱包屏幕的地方检验这个地址</translation>
    </message>
    <message>
        <source>&amp;Save Image…</source>
        <translation type="unfinished">保存图像(&amp;S)...</translation>
    </message>
    <message>
        <source>Payment information</source>
        <translation type="unfinished">付款信息</translation>
    </message>
    <message>
        <source>Request payment to %1</source>
        <translation type="unfinished">请求付款到 %1</translation>
    </message>
</context>
<context>
    <name>RecentRequestsTableModel</name>
    <message>
        <source>Date</source>
        <translation type="unfinished">日期</translation>
    </message>
    <message>
        <source>Label</source>
        <translation type="unfinished">标签</translation>
    </message>
    <message>
        <source>Message</source>
        <translation type="unfinished">消息</translation>
    </message>
    <message>
        <source>(no label)</source>
        <translation type="unfinished">(无标签)</translation>
    </message>
    <message>
        <source>(no message)</source>
        <translation type="unfinished">(无消息)</translation>
    </message>
    <message>
        <source>(no amount requested)</source>
        <translation type="unfinished">(未填写请求金额)</translation>
    </message>
    <message>
        <source>Requested</source>
        <translation type="unfinished">请求金额</translation>
    </message>
</context>
<context>
    <name>SendCoinsDialog</name>
    <message>
        <source>Send Coins</source>
        <translation>发币</translation>
    </message>
    <message>
        <source>Coin Control Features</source>
        <translation type="unfinished">手动选币功能</translation>
    </message>
    <message>
        <source>automatically selected</source>
        <translation type="unfinished">自动选择</translation>
    </message>
    <message>
        <source>Insufficient funds!</source>
        <translation type="unfinished">金额不足！</translation>
    </message>
    <message>
        <source>Quantity:</source>
        <translation type="unfinished">总量:</translation>
    </message>
    <message>
        <source>Bytes:</source>
        <translation type="unfinished">字节数:</translation>
    </message>
    <message>
        <source>Amount:</source>
        <translation type="unfinished">金额:</translation>
    </message>
    <message>
        <source>Fee:</source>
        <translation type="unfinished">费用:</translation>
    </message>
    <message>
        <source>After Fee:</source>
        <translation type="unfinished">加上交易费用后:</translation>
    </message>
    <message>
        <source>Change:</source>
        <translation type="unfinished">找零:</translation>
    </message>
    <message>
        <source>If this is activated, but the change address is empty or invalid, change will be sent to a newly generated address.</source>
        <translation type="unfinished">在激活该选项后，如果填写了无效的找零地址，或者干脆没填找零地址，找零资金将会被转入新生成的地址。</translation>
    </message>
    <message>
        <source>Custom change address</source>
        <translation type="unfinished">自定义找零地址</translation>
    </message>
    <message>
        <source>Transaction Fee:</source>
        <translation type="unfinished">交易手续费:</translation>
    </message>
    <message>
        <source>Using the fallbackfee can result in sending a transaction that will take several hours or days (or never) to confirm. Consider choosing your fee manually or wait until you have validated the complete chain.</source>
        <translation type="unfinished">如果使用备用手续费设置，有可能会导致交易经过几个小时、几天（甚至永远）无法被确认。请考虑手动选择手续费，或等待整个链完成验证。</translation>
    </message>
    <message>
        <source>Warning: Fee estimation is currently not possible.</source>
        <translation type="unfinished">警告: 目前无法进行手续费估计。</translation>
    </message>
    <message>
        <source>per kilobyte</source>
        <translation type="unfinished">每KB</translation>
    </message>
    <message>
        <source>Hide</source>
        <translation type="unfinished">隐藏</translation>
    </message>
    <message>
        <source>Recommended:</source>
        <translation type="unfinished">推荐:</translation>
    </message>
    <message>
        <source>Custom:</source>
        <translation type="unfinished">自定义:</translation>
    </message>
    <message>
        <source>Send to multiple recipients at once</source>
        <translation>一次发送给多个收款人</translation>
    </message>
    <message>
        <source>Add &amp;Recipient</source>
        <translation>添加收款人(&amp;R)</translation>
    </message>
    <message>
        <source>Clear all fields of the form.</source>
        <translation type="unfinished">清除此表单的所有字段。</translation>
    </message>
    <message>
        <source>Inputs…</source>
        <translation type="unfinished">输入...</translation>
    </message>
    <message>
        <source>Dust:</source>
        <translation type="unfinished">粉尘:</translation>
    </message>
    <message>
        <source>Choose…</source>
        <translation type="unfinished">选择...</translation>
    </message>
    <message>
        <source>Hide transaction fee settings</source>
        <translation type="unfinished">隐藏交易手续费设置</translation>
    </message>
    <message>
        <source>Specify a custom fee per kB (1,000 bytes) of the transaction's virtual size.

Note:  Since the fee is calculated on a per-byte basis, a fee rate of "100 satoshis per kvB" for a transaction size of 500 virtual bytes (half of 1 kvB) would ultimately yield a fee of only 50 satoshis.</source>
        <translation type="unfinished">指定交易虚拟大小的每kB (1,000字节) 自定义费率。

附注：因为矿工费是按字节计费的，所以如果费率是“每kvB支付100聪”，那么对于一笔500虚拟字节 (1kvB的一半) 的交易，最终将只会产生50聪的矿工费。（译注：这里就是提醒单位是字节，而不是千字节，如果搞错的话，矿工费会过低，导致交易长时间无法确认，或者压根无法发出）</translation>
    </message>
    <message>
<<<<<<< HEAD
        <source>When there is less transaction volume than space in the blocks, miners as well as relaying nodes may enforce a minimum fee. Paying only this minimum fee is just fine, but be aware that this can result in a never confirming transaction once there is more demand for particl transactions than the network can process.</source>
        <translation>当交易量小于可用区块空间时，矿工和中继节点可能会执行最低手续费率限制。按照这个最低费率来支付手续费也是可以的，但请注意，一旦交易需求超出比特币网络能处理的限度，你的交易可能永远也无法确认。</translation>
=======
        <source>When there is less transaction volume than space in the blocks, miners as well as relaying nodes may enforce a minimum fee. Paying only this minimum fee is just fine, but be aware that this can result in a never confirming transaction once there is more demand for bitcoin transactions than the network can process.</source>
        <translation type="unfinished">当交易量小于可用区块空间时，矿工和中继节点可能会执行最低手续费率限制。按照这个最低费率来支付手续费也是可以的，但请注意，一旦交易需求超出比特币网络能处理的限度，你的交易可能永远也无法确认。</translation>
>>>>>>> d3bd5410
    </message>
    <message>
        <source>A too low fee might result in a never confirming transaction (read the tooltip)</source>
        <translation type="unfinished">过低的手续费率可能导致交易永远无法确认（请阅读工具提示）</translation>
    </message>
    <message>
        <source>(Smart fee not initialized yet. This usually takes a few blocks…)</source>
        <translation type="unfinished">(智能矿工费尚未被初始化。这一般需要几个区块...)</translation>
    </message>
    <message>
        <source>Confirmation time target:</source>
        <translation type="unfinished">确认时间目标:</translation>
    </message>
    <message>
        <source>Enable Replace-By-Fee</source>
        <translation type="unfinished">启用手续费追加</translation>
    </message>
    <message>
        <source>With Replace-By-Fee (BIP-125) you can increase a transaction's fee after it is sent. Without this, a higher fee may be recommended to compensate for increased transaction delay risk.</source>
        <translation type="unfinished">手续费追加（Replace-By-Fee，BIP-125）可以让你在送出交易后继续追加手续费。不用这个功能的话，建议付比较高的手续费来降低交易延迟的风险。</translation>
    </message>
    <message>
        <source>Clear &amp;All</source>
        <translation>清除所有(&amp;A)</translation>
    </message>
    <message>
        <source>Balance:</source>
        <translation>余额:</translation>
    </message>
    <message>
        <source>Confirm the send action</source>
        <translation>确认发送操作</translation>
    </message>
    <message>
        <source>S&amp;end</source>
        <translation>发送(&amp;E)</translation>
    </message>
    <message>
        <source>Copy quantity</source>
        <translation type="unfinished">复制数目</translation>
    </message>
    <message>
        <source>Copy amount</source>
        <translation type="unfinished">复制金额</translation>
    </message>
    <message>
        <source>Copy fee</source>
        <translation type="unfinished">复制手续费</translation>
    </message>
    <message>
        <source>Copy after fee</source>
        <translation type="unfinished">复制含交易费的金额</translation>
    </message>
    <message>
        <source>Copy bytes</source>
        <translation type="unfinished">复制字节数</translation>
    </message>
    <message>
        <source>Copy dust</source>
        <translation type="unfinished">复制粉尘金额</translation>
    </message>
    <message>
        <source>Copy change</source>
        <translation type="unfinished">复制找零金额</translation>
    </message>
    <message>
        <source>%1 (%2 blocks)</source>
        <translation type="unfinished">%1 (%2个块)</translation>
    </message>
    <message>
        <source>Sign on device</source>
        <extracomment>"device" usually means a hardware wallet</extracomment>
        <translation type="unfinished">在设备上签名</translation>
    </message>
    <message>
        <source>Connect your hardware wallet first.</source>
        <translation type="unfinished">请先连接您的硬件钱包。</translation>
    </message>
    <message>
        <source>Set external signer script path in Options -&gt; Wallet</source>
        <extracomment>"External signer" means using devices such as hardware wallets.</extracomment>
        <translation type="unfinished">在 选项 -&gt; 钱包 中设置外部签名器脚本路径</translation>
    </message>
    <message>
        <source>Cr&amp;eate Unsigned</source>
        <translation type="unfinished">创建未签名交易(&amp;E)</translation>
    </message>
    <message>
<<<<<<< HEAD
        <source>Creates a Partially Signed Particl Transaction (PSBT) for use with e.g. an offline %1 wallet, or a PSBT-compatible hardware wallet.</source>
        <translation>创建一个“部分签名比特币交易”（PSBT），以用于诸如离线%1钱包，或是兼容PSBT的硬件钱包这类用途。</translation>
=======
        <source>Creates a Partially Signed Bitcoin Transaction (PSBT) for use with e.g. an offline %1 wallet, or a PSBT-compatible hardware wallet.</source>
        <translation type="unfinished">创建一个“部分签名比特币交易”（PSBT），以用于诸如离线%1钱包，或是兼容PSBT的硬件钱包这类用途。</translation>
>>>>>>> d3bd5410
    </message>
    <message>
        <source> from wallet '%1'</source>
        <translation type="unfinished">从钱包%1</translation>
    </message>
    <message>
        <source>%1 to '%2'</source>
        <translation type="unfinished">%1 到 '%2'</translation>
    </message>
    <message>
        <source>%1 to %2</source>
        <translation type="unfinished">%1 到 %2</translation>
    </message>
    <message>
        <source>Do you want to draft this transaction?</source>
        <translation type="unfinished">您想要起草这笔交易么？</translation>
    </message>
    <message>
        <source>Are you sure you want to send?</source>
        <translation type="unfinished">您确定要发出吗？</translation>
    </message>
    <message>
        <source>To review recipient list click "Show Details…"</source>
        <translation type="unfinished">点击“查看详情”以审核收款人列表</translation>
    </message>
    <message>
        <source>Create Unsigned</source>
        <translation type="unfinished">创建未签名交易</translation>
    </message>
    <message>
        <source>Sign and send</source>
        <translation type="unfinished">签名并发送</translation>
    </message>
    <message>
        <source>Sign failed</source>
        <translation type="unfinished">签名失败</translation>
    </message>
    <message>
        <source>External signer not found</source>
        <extracomment>"External signer" means using devices such as hardware wallets.</extracomment>
        <translation type="unfinished">未找到外部签名器</translation>
    </message>
    <message>
        <source>External signer failure</source>
        <extracomment>"External signer" means using devices such as hardware wallets.</extracomment>
        <translation type="unfinished">外部签名器失败</translation>
    </message>
    <message>
        <source>Save Transaction Data</source>
        <translation type="unfinished">保存交易数据</translation>
    </message>
    <message>
        <source>Partially Signed Transaction (Binary)</source>
        <extracomment>Expanded name of the binary PSBT file format. See: BIP 174.</extracomment>
        <translation type="unfinished">部分签名交易(二进制)</translation>
    </message>
    <message>
        <source>PSBT saved</source>
        <translation type="unfinished">已保存PSBT</translation>
    </message>
    <message>
        <source>External balance:</source>
        <translation type="unfinished">外部余额:</translation>
    </message>
    <message>
        <source>or</source>
        <translation type="unfinished">或</translation>
    </message>
    <message>
        <source>You can increase the fee later (signals Replace-By-Fee, BIP-125).</source>
        <translation type="unfinished">你可以后来再追加手续费（打上支持BIP-125手续费追加的标记）</translation>
    </message>
    <message>
<<<<<<< HEAD
        <source>Please, review your transaction proposal. This will produce a Partially Signed Particl Transaction (PSBT) which you can save or copy and then sign with e.g. an offline %1 wallet, or a PSBT-compatible hardware wallet.</source>
        <translation>请务必仔细检查您的交易请求。这会产生一个部分签名比特币交易(PSBT)，可以把保存下来或复制出去，然后就可以对它进行签名，比如用离线%1钱包，或是用兼容PSBT的硬件钱包。</translation>
=======
        <source>Please, review your transaction proposal. This will produce a Partially Signed Bitcoin Transaction (PSBT) which you can save or copy and then sign with e.g. an offline %1 wallet, or a PSBT-compatible hardware wallet.</source>
        <translation type="unfinished">请务必仔细检查您的交易请求。这会产生一个部分签名比特币交易(PSBT)，可以把保存下来或复制出去，然后就可以对它进行签名，比如用离线%1钱包，或是用兼容PSBT的硬件钱包。</translation>
>>>>>>> d3bd5410
    </message>
    <message>
        <source>Please, review your transaction.</source>
        <translation type="unfinished">请检查您的交易。</translation>
    </message>
    <message>
        <source>Transaction fee</source>
        <translation type="unfinished">交易手续费</translation>
    </message>
    <message>
        <source>Not signalling Replace-By-Fee, BIP-125.</source>
        <translation type="unfinished">没有打上BIP-125手续费追加的标记。</translation>
    </message>
    <message>
        <source>Total Amount</source>
        <translation type="unfinished">总额</translation>
    </message>
    <message>
        <source>Confirm send coins</source>
        <translation type="unfinished">确认发币</translation>
    </message>
    <message>
        <source>Confirm transaction proposal</source>
        <translation type="unfinished">确认交易请求</translation>
    </message>
    <message>
        <source>Watch-only balance:</source>
        <translation type="unfinished">仅观察余额:</translation>
    </message>
    <message>
        <source>The recipient address is not valid. Please recheck.</source>
        <translation type="unfinished">接收人地址无效。请重新检查。</translation>
    </message>
    <message>
        <source>The amount to pay must be larger than 0.</source>
        <translation type="unfinished">支付金额必须大于0。</translation>
    </message>
    <message>
        <source>The amount exceeds your balance.</source>
        <translation type="unfinished">金额超出您的余额。</translation>
    </message>
    <message>
        <source>The total exceeds your balance when the %1 transaction fee is included.</source>
        <translation type="unfinished">计入 %1 手续费后，金额超出了您的余额。</translation>
    </message>
    <message>
        <source>Duplicate address found: addresses should only be used once each.</source>
        <translation type="unfinished">发现重复地址:每个地址应该只使用一次。</translation>
    </message>
    <message>
        <source>Transaction creation failed!</source>
        <translation type="unfinished">交易创建失败！</translation>
    </message>
    <message>
        <source>A fee higher than %1 is considered an absurdly high fee.</source>
        <translation type="unfinished">超过 %1 的手续费被视为高得离谱。</translation>
    </message>
    <message>
        <source>Payment request expired.</source>
        <translation type="unfinished">支付请求已过期。</translation>
    </message>
    <message numerus="yes">
        <source>Estimated to begin confirmation within %n block(s).</source>
        <translation>
            <numerusform>预估将会在 %n 个区块内开始确认。</numerusform>
        </translation>
    </message>
    <message>
<<<<<<< HEAD
        <source>Warning: Invalid Particl address</source>
        <translation>警告: 比特币地址无效</translation>
=======
        <source>Warning: Invalid Bitcoin address</source>
        <translation type="unfinished">警告: 比特币地址无效</translation>
>>>>>>> d3bd5410
    </message>
    <message>
        <source>Warning: Unknown change address</source>
        <translation type="unfinished">警告:未知的找零地址</translation>
    </message>
    <message>
        <source>Confirm custom change address</source>
        <translation type="unfinished">确认自定义找零地址</translation>
    </message>
    <message>
        <source>The address you selected for change is not part of this wallet. Any or all funds in your wallet may be sent to this address. Are you sure?</source>
        <translation type="unfinished">你选择的找零地址未被包含在本钱包中，你钱包中的部分或全部金额将被发送至该地址。你确定要这样做吗？</translation>
    </message>
    <message>
        <source>(no label)</source>
        <translation type="unfinished">(无标签)</translation>
    </message>
</context>
<context>
    <name>SendCoinsEntry</name>
    <message>
        <source>A&amp;mount:</source>
        <translation>金额(&amp;M)</translation>
    </message>
    <message>
        <source>Pay &amp;To:</source>
        <translation>付给(&amp;T):</translation>
    </message>
    <message>
        <source>&amp;Label:</source>
        <translation>标签(&amp;L):</translation>
    </message>
    <message>
        <source>Choose previously used address</source>
        <translation type="unfinished">选择以前用过的地址</translation>
    </message>
    <message>
<<<<<<< HEAD
        <source>The Particl address to send the payment to</source>
        <translation>付款目的地址</translation>
    </message>
    <message>
        <source>Alt+A</source>
        <translation>Alt+A</translation>
=======
        <source>The Bitcoin address to send the payment to</source>
        <translation type="unfinished">付款目的地址</translation>
>>>>>>> d3bd5410
    </message>
    <message>
        <source>Paste address from clipboard</source>
        <translation>从剪贴板粘贴地址</translation>
    </message>
    <message>
        <source>Remove this entry</source>
        <translation type="unfinished">移除此项</translation>
    </message>
    <message>
        <source>The amount to send in the selected unit</source>
        <translation type="unfinished">用被选单位表示的待发送金额</translation>
    </message>
    <message>
<<<<<<< HEAD
        <source>The fee will be deducted from the amount being sent. The recipient will receive less particl than you enter in the amount field. If multiple recipients are selected, the fee is split equally.</source>
        <translation>交易费将从发送金额中扣除。接收人收到的比特币将会比您在金额框中输入的更少。如果选中了多个收件人，交易费平分。</translation>
=======
        <source>The fee will be deducted from the amount being sent. The recipient will receive less bitcoins than you enter in the amount field. If multiple recipients are selected, the fee is split equally.</source>
        <translation type="unfinished">交易费将从发送金额中扣除。接收人收到的比特币将会比您在金额框中输入的更少。如果选中了多个收件人，交易费平分。</translation>
>>>>>>> d3bd5410
    </message>
    <message>
        <source>S&amp;ubtract fee from amount</source>
        <translation type="unfinished">从金额中减去交易费(&amp;U)</translation>
    </message>
    <message>
        <source>Use available balance</source>
        <translation type="unfinished">使用全部可用余额</translation>
    </message>
    <message>
        <source>Message:</source>
        <translation type="unfinished">消息:</translation>
    </message>
    <message>
        <source>This is an unauthenticated payment request.</source>
        <translation type="unfinished">这是一个未经验证的支付请求。</translation>
    </message>
    <message>
        <source>This is an authenticated payment request.</source>
        <translation type="unfinished">这是一个已经验证的支付请求。</translation>
    </message>
    <message>
        <source>Enter a label for this address to add it to the list of used addresses</source>
        <translation type="unfinished">请为此地址输入一个标签以将它加入已用地址列表</translation>
    </message>
    <message>
<<<<<<< HEAD
        <source>A message that was attached to the particl: URI which will be stored with the transaction for your reference. Note: This message will not be sent over the Particl network.</source>
        <translation>particl: URI 附带的备注信息，将会和交易一起存储，备查。 注意：该消息不会通过比特币网络传输。</translation>
=======
        <source>A message that was attached to the bitcoin: URI which will be stored with the transaction for your reference. Note: This message will not be sent over the Bitcoin network.</source>
        <translation type="unfinished">bitcoin: URI 附带的备注信息，将会和交易一起存储，备查。 注意：该消息不会通过比特币网络传输。</translation>
>>>>>>> d3bd5410
    </message>
    <message>
        <source>Pay To:</source>
        <translation type="unfinished">支付给:</translation>
    </message>
    <message>
        <source>Memo:</source>
        <translation type="unfinished">附言:</translation>
    </message>
</context>
<context>
    <name>SignVerifyMessageDialog</name>
    <message>
        <source>Signatures - Sign / Verify a Message</source>
        <translation>签名 - 为消息签名/验证签名消息</translation>
    </message>
    <message>
        <source>&amp;Sign Message</source>
        <translation>消息签名(&amp;S)</translation>
    </message>
    <message>
<<<<<<< HEAD
        <source>You can sign messages/agreements with your addresses to prove you can receive particl sent to them. Be careful not to sign anything vague or random, as phishing attacks may try to trick you into signing your identity over to them. Only sign fully-detailed statements you agree to.</source>
        <translation>您可以用你的地址对消息/协议进行签名，以证明您可以接收发送到该地址的比特币。注意不要对任何模棱两可或者随机的消息进行签名，以免遭受钓鱼式攻击。请确保消息内容准确的表达了您的真实意愿。</translation>
    </message>
    <message>
        <source>The Particl address to sign the message with</source>
        <translation>用来对消息签名的地址</translation>
=======
        <source>You can sign messages/agreements with your addresses to prove you can receive bitcoins sent to them. Be careful not to sign anything vague or random, as phishing attacks may try to trick you into signing your identity over to them. Only sign fully-detailed statements you agree to.</source>
        <translation type="unfinished">您可以用你的地址对消息/协议进行签名，以证明您可以接收发送到该地址的比特币。注意不要对任何模棱两可或者随机的消息进行签名，以免遭受钓鱼式攻击。请确保消息内容准确的表达了您的真实意愿。</translation>
    </message>
    <message>
        <source>The Bitcoin address to sign the message with</source>
        <translation type="unfinished">用来对消息签名的地址</translation>
>>>>>>> d3bd5410
    </message>
    <message>
        <source>Choose previously used address</source>
        <translation type="unfinished">选择以前用过的地址</translation>
    </message>
    <message>
        <source>Paste address from clipboard</source>
        <translation>从剪贴板粘贴地址</translation>
    </message>
    <message>
        <source>Enter the message you want to sign here</source>
        <translation>在这里输入您想要签名的消息</translation>
    </message>
    <message>
        <source>Signature</source>
        <translation>签名</translation>
    </message>
    <message>
        <source>Copy the current signature to the system clipboard</source>
        <translation>复制当前签名至剪贴板</translation>
    </message>
    <message>
        <source>Sign the message to prove you own this Particl address</source>
        <translation>签名消息，以证明这个地址属于您</translation>
    </message>
    <message>
        <source>Sign &amp;Message</source>
        <translation>签名消息(&amp;M)</translation>
    </message>
    <message>
        <source>Reset all sign message fields</source>
        <translation>清空所有签名消息栏</translation>
    </message>
    <message>
        <source>Clear &amp;All</source>
        <translation>清除所有(&amp;A)</translation>
    </message>
    <message>
        <source>&amp;Verify Message</source>
        <translation>消息验证(&amp;V)</translation>
    </message>
    <message>
        <source>Enter the receiver's address, message (ensure you copy line breaks, spaces, tabs, etc. exactly) and signature below to verify the message. Be careful not to read more into the signature than what is in the signed message itself, to avoid being tricked by a man-in-the-middle attack. Note that this only proves the signing party receives with the address, it cannot prove sendership of any transaction!</source>
        <translation type="unfinished">请在下面输入接收者地址、消息（确保换行符、空格符、制表符等完全相同）和签名以验证消息。请仔细核对签名信息，以提防中间人攻击。请注意，这只是证明接收方可以用这个地址签名，它不能证明任何交易！</translation>
    </message>
    <message>
<<<<<<< HEAD
        <source>The Particl address the message was signed with</source>
        <translation>用来签名消息的地址</translation>
=======
        <source>The Bitcoin address the message was signed with</source>
        <translation type="unfinished">用来签名消息的地址</translation>
>>>>>>> d3bd5410
    </message>
    <message>
        <source>The signed message to verify</source>
        <translation type="unfinished">待验证的已签名消息</translation>
    </message>
    <message>
        <source>The signature given when the message was signed</source>
        <translation type="unfinished">对消息进行签署得到的签名数据</translation>
    </message>
    <message>
        <source>Verify the message to ensure it was signed with the specified Particl address</source>
        <translation>验证消息，确保消息是由指定的比特币地址签名过的。</translation>
    </message>
    <message>
        <source>Verify &amp;Message</source>
        <translation>验证消息签名(&amp;M)</translation>
    </message>
    <message>
        <source>Reset all verify message fields</source>
        <translation>清空所有验证消息栏</translation>
    </message>
    <message>
        <source>Click "Sign Message" to generate signature</source>
        <translation type="unfinished">单击“签名消息“产生签名。</translation>
    </message>
    <message>
        <source>The entered address is invalid.</source>
        <translation type="unfinished">输入的地址无效。</translation>
    </message>
    <message>
        <source>Please check the address and try again.</source>
        <translation type="unfinished">请检查地址后重试。</translation>
    </message>
    <message>
        <source>The entered address does not refer to a key.</source>
        <translation type="unfinished">找不到与输入地址相关的密钥。</translation>
    </message>
    <message>
        <source>Wallet unlock was cancelled.</source>
        <translation type="unfinished">已取消解锁钱包。</translation>
    </message>
    <message>
        <source>No error</source>
        <translation type="unfinished">没有错误</translation>
    </message>
    <message>
        <source>Private key for the entered address is not available.</source>
        <translation type="unfinished">找不到输入地址关联的私钥。</translation>
    </message>
    <message>
        <source>Message signing failed.</source>
        <translation type="unfinished">消息签名失败。</translation>
    </message>
    <message>
        <source>Message signed.</source>
        <translation type="unfinished">消息已签名。</translation>
    </message>
    <message>
        <source>The signature could not be decoded.</source>
        <translation type="unfinished">签名无法解码。</translation>
    </message>
    <message>
        <source>Please check the signature and try again.</source>
        <translation type="unfinished">请检查签名后重试。</translation>
    </message>
    <message>
        <source>The signature did not match the message digest.</source>
        <translation type="unfinished">签名与消息摘要不匹配。</translation>
    </message>
    <message>
        <source>Message verification failed.</source>
        <translation type="unfinished">消息验证失败。</translation>
    </message>
    <message>
        <source>Message verified.</source>
        <translation type="unfinished">消息验证成功。</translation>
    </message>
</context>
<context>
    <name>TransactionDesc</name>
    <message numerus="yes">
        <source>Open for %n more block(s)</source>
        <translation>
            <numerusform>在进一步同步完%n个区块前状态待定</numerusform>
        </translation>
    </message>
    <message>
        <source>Open until %1</source>
        <translation type="unfinished">在%1之前状态待定</translation>
    </message>
    <message>
        <source>conflicted with a transaction with %1 confirmations</source>
        <translation type="unfinished">与一个有 %1 个确认的交易冲突</translation>
    </message>
    <message>
        <source>0/unconfirmed, %1</source>
        <translation type="unfinished">0/未确认，%1</translation>
    </message>
    <message>
        <source>in memory pool</source>
        <translation type="unfinished">在内存池中</translation>
    </message>
    <message>
        <source>not in memory pool</source>
        <translation type="unfinished">不在内存池中</translation>
    </message>
    <message>
        <source>abandoned</source>
        <translation type="unfinished">已丢弃</translation>
    </message>
    <message>
        <source>%1/unconfirmed</source>
        <translation type="unfinished">%1/未确认</translation>
    </message>
    <message>
        <source>%1 confirmations</source>
        <translation type="unfinished">%1 个确认</translation>
    </message>
    <message>
        <source>Status</source>
        <translation type="unfinished">状态</translation>
    </message>
    <message>
        <source>Date</source>
        <translation type="unfinished">日期</translation>
    </message>
    <message>
        <source>Source</source>
        <translation type="unfinished">来源</translation>
    </message>
    <message>
        <source>Generated</source>
        <translation type="unfinished">挖矿生成</translation>
    </message>
    <message>
        <source>From</source>
        <translation type="unfinished">来自</translation>
    </message>
    <message>
        <source>unknown</source>
        <translation type="unfinished">未知</translation>
    </message>
    <message>
        <source>To</source>
        <translation type="unfinished">到</translation>
    </message>
    <message>
        <source>own address</source>
        <translation type="unfinished">自己的地址</translation>
    </message>
    <message>
        <source>watch-only</source>
        <translation type="unfinished">仅观察:</translation>
    </message>
    <message>
        <source>label</source>
        <translation type="unfinished">标签</translation>
    </message>
    <message>
        <source>Credit</source>
        <translation type="unfinished">收入</translation>
    </message>
    <message numerus="yes">
        <source>matures in %n more block(s)</source>
        <translation>
            <numerusform>在%n个区块内成熟</numerusform>
        </translation>
    </message>
    <message>
        <source>not accepted</source>
        <translation type="unfinished">未被接受</translation>
    </message>
    <message>
        <source>Debit</source>
        <translation type="unfinished">支出</translation>
    </message>
    <message>
        <source>Total debit</source>
        <translation type="unfinished">总支出</translation>
    </message>
    <message>
        <source>Total credit</source>
        <translation type="unfinished">总收入</translation>
    </message>
    <message>
        <source>Transaction fee</source>
        <translation type="unfinished">交易手续费</translation>
    </message>
    <message>
        <source>Net amount</source>
        <translation type="unfinished">净额</translation>
    </message>
    <message>
        <source>Message</source>
        <translation type="unfinished">消息</translation>
    </message>
    <message>
        <source>Comment</source>
        <translation type="unfinished">备注</translation>
    </message>
    <message>
        <source>Transaction ID</source>
        <translation type="unfinished">交易 ID</translation>
    </message>
    <message>
        <source>Transaction total size</source>
        <translation type="unfinished">交易总大小</translation>
    </message>
    <message>
        <source>Transaction virtual size</source>
        <translation type="unfinished">交易虚拟大小</translation>
    </message>
    <message>
        <source>Output index</source>
        <translation type="unfinished">输出索引</translation>
    </message>
    <message>
        <source> (Certificate was not verified)</source>
        <translation type="unfinished">(证书未被验证)</translation>
    </message>
    <message>
        <source>Merchant</source>
        <translation type="unfinished">商家</translation>
    </message>
    <message>
        <source>Generated coins must mature %1 blocks before they can be spent. When you generated this block, it was broadcast to the network to be added to the block chain. If it fails to get into the chain, its state will change to "not accepted" and it won't be spendable. This may occasionally happen if another node generates a block within a few seconds of yours.</source>
        <translation type="unfinished">新挖出的比特币在可以使用前必须经过 %1 个区块确认的成熟过程。当您挖出此区块后，它将被广播到网络中以加入区块链。如果它未成功进入区块链，其状态将变更为“不接受”并且不可使用。这可能偶尔会发生，在另一个节点比你早几秒钟成功挖出一个区块时就会这样。</translation>
    </message>
    <message>
        <source>Debug information</source>
        <translation type="unfinished">调试信息</translation>
    </message>
    <message>
        <source>Transaction</source>
        <translation type="unfinished">交易</translation>
    </message>
    <message>
        <source>Inputs</source>
        <translation type="unfinished">输入</translation>
    </message>
    <message>
        <source>Amount</source>
        <translation type="unfinished">金额</translation>
    </message>
    <message>
        <source>true</source>
        <translation type="unfinished">是</translation>
    </message>
    <message>
        <source>false</source>
        <translation type="unfinished">否</translation>
    </message>
</context>
<context>
    <name>TransactionDescDialog</name>
    <message>
        <source>This pane shows a detailed description of the transaction</source>
        <translation>当前面板显示了交易的详细信息</translation>
    </message>
    <message>
        <source>Details for %1</source>
        <translation type="unfinished">%1 详情</translation>
    </message>
</context>
<context>
    <name>TransactionTableModel</name>
    <message>
        <source>Date</source>
        <translation type="unfinished">日期</translation>
    </message>
    <message>
        <source>Type</source>
        <translation type="unfinished">类型</translation>
    </message>
    <message>
        <source>Label</source>
        <translation type="unfinished">标签</translation>
    </message>
    <message numerus="yes">
        <source>Open for %n more block(s)</source>
        <translation>
            <numerusform>在进一步同步完%n个区块前状态待定</numerusform>
        </translation>
    </message>
    <message>
        <source>Open until %1</source>
        <translation type="unfinished">在%1之前状态待定</translation>
    </message>
    <message>
        <source>Unconfirmed</source>
        <translation type="unfinished">未确认</translation>
    </message>
    <message>
        <source>Abandoned</source>
        <translation type="unfinished">已丢弃</translation>
    </message>
    <message>
        <source>Confirming (%1 of %2 recommended confirmations)</source>
        <translation type="unfinished">确认中 (推荐 %2个确认，已经有 %1个确认)</translation>
    </message>
    <message>
        <source>Confirmed (%1 confirmations)</source>
        <translation type="unfinished">已确认 (%1 个确认)</translation>
    </message>
    <message>
        <source>Conflicted</source>
        <translation type="unfinished">有冲突</translation>
    </message>
    <message>
        <source>Immature (%1 confirmations, will be available after %2)</source>
        <translation type="unfinished">未成熟 (%1 个确认，将在 %2 个后可用)</translation>
    </message>
    <message>
        <source>Generated but not accepted</source>
        <translation type="unfinished">已生成但未被接受</translation>
    </message>
    <message>
        <source>Received with</source>
        <translation type="unfinished">接收到</translation>
    </message>
    <message>
        <source>Received from</source>
        <translation type="unfinished">接收自</translation>
    </message>
    <message>
        <source>Sent to</source>
        <translation type="unfinished">发送到</translation>
    </message>
    <message>
        <source>Payment to yourself</source>
        <translation type="unfinished">支付给自己</translation>
    </message>
    <message>
        <source>Mined</source>
        <translation type="unfinished">挖矿所得</translation>
    </message>
    <message>
        <source>watch-only</source>
        <translation type="unfinished">仅观察:</translation>
    </message>
    <message>
        <source>(n/a)</source>
        <translation type="unfinished">(不可用)</translation>
    </message>
    <message>
        <source>(no label)</source>
        <translation type="unfinished">(无标签)</translation>
    </message>
    <message>
        <source>Transaction status. Hover over this field to show number of confirmations.</source>
        <translation type="unfinished">交易状态。 鼠标移到此区域可显示确认数。</translation>
    </message>
    <message>
        <source>Date and time that the transaction was received.</source>
        <translation type="unfinished">交易被接收的时间和日期。</translation>
    </message>
    <message>
        <source>Type of transaction.</source>
        <translation type="unfinished">交易类型。</translation>
    </message>
    <message>
        <source>Whether or not a watch-only address is involved in this transaction.</source>
        <translation type="unfinished">该交易中是否涉及仅观察地址。</translation>
    </message>
    <message>
        <source>User-defined intent/purpose of the transaction.</source>
        <translation type="unfinished">用户自定义的该交易的意图/目的。</translation>
    </message>
    <message>
        <source>Amount removed from or added to balance.</source>
        <translation type="unfinished">从余额增加或移除的金额。</translation>
    </message>
</context>
<context>
    <name>TransactionView</name>
    <message>
        <source>All</source>
        <translation type="unfinished">全部</translation>
    </message>
    <message>
        <source>Today</source>
        <translation type="unfinished">今天</translation>
    </message>
    <message>
        <source>This week</source>
        <translation type="unfinished">本周</translation>
    </message>
    <message>
        <source>This month</source>
        <translation type="unfinished">本月</translation>
    </message>
    <message>
        <source>Last month</source>
        <translation type="unfinished">上个月</translation>
    </message>
    <message>
        <source>This year</source>
        <translation type="unfinished">今年</translation>
    </message>
    <message>
        <source>Received with</source>
        <translation type="unfinished">接收到</translation>
    </message>
    <message>
        <source>Sent to</source>
        <translation type="unfinished">发送到</translation>
    </message>
    <message>
        <source>To yourself</source>
        <translation type="unfinished">给自己</translation>
    </message>
    <message>
        <source>Mined</source>
        <translation type="unfinished">挖矿所得</translation>
    </message>
    <message>
        <source>Other</source>
        <translation type="unfinished">其它</translation>
    </message>
    <message>
        <source>Enter address, transaction id, or label to search</source>
        <translation type="unfinished">输入地址、交易ID或标签进行搜索</translation>
    </message>
    <message>
        <source>Min amount</source>
        <translation type="unfinished">最小金额</translation>
    </message>
    <message>
        <source>Range…</source>
        <translation type="unfinished">范围...</translation>
    </message>
    <message>
        <source>&amp;Copy address</source>
        <translation type="unfinished">复制地址(&amp;C)</translation>
    </message>
    <message>
        <source>Copy &amp;label</source>
        <translation type="unfinished">复制标签(&amp;L)</translation>
    </message>
    <message>
        <source>Copy &amp;amount</source>
        <translation type="unfinished">复制金额(&amp;A)</translation>
    </message>
    <message>
        <source>Copy transaction &amp;ID</source>
        <translation type="unfinished">复制交易 &amp;ID</translation>
    </message>
    <message>
        <source>Copy &amp;raw transaction</source>
        <translation type="unfinished">复制原始交易(&amp;R)</translation>
    </message>
    <message>
        <source>Copy full transaction &amp;details</source>
        <translation type="unfinished">复制完整交易详情(&amp;D)</translation>
    </message>
    <message>
        <source>&amp;Show transaction details</source>
        <translation type="unfinished">显示交易详情(&amp;S)</translation>
    </message>
    <message>
        <source>Increase transaction &amp;fee</source>
        <translation type="unfinished">增加矿工费(&amp;F)</translation>
    </message>
    <message>
        <source>A&amp;bandon transaction</source>
        <translation type="unfinished">放弃交易(&amp;B)</translation>
    </message>
    <message>
        <source>&amp;Edit address label</source>
        <translation type="unfinished">编辑地址标签(&amp;E)</translation>
    </message>
    <message>
        <source>Export Transaction History</source>
        <translation type="unfinished">导出交易历史</translation>
    </message>
    <message>
        <source>Comma separated file</source>
        <extracomment>Expanded name of the CSV file format. See https://en.wikipedia.org/wiki/Comma-separated_values</extracomment>
        <translation type="unfinished">逗号分隔文件</translation>
    </message>
    <message>
        <source>Confirmed</source>
        <translation type="unfinished">已确认</translation>
    </message>
    <message>
        <source>Watch-only</source>
        <translation type="unfinished">仅观察</translation>
    </message>
    <message>
        <source>Date</source>
        <translation type="unfinished">日期</translation>
    </message>
    <message>
        <source>Type</source>
        <translation type="unfinished">类型</translation>
    </message>
    <message>
        <source>Label</source>
        <translation type="unfinished">标签</translation>
    </message>
    <message>
        <source>Address</source>
        <translation type="unfinished">地址</translation>
    </message>
    <message>
        <source>Exporting Failed</source>
        <translation type="unfinished">导出失败</translation>
    </message>
    <message>
        <source>There was an error trying to save the transaction history to %1.</source>
        <translation type="unfinished">尝试把交易历史保存到 %1 时发生了错误。</translation>
    </message>
    <message>
        <source>Exporting Successful</source>
        <translation type="unfinished">导出成功</translation>
    </message>
    <message>
        <source>The transaction history was successfully saved to %1.</source>
        <translation type="unfinished">已成功将交易历史保存到 %1。</translation>
    </message>
    <message>
        <source>Range:</source>
        <translation type="unfinished">范围:</translation>
    </message>
    <message>
        <source>to</source>
        <translation type="unfinished">到</translation>
    </message>
</context>
<context>
    <name>WalletFrame</name>
    <message>
        <source>No wallet has been loaded.
Go to File &gt; Open Wallet to load a wallet.
- OR -</source>
        <translation type="unfinished">未加载钱包。
请转到“文件”菜单 &gt; “打开钱包”来加载一个钱包。
- 或者 -</translation>
    </message>
    <message>
        <source>Create a new wallet</source>
        <translation type="unfinished">创建一个新的钱包</translation>
    </message>
</context>
<context>
    <name>WalletModel</name>
    <message>
        <source>Send Coins</source>
        <translation type="unfinished">发币</translation>
    </message>
    <message>
        <source>Fee bump error</source>
        <translation type="unfinished">追加手续费出错</translation>
    </message>
    <message>
        <source>Increasing transaction fee failed</source>
        <translation type="unfinished">追加交易手续费失败</translation>
    </message>
    <message>
        <source>Do you want to increase the fee?</source>
        <translation type="unfinished">您想追加手续费吗？</translation>
    </message>
    <message>
        <source>Do you want to draft a transaction with fee increase?</source>
        <translation type="unfinished">您要起草一笔手续费提高的交易么？</translation>
    </message>
    <message>
        <source>Current fee:</source>
        <translation type="unfinished">当前手续费:</translation>
    </message>
    <message>
        <source>Increase:</source>
        <translation type="unfinished">增加量:</translation>
    </message>
    <message>
        <source>New fee:</source>
        <translation type="unfinished">新交易费:</translation>
    </message>
    <message>
        <source>Warning: This may pay the additional fee by reducing change outputs or adding inputs, when necessary. It may add a new change output if one does not already exist. These changes may potentially leak privacy.</source>
        <translation type="unfinished">警告: 因为在必要的时候会减少找零输出个数或增加输入个数，这可能要付出额外的费用。在没有找零输出的情况下可能会新增一个。这些变更可能会导致潜在的隐私泄露。</translation>
    </message>
    <message>
        <source>Confirm fee bump</source>
        <translation type="unfinished">确认手续费追加</translation>
    </message>
    <message>
        <source>Can't draft transaction.</source>
        <translation type="unfinished">无法起草交易。</translation>
    </message>
    <message>
        <source>PSBT copied</source>
        <translation type="unfinished">已复制PSBT</translation>
    </message>
    <message>
        <source>Can't sign transaction.</source>
        <translation type="unfinished">无法签名交易</translation>
    </message>
    <message>
        <source>Could not commit transaction</source>
        <translation type="unfinished">无法提交交易</translation>
    </message>
    <message>
        <source>Can't display address</source>
        <translation type="unfinished">无法显示地址</translation>
    </message>
    <message>
        <source>default wallet</source>
        <translation type="unfinished">默认钱包</translation>
    </message>
</context>
<context>
    <name>WalletView</name>
    <message>
        <source>&amp;Export</source>
        <translation type="unfinished">导出(&amp;E)</translation>
    </message>
    <message>
        <source>Export the data in the current tab to a file</source>
        <translation type="unfinished">将当前标签页数据导出到文件</translation>
    </message>
    <message>
        <source>Error</source>
        <translation type="unfinished">错误</translation>
    </message>
    <message>
        <source>Unable to decode PSBT from clipboard (invalid base64)</source>
        <translation type="unfinished">无法从剪贴板解码PSBT(Base64值无效)</translation>
    </message>
    <message>
        <source>Load Transaction Data</source>
        <translation type="unfinished">加载交易数据</translation>
    </message>
    <message>
        <source>Partially Signed Transaction (*.psbt)</source>
        <translation type="unfinished">部分签名交易 (*.psbt)</translation>
    </message>
    <message>
        <source>PSBT file must be smaller than 100 MiB</source>
        <translation type="unfinished">PSBT文件必须小于100MiB</translation>
    </message>
    <message>
        <source>Unable to decode PSBT</source>
        <translation type="unfinished">无法解码PSBT</translation>
    </message>
    <message>
        <source>Backup Wallet</source>
        <translation type="unfinished">备份钱包</translation>
    </message>
    <message>
        <source>Wallet Data</source>
        <extracomment>Name of the wallet data file format.</extracomment>
        <translation type="unfinished">钱包数据</translation>
    </message>
    <message>
        <source>Backup Failed</source>
        <translation type="unfinished">备份失败</translation>
    </message>
    <message>
        <source>There was an error trying to save the wallet data to %1.</source>
        <translation type="unfinished">尝试保存钱包数据至 %1 时发生了错误。</translation>
    </message>
    <message>
        <source>Backup Successful</source>
        <translation type="unfinished">备份成功</translation>
    </message>
    <message>
        <source>The wallet data was successfully saved to %1.</source>
        <translation type="unfinished">已成功保存钱包数据至 %1。</translation>
    </message>
    <message>
        <source>Cancel</source>
        <translation type="unfinished">取消</translation>
    </message>
</context>
<context>
    <name>bitcoin-core</name>
    <message>
        <source>The %s developers</source>
        <translation type="unfinished">%s 开发者</translation>
    </message>
    <message>
        <source>%s corrupt. Try using the wallet tool bitcoin-wallet to salvage or restoring a backup.</source>
        <translation type="unfinished">%s损坏。请尝试用bitcoin-wallet钱包工具来对其进行急救。或者用一个备份进行还原。</translation>
    </message>
    <message>
        <source>-maxtxfee is set very high! Fees this large could be paid on a single transaction.</source>
        <translation type="unfinished">参数 -maxtxfee 被设置得非常高！即使是单笔交易也可能付出如此之大的手续费。</translation>
    </message>
    <message>
        <source>Cannot downgrade wallet from version %i to version %i. Wallet version unchanged.</source>
        <translation type="unfinished">无法把钱包版本从%i降级到%i。钱包版本未改变。</translation>
    </message>
    <message>
        <source>Cannot obtain a lock on data directory %s. %s is probably already running.</source>
        <translation type="unfinished">无法锁定数据目录 %s。%s 可能已经在运行。</translation>
    </message>
    <message>
        <source>Cannot provide specific connections and have addrman find outgoing connections at the same.</source>
        <translation type="unfinished">在使用地址管理器(addrman)寻找出站连接时，无法同时提供特定的连接。</translation>
    </message>
    <message>
        <source>Cannot upgrade a non HD split wallet from version %i to version %i without upgrading to support pre-split keypool. Please use version %i or no version specified.</source>
        <translation type="unfinished">无法在不支持“拆分前的密钥池”（pre split keypool）的情况下把“非拆分HD钱包”（non HD split wallet）从版本%i升级到%i。请使用版本号%i，或者压根不要指定版本号。</translation>
    </message>
    <message>
        <source>Distributed under the MIT software license, see the accompanying file %s or %s</source>
        <translation type="unfinished">在MIT协议下分发，参见附带的 %s 或 %s 文件</translation>
    </message>
    <message>
        <source>Error reading %s! All keys read correctly, but transaction data or address book entries might be missing or incorrect.</source>
        <translation type="unfinished">读取 %s 时发生错误！所有的密钥都可以正确读取，但是交易记录或地址簿数据可能已经丢失或出错。</translation>
    </message>
    <message>
        <source>Error: Dumpfile format record is incorrect. Got "%s", expected "format".</source>
        <translation type="unfinished">错误: 转储文件格式不正确。得到是"%s"，而预期本应得到的是 "format"。</translation>
    </message>
    <message>
        <source>Error: Dumpfile identifier record is incorrect. Got "%s", expected "%s".</source>
        <translation type="unfinished">错误: 转储文件标识符记录不正确。得到的是 "%s"，而预期本应得到的是 "%s"。</translation>
    </message>
    <message>
        <source>Error: Dumpfile version is not supported. This version of bitcoin-wallet only supports version 1 dumpfiles. Got dumpfile with version %s</source>
        <translation type="unfinished">错误: 转储文件版本不被支持。这个版本的 bitcoin-wallet 只支持版本为 1 的转储文件。得到的转储文件版本却是%s</translation>
    </message>
    <message>
        <source>Error: Legacy wallets only support the "legacy", "p2sh-segwit", and "bech32" address types</source>
        <translation type="unfinished">错误: 传统钱包只支持 "legacy", "p2sh-segwit", 和 "bech32" 这三种地址类型</translation>
    </message>
    <message>
        <source>Error: Listening for incoming connections failed (listen returned error %s)</source>
        <translation type="unfinished">错误：监听外部连接失败 (listen函数返回了错误 %s)</translation>
    </message>
    <message>
        <source>Fee estimation failed. Fallbackfee is disabled. Wait a few blocks or enable -fallbackfee.</source>
        <translation type="unfinished">手续费估计失败。而且备用手续费估计（fallbackfee）已被禁用。请再等一些区块，或者通过-fallbackfee参数启用备用手续费估计。</translation>
    </message>
    <message>
        <source>File %s already exists. If you are sure this is what you want, move it out of the way first.</source>
        <translation type="unfinished">文件%s已经存在。如果你确定这就是你想做的，先把这个文件挪开。</translation>
    </message>
    <message>
        <source>Invalid amount for -maxtxfee=&lt;amount&gt;: '%s' (must be at least the minrelay fee of %s to prevent stuck transactions)</source>
        <translation type="unfinished">参数 -maxtxfee=&lt;amount&gt;: '%s' 指定了非法的金额 (手续费必须至少达到最小转发费率(minrelay fee) %s 以避免交易卡着发不出去)</translation>
    </message>
    <message>
        <source>More than one onion bind address is provided. Using %s for the automatically created Tor onion service.</source>
        <translation type="unfinished">提供多个洋葱路由绑定地址。对自动创建的洋葱服务用%s</translation>
    </message>
    <message>
        <source>No dump file provided. To use createfromdump, -dumpfile=&lt;filename&gt; must be provided.</source>
        <translation type="unfinished">没有提供转储文件。要使用 createfromdump ，必须提供 -dumpfile=&lt;filename&gt;。</translation>
    </message>
    <message>
        <source>No dump file provided. To use dump, -dumpfile=&lt;filename&gt; must be provided.</source>
        <translation type="unfinished">没有提供转储文件。要使用 dump ，必须提供 -dumpfile=&lt;filename&gt;。</translation>
    </message>
    <message>
        <source>No wallet file format provided. To use createfromdump, -format=&lt;format&gt; must be provided.</source>
        <translation type="unfinished">没有提供钱包格式。要使用 createfromdump ，必须提供 -format=&lt;format&gt;</translation>
    </message>
    <message>
        <source>Please check that your computer's date and time are correct! If your clock is wrong, %s will not work properly.</source>
        <translation type="unfinished">请检查电脑的日期时间设置是否正确！时间错误可能会导致 %s 运行异常。</translation>
    </message>
    <message>
        <source>Please contribute if you find %s useful. Visit %s for further information about the software.</source>
        <translation type="unfinished">如果你认为%s对你比较有用的话，请对我们进行一些自愿贡献。请访问%s网站来获取有关这个软件的更多信息。</translation>
    </message>
    <message>
        <source>Prune configured below the minimum of %d MiB.  Please use a higher number.</source>
        <translation type="unfinished">修剪被设置得太小，已经低于最小值%d MiB，请使用更大的数值。</translation>
    </message>
    <message>
        <source>Prune: last wallet synchronisation goes beyond pruned data. You need to -reindex (download the whole blockchain again in case of pruned node)</source>
        <translation type="unfinished">修剪:上次同步钱包的位置已经超出（落后于）现有修剪后数据的范围。你需要进行-reindex（对于已经启用修剪节点，就需要重新下载整个区块链）</translation>
    </message>
    <message>
        <source>SQLiteDatabase: Unknown sqlite wallet schema version %d. Only version %d is supported</source>
        <translation type="unfinished">SQLiteDatabase: SQLite钱包schema版本%d未知。只支持%d版本</translation>
    </message>
    <message>
        <source>The block database contains a block which appears to be from the future. This may be due to your computer's date and time being set incorrectly. Only rebuild the block database if you are sure that your computer's date and time are correct</source>
        <translation type="unfinished">区块数据库包含未来的交易，这可能是由本机错误的日期时间引起。若确认本机日期时间正确，请重新建立区块数据库。</translation>
    </message>
    <message>
        <source>The transaction amount is too small to send after the fee has been deducted</source>
        <translation type="unfinished">这笔交易在扣除手续费后的金额太小，以至于无法送出</translation>
    </message>
    <message>
        <source>This error could occur if this wallet was not shutdown cleanly and was last loaded using a build with a newer version of Berkeley DB. If so, please use the software that last loaded this wallet</source>
        <translation type="unfinished">如果这个钱包之前没有正确关闭，而且上一次是被新版的Berkeley DB加载过，就会发生这个错误。如果是这样，请使用上次加载过这个钱包的那个软件。</translation>
    </message>
    <message>
        <source>This is a pre-release test build - use at your own risk - do not use for mining or merchant applications</source>
        <translation type="unfinished">这是测试用的预发布版本 - 请谨慎使用 - 不要用来挖矿，或者在正式商用环境下使用</translation>
    </message>
    <message>
        <source>This is the maximum transaction fee you pay (in addition to the normal fee) to prioritize partial spend avoidance over regular coin selection.</source>
        <translation type="unfinished">为了在常规选币过程中优先考虑避免“只花出一个地址上的一部分币”（partial spend）这种情况，您最多还需要（在常规手续费之外）付出的交易手续费。</translation>
    </message>
    <message>
        <source>This is the transaction fee you may discard if change is smaller than dust at this level</source>
        <translation type="unfinished">找零低于当前粉尘阈值时会被舍弃，并计入手续费，这些交易手续费就是在这种情况下产生的。</translation>
    </message>
    <message>
        <source>This is the transaction fee you may pay when fee estimates are not available.</source>
        <translation type="unfinished">不能估计手续费时，你会付出这个手续费金额。</translation>
    </message>
    <message>
        <source>Total length of network version string (%i) exceeds maximum length (%i). Reduce the number or size of uacomments.</source>
        <translation type="unfinished">网络版本字符串的总长度 (%i) 超过最大长度 (%i) 了。请减少 uacomment 参数的数目或长度。</translation>
    </message>
    <message>
        <source>Unable to replay blocks. You will need to rebuild the database using -reindex-chainstate.</source>
        <translation type="unfinished">无法重放区块。你需要先用-reindex-chainstate参数来重建数据库。</translation>
    </message>
    <message>
        <source>Unknown wallet file format "%s" provided. Please provide one of "bdb" or "sqlite".</source>
        <translation type="unfinished">提供了未知的钱包格式 "%s" 。请使用 "bdb" 或 "sqlite" 中的一种。</translation>
    </message>
    <message>
        <source>Warning: Dumpfile wallet format "%s" does not match command line specified format "%s".</source>
        <translation type="unfinished">警告: 转储文件的钱包格式 "%s" 与命令行指定的格式 "%s" 不符。</translation>
    </message>
    <message>
        <source>Warning: Private keys detected in wallet {%s} with disabled private keys</source>
        <translation type="unfinished">警告：在已经禁用私钥的钱包 {%s} 中仍然检测到私钥</translation>
    </message>
    <message>
        <source>Warning: We do not appear to fully agree with our peers! You may need to upgrade, or other nodes may need to upgrade.</source>
        <translation type="unfinished">警告：我们和其他节点似乎没达成共识！您可能需要升级，或者就是其他节点可能需要升级。</translation>
    </message>
    <message>
        <source>Witness data for blocks after height %d requires validation. Please restart with -reindex.</source>
        <translation type="unfinished">需要验证高度在%d之后的区块见证数据。请使用 -reindex 重新启动。</translation>
    </message>
    <message>
        <source>You need to rebuild the database using -reindex to go back to unpruned mode.  This will redownload the entire blockchain</source>
        <translation type="unfinished">您需要使用 -reindex 重新构建数据库以回到未修剪模式。这将重新下载整个区块链</translation>
    </message>
    <message>
        <source>%s is set very high!</source>
        <translation type="unfinished">%s非常高！</translation>
    </message>
    <message>
        <source>-maxmempool must be at least %d MB</source>
        <translation type="unfinished">-maxmempool 最小为%d MB</translation>
    </message>
    <message>
        <source>A fatal internal error occurred, see debug.log for details</source>
        <translation type="unfinished">发生了致命的内部错误，请在debug.log中查看详情</translation>
    </message>
    <message>
        <source>Cannot resolve -%s address: '%s'</source>
        <translation type="unfinished">无法解析 - %s 地址: '%s'</translation>
    </message>
    <message>
        <source>Cannot set -peerblockfilters without -blockfilterindex.</source>
        <translation type="unfinished">没有启用-blockfilterindex，就不能启用-peerblockfilters。</translation>
    </message>
    <message>
        <source>Cannot write to data directory '%s'; check permissions.</source>
        <translation type="unfinished">不能写入到数据目录'%s'；请检查文件权限。</translation>
    </message>
    <message>
        <source>Change index out of range</source>
        <translation type="unfinished">找零超过索引范围</translation>
    </message>
    <message>
        <source>Config setting for %s only applied on %s network when in [%s] section.</source>
        <translation type="unfinished">对 %s 的配置设置只对 %s 网络生效，如果它位于配置的 [%s] 章节的话。</translation>
    </message>
    <message>
        <source>Copyright (C) %i-%i</source>
        <translation type="unfinished">版权所有 (C) %i-%i</translation>
    </message>
    <message>
        <source>Corrupted block database detected</source>
        <translation type="unfinished">检测到区块数据库损坏</translation>
    </message>
    <message>
        <source>Could not find asmap file %s</source>
        <translation type="unfinished">找不到asmap文件%s</translation>
    </message>
    <message>
        <source>Could not parse asmap file %s</source>
        <translation type="unfinished">无法解析asmap文件%s</translation>
    </message>
    <message>
        <source>Disk space is too low!</source>
        <translation type="unfinished">磁盘空间太低!</translation>
    </message>
    <message>
        <source>Do you want to rebuild the block database now?</source>
        <translation type="unfinished">你想现在就重建区块数据库吗？</translation>
    </message>
    <message>
        <source>Done loading</source>
        <translation type="unfinished">加载完成</translation>
    </message>
    <message>
        <source>Dump file %s does not exist.</source>
        <translation type="unfinished">转储文件 %s 不存在</translation>
    </message>
    <message>
        <source>Error creating %s</source>
        <translation type="unfinished">创建%s时出错</translation>
    </message>
    <message>
        <source>Error initializing block database</source>
        <translation type="unfinished">初始化区块数据库时出错</translation>
    </message>
    <message>
        <source>Error initializing wallet database environment %s!</source>
        <translation type="unfinished">初始化钱包数据库环境错误 %s!</translation>
    </message>
    <message>
        <source>Error loading %s</source>
        <translation type="unfinished">载入 %s 时发生错误</translation>
    </message>
    <message>
        <source>Error loading %s: Private keys can only be disabled during creation</source>
        <translation type="unfinished">加载 %s 时出错：只能在创建钱包时禁用私钥。</translation>
    </message>
    <message>
        <source>Error loading %s: Wallet corrupted</source>
        <translation type="unfinished">%s 加载出错:钱包损坏</translation>
    </message>
    <message>
        <source>Error loading %s: Wallet requires newer version of %s</source>
        <translation type="unfinished">%s 加载错误:请升级到最新版 %s</translation>
    </message>
    <message>
        <source>Error loading block database</source>
        <translation type="unfinished">加载区块数据库时出错</translation>
    </message>
    <message>
        <source>Error opening block database</source>
        <translation type="unfinished">打开区块数据库时出错</translation>
    </message>
    <message>
        <source>Error reading from database, shutting down.</source>
        <translation type="unfinished">读取数据库出错，关闭中。</translation>
    </message>
    <message>
        <source>Error reading next record from wallet database</source>
        <translation type="unfinished">从钱包数据库读取下一条记录时出错</translation>
    </message>
    <message>
        <source>Error upgrading chainstate database</source>
        <translation type="unfinished">升级链状态(chainstate)数据库出错</translation>
    </message>
    <message>
        <source>Error: Couldn't create cursor into database</source>
        <translation type="unfinished">错误: 无法在数据库中创建指针</translation>
    </message>
    <message>
        <source>Error: Disk space is low for %s</source>
        <translation type="unfinished">错误： %s 所在的磁盘空间低。</translation>
    </message>
    <message>
        <source>Error: Dumpfile checksum does not match. Computed %s, expected %s</source>
        <translation type="unfinished">错误: 转储文件的校验和不符。计算得到%s，预料中本应该得到%s</translation>
    </message>
    <message>
        <source>Error: Got key that was not hex: %s</source>
        <translation type="unfinished">错误: 得到了不是十六进制的键:%s</translation>
    </message>
    <message>
        <source>Error: Got value that was not hex: %s</source>
        <translation type="unfinished">错误: 得到了不是十六进制的数值:%s</translation>
    </message>
    <message>
        <source>Error: Keypool ran out, please call keypoolrefill first</source>
        <translation type="unfinished">错误: 密钥池已被耗尽，请先调用keypoolrefill</translation>
    </message>
    <message>
        <source>Error: Missing checksum</source>
        <translation type="unfinished">错误：跳过检查检验和</translation>
    </message>
    <message>
        <source>Error: No %s addresses available.</source>
        <translation type="unfinished">错误: 没有可用的%s地址。</translation>
    </message>
    <message>
        <source>Error: Unable to parse version %u as a uint32_t</source>
        <translation type="unfinished">错误：无法把版本号%u作为unit32_t解析</translation>
    </message>
    <message>
        <source>Error: Unable to write record to new wallet</source>
        <translation type="unfinished">错误: 无法写入记录到新钱包</translation>
    </message>
    <message>
        <source>Failed to listen on any port. Use -listen=0 if you want this.</source>
        <translation type="unfinished">监听端口失败。如果你愿意的话，请使用 -listen=0 参数。</translation>
    </message>
    <message>
        <source>Failed to rescan the wallet during initialization</source>
        <translation type="unfinished">初始化时重扫描钱包失败</translation>
    </message>
    <message>
        <source>Failed to verify database</source>
        <translation type="unfinished">校验数据库失败</translation>
    </message>
    <message>
        <source>Fee rate (%s) is lower than the minimum fee rate setting (%s)</source>
        <translation type="unfinished">手续费率 (%s) 低于最大手续费率设置 (%s)</translation>
    </message>
    <message>
        <source>Ignoring duplicate -wallet %s.</source>
        <translation type="unfinished">忽略重复的 -wallet %s。</translation>
    </message>
    <message>
        <source>Importing…</source>
        <translation type="unfinished">导入...</translation>
    </message>
    <message>
        <source>Incorrect or no genesis block found. Wrong datadir for network?</source>
        <translation type="unfinished">没有找到创世区块，或者创世区块不正确。是否把数据目录错误地设成了另一个网络（比如测试网络）的？</translation>
    </message>
    <message>
        <source>Initialization sanity check failed. %s is shutting down.</source>
        <translation type="unfinished">初始化完整性检查失败。%s 即将关闭。</translation>
    </message>
    <message>
        <source>Insufficient funds</source>
        <translation type="unfinished">金额不足</translation>
    </message>
    <message>
        <source>Invalid -i2psam address or hostname: '%s'</source>
        <translation type="unfinished">无效的 -i2psam 地址或主机名: '%s'</translation>
    </message>
    <message>
        <source>Invalid -onion address or hostname: '%s'</source>
        <translation type="unfinished">无效的 -onion 地址: '%s'</translation>
    </message>
    <message>
        <source>Invalid -proxy address or hostname: '%s'</source>
        <translation type="unfinished">无效的 -proxy 地址或主机名: '%s'</translation>
    </message>
    <message>
<<<<<<< HEAD
        <source>%s corrupt. Try using the wallet tool particl-wallet to salvage or restoring a backup.</source>
        <translation>%s损坏。请尝试用particl-wallet钱包工具来对其进行急救。或者用一个备份进行还原。</translation>
=======
        <source>Invalid P2P permission: '%s'</source>
        <translation type="unfinished">无效的 P2P 权限：'%s'</translation>
>>>>>>> d3bd5410
    </message>
    <message>
        <source>Invalid amount for -%s=&lt;amount&gt;: '%s'</source>
        <translation type="unfinished">参数 -%s=&lt;amount&gt;: '%s' 指定了无效的金额</translation>
    </message>
    <message>
        <source>Invalid amount for -discardfee=&lt;amount&gt;: '%s'</source>
        <translation type="unfinished">参数 -discardfee=&lt;amount&gt;: '%s' 指定了无效的金额</translation>
    </message>
    <message>
        <source>Invalid amount for -fallbackfee=&lt;amount&gt;: '%s'</source>
        <translation type="unfinished">参数 -fallbackfee=&lt;amount&gt;: '%s' 指定了无效的金额</translation>
    </message>
    <message>
        <source>Invalid amount for -paytxfee=&lt;amount&gt;: '%s' (must be at least %s)</source>
        <translation type="unfinished">参数 -paytxfee=&lt;amount&gt; 指定了非法的金额: '%s' (必须至少达到 %s)</translation>
    </message>
    <message>
        <source>Invalid netmask specified in -whitelist: '%s'</source>
        <translation type="unfinished">参数 -whitelist: '%s' 指定了无效的网络掩码</translation>
    </message>
    <message>
        <source>Loading P2P addresses…</source>
        <translation type="unfinished">加载P2P地址...</translation>
    </message>
    <message>
        <source>Loading banlist…</source>
        <translation type="unfinished">加载封禁列表...</translation>
    </message>
    <message>
        <source>Loading block index…</source>
        <translation type="unfinished">加载区块索引...</translation>
    </message>
    <message>
        <source>Loading wallet…</source>
        <translation type="unfinished">加载钱包...</translation>
    </message>
    <message>
        <source>Need to specify a port with -whitebind: '%s'</source>
        <translation type="unfinished">-whitebind: '%s' 需要指定一个端口</translation>
    </message>
    <message>
        <source>No proxy server specified. Use -proxy=&lt;ip&gt; or -proxy=&lt;ip:port&gt;.</source>
        <translation type="unfinished">未指定代理服务器。请使用 -proxy=&lt;ip&gt; 或 -proxy=&lt;ip:port&gt; 。</translation>
    </message>
    <message>
        <source>Not enough file descriptors available.</source>
        <translation type="unfinished">没有足够的文件描述符可用。</translation>
    </message>
    <message>
        <source>Prune cannot be configured with a negative value.</source>
        <translation type="unfinished">不能把修剪配置成一个负数。</translation>
    </message>
    <message>
        <source>Prune mode is incompatible with -coinstatsindex.</source>
        <translation type="unfinished">区块修剪模式与 coinstatsindex 不兼容。</translation>
    </message>
    <message>
        <source>Prune mode is incompatible with -txindex.</source>
        <translation type="unfinished">修剪模式与 -txindex 不兼容。</translation>
    </message>
    <message>
        <source>Pruning blockstore…</source>
        <translation type="unfinished">修剪区块存储...</translation>
    </message>
    <message>
        <source>Reducing -maxconnections from %d to %d, because of system limitations.</source>
        <translation type="unfinished">因为系统的限制，将 -maxconnections 参数从 %d 降到了 %d</translation>
    </message>
    <message>
        <source>Replaying blocks…</source>
        <translation type="unfinished">重放区块...</translation>
    </message>
    <message>
        <source>Rescanning…</source>
        <translation type="unfinished">重扫描...</translation>
    </message>
    <message>
        <source>SQLiteDatabase: Failed to execute statement to verify database: %s</source>
        <translation type="unfinished">SQLiteDatabase: 执行校验数据库语句时失败: %s</translation>
    </message>
    <message>
        <source>SQLiteDatabase: Failed to prepare statement to verify database: %s</source>
        <translation type="unfinished">SQLiteDatabase: 预处理用于校验数据库的语句时失败: %s</translation>
    </message>
    <message>
        <source>SQLiteDatabase: Failed to read database verification error: %s</source>
        <translation type="unfinished">SQLiteDatabase: 读取数据库失败，校验错误: %s</translation>
    </message>
    <message>
        <source>SQLiteDatabase: Unexpected application id. Expected %u, got %u</source>
        <translation type="unfinished">SQLiteDatabase: 意料之外的应用ID。预期为%u，实际为%u</translation>
    </message>
    <message>
        <source>Section [%s] is not recognized.</source>
        <translation type="unfinished">无法识别配置章节 [%s]。</translation>
    </message>
    <message>
        <source>Signing transaction failed</source>
        <translation type="unfinished">签名交易失败</translation>
    </message>
    <message>
        <source>Specified -walletdir "%s" does not exist</source>
        <translation type="unfinished">参数 -walletdir "%s" 指定了不存在的路径</translation>
    </message>
    <message>
        <source>Specified -walletdir "%s" is a relative path</source>
        <translation type="unfinished">参数 -walletdir "%s" 指定了相对路径</translation>
    </message>
    <message>
        <source>Specified -walletdir "%s" is not a directory</source>
        <translation type="unfinished">参数 -walletdir "%s" 指定的路径不是目录</translation>
    </message>
    <message>
        <source>Specified blocks directory "%s" does not exist.</source>
        <translation type="unfinished">指定的区块目录"%s"不存在。</translation>
    </message>
    <message>
        <source>Starting network threads…</source>
        <translation type="unfinished">启动网络线程...</translation>
    </message>
    <message>
        <source>The source code is available from %s.</source>
        <translation type="unfinished">可以从 %s 获取源代码。</translation>
    </message>
    <message>
        <source>The specified config file %s does not exist</source>
        <translation type="unfinished">指定的配置文件%s不存在</translation>
    </message>
    <message>
        <source>The transaction amount is too small to pay the fee</source>
        <translation type="unfinished">交易金额太小，不足以支付交易费</translation>
    </message>
    <message>
        <source>The wallet will avoid paying less than the minimum relay fee.</source>
        <translation type="unfinished">钱包会避免让手续费低于最小转发费率(minrelay fee)。</translation>
    </message>
    <message>
        <source>This is experimental software.</source>
        <translation type="unfinished">这是实验性的软件。</translation>
    </message>
    <message>
        <source>This is the minimum transaction fee you pay on every transaction.</source>
        <translation type="unfinished">这是你每次交易付款时最少要付的手续费。</translation>
    </message>
    <message>
        <source>This is the transaction fee you will pay if you send a transaction.</source>
        <translation type="unfinished">如果发送交易，这将是你要支付的手续费。</translation>
    </message>
    <message>
        <source>Transaction amount too small</source>
        <translation type="unfinished">交易金额太小</translation>
    </message>
    <message>
        <source>Transaction amounts must not be negative</source>
        <translation type="unfinished">交易金额不不可为负数</translation>
    </message>
    <message>
        <source>Transaction has too long of a mempool chain</source>
        <translation type="unfinished">此交易在内存池中的存在过长的链条</translation>
    </message>
    <message>
        <source>Transaction must have at least one recipient</source>
        <translation type="unfinished">交易必须包含至少一个收款人</translation>
    </message>
    <message>
        <source>Transaction needs a change address, but we can't generate it. %s</source>
        <translation type="unfinished">交易需要一个找零地址，但是我们无法生成它。%s</translation>
    </message>
    <message>
        <source>Transaction too large</source>
        <translation type="unfinished">交易过大</translation>
    </message>
    <message>
        <source>Unable to bind to %s on this computer (bind returned error %s)</source>
        <translation type="unfinished">无法在本机绑定%s端口 (bind函数返回了错误 %s)</translation>
    </message>
    <message>
        <source>Unable to bind to %s on this computer. %s is probably already running.</source>
        <translation type="unfinished">无法在本机绑定 %s 端口。%s 可能已经在运行。</translation>
    </message>
    <message>
        <source>Unable to create the PID file '%s': %s</source>
        <translation type="unfinished">无法创建PID文件'%s': %s</translation>
    </message>
    <message>
        <source>Unable to generate initial keys</source>
        <translation type="unfinished">无法生成初始密钥</translation>
    </message>
    <message>
        <source>Unable to generate keys</source>
        <translation type="unfinished">无法生成密钥</translation>
    </message>
    <message>
        <source>Unable to open %s for writing</source>
        <translation type="unfinished">无法打开%s用于写入</translation>
    </message>
    <message>
        <source>Unable to start HTTP server. See debug log for details.</source>
        <translation type="unfinished">无法启动HTTP服务，查看日志获取更多信息</translation>
    </message>
    <message>
        <source>Unknown -blockfilterindex value %s.</source>
        <translation type="unfinished">未知的 -blockfilterindex 数值 %s。</translation>
    </message>
    <message>
        <source>Unknown address type '%s'</source>
        <translation type="unfinished">未知的地址类型 '%s'</translation>
    </message>
    <message>
        <source>Unknown change type '%s'</source>
        <translation type="unfinished">未知的找零类型 '%s'</translation>
    </message>
    <message>
        <source>Unknown network specified in -onlynet: '%s'</source>
        <translation type="unfinished">-onlynet 指定的是未知网络: %s</translation>
    </message>
    <message>
        <source>Unknown new rules activated (versionbit %i)</source>
        <translation type="unfinished">不明的交易规则已经激活 (versionbit %i)</translation>
    </message>
    <message>
        <source>Unsupported logging category %s=%s.</source>
        <translation type="unfinished">不支持的日志分类 %s=%s。</translation>
    </message>
    <message>
        <source>Upgrading UTXO database</source>
        <translation type="unfinished">正在升级UTXO数据库</translation>
    </message>
    <message>
        <source>Upgrading txindex database</source>
        <translation type="unfinished">正在升级交易索引数据库</translation>
    </message>
    <message>
        <source>User Agent comment (%s) contains unsafe characters.</source>
        <translation type="unfinished">用户代理备注(%s)包含不安全的字符。</translation>
    </message>
    <message>
        <source>Verifying blocks…</source>
        <translation type="unfinished">验证区块...</translation>
    </message>
    <message>
        <source>Verifying wallet(s)…</source>
        <translation type="unfinished">验证钱包...</translation>
    </message>
    <message>
        <source>Wallet needed to be rewritten: restart %s to complete</source>
        <translation type="unfinished">钱包需要被重写：请重新启动%s来完成</translation>
    </message>
</context>
</TS><|MERGE_RESOLUTION|>--- conflicted
+++ resolved
@@ -66,13 +66,8 @@
         <translation type="unfinished">收款地址</translation>
     </message>
     <message>
-<<<<<<< HEAD
         <source>These are your Particl addresses for sending payments. Always check the amount and the receiving address before sending coins.</source>
-        <translation>您可以给这些比特币地址付款。在付款之前，务必要检查金额和收款地址是否正确。</translation>
-=======
-        <source>These are your Bitcoin addresses for sending payments. Always check the amount and the receiving address before sending coins.</source>
         <translation type="unfinished">您可以给这些比特币地址付款。在付款之前，务必要检查金额和收款地址是否正确。</translation>
->>>>>>> d3bd5410
     </message>
     <message>
         <source>These are your Particl addresses for receiving payments. Use the 'Create new receiving address' button in the receive tab to create new addresses.
@@ -169,13 +164,8 @@
         <translation type="unfinished">确认钱包加密</translation>
     </message>
     <message>
-<<<<<<< HEAD
         <source>Warning: If you encrypt your wallet and lose your passphrase, you will &lt;b&gt;LOSE ALL OF YOUR PARTICL&lt;/b&gt;!</source>
-        <translation>警告: 如果把钱包加密后又忘记密码，你就会从此&lt;b&gt;失去其中所有的比特币了&lt;/b&gt;！</translation>
-=======
-        <source>Warning: If you encrypt your wallet and lose your passphrase, you will &lt;b&gt;LOSE ALL OF YOUR BITCOINS&lt;/b&gt;!</source>
         <translation type="unfinished">警告: 如果把钱包加密后又忘记密码，你就会从此&lt;b&gt;失去其中所有的比特币了&lt;/b&gt;！</translation>
->>>>>>> d3bd5410
     </message>
     <message>
         <source>Are you sure you wish to encrypt your wallet?</source>
@@ -194,13 +184,8 @@
         <translation type="unfinished">输入此钱包的旧密码和新密码。</translation>
     </message>
     <message>
-<<<<<<< HEAD
         <source>Remember that encrypting your wallet cannot fully protect your particl from being stolen by malware infecting your computer.</source>
-        <translation>请注意，当您的计算机感染恶意软件时，加密钱包并不能完全规避您的比特币被偷窃的可能。</translation>
-=======
-        <source>Remember that encrypting your wallet cannot fully protect your bitcoins from being stolen by malware infecting your computer.</source>
         <translation type="unfinished">请注意，当您的计算机感染恶意软件时，加密钱包并不能完全规避您的比特币被偷窃的可能。</translation>
->>>>>>> d3bd5410
     </message>
     <message>
         <source>Wallet to be encrypted</source>
@@ -308,7 +293,7 @@
         <translation type="unfinished">金额</translation>
     </message>
     <message>
-        <source>Enter a Bitcoin address (e.g. %1)</source>
+        <source>Enter a Particl address (e.g. %1)</source>
         <translation type="unfinished">请输入一个比特币地址 (例如 %1)</translation>
     </message>
     <message>
@@ -524,35 +509,27 @@
         <translation>把你钱包中的私钥加密</translation>
     </message>
     <message>
-<<<<<<< HEAD
+        <source>&amp;Backup Wallet…</source>
+        <translation type="unfinished">备份钱包(&amp;B)</translation>
+    </message>
+    <message>
+        <source>&amp;Change Passphrase…</source>
+        <translation type="unfinished">修改密码(&amp;C)</translation>
+    </message>
+    <message>
+        <source>Sign &amp;message…</source>
+        <translation type="unfinished">签名消息(&amp;M)</translation>
+    </message>
+    <message>
         <source>Sign messages with your Particl addresses to prove you own them</source>
         <translation>用比特币地址关联的私钥为消息签名，以证明您拥有这个比特币地址</translation>
     </message>
     <message>
-        <source>Verify messages to ensure they were signed with specified Particl addresses</source>
-=======
-        <source>&amp;Backup Wallet…</source>
-        <translation type="unfinished">备份钱包(&amp;B)</translation>
-    </message>
-    <message>
-        <source>&amp;Change Passphrase…</source>
-        <translation type="unfinished">修改密码(&amp;C)</translation>
-    </message>
-    <message>
-        <source>Sign &amp;message…</source>
-        <translation type="unfinished">签名消息(&amp;M)</translation>
-    </message>
-    <message>
-        <source>Sign messages with your Bitcoin addresses to prove you own them</source>
-        <translation>用比特币地址关联的私钥为消息签名，以证明您拥有这个比特币地址</translation>
-    </message>
-    <message>
         <source>&amp;Verify message…</source>
         <translation type="unfinished">验证消息(&amp;V)</translation>
     </message>
     <message>
-        <source>Verify messages to ensure they were signed with specified Bitcoin addresses</source>
->>>>>>> d3bd5410
+        <source>Verify messages to ensure they were signed with specified Particl addresses</source>
         <translation>校验消息，确保该消息是由指定的比特币地址所有者签名的</translation>
     </message>
     <message>
@@ -596,13 +573,8 @@
         <translation>标签页工具栏</translation>
     </message>
     <message>
-<<<<<<< HEAD
-        <source>Request payments (generates QR codes and particl: URIs)</source>
-        <translation>请求支付 (生成二维码和 particl: URI)</translation>
-=======
         <source>Syncing Headers (%1%)…</source>
         <translation type="unfinished">同步区块头 (%1%)…</translation>
->>>>>>> d3bd5410
     </message>
     <message>
         <source>Synchronizing with network…</source>
@@ -616,11 +588,6 @@
         <source>Processing blocks on disk…</source>
         <translation type="unfinished">处理磁盘上的区块...</translation>
     </message>
-<<<<<<< HEAD
-    <message numerus="yes">
-        <source>%n active connection(s) to Particl network</source>
-        <translation><numerusform>%n 条到比特币网络的活动连接</numerusform></translation>
-=======
     <message>
         <source>Reindexing blocks on disk…</source>
         <translation type="unfinished">重新索引磁盘上的区块...</translation>
@@ -630,13 +597,12 @@
         <translation type="unfinished">连接到节点...</translation>
     </message>
     <message>
-        <source>Request payments (generates QR codes and bitcoin: URIs)</source>
-        <translation type="unfinished">请求支付 (生成二维码和 bitcoin: URI)</translation>
+        <source>Request payments (generates QR codes and particl: URIs)</source>
+        <translation type="unfinished">请求支付 (生成二维码和 particl: URI)</translation>
     </message>
     <message>
         <source>Show the list of used sending addresses and labels</source>
         <translation type="unfinished">显示用过的付款地址和标签的列表</translation>
->>>>>>> d3bd5410
     </message>
     <message>
         <source>Show the list of used receiving addresses and labels</source>
@@ -685,29 +651,12 @@
         <translation>已是最新</translation>
     </message>
     <message>
-<<<<<<< HEAD
-        <source>&amp;Load PSBT from file...</source>
-        <translation>从文件加载PSBT...(&amp;L)</translation>
-    </message>
-    <message>
         <source>Load Partially Signed Particl Transaction</source>
-        <translation>加载部分签名比特币交易（PSBT）</translation>
-    </message>
-    <message>
-        <source>Load PSBT from clipboard...</source>
-        <translation>从剪贴板加载PSBT...</translation>
+        <translation type="unfinished">加载部分签名比特币交易（PSBT）</translation>
     </message>
     <message>
         <source>Load Partially Signed Particl Transaction from clipboard</source>
-        <translation>从剪贴板中加载部分签名比特币交易（PSBT）</translation>
-=======
-        <source>Load Partially Signed Bitcoin Transaction</source>
-        <translation type="unfinished">加载部分签名比特币交易（PSBT）</translation>
-    </message>
-    <message>
-        <source>Load Partially Signed Bitcoin Transaction from clipboard</source>
         <translation type="unfinished">从剪贴板中加载部分签名比特币交易（PSBT）</translation>
->>>>>>> d3bd5410
     </message>
     <message>
         <source>Node window</source>
@@ -726,13 +675,8 @@
         <translation type="unfinished">收款地址(&amp;R)</translation>
     </message>
     <message>
-<<<<<<< HEAD
         <source>Open a particl: URI</source>
-        <translation>打开particl:开头的URI</translation>
-=======
-        <source>Open a bitcoin: URI</source>
-        <translation type="unfinished">打开bitcoin:开头的URI</translation>
->>>>>>> d3bd5410
+        <translation type="unfinished">打开particl:开头的URI</translation>
     </message>
     <message>
         <source>Open Wallet</source>
@@ -751,13 +695,8 @@
         <translation type="unfinished">关闭所有钱包</translation>
     </message>
     <message>
-<<<<<<< HEAD
         <source>Show the %1 help message to get a list with possible Particl command-line options</source>
-        <translation>显示 %1 帮助信息，获取可用命令行选项列表</translation>
-=======
-        <source>Show the %1 help message to get a list with possible Bitcoin command-line options</source>
         <translation type="unfinished">显示 %1 帮助信息，获取可用命令行选项列表</translation>
->>>>>>> d3bd5410
     </message>
     <message>
         <source>&amp;Mask values</source>
@@ -796,7 +735,7 @@
         <translation type="unfinished">%1 客户端</translation>
     </message>
     <message numerus="yes">
-        <source>%n active connection(s) to Bitcoin network.</source>
+        <source>%n active connection(s) to Particl network.</source>
         <extracomment>A substring of the tooltip.</extracomment>
         <translation type="unfinished">
             <numerusform>%n 条到比特币网络的活动连接</numerusform>
@@ -1229,13 +1168,8 @@
         <translation type="unfinished">编辑付款地址</translation>
     </message>
     <message>
-<<<<<<< HEAD
         <source>The entered address "%1" is not a valid Particl address.</source>
-        <translation>输入的地址 %1 并不是有效的比特币地址。</translation>
-=======
-        <source>The entered address "%1" is not a valid Bitcoin address.</source>
         <translation type="unfinished">输入的地址 %1 并不是有效的比特币地址。</translation>
->>>>>>> d3bd5410
     </message>
     <message>
         <source>Address "%1" already exists as a receiving address with label "%2" and so cannot be added as a sending address.</source>
@@ -1280,7 +1214,7 @@
 <context>
     <name>Intro</name>
     <message>
-        <source>Bitcoin</source>
+        <source>Particl</source>
         <translation type="unfinished">比特币</translation>
     </message>
     <message>
@@ -1311,7 +1245,7 @@
         </translation>
     </message>
     <message>
-        <source>%1 will download and store a copy of the Bitcoin block chain.</source>
+        <source>%1 will download and store a copy of the Particl block chain.</source>
         <translation type="unfinished">%1 将会下载并存储比特币区块链。</translation>
     </message>
     <message>
@@ -1335,13 +1269,8 @@
         <translation type="unfinished">欢迎使用 %1</translation>
     </message>
     <message>
-<<<<<<< HEAD
-        <source>Particl</source>
-        <translation>比特币</translation>
-=======
         <source>As this is the first time the program is launched, you can choose where %1 will store its data.</source>
         <translation type="unfinished">由于这是第一次启动此程序，您可以选择%1存储数据的位置</translation>
->>>>>>> d3bd5410
     </message>
     <message>
         <source>When you click OK, %1 will begin to download and process the full %4 block chain (%2GB) starting with the earliest transactions in %3 when %4 initially launched.</source>
@@ -1356,13 +1285,8 @@
         <translation type="unfinished">取消此设置需要重新下载整个区块链。先完整下载整条链再进行修剪会更快。这会禁用一些高级功能。</translation>
     </message>
     <message>
-<<<<<<< HEAD
-        <source>%1 will download and store a copy of the Particl block chain.</source>
-        <translation>%1 将会下载并存储比特币区块链。</translation>
-=======
         <source>This initial synchronisation is very demanding, and may expose hardware problems with your computer that had previously gone unnoticed. Each time you run %1, it will continue downloading where it left off.</source>
         <translation type="unfinished">初始化同步过程是非常吃力的，同时可能会暴露您之前没有注意到的电脑硬件问题。你每次启动%1时，它都会从之前中断的地方继续下载。</translation>
->>>>>>> d3bd5410
     </message>
     <message>
         <source>If you have chosen to limit block chain storage (pruning), the historical data must still be downloaded and processed, but will be deleted afterward to keep your disk usage low.</source>
@@ -1410,21 +1334,12 @@
         <translation type="unfinished">窗体</translation>
     </message>
     <message>
-<<<<<<< HEAD
         <source>Recent transactions may not yet be visible, and therefore your wallet's balance might be incorrect. This information will be correct once your wallet has finished synchronizing with the particl network, as detailed below.</source>
-        <translation>近期交易可能尚未显示，因此当前余额可能不准确。以上信息将在与比特币网络完全同步后更正。详情如下</translation>
+        <translation type="unfinished">近期交易可能尚未显示，因此当前余额可能不准确。以上信息将在与比特币网络完全同步后更正。详情如下</translation>
     </message>
     <message>
         <source>Attempting to spend particl that are affected by not-yet-displayed transactions will not be accepted by the network.</source>
-        <translation>尝试使用受未可见交易影响的余额将不被网络接受。</translation>
-=======
-        <source>Recent transactions may not yet be visible, and therefore your wallet's balance might be incorrect. This information will be correct once your wallet has finished synchronizing with the bitcoin network, as detailed below.</source>
-        <translation type="unfinished">近期交易可能尚未显示，因此当前余额可能不准确。以上信息将在与比特币网络完全同步后更正。详情如下</translation>
-    </message>
-    <message>
-        <source>Attempting to spend bitcoins that are affected by not-yet-displayed transactions will not be accepted by the network.</source>
         <translation type="unfinished">尝试使用受未可见交易影响的余额将不被网络接受。</translation>
->>>>>>> d3bd5410
     </message>
     <message>
         <source>Number of blocks left</source>
@@ -1470,36 +1385,8 @@
 <context>
     <name>OpenURIDialog</name>
     <message>
-<<<<<<< HEAD
         <source>Open particl URI</source>
-        <translation>打开比特币URI</translation>
-    </message>
-    <message>
-        <source>URI:</source>
-        <translation>URI:</translation>
-    </message>
-</context>
-<context>
-    <name>OpenWalletActivity</name>
-    <message>
-        <source>Open wallet failed</source>
-        <translation>打开钱包失败</translation>
-    </message>
-    <message>
-        <source>Open wallet warning</source>
-        <translation>打开钱包警告</translation>
-    </message>
-    <message>
-        <source>default wallet</source>
-        <translation>默认钱包</translation>
-    </message>
-    <message>
-        <source>Opening Wallet &lt;b&gt;%1&lt;/b&gt;...</source>
-        <translation>正在打开钱包&lt;b&gt;%1&lt;/b&gt;...</translation>
-=======
-        <source>Open bitcoin URI</source>
         <translation type="unfinished">打开比特币URI</translation>
->>>>>>> d3bd5410
     </message>
     </context>
 <context>
@@ -1609,8 +1496,8 @@
         <translation type="unfinished">外部签名器脚本路径(&amp;E)</translation>
     </message>
     <message>
-        <source>Full path to a Bitcoin Core compatible script (e.g. C:\Downloads\hwi.exe or /Users/you/Downloads/hwi.py). Beware: malware can steal your coins!</source>
-        <translation type="unfinished">指向兼容Bitcoin Core的脚本的完整路径 (例如 C:\Downloads\hwi.exe 或者 /Users/you/Downloads/hwi.py )。注意: 恶意软件可能会偷窃您的币！</translation>
+        <source>Full path to a Particl Core compatible script (e.g. C:\Downloads\hwi.exe or /Users/you/Downloads/hwi.py). Beware: malware can steal your coins!</source>
+        <translation type="unfinished">指向兼容Particl Core的脚本的完整路径 (例如 C:\Downloads\hwi.exe 或者 /Users/you/Downloads/hwi.py )。注意: 恶意软件可能会偷窃您的币！</translation>
     </message>
     <message>
         <source>Automatically open the Particl client port on the router. This only works when your router supports UPnP and it is enabled.</source>
@@ -1621,7 +1508,7 @@
         <translation>使用 &amp;UPnP 映射端口</translation>
     </message>
     <message>
-        <source>Automatically open the Bitcoin client port on the router. This only works when your router supports NAT-PMP and it is enabled. The external port could be random.</source>
+        <source>Automatically open the Particl client port on the router. This only works when your router supports NAT-PMP and it is enabled. The external port could be random.</source>
         <translation type="unfinished">自动在路由器中为比特币客户端打开端口。只有当您的路由器支持 NAT-PMP 功能并开启它，这个功能才会正常工作。外边端口可以是随机的。</translation>
     </message>
     <message>
@@ -1637,13 +1524,8 @@
         <translation type="unfinished">允许传入连接(&amp;G)</translation>
     </message>
     <message>
-<<<<<<< HEAD
         <source>Connect to the Particl network through a SOCKS5 proxy.</source>
-        <translation>通过 SOCKS5 代理连接比特币网络。</translation>
-=======
-        <source>Connect to the Bitcoin network through a SOCKS5 proxy.</source>
         <translation type="unfinished">通过 SOCKS5 代理连接比特币网络。</translation>
->>>>>>> d3bd5410
     </message>
     <message>
         <source>&amp;Connect through SOCKS5 proxy (default proxy):</source>
@@ -1714,13 +1596,8 @@
         <translation type="unfinished">是否显示手动选币功能。</translation>
     </message>
     <message>
-<<<<<<< HEAD
         <source>Connect to the Particl network through a separate SOCKS5 proxy for Tor onion services.</source>
-        <translation>连接比特币网络时专门为Tor onion服务使用另一个 SOCKS5 代理。</translation>
-=======
-        <source>Connect to the Bitcoin network through a separate SOCKS5 proxy for Tor onion services.</source>
         <translation type="unfinished">连接比特币网络时专门为Tor onion服务使用另一个 SOCKS5 代理。</translation>
->>>>>>> d3bd5410
     </message>
     <message>
         <source>Use separate SOCKS&amp;5 proxy to reach peers via Tor onion services:</source>
@@ -2014,38 +1891,16 @@
         <translation type="unfinished">支付请求出错</translation>
     </message>
     <message>
-<<<<<<< HEAD
         <source>Cannot start particl: click-to-pay handler</source>
-        <translation>无法启动 particl: 协议的“一键支付”处理程序</translation>
-=======
-        <source>Cannot start bitcoin: click-to-pay handler</source>
-        <translation type="unfinished">无法启动 bitcoin: 协议的“一键支付”处理程序</translation>
->>>>>>> d3bd5410
+        <translation type="unfinished">无法启动 particl: 协议的“一键支付”处理程序</translation>
     </message>
     <message>
         <source>URI handling</source>
         <translation type="unfinished">URI 处理</translation>
     </message>
     <message>
-<<<<<<< HEAD
         <source>'particl://' is not a valid URI. Use 'particl:' instead.</source>
-        <translation>‘particl://’不是合法的URI。请改用'particl:'。</translation>
-    </message>
-    <message>
-        <source>Cannot process payment request because BIP70 is not supported.</source>
-        <translation>因为BIP70不再受到支持，无法处理付款请求</translation>
-    </message>
-    <message>
-        <source>Due to widespread security flaws in BIP70 it's strongly recommended that any merchant instructions to switch wallets be ignored.</source>
-        <translation>由于BIP70具有广泛的安全缺陷，无论哪个商家指引要求您更换钱包，我们都建议您不要听信。</translation>
-    </message>
-    <message>
-        <source>If you are receiving this error you should request the merchant provide a BIP21 compatible URI.</source>
-        <translation>如果您看到了这个错误，您需要请求商家提供一个兼容BIP21的URI。</translation>
-=======
-        <source>'bitcoin://' is not a valid URI. Use 'bitcoin:' instead.</source>
-        <translation type="unfinished">‘bitcoin://’不是合法的URI。请改用'bitcoin:'。</translation>
->>>>>>> d3bd5410
+        <translation type="unfinished">‘particl://’不是合法的URI。请改用'particl:'。</translation>
     </message>
     <message>
         <source>Cannot process payment request because BIP70 is not supported.
@@ -2056,13 +1911,8 @@
 如果您看到了这个错误，您应该要求商家提供兼容BIP21的URI。</translation>
     </message>
     <message>
-<<<<<<< HEAD
         <source>URI cannot be parsed! This can be caused by an invalid Particl address or malformed URI parameters.</source>
-        <translation>无法解析 URI 地址！可能是因为比特币地址无效，或是 URI 参数格式错误。</translation>
-=======
-        <source>URI cannot be parsed! This can be caused by an invalid Bitcoin address or malformed URI parameters.</source>
         <translation type="unfinished">无法解析 URI 地址！可能是因为比特币地址无效，或是 URI 参数格式错误。</translation>
->>>>>>> d3bd5410
     </message>
     <message>
         <source>Payment request file handling</source>
@@ -2088,103 +1938,8 @@
     </message>
     <message>
         <source>Received</source>
-<<<<<<< HEAD
-        <translation>已接收</translation>
-    </message>
-</context>
-<context>
-    <name>QObject</name>
-    <message>
-        <source>Amount</source>
-        <translation>金额</translation>
-    </message>
-    <message>
-        <source>Enter a Particl address (e.g. %1)</source>
-        <translation>请输入一个比特币地址 (例如 %1)</translation>
-    </message>
-    <message>
-        <source>%1 d</source>
-        <translation>%1 天</translation>
-    </message>
-    <message>
-        <source>%1 h</source>
-        <translation>%1 小时</translation>
-    </message>
-    <message>
-        <source>%1 m</source>
-        <translation>%1 分钟</translation>
-    </message>
-    <message>
-        <source>%1 s</source>
-        <translation>%1 秒</translation>
-    </message>
-    <message>
-        <source>None</source>
-        <translation>无</translation>
-    </message>
-    <message>
-        <source>N/A</source>
-        <translation>不可用</translation>
-    </message>
-    <message>
-        <source>%1 ms</source>
-        <translation>%1 毫秒</translation>
-    </message>
-    <message numerus="yes">
-        <source>%n second(s)</source>
-        <translation><numerusform>%n 秒</numerusform></translation>
-    </message>
-    <message numerus="yes">
-        <source>%n minute(s)</source>
-        <translation><numerusform>%n 分钟</numerusform></translation>
-    </message>
-    <message numerus="yes">
-        <source>%n hour(s)</source>
-        <translation><numerusform>%n 小时</numerusform></translation>
-    </message>
-    <message numerus="yes">
-        <source>%n day(s)</source>
-        <translation><numerusform>%n 天</numerusform></translation>
-    </message>
-    <message numerus="yes">
-        <source>%n week(s)</source>
-        <translation><numerusform>%n 周</numerusform></translation>
-    </message>
-    <message>
-        <source>%1 and %2</source>
-        <translation>%1 和 %2</translation>
-    </message>
-    <message numerus="yes">
-        <source>%n year(s)</source>
-        <translation><numerusform>%n 年</numerusform></translation>
-    </message>
-    <message>
-        <source>%1 B</source>
-        <translation>%1 字节</translation>
-    </message>
-    <message>
-        <source>%1 KB</source>
-        <translation>%1 KB</translation>
-    </message>
-    <message>
-        <source>%1 MB</source>
-        <translation>%1 MB</translation>
-    </message>
-    <message>
-        <source>%1 GB</source>
-        <translation>%1 GB</translation>
-    </message>
-    <message>
-        <source>Error: Specified data directory "%1" does not exist.</source>
-        <translation>错误:指定的数据目录“%1”不存在。</translation>
-    </message>
-    <message>
-        <source>Error: Cannot parse configuration file: %1.</source>
-        <translation>错误:无法解析配置文件: %1</translation>
-=======
         <extracomment>Title of Peers Table column which indicates the total amount of network information we have received from the peer.</extracomment>
         <translation type="unfinished">已接收</translation>
->>>>>>> d3bd5410
     </message>
     <message>
         <source>Address</source>
@@ -2646,13 +2401,8 @@
         <translation type="unfinished">消息(&amp;M):</translation>
     </message>
     <message>
-<<<<<<< HEAD
         <source>An optional message to attach to the payment request, which will be displayed when the request is opened. Note: The message will not be sent with the payment over the Particl network.</source>
-        <translation>可在支付请求上备注一条信息，在打开支付请求时可以看到。注意:该消息不是通过比特币网络传送。</translation>
-=======
-        <source>An optional message to attach to the payment request, which will be displayed when the request is opened. Note: The message will not be sent with the payment over the Bitcoin network.</source>
         <translation type="unfinished">可在支付请求上备注一条信息，在打开支付请求时可以看到。注意:该消息不是通过比特币网络传送。</translation>
->>>>>>> d3bd5410
     </message>
     <message>
         <source>An optional label to associate with the new receiving address.</source>
@@ -2944,13 +2694,8 @@
 附注：因为矿工费是按字节计费的，所以如果费率是“每kvB支付100聪”，那么对于一笔500虚拟字节 (1kvB的一半) 的交易，最终将只会产生50聪的矿工费。（译注：这里就是提醒单位是字节，而不是千字节，如果搞错的话，矿工费会过低，导致交易长时间无法确认，或者压根无法发出）</translation>
     </message>
     <message>
-<<<<<<< HEAD
         <source>When there is less transaction volume than space in the blocks, miners as well as relaying nodes may enforce a minimum fee. Paying only this minimum fee is just fine, but be aware that this can result in a never confirming transaction once there is more demand for particl transactions than the network can process.</source>
-        <translation>当交易量小于可用区块空间时，矿工和中继节点可能会执行最低手续费率限制。按照这个最低费率来支付手续费也是可以的，但请注意，一旦交易需求超出比特币网络能处理的限度，你的交易可能永远也无法确认。</translation>
-=======
-        <source>When there is less transaction volume than space in the blocks, miners as well as relaying nodes may enforce a minimum fee. Paying only this minimum fee is just fine, but be aware that this can result in a never confirming transaction once there is more demand for bitcoin transactions than the network can process.</source>
         <translation type="unfinished">当交易量小于可用区块空间时，矿工和中继节点可能会执行最低手续费率限制。按照这个最低费率来支付手续费也是可以的，但请注意，一旦交易需求超出比特币网络能处理的限度，你的交易可能永远也无法确认。</translation>
->>>>>>> d3bd5410
     </message>
     <message>
         <source>A too low fee might result in a never confirming transaction (read the tooltip)</source>
@@ -3039,13 +2784,8 @@
         <translation type="unfinished">创建未签名交易(&amp;E)</translation>
     </message>
     <message>
-<<<<<<< HEAD
         <source>Creates a Partially Signed Particl Transaction (PSBT) for use with e.g. an offline %1 wallet, or a PSBT-compatible hardware wallet.</source>
-        <translation>创建一个“部分签名比特币交易”（PSBT），以用于诸如离线%1钱包，或是兼容PSBT的硬件钱包这类用途。</translation>
-=======
-        <source>Creates a Partially Signed Bitcoin Transaction (PSBT) for use with e.g. an offline %1 wallet, or a PSBT-compatible hardware wallet.</source>
         <translation type="unfinished">创建一个“部分签名比特币交易”（PSBT），以用于诸如离线%1钱包，或是兼容PSBT的硬件钱包这类用途。</translation>
->>>>>>> d3bd5410
     </message>
     <message>
         <source> from wallet '%1'</source>
@@ -3119,13 +2859,8 @@
         <translation type="unfinished">你可以后来再追加手续费（打上支持BIP-125手续费追加的标记）</translation>
     </message>
     <message>
-<<<<<<< HEAD
         <source>Please, review your transaction proposal. This will produce a Partially Signed Particl Transaction (PSBT) which you can save or copy and then sign with e.g. an offline %1 wallet, or a PSBT-compatible hardware wallet.</source>
-        <translation>请务必仔细检查您的交易请求。这会产生一个部分签名比特币交易(PSBT)，可以把保存下来或复制出去，然后就可以对它进行签名，比如用离线%1钱包，或是用兼容PSBT的硬件钱包。</translation>
-=======
-        <source>Please, review your transaction proposal. This will produce a Partially Signed Bitcoin Transaction (PSBT) which you can save or copy and then sign with e.g. an offline %1 wallet, or a PSBT-compatible hardware wallet.</source>
         <translation type="unfinished">请务必仔细检查您的交易请求。这会产生一个部分签名比特币交易(PSBT)，可以把保存下来或复制出去，然后就可以对它进行签名，比如用离线%1钱包，或是用兼容PSBT的硬件钱包。</translation>
->>>>>>> d3bd5410
     </message>
     <message>
         <source>Please, review your transaction.</source>
@@ -3194,13 +2929,8 @@
         </translation>
     </message>
     <message>
-<<<<<<< HEAD
         <source>Warning: Invalid Particl address</source>
-        <translation>警告: 比特币地址无效</translation>
-=======
-        <source>Warning: Invalid Bitcoin address</source>
         <translation type="unfinished">警告: 比特币地址无效</translation>
->>>>>>> d3bd5410
     </message>
     <message>
         <source>Warning: Unknown change address</source>
@@ -3238,17 +2968,8 @@
         <translation type="unfinished">选择以前用过的地址</translation>
     </message>
     <message>
-<<<<<<< HEAD
         <source>The Particl address to send the payment to</source>
-        <translation>付款目的地址</translation>
-    </message>
-    <message>
-        <source>Alt+A</source>
-        <translation>Alt+A</translation>
-=======
-        <source>The Bitcoin address to send the payment to</source>
         <translation type="unfinished">付款目的地址</translation>
->>>>>>> d3bd5410
     </message>
     <message>
         <source>Paste address from clipboard</source>
@@ -3263,13 +2984,8 @@
         <translation type="unfinished">用被选单位表示的待发送金额</translation>
     </message>
     <message>
-<<<<<<< HEAD
         <source>The fee will be deducted from the amount being sent. The recipient will receive less particl than you enter in the amount field. If multiple recipients are selected, the fee is split equally.</source>
-        <translation>交易费将从发送金额中扣除。接收人收到的比特币将会比您在金额框中输入的更少。如果选中了多个收件人，交易费平分。</translation>
-=======
-        <source>The fee will be deducted from the amount being sent. The recipient will receive less bitcoins than you enter in the amount field. If multiple recipients are selected, the fee is split equally.</source>
         <translation type="unfinished">交易费将从发送金额中扣除。接收人收到的比特币将会比您在金额框中输入的更少。如果选中了多个收件人，交易费平分。</translation>
->>>>>>> d3bd5410
     </message>
     <message>
         <source>S&amp;ubtract fee from amount</source>
@@ -3296,13 +3012,8 @@
         <translation type="unfinished">请为此地址输入一个标签以将它加入已用地址列表</translation>
     </message>
     <message>
-<<<<<<< HEAD
         <source>A message that was attached to the particl: URI which will be stored with the transaction for your reference. Note: This message will not be sent over the Particl network.</source>
-        <translation>particl: URI 附带的备注信息，将会和交易一起存储，备查。 注意：该消息不会通过比特币网络传输。</translation>
-=======
-        <source>A message that was attached to the bitcoin: URI which will be stored with the transaction for your reference. Note: This message will not be sent over the Bitcoin network.</source>
-        <translation type="unfinished">bitcoin: URI 附带的备注信息，将会和交易一起存储，备查。 注意：该消息不会通过比特币网络传输。</translation>
->>>>>>> d3bd5410
+        <translation type="unfinished">particl: URI 附带的备注信息，将会和交易一起存储，备查。 注意：该消息不会通过比特币网络传输。</translation>
     </message>
     <message>
         <source>Pay To:</source>
@@ -3324,21 +3035,12 @@
         <translation>消息签名(&amp;S)</translation>
     </message>
     <message>
-<<<<<<< HEAD
         <source>You can sign messages/agreements with your addresses to prove you can receive particl sent to them. Be careful not to sign anything vague or random, as phishing attacks may try to trick you into signing your identity over to them. Only sign fully-detailed statements you agree to.</source>
-        <translation>您可以用你的地址对消息/协议进行签名，以证明您可以接收发送到该地址的比特币。注意不要对任何模棱两可或者随机的消息进行签名，以免遭受钓鱼式攻击。请确保消息内容准确的表达了您的真实意愿。</translation>
+        <translation type="unfinished">您可以用你的地址对消息/协议进行签名，以证明您可以接收发送到该地址的比特币。注意不要对任何模棱两可或者随机的消息进行签名，以免遭受钓鱼式攻击。请确保消息内容准确的表达了您的真实意愿。</translation>
     </message>
     <message>
         <source>The Particl address to sign the message with</source>
-        <translation>用来对消息签名的地址</translation>
-=======
-        <source>You can sign messages/agreements with your addresses to prove you can receive bitcoins sent to them. Be careful not to sign anything vague or random, as phishing attacks may try to trick you into signing your identity over to them. Only sign fully-detailed statements you agree to.</source>
-        <translation type="unfinished">您可以用你的地址对消息/协议进行签名，以证明您可以接收发送到该地址的比特币。注意不要对任何模棱两可或者随机的消息进行签名，以免遭受钓鱼式攻击。请确保消息内容准确的表达了您的真实意愿。</translation>
-    </message>
-    <message>
-        <source>The Bitcoin address to sign the message with</source>
         <translation type="unfinished">用来对消息签名的地址</translation>
->>>>>>> d3bd5410
     </message>
     <message>
         <source>Choose previously used address</source>
@@ -3385,13 +3087,8 @@
         <translation type="unfinished">请在下面输入接收者地址、消息（确保换行符、空格符、制表符等完全相同）和签名以验证消息。请仔细核对签名信息，以提防中间人攻击。请注意，这只是证明接收方可以用这个地址签名，它不能证明任何交易！</translation>
     </message>
     <message>
-<<<<<<< HEAD
         <source>The Particl address the message was signed with</source>
-        <translation>用来签名消息的地址</translation>
-=======
-        <source>The Bitcoin address the message was signed with</source>
         <translation type="unfinished">用来签名消息的地址</translation>
->>>>>>> d3bd5410
     </message>
     <message>
         <source>The signed message to verify</source>
@@ -4074,8 +3771,8 @@
         <translation type="unfinished">%s 开发者</translation>
     </message>
     <message>
-        <source>%s corrupt. Try using the wallet tool bitcoin-wallet to salvage or restoring a backup.</source>
-        <translation type="unfinished">%s损坏。请尝试用bitcoin-wallet钱包工具来对其进行急救。或者用一个备份进行还原。</translation>
+        <source>%s corrupt. Try using the wallet tool particl-wallet to salvage or restoring a backup.</source>
+        <translation type="unfinished">%s损坏。请尝试用particl-wallet钱包工具来对其进行急救。或者用一个备份进行还原。</translation>
     </message>
     <message>
         <source>-maxtxfee is set very high! Fees this large could be paid on a single transaction.</source>
@@ -4114,8 +3811,8 @@
         <translation type="unfinished">错误: 转储文件标识符记录不正确。得到的是 "%s"，而预期本应得到的是 "%s"。</translation>
     </message>
     <message>
-        <source>Error: Dumpfile version is not supported. This version of bitcoin-wallet only supports version 1 dumpfiles. Got dumpfile with version %s</source>
-        <translation type="unfinished">错误: 转储文件版本不被支持。这个版本的 bitcoin-wallet 只支持版本为 1 的转储文件。得到的转储文件版本却是%s</translation>
+        <source>Error: Dumpfile version is not supported. This version of particl-wallet only supports version 1 dumpfiles. Got dumpfile with version %s</source>
+        <translation type="unfinished">错误: 转储文件版本不被支持。这个版本的 particl-wallet 只支持版本为 1 的转储文件。得到的转储文件版本却是%s</translation>
     </message>
     <message>
         <source>Error: Legacy wallets only support the "legacy", "p2sh-segwit", and "bech32" address types</source>
@@ -4434,13 +4131,8 @@
         <translation type="unfinished">无效的 -proxy 地址或主机名: '%s'</translation>
     </message>
     <message>
-<<<<<<< HEAD
-        <source>%s corrupt. Try using the wallet tool particl-wallet to salvage or restoring a backup.</source>
-        <translation>%s损坏。请尝试用particl-wallet钱包工具来对其进行急救。或者用一个备份进行还原。</translation>
-=======
         <source>Invalid P2P permission: '%s'</source>
         <translation type="unfinished">无效的 P2P 权限：'%s'</translation>
->>>>>>> d3bd5410
     </message>
     <message>
         <source>Invalid amount for -%s=&lt;amount&gt;: '%s'</source>
