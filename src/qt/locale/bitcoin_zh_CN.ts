--- conflicted
+++ resolved
@@ -633,13 +633,8 @@
         <translation type="unfinished">无法完成由之前版本启动的 -txindex 升级。请用之前的版本重新启动，或者进行一次完整的 -reindex 。</translation>
     </message>
     <message>
-<<<<<<< HEAD
         <source>%s request to listen on port %u. This port is considered "bad" and thus it is unlikely that any Particl Core peers connect to it. See doc/p2p-bad-ports.md for details and a full list.</source>
-        <translation type="unfinished">%s请求监听端口%u。这个端口被认为是“坏的”，因此任何比特币核心节点都不太可能连接到它。有关详细信息和完整列表，请参见 doc/p2p-bad-ports.md</translation>
-=======
-        <source>%s request to listen on port %u. This port is considered "bad" and thus it is unlikely that any Bitcoin Core peers connect to it. See doc/p2p-bad-ports.md for details and a full list.</source>
-        <translation type="unfinished">%s请求监听端口 %u。这个端口被认为是“坏的”，所以不太可能有Bitcoin Core节点会连接到它。有关详细信息和完整列表，请参见 doc/p2p-bad-ports.md 。</translation>
->>>>>>> 0567787f
+        <translation type="unfinished">%s请求监听端口 %u。这个端口被认为是“坏的”，所以不太可能有Particl Core节点会连接到它。有关详细信息和完整列表，请参见 doc/p2p-bad-ports.md 。</translation>
     </message>
     <message>
         <source>Cannot provide specific connections and have addrman find outgoing connections at the same time.</source>
@@ -1435,7 +1430,7 @@
         <source>%n active connection(s) to Particl network.</source>
         <extracomment>A substring of the tooltip.</extracomment>
         <translation type="unfinished">
-            <numerusform>%n active connection(s) to Bitcoin network.</numerusform>
+            <numerusform>%n active connection(s) to Particl network.</numerusform>
         </translation>
     </message>
     <message>
