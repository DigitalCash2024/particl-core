<TS language="zh_CN" version="2.1">
<context>
    <name>AddressBookPage</name>
    <message>
        <source>Right-click to edit address or label</source>
        <translation>鼠标右击编辑地址或标签</translation>
    </message>
    <message>
        <source>Create a new address</source>
        <translation>创建新地址</translation>
    </message>
    <message>
        <source>&amp;New</source>
        <translation>新建(&amp;N)</translation>
    </message>
    <message>
        <source>Copy the currently selected address to the system clipboard</source>
        <translation>复制当前选中的地址到系统剪贴板</translation>
    </message>
    <message>
        <source>&amp;Copy</source>
        <translation>复制(&amp;C)</translation>
    </message>
    <message>
        <source>C&amp;lose</source>
        <translation>关闭(&amp;l)</translation>
    </message>
    <message>
        <source>Delete the currently selected address from the list</source>
        <translation>从列表中删除选中的地址</translation>
    </message>
    <message>
        <source>Enter address or label to search</source>
        <translation>输入地址或标签来搜索</translation>
    </message>
    <message>
        <source>Export the data in the current tab to a file</source>
        <translation>将当前标签页数据导出到文件</translation>
    </message>
    <message>
        <source>&amp;Export</source>
        <translation>导出(&amp;E)</translation>
    </message>
    <message>
        <source>&amp;Delete</source>
        <translation>删除(&amp;D)</translation>
    </message>
    <message>
        <source>Choose the address to send coins to</source>
        <translation>选择要发币给哪些地址</translation>
    </message>
    <message>
        <source>Choose the address to receive coins with</source>
        <translation>选择要用哪些地址收币</translation>
    </message>
    <message>
        <source>C&amp;hoose</source>
        <translation>选择(&amp;C)</translation>
    </message>
    <message>
        <source>Sending addresses</source>
        <translation>付款地址</translation>
    </message>
    <message>
        <source>Receiving addresses</source>
        <translation>收款地址</translation>
    </message>
    <message>
        <source>These are your Particl addresses for sending payments. Always check the amount and the receiving address before sending coins.</source>
        <translation>您可以给这些比特币地址付款。在付款之前，务必要检查金额和收款地址是否正确。</translation>
    </message>
    <message>
        <source>These are your Particl addresses for receiving payments. It is recommended to use a new receiving address for each transaction.</source>
        <translation>您可以用这些比特币地址收款。建议在每次交易时，都使用一个新的收款地址。</translation>
    </message>
    <message>
        <source>&amp;Copy Address</source>
        <translation>复制地址(&amp;C)</translation>
    </message>
    <message>
        <source>Copy &amp;Label</source>
        <translation>复制标签(&amp;L)</translation>
    </message>
    <message>
        <source>&amp;Edit</source>
        <translation>编辑(&amp;E)</translation>
    </message>
    <message>
        <source>Export Address List</source>
        <translation>导出地址列表</translation>
    </message>
    <message>
        <source>Comma separated file (*.csv)</source>
        <translation>逗号分隔文件 (*.csv)</translation>
    </message>
    <message>
        <source>Exporting Failed</source>
        <translation>导出失败</translation>
    </message>
    <message>
        <source>There was an error trying to save the address list to %1. Please try again.</source>
        <translation>存储地址列表到 %1 时发生错误。请再试一次。</translation>
    </message>
</context>
<context>
    <name>AddressTableModel</name>
    <message>
        <source>Label</source>
        <translation>标签</translation>
    </message>
    <message>
        <source>Address</source>
        <translation>地址</translation>
    </message>
    <message>
        <source>(no label)</source>
        <translation>(无标签)</translation>
    </message>
</context>
<context>
    <name>AskPassphraseDialog</name>
    <message>
        <source>Passphrase Dialog</source>
        <translation>密码对话框</translation>
    </message>
    <message>
        <source>Enter passphrase</source>
        <translation>输入密码</translation>
    </message>
    <message>
        <source>New passphrase</source>
        <translation>新密码</translation>
    </message>
    <message>
        <source>Repeat new passphrase</source>
        <translation>重复新密码</translation>
    </message>
    <message>
        <source>Show password</source>
        <translation>显示密码</translation>
    </message>
    <message>
        <source>Enter the new passphrase to the wallet.&lt;br/&gt;Please use a passphrase of &lt;b&gt;ten or more random characters&lt;/b&gt;, or &lt;b&gt;eight or more words&lt;/b&gt;.</source>
        <translation>输入钱包的新密码。&lt;br/&gt;密码请用&lt;b&gt;10 个以上的随机字符&lt;/b&gt;，或是&lt;b&gt;8 个以上的字词&lt;/b&gt;。</translation>
    </message>
    <message>
        <source>Encrypt wallet</source>
        <translation>加密钱包</translation>
    </message>
    <message>
        <source>This operation needs your wallet passphrase to unlock the wallet.</source>
        <translation>这个操作需要你的钱包密码来解锁钱包。</translation>
    </message>
    <message>
        <source>Unlock wallet</source>
        <translation>解锁钱包</translation>
    </message>
    <message>
        <source>This operation needs your wallet passphrase to decrypt the wallet.</source>
        <translation>这个操作需要你的钱包密码来把钱包解密。</translation>
    </message>
    <message>
        <source>Decrypt wallet</source>
        <translation>解密钱包</translation>
    </message>
    <message>
        <source>Change passphrase</source>
        <translation>修改密码</translation>
    </message>
    <message>
        <source>Enter the old passphrase and new passphrase to the wallet.</source>
        <translation>请输入钱包的旧密码和新密码。</translation>
    </message>
    <message>
        <source>Confirm wallet encryption</source>
        <translation>确认钱包加密</translation>
    </message>
    <message>
        <source>Warning: If you encrypt your wallet and lose your passphrase, you will &lt;b&gt;LOSE ALL OF YOUR PARTICL&lt;/b&gt;!</source>
        <translation>警告: 如果把钱包加密后又忘记密码，你就会从此&lt;b&gt;失去其中所有的比特币了&lt;/b&gt;！</translation>
    </message>
    <message>
        <source>Are you sure you wish to encrypt your wallet?</source>
        <translation>你确定要把钱包加密吗？</translation>
    </message>
    <message>
        <source>Wallet encrypted</source>
        <translation>钱包已加密</translation>
    </message>
    <message>
        <source>Your wallet is now encrypted. Remember that encrypting your wallet cannot fully protect your particl from being stolen by malware infecting your computer.</source>
        <translation>你的钱包现在已被加密。请记住，对钱包进行加密仍然不能完全防止感染电脑的恶意软件偷取你的比特币。</translation>
    </message>
    <message>
        <source>IMPORTANT: Any previous backups you have made of your wallet file should be replaced with the newly generated, encrypted wallet file. For security reasons, previous backups of the unencrypted wallet file will become useless as soon as you start using the new, encrypted wallet.</source>
        <translation>重要: 请用新生成的、已加密的钱包备份文件取代你之前留的钱包文件备份。出于安全方面的原因，一旦你开始使用新的已加密钱包，旧钱包文件的备份就失效了。</translation>
    </message>
    <message>
        <source>Wallet encryption failed</source>
        <translation>钱包加密失败</translation>
    </message>
    <message>
        <source>Wallet encryption failed due to an internal error. Your wallet was not encrypted.</source>
        <translation>因为内部错误导致钱包加密失败。你的钱包还是没加密。</translation>
    </message>
    <message>
        <source>The supplied passphrases do not match.</source>
        <translation>提供的密码不一致。</translation>
    </message>
    <message>
        <source>Wallet unlock failed</source>
        <translation>钱包解锁失败</translation>
    </message>
    <message>
        <source>The passphrase entered for the wallet decryption was incorrect.</source>
        <translation>输入用来解密钱包的密码不正确。</translation>
    </message>
    <message>
        <source>Wallet decryption failed</source>
        <translation>钱包解密失败</translation>
    </message>
    <message>
        <source>Wallet passphrase was successfully changed.</source>
        <translation>钱包密码修改成功。</translation>
    </message>
    <message>
        <source>Warning: The Caps Lock key is on!</source>
        <translation>警告: 大写字母锁定已开启！</translation>
    </message>
</context>
<context>
    <name>BanTableModel</name>
    <message>
        <source>IP/Netmask</source>
        <translation>IP/网络掩码</translation>
    </message>
    <message>
        <source>Banned Until</source>
        <translation>在此之前禁止：</translation>
    </message>
</context>
<context>
    <name>BitcoinGUI</name>
    <message>
        <source>Sign &amp;message...</source>
        <translation>消息签名(&amp;M)...</translation>
    </message>
    <message>
        <source>Synchronizing with network...</source>
        <translation>正在与网络同步...</translation>
    </message>
    <message>
        <source>&amp;Overview</source>
        <translation>概况(&amp;O)</translation>
    </message>
    <message>
        <source>Show general overview of wallet</source>
        <translation>显示钱包概况</translation>
    </message>
    <message>
        <source>&amp;Transactions</source>
        <translation>交易记录(&amp;T)</translation>
    </message>
    <message>
        <source>Browse transaction history</source>
        <translation>查看交易历史</translation>
    </message>
    <message>
        <source>E&amp;xit</source>
        <translation>退出(&amp;X)</translation>
    </message>
    <message>
        <source>Quit application</source>
        <translation>退出程序</translation>
    </message>
    <message>
        <source>&amp;About %1</source>
        <translation>关于 %1</translation>
    </message>
    <message>
        <source>Show information about %1</source>
        <translation>显示 %1 相关信息</translation>
    </message>
    <message>
        <source>About &amp;Qt</source>
        <translation>关于Qt(&amp;Q)</translation>
    </message>
    <message>
        <source>Show information about Qt</source>
        <translation>显示 Qt 相关信息</translation>
    </message>
    <message>
        <source>&amp;Options...</source>
        <translation>选项(&amp;O)...</translation>
    </message>
    <message>
        <source>Modify configuration options for %1</source>
        <translation>修改%1配置选项</translation>
    </message>
    <message>
        <source>&amp;Encrypt Wallet...</source>
        <translation>加密钱包(&amp;E)...</translation>
    </message>
    <message>
        <source>&amp;Backup Wallet...</source>
        <translation>备份钱包(&amp;B)...</translation>
    </message>
    <message>
        <source>&amp;Change Passphrase...</source>
        <translation>更改密码(&amp;C)...</translation>
    </message>
    <message>
        <source>Open &amp;URI...</source>
        <translation>打开 &amp;URI...</translation>
    </message>
    <message>
        <source>Wallet:</source>
        <translation>钱包：</translation>
    </message>
    <message>
        <source>Click to disable network activity.</source>
        <translation>点击禁用网络活动。</translation>
    </message>
    <message>
        <source>Network activity disabled.</source>
        <translation>网络活动已禁用。</translation>
    </message>
    <message>
        <source>Click to enable network activity again.</source>
        <translation>点击重新开启网络活动。</translation>
    </message>
    <message>
        <source>Syncing Headers (%1%)...</source>
        <translation>同步区块头 (%1%)...</translation>
    </message>
    <message>
        <source>Reindexing blocks on disk...</source>
        <translation>正在为区块数据重建索引...</translation>
    </message>
    <message>
        <source>Proxy is &lt;b&gt;enabled&lt;/b&gt;: %1</source>
        <translation>代理已被&lt;b&gt;启用&lt;/b&gt;：%1</translation>
    </message>
    <message>
        <source>Send coins to a Particl address</source>
        <translation>向一个比特币地址发送比特币</translation>
    </message>
    <message>
        <source>Backup wallet to another location</source>
        <translation>备份钱包到其他文件夹</translation>
    </message>
    <message>
        <source>Change the passphrase used for wallet encryption</source>
        <translation>更改钱包加密口令</translation>
    </message>
    <message>
        <source>&amp;Debug window</source>
        <translation>调试窗口(&amp;D)</translation>
    </message>
    <message>
        <source>Open debugging and diagnostic console</source>
        <translation>打开调试和诊断控制台</translation>
    </message>
    <message>
        <source>&amp;Verify message...</source>
        <translation>验证消息(&amp;V)...</translation>
    </message>
    <message>
        <source>Particl</source>
        <translation>比特币</translation>
    </message>
    <message>
        <source>&amp;Send</source>
        <translation>发送(&amp;S)</translation>
    </message>
    <message>
        <source>&amp;Receive</source>
        <translation>接收(&amp;R)</translation>
    </message>
    <message>
        <source>&amp;Show / Hide</source>
        <translation>显示 / 隐藏(&amp;S)</translation>
    </message>
    <message>
        <source>Show or hide the main Window</source>
        <translation>显示或隐藏主窗口</translation>
    </message>
    <message>
        <source>Encrypt the private keys that belong to your wallet</source>
        <translation>对钱包中的私钥加密</translation>
    </message>
    <message>
        <source>Sign messages with your Particl addresses to prove you own them</source>
        <translation>用比特币地址关联的私钥为消息签名，以证明您拥有这个比特币地址</translation>
    </message>
    <message>
        <source>Verify messages to ensure they were signed with specified Particl addresses</source>
        <translation>校验消息，确保该消息是由指定的比特币地址所有者签名的</translation>
    </message>
    <message>
        <source>&amp;File</source>
        <translation>文件(&amp;F)</translation>
    </message>
    <message>
        <source>&amp;Settings</source>
        <translation>设置(&amp;S)</translation>
    </message>
    <message>
        <source>&amp;Help</source>
        <translation>帮助(&amp;H)</translation>
    </message>
    <message>
        <source>Tabs toolbar</source>
        <translation>分页工具栏</translation>
    </message>
    <message>
        <source>Request payments (generates QR codes and particl: URIs)</source>
        <translation>请求支付 (生成二维码和 particl: URI)</translation>
    </message>
    <message>
        <source>Show the list of used sending addresses and labels</source>
        <translation>显示用过的发送地址和标签的列表</translation>
    </message>
    <message>
        <source>Show the list of used receiving addresses and labels</source>
        <translation>显示用过的接收地址和标签的列表</translation>
    </message>
    <message>
        <source>Open a particl: URI or payment request</source>
        <translation>打开一个 particl: URI 或支付请求</translation>
    </message>
    <message>
        <source>&amp;Command-line options</source>
        <translation>命令行选项(&amp;C)</translation>
    </message>
    <message numerus="yes">
        <source>%n active connection(s) to Particl network</source>
        <translation><numerusform>%n 条到比特币网络的活动连接</numerusform></translation>
    </message>
    <message>
        <source>Indexing blocks on disk...</source>
        <translation>正在为区块数据建立索引...</translation>
    </message>
    <message>
        <source>Processing blocks on disk...</source>
        <translation>正在处理区块数据...</translation>
    </message>
    <message numerus="yes">
        <source>Processed %n block(s) of transaction history.</source>
        <translation><numerusform>已处理 %n 个区块的交易历史</numerusform></translation>
    </message>
    <message>
        <source>%1 behind</source>
        <translation>落后 %1 </translation>
    </message>
    <message>
        <source>Last received block was generated %1 ago.</source>
        <translation>最新收到的区块产生于 %1。</translation>
    </message>
    <message>
        <source>Transactions after this will not yet be visible.</source>
        <translation>在此之后的交易尚未可见</translation>
    </message>
    <message>
        <source>Error</source>
        <translation>错误</translation>
    </message>
    <message>
        <source>Warning</source>
        <translation>警告</translation>
    </message>
    <message>
        <source>Information</source>
        <translation>信息</translation>
    </message>
    <message>
        <source>Up to date</source>
        <translation>已是最新</translation>
    </message>
    <message>
        <source>&amp;Sending addresses</source>
        <translation>付款地址(&amp;S)</translation>
    </message>
    <message>
        <source>&amp;Receiving addresses</source>
        <translation>收款地址(&amp;R)</translation>
    </message>
    <message>
<<<<<<< HEAD
        <source>Show the %1 help message to get a list with possible Particl command-line options</source>
=======
        <source>Open Wallet</source>
        <translation>打开钱包</translation>
    </message>
    <message>
        <source>Open a wallet</source>
        <translation>打开一个钱包</translation>
    </message>
    <message>
        <source>Close Wallet...</source>
        <translation>关闭钱包...</translation>
    </message>
    <message>
        <source>Close wallet</source>
        <translation>关闭钱包</translation>
    </message>
    <message>
        <source>Show the %1 help message to get a list with possible Bitcoin command-line options</source>
>>>>>>> d3a03820
        <translation>显示 %1 帮助信息，获取可用命令行选项列表</translation>
    </message>
    <message>
        <source>default wallet</source>
        <translation>默认钱包</translation>
    </message>
    <message>
        <source>Opening Wallet &lt;b&gt;%1&lt;/b&gt;...</source>
        <translation>正在打开钱包&lt;b&gt;%1&lt;/b&gt;...</translation>
    </message>
    <message>
        <source>Open Wallet Failed</source>
        <translation>打开钱包失败</translation>
    </message>
    <message>
        <source>&amp;Window</source>
        <translation>窗口(&amp;W)</translation>
    </message>
    <message>
        <source>Minimize</source>
        <translation>最小化</translation>
    </message>
    <message>
        <source>Zoom</source>
        <translation>缩放</translation>
    </message>
    <message>
        <source>Restore</source>
        <translation>还原</translation>
    </message>
    <message>
        <source>Main Window</source>
        <translation>主窗口</translation>
    </message>
    <message>
        <source>%1 client</source>
        <translation>%1 客户端</translation>
    </message>
    <message>
        <source>Connecting to peers...</source>
        <translation>正在连接到节点……</translation>
    </message>
    <message>
        <source>Catching up...</source>
        <translation>更新中...</translation>
    </message>
    <message>
        <source>Date: %1
</source>
        <translation>日期: %1
</translation>
    </message>
    <message>
        <source>Amount: %1
</source>
        <translation>金额: %1
</translation>
    </message>
    <message>
        <source>Wallet: %1
</source>
        <translation>钱包：%1</translation>
    </message>
    <message>
        <source>Type: %1
</source>
        <translation>类型: %1
</translation>
    </message>
    <message>
        <source>Label: %1
</source>
        <translation>标签: %1
</translation>
    </message>
    <message>
        <source>Address: %1
</source>
        <translation>地址: %1
</translation>
    </message>
    <message>
        <source>Sent transaction</source>
        <translation>发送交易</translation>
    </message>
    <message>
        <source>Incoming transaction</source>
        <translation>流入交易</translation>
    </message>
    <message>
        <source>HD key generation is &lt;b&gt;enabled&lt;/b&gt;</source>
        <translation>HD密钥生成&lt;b&gt;启用&lt;/b&gt;</translation>
    </message>
    <message>
        <source>HD key generation is &lt;b&gt;disabled&lt;/b&gt;</source>
        <translation>HD密钥生成&lt;b&gt;禁用&lt;/b&gt;</translation>
    </message>
    <message>
        <source>Private key &lt;b&gt;disabled&lt;/b&gt;</source>
        <translation>私钥&lt;b&gt;禁用&lt;/b&gt;</translation>
    </message>
    <message>
        <source>Wallet is &lt;b&gt;encrypted&lt;/b&gt; and currently &lt;b&gt;unlocked&lt;/b&gt;</source>
        <translation>钱包已被&lt;b&gt;加密&lt;/b&gt;，当前为&lt;b&gt;解锁&lt;/b&gt;状态</translation>
    </message>
    <message>
        <source>Wallet is &lt;b&gt;encrypted&lt;/b&gt; and currently &lt;b&gt;locked&lt;/b&gt;</source>
        <translation>钱包已被&lt;b&gt;加密&lt;/b&gt;，当前为&lt;b&gt;锁定&lt;/b&gt;状态</translation>
    </message>
    <message>
        <source>A fatal error occurred. Particl can no longer continue safely and will quit.</source>
        <translation>发生严重错误。客户端无法安全地继续运行，即将退出。</translation>
    </message>
</context>
<context>
    <name>CoinControlDialog</name>
    <message>
        <source>Coin Selection</source>
        <translation>币源选择(Coin Selection)</translation>
    </message>
    <message>
        <source>Quantity:</source>
        <translation>总量：</translation>
    </message>
    <message>
        <source>Bytes:</source>
        <translation>字节：</translation>
    </message>
    <message>
        <source>Amount:</source>
        <translation>金额：</translation>
    </message>
    <message>
        <source>Fee:</source>
        <translation>费用：</translation>
    </message>
    <message>
        <source>Dust:</source>
        <translation>粉尘：</translation>
    </message>
    <message>
        <source>After Fee:</source>
        <translation>加上交易费用后:</translation>
    </message>
    <message>
        <source>Change:</source>
        <translation>找零 : </translation>
    </message>
    <message>
        <source>(un)select all</source>
        <translation>全(不)选</translation>
    </message>
    <message>
        <source>Tree mode</source>
        <translation>树状模式</translation>
    </message>
    <message>
        <source>List mode</source>
        <translation>列表模式</translation>
    </message>
    <message>
        <source>Amount</source>
        <translation>金额</translation>
    </message>
    <message>
        <source>Received with label</source>
        <translation>按标签收款</translation>
    </message>
    <message>
        <source>Received with address</source>
        <translation>按地址收款</translation>
    </message>
    <message>
        <source>Date</source>
        <translation>日期</translation>
    </message>
    <message>
        <source>Confirmations</source>
        <translation>确认</translation>
    </message>
    <message>
        <source>Confirmed</source>
        <translation>已确认</translation>
    </message>
    <message>
        <source>Copy address</source>
        <translation>复制地址</translation>
    </message>
    <message>
        <source>Copy label</source>
        <translation>复制标签</translation>
    </message>
    <message>
        <source>Copy amount</source>
        <translation>复制金额</translation>
    </message>
    <message>
        <source>Copy transaction ID</source>
        <translation>复制交易ID</translation>
    </message>
    <message>
        <source>Lock unspent</source>
        <translation>锁定未花费</translation>
    </message>
    <message>
        <source>Unlock unspent</source>
        <translation>解锁未花费</translation>
    </message>
    <message>
        <source>Copy quantity</source>
        <translation>复制数目</translation>
    </message>
    <message>
        <source>Copy fee</source>
        <translation>复制手续费</translation>
    </message>
    <message>
        <source>Copy after fee</source>
        <translation>复制计费后金额</translation>
    </message>
    <message>
        <source>Copy bytes</source>
        <translation>复制字节数</translation>
    </message>
    <message>
        <source>Copy dust</source>
        <translation>复制粉尘金额</translation>
    </message>
    <message>
        <source>Copy change</source>
        <translation>复制找零金额</translation>
    </message>
    <message>
        <source>(%1 locked)</source>
        <translation>(锁定 %1 枚)</translation>
    </message>
    <message>
        <source>yes</source>
        <translation>是</translation>
    </message>
    <message>
        <source>no</source>
        <translation>否</translation>
    </message>
    <message>
        <source>This label turns red if any recipient receives an amount smaller than the current dust threshold.</source>
        <translation>当任何一个收款金额小于目前的粉尘金额上限时，文字会变红色。</translation>
    </message>
    <message>
        <source>Can vary +/- %1 satoshi(s) per input.</source>
        <translation>每组输入可能有 +/- %1 个 satoshi 的误差。</translation>
    </message>
    <message>
        <source>(no label)</source>
        <translation>(无标签)</translation>
    </message>
    <message>
        <source>change from %1 (%2)</source>
        <translation>找零前是 %1 (%2)</translation>
    </message>
    <message>
        <source>(change)</source>
        <translation>(找零)</translation>
    </message>
</context>
<context>
    <name>EditAddressDialog</name>
    <message>
        <source>Edit Address</source>
        <translation>编辑地址</translation>
    </message>
    <message>
        <source>&amp;Label</source>
        <translation>标签(&amp;L)</translation>
    </message>
    <message>
        <source>The label associated with this address list entry</source>
        <translation>与此地址相关的标签项</translation>
    </message>
    <message>
        <source>The address associated with this address list entry. This can only be modified for sending addresses.</source>
        <translation>该地址已与地址列表中的条目关联，只能被发送地址修改。</translation>
    </message>
    <message>
        <source>&amp;Address</source>
        <translation>地址(&amp;A)</translation>
    </message>
    <message>
        <source>New sending address</source>
        <translation>新建付款地址</translation>
    </message>
    <message>
        <source>Edit receiving address</source>
        <translation>编辑收款地址</translation>
    </message>
    <message>
        <source>Edit sending address</source>
        <translation>编辑付款地址</translation>
    </message>
    <message>
        <source>The entered address "%1" is not a valid Particl address.</source>
        <translation>输入的地址 %1 并不是有效的比特币地址。</translation>
    </message>
    <message>
        <source>Address "%1" already exists as a receiving address with label "%2" and so cannot be added as a sending address.</source>
        <translation>地址“%1”已经存在，它是一个接受地址，标签为“%2”，所以它不能被添加为一个发送地址。</translation>
    </message>
    <message>
        <source>The entered address "%1" is already in the address book with label "%2".</source>
        <translation>输入地址“%1”已经存在于地址簿中，标签为“%2”。</translation>
    </message>
    <message>
        <source>Could not unlock wallet.</source>
        <translation>无法将钱包解锁。</translation>
    </message>
    <message>
        <source>New key generation failed.</source>
        <translation>生成新密钥失败。</translation>
    </message>
</context>
<context>
    <name>FreespaceChecker</name>
    <message>
        <source>A new data directory will be created.</source>
        <translation>一个新的数据目录将被创建。</translation>
    </message>
    <message>
        <source>name</source>
        <translation>名称</translation>
    </message>
    <message>
        <source>Directory already exists. Add %1 if you intend to create a new directory here.</source>
        <translation>目录已存在。如果您打算在这里创建一个新目录，添加 %1。</translation>
    </message>
    <message>
        <source>Path already exists, and is not a directory.</source>
        <translation>路径已存在，并且不是一个目录。</translation>
    </message>
    <message>
        <source>Cannot create data directory here.</source>
        <translation>无法在此创建数据目录。</translation>
    </message>
</context>
<context>
    <name>HelpMessageDialog</name>
    <message>
        <source>version</source>
        <translation>版本</translation>
    </message>
    <message>
        <source>(%1-bit)</source>
        <translation>(%1 位)</translation>
    </message>
    <message>
        <source>About %1</source>
        <translation>关于 %1</translation>
    </message>
    <message>
        <source>Command-line options</source>
        <translation>命令行选项</translation>
    </message>
</context>
<context>
    <name>Intro</name>
    <message>
        <source>Welcome</source>
        <translation>欢迎</translation>
    </message>
    <message>
        <source>Welcome to %1.</source>
        <translation>欢迎使用 %1</translation>
    </message>
    <message>
        <source>As this is the first time the program is launched, you can choose where %1 will store its data.</source>
        <translation>由于这是第一次启动此程序，您可以选择%1的数据所存储的位置</translation>
    </message>
    <message>
        <source>When you click OK, %1 will begin to download and process the full %4 block chain (%2GB) starting with the earliest transactions in %3 when %4 initially launched.</source>
        <translation>当你点击确认后，%1 将会在 %4 启动时从  %3 中最早的交易开始，下载并处理完整的 %4 区块链 (%2GB)。</translation>
    </message>
    <message>
        <source>If you have chosen to limit block chain storage (pruning), the historical data must still be downloaded and processed, but will be deleted afterward to keep your disk usage low.</source>
        <translation>如果你选择限制区块链存储大小（区块链裁剪模式），程序依然会下载并处理全部历史数据，此后才会删除不必须的部分，占用最少的存储空间。</translation>
    </message>
    <message>
        <source>Use the default data directory</source>
        <translation>使用默认的数据目录</translation>
    </message>
    <message>
        <source>Use a custom data directory:</source>
        <translation>使用自定义的数据目录：</translation>
    </message>
    <message>
        <source>Particl</source>
        <translation>比特币</translation>
    </message>
    <message>
        <source>At least %1 GB of data will be stored in this directory, and it will grow over time.</source>
        <translation>此目录中至少会保存 %1 GB 的数据，并且尺寸还会随着时间增长。</translation>
    </message>
    <message>
        <source>Approximately %1 GB of data will be stored in this directory.</source>
        <translation>会在此目录中存储约 %1 GB 的数据。</translation>
    </message>
    <message>
        <source>%1 will download and store a copy of the Particl block chain.</source>
        <translation>%1 将会下载并存储比特币区块链。</translation>
    </message>
    <message>
        <source>The wallet will also be stored in this directory.</source>
        <translation>钱包也会被保存在这个目录中。</translation>
    </message>
    <message>
        <source>Error: Specified data directory "%1" cannot be created.</source>
        <translation>错误：无法创建 指定的数据目录 "%1" </translation>
    </message>
    <message>
        <source>Error</source>
        <translation>错误</translation>
    </message>
    <message numerus="yes">
        <source>%n GB of free space available</source>
        <translation><numerusform>有 %n GB 空闲空间可用</numerusform></translation>
    </message>
    <message numerus="yes">
        <source>(of %n GB needed)</source>
        <translation><numerusform>(需要 %n GB的空间)</numerusform></translation>
    </message>
</context>
<context>
    <name>ModalOverlay</name>
    <message>
        <source>Form</source>
        <translation>表单</translation>
    </message>
    <message>
        <source>Recent transactions may not yet be visible, and therefore your wallet's balance might be incorrect. This information will be correct once your wallet has finished synchronizing with the particl network, as detailed below.</source>
        <translation>近期交易可能尚未显示，因此当前余额可能不准确。以上信息将在与比特币网络完全同步后更正。详情如下</translation>
    </message>
    <message>
        <source>Attempting to spend particl that are affected by not-yet-displayed transactions will not be accepted by the network.</source>
        <translation>尝试使用受未可见交易影响的余额将不被网络接受。</translation>
    </message>
    <message>
        <source>Number of blocks left</source>
        <translation>剩余区块数量</translation>
    </message>
    <message>
        <source>Unknown...</source>
        <translation>未知</translation>
    </message>
    <message>
        <source>Last block time</source>
        <translation>上一区块时间</translation>
    </message>
    <message>
        <source>Progress</source>
        <translation>进度</translation>
    </message>
    <message>
        <source>Progress increase per hour</source>
        <translation>每小时进度增加</translation>
    </message>
    <message>
        <source>calculating...</source>
        <translation>正在计算</translation>
    </message>
    <message>
        <source>Estimated time left until synced</source>
        <translation>预计剩余同步时间</translation>
    </message>
    <message>
        <source>Hide</source>
        <translation>隐藏</translation>
    </message>
    <message>
        <source>Unknown. Syncing Headers (%1, %2%)...</source>
        <translation>未知。正在同步区块头 (%1, %2%)...</translation>
    </message>
</context>
<context>
    <name>OpenURIDialog</name>
    <message>
        <source>Open URI</source>
        <translation>打开 URI</translation>
    </message>
    <message>
        <source>Open payment request from URI or file</source>
        <translation>打开来自URI或文件的付款请求 </translation>
    </message>
    <message>
        <source>URI:</source>
        <translation>URI: </translation>
    </message>
    <message>
        <source>Select payment request file</source>
        <translation>选择付款请求文件 </translation>
    </message>
    <message>
        <source>Select payment request file to open</source>
        <translation>选择要打开的付款请求文件</translation>
    </message>
</context>
<context>
    <name>OptionsDialog</name>
    <message>
        <source>Options</source>
        <translation>选项</translation>
    </message>
    <message>
        <source>&amp;Main</source>
        <translation>主要(&amp;M)</translation>
    </message>
    <message>
        <source>Automatically start %1 after logging in to the system.</source>
        <translation>在登入系统后自动启动 %1</translation>
    </message>
    <message>
        <source>&amp;Start %1 on system login</source>
        <translation>系统登入时启动 %1</translation>
    </message>
    <message>
        <source>Size of &amp;database cache</source>
        <translation>数据库缓存大小(&amp;D)</translation>
    </message>
    <message>
        <source>Number of script &amp;verification threads</source>
        <translation>脚本验证线程数(&amp;V)</translation>
    </message>
    <message>
        <source>IP address of the proxy (e.g. IPv4: 127.0.0.1 / IPv6: ::1)</source>
        <translation>代理的 IP 地址 (例如 IPv4: 127.0.0.1 / IPv6: ::1)</translation>
    </message>
    <message>
        <source>Shows if the supplied default SOCKS5 proxy is used to reach peers via this network type.</source>
        <translation>显示默认的SOCKS5代理是否被用于在该类型的网络下连接同伴</translation>
    </message>
    <message>
        <source>Use separate SOCKS&amp;5 proxy to reach peers via Tor hidden services:</source>
        <translation>通过Tor隐藏服务连接节点时使用不同的SOCKS&amp;5代理：</translation>
    </message>
    <message>
        <source>Hide the icon from the system tray.</source>
        <translation>隐藏系统通知区图标</translation>
    </message>
    <message>
        <source>&amp;Hide tray icon</source>
        <translation>隐藏通知区图标(&amp;H)</translation>
    </message>
    <message>
        <source>Minimize instead of exit the application when the window is closed. When this option is enabled, the application will be closed only after selecting Exit in the menu.</source>
        <translation>窗口被关闭时最小化程序而不是退出。当此选项启用时，只有在菜单中选择“退出”时才会让程序退出。</translation>
    </message>
    <message>
        <source>Third party URLs (e.g. a block explorer) that appear in the transactions tab as context menu items. %s in the URL is replaced by transaction hash. Multiple URLs are separated by vertical bar |.</source>
        <translation>这个第三方网址（比如区块浏览器）会出现在交易选项卡的右键菜单中。 网址中的%s代表交易哈希。多个网址需要用竖线 | 相互分隔。</translation>
    </message>
    <message>
        <source>Open the %1 configuration file from the working directory.</source>
        <translation>从工作目录下打开配置文件 %1。</translation>
    </message>
    <message>
        <source>Open Configuration File</source>
        <translation>打开配置文件</translation>
    </message>
    <message>
        <source>Reset all client options to default.</source>
        <translation>恢复客户端的缺省设置</translation>
    </message>
    <message>
        <source>&amp;Reset Options</source>
        <translation>恢复缺省设置(&amp;R)</translation>
    </message>
    <message>
        <source>&amp;Network</source>
        <translation>网络(&amp;N)</translation>
    </message>
    <message>
        <source>Disables some advanced features but all blocks will still be fully validated. Reverting this setting requires re-downloading the entire blockchain. Actual disk usage may be somewhat higher.</source>
        <translation>禁用一些高级特性，但是仍然会对所有区块数据进行完整验证。必须重新下载整个区块链数据才能撤销此设置。实际的磁盘空间占用可能会略高。</translation>
    </message>
    <message>
        <source>Prune &amp;block storage to</source>
        <translation>将区块存储修剪至(&amp;B)</translation>
    </message>
    <message>
        <source>GB</source>
        <translation>GB</translation>
    </message>
    <message>
        <source>Reverting this setting requires re-downloading the entire blockchain.</source>
        <translation>警告：还原此设置需要重新下载整个区块链。</translation>
    </message>
    <message>
        <source>MiB</source>
        <translation>MiB</translation>
    </message>
    <message>
        <source>(0 = auto, &lt;0 = leave that many cores free)</source>
        <translation>(0 = 自动, &lt;0 = 保持指定数量的CPU核心空闲)</translation>
    </message>
    <message>
        <source>W&amp;allet</source>
        <translation>钱包(&amp;A)</translation>
    </message>
    <message>
        <source>Expert</source>
        <translation>专家</translation>
    </message>
    <message>
        <source>Enable coin &amp;control features</source>
        <translation>启动货币控制功能(&amp;C)</translation>
    </message>
    <message>
        <source>If you disable the spending of unconfirmed change, the change from a transaction cannot be used until that transaction has at least one confirmation. This also affects how your balance is computed.</source>
        <translation>如果您禁止动用尚未确认的找零资金，则一笔交易的找零资金至少需要有1个确认后才能动用。这同时也会影响账户余额的计算。</translation>
    </message>
    <message>
        <source>&amp;Spend unconfirmed change</source>
        <translation>动用尚未确认的找零资金(&amp;S)</translation>
    </message>
    <message>
        <source>Automatically open the Particl client port on the router. This only works when your router supports UPnP and it is enabled.</source>
        <translation>自动在路由器中打开比特币端口。只有当您的路由器开启了 UPnP 选项时此功能才有效。</translation>
    </message>
    <message>
        <source>Map port using &amp;UPnP</source>
        <translation>使用 &amp;UPnP 映射端口</translation>
    </message>
    <message>
        <source>Accept connections from outside.</source>
        <translation>接收外部连接。</translation>
    </message>
    <message>
        <source>Allow incomin&amp;g connections</source>
        <translation>允许流入连接(&amp;G)</translation>
    </message>
    <message>
        <source>Connect to the Particl network through a SOCKS5 proxy.</source>
        <translation>通过 SOCKS5 代理连接比特币网络。</translation>
    </message>
    <message>
        <source>&amp;Connect through SOCKS5 proxy (default proxy):</source>
        <translation>通过 SO&amp;CKS5 代理连接(默认代理)：</translation>
    </message>
    <message>
        <source>Proxy &amp;IP:</source>
        <translation>代理服务器 &amp;IP：</translation>
    </message>
    <message>
        <source>&amp;Port:</source>
        <translation>端口(&amp;P)：</translation>
    </message>
    <message>
        <source>Port of the proxy (e.g. 9050)</source>
        <translation>代理端口（例如 9050）</translation>
    </message>
    <message>
        <source>Used for reaching peers via:</source>
        <translation>连接到同伴的方式：</translation>
    </message>
    <message>
        <source>IPv4</source>
        <translation>IPv4</translation>
    </message>
    <message>
        <source>IPv6</source>
        <translation>IPv6</translation>
    </message>
    <message>
        <source>Tor</source>
        <translation>Tor</translation>
    </message>
    <message>
        <source>Connect to the Particl network through a separate SOCKS5 proxy for Tor hidden services.</source>
        <translation>在 Tor 匿名网络下通过不同的 SOCKS5 代理连接比特币网络</translation>
    </message>
    <message>
        <source>&amp;Window</source>
        <translation>窗口(&amp;W)</translation>
    </message>
    <message>
        <source>Show only a tray icon after minimizing the window.</source>
        <translation>最小化窗口后仅显示托盘图标</translation>
    </message>
    <message>
        <source>&amp;Minimize to the tray instead of the taskbar</source>
        <translation>最小化到托盘(&amp;M)</translation>
    </message>
    <message>
        <source>M&amp;inimize on close</source>
        <translation>单击关闭按钮时最小化(&amp;I)</translation>
    </message>
    <message>
        <source>&amp;Display</source>
        <translation>显示(&amp;D)</translation>
    </message>
    <message>
        <source>User Interface &amp;language:</source>
        <translation>用户界面语言(&amp;L)：</translation>
    </message>
    <message>
        <source>The user interface language can be set here. This setting will take effect after restarting %1.</source>
        <translation>可以在这里设定用户界面的语言。这个设定在重启 %1 后才会生效。</translation>
    </message>
    <message>
        <source>&amp;Unit to show amounts in:</source>
        <translation>比特币金额单位(&amp;U)：</translation>
    </message>
    <message>
        <source>Choose the default subdivision unit to show in the interface and when sending coins.</source>
        <translation>选择比特币单位。</translation>
    </message>
    <message>
        <source>Whether to show coin control features or not.</source>
        <translation>是否需要交易源地址控制功能。</translation>
    </message>
    <message>
        <source>&amp;Third party transaction URLs</source>
        <translation>第三方交易网址(&amp;T)</translation>
    </message>
    <message>
        <source>Options set in this dialog are overridden by the command line or in the configuration file:</source>
        <translation>这个对话框中的设置已被如下命令行选项或配置文件项覆盖：</translation>
    </message>
    <message>
        <source>&amp;OK</source>
        <translation>确定(&amp;O)</translation>
    </message>
    <message>
        <source>&amp;Cancel</source>
        <translation>取消(&amp;C)</translation>
    </message>
    <message>
        <source>default</source>
        <translation>默认</translation>
    </message>
    <message>
        <source>none</source>
        <translation>无</translation>
    </message>
    <message>
        <source>Confirm options reset</source>
        <translation>确认恢复缺省设置</translation>
    </message>
    <message>
        <source>Client restart required to activate changes.</source>
        <translation>更改生效需要重启客户端。</translation>
    </message>
    <message>
        <source>Client will be shut down. Do you want to proceed?</source>
        <translation>客户端即将关闭，您想继续吗？</translation>
    </message>
    <message>
        <source>Configuration options</source>
        <translation>配置选项</translation>
    </message>
    <message>
        <source>The configuration file is used to specify advanced user options which override GUI settings. Additionally, any command-line options will override this configuration file.</source>
        <translation>配置文件可以用来设置高级选项。配置文件会覆盖设置界面窗口中的选项。此外，命令行会覆盖配置文件指定的选项。</translation>
    </message>
    <message>
        <source>Error</source>
        <translation>错误</translation>
    </message>
    <message>
        <source>The configuration file could not be opened.</source>
        <translation>配置文件无法打开。</translation>
    </message>
    <message>
        <source>This change would require a client restart.</source>
        <translation>此更改需要重启客户端。</translation>
    </message>
    <message>
        <source>The supplied proxy address is invalid.</source>
        <translation>提供的代理服务器地址无效。</translation>
    </message>
</context>
<context>
    <name>OverviewPage</name>
    <message>
        <source>Form</source>
        <translation>表单</translation>
    </message>
    <message>
        <source>The displayed information may be out of date. Your wallet automatically synchronizes with the Particl network after a connection is established, but this process has not completed yet.</source>
        <translation>现在显示的消息可能是过期的。在连接上比特币网络节点后，您的钱包将自动与网络同步，但是这个过程还没有完成。</translation>
    </message>
    <message>
        <source>Watch-only:</source>
        <translation>仅观察:</translation>
    </message>
    <message>
        <source>Available:</source>
        <translation>可使用的余额：</translation>
    </message>
    <message>
        <source>Your current spendable balance</source>
        <translation>您当前可使用的余额</translation>
    </message>
    <message>
        <source>Pending:</source>
        <translation>等待中的余额：</translation>
    </message>
    <message>
        <source>Total of transactions that have yet to be confirmed, and do not yet count toward the spendable balance</source>
        <translation>尚未确认的交易总额，未计入当前余额</translation>
    </message>
    <message>
        <source>Immature:</source>
        <translation>未成熟的：</translation>
    </message>
    <message>
        <source>Mined balance that has not yet matured</source>
        <translation>尚未成熟的挖矿收入余额</translation>
    </message>
    <message>
        <source>Balances</source>
        <translation>余额</translation>
    </message>
    <message>
        <source>Total:</source>
        <translation>总额：</translation>
    </message>
    <message>
        <source>Your current total balance</source>
        <translation>您当前的总余额</translation>
    </message>
    <message>
        <source>Your current balance in watch-only addresses</source>
        <translation>您当前 观察地址(watch-only address)的余额 </translation>
    </message>
    <message>
        <source>Spendable:</source>
        <translation>可使用：</translation>
    </message>
    <message>
        <source>Recent transactions</source>
        <translation>最近交易记录</translation>
    </message>
    <message>
        <source>Unconfirmed transactions to watch-only addresses</source>
        <translation>观察地址(watch-only address)的未确认交易记录 </translation>
    </message>
    <message>
        <source>Mined balance in watch-only addresses that has not yet matured</source>
        <translation>观察地址(watch-only address)中尚未成熟(matured)的挖矿收入余额：</translation>
    </message>
    <message>
        <source>Current total balance in watch-only addresses</source>
        <translation>观察地址(watch-only address)中的当前总余额 </translation>
    </message>
</context>
<context>
    <name>PaymentServer</name>
    <message>
        <source>Payment request error</source>
        <translation>要求付款时发生错误</translation>
    </message>
    <message>
        <source>Cannot start particl: click-to-pay handler</source>
        <translation>无法启动 particl 协议的“
一键支付”处理器</translation>
    </message>
    <message>
        <source>URI handling</source>
        <translation>URI 处理</translation>
    </message>
    <message>
        <source>'particl://' is not a valid URI. Use 'particl:' instead.</source>
        <translation>‘particl://’不是合法的URI。请使用'particl:'作为替代。</translation>
    </message>
    <message>
        <source>You are using a BIP70 URL which will be unsupported in the future.</source>
        <translation>你正在使用BIP70 URL，它在未来会被终止支持。</translation>
    </message>
    <message>
        <source>Payment request fetch URL is invalid: %1</source>
        <translation>取得付款请求的 URL 无效: %1</translation>
    </message>
    <message>
        <source>Cannot process payment request because BIP70 support was not compiled in.</source>
        <translation>无法处理支付请求，因为编译时没有启用BIP70支持。</translation>
    </message>
    <message>
        <source>Invalid payment address %1</source>
        <translation>无效的付款地址 %1</translation>
    </message>
    <message>
        <source>URI cannot be parsed! This can be caused by an invalid Particl address or malformed URI parameters.</source>
        <translation>无法解析 URI 地址！可能是因为比特币地址无效，或是 URI 参数格式错误。</translation>
    </message>
    <message>
        <source>Payment request file handling</source>
        <translation>处理付款请求文件</translation>
    </message>
    <message>
        <source>Payment request file cannot be read! This can be caused by an invalid payment request file.</source>
        <translation>无法读取付款请求文件！可能是文件无效造成的。</translation>
    </message>
    <message>
        <source>Payment request rejected</source>
        <translation>付款请求已被拒绝</translation>
    </message>
    <message>
        <source>Payment request network doesn't match client network.</source>
        <translation>付款请求的网络类型跟客户端不符。</translation>
    </message>
    <message>
        <source>Payment request expired.</source>
        <translation>付款请求已过期。</translation>
    </message>
    <message>
        <source>Unverified payment requests to custom payment scripts are unsupported.</source>
        <translation>不支持到自定义付款脚本的未验证付款请求。</translation>
    </message>
    <message>
        <source>Invalid payment request.</source>
        <translation>无效的支付请求。</translation>
    </message>
    <message>
        <source>Requested payment amount of %1 is too small (considered dust).</source>
        <translation>请求支付的金额 %1 太小 (可被忽略)。</translation>
    </message>
    <message>
        <source>Refund from %1</source>
        <translation>来自 %1 的退款</translation>
    </message>
    <message>
        <source>Payment request %1 is too large (%2 bytes, allowed %3 bytes).</source>
        <translation>支付请求 %1 太大 (%2 字节。只允许 %3 字节)。</translation>
    </message>
    <message>
        <source>Error communicating with %1: %2</source>
        <translation>与 %1 通信出错: %2</translation>
    </message>
    <message>
        <source>Payment request cannot be parsed!</source>
        <translation>无法解析付款请求！</translation>
    </message>
    <message>
        <source>Bad response from server %1</source>
        <translation>来自服务器 %1 的响应无效</translation>
    </message>
    <message>
        <source>Network request error</source>
        <translation>网络请求出错</translation>
    </message>
    <message>
        <source>Payment acknowledged</source>
        <translation>付款已确认</translation>
    </message>
</context>
<context>
    <name>PeerTableModel</name>
    <message>
        <source>User Agent</source>
        <translation>用户代理</translation>
    </message>
    <message>
        <source>Node/Service</source>
        <translation>节点/服务</translation>
    </message>
    <message>
        <source>NodeId</source>
        <translation>节点ID</translation>
    </message>
    <message>
        <source>Ping</source>
        <translation> </translation>
    </message>
    <message>
        <source>Sent</source>
        <translation>发送</translation>
    </message>
    <message>
        <source>Received</source>
        <translation>收到</translation>
    </message>
</context>
<context>
    <name>QObject</name>
    <message>
        <source>Amount</source>
        <translation>金额</translation>
    </message>
    <message>
        <source>Enter a Particl address (e.g. %1)</source>
        <translation>请输入一个比特币地址 (例如 %1)</translation>
    </message>
    <message>
        <source>%1 d</source>
        <translation>%1 天</translation>
    </message>
    <message>
        <source>%1 h</source>
        <translation>%1 小时</translation>
    </message>
    <message>
        <source>%1 m</source>
        <translation>%1 分钟</translation>
    </message>
    <message>
        <source>%1 s</source>
        <translation>%1 秒</translation>
    </message>
    <message>
        <source>None</source>
        <translation>无</translation>
    </message>
    <message>
        <source>N/A</source>
        <translation>不可用</translation>
    </message>
    <message>
        <source>%1 ms</source>
        <translation>%1 毫秒</translation>
    </message>
    <message numerus="yes">
        <source>%n second(s)</source>
        <translation><numerusform>%n 秒</numerusform></translation>
    </message>
    <message numerus="yes">
        <source>%n minute(s)</source>
        <translation><numerusform>%n 分钟</numerusform></translation>
    </message>
    <message numerus="yes">
        <source>%n hour(s)</source>
        <translation><numerusform>%n 小时</numerusform></translation>
    </message>
    <message numerus="yes">
        <source>%n day(s)</source>
        <translation><numerusform>%n 天</numerusform></translation>
    </message>
    <message numerus="yes">
        <source>%n week(s)</source>
        <translation><numerusform>%n 周</numerusform></translation>
    </message>
    <message>
        <source>%1 and %2</source>
        <translation>%1 和 %2</translation>
    </message>
    <message numerus="yes">
        <source>%n year(s)</source>
        <translation><numerusform>%n 年</numerusform></translation>
    </message>
    <message>
        <source>%1 B</source>
        <translation>%1 字节</translation>
    </message>
    <message>
        <source>%1 KB</source>
        <translation>%1 KB</translation>
    </message>
    <message>
        <source>%1 MB</source>
        <translation>%1 MB</translation>
    </message>
    <message>
        <source>%1 GB</source>
        <translation>%1 GB</translation>
    </message>
    <message>
        <source>%1 didn't yet exit safely...</source>
        <translation>%1 尚未安全退出</translation>
    </message>
    <message>
        <source>unknown</source>
        <translation>未知</translation>
    </message>
</context>
<context>
    <name>QObject::QObject</name>
    <message>
        <source>Error parsing command line arguments: %1.</source>
        <translation>解析命令行参数错误：%1</translation>
    </message>
    <message>
        <source>Error: Specified data directory "%1" does not exist.</source>
        <translation>错误：指定的数据目录“%1”不存在。</translation>
    </message>
    <message>
        <source>Error: Cannot parse configuration file: %1.</source>
        <translation>错误：无法解析配置文件：%1</translation>
    </message>
    <message>
        <source>Error: %1</source>
        <translation>错误：%1</translation>
    </message>
</context>
<context>
    <name>QRImageWidget</name>
    <message>
        <source>&amp;Save Image...</source>
        <translation>保存图片(&amp;S)...</translation>
    </message>
    <message>
        <source>&amp;Copy Image</source>
        <translation>复制图片</translation>
    </message>
    <message>
        <source>Save QR Code</source>
        <translation>保存二维码</translation>
    </message>
    <message>
        <source>PNG Image (*.png)</source>
        <translation>PNG 图像(*.png)</translation>
    </message>
</context>
<context>
    <name>RPCConsole</name>
    <message>
        <source>N/A</source>
        <translation>不可用</translation>
    </message>
    <message>
        <source>Client version</source>
        <translation>客户端版本</translation>
    </message>
    <message>
        <source>&amp;Information</source>
        <translation>信息</translation>
    </message>
    <message>
        <source>Debug window</source>
        <translation>调试窗口</translation>
    </message>
    <message>
        <source>General</source>
        <translation>常规</translation>
    </message>
    <message>
        <source>Using BerkeleyDB version</source>
        <translation>使用的 BerkeleyDB 版本</translation>
    </message>
    <message>
        <source>Datadir</source>
        <translation>数据目录</translation>
    </message>
    <message>
        <source>To specify a non-default location of the data directory use the '%1' option.</source>
        <translation>如果不想用默认的数据目录位置，请用 '%1' 这个选项来指定新的位置。</translation>
    </message>
    <message>
        <source>Blocksdir</source>
        <translation>区块存储目录</translation>
    </message>
    <message>
        <source>To specify a non-default location of the blocks directory use the '%1' option.</source>
        <translation>如果要自定义区块存储目录的位置，请用 '%1' 这个选项来指定新的位置。</translation>
    </message>
    <message>
        <source>Startup time</source>
        <translation>启动时间</translation>
    </message>
    <message>
        <source>Network</source>
        <translation>网络</translation>
    </message>
    <message>
        <source>Name</source>
        <translation>姓名</translation>
    </message>
    <message>
        <source>Number of connections</source>
        <translation>连接数</translation>
    </message>
    <message>
        <source>Block chain</source>
        <translation>区块链</translation>
    </message>
    <message>
        <source>Current number of blocks</source>
        <translation>当前区块数量</translation>
    </message>
    <message>
        <source>Memory Pool</source>
        <translation>内存池</translation>
    </message>
    <message>
        <source>Current number of transactions</source>
        <translation>当前交易数量</translation>
    </message>
    <message>
        <source>Memory usage</source>
        <translation>内存使用</translation>
    </message>
    <message>
        <source>Wallet: </source>
        <translation>钱包：</translation>
    </message>
    <message>
        <source>(none)</source>
        <translation>(无)</translation>
    </message>
    <message>
        <source>&amp;Reset</source>
        <translation>&amp;重启</translation>
    </message>
    <message>
        <source>Received</source>
        <translation>收到</translation>
    </message>
    <message>
        <source>Sent</source>
        <translation>发送</translation>
    </message>
    <message>
        <source>&amp;Peers</source>
        <translation>同伴(&amp;P)</translation>
    </message>
    <message>
        <source>Banned peers</source>
        <translation>节点黑名单</translation>
    </message>
    <message>
        <source>Select a peer to view detailed information.</source>
        <translation>选择节点查看详细信息。</translation>
    </message>
    <message>
        <source>Whitelisted</source>
        <translation>白名单</translation>
    </message>
    <message>
        <source>Direction</source>
        <translation>方向</translation>
    </message>
    <message>
        <source>Version</source>
        <translation>版本</translation>
    </message>
    <message>
        <source>Starting Block</source>
        <translation>起步区块</translation>
    </message>
    <message>
        <source>Synced Headers</source>
        <translation>已同步区块头</translation>
    </message>
    <message>
        <source>Synced Blocks</source>
        <translation>已同步区块</translation>
    </message>
    <message>
        <source>User Agent</source>
        <translation>用户代理</translation>
    </message>
    <message>
        <source>Decrease font size</source>
        <translation>缩小文字</translation>
    </message>
    <message>
        <source>Increase font size</source>
        <translation>放大文字</translation>
    </message>
    <message>
        <source>Services</source>
        <translation>服务</translation>
    </message>
    <message>
        <source>Ban Score</source>
        <translation>封禁记分</translation>
    </message>
    <message>
        <source>Connection Time</source>
        <translation>连接时间</translation>
    </message>
    <message>
        <source>Last Send</source>
        <translation>最后发送</translation>
    </message>
    <message>
        <source>Last Receive</source>
        <translation>最后接收</translation>
    </message>
    <message>
        <source>Ping Time</source>
        <translation>Ping 时间</translation>
    </message>
    <message>
        <source>The duration of a currently outstanding ping.</source>
        <translation>目前这一次 ping 已经过去的时间。</translation>
    </message>
    <message>
        <source>Ping Wait</source>
        <translation>Ping等待</translation>
    </message>
    <message>
        <source>Min Ping</source>
        <translation>最小Ping值</translation>
    </message>
    <message>
        <source>Time Offset</source>
        <translation>时间偏移</translation>
    </message>
    <message>
        <source>Last block time</source>
        <translation>上一区块时间</translation>
    </message>
    <message>
        <source>&amp;Open</source>
        <translation>打开(&amp;O)</translation>
    </message>
    <message>
        <source>&amp;Console</source>
        <translation>控制台(&amp;C)</translation>
    </message>
    <message>
        <source>&amp;Network Traffic</source>
        <translation>网络流量(&amp;N)</translation>
    </message>
    <message>
        <source>Totals</source>
        <translation>总数</translation>
    </message>
    <message>
        <source>In:</source>
        <translation>输入:</translation>
    </message>
    <message>
        <source>Out:</source>
        <translation>输出：</translation>
    </message>
    <message>
        <source>Debug log file</source>
        <translation>调试日志文件</translation>
    </message>
    <message>
        <source>Clear console</source>
        <translation>清空控制台</translation>
    </message>
    <message>
        <source>1 &amp;hour</source>
        <translation>1 小时(&amp;H)</translation>
    </message>
    <message>
        <source>1 &amp;day</source>
        <translation>1 天(&amp;D)</translation>
    </message>
    <message>
        <source>1 &amp;week</source>
        <translation>1 周(&amp;W)</translation>
    </message>
    <message>
        <source>1 &amp;year</source>
        <translation>1 年(&amp;Y)</translation>
    </message>
    <message>
        <source>&amp;Disconnect</source>
        <translation>(&amp;D)断开</translation>
    </message>
    <message>
        <source>Ban for</source>
        <translation>封禁时长</translation>
    </message>
    <message>
        <source>&amp;Unban</source>
        <translation>重新允许</translation>
    </message>
    <message>
        <source>Welcome to the %1 RPC console.</source>
        <translation>欢迎使用 %1 的 RPC 控制台。</translation>
    </message>
    <message>
        <source>Use up and down arrows to navigate history, and %1 to clear screen.</source>
        <translation>使用上下方向键浏览历史,  以及 %1 清除屏幕。</translation>
    </message>
    <message>
        <source>Type %1 for an overview of available commands.</source>
        <translation>输入%1命令显示可用命令信息。</translation>
    </message>
    <message>
        <source>For more information on using this console type %1.</source>
        <translation>输入%1来取得使用这个控制台的更多信息。</translation>
    </message>
    <message>
        <source>WARNING: Scammers have been active, telling users to type commands here, stealing their wallet contents. Do not use this console without fully understanding the ramifications of a command.</source>
        <translation>警告： 已有骗子通过要求用户在此输入指令以盗取钱包。不要在没有完全理解命令规范时使用控制台。</translation>
    </message>
    <message>
        <source>Network activity disabled</source>
        <translation>网络活动已禁用</translation>
    </message>
    <message>
        <source>Executing command without any wallet</source>
        <translation>不使用任何钱包执行命令</translation>
    </message>
    <message>
        <source>Executing command using "%1" wallet</source>
        <translation>使用“%1”钱包执行命令</translation>
    </message>
    <message>
        <source>(node id: %1)</source>
        <translation>(节点ID: %1)</translation>
    </message>
    <message>
        <source>via %1</source>
        <translation>通过 %1</translation>
    </message>
    <message>
        <source>never</source>
        <translation>从未</translation>
    </message>
    <message>
        <source>Inbound</source>
        <translation>传入</translation>
    </message>
    <message>
        <source>Outbound</source>
        <translation>传出</translation>
    </message>
    <message>
        <source>Yes</source>
        <translation>是</translation>
    </message>
    <message>
        <source>No</source>
        <translation>否</translation>
    </message>
    <message>
        <source>Unknown</source>
        <translation>未知</translation>
    </message>
</context>
<context>
    <name>ReceiveCoinsDialog</name>
    <message>
        <source>&amp;Amount:</source>
        <translation>总额(&amp;A)：</translation>
    </message>
    <message>
        <source>&amp;Label:</source>
        <translation>标签(&amp;L)：</translation>
    </message>
    <message>
        <source>&amp;Message:</source>
        <translation>消息(&amp;M)：</translation>
    </message>
    <message>
        <source>An optional message to attach to the payment request, which will be displayed when the request is opened. Note: The message will not be sent with the payment over the Particl network.</source>
        <translation>可在付款请求上备注一条信息，在打开付款请求时可以看到。注意：该消息不是通过比特币网络传送。</translation>
    </message>
    <message>
        <source>An optional label to associate with the new receiving address.</source>
        <translation>可为新建的收款地址添加一个标签。</translation>
    </message>
    <message>
        <source>Use this form to request payments. All fields are &lt;b&gt;optional&lt;/b&gt;.</source>
        <translation>使用此表单要求付款。所有字段都是&lt;b&gt;可选&lt;/b&gt;。</translation>
    </message>
    <message>
        <source>An optional amount to request. Leave this empty or zero to not request a specific amount.</source>
        <translation>可选的请求金额。留空或填零为不要求具体金额。</translation>
    </message>
    <message>
        <source>Clear all fields of the form.</source>
        <translation>清除此表单的所有字段。</translation>
    </message>
    <message>
        <source>Clear</source>
        <translation>清除</translation>
    </message>
    <message>
        <source>Native segwit addresses (aka Bech32 or BIP-173) reduce your transaction fees later on and offer better protection against typos, but old wallets don't support them. When unchecked, an address compatible with older wallets will be created instead.</source>
        <translation>原生隔离见证地址（又称为Bech32或者BIP-173）可减少您日后的交易费用，并且可以更好的防范打字错误，但旧版本的钱包不能识别这种地址。如果取消勾选，则会生成一个与旧版本钱包兼容的地址。</translation>
    </message>
    <message>
        <source>Generate native segwit (Bech32) address</source>
        <translation>生成原生隔离见证 (Bech32)地址</translation>
    </message>
    <message>
        <source>Requested payments history</source>
        <translation>请求付款的历史</translation>
    </message>
    <message>
        <source>&amp;Request payment</source>
        <translation>请求付款(&amp;R)</translation>
    </message>
    <message>
        <source>Show the selected request (does the same as double clicking an entry)</source>
        <translation>显示选中的请求 (双击也可以显示)</translation>
    </message>
    <message>
        <source>Show</source>
        <translation>显示</translation>
    </message>
    <message>
        <source>Remove the selected entries from the list</source>
        <translation>从列表中移除选中的条目</translation>
    </message>
    <message>
        <source>Remove</source>
        <translation>移除</translation>
    </message>
    <message>
        <source>Copy URI</source>
        <translation>复制URI</translation>
    </message>
    <message>
        <source>Copy label</source>
        <translation>复制标签</translation>
    </message>
    <message>
        <source>Copy message</source>
        <translation>复制消息</translation>
    </message>
    <message>
        <source>Copy amount</source>
        <translation>复制金额</translation>
    </message>
</context>
<context>
    <name>ReceiveRequestDialog</name>
    <message>
        <source>QR Code</source>
        <translation>二维码</translation>
    </message>
    <message>
        <source>Copy &amp;URI</source>
        <translation>复制 URI(&amp;U)</translation>
    </message>
    <message>
        <source>Copy &amp;Address</source>
        <translation>复制地址(&amp;A)</translation>
    </message>
    <message>
        <source>&amp;Save Image...</source>
        <translation>保存图片(&amp;S)...</translation>
    </message>
    <message>
        <source>Request payment to %1</source>
        <translation>请求付款到 %1</translation>
    </message>
    <message>
        <source>Payment information</source>
        <translation>付款信息</translation>
    </message>
    <message>
        <source>URI</source>
        <translation>URI</translation>
    </message>
    <message>
        <source>Address</source>
        <translation>地址</translation>
    </message>
    <message>
        <source>Amount</source>
        <translation>金额</translation>
    </message>
    <message>
        <source>Label</source>
        <translation>标签</translation>
    </message>
    <message>
        <source>Message</source>
        <translation>消息</translation>
    </message>
    <message>
        <source>Wallet</source>
        <translation>钱包</translation>
    </message>
    <message>
        <source>Resulting URI too long, try to reduce the text for label / message.</source>
        <translation>URI 太长，请试着精简标签或消息文本。</translation>
    </message>
    <message>
        <source>Error encoding URI into QR Code.</source>
        <translation>把 URI 编码成二维码时发生错误。</translation>
    </message>
</context>
<context>
    <name>RecentRequestsTableModel</name>
    <message>
        <source>Date</source>
        <translation>日期</translation>
    </message>
    <message>
        <source>Label</source>
        <translation>标签</translation>
    </message>
    <message>
        <source>Message</source>
        <translation>消息</translation>
    </message>
    <message>
        <source>(no label)</source>
        <translation>(无标签)</translation>
    </message>
    <message>
        <source>(no message)</source>
        <translation>(无消息)</translation>
    </message>
    <message>
        <source>(no amount requested)</source>
        <translation>（无请求金额）</translation>
    </message>
    <message>
        <source>Requested</source>
        <translation>总额</translation>
    </message>
</context>
<context>
    <name>SendCoinsDialog</name>
    <message>
        <source>Send Coins</source>
        <translation>发送</translation>
    </message>
    <message>
        <source>Coin Control Features</source>
        <translation>交易源地址控制功能</translation>
    </message>
    <message>
        <source>Inputs...</source>
        <translation>输入...</translation>
    </message>
    <message>
        <source>automatically selected</source>
        <translation>自动选择</translation>
    </message>
    <message>
        <source>Insufficient funds!</source>
        <translation>存款不足！</translation>
    </message>
    <message>
        <source>Quantity:</source>
        <translation>总量：</translation>
    </message>
    <message>
        <source>Bytes:</source>
        <translation>字节：</translation>
    </message>
    <message>
        <source>Amount:</source>
        <translation>金额：</translation>
    </message>
    <message>
        <source>Fee:</source>
        <translation>费用：</translation>
    </message>
    <message>
        <source>After Fee:</source>
        <translation>加上交易费用后:</translation>
    </message>
    <message>
        <source>Change:</source>
        <translation>找零 : </translation>
    </message>
    <message>
        <source>If this is activated, but the change address is empty or invalid, change will be sent to a newly generated address.</source>
        <translation>如果该选项已被激活，但是找零地址却被用光了，或者是非法的，找零资金将会被转入新生成的地址。</translation>
    </message>
    <message>
        <source>Custom change address</source>
        <translation>自定义找零地址</translation>
    </message>
    <message>
        <source>Transaction Fee:</source>
        <translation>交易费用:</translation>
    </message>
    <message>
        <source>Choose...</source>
        <translation>选择... </translation>
    </message>
    <message>
        <source>Using the fallbackfee can result in sending a transaction that will take several hours or days (or never) to confirm. Consider choosing your fee manually or wait until you have validated the complete chain.</source>
        <translation>如果使用备用交易费设置，有可能会导致交易经过几个小时、几天（甚至永远）无法被确认。请考虑手动选择交易费，或等待整个链完成验证。</translation>
    </message>
    <message>
        <source>Warning: Fee estimation is currently not possible.</source>
        <translation>警告: 目前无法进行交易费估计。</translation>
    </message>
    <message>
        <source>collapse fee-settings</source>
        <translation>收起  费用设置 </translation>
    </message>
    <message>
        <source>Specify a custom fee per kB (1,000 bytes) of the transaction's virtual size.

Note:  Since the fee is calculated on a per-byte basis, a fee of "100 satoshis per kB" for a transaction size of 500 bytes (half of 1 kB) would ultimately yield a fee of only 50 satoshis.</source>
        <translation>按照交易的虚拟大小自定义每kB ( 1,000 字节 )要交多少手续费。

注意：手续费是按照字节数计算的，对于一笔大小为500字节（1kB的一半）的交易来说，"每kB付100聪手续费"就意味着手续费一共只付了50聪。</translation>
    </message>
    <message>
        <source>per kilobyte</source>
        <translation>每kb</translation>
    </message>
    <message>
        <source>Hide</source>
        <translation>隐藏</translation>
    </message>
    <message>
        <source>Recommended:</source>
        <translation>推荐：</translation>
    </message>
    <message>
        <source>Custom:</source>
        <translation>自定义：</translation>
    </message>
    <message>
        <source>(Smart fee not initialized yet. This usually takes a few blocks...)</source>
        <translation>(智能交易费用 尚未初始化。 需要再下载一些区块数据...)</translation>
    </message>
    <message>
        <source>Send to multiple recipients at once</source>
        <translation>一次发送给多个接收者</translation>
    </message>
    <message>
        <source>Add &amp;Recipient</source>
        <translation>添加收款人(&amp;R)</translation>
    </message>
    <message>
        <source>Clear all fields of the form.</source>
        <translation>清除此表单的所有字段。</translation>
    </message>
    <message>
        <source>Dust:</source>
        <translation>粉尘：</translation>
    </message>
    <message>
        <source>When there is less transaction volume than space in the blocks, miners as well as relaying nodes may enforce a minimum fee. Paying only this minimum fee is just fine, but be aware that this can result in a never confirming transaction once there is more demand for particl transactions than the network can process.</source>
        <translation>当交易量小于可用区块空间时，矿工和中继节点可能会执行最低手续费率限制。按照这个最低费率来支付手续费也是可以的，但请注意，一旦交易需求超出比特币网络能处理的限度，你的交易可能永远也无法确认。</translation>
    </message>
    <message>
        <source>A too low fee might result in a never confirming transaction (read the tooltip)</source>
        <translation>过低的手续费率可能导致交易永远无法确认（请阅读工具提示）</translation>
    </message>
    <message>
        <source>Confirmation time target:</source>
        <translation>确认时间目标：</translation>
    </message>
    <message>
        <source>Enable Replace-By-Fee</source>
        <translation>启用手续费追加</translation>
    </message>
    <message>
        <source>With Replace-By-Fee (BIP-125) you can increase a transaction's fee after it is sent. Without this, a higher fee may be recommended to compensate for increased transaction delay risk.</source>
        <translation>手续费追加（Replace-By-Fee，BIP-125）可以让你在送出交易后才来提高手续费。不用这个功能的话，建议付比较高的手续费来降低交易延迟的风险。</translation>
    </message>
    <message>
        <source>Clear &amp;All</source>
        <translation>清除所有(&amp;A)</translation>
    </message>
    <message>
        <source>Balance:</source>
        <translation>余额：</translation>
    </message>
    <message>
        <source>Confirm the send action</source>
        <translation>确认发送货币</translation>
    </message>
    <message>
        <source>S&amp;end</source>
        <translation>发送(&amp;E)</translation>
    </message>
    <message>
        <source>Copy quantity</source>
        <translation>复制数目</translation>
    </message>
    <message>
        <source>Copy amount</source>
        <translation>复制金额</translation>
    </message>
    <message>
        <source>Copy fee</source>
        <translation>复制手续费</translation>
    </message>
    <message>
        <source>Copy after fee</source>
        <translation>复制计费后金额</translation>
    </message>
    <message>
        <source>Copy bytes</source>
        <translation>复制字节数</translation>
    </message>
    <message>
        <source>Copy dust</source>
        <translation>复制粉尘金额</translation>
    </message>
    <message>
        <source>Copy change</source>
        <translation>复制找零金额</translation>
    </message>
    <message>
        <source>%1 (%2 blocks)</source>
        <translation>%1 (%2个块)</translation>
    </message>
    <message>
        <source>%1 to %2</source>
        <translation>%1 到 %2</translation>
    </message>
    <message>
        <source>Are you sure you want to send?</source>
        <translation>您确定要发出吗？</translation>
    </message>
    <message>
        <source>or</source>
        <translation>或</translation>
    </message>
    <message>
        <source>You can increase the fee later (signals Replace-By-Fee, BIP-125).</source>
        <translation>你可以之后再提高手续费（有BIP-125手续费追加的标记）</translation>
    </message>
    <message>
        <source>from wallet %1</source>
        <translation>从钱包%1</translation>
    </message>
    <message>
        <source>Please, review your transaction.</source>
        <translation>请检查您的交易。</translation>
    </message>
    <message>
        <source>Transaction fee</source>
        <translation>交易费用</translation>
    </message>
    <message>
        <source>Not signalling Replace-By-Fee, BIP-125.</source>
        <translation>没有BIP-125手续费追加的标记。</translation>
    </message>
    <message>
        <source>Total Amount</source>
        <translation>总额</translation>
    </message>
    <message>
        <source>Confirm send coins</source>
        <translation>确认发送</translation>
    </message>
    <message>
        <source>The recipient address is not valid. Please recheck.</source>
        <translation>接收人地址无效。请重新检查。</translation>
    </message>
    <message>
        <source>The amount to pay must be larger than 0.</source>
        <translation>支付金额必须大于0。</translation>
    </message>
    <message>
        <source>The amount exceeds your balance.</source>
        <translation>金额超出您的余额。</translation>
    </message>
    <message>
        <source>The total exceeds your balance when the %1 transaction fee is included.</source>
        <translation>计入 %1 交易费后的金额超出您的余额。</translation>
    </message>
    <message>
        <source>Duplicate address found: addresses should only be used once each.</source>
        <translation>发现重复地址：每个地址应该只使用一次。</translation>
    </message>
    <message>
        <source>Transaction creation failed!</source>
        <translation>交易创建失败！</translation>
    </message>
    <message>
        <source>The transaction was rejected with the following reason: %1</source>
        <translation>交易因以下原因拒绝：%1</translation>
    </message>
    <message>
        <source>A fee higher than %1 is considered an absurdly high fee.</source>
        <translation>交易费一般不应超过 %1。</translation>
    </message>
    <message>
        <source>Payment request expired.</source>
        <translation>付款请求已过期。</translation>
    </message>
    <message numerus="yes">
        <source>Estimated to begin confirmation within %n block(s).</source>
        <translation><numerusform>预计在等待 %n 个区块后会有第一个确认。</numerusform></translation>
    </message>
    <message>
        <source>Warning: Invalid Particl address</source>
        <translation>警告: 比特币地址无效</translation>
    </message>
    <message>
        <source>Warning: Unknown change address</source>
        <translation>警告：未知的找零地址</translation>
    </message>
    <message>
        <source>Confirm custom change address</source>
        <translation>确认用户找零地址</translation>
    </message>
    <message>
        <source>The address you selected for change is not part of this wallet. Any or all funds in your wallet may be sent to this address. Are you sure?</source>
        <translation>你选择的找零地址未被包含在本钱包中，你钱包中的部分或全部金额将被发送至该地址。你确定要这样做吗？</translation>
    </message>
    <message>
        <source>(no label)</source>
        <translation>(无标签)</translation>
    </message>
</context>
<context>
    <name>SendCoinsEntry</name>
    <message>
        <source>A&amp;mount:</source>
        <translation>金额(&amp;M)</translation>
    </message>
    <message>
        <source>Pay &amp;To:</source>
        <translation>付给(&amp;T)：</translation>
    </message>
    <message>
        <source>&amp;Label:</source>
        <translation>标签(&amp;L)：</translation>
    </message>
    <message>
        <source>Choose previously used address</source>
        <translation>选择以前用过的地址</translation>
    </message>
    <message>
        <source>This is a normal payment.</source>
        <translation>这是笔正常的支付。</translation>
    </message>
    <message>
        <source>The Particl address to send the payment to</source>
        <translation>付款目的地址</translation>
    </message>
    <message>
        <source>Alt+A</source>
        <translation>Alt+A</translation>
    </message>
    <message>
        <source>Paste address from clipboard</source>
        <translation>从剪贴板粘贴地址</translation>
    </message>
    <message>
        <source>Alt+P</source>
        <translation>Alt+P</translation>
    </message>
    <message>
        <source>Remove this entry</source>
        <translation>移除此项</translation>
    </message>
    <message>
        <source>The fee will be deducted from the amount being sent. The recipient will receive less particl than you enter in the amount field. If multiple recipients are selected, the fee is split equally.</source>
        <translation>交易费将从发送总额中扣除。接收人将收到比您在金额框中输入的更少的比特币。如果选中了多个收件人，交易费平分。</translation>
    </message>
    <message>
        <source>S&amp;ubtract fee from amount</source>
        <translation>从金额中减去交易费(&amp;U)</translation>
    </message>
    <message>
        <source>Use available balance</source>
        <translation>使用全部可用余额</translation>
    </message>
    <message>
        <source>Message:</source>
        <translation>消息：</translation>
    </message>
    <message>
        <source>This is an unauthenticated payment request.</source>
        <translation>这是一个未经验证的支付请求。</translation>
    </message>
    <message>
        <source>This is an authenticated payment request.</source>
        <translation>这是一个已经验证的支付请求。</translation>
    </message>
    <message>
        <source>Enter a label for this address to add it to the list of used addresses</source>
        <translation>请为此地址输入一个标签以将它加入用过的地址列表</translation>
    </message>
    <message>
        <source>A message that was attached to the particl: URI which will be stored with the transaction for your reference. Note: This message will not be sent over the Particl network.</source>
        <translation>particl:URI 附带的备注信息，将会和交易一起存储，备查。 注意：该消息不会通过比特币网络传输。</translation>
    </message>
    <message>
        <source>Pay To:</source>
        <translation>支付给:</translation>
    </message>
    <message>
        <source>Memo:</source>
        <translation>便条：</translation>
    </message>
    <message>
        <source>Enter a label for this address to add it to your address book</source>
        <translation>为这个地址输入一个标签，以便将它添加到您的地址簿</translation>
    </message>
</context>
<context>
    <name>SendConfirmationDialog</name>
    <message>
        <source>Yes</source>
        <translation>是</translation>
    </message>
</context>
<context>
    <name>ShutdownWindow</name>
    <message>
        <source>%1 is shutting down...</source>
        <translation>正在关闭 %1 ...</translation>
    </message>
    <message>
        <source>Do not shut down the computer until this window disappears.</source>
        <translation>在此窗口消失前不要关闭计算机。</translation>
    </message>
</context>
<context>
    <name>SignVerifyMessageDialog</name>
    <message>
        <source>Signatures - Sign / Verify a Message</source>
        <translation>签名 - 为消息签名/验证签名消息</translation>
    </message>
    <message>
        <source>&amp;Sign Message</source>
        <translation>签名消息(&amp;S)</translation>
    </message>
    <message>
        <source>You can sign messages/agreements with your addresses to prove you can receive particl sent to them. Be careful not to sign anything vague or random, as phishing attacks may try to trick you into signing your identity over to them. Only sign fully-detailed statements you agree to.</source>
        <translation>您可以用你的地址对消息/协议进行签名，以证明您可以接收发送到该地址的比特币。注意不要对任何模棱两可或者随机的消息进行签名，以免遭受钓鱼式攻击。请确保消息内容准确的表达了您的真实意愿。</translation>
    </message>
    <message>
        <source>The Particl address to sign the message with</source>
        <translation>用来对消息签名的地址 </translation>
    </message>
    <message>
        <source>Choose previously used address</source>
        <translation>选择以前用过的地址</translation>
    </message>
    <message>
        <source>Alt+A</source>
        <translation>Alt+A</translation>
    </message>
    <message>
        <source>Paste address from clipboard</source>
        <translation>从剪贴板粘贴地址</translation>
    </message>
    <message>
        <source>Alt+P</source>
        <translation>Alt+P</translation>
    </message>
    <message>
        <source>Enter the message you want to sign here</source>
        <translation>请输入您要发送的签名消息</translation>
    </message>
    <message>
        <source>Signature</source>
        <translation>签名</translation>
    </message>
    <message>
        <source>Copy the current signature to the system clipboard</source>
        <translation>复制当前签名至剪切板</translation>
    </message>
    <message>
        <source>Sign the message to prove you own this Particl address</source>
        <translation>签名消息，证明这个地址属于您。</translation>
    </message>
    <message>
        <source>Sign &amp;Message</source>
        <translation>消息签名(&amp;M)</translation>
    </message>
    <message>
        <source>Reset all sign message fields</source>
        <translation>清空所有签名消息栏</translation>
    </message>
    <message>
        <source>Clear &amp;All</source>
        <translation>清除所有(&amp;A)</translation>
    </message>
    <message>
        <source>&amp;Verify Message</source>
        <translation>验证消息(&amp;V)</translation>
    </message>
    <message>
        <source>Enter the receiver's address, message (ensure you copy line breaks, spaces, tabs, etc. exactly) and signature below to verify the message. Be careful not to read more into the signature than what is in the signed message itself, to avoid being tricked by a man-in-the-middle attack. Note that this only proves the signing party receives with the address, it cannot prove sendership of any transaction!</source>
        <translation>请在下面输入接收者地址、消息（确保换行符、空格符、制表符等完全相同）和签名以验证消息。请仔细核对签名信息，以提防中间人攻击。请注意，这只是证明接收方签名的地址，它不能证明任何交易！</translation>
    </message>
    <message>
        <source>The Particl address the message was signed with</source>
        <translation>消息使用的签名地址</translation>
    </message>
    <message>
        <source>Verify the message to ensure it was signed with the specified Particl address</source>
        <translation>验证消息，确保消息是由指定的比特币地址签名过的。</translation>
    </message>
    <message>
        <source>Verify &amp;Message</source>
        <translation>验证消息签名(&amp;M)</translation>
    </message>
    <message>
        <source>Reset all verify message fields</source>
        <translation>清空所有验证消息栏</translation>
    </message>
    <message>
        <source>Click "Sign Message" to generate signature</source>
        <translation>单击“签名消息“产生签名。</translation>
    </message>
    <message>
        <source>The entered address is invalid.</source>
        <translation>输入的地址无效。</translation>
    </message>
    <message>
        <source>Please check the address and try again.</source>
        <translation>请检查地址后重试。</translation>
    </message>
    <message>
        <source>The entered address does not refer to a key.</source>
        <translation>输入的地址没有关联的公私钥对。</translation>
    </message>
    <message>
        <source>Wallet unlock was cancelled.</source>
        <translation>钱包解锁动作取消。</translation>
    </message>
    <message>
        <source>Private key for the entered address is not available.</source>
        <translation>找不到输入地址关联的私钥。</translation>
    </message>
    <message>
        <source>Message signing failed.</source>
        <translation>消息签名失败。</translation>
    </message>
    <message>
        <source>Message signed.</source>
        <translation>消息已签名。</translation>
    </message>
    <message>
        <source>The signature could not be decoded.</source>
        <translation>签名无法解码。</translation>
    </message>
    <message>
        <source>Please check the signature and try again.</source>
        <translation>请检查签名后重试。</translation>
    </message>
    <message>
        <source>The signature did not match the message digest.</source>
        <translation>签名与消息摘要不匹配。</translation>
    </message>
    <message>
        <source>Message verification failed.</source>
        <translation>消息验证失败。</translation>
    </message>
    <message>
        <source>Message verified.</source>
        <translation>消息验证成功。</translation>
    </message>
</context>
<context>
    <name>SplashScreen</name>
    <message>
        <source>[testnet]</source>
        <translation>[测试网络]</translation>
    </message>
</context>
<context>
    <name>TrafficGraphWidget</name>
    <message>
        <source>KB/s</source>
        <translation>KB/s</translation>
    </message>
</context>
<context>
    <name>TransactionDesc</name>
    <message numerus="yes">
        <source>Open for %n more block(s)</source>
        <translation><numerusform>在进一步同步完%n个区块前状态待定</numerusform></translation>
    </message>
    <message>
        <source>Open until %1</source>
        <translation>至 %1 个数据块时开启</translation>
    </message>
    <message>
        <source>conflicted with a transaction with %1 confirmations</source>
        <translation>与一个有 %1 个确认的交易冲突</translation>
    </message>
    <message>
        <source>0/unconfirmed, %1</source>
        <translation>0/未确认，%1</translation>
    </message>
    <message>
        <source>in memory pool</source>
        <translation>在内存池中</translation>
    </message>
    <message>
        <source>not in memory pool</source>
        <translation>不在内存池中</translation>
    </message>
    <message>
        <source>abandoned</source>
        <translation>已抛弃</translation>
    </message>
    <message>
        <source>%1/unconfirmed</source>
        <translation>%1/未确认</translation>
    </message>
    <message>
        <source>%1 confirmations</source>
        <translation>%1 个确认</translation>
    </message>
    <message>
        <source>Status</source>
        <translation>状态</translation>
    </message>
    <message>
        <source>Date</source>
        <translation>日期</translation>
    </message>
    <message>
        <source>Source</source>
        <translation>源</translation>
    </message>
    <message>
        <source>Generated</source>
        <translation>生成</translation>
    </message>
    <message>
        <source>From</source>
        <translation>来自</translation>
    </message>
    <message>
        <source>unknown</source>
        <translation>未知</translation>
    </message>
    <message>
        <source>To</source>
        <translation>到</translation>
    </message>
    <message>
        <source>own address</source>
        <translation>自己的地址</translation>
    </message>
    <message>
        <source>watch-only</source>
        <translation>观察地址(watch-only) </translation>
    </message>
    <message>
        <source>label</source>
        <translation>标签</translation>
    </message>
    <message>
        <source>Credit</source>
        <translation>收入</translation>
    </message>
    <message numerus="yes">
        <source>matures in %n more block(s)</source>
        <translation><numerusform>还差 %n 个区块成熟</numerusform></translation>
    </message>
    <message>
        <source>not accepted</source>
        <translation>未被接受</translation>
    </message>
    <message>
        <source>Debit</source>
        <translation>支出</translation>
    </message>
    <message>
        <source>Total debit</source>
        <translation>总收入</translation>
    </message>
    <message>
        <source>Total credit</source>
        <translation>总支出</translation>
    </message>
    <message>
        <source>Transaction fee</source>
        <translation>交易费用</translation>
    </message>
    <message>
        <source>Net amount</source>
        <translation>净额</translation>
    </message>
    <message>
        <source>Message</source>
        <translation>消息</translation>
    </message>
    <message>
        <source>Comment</source>
        <translation>备注</translation>
    </message>
    <message>
        <source>Transaction ID</source>
        <translation>交易 ID</translation>
    </message>
    <message>
        <source>Transaction total size</source>
        <translation>交易总大小</translation>
    </message>
    <message>
        <source>Transaction virtual size</source>
        <translation>交易虚拟大小</translation>
    </message>
    <message>
        <source>Output index</source>
        <translation>输出索引</translation>
    </message>
    <message>
        <source>Merchant</source>
        <translation>商家</translation>
    </message>
    <message>
        <source>Generated coins must mature %1 blocks before they can be spent. When you generated this block, it was broadcast to the network to be added to the block chain. If it fails to get into the chain, its state will change to "not accepted" and it won't be spendable. This may occasionally happen if another node generates a block within a few seconds of yours.</source>
        <translation>新挖出的比特币在可以使用前必须经过 %1 个区块确认的成熟过程。当您挖出此区块后，它将被广播到网络中以加入区块链。如果它未成功进入区块链，其状态将变更为“不接受”并且不可使用。这可能偶尔会发生，在另一个节点比你早几秒钟成功挖出一个区块时就会这样。</translation>
    </message>
    <message>
        <source>Debug information</source>
        <translation>调试信息</translation>
    </message>
    <message>
        <source>Transaction</source>
        <translation>交易</translation>
    </message>
    <message>
        <source>Inputs</source>
        <translation>输入</translation>
    </message>
    <message>
        <source>Amount</source>
        <translation>金额</translation>
    </message>
    <message>
        <source>true</source>
        <translation>是</translation>
    </message>
    <message>
        <source>false</source>
        <translation>否</translation>
    </message>
</context>
<context>
    <name>TransactionDescDialog</name>
    <message>
        <source>This pane shows a detailed description of the transaction</source>
        <translation>当前面板显示了交易的详细信息</translation>
    </message>
    <message>
        <source>Details for %1</source>
        <translation>%1 详情</translation>
    </message>
</context>
<context>
    <name>TransactionTableModel</name>
    <message>
        <source>Date</source>
        <translation>日期</translation>
    </message>
    <message>
        <source>Type</source>
        <translation>种类</translation>
    </message>
    <message>
        <source>Label</source>
        <translation>标签</translation>
    </message>
    <message numerus="yes">
        <source>Open for %n more block(s)</source>
        <translation><numerusform>在进一步同步完%n个区块前状态待定</numerusform></translation>
    </message>
    <message>
        <source>Open until %1</source>
        <translation>至 %1 个数据块时开启</translation>
    </message>
    <message>
        <source>Unconfirmed</source>
        <translation>未确认</translation>
    </message>
    <message>
        <source>Abandoned</source>
        <translation>已丢弃</translation>
    </message>
    <message>
        <source>Confirming (%1 of %2 recommended confirmations)</source>
        <translation>确认中 (推荐 %2个确认，已经有 %1个确认)</translation>
    </message>
    <message>
        <source>Confirmed (%1 confirmations)</source>
        <translation>已确认 (%1 条确认信息)</translation>
    </message>
    <message>
        <source>Conflicted</source>
        <translation>冲突的</translation>
    </message>
    <message>
        <source>Immature (%1 confirmations, will be available after %2)</source>
        <translation>未成熟 (%1 个确认，将在 %2 个后可用)</translation>
    </message>
    <message>
        <source>Generated but not accepted</source>
        <translation>已生成但未被接受</translation>
    </message>
    <message>
        <source>Received with</source>
        <translation>收款</translation>
    </message>
    <message>
        <source>Received from</source>
        <translation>收款来自</translation>
    </message>
    <message>
        <source>Sent to</source>
        <translation>付款</translation>
    </message>
    <message>
        <source>Payment to yourself</source>
        <translation>付款给自己</translation>
    </message>
    <message>
        <source>Mined</source>
        <translation>挖矿所得</translation>
    </message>
    <message>
        <source>watch-only</source>
        <translation>观察地址(watch-only) </translation>
    </message>
    <message>
        <source>(n/a)</source>
        <translation>（不可用）</translation>
    </message>
    <message>
        <source>(no label)</source>
        <translation>(无标签)</translation>
    </message>
    <message>
        <source>Transaction status. Hover over this field to show number of confirmations.</source>
        <translation>交易状态。 鼠标移到此区域可显示确认项数量。</translation>
    </message>
    <message>
        <source>Date and time that the transaction was received.</source>
        <translation>交易被接收的时间和日期。</translation>
    </message>
    <message>
        <source>Type of transaction.</source>
        <translation>交易类型。</translation>
    </message>
    <message>
        <source>Whether or not a watch-only address is involved in this transaction.</source>
        <translation>该交易中是否涉及  观察地址(watch-only address)。</translation>
    </message>
    <message>
        <source>User-defined intent/purpose of the transaction.</source>
        <translation>用户定义的该交易的意图/目的。</translation>
    </message>
    <message>
        <source>Amount removed from or added to balance.</source>
        <translation>从余额添加或移除的金额。</translation>
    </message>
</context>
<context>
    <name>TransactionView</name>
    <message>
        <source>All</source>
        <translation>全部</translation>
    </message>
    <message>
        <source>Today</source>
        <translation>今天</translation>
    </message>
    <message>
        <source>This week</source>
        <translation>这星期</translation>
    </message>
    <message>
        <source>This month</source>
        <translation>这个月</translation>
    </message>
    <message>
        <source>Last month</source>
        <translation>上个月</translation>
    </message>
    <message>
        <source>This year</source>
        <translation>今年</translation>
    </message>
    <message>
        <source>Range...</source>
        <translation>指定范围...</translation>
    </message>
    <message>
        <source>Received with</source>
        <translation>收款</translation>
    </message>
    <message>
        <source>Sent to</source>
        <translation>付款</translation>
    </message>
    <message>
        <source>To yourself</source>
        <translation>给自己</translation>
    </message>
    <message>
        <source>Mined</source>
        <translation>挖矿所得</translation>
    </message>
    <message>
        <source>Other</source>
        <translation>其它</translation>
    </message>
    <message>
        <source>Enter address, transaction id, or label to search</source>
        <translation>输入地址、交易ID或标签进行搜索</translation>
    </message>
    <message>
        <source>Min amount</source>
        <translation>最小金额</translation>
    </message>
    <message>
        <source>Abandon transaction</source>
        <translation>放弃交易</translation>
    </message>
    <message>
        <source>Increase transaction fee</source>
        <translation>增加交易费</translation>
    </message>
    <message>
        <source>Copy address</source>
        <translation>复制地址</translation>
    </message>
    <message>
        <source>Copy label</source>
        <translation>复制标签</translation>
    </message>
    <message>
        <source>Copy amount</source>
        <translation>复制金额</translation>
    </message>
    <message>
        <source>Copy transaction ID</source>
        <translation>复制交易ID</translation>
    </message>
    <message>
        <source>Copy raw transaction</source>
        <translation>拷贝原始交易</translation>
    </message>
    <message>
        <source>Copy full transaction details</source>
        <translation>复制所有交易详情</translation>
    </message>
    <message>
        <source>Edit label</source>
        <translation>编辑标签</translation>
    </message>
    <message>
        <source>Show transaction details</source>
        <translation>显示交易详情</translation>
    </message>
    <message>
        <source>Export Transaction History</source>
        <translation>导出交易历史</translation>
    </message>
    <message>
        <source>Comma separated file (*.csv)</source>
        <translation>逗号分隔文件 (*.csv)</translation>
    </message>
    <message>
        <source>Confirmed</source>
        <translation>已确认</translation>
    </message>
    <message>
        <source>Watch-only</source>
        <translation>观察地址(Watch-only) </translation>
    </message>
    <message>
        <source>Date</source>
        <translation>日期</translation>
    </message>
    <message>
        <source>Type</source>
        <translation>种类</translation>
    </message>
    <message>
        <source>Label</source>
        <translation>标签</translation>
    </message>
    <message>
        <source>Address</source>
        <translation>地址</translation>
    </message>
    <message>
        <source>ID</source>
        <translation>ID</translation>
    </message>
    <message>
        <source>Exporting Failed</source>
        <translation>导出失败</translation>
    </message>
    <message>
        <source>There was an error trying to save the transaction history to %1.</source>
        <translation>尝试保存交易历史 %1 时发生了错误。</translation>
    </message>
    <message>
        <source>Exporting Successful</source>
        <translation>导出成功</translation>
    </message>
    <message>
        <source>The transaction history was successfully saved to %1.</source>
        <translation>交易历史已成功保存到 %1。</translation>
    </message>
    <message>
        <source>Range:</source>
        <translation>范围：</translation>
    </message>
    <message>
        <source>to</source>
        <translation>到</translation>
    </message>
</context>
<context>
    <name>UnitDisplayStatusBarControl</name>
    <message>
        <source>Unit to show amounts in. Click to select another unit.</source>
        <translation>金额单位。单击选择别的单位。</translation>
    </message>
</context>
<context>
    <name>WalletController</name>
    <message>
        <source>Close wallet</source>
        <translation>关闭钱包</translation>
    </message>
    <message>
        <source>Are you sure you wish to close wallet &lt;i&gt;%1&lt;/i&gt;?</source>
        <translation>你确定要关闭钱包&lt;i&gt;%1&lt;/i&gt;吗？</translation>
    </message>
    <message>
        <source>Closing the wallet for too long can result in having to resync the entire chain if pruning is enabled.</source>
        <translation>如果启用了修剪，关闭钱包太久后可能就必须再次同步整条区块链。</translation>
    </message>
</context>
<context>
    <name>WalletFrame</name>
    <message>
        <source>No wallet has been loaded.</source>
        <translation>没有载入钱包。</translation>
    </message>
</context>
<context>
    <name>WalletModel</name>
    <message>
        <source>Send Coins</source>
        <translation>发送</translation>
    </message>
    <message>
        <source>Fee bump error</source>
        <translation>手续费提升失败</translation>
    </message>
    <message>
        <source>Increasing transaction fee failed</source>
        <translation>增加交易费失败</translation>
    </message>
    <message>
        <source>Do you want to increase the fee?</source>
        <translation>你是否愿意增加交易费?</translation>
    </message>
    <message>
        <source>Current fee:</source>
        <translation>当前交易费:</translation>
    </message>
    <message>
        <source>Increase:</source>
        <translation>增加量:</translation>
    </message>
    <message>
        <source>New fee:</source>
        <translation>新交易费:</translation>
    </message>
    <message>
        <source>Confirm fee bump</source>
        <translation>确认手续费提升</translation>
    </message>
    <message>
        <source>Can't sign transaction.</source>
        <translation>无法签署交易。</translation>
    </message>
    <message>
        <source>Could not commit transaction</source>
        <translation>无法提交交易</translation>
    </message>
    <message>
        <source>default wallet</source>
        <translation>默认钱包</translation>
    </message>
</context>
<context>
    <name>WalletView</name>
    <message>
        <source>&amp;Export</source>
        <translation>导出(&amp;E)</translation>
    </message>
    <message>
        <source>Export the data in the current tab to a file</source>
        <translation>将当前标签页数据导出到文件</translation>
    </message>
    <message>
        <source>Backup Wallet</source>
        <translation>备份钱包</translation>
    </message>
    <message>
        <source>Wallet Data (*.dat)</source>
        <translation>钱包文件(*.dat)</translation>
    </message>
    <message>
        <source>Backup Failed</source>
        <translation>备份失败</translation>
    </message>
    <message>
        <source>There was an error trying to save the wallet data to %1.</source>
        <translation>尝试保存钱包数据至 %1 时发生了错误。</translation>
    </message>
    <message>
        <source>Backup Successful</source>
        <translation>备份成功</translation>
    </message>
    <message>
        <source>The wallet data was successfully saved to %1.</source>
        <translation>钱包数据成功保存至 %1。</translation>
    </message>
    <message>
        <source>Cancel</source>
        <translation>取消</translation>
    </message>
</context>
<context>
    <name>bitcoin-core</name>
    <message>
        <source>Distributed under the MIT software license, see the accompanying file %s or %s</source>
        <translation>在MIT协议下分发，参见附带的 %s 文件或 %s</translation>
    </message>
    <message>
        <source>Prune configured below the minimum of %d MiB.  Please use a higher number.</source>
        <translation>修剪值被设置为低于最小值%d MiB，请使用更大的数值。</translation>
    </message>
    <message>
        <source>Prune: last wallet synchronisation goes beyond pruned data. You need to -reindex (download the whole blockchain again in case of pruned node)</source>
        <translation>修剪：最后的钱包同步超过了修剪的数据。你需要通过 -reindex (重新下载整个区块链以防修剪节点)</translation>
    </message>
    <message>
        <source>Rescans are not possible in pruned mode. You will need to use -reindex which will download the whole blockchain again.</source>
        <translation>无法在开启修剪的状态下进行重扫描，请使用 -reindex重新下载完整的区块链。</translation>
    </message>
    <message>
        <source>Error: A fatal internal error occurred, see debug.log for details</source>
        <translation>错误：发生了致命的内部错误，详情见 debug.log 文件</translation>
    </message>
    <message>
        <source>Pruning blockstore...</source>
        <translation>正在修剪区块存储...</translation>
    </message>
    <message>
        <source>Unable to start HTTP server. See debug log for details.</source>
        <translation>无法启动HTTP服务，查看日志获取更多信息</translation>
    </message>
    <message>
        <source>Particl Core</source>
        <translation>Particl Core</translation>
    </message>
    <message>
        <source>The %s developers</source>
        <translation>%s 开发人员</translation>
    </message>
    <message>
        <source>Can't generate a change-address key. No keys in the internal keypool and can't generate any keys.</source>
        <translation>无法生成找零地址密钥。 内部密钥池中没有密钥，也无法生成任何密钥。</translation>
    </message>
    <message>
        <source>Cannot obtain a lock on data directory %s. %s is probably already running.</source>
        <translation>无法锁定数据目录 %s。%s 可能已经在运行。</translation>
    </message>
    <message>
        <source>Cannot provide specific connections and have addrman find outgoing connections at the same.</source>
        <translation>无法同时指定特定连接地址以及自动寻找连接。</translation>
    </message>
    <message>
        <source>Error reading %s! All keys read correctly, but transaction data or address book entries might be missing or incorrect.</source>
        <translation>读取 %s 时发生错误！所有的密钥都可以正确读取，但是交易记录或地址簿数据可能已经丢失或出错。</translation>
    </message>
    <message>
        <source>Please check that your computer's date and time are correct! If your clock is wrong, %s will not work properly.</source>
        <translation>请检查电脑的日期时间设置是否正确！时间错误可能会导致 %s 运行异常。</translation>
    </message>
    <message>
        <source>Please contribute if you find %s useful. Visit %s for further information about the software.</source>
        <translation>如果你认为%s对你比较有用的话，请对我们进行一些捐赠支持。请访问%s网站来获取有关这个软件的更多信息。</translation>
    </message>
    <message>
        <source>The block database contains a block which appears to be from the future. This may be due to your computer's date and time being set incorrectly. Only rebuild the block database if you are sure that your computer's date and time are correct</source>
        <translation>区块数据库包含未来的交易，这可能是由本机错误的日期时间引起。若确认本机日期时间正确，请重新建立区块数据库。</translation>
    </message>
    <message>
        <source>This is a pre-release test build - use at your own risk - do not use for mining or merchant applications</source>
        <translation>这是测试用的预发布版本 - 请谨慎使用 - 不要用来挖矿，或者在正式商用环境下使用</translation>
    </message>
    <message>
        <source>This is the transaction fee you may discard if change is smaller than dust at this level</source>
        <translation>如果找零金额低于粉尘水平，你或许可以把它作为手续费忽略掉。</translation>
    </message>
    <message>
        <source>Unable to replay blocks. You will need to rebuild the database using -reindex-chainstate.</source>
        <translation>没办法重算区块。你需要先用-reindex-chainstate参数来重建数据库。</translation>
    </message>
    <message>
        <source>Unable to rewind the database to a pre-fork state. You will need to redownload the blockchain</source>
        <translation>没办法将数据库倒转回分叉前的状态。必须要重新下载区块链。</translation>
    </message>
    <message>
        <source>Warning: The network does not appear to fully agree! Some miners appear to be experiencing issues.</source>
        <translation>警告：网络似乎并不完全同意！有些矿工似乎遇到了问题。</translation>
    </message>
    <message>
        <source>Warning: We do not appear to fully agree with our peers! You may need to upgrade, or other nodes may need to upgrade.</source>
        <translation>警告：我们的同行似乎不完全同意！您可能需要升级，或者其他节点可能需要升级。</translation>
    </message>
    <message>
        <source>%d of last 100 blocks have unexpected version</source>
        <translation>最后100个区块中的%d个包含未知的版本号</translation>
    </message>
    <message>
        <source>%s corrupt, salvage failed</source>
        <translation>%s 已损坏，抢救备份失败</translation>
    </message>
    <message>
        <source>-maxmempool must be at least %d MB</source>
        <translation>-maxmempool 最小为%d MB</translation>
    </message>
    <message>
        <source>Cannot resolve -%s address: '%s'</source>
        <translation>无法解析 - %s 地址： '%s'</translation>
    </message>
    <message>
        <source>Change index out of range</source>
        <translation>找零超过索引范围</translation>
    </message>
    <message>
        <source>Config setting for %s only applied on %s network when in [%s] section.</source>
        <translation>对 %s 的配置设置只对 %s 网络生效，如果它位于配置的 [%s] 章节的话</translation>
    </message>
    <message>
        <source>Copyright (C) %i-%i</source>
        <translation>版权所有 (C) %i-%i</translation>
    </message>
    <message>
        <source>Corrupted block database detected</source>
        <translation>检测到区块数据库损坏</translation>
    </message>
    <message>
        <source>Do you want to rebuild the block database now?</source>
        <translation>你想现在就重建区块数据库吗？</translation>
    </message>
    <message>
        <source>Error initializing block database</source>
        <translation>初始化区块数据库出错</translation>
    </message>
    <message>
        <source>Error initializing wallet database environment %s!</source>
        <translation>初始化钱包数据库环境错误 %s!</translation>
    </message>
    <message>
        <source>Error loading %s</source>
        <translation>载入 %s 时发生错误</translation>
    </message>
    <message>
        <source>Error loading %s: Private keys can only be disabled during creation</source>
        <translation>加载 %s 时出错：只能在创建钱包时禁用私钥。</translation>
    </message>
    <message>
        <source>Error loading %s: Wallet corrupted</source>
        <translation>%s 加载出错：钱包损坏</translation>
    </message>
    <message>
        <source>Error loading %s: Wallet requires newer version of %s</source>
        <translation>%s 加载错误：请升级到最新版 %s</translation>
    </message>
    <message>
        <source>Error loading block database</source>
        <translation>导入区块数据库出错</translation>
    </message>
    <message>
        <source>Error opening block database</source>
        <translation>导入区块数据库出错</translation>
    </message>
    <message>
        <source>Error: Disk space is low!</source>
        <translation>错误：磁盘剩余空间低!</translation>
    </message>
    <message>
        <source>Failed to listen on any port. Use -listen=0 if you want this.</source>
        <translation>监听端口失败。请使用 -listen=0 参数。</translation>
    </message>
    <message>
        <source>Failed to rescan the wallet during initialization</source>
        <translation>初始化时重新扫描钱包失败了</translation>
    </message>
    <message>
        <source>Importing...</source>
        <translation>导入中...</translation>
    </message>
    <message>
        <source>Incorrect or no genesis block found. Wrong datadir for network?</source>
        <translation>不正确或没有找到起源区块。网络错误？</translation>
    </message>
    <message>
        <source>Invalid amount for -%s=&lt;amount&gt;: '%s'</source>
        <translation>无效的金额 -%s=&lt;amount&gt;: '%s'</translation>
    </message>
    <message>
        <source>Invalid amount for -discardfee=&lt;amount&gt;: '%s'</source>
        <translation>无效的金额 -discardfee=&lt;amount&gt;: '%s'</translation>
    </message>
    <message>
        <source>Invalid amount for -fallbackfee=&lt;amount&gt;: '%s'</source>
        <translation>-fallbackfee 的无效数额=&lt;amount&gt;: '%s'</translation>
    </message>
    <message>
        <source>Specified blocks directory "%s" does not exist.</source>
        <translation>指定的区块目录"%s"不存在。</translation>
    </message>
    <message>
        <source>Unable to create the PID file '%s': %s</source>
        <translation>无法创建PID文件'%s': %s</translation>
    </message>
    <message>
        <source>Upgrading txindex database</source>
        <translation>正在升级交易索引数据库</translation>
    </message>
    <message>
        <source>Loading P2P addresses...</source>
        <translation>正在加载P2P地址...</translation>
    </message>
    <message>
        <source>Loading banlist...</source>
        <translation>正在加载黑名单...</translation>
    </message>
    <message>
        <source>Not enough file descriptors available.</source>
        <translation>没有足够的文件描述符可用。</translation>
    </message>
    <message>
        <source>Prune cannot be configured with a negative value.</source>
        <translation>修剪不能配置一个负数。</translation>
    </message>
    <message>
        <source>Prune mode is incompatible with -txindex.</source>
        <translation>修剪模式与 -txindex 不兼容。</translation>
    </message>
    <message>
        <source>Replaying blocks...</source>
        <translation>正在对区块进行重算…</translation>
    </message>
    <message>
        <source>Rewinding blocks...</source>
        <translation>回退区块...</translation>
    </message>
    <message>
        <source>The source code is available from %s.</source>
        <translation>源代码可以在 %s 获得。</translation>
    </message>
    <message>
        <source>Transaction fee and change calculation failed</source>
        <translation>计算交易手续费和找零失败</translation>
    </message>
    <message>
        <source>Unable to bind to %s on this computer. %s is probably already running.</source>
        <translation>无法在本机绑定 %s 端口。%s 可能已经在运行。</translation>
    </message>
    <message>
        <source>Unable to generate keys</source>
        <translation>无法生成密钥</translation>
    </message>
    <message>
        <source>Unsupported logging category %s=%s.</source>
        <translation>不支持的日志分类 %s=%s.</translation>
    </message>
    <message>
        <source>Upgrading UTXO database</source>
        <translation>升级UTXO数据库</translation>
    </message>
    <message>
        <source>User Agent comment (%s) contains unsafe characters.</source>
        <translation>用户代理评论(%s)包含不安全的字符。</translation>
    </message>
    <message>
        <source>Verifying blocks...</source>
        <translation>正在验证区块...</translation>
    </message>
    <message>
        <source>Wallet needed to be rewritten: restart %s to complete</source>
        <translation>钱包需要被重写：请重新启动%s来完成</translation>
    </message>
    <message>
        <source>Error: Listening for incoming connections failed (listen returned error %s)</source>
        <translation>错误：监听外部连接失败 (监听返回错误 %s) </translation>
    </message>
    <message>
        <source>Invalid amount for -maxtxfee=&lt;amount&gt;: '%s' (must be at least the minrelay fee of %s to prevent stuck transactions)</source>
        <translation>-maxtxfee=&lt;amount&gt;: '%s' 的金额无效（交易费至少为 %s，以免交易滞留过久）</translation>
    </message>
    <message>
        <source>The transaction amount is too small to send after the fee has been deducted</source>
        <translation>在交易费被扣除后发送的交易金额太小</translation>
    </message>
    <message>
        <source>You need to rebuild the database using -reindex to go back to unpruned mode.  This will redownload the entire blockchain</source>
        <translation>您需要使用 -reindex 重新构建数据库以返回未修剪的模式。这将重新下载整个区块链</translation>
    </message>
    <message>
        <source>Error reading from database, shutting down.</source>
        <translation>读取数据库出错，关闭中。</translation>
    </message>
    <message>
        <source>Error upgrading chainstate database</source>
        <translation>升级链状态数据库出错</translation>
    </message>
    <message>
        <source>Error: Disk space is low for %s</source>
        <translation>错误： %s 所在的磁盘空间低。</translation>
    </message>
    <message>
        <source>Information</source>
        <translation>信息</translation>
    </message>
    <message>
        <source>Invalid -onion address or hostname: '%s'</source>
        <translation>无效的 -onion 地址: '%s'</translation>
    </message>
    <message>
        <source>Invalid -proxy address or hostname: '%s'</source>
        <translation>无效的 -proxy 地址: '%s'</translation>
    </message>
    <message>
        <source>Invalid amount for -paytxfee=&lt;amount&gt;: '%s' (must be at least %s)</source>
        <translation>无效的金额 -paytxfee=&lt;amount&gt;: '%s' (必须至少为 %s)</translation>
    </message>
    <message>
        <source>Invalid netmask specified in -whitelist: '%s'</source>
        <translation>-whitelist: '%s' 指定的网络掩码无效</translation>
    </message>
    <message>
        <source>Need to specify a port with -whitebind: '%s'</source>
        <translation>-whitebind: '%s' 需要指定一个端口</translation>
    </message>
    <message>
        <source>Reducing -maxconnections from %d to %d, because of system limitations.</source>
        <translation>因为系统的限制，将 -maxconnections 参数从 %d 降到了 %d</translation>
    </message>
    <message>
        <source>Section [%s] is not recognized.</source>
        <translation>无法识别配置章节 [%s]。</translation>
    </message>
    <message>
        <source>Signing transaction failed</source>
        <translation>签署交易失败</translation>
    </message>
    <message>
        <source>Specified -walletdir "%s" does not exist</source>
        <translation>以-walletdir指定的路径“%s”不存在</translation>
    </message>
    <message>
        <source>Specified -walletdir "%s" is a relative path</source>
        <translation>以-walletdir指定的路径“%s”是相对路径</translation>
    </message>
    <message>
        <source>Specified -walletdir "%s" is not a directory</source>
        <translation>以-walletdir指定的路径“%s”不是个目录</translation>
    </message>
    <message>
        <source>The specified config file %s does not exist
</source>
        <translation>指定的配置文件 %s 不存在
</translation>
    </message>
    <message>
        <source>The transaction amount is too small to pay the fee</source>
        <translation>交易金额太小，不足以支付交易费</translation>
    </message>
    <message>
        <source>This is experimental software.</source>
        <translation>这是实验性的软件。</translation>
    </message>
    <message>
        <source>Transaction amount too small</source>
        <translation>交易量太小</translation>
    </message>
    <message>
        <source>Transaction too large for fee policy</source>
        <translation>费用策略的交易太大</translation>
    </message>
    <message>
        <source>Transaction too large</source>
        <translation>交易太大</translation>
    </message>
    <message>
        <source>Unable to bind to %s on this computer (bind returned error %s)</source>
        <translation>无法在此计算机上绑定 %s (绑定返回错误 %s)</translation>
    </message>
    <message>
        <source>Unable to generate initial keys</source>
        <translation>无法产生初始的密钥</translation>
    </message>
    <message>
        <source>Verifying wallet(s)...</source>
        <translation>正在检测钱包的完整性...</translation>
    </message>
    <message>
        <source>Wallet %s resides outside wallet directory %s</source>
        <translation>钱包文件%s没有在钱包目录%s里面</translation>
    </message>
    <message>
        <source>Warning</source>
        <translation>警告</translation>
    </message>
    <message>
        <source>Warning: unknown new rules activated (versionbit %i)</source>
        <translation>警告: 不明的交易规则被启用了(versionbit %i)</translation>
    </message>
    <message>
        <source>Zapping all transactions from wallet...</source>
        <translation>正在消除錢包中的所有交易...</translation>
    </message>
    <message>
        <source>-maxtxfee is set very high! Fees this large could be paid on a single transaction.</source>
        <translation>参数 -maxtxfee 设定了很高的金额！这是你一次交易就有可能付出的最高手续费。</translation>
    </message>
    <message>
        <source>This is the transaction fee you may pay when fee estimates are not available.</source>
        <translation>这是在费用估计不可用时你可能会支付的交易费。</translation>
    </message>
    <message>
        <source>This product includes software developed by the OpenSSL Project for use in the OpenSSL Toolkit %s and cryptographic software written by Eric Young and UPnP software written by Thomas Bernard.</source>
        <translation>此产品包含了由OpenSSL Project所开发的OpenSSL Toolkit软件%s，由Eric Young撰写的加解密软件，以及由Thomas Bernard所撰写的UPnP软件。</translation>
    </message>
    <message>
        <source>Total length of network version string (%i) exceeds maximum length (%i). Reduce the number or size of uacomments.</source>
        <translation>网络版本字符串的总长度 (%i) 超过最大长度 (%i) 了。请减少 uacomment 参数的数目或长度。</translation>
    </message>
    <message>
        <source>Warning: Wallet file corrupt, data salvaged! Original %s saved as %s in %s; if your balance or transactions are incorrect you should restore from a backup.</source>
        <translation>警告：钱包文件损坏，但数据被救回！原始的钱包文件%s已经重命名为%s并存储到%s目录下 。如果您的账户余额或者交易记录不正确，请使用您的钱包备份文件恢复。</translation>
    </message>
    <message>
        <source>%s is set very high!</source>
        <translation>%s非常高！</translation>
    </message>
    <message>
        <source>Error loading wallet %s. Duplicate -wallet filename specified.</source>
        <translation>加载钱包 %s 出错。 重复的 -wallet 文件名。</translation>
    </message>
    <message>
        <source>Keypool ran out, please call keypoolrefill first</source>
        <translation>密钥池已经耗尽，请先执行keypoolrefill</translation>
    </message>
    <message>
        <source>Starting network threads...</source>
        <translation>正在启动网络线程...</translation>
    </message>
    <message>
        <source>The wallet will avoid paying less than the minimum relay fee.</source>
        <translation>钱包避免低于最小交易费的支付</translation>
    </message>
    <message>
        <source>This is the minimum transaction fee you pay on every transaction.</source>
        <translation>这是你每次交易付款时最少要付的手续费。</translation>
    </message>
    <message>
        <source>This is the transaction fee you will pay if you send a transaction.</source>
        <translation>如果发送交易，这将是你要支付的交易费。</translation>
    </message>
    <message>
        <source>Transaction amounts must not be negative</source>
        <translation>交易金额不不可为负数</translation>
    </message>
    <message>
        <source>Transaction has too long of a mempool chain</source>
        <translation>此交易在内存池中串接了太多其他交易</translation>
    </message>
    <message>
        <source>Transaction must have at least one recipient</source>
        <translation>交易必须包含至少一个接收人</translation>
    </message>
    <message>
        <source>Unknown network specified in -onlynet: '%s'</source>
        <translation>-onlynet 指定的是未知网络：%s</translation>
    </message>
    <message>
        <source>Insufficient funds</source>
        <translation>金额不足</translation>
    </message>
    <message>
        <source>Cannot upgrade a non HD split wallet without upgrading to support pre split keypool. Please use -upgradewallet=169900 or -upgradewallet with no version specified.</source>
        <translation>如果要对“未进行分割的HD钱包”（non HD split wallet）进行升级，就必须先把它升级到支持“未进行分割的密钥池（pre split keypool）”的版本，否则无法进行升级。请使用指定了具体版本号的 -upgradewallet=169900 参数，或者直接使用不指定具体版本号的 -upgradewallet 参数重启钱包。</translation>
    </message>
    <message>
        <source>Fee estimation failed. Fallbackfee is disabled. Wait a few blocks or enable -fallbackfee.</source>
        <translation>手续费估计失败。而且备用手续费估计（fallbackfee）已被禁用。请再等一些区块，或者通过-fallbackfee参数启用备用手续费估计。</translation>
    </message>
    <message>
        <source>Warning: Private keys detected in wallet {%s} with disabled private keys</source>
        <translation>警告：在已经禁用私钥的钱包 {%s} 中仍然检测到私钥</translation>
    </message>
    <message>
        <source>Cannot write to data directory '%s'; check permissions.</source>
        <translation>不能写入到数据目录'%s'；请检查文件权限。</translation>
    </message>
    <message>
        <source>Loading block index...</source>
        <translation>正在加载区块索引...</translation>
    </message>
    <message>
        <source>Loading wallet...</source>
        <translation>正在加载钱包...</translation>
    </message>
    <message>
        <source>Cannot downgrade wallet</source>
        <translation>无法降级钱包</translation>
    </message>
    <message>
        <source>Rescanning...</source>
        <translation>正在重新扫描...</translation>
    </message>
    <message>
        <source>Done loading</source>
        <translation>加载完成</translation>
    </message>
    <message>
        <source>Error</source>
        <translation>错误</translation>
    </message>
</context>
</TS><|MERGE_RESOLUTION|>--- conflicted
+++ resolved
@@ -486,9 +486,6 @@
         <translation>收款地址(&amp;R)</translation>
     </message>
     <message>
-<<<<<<< HEAD
-        <source>Show the %1 help message to get a list with possible Particl command-line options</source>
-=======
         <source>Open Wallet</source>
         <translation>打开钱包</translation>
     </message>
@@ -505,8 +502,7 @@
         <translation>关闭钱包</translation>
     </message>
     <message>
-        <source>Show the %1 help message to get a list with possible Bitcoin command-line options</source>
->>>>>>> d3a03820
+        <source>Show the %1 help message to get a list with possible Particl command-line options</source>
         <translation>显示 %1 帮助信息，获取可用命令行选项列表</translation>
     </message>
     <message>
