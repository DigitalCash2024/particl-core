<TS language="pt" version="2.1">
<context>
    <name>AddressBookPage</name>
    <message>
        <source>Right-click to edit address or label</source>
        <translation>Clique com o botão direito para editar o endereço ou etiqueta</translation>
    </message>
    <message>
        <source>Create a new address</source>
        <translation>Criar um novo endereço</translation>
    </message>
    <message>
        <source>&amp;New</source>
        <translation>&amp;Novo</translation>
    </message>
    <message>
        <source>Copy the currently selected address to the system clipboard</source>
        <translation>Copiar o endereço selecionado para a área de transferência do sistema</translation>
    </message>
    <message>
        <source>&amp;Copy</source>
        <translation>&amp;Copiar</translation>
    </message>
    <message>
        <source>C&amp;lose</source>
        <translation>F&amp;echar</translation>
    </message>
    <message>
        <source>Delete the currently selected address from the list</source>
        <translation>Eliminar o endereço selecionado da lista</translation>
    </message>
    <message>
        <source>Enter address or label to search</source>
        <translation>Digite o endereço ou a etiqueta para pesquisar</translation>
    </message>
    <message>
        <source>Export the data in the current tab to a file</source>
        <translation>Exportar os dados no separador atual para um ficheiro</translation>
    </message>
    <message>
        <source>&amp;Export</source>
        <translation>&amp;Exportar</translation>
    </message>
    <message>
        <source>&amp;Delete</source>
        <translation>&amp;Eliminar</translation>
    </message>
    <message>
        <source>Choose the address to send coins to</source>
        <translation>Escolha o endereço para enviar as moedas</translation>
    </message>
    <message>
        <source>Choose the address to receive coins with</source>
        <translation>Escolha o endereço para receber as moedas</translation>
    </message>
    <message>
        <source>C&amp;hoose</source>
        <translation>Escol&amp;her</translation>
    </message>
    <message>
        <source>Sending addresses</source>
        <translation>Endereços de envio</translation>
    </message>
    <message>
        <source>Receiving addresses</source>
        <translation>Endereços de receção</translation>
    </message>
    <message>
        <source>These are your Particl addresses for sending payments. Always check the amount and the receiving address before sending coins.</source>
        <translation>Estes são os seus endereços Particl para enviar pagamentos. Verifique sempre o valor e o endereço de receção antes de enviar moedas.</translation>
    </message>
    <message>
<<<<<<< HEAD
        <source>These are your Particl addresses for receiving payments. Use the 'Create new receiving address' button in the receive tab to create new addresses.</source>
        <translation>Estes são os endereços Particl para receiver pagamentos. Use o botão "Criar novo endereço para receiver" para crier novo endereço.</translation>
    </message>
    <message>
=======
>>>>>>> 5174b534
        <source>&amp;Copy Address</source>
        <translation>&amp;Copiar Endereço</translation>
    </message>
    <message>
        <source>Copy &amp;Label</source>
        <translation>Copiar &amp;Etiqueta</translation>
    </message>
    <message>
        <source>&amp;Edit</source>
        <translation>&amp;Editar</translation>
    </message>
    <message>
        <source>Export Address List</source>
        <translation>Exportar Lista de Endereços</translation>
    </message>
    <message>
        <source>Comma separated file (*.csv)</source>
        <translation>Ficheiro separado por vírgulas (*.csv)</translation>
    </message>
    <message>
        <source>Exporting Failed</source>
        <translation>Exportação Falhou</translation>
    </message>
    <message>
        <source>There was an error trying to save the address list to %1. Please try again.</source>
        <translation>Ocorreu um erro ao tentar guardar a lista de endereços para %1. Por favor, tente novamente.</translation>
    </message>
</context>
<context>
    <name>AddressTableModel</name>
    <message>
        <source>Label</source>
        <translation>Etiqueta</translation>
    </message>
    <message>
        <source>Address</source>
        <translation>Endereço</translation>
    </message>
    <message>
        <source>(no label)</source>
        <translation>(sem etiqueta)</translation>
    </message>
</context>
<context>
    <name>AskPassphraseDialog</name>
    <message>
        <source>Passphrase Dialog</source>
        <translation>Janela da Frase de Segurança</translation>
    </message>
    <message>
        <source>Enter passphrase</source>
        <translation>Insira a frase de segurança</translation>
    </message>
    <message>
        <source>New passphrase</source>
        <translation>Nova frase de frase de segurança</translation>
    </message>
    <message>
        <source>Repeat new passphrase</source>
        <translation>Repita a nova frase de frase de segurança</translation>
    </message>
    <message>
        <source>Show passphrase</source>
        <translation>Mostrar Password</translation>
    </message>
    <message>
        <source>Encrypt wallet</source>
        <translation>Encriptar carteira</translation>
    </message>
    <message>
        <source>This operation needs your wallet passphrase to unlock the wallet.</source>
        <translation>Esta operação precisa da sua frase de segurança da carteira para desbloquear a mesma.</translation>
    </message>
    <message>
        <source>Unlock wallet</source>
        <translation>Desbloquear carteira</translation>
    </message>
    <message>
        <source>This operation needs your wallet passphrase to decrypt the wallet.</source>
        <translation>Esta operação precisa da sua frase de segurança da carteira para desencriptar a mesma.</translation>
    </message>
    <message>
        <source>Decrypt wallet</source>
        <translation>Desencriptar carteira</translation>
    </message>
    <message>
        <source>Change passphrase</source>
        <translation>Alterar frase de segurança</translation>
    </message>
    <message>
        <source>Confirm wallet encryption</source>
        <translation>Confirmar encriptação da carteira</translation>
    </message>
    <message>
        <source>Warning: If you encrypt your wallet and lose your passphrase, you will &lt;b&gt;LOSE ALL OF YOUR PARTICL&lt;/b&gt;!</source>
        <translation>Aviso: se encriptar a sua carteira e perder a sua frase de segurnça, &lt;b&gt;PERDERÁ TODOS OS SEUS PARTICL&lt;/b&gt;!</translation>
    </message>
    <message>
        <source>Are you sure you wish to encrypt your wallet?</source>
        <translation>Tem a certeza que deseja encriptar a sua carteira?</translation>
    </message>
    <message>
        <source>Wallet encrypted</source>
        <translation>Carteira encriptada</translation>
    </message>
    <message>
        <source>Enter the new passphrase for the wallet.&lt;br/&gt;Please use a passphrase of &lt;b&gt;ten or more random characters&lt;/b&gt;, or &lt;b&gt;eight or more words&lt;/b&gt;.</source>
        <translation>Insira nova password para a carteira.&lt;br/&gt;Por favor use uma password de &lt;b&gt;dez ou mais caracteres&lt;/b&gt;, ou &lt;b&gt;oito ou mais palavras&lt;/b&gt;.</translation>
    </message>
    <message>
        <source>Enter the old passphrase and new passphrase for the wallet.</source>
        <translation>Insira a password antiga e a nova para a carteira.</translation>
    </message>
    <message>
        <source>Remember that encrypting your wallet cannot fully protect your particl from being stolen by malware infecting your computer.</source>
        <translation>Lembra se que encrostar a sua carteira não o pode defender na totalidade os seus particls de serem roubados por um malware que possa infectar o seu computador.</translation>
    </message>
    <message>
        <source>Wallet to be encrypted</source>
        <translation>Carteira a ser encriptada</translation>
    </message>
    <message>
        <source>Your wallet is about to be encrypted. </source>
        <translation>A sua carteira vai agora ser encriptada.</translation>
    </message>
    <message>
        <source>Your wallet is now encrypted. </source>
        <translation>A sua carteira está agora encriptada</translation>
    </message>
    <message>
        <source>IMPORTANT: Any previous backups you have made of your wallet file should be replaced with the newly generated, encrypted wallet file. For security reasons, previous backups of the unencrypted wallet file will become useless as soon as you start using the new, encrypted wallet.</source>
        <translation>IMPORTANTE: qualquer cópia de segurança da carteira anterior deverá ser substituída com o novo ficheiro de carteira, agora encriptado. Por razões de segurança, as cópias de segurança não encriptadas tornar-se-ão inúteis assim que começar a usar a nova carteira encriptada.</translation>
    </message>
    <message>
        <source>Wallet encryption failed</source>
        <translation>Encriptação da carteira falhou</translation>
    </message>
    <message>
        <source>Wallet encryption failed due to an internal error. Your wallet was not encrypted.</source>
        <translation>A encriptação da carteira falhou devido a um erro interno. A carteira não foi encriptada.</translation>
    </message>
    <message>
        <source>The supplied passphrases do not match.</source>
        <translation>As frases de segurança fornecidas não coincidem.</translation>
    </message>
    <message>
        <source>Wallet unlock failed</source>
        <translation>Desbloqueio da carteira falhou</translation>
    </message>
    <message>
        <source>The passphrase entered for the wallet decryption was incorrect.</source>
        <translation>A frase de segurança introduzida para a desencriptação da carteira estava incorreta.</translation>
    </message>
    <message>
        <source>Wallet decryption failed</source>
        <translation>Desencriptação da carteira falhou</translation>
    </message>
    <message>
        <source>Wallet passphrase was successfully changed.</source>
        <translation>A frase de segurança da carteira foi alterada com sucesso.</translation>
    </message>
    <message>
        <source>Warning: The Caps Lock key is on!</source>
        <translation>Aviso: a tecla Caps Lock está ativa!</translation>
    </message>
</context>
<context>
    <name>BanTableModel</name>
    <message>
        <source>IP/Netmask</source>
        <translation>IP/Máscara de Rede</translation>
    </message>
    <message>
        <source>Banned Until</source>
        <translation>Banido Até</translation>
    </message>
</context>
<context>
    <name>BitcoinGUI</name>
    <message>
        <source>Sign &amp;message...</source>
        <translation>Assinar &amp;mensagem...</translation>
    </message>
    <message>
        <source>Synchronizing with network...</source>
        <translation>A sincronizar com a rede...</translation>
    </message>
    <message>
        <source>&amp;Overview</source>
        <translation>&amp;Resumo</translation>
    </message>
    <message>
        <source>Show general overview of wallet</source>
        <translation>Mostrar resumo geral da carteira</translation>
    </message>
    <message>
        <source>&amp;Transactions</source>
        <translation>&amp;Transações</translation>
    </message>
    <message>
        <source>Browse transaction history</source>
        <translation>Explorar histórico das transações</translation>
    </message>
    <message>
        <source>E&amp;xit</source>
        <translation>Fec&amp;har</translation>
    </message>
    <message>
        <source>Quit application</source>
        <translation>Sair da aplicação</translation>
    </message>
    <message>
        <source>&amp;About %1</source>
        <translation>&amp;Sobre o %1</translation>
    </message>
    <message>
        <source>Show information about %1</source>
        <translation>Mostrar informação sobre o %1</translation>
    </message>
    <message>
        <source>About &amp;Qt</source>
        <translation>Sobre o &amp;Qt</translation>
    </message>
    <message>
        <source>Show information about Qt</source>
        <translation>Mostrar informação sobre o Qt</translation>
    </message>
    <message>
        <source>&amp;Options...</source>
        <translation>&amp;Opções...</translation>
    </message>
    <message>
        <source>Modify configuration options for %1</source>
        <translation>Modificar opções de configuração para %1</translation>
    </message>
    <message>
        <source>&amp;Encrypt Wallet...</source>
        <translation>E&amp;ncriptar Carteira...</translation>
    </message>
    <message>
        <source>&amp;Backup Wallet...</source>
        <translation>Efetuar &amp;Cópia de Segurança da Carteira...</translation>
    </message>
    <message>
        <source>&amp;Change Passphrase...</source>
        <translation>Alterar &amp;Frase de Segurança...</translation>
    </message>
    <message>
        <source>Open &amp;URI...</source>
        <translation>Abrir &amp;URI...</translation>
    </message>
    <message>
        <source>Create Wallet...</source>
        <translation>Criar Carteira...</translation>
    </message>
    <message>
        <source>Create a new wallet</source>
        <translation>Criar novo carteira</translation>
    </message>
    <message>
        <source>Wallet:</source>
        <translation>Carteira:</translation>
    </message>
    <message>
        <source>Click to disable network activity.</source>
        <translation>Clique para desativar a atividade de rede.</translation>
    </message>
    <message>
        <source>Network activity disabled.</source>
        <translation>Atividade de rede desativada.</translation>
    </message>
    <message>
        <source>Click to enable network activity again.</source>
        <translation>Clique para ativar novamente a atividade de rede.</translation>
    </message>
    <message>
        <source>Syncing Headers (%1%)...</source>
        <translation>A sincronizar cabeçalhos (%1%)...</translation>
    </message>
    <message>
        <source>Reindexing blocks on disk...</source>
        <translation>A reindexar os blocos no disco...</translation>
    </message>
    <message>
        <source>Proxy is &lt;b&gt;enabled&lt;/b&gt;: %1</source>
        <translation>Proxy está &lt;b&gt;ativado&lt;/b&gt;: %1</translation>
    </message>
    <message>
        <source>Send coins to a Particl address</source>
        <translation>Enviar moedas para um endereço Particl</translation>
    </message>
    <message>
        <source>Backup wallet to another location</source>
        <translation>Efetue uma cópia de segurança da carteira para outra localização</translation>
    </message>
    <message>
        <source>Change the passphrase used for wallet encryption</source>
        <translation>Alterar a frase de segurança utilizada na encriptação da carteira</translation>
    </message>
    <message>
        <source>&amp;Verify message...</source>
        <translation>&amp;Verificar mensagem...</translation>
    </message>
    <message>
        <source>&amp;Send</source>
        <translation>&amp;Enviar</translation>
    </message>
    <message>
        <source>&amp;Receive</source>
        <translation>&amp;Receber</translation>
    </message>
    <message>
        <source>&amp;Show / Hide</source>
        <translation>Mo&amp;strar / Ocultar</translation>
    </message>
    <message>
        <source>Show or hide the main Window</source>
        <translation>Mostrar ou ocultar a janela principal</translation>
    </message>
    <message>
        <source>Encrypt the private keys that belong to your wallet</source>
        <translation>Encriptar as chaves privadas que pertencem à sua carteira</translation>
    </message>
    <message>
        <source>Sign messages with your Particl addresses to prove you own them</source>
        <translation>Assine as mensagens com os seus endereços Particl para provar que é o proprietário dos mesmos</translation>
    </message>
    <message>
        <source>Verify messages to ensure they were signed with specified Particl addresses</source>
        <translation>Verifique mensagens para assegurar que foram assinadas com o endereço Particl especificado</translation>
    </message>
    <message>
        <source>&amp;File</source>
        <translation>&amp;Ficheiro</translation>
    </message>
    <message>
        <source>&amp;Settings</source>
        <translation>&amp;Configurações</translation>
    </message>
    <message>
        <source>&amp;Help</source>
        <translation>&amp;Ajuda</translation>
    </message>
    <message>
        <source>Tabs toolbar</source>
        <translation>Barra de ferramentas dos separadores</translation>
    </message>
    <message>
        <source>Request payments (generates QR codes and particl: URIs)</source>
        <translation>Solicitar pagamentos (gera códigos QR e particl: URIs)</translation>
    </message>
    <message>
        <source>Show the list of used sending addresses and labels</source>
        <translation>Mostrar a lista de etiquetas e endereços de envio usados</translation>
    </message>
    <message>
        <source>Show the list of used receiving addresses and labels</source>
        <translation>Mostrar a lista de etiquetas e endereços de receção usados</translation>
    </message>
    <message>
        <source>&amp;Command-line options</source>
        <translation>&amp;Opções da linha de &amp;comando</translation>
    </message>
    <message numerus="yes">
        <source>%n active connection(s) to Particl network</source>
        <translation><numerusform>%n ligação ativa à rede Particl</numerusform><numerusform>%n ligações ativas à rede Particl</numerusform></translation>
    </message>
    <message>
        <source>Indexing blocks on disk...</source>
        <translation>A indexar blocos no disco...</translation>
    </message>
    <message>
        <source>Processing blocks on disk...</source>
        <translation>A processar blocos no disco...</translation>
    </message>
    <message numerus="yes">
        <source>Processed %n block(s) of transaction history.</source>
        <translation><numerusform>Processado %n bloco do histórico de transações.</numerusform><numerusform>Processados %n blocos do histórico de transações.</numerusform></translation>
    </message>
    <message>
        <source>%1 behind</source>
        <translation>%1 em atraso</translation>
    </message>
    <message>
        <source>Last received block was generated %1 ago.</source>
        <translation>O último bloco recebido foi gerado há %1.</translation>
    </message>
    <message>
        <source>Transactions after this will not yet be visible.</source>
        <translation>As transações depois de isto ainda não serão visíveis.</translation>
    </message>
    <message>
        <source>Error</source>
        <translation>Erro</translation>
    </message>
    <message>
        <source>Warning</source>
        <translation>Aviso</translation>
    </message>
    <message>
        <source>Information</source>
        <translation>Informação</translation>
    </message>
    <message>
        <source>Up to date</source>
        <translation>Atualizado</translation>
    </message>
    <message>
        <source>Load Partially Signed Bitcoin Transaction</source>
        <translation>Carregar transação de Bitcoin parcialmente assinada</translation>
    </message>
    <message>
        <source>Load PSBT from clipboard...</source>
        <translation>Carregar PSBT da área de transferência...</translation>
    </message>
    <message>
        <source>Load Partially Signed Bitcoin Transaction from clipboard</source>
        <translation>Carregar transação de Bitcoin parcialmente assinada da área de transferência.</translation>
    </message>
    <message>
        <source>Node window</source>
        <translation>Janela do nó</translation>
    </message>
    <message>
        <source>Open node debugging and diagnostic console</source>
        <translation>Abrir o depurador de nó e o console de diagnóstico</translation>
    </message>
    <message>
        <source>&amp;Sending addresses</source>
        <translation>&amp;Endereço de envio</translation>
    </message>
    <message>
        <source>&amp;Receiving addresses</source>
        <translation>&amp;Endereços de receção</translation>
    </message>
    <message>
        <source>Open a particl: URI</source>
        <translation>Abrir um particl URI</translation>
    </message>
    <message>
        <source>Open Wallet</source>
        <translation>Abrir Carteira</translation>
    </message>
    <message>
        <source>Open a wallet</source>
        <translation>Abrir uma carteira</translation>
    </message>
    <message>
        <source>Close Wallet...</source>
        <translation>Fechar Carteira...</translation>
    </message>
    <message>
        <source>Close wallet</source>
        <translation>Fechar a carteira</translation>
    </message>
    <message>
<<<<<<< HEAD
        <source>Show the %1 help message to get a list with possible Particl command-line options</source>
=======
        <source>Close All Wallets...</source>
        <translation>Fechar todas carteiras...</translation>
    </message>
    <message>
        <source>Close all wallets</source>
        <translation>Fechar todas carteiras.</translation>
    </message>
    <message>
        <source>Show the %1 help message to get a list with possible Bitcoin command-line options</source>
>>>>>>> 5174b534
        <translation>Mostrar a mensagem de ajuda %1 para obter uma lista com possíveis opções a usar na linha de comandos.</translation>
    </message>
    <message>
        <source>default wallet</source>
        <translation>carteira predefinida</translation>
    </message>
    <message>
        <source>No wallets available</source>
        <translation>Sem carteiras disponíveis</translation>
    </message>
    <message>
        <source>&amp;Window</source>
        <translation>&amp;Janela</translation>
    </message>
    <message>
        <source>Minimize</source>
        <translation>Minimizar</translation>
    </message>
    <message>
        <source>Zoom</source>
        <translation>Ampliar</translation>
    </message>
    <message>
        <source>Main Window</source>
        <translation>Janela principal</translation>
    </message>
    <message>
        <source>%1 client</source>
        <translation>Cliente %1</translation>
    </message>
    <message>
        <source>Connecting to peers...</source>
        <translation>A ligar aos pontos...</translation>
    </message>
    <message>
        <source>Catching up...</source>
        <translation>Recuperando o atraso...</translation>
    </message>
    <message>
        <source>Error: %1</source>
        <translation>Erro: %1</translation>
    </message>
    <message>
        <source>Warning: %1</source>
        <translation>Aviso: %1</translation>
    </message>
    <message>
        <source>Date: %1
</source>
        <translation>Data: %1
</translation>
    </message>
    <message>
        <source>Amount: %1
</source>
        <translation>Valor: %1
</translation>
    </message>
    <message>
        <source>Wallet: %1
</source>
        <translation>Carteira: %1
</translation>
    </message>
    <message>
        <source>Type: %1
</source>
        <translation>Tipo: %1
</translation>
    </message>
    <message>
        <source>Label: %1
</source>
        <translation>Etiqueta: %1
</translation>
    </message>
    <message>
        <source>Address: %1
</source>
        <translation>Endereço: %1
</translation>
    </message>
    <message>
        <source>Sent transaction</source>
        <translation>Transação enviada</translation>
    </message>
    <message>
        <source>Incoming transaction</source>
        <translation>Transação recebida</translation>
    </message>
    <message>
        <source>HD key generation is &lt;b&gt;enabled&lt;/b&gt;</source>
        <translation>Criação de chave HD está &lt;b&gt;ativada&lt;/b&gt;</translation>
    </message>
    <message>
        <source>HD key generation is &lt;b&gt;disabled&lt;/b&gt;</source>
        <translation>Criação de chave HD está &lt;b&gt;desativada&lt;/b&gt;</translation>
    </message>
    <message>
        <source>Private key &lt;b&gt;disabled&lt;/b&gt;</source>
        <translation>Chave privada &lt;b&gt;desativada&lt;/b&gt;</translation>
    </message>
    <message>
        <source>Wallet is &lt;b&gt;encrypted&lt;/b&gt; and currently &lt;b&gt;unlocked&lt;/b&gt;</source>
        <translation>A carteira está &lt;b&gt;encriptada&lt;/b&gt; e atualmente &lt;b&gt;desbloqueada&lt;/b&gt;</translation>
    </message>
    <message>
        <source>Wallet is &lt;b&gt;encrypted&lt;/b&gt; and currently &lt;b&gt;locked&lt;/b&gt;</source>
        <translation>A carteira está &lt;b&gt;encriptada&lt;/b&gt; e atualmente &lt;b&gt;bloqueada&lt;/b&gt;</translation>
    </message>
    <message>
<<<<<<< HEAD
        <source>A fatal error occurred. Particl can no longer continue safely and will quit.</source>
        <translation>Ocorreu um erro fatal. O Particl não pode continuar com segurança e irá fechar.</translation>
=======
        <source>Original message:</source>
        <translation>Mensagem original:</translation>
>>>>>>> 5174b534
    </message>
    </context>
<context>
    <name>CoinControlDialog</name>
    <message>
        <source>Coin Selection</source>
        <translation>Seleção de Moeda</translation>
    </message>
    <message>
        <source>Quantity:</source>
        <translation>Quantidade:</translation>
    </message>
    <message>
        <source>Bytes:</source>
        <translation>Bytes:</translation>
    </message>
    <message>
        <source>Amount:</source>
        <translation>Valor:</translation>
    </message>
    <message>
        <source>Fee:</source>
        <translation>Taxa:</translation>
    </message>
    <message>
        <source>Dust:</source>
        <translation>Lixo:</translation>
    </message>
    <message>
        <source>After Fee:</source>
        <translation>Depois da taxa:</translation>
    </message>
    <message>
        <source>Change:</source>
        <translation>Troco:</translation>
    </message>
    <message>
        <source>(un)select all</source>
        <translation>(des)selecionar todos</translation>
    </message>
    <message>
        <source>Tree mode</source>
        <translation>Modo de árvore</translation>
    </message>
    <message>
        <source>List mode</source>
        <translation>Modo de lista</translation>
    </message>
    <message>
        <source>Amount</source>
        <translation>Valor</translation>
    </message>
    <message>
        <source>Received with label</source>
        <translation>Recebido com etiqueta</translation>
    </message>
    <message>
        <source>Received with address</source>
        <translation>Recebido com endereço</translation>
    </message>
    <message>
        <source>Date</source>
        <translation>Data</translation>
    </message>
    <message>
        <source>Confirmations</source>
        <translation>Confirmações</translation>
    </message>
    <message>
        <source>Confirmed</source>
        <translation>Confirmada</translation>
    </message>
    <message>
        <source>Copy address</source>
        <translation>Copiar endereço</translation>
    </message>
    <message>
        <source>Copy label</source>
        <translation>Copiar etiqueta</translation>
    </message>
    <message>
        <source>Copy amount</source>
        <translation>Copiar valor</translation>
    </message>
    <message>
        <source>Copy transaction ID</source>
        <translation>Copiar Id. da transação</translation>
    </message>
    <message>
        <source>Lock unspent</source>
        <translation>Bloquear não gasto</translation>
    </message>
    <message>
        <source>Unlock unspent</source>
        <translation>Desbloquear não gasto</translation>
    </message>
    <message>
        <source>Copy quantity</source>
        <translation>Copiar quantidade</translation>
    </message>
    <message>
        <source>Copy fee</source>
        <translation>Copiar taxa</translation>
    </message>
    <message>
        <source>Copy after fee</source>
        <translation>Copiar depois da taxa</translation>
    </message>
    <message>
        <source>Copy bytes</source>
        <translation>Copiar bytes</translation>
    </message>
    <message>
        <source>Copy dust</source>
        <translation>Copiar poeira</translation>
    </message>
    <message>
        <source>Copy change</source>
        <translation>Copiar troco</translation>
    </message>
    <message>
        <source>(%1 locked)</source>
        <translation>(%1 bloqueado)</translation>
    </message>
    <message>
        <source>yes</source>
        <translation>sim</translation>
    </message>
    <message>
        <source>no</source>
        <translation>não</translation>
    </message>
    <message>
        <source>This label turns red if any recipient receives an amount smaller than the current dust threshold.</source>
        <translation>Esta etiqueta fica vermelha se qualquer destinatário recebe um valor menor que o limite de dinheiro.</translation>
    </message>
    <message>
        <source>Can vary +/- %1 satoshi(s) per input.</source>
        <translation>Pode variar +/- %1 satoshi(s) por input.</translation>
    </message>
    <message>
        <source>(no label)</source>
        <translation>(sem etiqueta)</translation>
    </message>
    <message>
        <source>change from %1 (%2)</source>
        <translation>troco de %1 (%2)</translation>
    </message>
    <message>
        <source>(change)</source>
        <translation>(troco)</translation>
    </message>
</context>
<context>
    <name>CreateWalletActivity</name>
    <message>
        <source>Creating Wallet &lt;b&gt;%1&lt;/b&gt;...</source>
        <translation>A criar carteira &lt;b&gt;%1&lt;/b&gt;...</translation>
    </message>
    <message>
        <source>Create wallet failed</source>
        <translation>Falha a criar carteira</translation>
    </message>
    <message>
        <source>Create wallet warning</source>
        <translation>Aviso ao criar carteira</translation>
    </message>
</context>
<context>
    <name>CreateWalletDialog</name>
    <message>
        <source>Create Wallet</source>
        <translation>Criar Carteira</translation>
    </message>
    <message>
        <source>Wallet Name</source>
        <translation>Nome da Carteira</translation>
    </message>
    <message>
        <source>Encrypt the wallet. The wallet will be encrypted with a passphrase of your choice.</source>
        <translation>Encriptar carteira. A carteira vai ser encriptada com uma password de sua escolha.</translation>
    </message>
    <message>
        <source>Encrypt Wallet</source>
        <translation>Encriptar Carteira</translation>
    </message>
    <message>
        <source>Disable private keys for this wallet. Wallets with private keys disabled will have no private keys and cannot have an HD seed or imported private keys. This is ideal for watch-only wallets.</source>
        <translation>Desative chaves privadas para esta carteira. As carteiras com chaves privadas desativadas não terão chaves privadas e não poderão ter uma semente em HD ou chaves privadas importadas. Isso é ideal para carteiras sem movimentos.</translation>
    </message>
    <message>
        <source>Disable Private Keys</source>
        <translation>Desactivar Chaves Privadas</translation>
    </message>
    <message>
        <source>Make a blank wallet. Blank wallets do not initially have private keys or scripts. Private keys and addresses can be imported, or an HD seed can be set, at a later time.</source>
        <translation>Faça uma carteira em branco. As carteiras em branco não possuem inicialmente chaves ou scripts privados. Chaves e endereços privados podem ser importados ou uma semente HD pode ser configurada posteriormente.</translation>
    </message>
    <message>
        <source>Make Blank Wallet</source>
        <translation>Fazer Carteira em Branco</translation>
    </message>
    <message>
        <source>Create</source>
        <translation>Criar</translation>
    </message>
</context>
<context>
    <name>EditAddressDialog</name>
    <message>
        <source>Edit Address</source>
        <translation>Editar Endereço</translation>
    </message>
    <message>
        <source>&amp;Label</source>
        <translation>&amp;Etiqueta</translation>
    </message>
    <message>
        <source>The label associated with this address list entry</source>
        <translation>A etiqueta associada com esta entrada da lista de endereços</translation>
    </message>
    <message>
        <source>The address associated with this address list entry. This can only be modified for sending addresses.</source>
        <translation>O endereço associado com o esta entrada da lista de endereços. Isto só pode ser alterado para os endereços de envio.</translation>
    </message>
    <message>
        <source>&amp;Address</source>
        <translation>E&amp;ndereço</translation>
    </message>
    <message>
        <source>New sending address</source>
        <translation>Novo endereço de envio</translation>
    </message>
    <message>
        <source>Edit receiving address</source>
        <translation>Editar endereço de receção</translation>
    </message>
    <message>
        <source>Edit sending address</source>
        <translation>Editar o endereço de envio</translation>
    </message>
    <message>
        <source>The entered address "%1" is not a valid Particl address.</source>
        <translation>O endereço introduzido "%1" não é um endereço particl válido.</translation>
    </message>
    <message>
        <source>Address "%1" already exists as a receiving address with label "%2" and so cannot be added as a sending address.</source>
        <translation>O endereço "%1" já existe como endereço de receção com a etiqueta "%2" e não pode ser adicionado como endereço de envio.</translation>
    </message>
    <message>
        <source>The entered address "%1" is already in the address book with label "%2".</source>
        <translation>O endereço inserido "%1" já está no livro de endereços com a etiqueta "%2".</translation>
    </message>
    <message>
        <source>Could not unlock wallet.</source>
        <translation>Não foi possível desbloquear a carteira.</translation>
    </message>
    <message>
        <source>New key generation failed.</source>
        <translation>A criação da nova chave falhou.</translation>
    </message>
</context>
<context>
    <name>FreespaceChecker</name>
    <message>
        <source>A new data directory will be created.</source>
        <translation>Será criada uma nova pasta de dados.</translation>
    </message>
    <message>
        <source>name</source>
        <translation>nome</translation>
    </message>
    <message>
        <source>Directory already exists. Add %1 if you intend to create a new directory here.</source>
        <translation>A pasta já existe. Adicione %1 se pretender criar aqui uma nova pasta.</translation>
    </message>
    <message>
        <source>Path already exists, and is not a directory.</source>
        <translation>O caminho já existe, e não é uma pasta.</translation>
    </message>
    <message>
        <source>Cannot create data directory here.</source>
        <translation>Não é possível criar aqui uma pasta de dados.</translation>
    </message>
</context>
<context>
    <name>HelpMessageDialog</name>
    <message>
        <source>version</source>
        <translation>versão</translation>
    </message>
    <message>
        <source>About %1</source>
        <translation>Sobre o %1</translation>
    </message>
    <message>
        <source>Command-line options</source>
        <translation>Opções da linha de comando</translation>
    </message>
</context>
<context>
    <name>Intro</name>
    <message>
        <source>Welcome</source>
        <translation>Bem-vindo</translation>
    </message>
    <message>
        <source>Welcome to %1.</source>
        <translation>Bem-vindo ao %1.</translation>
    </message>
    <message>
        <source>As this is the first time the program is launched, you can choose where %1 will store its data.</source>
        <translation>Sendo esta a primeira vez que o programa é iniciado, poderá escolher onde o %1 irá guardar os seus dados.</translation>
    </message>
    <message>
        <source>When you click OK, %1 will begin to download and process the full %4 block chain (%2GB) starting with the earliest transactions in %3 when %4 initially launched.</source>
        <translation>Quando clicar OK, %1 vai começar a descarregar e processar a cadeia de blocos %4 completa (%2GB) começando com as transações mais antigas em %3 quando a %4 foi inicialmente lançada.</translation>
    </message>
    <message>
        <source>Reverting this setting requires re-downloading the entire blockchain. It is faster to download the full chain first and prune it later. Disables some advanced features.</source>
        <translation>Para reverter essa configuração, é necessário o download de todo o blockchain novamente. É mais rápido fazer o download da blockchain completa primeiro e removê-la mais tarde. Desativa alguns recursos avançados.</translation>
    </message>
    <message>
        <source>This initial synchronisation is very demanding, and may expose hardware problems with your computer that had previously gone unnoticed. Each time you run %1, it will continue downloading where it left off.</source>
        <translation>Esta sincronização inicial é muito exigente, e pode expor problemas com o seu computador que previamente podem ter passado despercebidos. Cada vez que corre %1, este vai continuar a descarregar de onde deixou.</translation>
    </message>
    <message>
        <source>If you have chosen to limit block chain storage (pruning), the historical data must still be downloaded and processed, but will be deleted afterward to keep your disk usage low.</source>
        <translation>Se escolheu limitar o armazenamento da cadeia de blocos (poda), a data histórica ainda tem de ser descarregada e processada, mas irá ser apagada no final para manter uma utilização baixa do espaço de disco.</translation>
    </message>
    <message>
        <source>Use the default data directory</source>
        <translation>Utilizar a pasta de dados predefinida</translation>
    </message>
    <message>
        <source>Use a custom data directory:</source>
        <translation>Utilizar uma pasta de dados personalizada:</translation>
    </message>
    <message>
        <source>Particl</source>
        <translation>Particl</translation>
    </message>
    <message>
        <source>Discard blocks after verification, except most recent %1 GB (prune)</source>
        <translation>Descartar blocos após a verificação, excepto os mais recentes %1 GB (apagar)</translation>
    </message>
    <message>
        <source>At least %1 GB of data will be stored in this directory, and it will grow over time.</source>
        <translation>No mínimo %1 GB de dados irão ser armazenados nesta pasta.</translation>
    </message>
    <message>
        <source>Approximately %1 GB of data will be stored in this directory.</source>
        <translation>Aproximadamente %1 GB de dados irão ser guardados nesta pasta.</translation>
    </message>
    <message>
        <source>%1 will download and store a copy of the Particl block chain.</source>
        <translation>%1 irá descarregar e armazenar uma cópia da cadeia de blocos da Particl.</translation>
    </message>
    <message>
        <source>The wallet will also be stored in this directory.</source>
        <translation>A carteira também será guardada nesta pasta.</translation>
    </message>
    <message>
        <source>Error: Specified data directory "%1" cannot be created.</source>
        <translation>Erro: não pode ser criada a pasta de dados especificada como "%1.</translation>
    </message>
    <message>
        <source>Error</source>
        <translation>Erro</translation>
    </message>
    <message numerus="yes">
        <source>%n GB of free space available</source>
        <translation><numerusform>%n GB de espaço livre disponível</numerusform><numerusform>%n GB de espaço livre disponível</numerusform></translation>
    </message>
    <message numerus="yes">
        <source>(of %n GB needed)</source>
        <translation><numerusform>(de %n GB necessários)</numerusform><numerusform>(de %n GB necessário)</numerusform></translation>
    </message>
    <message numerus="yes">
        <source>(%n GB needed for full chain)</source>
        <translation><numerusform>(%n GB precisos para a cadeia completa)</numerusform><numerusform>(%n GB precisos para a cadeia completa)</numerusform></translation>
    </message>
</context>
<context>
    <name>ModalOverlay</name>
    <message>
        <source>Form</source>
        <translation>Formulário</translation>
    </message>
    <message>
        <source>Recent transactions may not yet be visible, and therefore your wallet's balance might be incorrect. This information will be correct once your wallet has finished synchronizing with the particl network, as detailed below.</source>
        <translation>Transações recentes podem não ser visíveis por agora, portanto o saldo da sua carteira pode estar incorreto. Esta informação será corrigida quando a sua carteira acabar de sincronizar com a rede, como está explicado em baixo.</translation>
    </message>
    <message>
        <source>Attempting to spend particl that are affected by not-yet-displayed transactions will not be accepted by the network.</source>
        <translation>Tentar enviar particls que estão afetadas por transações ainda não exibidas não será aceite pela rede.</translation>
    </message>
    <message>
        <source>Number of blocks left</source>
        <translation>Número de blocos restantes</translation>
    </message>
    <message>
        <source>Unknown...</source>
        <translation>Desconhecido...</translation>
    </message>
    <message>
        <source>Last block time</source>
        <translation>Data do último bloco</translation>
    </message>
    <message>
        <source>Progress</source>
        <translation>Progresso</translation>
    </message>
    <message>
        <source>Progress increase per hour</source>
        <translation>Aumento horário do progresso</translation>
    </message>
    <message>
        <source>calculating...</source>
        <translation>a calcular...</translation>
    </message>
    <message>
        <source>Estimated time left until synced</source>
        <translation>tempo restante estimado até à sincronização</translation>
    </message>
    <message>
        <source>Hide</source>
        <translation>Ocultar</translation>
    </message>
    <message>
        <source>Esc</source>
        <translation>Sair</translation>
    </message>
    <message>
        <source>%1 is currently syncing.  It will download headers and blocks from peers and validate them until reaching the tip of the block chain.</source>
        <translation>%1 está no momento sincronizando. Ela irá baixar os cabecários e blocos dos pares e validá-los até atingir a ponta da cadeia de blocos.</translation>
    </message>
    <message>
        <source>Unknown. Syncing Headers (%1, %2%)...</source>
        <translation>Desconhecido. A sincronizar cabeçalhos (%1, %2%)...</translation>
    </message>
</context>
<context>
    <name>OpenURIDialog</name>
    <message>
<<<<<<< HEAD
        <source>Open particl URI</source>
        <translation>Abrir um particl URI</translation>
=======
        <source>Open bitcoin URI</source>
        <translation>Abrir um Bitcoin URI</translation>
>>>>>>> 5174b534
    </message>
    <message>
        <source>URI:</source>
        <translation>URI:</translation>
    </message>
</context>
<context>
    <name>OpenWalletActivity</name>
    <message>
        <source>Open wallet failed</source>
        <translation>Falha ao abrir a carteira</translation>
    </message>
    <message>
        <source>Open wallet warning</source>
        <translation>Aviso abertura carteira</translation>
    </message>
    <message>
        <source>default wallet</source>
        <translation>carteira predefinida</translation>
    </message>
    <message>
        <source>Opening Wallet &lt;b&gt;%1&lt;/b&gt;...</source>
        <translation>A abrir a carteira &lt;b&gt;%1&lt;/b&gt;...</translation>
    </message>
</context>
<context>
    <name>OptionsDialog</name>
    <message>
        <source>Options</source>
        <translation>Opções</translation>
    </message>
    <message>
        <source>&amp;Main</source>
        <translation>&amp;Principal</translation>
    </message>
    <message>
        <source>Automatically start %1 after logging in to the system.</source>
        <translation>Iniciar automaticamente o %1 depois de iniciar a sessão no sistema.</translation>
    </message>
    <message>
        <source>&amp;Start %1 on system login</source>
        <translation>&amp;Iniciar o %1 no início de sessão do sistema</translation>
    </message>
    <message>
        <source>Size of &amp;database cache</source>
        <translation>Tamanho da cache da base de &amp;dados</translation>
    </message>
    <message>
        <source>Number of script &amp;verification threads</source>
        <translation>Número de processos de &amp;verificação de scripts</translation>
    </message>
    <message>
        <source>IP address of the proxy (e.g. IPv4: 127.0.0.1 / IPv6: ::1)</source>
        <translation>Endereço de IP do proxy (exemplo, IPv4: 127.0.0.1 / IPv6: ::1)</translation>
    </message>
    <message>
        <source>Shows if the supplied default SOCKS5 proxy is used to reach peers via this network type.</source>
        <translation>Mostra se o padrão fornecido SOCKS5 proxy, está a ser utilizado para alcançar utilizadores participantes através deste tipo de rede.</translation>
    </message>
    <message>
        <source>Hide the icon from the system tray.</source>
        <translation>Esconder o ícone da barra de ferramentas.</translation>
    </message>
    <message>
        <source>&amp;Hide tray icon</source>
        <translation>&amp;Ocultar ícone da bandeja</translation>
    </message>
    <message>
        <source>Minimize instead of exit the application when the window is closed. When this option is enabled, the application will be closed only after selecting Exit in the menu.</source>
        <translation>Minimize em vez de sair da aplicação quando a janela é fechada. Quando esta opção é ativada, a aplicação apenas será encerrada quando escolher Sair no menu.</translation>
    </message>
    <message>
        <source>Third party URLs (e.g. a block explorer) that appear in the transactions tab as context menu items. %s in the URL is replaced by transaction hash. Multiple URLs are separated by vertical bar |.</source>
        <translation>URLs de outrem (ex. um explorador de blocos) que aparece no separador de transações como itens do menu de contexto.
%s do URL é substituído por hash de transação. Vários URLs são separados por barra vertical |.</translation>
    </message>
    <message>
        <source>Open the %1 configuration file from the working directory.</source>
        <translation>Abrir o ficheiro de configuração %1 da pasta aberta.</translation>
    </message>
    <message>
        <source>Open Configuration File</source>
        <translation>Abrir Ficheiro de Configuração</translation>
    </message>
    <message>
        <source>Reset all client options to default.</source>
        <translation>Repor todas as opções de cliente para a predefinição.</translation>
    </message>
    <message>
        <source>&amp;Reset Options</source>
        <translation>&amp;Repor Opções</translation>
    </message>
    <message>
        <source>&amp;Network</source>
        <translation>&amp;Rede</translation>
    </message>
    <message>
        <source>Disables some advanced features but all blocks will still be fully validated. Reverting this setting requires re-downloading the entire blockchain. Actual disk usage may be somewhat higher.</source>
        <translation>Desativa alguns recursos avançados mas todos os blocos ainda serão totalmente validados. Reverter esta configuração requer descarregar de novo a cadeia de blocos inteira. Pode utilizar mais o disco.</translation>
    </message>
    <message>
        <source>Prune &amp;block storage to</source>
        <translation>Reduzir o armazenamento de &amp;bloco para</translation>
    </message>
    <message>
        <source>GB</source>
        <translation>PT</translation>
    </message>
    <message>
        <source>Reverting this setting requires re-downloading the entire blockchain.</source>
        <translation>Reverter esta configuração requer descarregar de novo a cadeia de blocos inteira.</translation>
    </message>
    <message>
        <source>MiB</source>
        <translation>MiB</translation>
    </message>
    <message>
        <source>(0 = auto, &lt;0 = leave that many cores free)</source>
        <translation>(0 = automático, &lt;0 = deixar essa quantidade de núcleos livre)</translation>
    </message>
    <message>
        <source>W&amp;allet</source>
        <translation>C&amp;arteira</translation>
    </message>
    <message>
        <source>Expert</source>
        <translation>Técnicos</translation>
    </message>
    <message>
        <source>Enable coin &amp;control features</source>
        <translation>Ativar as funcionalidades de &amp;controlo de moedas</translation>
    </message>
    <message>
        <source>If you disable the spending of unconfirmed change, the change from a transaction cannot be used until that transaction has at least one confirmation. This also affects how your balance is computed.</source>
        <translation>Se desativar o gasto de troco não confirmado, o troco de uma transação não pode ser utilizado até que essa transação tenha pelo menos uma confirmação. Isto também afeta o cálculo do seu saldo.</translation>
    </message>
    <message>
        <source>&amp;Spend unconfirmed change</source>
        <translation>&amp;Gastar troco não confirmado</translation>
    </message>
    <message>
        <source>Automatically open the Particl client port on the router. This only works when your router supports UPnP and it is enabled.</source>
        <translation>Abrir a porta do cliente particl automaticamente no seu router. Isto apenas funciona se o seu router suportar UPnP e este se encontrar ligado.</translation>
    </message>
    <message>
        <source>Map port using &amp;UPnP</source>
        <translation>Mapear porta, utilizando &amp;UPnP</translation>
    </message>
    <message>
        <source>Accept connections from outside.</source>
        <translation>Aceitar ligações externas.</translation>
    </message>
    <message>
        <source>Allow incomin&amp;g connections</source>
        <translation>Permitir ligações de "a receber"</translation>
    </message>
    <message>
        <source>Connect to the Particl network through a SOCKS5 proxy.</source>
        <translation>Conectar à rede da Particl através dum proxy SOCLS5.</translation>
    </message>
    <message>
        <source>&amp;Connect through SOCKS5 proxy (default proxy):</source>
        <translation>&amp;Ligar através dum proxy SOCKS5 (proxy por defeito):</translation>
    </message>
    <message>
        <source>Proxy &amp;IP:</source>
        <translation>&amp;IP do proxy:</translation>
    </message>
    <message>
        <source>&amp;Port:</source>
        <translation>&amp;Porta:</translation>
    </message>
    <message>
        <source>Port of the proxy (e.g. 9050)</source>
        <translation>Porta do proxy (por ex. 9050)</translation>
    </message>
    <message>
        <source>Used for reaching peers via:</source>
        <translation>Utilizado para alcançar pontos via:</translation>
    </message>
    <message>
        <source>IPv4</source>
        <translation>IPv4</translation>
    </message>
    <message>
        <source>IPv6</source>
        <translation>IPv6</translation>
    </message>
    <message>
        <source>Tor</source>
        <translation>Tor</translation>
    </message>
    <message>
<<<<<<< HEAD
        <source>Connect to the Particl network through a separate SOCKS5 proxy for Tor hidden services.</source>
        <translation>Ligar à rede Particl através de um proxy SOCKS5 separado para utilizar os serviços ocultos do Tor.</translation>
    </message>
    <message>
=======
>>>>>>> 5174b534
        <source>&amp;Window</source>
        <translation>&amp;Janela</translation>
    </message>
    <message>
        <source>Show only a tray icon after minimizing the window.</source>
        <translation>Apenas mostrar o ícone da bandeja de sistema após minimizar a janela.</translation>
    </message>
    <message>
        <source>&amp;Minimize to the tray instead of the taskbar</source>
        <translation>&amp;Minimizar para a bandeja de sistema e não para a barra de ferramentas</translation>
    </message>
    <message>
        <source>M&amp;inimize on close</source>
        <translation>M&amp;inimizar ao fechar</translation>
    </message>
    <message>
        <source>&amp;Display</source>
        <translation>&amp;Visualização</translation>
    </message>
    <message>
        <source>User Interface &amp;language:</source>
        <translation>&amp;Linguagem da interface de utilizador:</translation>
    </message>
    <message>
        <source>The user interface language can be set here. This setting will take effect after restarting %1.</source>
        <translation>A linguagem da interface do utilizador pode ser definida aqui. Esta definição entrará em efeito após reiniciar %1.</translation>
    </message>
    <message>
        <source>&amp;Unit to show amounts in:</source>
        <translation>&amp;Unidade para mostrar quantias:</translation>
    </message>
    <message>
        <source>Choose the default subdivision unit to show in the interface and when sending coins.</source>
        <translation>Escolha a unidade da subdivisão predefinida para ser mostrada na interface e quando enviar as moedas.</translation>
    </message>
    <message>
        <source>Whether to show coin control features or not.</source>
        <translation>Escolha se deve mostrar as funcionalidades de controlo de moedas ou não.</translation>
    </message>
    <message>
        <source>&amp;Third party transaction URLs</source>
        <translation>URLs de transação de &amp;terceiros</translation>
    </message>
    <message>
        <source>Options set in this dialog are overridden by the command line or in the configuration file:</source>
        <translation>As opções nesta janela são substituídas pela linha de comandos ou no ficheiro de configuração:</translation>
    </message>
    <message>
        <source>&amp;OK</source>
        <translation>&amp;OK</translation>
    </message>
    <message>
        <source>&amp;Cancel</source>
        <translation>&amp;Cancelar</translation>
    </message>
    <message>
        <source>default</source>
        <translation>predefinição</translation>
    </message>
    <message>
        <source>none</source>
        <translation>nenhum</translation>
    </message>
    <message>
        <source>Confirm options reset</source>
        <translation>Confirme a reposição das opções</translation>
    </message>
    <message>
        <source>Client restart required to activate changes.</source>
        <translation>É necessário reiniciar o cliente para ativar as alterações.</translation>
    </message>
    <message>
        <source>Client will be shut down. Do you want to proceed?</source>
        <translation>O cliente será desligado. Deseja continuar?</translation>
    </message>
    <message>
        <source>Configuration options</source>
        <translation>Opções da configuração</translation>
    </message>
    <message>
        <source>The configuration file is used to specify advanced user options which override GUI settings. Additionally, any command-line options will override this configuration file.</source>
        <translation>O ficheiro de configuração é usado para especificar opções de utilizador avançado, que sobrescrevem as configurações do interface gráfico. Adicionalmente, qualquer opção da linha de comandos vai sobrescrever este ficheiro de configuração.</translation>
    </message>
    <message>
        <source>Error</source>
        <translation>Erro</translation>
    </message>
    <message>
        <source>The configuration file could not be opened.</source>
        <translation>Não foi possível abrir o ficheiro de configuração.</translation>
    </message>
    <message>
        <source>This change would require a client restart.</source>
        <translation>Esta alteração obrigará a um reinício do cliente.</translation>
    </message>
    <message>
        <source>The supplied proxy address is invalid.</source>
        <translation>O endereço de proxy introduzido é inválido.</translation>
    </message>
</context>
<context>
    <name>OverviewPage</name>
    <message>
        <source>Form</source>
        <translation>Formulário</translation>
    </message>
    <message>
        <source>The displayed information may be out of date. Your wallet automatically synchronizes with the Particl network after a connection is established, but this process has not completed yet.</source>
        <translation>A informação mostrada poderá estar desatualizada. A sua carteira sincroniza automaticamente com a rede Particl depois de estabelecer ligação, mas este processo ainda não está completo.</translation>
    </message>
    <message>
        <source>Watch-only:</source>
        <translation>Apenas vigiar:</translation>
    </message>
    <message>
        <source>Available:</source>
        <translation>Disponível:</translation>
    </message>
    <message>
        <source>Your current spendable balance</source>
        <translation>O seu saldo (gastável) disponível</translation>
    </message>
    <message>
        <source>Pending:</source>
        <translation>Pendente:</translation>
    </message>
    <message>
        <source>Total of transactions that have yet to be confirmed, and do not yet count toward the spendable balance</source>
        <translation>Total de transações por confirmar, que ainda não estão contabilizadas no seu saldo gastável</translation>
    </message>
    <message>
        <source>Immature:</source>
        <translation>Imaturo:</translation>
    </message>
    <message>
        <source>Mined balance that has not yet matured</source>
        <translation>O saldo minado ainda não amadureceu</translation>
    </message>
    <message>
        <source>Balances</source>
        <translation>Saldos</translation>
    </message>
    <message>
        <source>Total:</source>
        <translation>Total:</translation>
    </message>
    <message>
        <source>Your current total balance</source>
        <translation>O seu saldo total atual</translation>
    </message>
    <message>
        <source>Your current balance in watch-only addresses</source>
        <translation>O seu balanço atual em endereços de apenas vigiar</translation>
    </message>
    <message>
        <source>Spendable:</source>
        <translation>Dispensável:</translation>
    </message>
    <message>
        <source>Recent transactions</source>
        <translation>transações recentes</translation>
    </message>
    <message>
        <source>Unconfirmed transactions to watch-only addresses</source>
        <translation>Transações não confirmadas para endereços de apenas vigiar</translation>
    </message>
    <message>
        <source>Mined balance in watch-only addresses that has not yet matured</source>
        <translation>Saldo minado ainda não disponível de endereços de apenas vigiar</translation>
    </message>
    <message>
        <source>Current total balance in watch-only addresses</source>
        <translation>Saldo disponível em endereços de apenas vigiar</translation>
    </message>
    </context>
<context>
    <name>PSBTOperationsDialog</name>
    <message>
        <source>Dialog</source>
        <translation>Diálogo</translation>
    </message>
    <message>
        <source>Sign Tx</source>
        <translation>Assinar transação</translation>
    </message>
    <message>
        <source>Broadcast Tx</source>
        <translation>Transmitir transação</translation>
    </message>
    <message>
        <source>Copy to Clipboard</source>
        <translation>Copiar para área de transferência</translation>
    </message>
    <message>
        <source>Save...</source>
        <translation>Salvar...</translation>
    </message>
    <message>
        <source>Close</source>
        <translation>Fechar</translation>
    </message>
    <message>
        <source>Failed to load transaction: %1</source>
        <translation>Falha ao carregar transação: %1</translation>
    </message>
    <message>
        <source>Failed to sign transaction: %1</source>
        <translation>Falha ao assinar transação: %1</translation>
    </message>
    <message>
        <source>Could not sign any more inputs.</source>
        <translation>Não pode assinar mais nenhuma entrada.</translation>
    </message>
    <message>
        <source>Signed %1 inputs, but more signatures are still required.</source>
        <translation>Assinadas entradas %1, mas mais assinaturas ainda são necessárias.</translation>
    </message>
    <message>
        <source>Signed transaction successfully. Transaction is ready to broadcast.</source>
        <translation>Transação assinada com sucesso. Transação está pronta para ser transmitida.</translation>
    </message>
    <message>
        <source>Unknown error processing transaction.</source>
        <translation>Erro desconhecido ao processar a transação.</translation>
    </message>
    <message>
        <source>Transaction broadcast successfully! Transaction ID: %1</source>
        <translation>Transação transmitida com sucesso.
ID transação: %1</translation>
    </message>
    <message>
        <source>Transaction broadcast failed: %1</source>
        <translation>Falha ao transmitir a transação: %1</translation>
    </message>
    <message>
        <source>PSBT copied to clipboard.</source>
        <translation>PSBT copiada para a área de transferência.</translation>
    </message>
    <message>
        <source>Save Transaction Data</source>
        <translation>Salvar informação de transação</translation>
    </message>
    <message>
        <source>Partially Signed Transaction (Binary) (*.psbt)</source>
        <translation>Transação assinada parcialmente (binária) (*.psbt)</translation>
    </message>
    <message>
        <source>PSBT saved to disk.</source>
        <translation>PSBT salva no disco.</translation>
    </message>
    <message>
        <source> * Sends %1 to %2</source>
        <translation>Envia %1 para %2</translation>
    </message>
    <message>
        <source>Unable to calculate transaction fee or total transaction amount.</source>
        <translation>Incapaz de calcular a taxa de transação ou o valor total da transação.</translation>
    </message>
    <message>
        <source>Pays transaction fee: </source>
        <translation>Paga taxa de transação:</translation>
    </message>
    <message>
        <source>Total Amount</source>
        <translation>Valor Total</translation>
    </message>
    <message>
        <source>or</source>
        <translation>ou</translation>
    </message>
    <message>
        <source>Transaction has %1 unsigned inputs.</source>
        <translation>Transação tem %1 entradas não assinadas.</translation>
    </message>
    <message>
        <source>Transaction is missing some information about inputs.</source>
        <translation>Transação está com alguma informação faltando sobre as entradas.</translation>
    </message>
    <message>
        <source>Transaction still needs signature(s).</source>
        <translation>Transação continua precisando de assinatura(s).</translation>
    </message>
    <message>
        <source>(But this wallet cannot sign transactions.)</source>
        <translation>(Porém esta carteira não pode assinar transações.)</translation>
    </message>
    <message>
        <source>(But this wallet does not have the right keys.)</source>
        <translation>(Porém esta carteira não tem as chaves corretas.)</translation>
    </message>
    <message>
        <source>Transaction is fully signed and ready for broadcast.</source>
        <translation>Transação está completamente assinada e pronta para ser transmitida.</translation>
    </message>
    <message>
        <source>Transaction status is unknown.</source>
        <translation>Status da transação é desconhecido.</translation>
    </message>
</context>
<context>
    <name>PaymentServer</name>
    <message>
        <source>Payment request error</source>
        <translation>Erro do pedido de pagamento</translation>
    </message>
    <message>
        <source>Cannot start particl: click-to-pay handler</source>
        <translation>Impossível iniciar o controlador de particl: click-to-pay</translation>
    </message>
    <message>
        <source>URI handling</source>
        <translation>Manuseamento de URI</translation>
    </message>
    <message>
        <source>'particl://' is not a valid URI. Use 'particl:' instead.</source>
        <translation>'particl://' não é um URI válido. Utilize 'particl:'.</translation>
    </message>
    <message>
        <source>Cannot process payment request because BIP70 is not supported.</source>
        <translation>O pagamento requerido não pode ser processado porque BIP70 não é suportado.</translation>
    </message>
    <message>
        <source>Due to widespread security flaws in BIP70 it's strongly recommended that any merchant instructions to switch wallets be ignored.</source>
        <translation>Devido a falhas de segurança generalizadas no BIP70, é altamente recomendável que todas as instruções do comerciante para trocar carteiras sejam ignoradas.</translation>
    </message>
    <message>
        <source>If you are receiving this error you should request the merchant provide a BIP21 compatible URI.</source>
        <translation>Se está a receber este erro, deve pedir ao comerciante que lhe de um ULR compatível com BIP21.</translation>
    </message>
    <message>
        <source>Invalid payment address %1</source>
        <translation>Endereço de pagamento inválido %1</translation>
    </message>
    <message>
        <source>URI cannot be parsed! This can be caused by an invalid Particl address or malformed URI parameters.</source>
        <translation>URI não foi lido corretamente! Isto pode ser causado por um endereço Particl inválido ou por parâmetros URI malformados.</translation>
    </message>
    <message>
        <source>Payment request file handling</source>
        <translation>Controlo de pedidos de pagamento.</translation>
    </message>
</context>
<context>
    <name>PeerTableModel</name>
    <message>
        <source>User Agent</source>
        <translation>User Agent</translation>
    </message>
    <message>
        <source>Node/Service</source>
        <translation>Nó/Serviço</translation>
    </message>
    <message>
        <source>NodeId</source>
        <translation>NodeId</translation>
    </message>
    <message>
        <source>Ping</source>
        <translation>Latência</translation>
    </message>
    <message>
        <source>Sent</source>
        <translation>Enviado</translation>
    </message>
    <message>
        <source>Received</source>
        <translation>Recebido</translation>
    </message>
</context>
<context>
    <name>QObject</name>
    <message>
        <source>Amount</source>
        <translation>Quantia</translation>
    </message>
    <message>
        <source>Enter a Particl address (e.g. %1)</source>
        <translation>Introduza um endereço Particl (ex. %1)</translation>
    </message>
    <message>
        <source>%1 d</source>
        <translation>%1 d</translation>
    </message>
    <message>
        <source>%1 h</source>
        <translation>%1 h</translation>
    </message>
    <message>
        <source>%1 m</source>
        <translation>%1 m</translation>
    </message>
    <message>
        <source>%1 s</source>
        <translation>%1 s</translation>
    </message>
    <message>
        <source>None</source>
        <translation>Nenhum</translation>
    </message>
    <message>
        <source>N/A</source>
        <translation>N/D</translation>
    </message>
    <message>
        <source>%1 ms</source>
        <translation>%1 ms</translation>
    </message>
    <message numerus="yes">
        <source>%n second(s)</source>
        <translation><numerusform>%n segundo</numerusform><numerusform>%n segundos</numerusform></translation>
    </message>
    <message numerus="yes">
        <source>%n minute(s)</source>
        <translation><numerusform>%n minuto</numerusform><numerusform>%n minutos</numerusform></translation>
    </message>
    <message numerus="yes">
        <source>%n hour(s)</source>
        <translation><numerusform>%n hora</numerusform><numerusform>%n horas</numerusform></translation>
    </message>
    <message numerus="yes">
        <source>%n day(s)</source>
        <translation><numerusform>%n dia</numerusform><numerusform>%n dias</numerusform></translation>
    </message>
    <message numerus="yes">
        <source>%n week(s)</source>
        <translation><numerusform>%n semana</numerusform><numerusform>%n semanas</numerusform></translation>
    </message>
    <message>
        <source>%1 and %2</source>
        <translation>%1 e %2</translation>
    </message>
    <message numerus="yes">
        <source>%n year(s)</source>
        <translation><numerusform>%n anos</numerusform><numerusform>%n anos</numerusform></translation>
    </message>
    <message>
        <source>%1 B</source>
        <translation>%1 B</translation>
    </message>
    <message>
        <source>%1 KB</source>
        <translation>%1 KB</translation>
    </message>
    <message>
        <source>%1 MB</source>
        <translation>%1 MB</translation>
    </message>
    <message>
        <source>%1 GB</source>
        <translation>%1 GB</translation>
    </message>
    <message>
        <source>Error: Specified data directory "%1" does not exist.</source>
        <translation>Erro: a pasta de dados especificada "%1" não existe.</translation>
    </message>
    <message>
        <source>Error: Cannot parse configuration file: %1.</source>
        <translation>Erro: não é possível analisar o ficheiro de configuração: %1.</translation>
    </message>
    <message>
        <source>Error: %1</source>
        <translation>Erro: %1</translation>
    </message>
    <message>
        <source>Error initializing settings: %1</source>
        <translation>Erro ao inicializar configurações: %1</translation>
    </message>
    <message>
        <source>%1 didn't yet exit safely...</source>
        <translation>%1 ainda não foi fechado em segurança...</translation>
    </message>
    <message>
        <source>unknown</source>
        <translation>desconhecido</translation>
    </message>
</context>
<context>
    <name>QRImageWidget</name>
    <message>
        <source>&amp;Save Image...</source>
        <translation>&amp;Guardar Imagem...</translation>
    </message>
    <message>
        <source>&amp;Copy Image</source>
        <translation>&amp;Copiar Imagem</translation>
    </message>
    <message>
        <source>Resulting URI too long, try to reduce the text for label / message.</source>
        <translation>URI resultante muito longo. Tente reduzir o texto da etiqueta / mensagem.</translation>
    </message>
    <message>
        <source>Error encoding URI into QR Code.</source>
        <translation>Erro ao codificar URI em Código QR.</translation>
    </message>
    <message>
        <source>QR code support not available.</source>
        <translation>Suporte códigos QR não disponível</translation>
    </message>
    <message>
        <source>Save QR Code</source>
        <translation>Guardar o código QR</translation>
    </message>
    <message>
        <source>PNG Image (*.png)</source>
        <translation>Imagem PNG (*.png)</translation>
    </message>
</context>
<context>
    <name>RPCConsole</name>
    <message>
        <source>N/A</source>
        <translation>N/D</translation>
    </message>
    <message>
        <source>Client version</source>
        <translation>Versão do Cliente</translation>
    </message>
    <message>
        <source>&amp;Information</source>
        <translation>&amp;Informação</translation>
    </message>
    <message>
        <source>General</source>
        <translation>Geral</translation>
    </message>
    <message>
        <source>Using BerkeleyDB version</source>
        <translation>A usar a versão BerkeleyDB</translation>
    </message>
    <message>
        <source>Datadir</source>
        <translation>Datadir</translation>
    </message>
    <message>
        <source>To specify a non-default location of the data directory use the '%1' option.</source>
        <translation>Para especificar um local não padrão da pasta de dados, use a opção '%1'.</translation>
    </message>
    <message>
        <source>Blocksdir</source>
        <translation>Blocksdir</translation>
    </message>
    <message>
        <source>To specify a non-default location of the blocks directory use the '%1' option.</source>
        <translation>Para especificar um local não padrão da pasta dos blocos, use a opção '%1'.</translation>
    </message>
    <message>
        <source>Startup time</source>
        <translation>Hora de Arranque</translation>
    </message>
    <message>
        <source>Network</source>
        <translation>Rede</translation>
    </message>
    <message>
        <source>Name</source>
        <translation>Nome</translation>
    </message>
    <message>
        <source>Number of connections</source>
        <translation>Número de ligações</translation>
    </message>
    <message>
        <source>Block chain</source>
        <translation>Cadeia de blocos</translation>
    </message>
    <message>
        <source>Memory Pool</source>
        <translation>Banco de Memória</translation>
    </message>
    <message>
        <source>Current number of transactions</source>
        <translation>Número atual de transações</translation>
    </message>
    <message>
        <source>Memory usage</source>
        <translation>Utilização de memória</translation>
    </message>
    <message>
        <source>Wallet: </source>
        <translation>Carteira:</translation>
    </message>
    <message>
        <source>(none)</source>
        <translation>(nenhuma)</translation>
    </message>
    <message>
        <source>&amp;Reset</source>
        <translation>&amp;Reiniciar</translation>
    </message>
    <message>
        <source>Received</source>
        <translation>Recebido</translation>
    </message>
    <message>
        <source>Sent</source>
        <translation>Enviado</translation>
    </message>
    <message>
        <source>&amp;Peers</source>
        <translation>&amp;Pontos</translation>
    </message>
    <message>
        <source>Banned peers</source>
        <translation>Pontos banidos</translation>
    </message>
    <message>
        <source>Select a peer to view detailed information.</source>
        <translation>Selecione um ponto para ver informação detalhada.</translation>
    </message>
    <message>
        <source>Direction</source>
        <translation>Direção</translation>
    </message>
    <message>
        <source>Version</source>
        <translation>Versão</translation>
    </message>
    <message>
        <source>Starting Block</source>
        <translation>Bloco Inicial</translation>
    </message>
    <message>
        <source>Synced Headers</source>
        <translation>Cabeçalhos Sincronizados</translation>
    </message>
    <message>
        <source>Synced Blocks</source>
        <translation>Blocos Sincronizados</translation>
    </message>
    <message>
        <source>The mapped Autonomous System used for diversifying peer selection.</source>
        <translation>O sistema autonômo mapeado usado para diversificar a seleção de pares.</translation>
    </message>
    <message>
        <source>Mapped AS</source>
        <translation>Mapeado como</translation>
    </message>
    <message>
        <source>User Agent</source>
        <translation>User Agent</translation>
    </message>
    <message>
        <source>Node window</source>
        <translation>Janela do nó</translation>
    </message>
    <message>
        <source>Open the %1 debug log file from the current data directory. This can take a few seconds for large log files.</source>
        <translation>Abrir o ficheiro de registo de depuração %1 da pasta de dados atual. Isto pode demorar alguns segundos para ficheiros de registo maiores.</translation>
    </message>
    <message>
        <source>Decrease font size</source>
        <translation>Diminuir tamanho da letra</translation>
    </message>
    <message>
        <source>Increase font size</source>
        <translation>Aumentar tamanho da letra</translation>
    </message>
    <message>
        <source>Permissions</source>
        <translation>Permissões</translation>
    </message>
    <message>
        <source>Services</source>
        <translation>Serviços</translation>
    </message>
    <message>
        <source>Connection Time</source>
        <translation>Tempo de Ligação</translation>
    </message>
    <message>
        <source>Last Send</source>
        <translation>Último Envio</translation>
    </message>
    <message>
        <source>Last Receive</source>
        <translation>Último Recebimento</translation>
    </message>
    <message>
        <source>Ping Time</source>
        <translation>Tempo de Latência</translation>
    </message>
    <message>
        <source>The duration of a currently outstanding ping.</source>
        <translation>A duração de um ping atualmente pendente.</translation>
    </message>
    <message>
        <source>Ping Wait</source>
        <translation>Espera do Ping</translation>
    </message>
    <message>
        <source>Min Ping</source>
        <translation>Latência mínima</translation>
    </message>
    <message>
        <source>Time Offset</source>
        <translation>Fuso Horário</translation>
    </message>
    <message>
        <source>Last block time</source>
        <translation>Data do último bloco</translation>
    </message>
    <message>
        <source>&amp;Open</source>
        <translation>&amp;Abrir</translation>
    </message>
    <message>
        <source>&amp;Console</source>
        <translation>&amp;Consola</translation>
    </message>
    <message>
        <source>&amp;Network Traffic</source>
        <translation>&amp;Tráfego de Rede</translation>
    </message>
    <message>
        <source>Totals</source>
        <translation>Totais</translation>
    </message>
    <message>
        <source>In:</source>
        <translation>Entrada:</translation>
    </message>
    <message>
        <source>Out:</source>
        <translation>Saída:</translation>
    </message>
    <message>
        <source>Debug log file</source>
        <translation>Ficheiro de registo de depuração</translation>
    </message>
    <message>
        <source>Clear console</source>
        <translation>Limpar consola</translation>
    </message>
    <message>
        <source>1 &amp;hour</source>
        <translation>1 &amp;hora</translation>
    </message>
    <message>
        <source>1 &amp;day</source>
        <translation>1 &amp;dia</translation>
    </message>
    <message>
        <source>1 &amp;week</source>
        <translation>1 &amp;semana</translation>
    </message>
    <message>
        <source>1 &amp;year</source>
        <translation>1 &amp;ano</translation>
    </message>
    <message>
        <source>&amp;Disconnect</source>
        <translation>&amp;Desconectar</translation>
    </message>
    <message>
        <source>Ban for</source>
        <translation>Banir para</translation>
    </message>
    <message>
        <source>&amp;Unban</source>
        <translation>&amp;Desbanir</translation>
    </message>
    <message>
        <source>Welcome to the %1 RPC console.</source>
        <translation>Bem-vindo à consola RPC da %1.</translation>
    </message>
    <message>
        <source>Use up and down arrows to navigate history, and %1 to clear screen.</source>
        <translation>Use as setas para cima e para baixo para navegar a história e %1 para limpar o ecrã.</translation>
    </message>
    <message>
        <source>Type %1 for an overview of available commands.</source>
        <translation>Digite %1 para uma visão geral dos comandos disponíveis.</translation>
    </message>
    <message>
        <source>For more information on using this console type %1.</source>
        <translation>Para mais informação em como utilizar esta consola, digite %1.</translation>
    </message>
    <message>
        <source>WARNING: Scammers have been active, telling users to type commands here, stealing their wallet contents. Do not use this console without fully understanding the ramifications of a command.</source>
        <translation>AVISO: alguns burlões têm estado ativos, dizendo a utilizadores para digitarem comandos aqui, roubando assim os conteúdos das suas carteiras. Não utilize esta consola sem perceber perfeitamente as ramificações de um comando.</translation>
    </message>
    <message>
        <source>Network activity disabled</source>
        <translation>Atividade de rede desativada</translation>
    </message>
    <message>
        <source>Executing command without any wallet</source>
        <translation>A executar o comando sem qualquer carteira</translation>
    </message>
    <message>
        <source>Executing command using "%1" wallet</source>
        <translation>A executar o comando utilizando a carteira "%1"</translation>
    </message>
    <message>
        <source>(node id: %1)</source>
        <translation>(id nó: %1)</translation>
    </message>
    <message>
        <source>via %1</source>
        <translation>via %1</translation>
    </message>
    <message>
        <source>never</source>
        <translation>nunca</translation>
    </message>
    <message>
        <source>Inbound</source>
        <translation>Entrada</translation>
    </message>
    <message>
        <source>Outbound</source>
        <translation>Saída</translation>
    </message>
    <message>
        <source>Unknown</source>
        <translation>Desconhecido</translation>
    </message>
</context>
<context>
    <name>ReceiveCoinsDialog</name>
    <message>
        <source>&amp;Amount:</source>
        <translation>&amp;Quantia:</translation>
    </message>
    <message>
        <source>&amp;Label:</source>
        <translation>&amp;Etiqueta:</translation>
    </message>
    <message>
        <source>&amp;Message:</source>
        <translation>&amp;Mensagem:</translation>
    </message>
    <message>
        <source>An optional message to attach to the payment request, which will be displayed when the request is opened. Note: The message will not be sent with the payment over the Particl network.</source>
        <translation>Uma mensagem opcional para anexar ao pedido de pagamento, que será exibida quando o pedido for aberto. Nota: A mensagem não será enviada com o pagamento através da rede Particl.</translation>
    </message>
    <message>
        <source>An optional label to associate with the new receiving address.</source>
        <translation>Uma etiqueta opcional a associar ao novo endereço de receção.</translation>
    </message>
    <message>
        <source>Use this form to request payments. All fields are &lt;b&gt;optional&lt;/b&gt;.</source>
        <translation>Utilize este formulário para solicitar pagamentos. Todos os campos são &lt;b&gt;opcionais&lt;/b&gt;.</translation>
    </message>
    <message>
        <source>An optional amount to request. Leave this empty or zero to not request a specific amount.</source>
        <translation>Uma quantia opcional a solicitar. Deixe em branco ou zero para não solicitar uma quantidade específica.</translation>
    </message>
    <message>
        <source>An optional label to associate with the new receiving address (used by you to identify an invoice).  It is also attached to the payment request.</source>
        <translation>Um legenda opcional para associar com o novo endereço de recebimento (usado por você para identificar uma fatura).  Ela é também anexada ao pedido de pagamento.</translation>
    </message>
    <message>
        <source>An optional message that is attached to the payment request and may be displayed to the sender.</source>
        <translation>Uma mensagem opicional que é anexada ao pedido de pagamento e pode ser mostrada para o remetente.</translation>
    </message>
    <message>
        <source>&amp;Create new receiving address</source>
        <translation>&amp;Criar novo endereço para receber</translation>
    </message>
    <message>
        <source>Clear all fields of the form.</source>
        <translation>Limpar todos os campos do formulário.</translation>
    </message>
    <message>
        <source>Clear</source>
        <translation>Limpar</translation>
    </message>
    <message>
        <source>Native segwit addresses (aka Bech32 or BIP-173) reduce your transaction fees later on and offer better protection against typos, but old wallets don't support them. When unchecked, an address compatible with older wallets will be created instead.</source>
        <translation>Endereços nativos SegWit (também conhecidos como Bech32 ou BIP-173) reduzem as taxas da sua transação mais tarde e oferecem melhor proteção contra erros, mas carteiras antigas não os suportam. Quando não selecionado, um endereço compatível com carteiras antigas irá ser criado em vez.</translation>
    </message>
    <message>
        <source>Generate native segwit (Bech32) address</source>
        <translation>Gerar endereço nativo SegWit (Bech32)</translation>
    </message>
    <message>
        <source>Requested payments history</source>
        <translation>Histórico de pagamentos solicitados</translation>
    </message>
    <message>
        <source>Show the selected request (does the same as double clicking an entry)</source>
        <translation>Mostrar o pedido selecionado (faz o mesmo que clicar 2 vezes numa entrada)</translation>
    </message>
    <message>
        <source>Show</source>
        <translation>Mostrar</translation>
    </message>
    <message>
        <source>Remove the selected entries from the list</source>
        <translation>Remover as entradas selecionadas da lista</translation>
    </message>
    <message>
        <source>Remove</source>
        <translation>Remover</translation>
    </message>
    <message>
        <source>Copy URI</source>
        <translation>Copiar URI</translation>
    </message>
    <message>
        <source>Copy label</source>
        <translation>Copiar etiqueta</translation>
    </message>
    <message>
        <source>Copy message</source>
        <translation>Copiar mensagem</translation>
    </message>
    <message>
        <source>Copy amount</source>
        <translation>Copiar valor</translation>
    </message>
    <message>
        <source>Could not unlock wallet.</source>
        <translation>Não foi possível desbloquear a carteira.</translation>
    </message>
    <message>
        <source>Could not generate new %1 address</source>
        <translation>Não foi possível gerar um novo endereço %1</translation>
    </message>
</context>
<context>
    <name>ReceiveRequestDialog</name>
    <message>
        <source>Request payment to ...</source>
        <translation>Requisitar pagamento para ...</translation>
    </message>
    <message>
        <source>Address:</source>
        <translation>Endereço:</translation>
    </message>
    <message>
        <source>Amount:</source>
        <translation>Valor:</translation>
    </message>
    <message>
        <source>Label:</source>
        <translation>Legenda:</translation>
    </message>
    <message>
        <source>Message:</source>
        <translation>Mensagem:</translation>
    </message>
    <message>
        <source>Wallet:</source>
        <translation>Carteira:</translation>
    </message>
    <message>
        <source>Copy &amp;URI</source>
        <translation>Copiar &amp;URI</translation>
    </message>
    <message>
        <source>Copy &amp;Address</source>
        <translation>Copi&amp;ar Endereço</translation>
    </message>
    <message>
        <source>&amp;Save Image...</source>
        <translation>&amp;Guardar Imagem...</translation>
    </message>
    <message>
        <source>Request payment to %1</source>
        <translation>Requisitar Pagamento para %1</translation>
    </message>
    <message>
        <source>Payment information</source>
        <translation>Informação de Pagamento</translation>
    </message>
</context>
<context>
    <name>RecentRequestsTableModel</name>
    <message>
        <source>Date</source>
        <translation>Data</translation>
    </message>
    <message>
        <source>Label</source>
        <translation>Etiqueta</translation>
    </message>
    <message>
        <source>Message</source>
        <translation>Mensagem</translation>
    </message>
    <message>
        <source>(no label)</source>
        <translation>(sem etiqueta)</translation>
    </message>
    <message>
        <source>(no message)</source>
        <translation>(sem mensagem)</translation>
    </message>
    <message>
        <source>(no amount requested)</source>
        <translation>(sem quantia pedida)</translation>
    </message>
    <message>
        <source>Requested</source>
        <translation>Solicitado</translation>
    </message>
</context>
<context>
    <name>SendCoinsDialog</name>
    <message>
        <source>Send Coins</source>
        <translation>Enviar Moedas</translation>
    </message>
    <message>
        <source>Coin Control Features</source>
        <translation>Funcionalidades do Controlo de Moedas:</translation>
    </message>
    <message>
        <source>Inputs...</source>
        <translation>Entradas...</translation>
    </message>
    <message>
        <source>automatically selected</source>
        <translation>selecionadas automáticamente</translation>
    </message>
    <message>
        <source>Insufficient funds!</source>
        <translation>Fundos insuficientes!</translation>
    </message>
    <message>
        <source>Quantity:</source>
        <translation>Quantidade:</translation>
    </message>
    <message>
        <source>Bytes:</source>
        <translation>Bytes:</translation>
    </message>
    <message>
        <source>Amount:</source>
        <translation>Quantia:</translation>
    </message>
    <message>
        <source>Fee:</source>
        <translation>Taxa:</translation>
    </message>
    <message>
        <source>After Fee:</source>
        <translation>Depois da taxa:</translation>
    </message>
    <message>
        <source>Change:</source>
        <translation>Troco:</translation>
    </message>
    <message>
        <source>If this is activated, but the change address is empty or invalid, change will be sent to a newly generated address.</source>
        <translation>Se isto estiver ativo, mas o endereço de troco estiver vazio ou for inválido, o troco será enviado para um novo endereço gerado.</translation>
    </message>
    <message>
        <source>Custom change address</source>
        <translation>Endereço de troco personalizado</translation>
    </message>
    <message>
        <source>Transaction Fee:</source>
        <translation>Taxa da transação:</translation>
    </message>
    <message>
        <source>Choose...</source>
        <translation>Escolher...</translation>
    </message>
    <message>
        <source>Using the fallbackfee can result in sending a transaction that will take several hours or days (or never) to confirm. Consider choosing your fee manually or wait until you have validated the complete chain.</source>
        <translation>O uso da taxa alternativa de recurso pode resultar no envio de uma transação que levará várias horas ou dias (ou nunca) para confirmar. Considere escolher a sua taxa manualmente ou aguarde até que tenha validado a cadeia completa.</translation>
    </message>
    <message>
        <source>Warning: Fee estimation is currently not possible.</source>
        <translation>Aviso: atualmente, não é possível a estimativa da taxa.</translation>
    </message>
    <message>
        <source>Specify a custom fee per kB (1,000 bytes) of the transaction's virtual size.

Note:  Since the fee is calculated on a per-byte basis, a fee of "100 satoshis per kB" for a transaction size of 500 bytes (half of 1 kB) would ultimately yield a fee of only 50 satoshis.</source>
        <translation>Especifique uma taxa personalizada por kB (1.000 bytes) do tamanho virtual da transação.

Nota: como a taxa é calculada por byte, uma taxa de "100 satoshis por kB" por uma transação de 500 bytes (metade de 1 kB) teria uma taxa final de apenas 50 satoshis.</translation>
    </message>
    <message>
        <source>per kilobyte</source>
        <translation>por kilobyte</translation>
    </message>
    <message>
        <source>Hide</source>
        <translation>Esconder</translation>
    </message>
    <message>
        <source>Recommended:</source>
        <translation>Recomendado:</translation>
    </message>
    <message>
        <source>Custom:</source>
        <translation>Personalizado:</translation>
    </message>
    <message>
        <source>(Smart fee not initialized yet. This usually takes a few blocks...)</source>
        <translation>(A taxa inteligente ainda não foi inicializada. Isto normalmente demora alguns blocos...)</translation>
    </message>
    <message>
        <source>Send to multiple recipients at once</source>
        <translation>Enviar para múltiplos destinatários de uma vez</translation>
    </message>
    <message>
        <source>Add &amp;Recipient</source>
        <translation>Adicionar &amp;Destinatário</translation>
    </message>
    <message>
        <source>Clear all fields of the form.</source>
        <translation>Limpar todos os campos do formulário.</translation>
    </message>
    <message>
        <source>Dust:</source>
        <translation>Lixo:</translation>
    </message>
    <message>
        <source>Hide transaction fee settings</source>
        <translation>Esconder configurações de taxas de transação</translation>
    </message>
    <message>
        <source>When there is less transaction volume than space in the blocks, miners as well as relaying nodes may enforce a minimum fee. Paying only this minimum fee is just fine, but be aware that this can result in a never confirming transaction once there is more demand for particl transactions than the network can process.</source>
        <translation>Quando o volume de transações é maior que o espaço nos blocos, os mineradores, bem como os nós de retransmissão, podem impor uma taxa mínima. Pagar apenas esta taxa mínima é muito bom, mas esteja ciente que isso pode resultar numa transação nunca confirmada, uma vez que há mais pedidos para transações do que a rede pode processar.</translation>
    </message>
    <message>
        <source>A too low fee might result in a never confirming transaction (read the tooltip)</source>
        <translation>Uma taxa muito baixa pode resultar numa transação nunca confirmada (leia a dica)</translation>
    </message>
    <message>
        <source>Confirmation time target:</source>
        <translation>Tempo de confirmação:</translation>
    </message>
    <message>
        <source>Enable Replace-By-Fee</source>
        <translation>Ativar substituir-por-taxa</translation>
    </message>
    <message>
        <source>With Replace-By-Fee (BIP-125) you can increase a transaction's fee after it is sent. Without this, a higher fee may be recommended to compensate for increased transaction delay risk.</source>
        <translation>Com substituir-por-taxa (BIP-125) pode aumentar a taxa da transação após ela ser enviada. Sem isto, pode ser recomendável uma taxa maior para compensar o risco maior de atraso na transação.</translation>
    </message>
    <message>
        <source>Clear &amp;All</source>
        <translation>Limpar &amp;Tudo</translation>
    </message>
    <message>
        <source>Balance:</source>
        <translation>Saldo:</translation>
    </message>
    <message>
        <source>Confirm the send action</source>
        <translation>Confirme ação de envio</translation>
    </message>
    <message>
        <source>S&amp;end</source>
        <translation>E&amp;nviar</translation>
    </message>
    <message>
        <source>Copy quantity</source>
        <translation>Copiar quantidade</translation>
    </message>
    <message>
        <source>Copy amount</source>
        <translation>Copiar valor</translation>
    </message>
    <message>
        <source>Copy fee</source>
        <translation>Copiar taxa</translation>
    </message>
    <message>
        <source>Copy after fee</source>
        <translation>Copiar depois da taxa</translation>
    </message>
    <message>
        <source>Copy bytes</source>
        <translation>Copiar bytes</translation>
    </message>
    <message>
        <source>Copy dust</source>
        <translation>Copiar pó</translation>
    </message>
    <message>
        <source>Copy change</source>
        <translation>Copiar troco</translation>
    </message>
    <message>
        <source>%1 (%2 blocks)</source>
        <translation>%1 (%2 blocos)</translation>
    </message>
    <message>
        <source>Cr&amp;eate Unsigned</source>
        <translation>Criar não assinado</translation>
    </message>
    <message>
        <source>Creates a Partially Signed Particl Transaction (PSBT) for use with e.g. an offline %1 wallet, or a PSBT-compatible hardware wallet.</source>
        <translation>Cria uma transação de Particl parcialmente assinada (PSBT)(sigla em inglês) para ser usada por exemplo com uma carteira %1 offline ou uma carteira de hardware compatível com PSBT.</translation>
    </message>
    <message>
        <source> from wallet '%1'</source>
        <translation>da carteira '%1'</translation>
    </message>
    <message>
        <source>%1 to '%2'</source>
        <translation>%1 a '%2'</translation>
    </message>
    <message>
        <source>%1 to %2</source>
        <translation>%1 para %2</translation>
    </message>
    <message>
        <source>Do you want to draft this transaction?</source>
        <translation>Você quer simular esta transação?</translation>
    </message>
    <message>
        <source>Are you sure you want to send?</source>
        <translation>Tem a certeza que deseja enviar?</translation>
    </message>
    <message>
<<<<<<< HEAD
        <source>Please, review your transaction proposal. This will produce a Partially Signed Particl Transaction (PSBT) which you can copy and then sign with e.g. an offline %1 wallet, or a PSBT-compatible hardware wallet.</source>
        <translation>Por favor, reveja sua proposta de transação. Isto irá produzir uma transação de Particl parcialmente assinada (PSBT)(sigla em inglês) a qual você pode copiar e então assinar com por exemplo uma carteira %1 offiline ou uma carteira de hardware compatível com PSBT</translation>
=======
        <source>Create Unsigned</source>
        <translation>Criar sem assinatura</translation>
    </message>
    <message>
        <source>Save Transaction Data</source>
        <translation>Salvar informação de transação</translation>
    </message>
    <message>
        <source>Partially Signed Transaction (Binary) (*.psbt)</source>
        <translation>Transação assinada parcialmente (binária) (*.psbt)</translation>
    </message>
    <message>
        <source>PSBT saved</source>
        <translation>PSBT salva</translation>
>>>>>>> 5174b534
    </message>
    <message>
        <source>or</source>
        <translation>ou</translation>
    </message>
    <message>
        <source>You can increase the fee later (signals Replace-By-Fee, BIP-125).</source>
        <translation>Pode aumentar a taxa depois (sinaliza substituir-por-taxa, BIP-125).</translation>
    </message>
    <message>
        <source>Please, review your transaction proposal. This will produce a Partially Signed Bitcoin Transaction (PSBT) which you can save or copy and then sign with e.g. an offline %1 wallet, or a PSBT-compatible hardware wallet.</source>
        <translation>Por favor, reveja sua proposta de transação. Isto irá produzir uma Transação de Bitcoin parcialmente assinada (PSBT, sigla em inglês) a qual você pode salvar ou copiar e então assinar com por exemplo uma carteira %1 offiline ou uma PSBT compatível com carteira de hardware.</translation>
    </message>
    <message>
        <source>Please, review your transaction.</source>
        <translation>Por favor, reveja a sua transação.</translation>
    </message>
    <message>
        <source>Transaction fee</source>
        <translation>Taxa de transação</translation>
    </message>
    <message>
        <source>Not signalling Replace-By-Fee, BIP-125.</source>
        <translation>Não sinalizar substituir-por-taxa, BIP-125.</translation>
    </message>
    <message>
        <source>Total Amount</source>
        <translation>Valor Total</translation>
    </message>
    <message>
        <source>To review recipient list click "Show Details..."</source>
        <translation>Para rever a lista de destinatários clique "Mostrar Detalhes..."</translation>
    </message>
    <message>
        <source>Confirm send coins</source>
        <translation>Confirme envio de moedas</translation>
    </message>
    <message>
        <source>Confirm transaction proposal</source>
        <translation>Confirmar a proposta de transação</translation>
    </message>
    <message>
        <source>Send</source>
        <translation>Enviar</translation>
    </message>
    <message>
        <source>Watch-only balance:</source>
        <translation>Saldo apenas para visualização:</translation>
    </message>
    <message>
        <source>The recipient address is not valid. Please recheck.</source>
        <translation>O endereço do destinatário é inválido. Por favor, reverifique.</translation>
    </message>
    <message>
        <source>The amount to pay must be larger than 0.</source>
        <translation>O valor a pagar dever maior que 0.</translation>
    </message>
    <message>
        <source>The amount exceeds your balance.</source>
        <translation>O valor excede o seu saldo.</translation>
    </message>
    <message>
        <source>The total exceeds your balance when the %1 transaction fee is included.</source>
        <translation>O total excede o seu saldo quando a taxa de transação %1 está incluída.</translation>
    </message>
    <message>
        <source>Duplicate address found: addresses should only be used once each.</source>
        <translation>Endereço duplicado encontrado: os endereços devem ser usados ​​apenas uma vez.</translation>
    </message>
    <message>
        <source>Transaction creation failed!</source>
        <translation>A criação da transação falhou!</translation>
    </message>
    <message>
        <source>A fee higher than %1 is considered an absurdly high fee.</source>
        <translation>Uma taxa superior a %1 é considerada uma taxa altamente absurda.</translation>
    </message>
    <message>
        <source>Payment request expired.</source>
        <translation>Pedido de pagamento expirado.</translation>
    </message>
    <message numerus="yes">
        <source>Estimated to begin confirmation within %n block(s).</source>
        <translation><numerusform>Estimado para iniciar a confirmação dentro de %n bloco.</numerusform><numerusform>Estimado para iniciar a confirmação dentro de %n blocos.</numerusform></translation>
    </message>
    <message>
        <source>Warning: Invalid Particl address</source>
        <translation>Aviso: endereço Particl inválido</translation>
    </message>
    <message>
        <source>Warning: Unknown change address</source>
        <translation>Aviso: endereço de troco desconhecido</translation>
    </message>
    <message>
        <source>Confirm custom change address</source>
        <translation>Confirmar endereço de troco personalizado</translation>
    </message>
    <message>
        <source>The address you selected for change is not part of this wallet. Any or all funds in your wallet may be sent to this address. Are you sure?</source>
        <translation>O endereço que selecionou para alterar não faz parte desta carteira. Qualquer ou todos os fundos na sua carteira podem ser enviados para este endereço. Tem certeza?</translation>
    </message>
    <message>
        <source>(no label)</source>
        <translation>(sem etiqueta)</translation>
    </message>
</context>
<context>
    <name>SendCoinsEntry</name>
    <message>
        <source>A&amp;mount:</source>
        <translation>Qu&amp;antia:</translation>
    </message>
    <message>
        <source>Pay &amp;To:</source>
        <translation>&amp;Pagar A:</translation>
    </message>
    <message>
        <source>&amp;Label:</source>
        <translation>&amp;Etiqueta</translation>
    </message>
    <message>
        <source>Choose previously used address</source>
        <translation>Escolha o endereço utilizado anteriormente</translation>
    </message>
    <message>
        <source>The Particl address to send the payment to</source>
        <translation>O endereço Particl para enviar o pagamento</translation>
    </message>
    <message>
        <source>Alt+A</source>
        <translation>Alt+A</translation>
    </message>
    <message>
        <source>Paste address from clipboard</source>
        <translation>Cole endereço da área de transferência</translation>
    </message>
    <message>
        <source>Alt+P</source>
        <translation>Alt+P</translation>
    </message>
    <message>
        <source>Remove this entry</source>
        <translation>Remover esta entrada</translation>
    </message>
    <message>
        <source>The amount to send in the selected unit</source>
        <translation>A quantidade para enviar na unidade selecionada</translation>
    </message>
    <message>
        <source>The fee will be deducted from the amount being sent. The recipient will receive less particl than you enter in the amount field. If multiple recipients are selected, the fee is split equally.</source>
        <translation>A taxa será deduzida ao valor que está a ser enviado. O destinatário irá receber menos particls do que as que inseridas no campo do valor. Se estiverem selecionados múltiplos destinatários, a taxa será repartida equitativamente.</translation>
    </message>
    <message>
        <source>S&amp;ubtract fee from amount</source>
        <translation>S&amp;ubtrair a taxa ao montante</translation>
    </message>
    <message>
        <source>Use available balance</source>
        <translation>Utilizar saldo disponível</translation>
    </message>
    <message>
        <source>Message:</source>
        <translation>Mensagem:</translation>
    </message>
    <message>
        <source>This is an unauthenticated payment request.</source>
        <translation>Pedido de pagamento não autenticado.</translation>
    </message>
    <message>
        <source>This is an authenticated payment request.</source>
        <translation>Pedido de pagamento autenticado.</translation>
    </message>
    <message>
        <source>Enter a label for this address to add it to the list of used addresses</source>
        <translation>Introduza uma etiqueta para este endereço para o adicionar à sua lista de endereços usados</translation>
    </message>
    <message>
        <source>A message that was attached to the particl: URI which will be stored with the transaction for your reference. Note: This message will not be sent over the Particl network.</source>
        <translation>Uma mensagem que estava anexada ao URI particl: que será armazenada com a transação para sua referência. Nota: Esta mensagem não será enviada através da rede Particl.</translation>
    </message>
    <message>
        <source>Pay To:</source>
        <translation>Pagar a:</translation>
    </message>
    <message>
        <source>Memo:</source>
        <translation>Memorando:</translation>
    </message>
</context>
<context>
    <name>ShutdownWindow</name>
    <message>
        <source>%1 is shutting down...</source>
        <translation>%1 está a encerrar...</translation>
    </message>
    <message>
        <source>Do not shut down the computer until this window disappears.</source>
        <translation>Não desligue o computador enquanto esta janela não desaparecer.</translation>
    </message>
</context>
<context>
    <name>SignVerifyMessageDialog</name>
    <message>
        <source>Signatures - Sign / Verify a Message</source>
        <translation>Assinaturas - Assinar / Verificar uma Mensagem</translation>
    </message>
    <message>
        <source>&amp;Sign Message</source>
        <translation>&amp;Assinar Mensagem</translation>
    </message>
    <message>
        <source>You can sign messages/agreements with your addresses to prove you can receive particl sent to them. Be careful not to sign anything vague or random, as phishing attacks may try to trick you into signing your identity over to them. Only sign fully-detailed statements you agree to.</source>
        <translation>Pode assinar mensagens com os seus endereços para provar que são seus. Tenha atenção ao assinar mensagens ambíguas, pois ataques de phishing podem tentar enganá-lo de modo a assinar a sua identidade para os atacantes. Apenas assine declarações detalhadas com as quais concorde.</translation>
    </message>
    <message>
        <source>The Particl address to sign the message with</source>
        <translation>O endereço Particl para designar a mensagem</translation>
    </message>
    <message>
        <source>Choose previously used address</source>
        <translation>Escolha o endereço utilizado anteriormente</translation>
    </message>
    <message>
        <source>Alt+A</source>
        <translation>Alt+A</translation>
    </message>
    <message>
        <source>Paste address from clipboard</source>
        <translation>Colar endereço da área de transferência</translation>
    </message>
    <message>
        <source>Alt+P</source>
        <translation>Alt+P</translation>
    </message>
    <message>
        <source>Enter the message you want to sign here</source>
        <translation>Escreva aqui a mensagem que deseja assinar</translation>
    </message>
    <message>
        <source>Signature</source>
        <translation>Assinatura</translation>
    </message>
    <message>
        <source>Copy the current signature to the system clipboard</source>
        <translation>Copiar a assinatura atual para a área de transferência</translation>
    </message>
    <message>
        <source>Sign the message to prove you own this Particl address</source>
        <translation>Assine uma mensagem para provar que é dono deste endereço Particl</translation>
    </message>
    <message>
        <source>Sign &amp;Message</source>
        <translation>Assinar &amp;Mensagem</translation>
    </message>
    <message>
        <source>Reset all sign message fields</source>
        <translation>Repor todos os campos de assinatura de mensagem</translation>
    </message>
    <message>
        <source>Clear &amp;All</source>
        <translation>Limpar &amp;Tudo</translation>
    </message>
    <message>
        <source>&amp;Verify Message</source>
        <translation>&amp;Verificar Mensagem</translation>
    </message>
    <message>
        <source>Enter the receiver's address, message (ensure you copy line breaks, spaces, tabs, etc. exactly) and signature below to verify the message. Be careful not to read more into the signature than what is in the signed message itself, to avoid being tricked by a man-in-the-middle attack. Note that this only proves the signing party receives with the address, it cannot prove sendership of any transaction!</source>
        <translation>Introduza o endereço de assinatura, mensagem (assegure-se que copia quebras de linha, espaços, tabulações, etc. exatamente) e assinatura abaixo para verificar a mensagem. Tenha atenção para não ler mais na assinatura do que o que estiver na mensagem assinada, para evitar ser enganado por um atacante que se encontre entre si e quem assinou a mensagem.</translation>
    </message>
    <message>
        <source>The Particl address the message was signed with</source>
        <translation>O endereço Particl com que a mensagem foi designada</translation>
    </message>
    <message>
        <source>The signed message to verify</source>
        <translation>A mensagem assinada para verificar</translation>
    </message>
    <message>
        <source>The signature given when the message was signed</source>
        <translation>A assinatura dada quando a mensagem foi assinada</translation>
    </message>
    <message>
        <source>Verify the message to ensure it was signed with the specified Particl address</source>
        <translation>Verifique a mensagem para assegurar que foi assinada com o endereço Particl especificado</translation>
    </message>
    <message>
        <source>Verify &amp;Message</source>
        <translation>Verificar &amp;Mensagem</translation>
    </message>
    <message>
        <source>Reset all verify message fields</source>
        <translation>Repor todos os campos de verificação de mensagem</translation>
    </message>
    <message>
        <source>Click "Sign Message" to generate signature</source>
        <translation>Clique "Assinar Mensagem" para gerar a assinatura</translation>
    </message>
    <message>
        <source>The entered address is invalid.</source>
        <translation>O endereço introduzido é inválido.</translation>
    </message>
    <message>
        <source>Please check the address and try again.</source>
        <translation>Por favor, verifique o endereço e tente novamente.</translation>
    </message>
    <message>
        <source>The entered address does not refer to a key.</source>
        <translation>O endereço introduzido não refere-se a nenhuma chave.</translation>
    </message>
    <message>
        <source>Wallet unlock was cancelled.</source>
        <translation>O desbloqueio da carteira foi cancelado.</translation>
    </message>
    <message>
        <source>No error</source>
        <translation>Sem erro</translation>
    </message>
    <message>
        <source>Private key for the entered address is not available.</source>
        <translation>A chave privada para o endereço introduzido não está disponível.</translation>
    </message>
    <message>
        <source>Message signing failed.</source>
        <translation>Assinatura da mensagem falhou.</translation>
    </message>
    <message>
        <source>Message signed.</source>
        <translation>Mensagem assinada.</translation>
    </message>
    <message>
        <source>The signature could not be decoded.</source>
        <translation>Não foi possível descodificar a assinatura.</translation>
    </message>
    <message>
        <source>Please check the signature and try again.</source>
        <translation>Por favor, verifique a assinatura e tente novamente.</translation>
    </message>
    <message>
        <source>The signature did not match the message digest.</source>
        <translation>A assinatura não corresponde com o conteúdo da mensagem.</translation>
    </message>
    <message>
        <source>Message verification failed.</source>
        <translation>Verificação da mensagem falhou.</translation>
    </message>
    <message>
        <source>Message verified.</source>
        <translation>Mensagem verificada.</translation>
    </message>
</context>
<context>
    <name>TrafficGraphWidget</name>
    <message>
        <source>KB/s</source>
        <translation>KB/s</translation>
    </message>
</context>
<context>
    <name>TransactionDesc</name>
    <message numerus="yes">
        <source>Open for %n more block(s)</source>
        <translation><numerusform>Aberto para mais %n bloco</numerusform><numerusform>Aberto para mais %n blocos</numerusform></translation>
    </message>
    <message>
        <source>Open until %1</source>
        <translation>Aberto até %1</translation>
    </message>
    <message>
        <source>conflicted with a transaction with %1 confirmations</source>
        <translation>incompatível com uma transação com %1 confirmações</translation>
    </message>
    <message>
        <source>0/unconfirmed, %1</source>
        <translation>0/não confirmada, %1</translation>
    </message>
    <message>
        <source>in memory pool</source>
        <translation>no banco de memória</translation>
    </message>
    <message>
        <source>not in memory pool</source>
        <translation>não está no banco de memória</translation>
    </message>
    <message>
        <source>abandoned</source>
        <translation>abandonada</translation>
    </message>
    <message>
        <source>%1/unconfirmed</source>
        <translation>%1/não confirmada</translation>
    </message>
    <message>
        <source>%1 confirmations</source>
        <translation>%1 confirmações</translation>
    </message>
    <message>
        <source>Status</source>
        <translation>Estado</translation>
    </message>
    <message>
        <source>Date</source>
        <translation>Data</translation>
    </message>
    <message>
        <source>Source</source>
        <translation>Origem</translation>
    </message>
    <message>
        <source>Generated</source>
        <translation>Gerado</translation>
    </message>
    <message>
        <source>From</source>
        <translation>De</translation>
    </message>
    <message>
        <source>unknown</source>
        <translation>desconhecido</translation>
    </message>
    <message>
        <source>To</source>
        <translation>Para</translation>
    </message>
    <message>
        <source>own address</source>
        <translation>endereço próprio</translation>
    </message>
    <message>
        <source>watch-only</source>
        <translation>apenas vigiar</translation>
    </message>
    <message>
        <source>label</source>
        <translation>etiqueta</translation>
    </message>
    <message>
        <source>Credit</source>
        <translation>Crédito</translation>
    </message>
    <message numerus="yes">
        <source>matures in %n more block(s)</source>
        <translation><numerusform>matura em %n bloco</numerusform><numerusform>matura em %n blocos</numerusform></translation>
    </message>
    <message>
        <source>not accepted</source>
        <translation>não aceite</translation>
    </message>
    <message>
        <source>Debit</source>
        <translation>Débito</translation>
    </message>
    <message>
        <source>Total debit</source>
        <translation>Débito total</translation>
    </message>
    <message>
        <source>Total credit</source>
        <translation>Crédito total</translation>
    </message>
    <message>
        <source>Transaction fee</source>
        <translation>Taxa de transação</translation>
    </message>
    <message>
        <source>Net amount</source>
        <translation>Valor líquido</translation>
    </message>
    <message>
        <source>Message</source>
        <translation>Mensagem</translation>
    </message>
    <message>
        <source>Comment</source>
        <translation>Comentário</translation>
    </message>
    <message>
        <source>Transaction ID</source>
        <translation>Id. da Transação</translation>
    </message>
    <message>
        <source>Transaction total size</source>
        <translation>Tamanho total da transição</translation>
    </message>
    <message>
        <source>Transaction virtual size</source>
        <translation>Tamanho da transação virtual</translation>
    </message>
    <message>
        <source>Output index</source>
        <translation>Índex de saída</translation>
    </message>
    <message>
        <source> (Certificate was not verified)</source>
        <translation> (O certificado não foi verificado)</translation>
    </message>
    <message>
        <source>Merchant</source>
        <translation>Comerciante</translation>
    </message>
    <message>
        <source>Generated coins must mature %1 blocks before they can be spent. When you generated this block, it was broadcast to the network to be added to the block chain. If it fails to get into the chain, its state will change to "not accepted" and it won't be spendable. This may occasionally happen if another node generates a block within a few seconds of yours.</source>
        <translation>As moedas geradas precisam amadurecer %1 blocos antes que possam ser gastas. Quando gerou este bloco, ele foi transmitido para a rede para ser adicionado à cadeia de blocos. Se este não conseguir entrar na cadeia, seu estado mudará para "não aceite" e não poderá ser gasto. Isto pode acontecer ocasionalmente se outro nó gerar um bloco dentro de alguns segundos do seu.</translation>
    </message>
    <message>
        <source>Debug information</source>
        <translation>Informação de depuração</translation>
    </message>
    <message>
        <source>Transaction</source>
        <translation>Transação</translation>
    </message>
    <message>
        <source>Inputs</source>
        <translation>Entradas</translation>
    </message>
    <message>
        <source>Amount</source>
        <translation>Valor</translation>
    </message>
    <message>
        <source>true</source>
        <translation>verdadeiro</translation>
    </message>
    <message>
        <source>false</source>
        <translation>falso</translation>
    </message>
</context>
<context>
    <name>TransactionDescDialog</name>
    <message>
        <source>This pane shows a detailed description of the transaction</source>
        <translation>Esta janela mostra uma descrição detalhada da transação</translation>
    </message>
    <message>
        <source>Details for %1</source>
        <translation>Detalhes para %1</translation>
    </message>
</context>
<context>
    <name>TransactionTableModel</name>
    <message>
        <source>Date</source>
        <translation>Data</translation>
    </message>
    <message>
        <source>Type</source>
        <translation>Tipo</translation>
    </message>
    <message>
        <source>Label</source>
        <translation>Etiqueta</translation>
    </message>
    <message numerus="yes">
        <source>Open for %n more block(s)</source>
        <translation><numerusform>Aberto para mais %n bloco</numerusform><numerusform>Aberto para mais %n blocos</numerusform></translation>
    </message>
    <message>
        <source>Open until %1</source>
        <translation>Aberto até %1</translation>
    </message>
    <message>
        <source>Unconfirmed</source>
        <translation>Não confirmado</translation>
    </message>
    <message>
        <source>Abandoned</source>
        <translation>Abandonada</translation>
    </message>
    <message>
        <source>Confirming (%1 of %2 recommended confirmations)</source>
        <translation>Confirmando (%1 de %2 confirmações recomendadas)</translation>
    </message>
    <message>
        <source>Confirmed (%1 confirmations)</source>
        <translation>Confirmada (%1 confirmações)</translation>
    </message>
    <message>
        <source>Conflicted</source>
        <translation>Incompatível</translation>
    </message>
    <message>
        <source>Immature (%1 confirmations, will be available after %2)</source>
        <translation>Imaturo (%1 confirmações, estarão disponível após %2)</translation>
    </message>
    <message>
        <source>Generated but not accepted</source>
        <translation>Gerada mas não aceite</translation>
    </message>
    <message>
        <source>Received with</source>
        <translation>Recebido com</translation>
    </message>
    <message>
        <source>Received from</source>
        <translation>Recebido de</translation>
    </message>
    <message>
        <source>Sent to</source>
        <translation>Enviado para</translation>
    </message>
    <message>
        <source>Payment to yourself</source>
        <translation>Pagamento para si mesmo</translation>
    </message>
    <message>
        <source>Mined</source>
        <translation>Minada</translation>
    </message>
    <message>
        <source>watch-only</source>
        <translation>apenas vigiar</translation>
    </message>
    <message>
        <source>(n/a)</source>
        <translation>(n/d)</translation>
    </message>
    <message>
        <source>(no label)</source>
        <translation>(sem etiqueta)</translation>
    </message>
    <message>
        <source>Transaction status. Hover over this field to show number of confirmations.</source>
        <translation>Estado da transação. Passar o cursor por cima deste campo para mostrar o número de confirmações.</translation>
    </message>
    <message>
        <source>Date and time that the transaction was received.</source>
        <translation>Data e hora em que a transação foi recebida.</translation>
    </message>
    <message>
        <source>Type of transaction.</source>
        <translation>Tipo de transação.</translation>
    </message>
    <message>
        <source>Whether or not a watch-only address is involved in this transaction.</source>
        <translation>Se um endereço de apenas vigiar está ou não envolvido nesta transação.</translation>
    </message>
    <message>
        <source>User-defined intent/purpose of the transaction.</source>
        <translation>Intenção do utilizador/motivo da transação</translation>
    </message>
    <message>
        <source>Amount removed from or added to balance.</source>
        <translation>Montante retirado ou adicionado ao saldo</translation>
    </message>
</context>
<context>
    <name>TransactionView</name>
    <message>
        <source>All</source>
        <translation>Todas</translation>
    </message>
    <message>
        <source>Today</source>
        <translation>Hoje</translation>
    </message>
    <message>
        <source>This week</source>
        <translation>Esta semana</translation>
    </message>
    <message>
        <source>This month</source>
        <translation>Este mês</translation>
    </message>
    <message>
        <source>Last month</source>
        <translation>Mês passado</translation>
    </message>
    <message>
        <source>This year</source>
        <translation>Este ano</translation>
    </message>
    <message>
        <source>Range...</source>
        <translation>Período...</translation>
    </message>
    <message>
        <source>Received with</source>
        <translation>Recebido com</translation>
    </message>
    <message>
        <source>Sent to</source>
        <translation>Enviado para</translation>
    </message>
    <message>
        <source>To yourself</source>
        <translation>Para si mesmo</translation>
    </message>
    <message>
        <source>Mined</source>
        <translation>Minada</translation>
    </message>
    <message>
        <source>Other</source>
        <translation>Outras</translation>
    </message>
    <message>
        <source>Enter address, transaction id, or label to search</source>
        <translation>Escreva endereço, identificação de transação ou etiqueta para procurar</translation>
    </message>
    <message>
        <source>Min amount</source>
        <translation>Valor mín.</translation>
    </message>
    <message>
        <source>Abandon transaction</source>
        <translation>Abandonar transação</translation>
    </message>
    <message>
        <source>Increase transaction fee</source>
        <translation>Aumentar taxa da transação</translation>
    </message>
    <message>
        <source>Copy address</source>
        <translation>Copiar endereço</translation>
    </message>
    <message>
        <source>Copy label</source>
        <translation>Copiar etiqueta</translation>
    </message>
    <message>
        <source>Copy amount</source>
        <translation>Copiar valor</translation>
    </message>
    <message>
        <source>Copy transaction ID</source>
        <translation>Copiar Id. da transação</translation>
    </message>
    <message>
        <source>Copy raw transaction</source>
        <translation>Copiar transação em bruto</translation>
    </message>
    <message>
        <source>Copy full transaction details</source>
        <translation>Copiar detalhes completos da transação</translation>
    </message>
    <message>
        <source>Edit label</source>
        <translation>Editar etiqueta</translation>
    </message>
    <message>
        <source>Show transaction details</source>
        <translation>Mostrar detalhes da transação</translation>
    </message>
    <message>
        <source>Export Transaction History</source>
        <translation>Exportar Histórico de Transações</translation>
    </message>
    <message>
        <source>Comma separated file (*.csv)</source>
        <translation>Ficheiro separado por vírgulas (*.csv)</translation>
    </message>
    <message>
        <source>Confirmed</source>
        <translation>Confirmada</translation>
    </message>
    <message>
        <source>Watch-only</source>
        <translation>Apenas vigiar</translation>
    </message>
    <message>
        <source>Date</source>
        <translation>Data</translation>
    </message>
    <message>
        <source>Type</source>
        <translation>Tipo</translation>
    </message>
    <message>
        <source>Label</source>
        <translation>Etiqueta</translation>
    </message>
    <message>
        <source>Address</source>
        <translation>Endereço</translation>
    </message>
    <message>
        <source>ID</source>
        <translation>Id.</translation>
    </message>
    <message>
        <source>Exporting Failed</source>
        <translation>Exportação Falhou</translation>
    </message>
    <message>
        <source>There was an error trying to save the transaction history to %1.</source>
        <translation>Ocorreu um erro ao tentar guardar o histórico de transações em %1.</translation>
    </message>
    <message>
        <source>Exporting Successful</source>
        <translation>Exportação Bem Sucedida</translation>
    </message>
    <message>
        <source>The transaction history was successfully saved to %1.</source>
        <translation>O histórico da transação foi guardado com sucesso em %1</translation>
    </message>
    <message>
        <source>Range:</source>
        <translation>Período:</translation>
    </message>
    <message>
        <source>to</source>
        <translation>até</translation>
    </message>
</context>
<context>
    <name>UnitDisplayStatusBarControl</name>
    <message>
        <source>Unit to show amounts in. Click to select another unit.</source>
        <translation>Unidade de valores recebidos. Clique para selecionar outra unidade.</translation>
    </message>
</context>
<context>
    <name>WalletController</name>
    <message>
        <source>Close wallet</source>
        <translation>Fechar a carteira</translation>
    </message>
    <message>
        <source>Are you sure you wish to close the wallet &lt;i&gt;%1&lt;/i&gt;?</source>
        <translation>Tem a certeza que deseja fechar esta carteira &lt;i&gt;%1&lt;/i&gt;?</translation>
    </message>
    <message>
        <source>Closing the wallet for too long can result in having to resync the entire chain if pruning is enabled.</source>
        <translation>Fechar a carteira durante demasiado tempo pode resultar em ter de resincronizar a cadeia inteira se pruning estiver ativado.</translation>
    </message>
    <message>
        <source>Close all wallets</source>
        <translation>Fechar todas carteiras.</translation>
    </message>
    <message>
        <source>Are you sure you wish to close all wallets?</source>
        <translation>Você tem certeza que deseja fechar todas as carteira?</translation>
    </message>
</context>
<context>
    <name>WalletFrame</name>
    <message>
        <source>No wallet has been loaded.
Go to File &gt; Open Wallet to load a wallet.
- OR -</source>
        <translation>Nenhuma carteira foi carregada
Ir para o arquivo &gt; Abrir carteira para carregar a carteira
- OU -</translation>
    </message>
    <message>
        <source>Create a new wallet</source>
        <translation>Criar novo carteira</translation>
    </message>
</context>
<context>
    <name>WalletModel</name>
    <message>
        <source>Send Coins</source>
        <translation>Enviar Moedas</translation>
    </message>
    <message>
        <source>Fee bump error</source>
        <translation>Erro no aumento de taxa</translation>
    </message>
    <message>
        <source>Increasing transaction fee failed</source>
        <translation>Aumento da taxa de transação falhou</translation>
    </message>
    <message>
        <source>Do you want to increase the fee?</source>
        <translation>Quer aumentar a taxa?</translation>
    </message>
    <message>
        <source>Do you want to draft a transaction with fee increase?</source>
        <translation>Você quer simular uma transação com aumento da taxa?</translation>
    </message>
    <message>
        <source>Current fee:</source>
        <translation>Taxa atual:</translation>
    </message>
    <message>
        <source>Increase:</source>
        <translation>Aumentar:</translation>
    </message>
    <message>
        <source>New fee:</source>
        <translation>Nova taxa:</translation>
    </message>
    <message>
        <source>Confirm fee bump</source>
        <translation>Confirme aumento de taxa</translation>
    </message>
    <message>
        <source>Can't draft transaction.</source>
        <translation>Não foi possível simular a transação.</translation>
    </message>
    <message>
        <source>PSBT copied</source>
        <translation>PSBT copiado</translation>
    </message>
    <message>
        <source>Can't sign transaction.</source>
        <translation>Não é possível assinar a transação.</translation>
    </message>
    <message>
        <source>Could not commit transaction</source>
        <translation>Não foi possível cometer a transação</translation>
    </message>
    <message>
        <source>default wallet</source>
        <translation>carteira predefinida</translation>
    </message>
</context>
<context>
    <name>WalletView</name>
    <message>
        <source>&amp;Export</source>
        <translation>&amp;Exportar</translation>
    </message>
    <message>
        <source>Export the data in the current tab to a file</source>
        <translation>Exportar os dados no separador atual para um ficheiro</translation>
    </message>
    <message>
        <source>Error</source>
        <translation>Erro</translation>
    </message>
    <message>
        <source>Unable to decode PSBT from clipboard (invalid base64)</source>
        <translation>Incapaz de decifrar a PSBT da área de transferência (base64 inválida)</translation>
    </message>
    <message>
        <source>Load Transaction Data</source>
        <translation>Carregar dados de transação</translation>
    </message>
    <message>
        <source>Partially Signed Transaction (*.psbt)</source>
        <translation>Transação parcialmente assinada (*.psbt)</translation>
    </message>
    <message>
        <source>PSBT file must be smaller than 100 MiB</source>
        <translation>Arquivo PSBT deve ser menor que 100 MiB</translation>
    </message>
    <message>
        <source>Unable to decode PSBT</source>
        <translation>Incapaz de decifrar a PSBT</translation>
    </message>
    <message>
        <source>Backup Wallet</source>
        <translation>Cópia de Segurança da Carteira</translation>
    </message>
    <message>
        <source>Wallet Data (*.dat)</source>
        <translation>Dados da Carteira (*.dat)</translation>
    </message>
    <message>
        <source>Backup Failed</source>
        <translation>Cópia de Segurança Falhou</translation>
    </message>
    <message>
        <source>There was an error trying to save the wallet data to %1.</source>
        <translation>Ocorreu um erro ao tentar guardar os dados da carteira em %1.</translation>
    </message>
    <message>
        <source>Backup Successful</source>
        <translation>Cópia de Segurança Bem Sucedida</translation>
    </message>
    <message>
        <source>The wallet data was successfully saved to %1.</source>
        <translation>Os dados da carteira foram guardados com sucesso em %1.</translation>
    </message>
    <message>
        <source>Cancel</source>
        <translation>Cancelar</translation>
    </message>
</context>
<context>
    <name>bitcoin-core</name>
    <message>
        <source>Distributed under the MIT software license, see the accompanying file %s or %s</source>
        <translation>Distribuído sob licença de software MIT, veja o ficheiro %s ou %s</translation>
    </message>
    <message>
        <source>Prune configured below the minimum of %d MiB.  Please use a higher number.</source>
        <translation>Poda configurada abaixo do mínimo de %d MiB.  Por favor, utilize um valor mais elevado.</translation>
    </message>
    <message>
        <source>Prune: last wallet synchronisation goes beyond pruned data. You need to -reindex (download the whole blockchain again in case of pruned node)</source>
        <translation>Poda: a última sincronização da carteira vai além dos dados podados.  Precisa de -reindex (descarregar novamente a cadeia de blocos completa em caso de nó podado)</translation>
    </message>
    <message>
        <source>Pruning blockstore...</source>
        <translation>A reduzir a blockstore...</translation>
    </message>
    <message>
        <source>Unable to start HTTP server. See debug log for details.</source>
        <translation>Não é possível iniciar o servidor HTTP. Verifique o debug.log para detalhes.</translation>
    </message>
    <message>
        <source>The %s developers</source>
        <translation>Os programadores de %s</translation>
    </message>
    <message>
        <source>Cannot obtain a lock on data directory %s. %s is probably already running.</source>
        <translation>Não foi possível obter o bloqueio de escrita no da pasta de dados %s. %s provavelmente já está a ser executado.</translation>
    </message>
    <message>
        <source>Cannot provide specific connections and have addrman find outgoing connections at the same.</source>
        <translation>Não é possível fornecer conexões específicas e ter o addrman a procurar conexões de saída ao mesmo tempo.</translation>
    </message>
    <message>
        <source>Error reading %s! All keys read correctly, but transaction data or address book entries might be missing or incorrect.</source>
        <translation>Erro ao ler %s! Todas as chaves foram lidas corretamente, mas os dados de transação ou as entradas no livro de endereços podem não existir ou estarem incorretos.</translation>
    </message>
    <message>
        <source>Please check that your computer's date and time are correct! If your clock is wrong, %s will not work properly.</source>
        <translation>Por favor verifique que a data e hora do seu computador estão certos! Se o relógio não estiver certo, o %s não funcionará corretamente.</translation>
    </message>
    <message>
        <source>Please contribute if you find %s useful. Visit %s for further information about the software.</source>
        <translation>Por favor, contribua se achar que %s é útil. Visite %s para mais informação sobre o software.</translation>
    </message>
    <message>
        <source>The block database contains a block which appears to be from the future. This may be due to your computer's date and time being set incorrectly. Only rebuild the block database if you are sure that your computer's date and time are correct</source>
        <translation>A base de dados de blocos contém um bloco que aparenta ser do futuro. Isto pode ser causado por uma data incorreta definida no seu computador. Reconstrua apenas a base de dados de blocos caso tenha a certeza de que a data e hora do seu computador estão corretos.</translation>
    </message>
    <message>
        <source>This is a pre-release test build - use at your own risk - do not use for mining or merchant applications</source>
        <translation>Isto é uma compilação de teste de pré-lançamento - use por sua conta e risco - não use para mineração ou comércio</translation>
    </message>
    <message>
        <source>This is the transaction fee you may discard if change is smaller than dust at this level</source>
        <translation>Esta é a taxa de transação que poderá descartar, se o troco for menor que o pó a este nível</translation>
    </message>
    <message>
        <source>Unable to replay blocks. You will need to rebuild the database using -reindex-chainstate.</source>
        <translation>Não é possível reproduzir os blocos. Terá de reconstruir a base de dados utilizando -reindex-chainstate.</translation>
    </message>
    <message>
        <source>Unable to rewind the database to a pre-fork state. You will need to redownload the blockchain</source>
        <translation>Não é possível rebobinar  a base de dados para um estado antes da divisão da cadeia de blocos. Necessita descarregar novamente a cadeia de blocos</translation>
    </message>
    <message>
        <source>Warning: The network does not appear to fully agree! Some miners appear to be experiencing issues.</source>
        <translation>Aviso: a rede não parece estar completamente de acordo! Parece que alguns mineiros estão com dificuldades técnicas.</translation>
    </message>
    <message>
        <source>Warning: We do not appear to fully agree with our peers! You may need to upgrade, or other nodes may need to upgrade.</source>
        <translation>Aviso: parece que nós não estamos de acordo com os nossos pontos! Poderá ter que atualizar, ou outros pontos podem ter que ser atualizados.</translation>
    </message>
    <message>
        <source>-maxmempool must be at least %d MB</source>
        <translation>- máximo do banco de memória deverá ser pelo menos %d MB</translation>
    </message>
    <message>
        <source>Cannot resolve -%s address: '%s'</source>
        <translation>Não é possível resolver -%s endereço '%s'</translation>
    </message>
    <message>
        <source>Change index out of range</source>
        <translation>Índice de mudança fora do intervalo</translation>
    </message>
    <message>
        <source>Config setting for %s only applied on %s network when in [%s] section.</source>
        <translation>A configuração %s apenas é aplicada na rede %s quando na secção [%s].</translation>
    </message>
    <message>
        <source>Copyright (C) %i-%i</source>
        <translation>Direitos de Autor (C) %i-%i</translation>
    </message>
    <message>
        <source>Corrupted block database detected</source>
        <translation>Detetada cadeia de blocos corrompida</translation>
    </message>
    <message>
        <source>Could not find asmap file %s</source>
        <translation>Não foi possível achar o arquivo asmap %s</translation>
    </message>
    <message>
        <source>Could not parse asmap file %s</source>
        <translation>Não foi possível analisar o arquivo asmap %s.</translation>
    </message>
    <message>
        <source>Do you want to rebuild the block database now?</source>
        <translation>Deseja reconstruir agora a base de dados de blocos.</translation>
    </message>
    <message>
        <source>Error initializing block database</source>
        <translation>Erro ao inicializar a cadeia de blocos</translation>
    </message>
    <message>
        <source>Error initializing wallet database environment %s!</source>
        <translation>Erro ao inicializar o ambiente %s da base de dados da carteira</translation>
    </message>
    <message>
        <source>Error loading %s</source>
        <translation>Erro ao carregar %s</translation>
    </message>
    <message>
        <source>Error loading %s: Private keys can only be disabled during creation</source>
        <translation>Erro ao carregar %s: as chaves privadas só podem ser desativadas durante a criação</translation>
    </message>
    <message>
        <source>Error loading %s: Wallet corrupted</source>
        <translation>Erro ao carregar %s: carteira corrompida</translation>
    </message>
    <message>
        <source>Error loading %s: Wallet requires newer version of %s</source>
        <translation>Erro ao carregar %s: a carteira requer a nova versão de %s</translation>
    </message>
    <message>
        <source>Error loading block database</source>
        <translation>Erro ao carregar base de dados de blocos</translation>
    </message>
    <message>
        <source>Error opening block database</source>
        <translation>Erro ao abrir a base de dados de blocos</translation>
    </message>
    <message>
        <source>Failed to listen on any port. Use -listen=0 if you want this.</source>
        <translation>Falhou a escutar em qualquer porta. Use -listen=0 se quiser isto.</translation>
    </message>
    <message>
        <source>Failed to rescan the wallet during initialization</source>
        <translation>Reexaminação da carteira falhou durante a inicialização</translation>
    </message>
    <message>
        <source>Importing...</source>
        <translation>A importar...</translation>
    </message>
    <message>
        <source>Incorrect or no genesis block found. Wrong datadir for network?</source>
        <translation>Bloco génese incorreto ou nenhum bloco génese encontrado. Pasta de dados errada para a rede?</translation>
    </message>
    <message>
        <source>Initialization sanity check failed. %s is shutting down.</source>
        <translation>Verificação de integridade inicial falhou. O %s está a desligar-se.</translation>
    </message>
    <message>
        <source>Invalid P2P permission: '%s'</source>
        <translation>Permissões P2P inválidas : '%s'</translation>
    </message>
    <message>
        <source>Invalid amount for -%s=&lt;amount&gt;: '%s'</source>
        <translation>Valor inválido para -%s=&lt;amount&gt;: '%s'</translation>
    </message>
    <message>
        <source>Invalid amount for -discardfee=&lt;amount&gt;: '%s'</source>
        <translation>Quantidade inválida para -discardfee=&lt;amount&gt;: '%s'</translation>
    </message>
    <message>
        <source>Invalid amount for -fallbackfee=&lt;amount&gt;: '%s'</source>
        <translation>Valor inválido para -fallbackfee=&lt;amount&gt;: '%s'</translation>
    </message>
    <message>
        <source>Specified blocks directory "%s" does not exist.</source>
        <translation>
A pasta de blocos especificados "%s" não existe.</translation>
    </message>
    <message>
        <source>Unknown address type '%s'</source>
        <translation>Tipo de endereço desconhecido '%s'</translation>
    </message>
    <message>
        <source>Unknown change type '%s'</source>
        <translation>Tipo de mudança desconhecido '%s'</translation>
    </message>
    <message>
        <source>Upgrading txindex database</source>
        <translation>A atualizar a base de dados txindex</translation>
    </message>
    <message>
        <source>Loading P2P addresses...</source>
        <translation>A carregar endereços de P2P...</translation>
    </message>
    <message>
        <source>Loading banlist...</source>
        <translation>A carregar a lista de banir...</translation>
    </message>
    <message>
        <source>Not enough file descriptors available.</source>
        <translation>Os descritores de ficheiros disponíveis são insuficientes.</translation>
    </message>
    <message>
        <source>Prune cannot be configured with a negative value.</source>
        <translation>A redução não pode ser configurada com um valor negativo.</translation>
    </message>
    <message>
        <source>Prune mode is incompatible with -txindex.</source>
        <translation>O modo de redução é incompatível com -txindex.</translation>
    </message>
    <message>
        <source>Replaying blocks...</source>
        <translation>Repetindo blocos...</translation>
    </message>
    <message>
        <source>Rewinding blocks...</source>
        <translation>A rebobinar blocos...</translation>
    </message>
    <message>
        <source>The source code is available from %s.</source>
        <translation>O código fonte está disponível pelo %s.</translation>
    </message>
    <message>
        <source>Transaction fee and change calculation failed</source>
        <translation>Cálculo da taxa de transação e de troco falhou</translation>
    </message>
    <message>
        <source>Unable to bind to %s on this computer. %s is probably already running.</source>
        <translation>Impossível associar a %s neste computador. %s provavelmente já está em execução.</translation>
    </message>
    <message>
        <source>Unable to generate keys</source>
        <translation>Não foi possível gerar chaves</translation>
    </message>
    <message>
        <source>Unsupported logging category %s=%s.</source>
        <translation>Categoria de registos desconhecida %s=%s.</translation>
    </message>
    <message>
        <source>Upgrading UTXO database</source>
        <translation>A atualizar a base de dados UTXO</translation>
    </message>
    <message>
        <source>User Agent comment (%s) contains unsafe characters.</source>
        <translation>Comentário no User Agent (%s) contém caracteres inseguros.</translation>
    </message>
    <message>
        <source>Verifying blocks...</source>
        <translation>A verificar blocos...</translation>
    </message>
    <message>
        <source>Wallet needed to be rewritten: restart %s to complete</source>
        <translation>A carteira precisou de ser reescrita: reinicie %s para completar</translation>
    </message>
    <message>
        <source>Error: Listening for incoming connections failed (listen returned error %s)</source>
        <translation>Erro: a escuta de ligações de entrada falhou (escuta devolveu o erro %s)</translation>
    </message>
    <message>
        <source>%s corrupt. Try using the wallet tool bitcoin-wallet to salvage or restoring a backup.</source>
        <translation>%s corrompido. Tente usar a ferramenta de carteira bitcoin-wallet para salvar ou restaurar um backup.</translation>
    </message>
    <message>
        <source>Cannot upgrade a non HD split wallet without upgrading to support pre split keypool. Please use version 169900 or no version specified.</source>
        <translation>Não é possível atualizar uma carteira divida do tipo não-HD sem atualizar para ser compatível com divisão prévia da keypool. Por favor use a versão 169900 ou sem especificar nenhuma versão.</translation>
    </message>
    <message>
        <source>Invalid amount for -maxtxfee=&lt;amount&gt;: '%s' (must be at least the minrelay fee of %s to prevent stuck transactions)</source>
        <translation>Montante inválido para -maxtxfee=&lt;amount&gt;: '%s' (deverá ser, no mínimo, a taxa mínima de propagação de %s, de modo a evitar transações bloqueadas)</translation>
    </message>
    <message>
        <source>The transaction amount is too small to send after the fee has been deducted</source>
        <translation>O montante da transação é demasiado baixo após a dedução da taxa</translation>
    </message>
    <message>
        <source>This error could occur if this wallet was not shutdown cleanly and was last loaded using a build with a newer version of Berkeley DB. If so, please use the software that last loaded this wallet</source>
        <translation>Este erro pode ocorrer se a carteira não foi desligada corretamente e foi carregada da ultima vez usando uma compilação com uma versão mais recente da Berkeley DB. Se sim, por favor use o programa que carregou esta carteira da ultima vez.</translation>
    </message>
    <message>
        <source>This is the maximum transaction fee you pay (in addition to the normal fee) to prioritize partial spend avoidance over regular coin selection.</source>
        <translation>Este é a taxa de transação máxima que você paga (em adição à taxa normal) para priorizar evitar gastos parciais sobre seleção de moeda normal.</translation>
    </message>
    <message>
        <source>Transaction needs a change address, but we can't generate it. Please call keypoolrefill first.</source>
        <translation>Transação precisa uma mudança de endereço, mas nós não podemos gerar isto. Por favor chame keypoolrefill primeiro.</translation>
    </message>
    <message>
        <source>You need to rebuild the database using -reindex to go back to unpruned mode.  This will redownload the entire blockchain</source>
        <translation>Necessita reconstruir a base de dados, utilizando -reindex para voltar ao modo sem poda. Isto irá descarregar novamente a cadeia de blocos completa</translation>
    </message>
    <message>
        <source>A fatal internal error occurred, see debug.log for details</source>
        <translation>Um erro fatal interno occoreu, veja o debug.log para detalhes</translation>
    </message>
    <message>
        <source>Cannot set -peerblockfilters without -blockfilterindex.</source>
        <translation>Não é possível ajustar -peerblockfilters sem -blockfilterindex.</translation>
    </message>
    <message>
        <source>Disk space is too low!</source>
        <translation>Espaço de disco é muito pouco!</translation>
    </message>
    <message>
        <source>Error reading from database, shutting down.</source>
        <translation>Erro ao ler da base de dados. A encerrar.</translation>
    </message>
    <message>
        <source>Error upgrading chainstate database</source>
        <translation>Erro ao atualizar a base de dados do estado da cadeia (chainstate)</translation>
    </message>
    <message>
        <source>Error: Disk space is low for %s</source>
        <translation>Erro: espaço em disco demasiado baixo para %s</translation>
    </message>
    <message>
        <source>Error: Keypool ran out, please call keypoolrefill first</source>
        <translation>A keypool esgotou-se, por favor execute primeiro keypoolrefill1</translation>
    </message>
    <message>
        <source>Fee rate (%s) is lower than the minimum fee rate setting (%s)</source>
        <translation>A variação da taxa (%s) é menor que a mínima variação de taxa (%s) configurada.</translation>
    </message>
    <message>
        <source>Invalid -onion address or hostname: '%s'</source>
        <translation>Endereço -onion ou hostname inválido: '%s'</translation>
    </message>
    <message>
        <source>Invalid -proxy address or hostname: '%s'</source>
        <translation>Endereço -proxy ou nome do servidor inválido: '%s'</translation>
    </message>
    <message>
        <source>Invalid amount for -paytxfee=&lt;amount&gt;: '%s' (must be at least %s)</source>
        <translation>Montante inválido para -paytxfee=&lt;amount&gt;: '%s' (deverá ser no mínimo %s)</translation>
    </message>
    <message>
        <source>Invalid netmask specified in -whitelist: '%s'</source>
        <translation>Máscara de rede inválida especificada em -whitelist: '%s'</translation>
    </message>
    <message>
        <source>Need to specify a port with -whitebind: '%s'</source>
        <translation>Necessário especificar uma porta com -whitebind: '%s'</translation>
    </message>
    <message>
        <source>No proxy server specified. Use -proxy=&lt;ip&gt; or -proxy=&lt;ip:port&gt;.</source>
        <translation>Sem servidor de proxy especificado. Use -proxy=&lt;ip&gt; ou -proxy=&lt;ip:port&gt;.</translation>
    </message>
    <message>
        <source>Prune mode is incompatible with -blockfilterindex.</source>
        <translation>O modo de remoção é incompatível com -blockfilterindex.</translation>
    </message>
    <message>
        <source>Reducing -maxconnections from %d to %d, because of system limitations.</source>
        <translation>Reduzindo -maxconnections de %d para %d, devido a limitações no sistema.</translation>
    </message>
    <message>
        <source>Section [%s] is not recognized.</source>
        <translation>A secção [%s] não é reconhecida.</translation>
    </message>
    <message>
        <source>Signing transaction failed</source>
        <translation>Falhou assinatura da transação</translation>
    </message>
    <message>
        <source>Specified -walletdir "%s" does not exist</source>
        <translation>O -walletdir "%s" especificado não existe</translation>
    </message>
    <message>
        <source>Specified -walletdir "%s" is a relative path</source>
        <translation>O -walletdir "%s" especificado é um caminho relativo</translation>
    </message>
    <message>
        <source>Specified -walletdir "%s" is not a directory</source>
        <translation>O -walletdir "%s" especificado não é uma pasta</translation>
    </message>
    <message>
        <source>The specified config file %s does not exist
</source>
        <translation>O ficheiro de configuração especificado %s não existe
</translation>
    </message>
    <message>
        <source>The transaction amount is too small to pay the fee</source>
        <translation>O montante da transação é demasiado baixo para pagar a taxa</translation>
    </message>
    <message>
        <source>This is experimental software.</source>
        <translation>Isto é software experimental.</translation>
    </message>
    <message>
        <source>Transaction amount too small</source>
        <translation>Quantia da transação é muito baixa</translation>
    </message>
    <message>
        <source>Transaction too large</source>
        <translation>Transação grande demais</translation>
    </message>
    <message>
        <source>Unable to bind to %s on this computer (bind returned error %s)</source>
        <translation>Incapaz de vincular à porta %s neste computador (vínculo retornou erro %s)</translation>
    </message>
    <message>
        <source>Unable to create the PID file '%s': %s</source>
        <translation>Não foi possível criar o ficheiro PID '%s': %s</translation>
    </message>
    <message>
        <source>Unable to generate initial keys</source>
        <translation>Incapaz de gerar as chaves iniciais</translation>
    </message>
    <message>
        <source>Unknown -blockfilterindex value %s.</source>
        <translation>Desconhecido -blockfilterindex valor %s.</translation>
    </message>
    <message>
        <source>Verifying wallet(s)...</source>
        <translation>A verificar a(s) carteira(s)...</translation>
    </message>
    <message>
        <source>Warning: unknown new rules activated (versionbit %i)</source>
        <translation>Aviso: ativadas novas regras desconhecidas (versionbit %i)</translation>
    </message>
    <message>
        <source>-maxtxfee is set very high! Fees this large could be paid on a single transaction.</source>
        <translation>-maxtxfee está definido com um valor muito alto! Taxas desta magnitude podem ser pagas numa única transação.</translation>
    </message>
    <message>
        <source>This is the transaction fee you may pay when fee estimates are not available.</source>
        <translation>Esta é a taxa de transação que poderá pagar quando as estimativas da taxa não estão disponíveis.</translation>
    </message>
    <message>
        <source>Total length of network version string (%i) exceeds maximum length (%i). Reduce the number or size of uacomments.</source>
        <translation>Comprimento total da entrada da versão de rede (%i) excede o comprimento máximo (%i). Reduzir o número ou o tamanho de uacomments.</translation>
    </message>
    <message>
        <source>%s is set very high!</source>
        <translation>%s está demasiado elevado!</translation>
    </message>
    <message>
        <source>Error loading wallet %s. Duplicate -wallet filename specified.</source>
        <translation>Erro ao carregar a carteira %s. Especificado nome de fichero -wallet em duplicado.</translation>
    </message>
    <message>
        <source>Starting network threads...</source>
        <translation>A iniciar threads de rede...</translation>
    </message>
    <message>
        <source>The wallet will avoid paying less than the minimum relay fee.</source>
        <translation>A carteira evitará pagar menos que a taxa minima de propagação.</translation>
    </message>
    <message>
        <source>This is the minimum transaction fee you pay on every transaction.</source>
        <translation>Esta é a taxa minima de transação que paga em cada transação.</translation>
    </message>
    <message>
        <source>This is the transaction fee you will pay if you send a transaction.</source>
        <translation>Esta é a taxa de transação que irá pagar se enviar uma transação.</translation>
    </message>
    <message>
        <source>Transaction amounts must not be negative</source>
        <translation>Os valores da transação não devem ser negativos</translation>
    </message>
    <message>
        <source>Transaction has too long of a mempool chain</source>
        <translation>A transação é muito grande de uma cadeia do banco de memória</translation>
    </message>
    <message>
        <source>Transaction must have at least one recipient</source>
        <translation>A transação dever pelo menos um destinatário</translation>
    </message>
    <message>
        <source>Unknown network specified in -onlynet: '%s'</source>
        <translation>Rede desconhecida especificada em -onlynet: '%s'</translation>
    </message>
    <message>
        <source>Insufficient funds</source>
        <translation>Fundos insuficientes</translation>
    </message>
    <message>
        <source>Fee estimation failed. Fallbackfee is disabled. Wait a few blocks or enable -fallbackfee.</source>
        <translation>Falha na estimativa de taxa. A taxa alternativa de recurso está desativada. Espere alguns blocos ou ative -fallbackfee.</translation>
    </message>
    <message>
        <source>Warning: Private keys detected in wallet {%s} with disabled private keys</source>
        <translation>Aviso: chaves privadas detetadas na carteira {%s} com chaves privadas desativadas</translation>
    </message>
    <message>
        <source>Cannot write to data directory '%s'; check permissions.</source>
        <translation>Não foi possível escrever na pasta de dados '%s': verifique as permissões.</translation>
    </message>
    <message>
        <source>Loading block index...</source>
        <translation>A carregar o índice de blocos...</translation>
    </message>
    <message>
        <source>Loading wallet...</source>
        <translation>A carregar a carteira...</translation>
    </message>
    <message>
        <source>Cannot downgrade wallet</source>
        <translation>Impossível mudar a carteira para uma versão anterior</translation>
    </message>
    <message>
        <source>Rescanning...</source>
        <translation>Reexaminando...</translation>
    </message>
    <message>
        <source>Done loading</source>
        <translation>Carregamento concluído</translation>
    </message>
</context>
</TS><|MERGE_RESOLUTION|>--- conflicted
+++ resolved
@@ -70,13 +70,6 @@
         <translation>Estes são os seus endereços Particl para enviar pagamentos. Verifique sempre o valor e o endereço de receção antes de enviar moedas.</translation>
     </message>
     <message>
-<<<<<<< HEAD
-        <source>These are your Particl addresses for receiving payments. Use the 'Create new receiving address' button in the receive tab to create new addresses.</source>
-        <translation>Estes são os endereços Particl para receiver pagamentos. Use o botão "Criar novo endereço para receiver" para crier novo endereço.</translation>
-    </message>
-    <message>
-=======
->>>>>>> 5174b534
         <source>&amp;Copy Address</source>
         <translation>&amp;Copiar Endereço</translation>
     </message>
@@ -485,16 +478,16 @@
         <translation>Atualizado</translation>
     </message>
     <message>
-        <source>Load Partially Signed Bitcoin Transaction</source>
-        <translation>Carregar transação de Bitcoin parcialmente assinada</translation>
+        <source>Load Partially Signed Particl Transaction</source>
+        <translation>Carregar transação de Particl parcialmente assinada</translation>
     </message>
     <message>
         <source>Load PSBT from clipboard...</source>
         <translation>Carregar PSBT da área de transferência...</translation>
     </message>
     <message>
-        <source>Load Partially Signed Bitcoin Transaction from clipboard</source>
-        <translation>Carregar transação de Bitcoin parcialmente assinada da área de transferência.</translation>
+        <source>Load Partially Signed Particl Transaction from clipboard</source>
+        <translation>Carregar transação de Particl parcialmente assinada da área de transferência.</translation>
     </message>
     <message>
         <source>Node window</source>
@@ -533,9 +526,6 @@
         <translation>Fechar a carteira</translation>
     </message>
     <message>
-<<<<<<< HEAD
-        <source>Show the %1 help message to get a list with possible Particl command-line options</source>
-=======
         <source>Close All Wallets...</source>
         <translation>Fechar todas carteiras...</translation>
     </message>
@@ -544,8 +534,7 @@
         <translation>Fechar todas carteiras.</translation>
     </message>
     <message>
-        <source>Show the %1 help message to get a list with possible Bitcoin command-line options</source>
->>>>>>> 5174b534
+        <source>Show the %1 help message to get a list with possible Particl command-line options</source>
         <translation>Mostrar a mensagem de ajuda %1 para obter uma lista com possíveis opções a usar na linha de comandos.</translation>
     </message>
     <message>
@@ -657,13 +646,8 @@
         <translation>A carteira está &lt;b&gt;encriptada&lt;/b&gt; e atualmente &lt;b&gt;bloqueada&lt;/b&gt;</translation>
     </message>
     <message>
-<<<<<<< HEAD
-        <source>A fatal error occurred. Particl can no longer continue safely and will quit.</source>
-        <translation>Ocorreu um erro fatal. O Particl não pode continuar com segurança e irá fechar.</translation>
-=======
         <source>Original message:</source>
         <translation>Mensagem original:</translation>
->>>>>>> 5174b534
     </message>
     </context>
 <context>
@@ -1109,13 +1093,8 @@
 <context>
     <name>OpenURIDialog</name>
     <message>
-<<<<<<< HEAD
         <source>Open particl URI</source>
-        <translation>Abrir um particl URI</translation>
-=======
-        <source>Open bitcoin URI</source>
-        <translation>Abrir um Bitcoin URI</translation>
->>>>>>> 5174b534
+        <translation>Abrir um Particl URI</translation>
     </message>
     <message>
         <source>URI:</source>
@@ -1309,13 +1288,6 @@
         <translation>Tor</translation>
     </message>
     <message>
-<<<<<<< HEAD
-        <source>Connect to the Particl network through a separate SOCKS5 proxy for Tor hidden services.</source>
-        <translation>Ligar à rede Particl através de um proxy SOCKS5 separado para utilizar os serviços ocultos do Tor.</translation>
-    </message>
-    <message>
-=======
->>>>>>> 5174b534
         <source>&amp;Window</source>
         <translation>&amp;Janela</translation>
     </message>
@@ -2530,10 +2502,6 @@
         <translation>Tem a certeza que deseja enviar?</translation>
     </message>
     <message>
-<<<<<<< HEAD
-        <source>Please, review your transaction proposal. This will produce a Partially Signed Particl Transaction (PSBT) which you can copy and then sign with e.g. an offline %1 wallet, or a PSBT-compatible hardware wallet.</source>
-        <translation>Por favor, reveja sua proposta de transação. Isto irá produzir uma transação de Particl parcialmente assinada (PSBT)(sigla em inglês) a qual você pode copiar e então assinar com por exemplo uma carteira %1 offiline ou uma carteira de hardware compatível com PSBT</translation>
-=======
         <source>Create Unsigned</source>
         <translation>Criar sem assinatura</translation>
     </message>
@@ -2548,7 +2516,6 @@
     <message>
         <source>PSBT saved</source>
         <translation>PSBT salva</translation>
->>>>>>> 5174b534
     </message>
     <message>
         <source>or</source>
@@ -2559,8 +2526,8 @@
         <translation>Pode aumentar a taxa depois (sinaliza substituir-por-taxa, BIP-125).</translation>
     </message>
     <message>
-        <source>Please, review your transaction proposal. This will produce a Partially Signed Bitcoin Transaction (PSBT) which you can save or copy and then sign with e.g. an offline %1 wallet, or a PSBT-compatible hardware wallet.</source>
-        <translation>Por favor, reveja sua proposta de transação. Isto irá produzir uma Transação de Bitcoin parcialmente assinada (PSBT, sigla em inglês) a qual você pode salvar ou copiar e então assinar com por exemplo uma carteira %1 offiline ou uma PSBT compatível com carteira de hardware.</translation>
+        <source>Please, review your transaction proposal. This will produce a Partially Signed Particl Transaction (PSBT) which you can save or copy and then sign with e.g. an offline %1 wallet, or a PSBT-compatible hardware wallet.</source>
+        <translation>Por favor, reveja sua proposta de transação. Isto irá produzir uma Transação de Particl parcialmente assinada (PSBT, sigla em inglês) a qual você pode salvar ou copiar e então assinar com por exemplo uma carteira %1 offiline ou uma PSBT compatível com carteira de hardware.</translation>
     </message>
     <message>
         <source>Please, review your transaction.</source>
@@ -3786,8 +3753,8 @@
         <translation>Erro: a escuta de ligações de entrada falhou (escuta devolveu o erro %s)</translation>
     </message>
     <message>
-        <source>%s corrupt. Try using the wallet tool bitcoin-wallet to salvage or restoring a backup.</source>
-        <translation>%s corrompido. Tente usar a ferramenta de carteira bitcoin-wallet para salvar ou restaurar um backup.</translation>
+        <source>%s corrupt. Try using the wallet tool particl-wallet to salvage or restoring a backup.</source>
+        <translation>%s corrompido. Tente usar a ferramenta de carteira particl-wallet para salvar ou restaurar um backup.</translation>
     </message>
     <message>
         <source>Cannot upgrade a non HD split wallet without upgrading to support pre split keypool. Please use version 169900 or no version specified.</source>
