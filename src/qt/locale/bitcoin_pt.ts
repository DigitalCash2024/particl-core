--- conflicted
+++ resolved
@@ -66,19 +66,14 @@
         <translation type="unfinished">Endereços de receção</translation>
     </message>
     <message>
-<<<<<<< HEAD
         <source>These are your Particl addresses for sending payments. Always check the amount and the receiving address before sending coins.</source>
-        <translation>Estes são os seus endereços Particl para enviar pagamentos. Verifique sempre o valor e o endereço de receção antes de enviar moedas.</translation>
-=======
-        <source>These are your Bitcoin addresses for sending payments. Always check the amount and the receiving address before sending coins.</source>
-        <translation type="unfinished">Estes são os seus endereços Bitcoin para enviar pagamentos. Verifique sempre o valor e o endereço de receção antes de enviar moedas.</translation>
-    </message>
-    <message>
-        <source>These are your Bitcoin addresses for receiving payments. Use the 'Create new receiving address' button in the receive tab to create new addresses.
+        <translation type="unfinished">Estes são os seus endereços Particl para enviar pagamentos. Verifique sempre o valor e o endereço de receção antes de enviar moedas.</translation>
+    </message>
+    <message>
+        <source>These are your Particl addresses for receiving payments. Use the 'Create new receiving address' button in the receive tab to create new addresses.
 Signing is only possible with addresses of the type 'legacy'.</source>
-        <translation type="unfinished">Estes são seus novos endereços Bitcoin para o recebimento de pagamentos. Use o botão "Criar novo endereço de recebimento" na aba "Receber"  para criar novos endereços.
+        <translation type="unfinished">Estes são seus novos endereços Particl para o recebimento de pagamentos. Use o botão "Criar novo endereço de recebimento" na aba "Receber"  para criar novos endereços.
 Assinar só é possível com endereços do tipo "legado".</translation>
->>>>>>> d3bd5410
     </message>
     <message>
         <source>&amp;Copy Address</source>
@@ -169,13 +164,8 @@
         <translation type="unfinished">Confirmar encriptação da carteira</translation>
     </message>
     <message>
-<<<<<<< HEAD
         <source>Warning: If you encrypt your wallet and lose your passphrase, you will &lt;b&gt;LOSE ALL OF YOUR PARTICL&lt;/b&gt;!</source>
-        <translation>Aviso: se encriptar a sua carteira e perder a sua frase de segurnça, &lt;b&gt;PERDERÁ TODOS OS SEUS PARTICL&lt;/b&gt;!</translation>
-=======
-        <source>Warning: If you encrypt your wallet and lose your passphrase, you will &lt;b&gt;LOSE ALL OF YOUR BITCOINS&lt;/b&gt;!</source>
-        <translation type="unfinished">Aviso: se encriptar a sua carteira e perder a sua frase de segurnça, &lt;b&gt;PERDERÁ TODOS OS SEUS BITCOINS&lt;/b&gt;!</translation>
->>>>>>> d3bd5410
+        <translation type="unfinished">Aviso: se encriptar a sua carteira e perder a sua frase de segurnça, &lt;b&gt;PERDERÁ TODOS OS SEUS PARTICL&lt;/b&gt;!</translation>
     </message>
     <message>
         <source>Are you sure you wish to encrypt your wallet?</source>
@@ -194,13 +184,8 @@
         <translation type="unfinished">Insira a password antiga e a nova para a carteira.</translation>
     </message>
     <message>
-<<<<<<< HEAD
         <source>Remember that encrypting your wallet cannot fully protect your particl from being stolen by malware infecting your computer.</source>
-        <translation>Lembra se que encrostar a sua carteira não o pode defender na totalidade os seus particl de serem roubados por um malware que possa infectar o seu computador.</translation>
-=======
-        <source>Remember that encrypting your wallet cannot fully protect your bitcoins from being stolen by malware infecting your computer.</source>
-        <translation type="unfinished">Lembra se que encrostar a sua carteira não o pode defender na totalidade os seus bitcoins de serem roubados por um malware que possa infectar o seu computador.</translation>
->>>>>>> d3bd5410
+        <translation type="unfinished">Lembra se que encrostar a sua carteira não o pode defender na totalidade os seus particl de serem roubados por um malware que possa infectar o seu computador.</translation>
     </message>
     <message>
         <source>Wallet to be encrypted</source>
@@ -296,8 +281,8 @@
         <translation type="unfinished">Quantia</translation>
     </message>
     <message>
-        <source>Enter a Bitcoin address (e.g. %1)</source>
-        <translation type="unfinished">Introduza um endereço Bitcoin (ex. %1)</translation>
+        <source>Enter a Particl address (e.g. %1)</source>
+        <translation type="unfinished">Introduza um endereço Particl (ex. %1)</translation>
     </message>
     <message>
         <source>Unroutable</source>
@@ -474,37 +459,28 @@
         <translation>Encriptar as chaves privadas que pertencem à sua carteira</translation>
     </message>
     <message>
-<<<<<<< HEAD
+        <source>&amp;Backup Wallet…</source>
+        <translation type="unfinished">&amp;Fazer cópia de segurança da carteira…</translation>
+    </message>
+    <message>
+        <source>&amp;Change Passphrase…</source>
+        <translation type="unfinished">&amp;Alterar frase de segurança…</translation>
+    </message>
+    <message>
+        <source>Sign &amp;message…</source>
+        <translation type="unfinished">Assinar &amp;mensagem…</translation>
+    </message>
+    <message>
         <source>Sign messages with your Particl addresses to prove you own them</source>
         <translation>Assine as mensagens com os seus endereços Particl para provar que é o proprietário dos mesmos</translation>
     </message>
     <message>
+        <source>&amp;Verify message…</source>
+        <translation type="unfinished">&amp;Verificar mensagem…</translation>
+    </message>
+    <message>
         <source>Verify messages to ensure they were signed with specified Particl addresses</source>
         <translation>Verifique mensagens para assegurar que foram assinadas com o endereço Particl especificado</translation>
-=======
-        <source>&amp;Backup Wallet…</source>
-        <translation type="unfinished">&amp;Fazer cópia de segurança da carteira…</translation>
-    </message>
-    <message>
-        <source>&amp;Change Passphrase…</source>
-        <translation type="unfinished">&amp;Alterar frase de segurança…</translation>
-    </message>
-    <message>
-        <source>Sign &amp;message…</source>
-        <translation type="unfinished">Assinar &amp;mensagem…</translation>
-    </message>
-    <message>
-        <source>Sign messages with your Bitcoin addresses to prove you own them</source>
-        <translation>Assine as mensagens com os seus endereços Bitcoin para provar que é o proprietário dos mesmos</translation>
-    </message>
-    <message>
-        <source>&amp;Verify message…</source>
-        <translation type="unfinished">&amp;Verificar mensagem…</translation>
-    </message>
-    <message>
-        <source>Verify messages to ensure they were signed with specified Bitcoin addresses</source>
-        <translation>Verifique mensagens para assegurar que foram assinadas com o endereço Bitcoin especificado</translation>
->>>>>>> d3bd5410
     </message>
     <message>
         <source>Open &amp;URI…</source>
@@ -539,13 +515,8 @@
         <translation>Barra de ferramentas dos separadores</translation>
     </message>
     <message>
-<<<<<<< HEAD
-        <source>Request payments (generates QR codes and particl: URIs)</source>
-        <translation>Solicitar pagamentos (gera códigos QR e particl: URIs)</translation>
-=======
         <source>Syncing Headers (%1%)…</source>
         <translation type="unfinished">A sincronizar cabeçalhos (%1%)...</translation>
->>>>>>> d3bd5410
     </message>
     <message>
         <source>Synchronizing with network…</source>
@@ -559,11 +530,6 @@
         <source>Processing blocks on disk…</source>
         <translation type="unfinished">A processar blocos no disco…</translation>
     </message>
-<<<<<<< HEAD
-    <message numerus="yes">
-        <source>%n active connection(s) to Particl network</source>
-        <translation><numerusform>%n ligação ativa à rede Particl</numerusform><numerusform>%n ligações ativas à rede Particl</numerusform></translation>
-=======
     <message>
         <source>Reindexing blocks on disk…</source>
         <translation type="unfinished">A reindexar blocos no disco…</translation>
@@ -573,9 +539,8 @@
         <translation type="unfinished">A conectar aos pares…</translation>
     </message>
     <message>
-        <source>Request payments (generates QR codes and bitcoin: URIs)</source>
-        <translation type="unfinished">Solicitar pagamentos (gera códigos QR e bitcoin: URIs)</translation>
->>>>>>> d3bd5410
+        <source>Request payments (generates QR codes and particl: URIs)</source>
+        <translation type="unfinished">Solicitar pagamentos (gera códigos QR e particl: URIs)</translation>
     </message>
     <message>
         <source>Show the list of used sending addresses and labels</source>
@@ -625,25 +590,12 @@
         <translation>Atualizado</translation>
     </message>
     <message>
-<<<<<<< HEAD
         <source>Load Partially Signed Particl Transaction</source>
-        <translation>Carregar transação de Particl parcialmente assinada</translation>
-    </message>
-    <message>
-        <source>Load PSBT from clipboard...</source>
-        <translation>Carregar PSBT da área de transferência...</translation>
+        <translation type="unfinished">Carregar transação de Particl parcialmente assinada</translation>
     </message>
     <message>
         <source>Load Partially Signed Particl Transaction from clipboard</source>
-        <translation>Carregar transação de Particl parcialmente assinada da área de transferência.</translation>
-=======
-        <source>Load Partially Signed Bitcoin Transaction</source>
-        <translation type="unfinished">Carregar transação de Bitcoin parcialmente assinada</translation>
-    </message>
-    <message>
-        <source>Load Partially Signed Bitcoin Transaction from clipboard</source>
-        <translation type="unfinished">Carregar transação de Bitcoin parcialmente assinada da área de transferência.</translation>
->>>>>>> d3bd5410
+        <translation type="unfinished">Carregar transação de Particl parcialmente assinada da área de transferência.</translation>
     </message>
     <message>
         <source>Node window</source>
@@ -662,13 +614,8 @@
         <translation type="unfinished">&amp;Endereços de receção</translation>
     </message>
     <message>
-<<<<<<< HEAD
         <source>Open a particl: URI</source>
-        <translation>Abrir um particl URI</translation>
-=======
-        <source>Open a bitcoin: URI</source>
-        <translation type="unfinished">Abrir um bitcoin URI</translation>
->>>>>>> d3bd5410
+        <translation type="unfinished">Abrir um particl URI</translation>
     </message>
     <message>
         <source>Open Wallet</source>
@@ -687,7 +634,7 @@
         <translation type="unfinished">Fechar todas carteiras.</translation>
     </message>
     <message>
-        <source>Show the %1 help message to get a list with possible Bitcoin command-line options</source>
+        <source>Show the %1 help message to get a list with possible Particl command-line options</source>
         <translation type="unfinished">Mostrar a mensagem de ajuda %1 para obter uma lista com possíveis opções a usar na linha de comandos.</translation>
     </message>
     <message>
@@ -695,13 +642,8 @@
         <translation type="unfinished">&amp;Valores de Máscara</translation>
     </message>
     <message>
-<<<<<<< HEAD
-        <source>Show the %1 help message to get a list with possible Particl command-line options</source>
-        <translation>Mostrar a mensagem de ajuda %1 para obter uma lista com possíveis opções a usar na linha de comandos.</translation>
-=======
         <source>Mask the values in the Overview tab</source>
         <translation type="unfinished">Mascare os valores na aba de visão geral</translation>
->>>>>>> d3bd5410
     </message>
     <message>
         <source>default wallet</source>
@@ -732,7 +674,7 @@
         <translation type="unfinished">Cliente %1</translation>
     </message>
     <message numerus="yes">
-        <source>%n active connection(s) to Bitcoin network.</source>
+        <source>%n active connection(s) to Particl network.</source>
         <extracomment>A substring of the tooltip.</extracomment>
         <translation type="unfinished">
             <numerusform />
@@ -1113,13 +1055,8 @@
         <translation type="unfinished">Editar o endereço de envio</translation>
     </message>
     <message>
-<<<<<<< HEAD
         <source>The entered address "%1" is not a valid Particl address.</source>
-        <translation>O endereço introduzido "%1" não é um endereço particl válido.</translation>
-=======
-        <source>The entered address "%1" is not a valid Bitcoin address.</source>
-        <translation type="unfinished">O endereço introduzido "%1" não é um endereço bitcoin válido.</translation>
->>>>>>> d3bd5410
+        <translation type="unfinished">O endereço introduzido "%1" não é um endereço particl válido.</translation>
     </message>
     <message>
         <source>Address "%1" already exists as a receiving address with label "%2" and so cannot be added as a sending address.</source>
@@ -1188,8 +1125,8 @@
         </translation>
     </message>
     <message>
-        <source>%1 will download and store a copy of the Bitcoin block chain.</source>
-        <translation type="unfinished">%1 irá descarregar e armazenar uma cópia da cadeia de blocos da Bitcoin.</translation>
+        <source>%1 will download and store a copy of the Particl block chain.</source>
+        <translation type="unfinished">%1 irá descarregar e armazenar uma cópia da cadeia de blocos da Particl.</translation>
     </message>
     <message>
         <source>The wallet will also be stored in this directory.</source>
@@ -1243,13 +1180,8 @@
 <context>
     <name>HelpMessageDialog</name>
     <message>
-<<<<<<< HEAD
-        <source>Particl</source>
-        <translation>Particl</translation>
-=======
         <source>version</source>
         <translation type="unfinished">versão</translation>
->>>>>>> d3bd5410
     </message>
     <message>
         <source>About %1</source>
@@ -1267,13 +1199,8 @@
         <translation type="unfinished">%1 está a desligar…</translation>
     </message>
     <message>
-<<<<<<< HEAD
-        <source>%1 will download and store a copy of the Particl block chain.</source>
-        <translation>%1 irá descarregar e armazenar uma cópia da cadeia de blocos da Particl.</translation>
-=======
         <source>Do not shut down the computer until this window disappears.</source>
         <translation type="unfinished">Não desligue o computador enquanto esta janela não desaparecer.</translation>
->>>>>>> d3bd5410
     </message>
 </context>
 <context>
@@ -1283,48 +1210,12 @@
         <translation type="unfinished">Formulário</translation>
     </message>
     <message>
-<<<<<<< HEAD
-        <source>Error: Specified data directory "%1" cannot be created.</source>
-        <translation>Erro: não pode ser criada a pasta de dados especificada como "%1.</translation>
-    </message>
-    <message>
-        <source>Error</source>
-        <translation>Erro</translation>
-    </message>
-    <message numerus="yes">
-        <source>%n GB of free space available</source>
-        <translation><numerusform>%n GB de espaço livre disponível</numerusform><numerusform>%n GB de espaço livre disponível</numerusform></translation>
-    </message>
-    <message numerus="yes">
-        <source>(of %n GB needed)</source>
-        <translation><numerusform>(de %n GB necessários)</numerusform><numerusform>(de %n GB necessário)</numerusform></translation>
-    </message>
-    <message numerus="yes">
-        <source>(%n GB needed for full chain)</source>
-        <translation><numerusform>(%n GB precisos para a cadeia completa)</numerusform><numerusform>(%n GB precisos para a cadeia completa)</numerusform></translation>
-    </message>
-</context>
-<context>
-    <name>ModalOverlay</name>
-    <message>
-        <source>Form</source>
-        <translation>Formulário</translation>
-    </message>
-    <message>
         <source>Recent transactions may not yet be visible, and therefore your wallet's balance might be incorrect. This information will be correct once your wallet has finished synchronizing with the particl network, as detailed below.</source>
-        <translation>Transações recentes podem não ser visíveis por agora, portanto o saldo da sua carteira pode estar incorreto. Esta informação será corrigida quando a sua carteira acabar de sincronizar com a rede, como está explicado em baixo.</translation>
+        <translation type="unfinished">Transações recentes podem não ser visíveis por agora, portanto o saldo da sua carteira pode estar incorreto. Esta informação será corrigida quando a sua carteira acabar de sincronizar com a rede, como está explicado em baixo.</translation>
     </message>
     <message>
         <source>Attempting to spend particl that are affected by not-yet-displayed transactions will not be accepted by the network.</source>
-        <translation>Tentar enviar particl que estão afetadas por transações ainda não exibidas não será aceite pela rede.</translation>
-=======
-        <source>Recent transactions may not yet be visible, and therefore your wallet's balance might be incorrect. This information will be correct once your wallet has finished synchronizing with the bitcoin network, as detailed below.</source>
-        <translation type="unfinished">Transações recentes podem não ser visíveis por agora, portanto o saldo da sua carteira pode estar incorreto. Esta informação será corrigida quando a sua carteira acabar de sincronizar com a rede, como está explicado em baixo.</translation>
-    </message>
-    <message>
-        <source>Attempting to spend bitcoins that are affected by not-yet-displayed transactions will not be accepted by the network.</source>
-        <translation type="unfinished">Tentar enviar bitcoins que estão afetadas por transações ainda não exibidas não será aceite pela rede.</translation>
->>>>>>> d3bd5410
+        <translation type="unfinished">Tentar enviar particl que estão afetadas por transações ainda não exibidas não será aceite pela rede.</translation>
     </message>
     <message>
         <source>Number of blocks left</source>
@@ -1370,28 +1261,8 @@
 <context>
     <name>OpenURIDialog</name>
     <message>
-<<<<<<< HEAD
         <source>Open particl URI</source>
-        <translation>Abrir um Particl URI</translation>
-    </message>
-    <message>
-        <source>URI:</source>
-        <translation>URI:</translation>
-    </message>
-</context>
-<context>
-    <name>OpenWalletActivity</name>
-    <message>
-        <source>Open wallet failed</source>
-        <translation>Falha ao abrir a carteira</translation>
-    </message>
-    <message>
-        <source>Open wallet warning</source>
-        <translation>Aviso abertura carteira</translation>
-=======
-        <source>Open bitcoin URI</source>
-        <translation type="unfinished">Abrir um Bitcoin URI</translation>
->>>>>>> d3bd5410
+        <translation type="unfinished">Abrir um Particl URI</translation>
     </message>
     </context>
 <context>
@@ -1510,13 +1381,8 @@
         <translation type="unfinished">Permitir ligações de "a receber"</translation>
     </message>
     <message>
-<<<<<<< HEAD
         <source>Connect to the Particl network through a SOCKS5 proxy.</source>
-        <translation>Conectar à rede da Particl através dum proxy SOCLS5.</translation>
-=======
-        <source>Connect to the Bitcoin network through a SOCKS5 proxy.</source>
-        <translation type="unfinished">Conectar à rede da Bitcoin através dum proxy SOCLS5.</translation>
->>>>>>> d3bd5410
+        <translation type="unfinished">Conectar à rede da Particl através dum proxy SOCLS5.</translation>
     </message>
     <message>
         <source>&amp;Connect through SOCKS5 proxy (default proxy):</source>
@@ -1579,8 +1445,8 @@
         <translation type="unfinished">Escolha se deve mostrar as funcionalidades de controlo de moedas ou não.</translation>
     </message>
     <message>
-        <source>Connect to the Bitcoin network through a separate SOCKS5 proxy for Tor onion services.</source>
-        <translation type="unfinished">Conecte-se a rede Bitcoin através de um proxy SOCKS5 separado para serviços Tor Onion</translation>
+        <source>Connect to the Particl network through a separate SOCKS5 proxy for Tor onion services.</source>
+        <translation type="unfinished">Conecte-se a rede Particl através de um proxy SOCKS5 separado para serviços Tor Onion</translation>
     </message>
     <message>
         <source>Use separate SOCKS&amp;5 proxy to reach peers via Tor onion services:</source>
@@ -1845,50 +1711,20 @@
         <translation type="unfinished">Erro do pedido de pagamento</translation>
     </message>
     <message>
-<<<<<<< HEAD
         <source>Cannot start particl: click-to-pay handler</source>
-        <translation>Impossível iniciar o controlador de particl: click-to-pay</translation>
-=======
-        <source>Cannot start bitcoin: click-to-pay handler</source>
-        <translation type="unfinished">Impossível iniciar o controlador de bitcoin: click-to-pay</translation>
->>>>>>> d3bd5410
+        <translation type="unfinished">Impossível iniciar o controlador de particl: click-to-pay</translation>
     </message>
     <message>
         <source>URI handling</source>
         <translation type="unfinished">Manuseamento de URI</translation>
     </message>
     <message>
-<<<<<<< HEAD
         <source>'particl://' is not a valid URI. Use 'particl:' instead.</source>
-        <translation>'particl://' não é um URI válido. Utilize 'particl:'.</translation>
-    </message>
-    <message>
-        <source>Cannot process payment request because BIP70 is not supported.</source>
-        <translation>O pagamento requerido não pode ser processado porque BIP70 não é suportado.</translation>
-    </message>
-    <message>
-        <source>Due to widespread security flaws in BIP70 it's strongly recommended that any merchant instructions to switch wallets be ignored.</source>
-        <translation>Devido a falhas de segurança generalizadas no BIP70, é altamente recomendável que todas as instruções do comerciante para trocar carteiras sejam ignoradas.</translation>
-    </message>
-    <message>
-        <source>If you are receiving this error you should request the merchant provide a BIP21 compatible URI.</source>
-        <translation>Se está a receber este erro, deve pedir ao comerciante que lhe de um ULR compatível com BIP21.</translation>
-    </message>
-    <message>
-        <source>Invalid payment address %1</source>
-        <translation>Endereço de pagamento inválido %1</translation>
+        <translation type="unfinished">'particl://' não é um URI válido. Utilize 'particl:'.</translation>
     </message>
     <message>
         <source>URI cannot be parsed! This can be caused by an invalid Particl address or malformed URI parameters.</source>
-        <translation>URI não foi lido corretamente! Isto pode ser causado por um endereço Particl inválido ou por parâmetros URI malformados.</translation>
-=======
-        <source>'bitcoin://' is not a valid URI. Use 'bitcoin:' instead.</source>
-        <translation type="unfinished">'bitcoin://' não é um URI válido. Utilize 'bitcoin:'.</translation>
-    </message>
-    <message>
-        <source>URI cannot be parsed! This can be caused by an invalid Bitcoin address or malformed URI parameters.</source>
-        <translation type="unfinished">URI não foi lido corretamente! Isto pode ser causado por um endereço Bitcoin inválido ou por parâmetros URI malformados.</translation>
->>>>>>> d3bd5410
+        <translation type="unfinished">URI não foi lido corretamente! Isto pode ser causado por um endereço Particl inválido ou por parâmetros URI malformados.</translation>
     </message>
     <message>
         <source>Payment request file handling</source>
@@ -1909,107 +1745,8 @@
     </message>
     <message>
         <source>Received</source>
-<<<<<<< HEAD
-        <translation>Recebido</translation>
-    </message>
-</context>
-<context>
-    <name>QObject</name>
-    <message>
-        <source>Amount</source>
-        <translation>Quantia</translation>
-    </message>
-    <message>
-        <source>Enter a Particl address (e.g. %1)</source>
-        <translation>Introduza um endereço Particl (ex. %1)</translation>
-    </message>
-    <message>
-        <source>%1 d</source>
-        <translation>%1 d</translation>
-    </message>
-    <message>
-        <source>%1 h</source>
-        <translation>%1 h</translation>
-    </message>
-    <message>
-        <source>%1 m</source>
-        <translation>%1 m</translation>
-    </message>
-    <message>
-        <source>%1 s</source>
-        <translation>%1 s</translation>
-    </message>
-    <message>
-        <source>None</source>
-        <translation>Nenhum</translation>
-    </message>
-    <message>
-        <source>N/A</source>
-        <translation>N/D</translation>
-    </message>
-    <message>
-        <source>%1 ms</source>
-        <translation>%1 ms</translation>
-    </message>
-    <message numerus="yes">
-        <source>%n second(s)</source>
-        <translation><numerusform>%n segundo</numerusform><numerusform>%n segundos</numerusform></translation>
-    </message>
-    <message numerus="yes">
-        <source>%n minute(s)</source>
-        <translation><numerusform>%n minuto</numerusform><numerusform>%n minutos</numerusform></translation>
-    </message>
-    <message numerus="yes">
-        <source>%n hour(s)</source>
-        <translation><numerusform>%n hora</numerusform><numerusform>%n horas</numerusform></translation>
-    </message>
-    <message numerus="yes">
-        <source>%n day(s)</source>
-        <translation><numerusform>%n dia</numerusform><numerusform>%n dias</numerusform></translation>
-    </message>
-    <message numerus="yes">
-        <source>%n week(s)</source>
-        <translation><numerusform>%n semana</numerusform><numerusform>%n semanas</numerusform></translation>
-    </message>
-    <message>
-        <source>%1 and %2</source>
-        <translation>%1 e %2</translation>
-    </message>
-    <message numerus="yes">
-        <source>%n year(s)</source>
-        <translation><numerusform>%n anos</numerusform><numerusform>%n anos</numerusform></translation>
-    </message>
-    <message>
-        <source>%1 B</source>
-        <translation>%1 B</translation>
-    </message>
-    <message>
-        <source>%1 KB</source>
-        <translation>%1 KB</translation>
-    </message>
-    <message>
-        <source>%1 MB</source>
-        <translation>%1 MB</translation>
-    </message>
-    <message>
-        <source>%1 GB</source>
-        <translation>%1 GB</translation>
-    </message>
-    <message>
-        <source>Error: Specified data directory "%1" does not exist.</source>
-        <translation>Erro: a pasta de dados especificada "%1" não existe.</translation>
-    </message>
-    <message>
-        <source>Error: Cannot parse configuration file: %1.</source>
-        <translation>Erro: não é possível analisar o ficheiro de configuração: %1.</translation>
-    </message>
-    <message>
-        <source>Error: %1</source>
-        <translation>Erro: %1</translation>
-=======
         <extracomment>Title of Peers Table column which indicates the total amount of network information we have received from the peer.</extracomment>
         <translation type="unfinished">Recebido</translation>
->>>>>>> d3bd5410
     </message>
     <message>
         <source>Address</source>
@@ -2374,13 +2111,8 @@
         <translation type="unfinished">&amp;Mensagem:</translation>
     </message>
     <message>
-<<<<<<< HEAD
         <source>An optional message to attach to the payment request, which will be displayed when the request is opened. Note: The message will not be sent with the payment over the Particl network.</source>
-        <translation>Uma mensagem opcional para anexar ao pedido de pagamento, que será exibida quando o pedido for aberto. Nota: A mensagem não será enviada com o pagamento através da rede Particl.</translation>
-=======
-        <source>An optional message to attach to the payment request, which will be displayed when the request is opened. Note: The message will not be sent with the payment over the Bitcoin network.</source>
-        <translation type="unfinished">Uma mensagem opcional para anexar ao pedido de pagamento, que será exibida quando o pedido for aberto. Nota: A mensagem não será enviada com o pagamento através da rede Bitcoin.</translation>
->>>>>>> d3bd5410
+        <translation type="unfinished">Uma mensagem opcional para anexar ao pedido de pagamento, que será exibida quando o pedido for aberto. Nota: A mensagem não será enviada com o pagamento através da rede Particl.</translation>
     </message>
     <message>
         <source>An optional label to associate with the new receiving address.</source>
@@ -2652,13 +2384,8 @@
         <translation type="unfinished">Esconder configurações de taxas de transação</translation>
     </message>
     <message>
-<<<<<<< HEAD
         <source>When there is less transaction volume than space in the blocks, miners as well as relaying nodes may enforce a minimum fee. Paying only this minimum fee is just fine, but be aware that this can result in a never confirming transaction once there is more demand for particl transactions than the network can process.</source>
-        <translation>Quando o volume de transações é maior que o espaço nos blocos, os mineradores, bem como os nós de retransmissão, podem impor uma taxa mínima. Pagar apenas esta taxa mínima é muito bom, mas esteja ciente que isso pode resultar numa transação nunca confirmada, uma vez que há mais pedidos para transações do que a rede pode processar.</translation>
-=======
-        <source>When there is less transaction volume than space in the blocks, miners as well as relaying nodes may enforce a minimum fee. Paying only this minimum fee is just fine, but be aware that this can result in a never confirming transaction once there is more demand for bitcoin transactions than the network can process.</source>
         <translation type="unfinished">Quando o volume de transações é maior que o espaço nos blocos, os mineradores, bem como os nós de retransmissão, podem impor uma taxa mínima. Pagar apenas esta taxa mínima é muito bom, mas esteja ciente que isso pode resultar numa transação nunca confirmada, uma vez que há mais pedidos para transações do que a rede pode processar.</translation>
->>>>>>> d3bd5410
     </message>
     <message>
         <source>A too low fee might result in a never confirming transaction (read the tooltip)</source>
@@ -2729,13 +2456,8 @@
         <translation type="unfinished">Criar não assinado</translation>
     </message>
     <message>
-<<<<<<< HEAD
         <source>Creates a Partially Signed Particl Transaction (PSBT) for use with e.g. an offline %1 wallet, or a PSBT-compatible hardware wallet.</source>
-        <translation>Cria uma transação de Particl parcialmente assinada (PSBT)(sigla em inglês) para ser usada por exemplo com uma carteira %1 offline ou uma carteira de hardware compatível com PSBT.</translation>
-=======
-        <source>Creates a Partially Signed Bitcoin Transaction (PSBT) for use with e.g. an offline %1 wallet, or a PSBT-compatible hardware wallet.</source>
-        <translation type="unfinished">Cria uma transação de Bitcoin parcialmente assinada (PSBT)(sigla em inglês) para ser usada por exemplo com uma carteira %1 offline ou uma carteira de hardware compatível com PSBT.</translation>
->>>>>>> d3bd5410
+        <translation type="unfinished">Cria uma transação de Particl parcialmente assinada (PSBT)(sigla em inglês) para ser usada por exemplo com uma carteira %1 offline ou uma carteira de hardware compatível com PSBT.</translation>
     </message>
     <message>
         <source> from wallet '%1'</source>
@@ -2778,13 +2500,8 @@
         <translation type="unfinished">Pode aumentar a taxa depois (sinaliza substituir-por-taxa, BIP-125).</translation>
     </message>
     <message>
-<<<<<<< HEAD
         <source>Please, review your transaction proposal. This will produce a Partially Signed Particl Transaction (PSBT) which you can save or copy and then sign with e.g. an offline %1 wallet, or a PSBT-compatible hardware wallet.</source>
-        <translation>Por favor, reveja sua proposta de transação. Isto irá produzir uma Transação de Particl parcialmente assinada (PSBT, sigla em inglês) a qual você pode salvar ou copiar e então assinar com por exemplo uma carteira %1 offiline ou uma PSBT compatível com carteira de hardware.</translation>
-=======
-        <source>Please, review your transaction proposal. This will produce a Partially Signed Bitcoin Transaction (PSBT) which you can save or copy and then sign with e.g. an offline %1 wallet, or a PSBT-compatible hardware wallet.</source>
-        <translation type="unfinished">Por favor, reveja sua proposta de transação. Isto irá produzir uma Transação de Bitcoin parcialmente assinada (PSBT, sigla em inglês) a qual você pode salvar ou copiar e então assinar com por exemplo uma carteira %1 offiline ou uma PSBT compatível com carteira de hardware.</translation>
->>>>>>> d3bd5410
+        <translation type="unfinished">Por favor, reveja sua proposta de transação. Isto irá produzir uma Transação de Particl parcialmente assinada (PSBT, sigla em inglês) a qual você pode salvar ou copiar e então assinar com por exemplo uma carteira %1 offiline ou uma PSBT compatível com carteira de hardware.</translation>
     </message>
     <message>
         <source>Please, review your transaction.</source>
@@ -2854,13 +2571,8 @@
         </translation>
     </message>
     <message>
-<<<<<<< HEAD
         <source>Warning: Invalid Particl address</source>
-        <translation>Aviso: endereço Particl inválido</translation>
-=======
-        <source>Warning: Invalid Bitcoin address</source>
-        <translation type="unfinished">Aviso: endereço Bitcoin inválido</translation>
->>>>>>> d3bd5410
+        <translation type="unfinished">Aviso: endereço Particl inválido</translation>
     </message>
     <message>
         <source>Warning: Unknown change address</source>
@@ -2898,17 +2610,8 @@
         <translation type="unfinished">Escolha o endereço utilizado anteriormente</translation>
     </message>
     <message>
-<<<<<<< HEAD
         <source>The Particl address to send the payment to</source>
-        <translation>O endereço Particl para enviar o pagamento</translation>
-    </message>
-    <message>
-        <source>Alt+A</source>
-        <translation>Alt+A</translation>
-=======
-        <source>The Bitcoin address to send the payment to</source>
-        <translation type="unfinished">O endereço Bitcoin para enviar o pagamento</translation>
->>>>>>> d3bd5410
+        <translation type="unfinished">O endereço Particl para enviar o pagamento</translation>
     </message>
     <message>
         <source>Paste address from clipboard</source>
@@ -2923,13 +2626,8 @@
         <translation type="unfinished">A quantidade para enviar na unidade selecionada</translation>
     </message>
     <message>
-<<<<<<< HEAD
         <source>The fee will be deducted from the amount being sent. The recipient will receive less particl than you enter in the amount field. If multiple recipients are selected, the fee is split equally.</source>
-        <translation>A taxa será deduzida ao valor que está a ser enviado. O destinatário irá receber menos particl do que as que inseridas no campo do valor. Se estiverem selecionados múltiplos destinatários, a taxa será repartida equitativamente.</translation>
-=======
-        <source>The fee will be deducted from the amount being sent. The recipient will receive less bitcoins than you enter in the amount field. If multiple recipients are selected, the fee is split equally.</source>
-        <translation type="unfinished">A taxa será deduzida ao valor que está a ser enviado. O destinatário irá receber menos bitcoins do que as que inseridas no campo do valor. Se estiverem selecionados múltiplos destinatários, a taxa será repartida equitativamente.</translation>
->>>>>>> d3bd5410
+        <translation type="unfinished">A taxa será deduzida ao valor que está a ser enviado. O destinatário irá receber menos particl do que as que inseridas no campo do valor. Se estiverem selecionados múltiplos destinatários, a taxa será repartida equitativamente.</translation>
     </message>
     <message>
         <source>S&amp;ubtract fee from amount</source>
@@ -2956,13 +2654,8 @@
         <translation type="unfinished">Introduza uma etiqueta para este endereço para o adicionar à sua lista de endereços usados</translation>
     </message>
     <message>
-<<<<<<< HEAD
         <source>A message that was attached to the particl: URI which will be stored with the transaction for your reference. Note: This message will not be sent over the Particl network.</source>
-        <translation>Uma mensagem que estava anexada ao URI particl: que será armazenada com a transação para sua referência. Nota: Esta mensagem não será enviada através da rede Particl.</translation>
-=======
-        <source>A message that was attached to the bitcoin: URI which will be stored with the transaction for your reference. Note: This message will not be sent over the Bitcoin network.</source>
-        <translation type="unfinished">Uma mensagem que estava anexada ao URI bitcoin: que será armazenada com a transação para sua referência. Nota: Esta mensagem não será enviada através da rede Bitcoin.</translation>
->>>>>>> d3bd5410
+        <translation type="unfinished">Uma mensagem que estava anexada ao URI particl: que será armazenada com a transação para sua referência. Nota: Esta mensagem não será enviada através da rede Particl.</translation>
     </message>
     <message>
         <source>Pay To:</source>
@@ -2984,21 +2677,12 @@
         <translation>&amp;Assinar Mensagem</translation>
     </message>
     <message>
-<<<<<<< HEAD
         <source>You can sign messages/agreements with your addresses to prove you can receive particl sent to them. Be careful not to sign anything vague or random, as phishing attacks may try to trick you into signing your identity over to them. Only sign fully-detailed statements you agree to.</source>
-        <translation>Pode assinar mensagens com os seus endereços para provar que são seus. Tenha atenção ao assinar mensagens ambíguas, pois ataques de phishing podem tentar enganá-lo de modo a assinar a sua identidade para os atacantes. Apenas assine declarações detalhadas com as quais concorde.</translation>
+        <translation type="unfinished">Pode assinar mensagens com os seus endereços para provar que são seus. Tenha atenção ao assinar mensagens ambíguas, pois ataques de phishing podem tentar enganá-lo de modo a assinar a sua identidade para os atacantes. Apenas assine declarações detalhadas com as quais concorde.</translation>
     </message>
     <message>
         <source>The Particl address to sign the message with</source>
-        <translation>O endereço Particl para designar a mensagem</translation>
-=======
-        <source>You can sign messages/agreements with your addresses to prove you can receive bitcoins sent to them. Be careful not to sign anything vague or random, as phishing attacks may try to trick you into signing your identity over to them. Only sign fully-detailed statements you agree to.</source>
-        <translation type="unfinished">Pode assinar mensagens com os seus endereços para provar que são seus. Tenha atenção ao assinar mensagens ambíguas, pois ataques de phishing podem tentar enganá-lo de modo a assinar a sua identidade para os atacantes. Apenas assine declarações detalhadas com as quais concorde.</translation>
-    </message>
-    <message>
-        <source>The Bitcoin address to sign the message with</source>
-        <translation type="unfinished">O endereço Bitcoin para designar a mensagem</translation>
->>>>>>> d3bd5410
+        <translation type="unfinished">O endereço Particl para designar a mensagem</translation>
     </message>
     <message>
         <source>Choose previously used address</source>
@@ -3045,13 +2729,8 @@
         <translation type="unfinished">Introduza o endereço de assinatura, mensagem (assegure-se que copia quebras de linha, espaços, tabulações, etc. exatamente) e assinatura abaixo para verificar a mensagem. Tenha atenção para não ler mais na assinatura do que o que estiver na mensagem assinada, para evitar ser enganado por um atacante que se encontre entre si e quem assinou a mensagem.</translation>
     </message>
     <message>
-<<<<<<< HEAD
         <source>The Particl address the message was signed with</source>
-        <translation>O endereço Particl com que a mensagem foi designada</translation>
-=======
-        <source>The Bitcoin address the message was signed with</source>
-        <translation type="unfinished">O endereço Bitcoin com que a mensagem foi designada</translation>
->>>>>>> d3bd5410
+        <translation type="unfinished">O endereço Particl com que a mensagem foi designada</translation>
     </message>
     <message>
         <source>The signed message to verify</source>
@@ -3709,8 +3388,8 @@
         <translation type="unfinished">Os programadores de %s</translation>
     </message>
     <message>
-        <source>%s corrupt. Try using the wallet tool bitcoin-wallet to salvage or restoring a backup.</source>
-        <translation type="unfinished">%s corrompido. Tente usar a ferramenta de carteira bitcoin-wallet para salvar ou restaurar um backup.</translation>
+        <source>%s corrupt. Try using the wallet tool particl-wallet to salvage or restoring a backup.</source>
+        <translation type="unfinished">%s corrompido. Tente usar a ferramenta de carteira particl-wallet para salvar ou restaurar um backup.</translation>
     </message>
     <message>
         <source>-maxtxfee is set very high! Fees this large could be paid on a single transaction.</source>
@@ -3945,13 +3624,8 @@
         <translation type="unfinished">A variação da taxa (%s) é menor que a mínima variação de taxa (%s) configurada.</translation>
     </message>
     <message>
-<<<<<<< HEAD
-        <source>%s corrupt. Try using the wallet tool particl-wallet to salvage or restoring a backup.</source>
-        <translation>%s corrompido. Tente usar a ferramenta de carteira particl-wallet para salvar ou restaurar um backup.</translation>
-=======
         <source>Ignoring duplicate -wallet %s.</source>
         <translation type="unfinished">Ignorando -carteira %s duplicada.</translation>
->>>>>>> d3bd5410
     </message>
     <message>
         <source>Importing…</source>
