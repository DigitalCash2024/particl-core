--- conflicted
+++ resolved
@@ -495,8 +495,8 @@
         <translation type="unfinished">Önceki bir sürüm tarafından başlatılan -txindex yükseltmesi tamamlanamaz. Önceki sürümle yeniden başlatın veya full -reindex çalıştırın.</translation>
     </message>
     <message>
-        <source>%s request to listen on port %u. This port is considered "bad" and thus it is unlikely that any Bitcoin Core peers connect to it. See doc/p2p-bad-ports.md for details and a full list.</source>
-        <translation type="unfinished">%s, %u bağlantı noktasında dinleme isteğinde bulunur. Bu bağlantı noktası "kötü" olarak kabul edilir ve bu nedenle, herhangi bir Bitcoin Core eşinin ona bağlanması olası değildir. Ayrıntılar ve tam liste için doc/p2p-bad-ports.md'ye bakın.</translation>
+        <source>%s request to listen on port %u. This port is considered "bad" and thus it is unlikely that any Particl Core peers connect to it. See doc/p2p-bad-ports.md for details and a full list.</source>
+        <translation type="unfinished">%s, %u bağlantı noktasında dinleme isteğinde bulunur. Bu bağlantı noktası "kötü" olarak kabul edilir ve bu nedenle, herhangi bir Particl Core eşinin ona bağlanması olası değildir. Ayrıntılar ve tam liste için doc/p2p-bad-ports.md'ye bakın.</translation>
     </message>
     <message>
         <source>Cannot provide specific connections and have addrman find outgoing connections at the same time.</source>
@@ -1120,7 +1120,7 @@
         <source>%n active connection(s) to Particl network.</source>
         <extracomment>A substring of the tooltip.</extracomment>
         <translation type="unfinished">
-            <numerusform>Bitcoin ağına %n etkin bağlantı.</numerusform>
+            <numerusform>Particl ağına %n etkin bağlantı.</numerusform>
         </translation>
     </message>
     <message>
@@ -1840,10 +1840,6 @@
         <translation type="unfinished">&amp; Onaylanmamış bozuk parayı harcayın</translation>
     </message>
     <message>
-<<<<<<< HEAD
-        <source>Automatically open the Particl client port on the router. This only works when your router supports UPnP and it is enabled.</source>
-        <translation type="unfinished">Yönlendiricide Particl istemci portlarını otomatik olarak açar. Bu, sadece yönlendiricinizin UPnP desteği bulunuyorsa ve etkinse çalışabilir.</translation>
-=======
         <source>Enable &amp;PSBT controls</source>
         <extracomment>An options window setting to enable PSBT controls.</extracomment>
         <translation type="unfinished">PSBT kontrollerini etkinleştir</translation>
@@ -1854,9 +1850,8 @@
         <translation type="unfinished">PSBT kontrollerinin gösterilip gösterilmeyeceği.</translation>
     </message>
     <message>
-        <source>Automatically open the Bitcoin client port on the router. This only works when your router supports UPnP and it is enabled.</source>
-        <translation type="unfinished">Yönlendiricide Bitcoin istemci portlarını otomatik olarak açar. Bu, sadece yönlendiricinizin UPnP desteği bulunuyorsa ve etkinse çalışabilir.</translation>
->>>>>>> 0567787f
+        <source>Automatically open the Particl client port on the router. This only works when your router supports UPnP and it is enabled.</source>
+        <translation type="unfinished">Yönlendiricide Particl istemci portlarını otomatik olarak açar. Bu, sadece yönlendiricinizin UPnP desteği bulunuyorsa ve etkinse çalışabilir.</translation>
     </message>
     <message>
         <source>Map port using &amp;UPnP</source>
@@ -2964,9 +2959,9 @@
         <translation type="unfinished">Bu işlemi oluşturmak ister misiniz?</translation>
     </message>
     <message>
-        <source>Please, review your transaction. You can create and send this transaction or create a Partially Signed Bitcoin Transaction (PSBT), which you can save or copy and then sign with, e.g., an offline %1 wallet, or a PSBT-compatible hardware wallet.</source>
+        <source>Please, review your transaction. You can create and send this transaction or create a Partially Signed Particl Transaction (PSBT), which you can save or copy and then sign with, e.g., an offline %1 wallet, or a PSBT-compatible hardware wallet.</source>
         <extracomment>Text to inform a user attempting to create a transaction of their current options. At this stage, a user can send their transaction or create a PSBT. This string is displayed when both private keys and PSBT controls are enabled.</extracomment>
-        <translation type="unfinished">Lütfen işleminizi gözden geçirin. Bu işlemi oluşturabilir ve gönderebilir veya örneğin çevrimdışı bir %1 cüzdanı veya PSBT uyumlu bir donanım cüzdanı gibi kaydedebileceğiniz veya kopyalayabileceğiniz ve ardından imzalayabileceğiniz bir Kısmen İmzalı Bitcoin İşlemi (PSBT) oluşturabilirsiniz.</translation>
+        <translation type="unfinished">Lütfen işleminizi gözden geçirin. Bu işlemi oluşturabilir ve gönderebilir veya örneğin çevrimdışı bir %1 cüzdanı veya PSBT uyumlu bir donanım cüzdanı gibi kaydedebileceğiniz veya kopyalayabileceğiniz ve ardından imzalayabileceğiniz bir Kısmen İmzalı Particl İşlemi (PSBT) oluşturabilirsiniz.</translation>
     </message>
     <message>
         <source>Please, review your transaction.</source>
