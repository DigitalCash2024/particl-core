--- conflicted
+++ resolved
@@ -898,13 +898,8 @@
         <translation>Form</translation>
     </message>
     <message>
-<<<<<<< HEAD
         <source>Recent transactions may not yet be visible, and therefore your wallet's balance might be incorrect. This information will be correct once your wallet has finished synchronizing with the particl network, as detailed below.</source>
-        <translation>Son işlemler henüz görünmeyebilir ve bu nedenle cüzdanınızın bakiyesi yanlış olabilir. Bu bilgiler, aşağıda detaylandırıldığı gibi, cüzdanınız particl ağı ile senkronizasyonunu tamamladığında doğru olacaktır. </translation>
-=======
-        <source>Recent transactions may not yet be visible, and therefore your wallet's balance might be incorrect. This information will be correct once your wallet has finished synchronizing with the bitcoin network, as detailed below.</source>
-        <translation>Son işlemler henüz görünmeyebilir ve bu nedenle cüzdanınızın bakiyesi yanlış olabilir. Bu bilgiler, aşağıda detaylandırıldığı gibi, cüzdanınız bitcoin ağı ile senkronizasyonunu tamamladığında doğru olacaktır.</translation>
->>>>>>> 7358ae6d
+        <translation>Son işlemler henüz görünmeyebilir ve bu nedenle cüzdanınızın bakiyesi yanlış olabilir. Bu bilgiler, aşağıda detaylandırıldığı gibi, cüzdanınız particl ağı ile senkronizasyonunu tamamladığında doğru olacaktır.</translation>
     </message>
     <message>
         <source>Attempting to spend particl that are affected by not-yet-displayed transactions will not be accepted by the network.</source>
