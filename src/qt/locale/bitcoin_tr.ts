--- conflicted
+++ resolved
@@ -51,7 +51,7 @@
     </message>
     <message>
         <source>Choose the address to receive coins with</source>
-        <translation type="unfinished">Bitcoinleri alacağınız adresi seçin</translation>
+        <translation type="unfinished">Particlleri alacağınız adresi seçin</translation>
     </message>
     <message>
         <source>C&amp;hoose</source>
@@ -66,19 +66,14 @@
         <translation type="unfinished">Alıcı adresler</translation>
     </message>
     <message>
-<<<<<<< HEAD
         <source>These are your Particl addresses for sending payments. Always check the amount and the receiving address before sending coins.</source>
-        <translation>Bunlar Particlleriniz için gönderici adreslerinizdir.
-=======
-        <source>These are your Bitcoin addresses for sending payments. Always check the amount and the receiving address before sending coins.</source>
-        <translation type="unfinished">Bunlar Bitcoinleriniz için gönderici adreslerinizdir.
->>>>>>> d3bd5410
+        <translation type="unfinished">Bunlar Particlleriniz için gönderici adreslerinizdir.
 Gönderim yapmadan önce her zaman tutarı ve alıcı adresi kontrol ediniz.</translation>
     </message>
     <message>
-        <source>These are your Bitcoin addresses for receiving payments. Use the 'Create new receiving address' button in the receive tab to create new addresses.
+        <source>These are your Particl addresses for receiving payments. Use the 'Create new receiving address' button in the receive tab to create new addresses.
 Signing is only possible with addresses of the type 'legacy'.</source>
-        <translation type="unfinished">Bunlar ödeme almak için kullanacağınız bitcoin adreslerinizdir. Yeni adres oluşturmak için ödeme alma sekmesindeki 'Yeni alıcı adresi oluşturun' kısmına tıklayın.
+        <translation type="unfinished">Bunlar ödeme almak için kullanacağınız particl adreslerinizdir. Yeni adres oluşturmak için ödeme alma sekmesindeki 'Yeni alıcı adresi oluşturun' kısmına tıklayın.
 İmzalama sadece 'legacy' tipindeki adreslerle mümkündür.</translation>
     </message>
     <message>
@@ -171,8 +166,8 @@
         <translation type="unfinished">Cüzdan şifrelemeyi onayla</translation>
     </message>
     <message>
-        <source>Warning: If you encrypt your wallet and lose your passphrase, you will &lt;b&gt;LOSE ALL OF YOUR BITCOINS&lt;/b&gt;!</source>
-        <translation type="unfinished">Uyarı: Cüzdanınızı şifreler ve parolanızı unutursanız &lt;b&gt;TÜM BITCOINLERINIZI KAYBEDERSİNİZ&lt;/b&gt;!</translation>
+        <source>Warning: If you encrypt your wallet and lose your passphrase, you will &lt;b&gt;LOSE ALL OF YOUR PARTICL&lt;/b&gt;!</source>
+        <translation type="unfinished">Uyarı: Cüzdanınızı şifreler ve parolanızı unutursanız &lt;b&gt;TÜM PARTICLLERINIZI KAYBEDERSİNİZ&lt;/b&gt;!</translation>
     </message>
     <message>
         <source>Are you sure you wish to encrypt your wallet?</source>
@@ -191,8 +186,8 @@
         <translation type="unfinished">Cüzdanınızın eski ve yeni parolasını giriniz.</translation>
     </message>
     <message>
-        <source>Remember that encrypting your wallet cannot fully protect your bitcoins from being stolen by malware infecting your computer.</source>
-        <translation type="unfinished">Cüzdanınızı şifrelemenin bilgisayarınıza bulaşan kötü amaçlı yazılımlar tarafından bitcoinlerinizin çalınmasına karşı tamamen koruyamayacağını unutmayın.</translation>
+        <source>Remember that encrypting your wallet cannot fully protect your particl from being stolen by malware infecting your computer.</source>
+        <translation type="unfinished">Cüzdanınızı şifrelemenin bilgisayarınıza bulaşan kötü amaçlı yazılımlar tarafından particllerinizin çalınmasına karşı tamamen koruyamayacağını unutmayın.</translation>
     </message>
     <message>
         <source>Wallet to be encrypted</source>
@@ -288,8 +283,8 @@
         <translation type="unfinished">Mitar</translation>
     </message>
     <message>
-        <source>Enter a Bitcoin address (e.g. %1)</source>
-        <translation type="unfinished">Bir bitcoin adresi giriniz (örneğin %1)</translation>
+        <source>Enter a Particl address (e.g. %1)</source>
+        <translation type="unfinished">Bir particl adresi giriniz (örneğin %1)</translation>
     </message>
     <message>
         <source>Internal</source>
@@ -432,8 +427,8 @@
         <translation type="unfinished">Proxy &lt;b&gt;etkinleştirildi&lt;/b&gt;: %1 </translation>
     </message>
     <message>
-        <source>Send coins to a Bitcoin address</source>
-        <translation>Bir Bitcoin adresine Bitcoin yolla</translation>
+        <source>Send coins to a Particl address</source>
+        <translation>Bir Particl adresine Particl yolla</translation>
     </message>
     <message>
         <source>Backup wallet to another location</source>
@@ -484,16 +479,16 @@
         <translation type="unfinished">&amp;Mesajı imzala...</translation>
     </message>
     <message>
-        <source>Sign messages with your Bitcoin addresses to prove you own them</source>
-        <translation>Bitcoin adreslerine sahip olduğunuzu kanıtlamak için mesajlarınızı imzalayın</translation>
+        <source>Sign messages with your Particl addresses to prove you own them</source>
+        <translation>Particl adreslerine sahip olduğunuzu kanıtlamak için mesajlarınızı imzalayın</translation>
     </message>
     <message>
         <source>&amp;Verify message…</source>
         <translation type="unfinished">&amp;Mesajı doğrula...</translation>
     </message>
     <message>
-        <source>Verify messages to ensure they were signed with specified Bitcoin addresses</source>
-        <translation>Belirtilen Bitcoin adresleriyle imzalandıklarından emin olmak için mesajları doğrulayın</translation>
+        <source>Verify messages to ensure they were signed with specified Particl addresses</source>
+        <translation>Belirtilen Particl adresleriyle imzalandıklarından emin olmak için mesajları doğrulayın</translation>
     </message>
     <message>
         <source>&amp;Load PSBT from file…</source>
@@ -544,8 +539,8 @@
         <translation type="unfinished">Eşlere Bağlanılıyor...</translation>
     </message>
     <message>
-        <source>Request payments (generates QR codes and bitcoin: URIs)</source>
-        <translation type="unfinished">Ödeme isteyin (QR kodları ve bitcoin: URI'ler üretir)</translation>
+        <source>Request payments (generates QR codes and particl: URIs)</source>
+        <translation type="unfinished">Ödeme isteyin (QR kodları ve particl: URI'ler üretir)</translation>
     </message>
     <message>
         <source>Show the list of used sending addresses and labels</source>
@@ -594,12 +589,12 @@
         <translation>Güncel</translation>
     </message>
     <message>
-        <source>Load Partially Signed Bitcoin Transaction</source>
-        <translation type="unfinished">Kısmen İmzalanmış Bitcoin İşlemini Yükle </translation>
-    </message>
-    <message>
-        <source>Load Partially Signed Bitcoin Transaction from clipboard</source>
-        <translation type="unfinished">Kısmen İmzalanmış Bitcoin işlemini panodan yükle</translation>
+        <source>Load Partially Signed Particl Transaction</source>
+        <translation type="unfinished">Kısmen İmzalanmış Particl İşlemini Yükle </translation>
+    </message>
+    <message>
+        <source>Load Partially Signed Particl Transaction from clipboard</source>
+        <translation type="unfinished">Kısmen İmzalanmış Particl işlemini panodan yükle</translation>
     </message>
     <message>
         <source>Node window</source>
@@ -618,8 +613,8 @@
         <translation type="unfinished">&amp; Adresler alınıyor</translation>
     </message>
     <message>
-        <source>Open a bitcoin: URI</source>
-        <translation type="unfinished">Bitcoin’i aç.</translation>
+        <source>Open a particl: URI</source>
+        <translation type="unfinished">Particl’i aç.</translation>
     </message>
     <message>
         <source>Open Wallet</source>
@@ -674,7 +669,7 @@
         <translation type="unfinished">%1 istemci</translation>
     </message>
     <message numerus="yes">
-        <source>%n active connection(s) to Bitcoin network.</source>
+        <source>%n active connection(s) to Particl network.</source>
         <extracomment>A substring of the tooltip.</extracomment>
         <translation type="unfinished">
             <numerusform />
@@ -816,13 +811,8 @@
         <translation type="unfinished">Liste kipi</translation>
     </message>
     <message>
-<<<<<<< HEAD
-        <source>Particl</source>
-        <translation>Particl</translation>
-=======
         <source>Amount</source>
         <translation type="unfinished">Mitar</translation>
->>>>>>> d3bd5410
     </message>
     <message>
         <source>Received with label</source>
@@ -1049,8 +1039,8 @@
         <translation type="unfinished">Gönderme adresini  düzenleyin</translation>
     </message>
     <message>
-        <source>The entered address "%1" is not a valid Bitcoin address.</source>
-        <translation type="unfinished">Girilen "%1" adresi geçerli bir Bitcoin adresi değildir.</translation>
+        <source>The entered address "%1" is not a valid Particl address.</source>
+        <translation type="unfinished">Girilen "%1" adresi geçerli bir Particl adresi değildir.</translation>
     </message>
     <message>
         <source>Could not unlock wallet.</source>
@@ -1098,8 +1088,8 @@
         </translation>
     </message>
     <message>
-        <source>%1 will download and store a copy of the Bitcoin block chain.</source>
-        <translation type="unfinished">%1  Bitcoin blok zincirinin bir kopyasını indirecek ve depolayacak.</translation>
+        <source>%1 will download and store a copy of the Particl block chain.</source>
+        <translation type="unfinished">%1  Particl blok zincirinin bir kopyasını indirecek ve depolayacak.</translation>
     </message>
     <message>
         <source>The wallet will also be stored in this directory.</source>
@@ -1167,12 +1157,12 @@
 <context>
     <name>ModalOverlay</name>
     <message>
-        <source>Recent transactions may not yet be visible, and therefore your wallet's balance might be incorrect. This information will be correct once your wallet has finished synchronizing with the bitcoin network, as detailed below.</source>
-        <translation type="unfinished">Son işlemler henüz görünmeyebilir ve bu nedenle cüzdanınızın bakiyesi yanlış olabilir. Bu bilgiler, aşağıda detaylandırıldığı gibi, cüzdanınız bitcoin ağı ile senkronizasyonunu tamamladığında doğru olacaktır. </translation>
-    </message>
-    <message>
-        <source>Attempting to spend bitcoins that are affected by not-yet-displayed transactions will not be accepted by the network.</source>
-        <translation type="unfinished">Henüz görüntülenmeyen işlemlerden etkilenen bitcoinleri harcama girişiminde bulunmak ağ tarafından kabul edilmeyecektir.</translation>
+        <source>Recent transactions may not yet be visible, and therefore your wallet's balance might be incorrect. This information will be correct once your wallet has finished synchronizing with the particl network, as detailed below.</source>
+        <translation type="unfinished">Son işlemler henüz görünmeyebilir ve bu nedenle cüzdanınızın bakiyesi yanlış olabilir. Bu bilgiler, aşağıda detaylandırıldığı gibi, cüzdanınız particl ağı ile senkronizasyonunu tamamladığında doğru olacaktır. </translation>
+    </message>
+    <message>
+        <source>Attempting to spend particl that are affected by not-yet-displayed transactions will not be accepted by the network.</source>
+        <translation type="unfinished">Henüz görüntülenmeyen işlemlerden etkilenen particlleri harcama girişiminde bulunmak ağ tarafından kabul edilmeyecektir.</translation>
     </message>
     <message>
         <source>Number of blocks left</source>
@@ -1210,8 +1200,8 @@
 <context>
     <name>OpenURIDialog</name>
     <message>
-        <source>Open bitcoin URI</source>
-        <translation type="unfinished">Bitcoin URI aç</translation>
+        <source>Open particl URI</source>
+        <translation type="unfinished">Particl URI aç</translation>
     </message>
     </context>
 <context>
@@ -1309,8 +1299,8 @@
         <translation type="unfinished">&amp; Onaylanmamış bozuk parayı harcayın</translation>
     </message>
     <message>
-        <source>Automatically open the Bitcoin client port on the router. This only works when your router supports UPnP and it is enabled.</source>
-        <translation>Yönlendiricide Bitcoin istemci portlarını otomatik olarak açar. Bu, sadece yönlendiricinizin UPnP desteği bulunuyorsa ve etkinse çalışabilir.</translation>
+        <source>Automatically open the Particl client port on the router. This only works when your router supports UPnP and it is enabled.</source>
+        <translation>Yönlendiricide Particl istemci portlarını otomatik olarak açar. Bu, sadece yönlendiricinizin UPnP desteği bulunuyorsa ve etkinse çalışabilir.</translation>
     </message>
     <message>
         <source>Map port using &amp;UPnP</source>
@@ -1325,8 +1315,8 @@
         <translation type="unfinished">Gelen bağlantılara izin ver</translation>
     </message>
     <message>
-        <source>Connect to the Bitcoin network through a SOCKS5 proxy.</source>
-        <translation type="unfinished">Bitcoin ağına bir SOCKS5 vekil sunucusu aracılığıyla bağlan.</translation>
+        <source>Connect to the Particl network through a SOCKS5 proxy.</source>
+        <translation type="unfinished">Particl ağına bir SOCKS5 vekil sunucusu aracılığıyla bağlan.</translation>
     </message>
     <message>
         <source>&amp;Connect through SOCKS5 proxy (default proxy):</source>
@@ -1374,15 +1364,15 @@
     </message>
     <message>
         <source>Choose the default subdivision unit to show in the interface and when sending coins.</source>
-        <translation>Bitcoin gönderildiğinde arayüzde gösterilecek varsayılan alt birimi seçiniz.</translation>
+        <translation>Particl gönderildiğinde arayüzde gösterilecek varsayılan alt birimi seçiniz.</translation>
     </message>
     <message>
         <source>Whether to show coin control features or not.</source>
         <translation type="unfinished">Para kontrol özelliklerinin gösterilip gösterilmeyeceğini ayarlar.</translation>
     </message>
     <message>
-        <source>Connect to the Bitcoin network through a separate SOCKS5 proxy for Tor onion services.</source>
-        <translation type="unfinished">Tor Onion hizmetleri için ayrı bir SOCKS5 proxy aracılığıyla Bitcoin ağına bağlanın. </translation>
+        <source>Connect to the Particl network through a separate SOCKS5 proxy for Tor onion services.</source>
+        <translation type="unfinished">Tor Onion hizmetleri için ayrı bir SOCKS5 proxy aracılığıyla Particl ağına bağlanın. </translation>
     </message>
     <message>
         <source>Use separate SOCKS&amp;5 proxy to reach peers via Tor onion services:</source>
@@ -1448,8 +1438,8 @@
 <context>
     <name>OverviewPage</name>
     <message>
-        <source>The displayed information may be out of date. Your wallet automatically synchronizes with the Bitcoin network after a connection is established, but this process has not completed yet.</source>
-        <translation>Görüntülenen bilgiler güncel olmayabilir. Bağlantı kurulduğunda cüzdanınız otomatik olarak Bitcoin ağı ile senkronize olur ancak bu işlem henüz tamamlanmamıştır.</translation>
+        <source>The displayed information may be out of date. Your wallet automatically synchronizes with the Particl network after a connection is established, but this process has not completed yet.</source>
+        <translation>Görüntülenen bilgiler güncel olmayabilir. Bağlantı kurulduğunda cüzdanınız otomatik olarak Particl ağı ile senkronize olur ancak bu işlem henüz tamamlanmamıştır.</translation>
     </message>
     <message>
         <source>Watch-only:</source>
@@ -1590,20 +1580,20 @@
         <translation type="unfinished">Ödeme isteği hatası</translation>
     </message>
     <message>
-        <source>Cannot start bitcoin: click-to-pay handler</source>
-        <translation type="unfinished">Bitcoin başlatılamadı: tıkla-ve-öde yöneticisi</translation>
+        <source>Cannot start particl: click-to-pay handler</source>
+        <translation type="unfinished">Particl başlatılamadı: tıkla-ve-öde yöneticisi</translation>
     </message>
     <message>
         <source>URI handling</source>
         <translation type="unfinished">URI yönetimi</translation>
     </message>
     <message>
-        <source>'bitcoin://' is not a valid URI. Use 'bitcoin:' instead.</source>
-        <translation type="unfinished">'bitcoin://' geçerli bir URI değil. Onun yerine 'bitcoin:' kullanın.</translation>
-    </message>
-    <message>
-        <source>URI cannot be parsed! This can be caused by an invalid Bitcoin address or malformed URI parameters.</source>
-        <translation type="unfinished">URI ayrıştırılamıyor! Bunun nedeni geçersiz bir Bitcoin adresi veya hatalı biçimlendirilmiş URI değişkenleri olabilir.</translation>
+        <source>'particl://' is not a valid URI. Use 'particl:' instead.</source>
+        <translation type="unfinished">'particl://' geçerli bir URI değil. Onun yerine 'particl:' kullanın.</translation>
+    </message>
+    <message>
+        <source>URI cannot be parsed! This can be caused by an invalid Particl address or malformed URI parameters.</source>
+        <translation type="unfinished">URI ayrıştırılamıyor! Bunun nedeni geçersiz bir Particl adresi veya hatalı biçimlendirilmiş URI değişkenleri olabilir.</translation>
     </message>
     <message>
         <source>Payment request file handling</source>
@@ -1978,8 +1968,8 @@
         <translation type="unfinished">&amp;Mesaj:</translation>
     </message>
     <message>
-        <source>An optional message to attach to the payment request, which will be displayed when the request is opened. Note: The message will not be sent with the payment over the Bitcoin network.</source>
-        <translation type="unfinished">Talep açıldığında gösterilecek, isteğinize dayalı, ödeme talebi ile ilişkilendirilecek bir ileti. Not: Bu ileti ödeme ile birlikte Bitcoin ağı üzerinden gönderilmeyecektir.</translation>
+        <source>An optional message to attach to the payment request, which will be displayed when the request is opened. Note: The message will not be sent with the payment over the Particl network.</source>
+        <translation type="unfinished">Talep açıldığında gösterilecek, isteğinize dayalı, ödeme talebi ile ilişkilendirilecek bir ileti. Not: Bu ileti ödeme ile birlikte Particl ağı üzerinden gönderilmeyecektir.</translation>
     </message>
     <message>
         <source>An optional label to associate with the new receiving address.</source>
@@ -2116,7 +2106,7 @@
     <name>SendCoinsDialog</name>
     <message>
         <source>Send Coins</source>
-        <translation>Bitcoini Gönder</translation>
+        <translation>Particli Gönder</translation>
     </message>
     <message>
         <source>Coin Control Features</source>
@@ -2301,7 +2291,7 @@
     </message>
     <message>
         <source>Confirm send coins</source>
-        <translation type="unfinished">Bitcoin gönderimini onaylayın</translation>
+        <translation type="unfinished">Particl gönderimini onaylayın</translation>
     </message>
     <message>
         <source>The recipient address is not valid. Please recheck.</source>
@@ -2342,8 +2332,8 @@
         </translation>
     </message>
     <message>
-        <source>Warning: Invalid Bitcoin address</source>
-        <translation type="unfinished">Uyarı: geçersiz Bitcoin adresi</translation>
+        <source>Warning: Invalid Particl address</source>
+        <translation type="unfinished">Uyarı: geçersiz Particl adresi</translation>
     </message>
     <message>
         <source>Warning: Unknown change address</source>
@@ -2381,8 +2371,8 @@
         <translation type="unfinished">Önceden kullanılmış adres seç</translation>
     </message>
     <message>
-        <source>The Bitcoin address to send the payment to</source>
-        <translation type="unfinished">Ödemenin yollanacağı Bitcoin adresi</translation>
+        <source>The Particl address to send the payment to</source>
+        <translation type="unfinished">Ödemenin yollanacağı Particl adresi</translation>
     </message>
     <message>
         <source>Paste address from clipboard</source>
@@ -2393,8 +2383,8 @@
         <translation type="unfinished">Bu ögeyi kaldır</translation>
     </message>
     <message>
-        <source>The fee will be deducted from the amount being sent. The recipient will receive less bitcoins than you enter in the amount field. If multiple recipients are selected, the fee is split equally.</source>
-        <translation type="unfinished">Ücret yollanan tutardan alınacaktır. Alıcı tutar alanına girdiğinizden daha az bitcoin alacaktır. Eğer birden çok alıcı seçiliyse ücret eşit olarak bölünecektir.</translation>
+        <source>The fee will be deducted from the amount being sent. The recipient will receive less particl than you enter in the amount field. If multiple recipients are selected, the fee is split equally.</source>
+        <translation type="unfinished">Ücret yollanan tutardan alınacaktır. Alıcı tutar alanına girdiğinizden daha az particl alacaktır. Eğer birden çok alıcı seçiliyse ücret eşit olarak bölünecektir.</translation>
     </message>
     <message>
         <source>S&amp;ubtract fee from amount</source>
@@ -2421,8 +2411,8 @@
         <translation type="unfinished">Kullanılmış adres listesine eklemek için bu adrese bir etiket girin</translation>
     </message>
     <message>
-        <source>A message that was attached to the bitcoin: URI which will be stored with the transaction for your reference. Note: This message will not be sent over the Bitcoin network.</source>
-        <translation type="unfinished">Referans için bitcoin: URI'siyle iliştirilmiş işlemle birlikte depolanacak bir ileti. Not: Bu mesaj Bitcoin ağı üzerinden gönderilmeyecektir.</translation>
+        <source>A message that was attached to the particl: URI which will be stored with the transaction for your reference. Note: This message will not be sent over the Particl network.</source>
+        <translation type="unfinished">Referans için particl: URI'siyle iliştirilmiş işlemle birlikte depolanacak bir ileti. Not: Bu mesaj Particl ağı üzerinden gönderilmeyecektir.</translation>
     </message>
     <message>
         <source>Pay To:</source>
@@ -2444,12 +2434,12 @@
         <translation>İleti &amp;imzala</translation>
     </message>
     <message>
-        <source>You can sign messages/agreements with your addresses to prove you can receive bitcoins sent to them. Be careful not to sign anything vague or random, as phishing attacks may try to trick you into signing your identity over to them. Only sign fully-detailed statements you agree to.</source>
-        <translation type="unfinished">Adreslerinize yollanan bitcoinleri alabileceğiniz ispatlamak için adreslerinizle iletiler/anlaşmalar imzalayabilirsiniz. Oltalama saldırılarının kimliğinizi imzanızla elde etmeyi deneyebilecekleri için belirsiz ya da rastgele hiçbir şey imzalamamaya dikkat ediniz. Sadece ayrıntılı açıklaması olan ve tümüne katıldığınız ifadeleri imzalayınız.</translation>
-    </message>
-    <message>
-        <source>The Bitcoin address to sign the message with</source>
-        <translation type="unfinished">İletinin imzalanmasında kullanılacak Bitcoin adresi</translation>
+        <source>You can sign messages/agreements with your addresses to prove you can receive particl sent to them. Be careful not to sign anything vague or random, as phishing attacks may try to trick you into signing your identity over to them. Only sign fully-detailed statements you agree to.</source>
+        <translation type="unfinished">Adreslerinize yollanan particlleri alabileceğiniz ispatlamak için adreslerinizle iletiler/anlaşmalar imzalayabilirsiniz. Oltalama saldırılarının kimliğinizi imzanızla elde etmeyi deneyebilecekleri için belirsiz ya da rastgele hiçbir şey imzalamamaya dikkat ediniz. Sadece ayrıntılı açıklaması olan ve tümüne katıldığınız ifadeleri imzalayınız.</translation>
+    </message>
+    <message>
+        <source>The Particl address to sign the message with</source>
+        <translation type="unfinished">İletinin imzalanmasında kullanılacak Particl adresi</translation>
     </message>
     <message>
         <source>Choose previously used address</source>
@@ -2472,8 +2462,8 @@
         <translation>Güncel imzayı sistem panosuna kopyala</translation>
     </message>
     <message>
-        <source>Sign the message to prove you own this Bitcoin address</source>
-        <translation>Bu Bitcoin adresinin sizin olduğunu ispatlamak için iletiyi imzalayın</translation>
+        <source>Sign the message to prove you own this Particl address</source>
+        <translation>Bu Particl adresinin sizin olduğunu ispatlamak için iletiyi imzalayın</translation>
     </message>
     <message>
         <source>Sign &amp;Message</source>
@@ -2496,12 +2486,12 @@
         <translation type="unfinished">Alıcının adresini, iletiyi (satır sonları, boşluklar, sekmeler vs. karakterleri tam olarak kopyaladığınızdan emin olunuz) ve imzayı aşağıya giriniz. Bir ortadaki adam saldırısı tarafından kandırılmaya engel olmak için imzadan, imzalı iletinin içeriğini aşan bir anlam çıkarmamaya dikkat ediniz. Bunun sadece imzalayan tarafın adres ile alım yapabildiğini ispatladığını ve herhangi bir işlemin gönderi tarafını kanıtlayamayacağını unutmayınız!</translation>
     </message>
     <message>
-        <source>The Bitcoin address the message was signed with</source>
-        <translation type="unfinished">İletinin imzalanmasında kullanılan Bitcoin adresi</translation>
-    </message>
-    <message>
-        <source>Verify the message to ensure it was signed with the specified Bitcoin address</source>
-        <translation>Belirtilen Bitcoin adresi ile imzalandığını doğrulamak için iletiyi kontrol et</translation>
+        <source>The Particl address the message was signed with</source>
+        <translation type="unfinished">İletinin imzalanmasında kullanılan Particl adresi</translation>
+    </message>
+    <message>
+        <source>Verify the message to ensure it was signed with the specified Particl address</source>
+        <translation>Belirtilen Particl adresi ile imzalandığını doğrulamak için iletiyi kontrol et</translation>
     </message>
     <message>
         <source>Verify &amp;Message</source>
@@ -2712,7 +2702,7 @@
     </message>
     <message>
         <source>Generated coins must mature %1 blocks before they can be spent. When you generated this block, it was broadcast to the network to be added to the block chain. If it fails to get into the chain, its state will change to "not accepted" and it won't be spendable. This may occasionally happen if another node generates a block within a few seconds of yours.</source>
-        <translation type="unfinished">Oluşturulan bitcoin'lerin harcanabilmelerinden önce %1 blok beklemeleri gerekmektedir. Bu blok, oluşturduğunuzda, blok zincirine eklenmesi için ağda yayınlandı. Zincire eklenmesi başarısız olursa, durumu "kabul edilmedi" olarak değiştirilecek ve harcanamayacaktır. Bu, bazen başka bir düğüm sizden birkaç saniye önce ya da sonra blok oluşturursa meydana gelebilir.</translation>
+        <translation type="unfinished">Oluşturulan particl'lerin harcanabilmelerinden önce %1 blok beklemeleri gerekmektedir. Bu blok, oluşturduğunuzda, blok zincirine eklenmesi için ağda yayınlandı. Zincire eklenmesi başarısız olursa, durumu "kabul edilmedi" olarak değiştirilecek ve harcanamayacaktır. Bu, bazen başka bir düğüm sizden birkaç saniye önce ya da sonra blok oluşturursa meydana gelebilir.</translation>
     </message>
     <message>
         <source>Debug information</source>
@@ -2986,7 +2976,7 @@
     <name>WalletModel</name>
     <message>
         <source>Send Coins</source>
-        <translation type="unfinished">Bitcoini Gönder</translation>
+        <translation type="unfinished">Particli Gönder</translation>
     </message>
     <message>
         <source>Increasing transaction fee failed</source>
@@ -3125,7 +3115,7 @@
     </message>
     <message>
         <source>This is a pre-release test build - use at your own risk - do not use for mining or merchant applications</source>
-        <translation type="unfinished">Bu kararlı sürümden önceki bir deneme sürümüdür. - risklerini bilerek kullanma sorumluluğu sizdedir - bitcoin oluşturmak ya da ticari uygulamalar için kullanmayınız</translation>
+        <translation type="unfinished">Bu kararlı sürümden önceki bir deneme sürümüdür. - risklerini bilerek kullanma sorumluluğu sizdedir - particl oluşturmak ya da ticari uygulamalar için kullanmayınız</translation>
     </message>
     <message>
         <source>This is the transaction fee you may pay when fee estimates are not available.</source>
@@ -3333,7 +3323,7 @@
     </message>
     <message>
         <source>The transaction amount is too small to pay the fee</source>
-        <translation type="unfinished">İşlemdeki bitcoin tutarı ücreti ödemek için çok düşük</translation>
+        <translation type="unfinished">İşlemdeki particl tutarı ücreti ödemek için çok düşük</translation>
     </message>
     <message>
         <source>The wallet will avoid paying less than the minimum relay fee.</source>
