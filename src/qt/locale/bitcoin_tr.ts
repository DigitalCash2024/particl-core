--- conflicted
+++ resolved
@@ -51,7 +51,7 @@
     </message>
     <message>
         <source>Choose the address to receive coins with</source>
-        <translation>Bitcoinleri alacağınız adresi seçin</translation>
+        <translation>Particlleri alacağınız adresi seçin</translation>
     </message>
     <message>
         <source>C&amp;hoose</source>
@@ -71,9 +71,9 @@
 Gönderim yapmadan önce her zaman tutarı ve alıcı adresi kontrol ediniz.</translation>
     </message>
     <message>
-        <source>These are your Bitcoin addresses for receiving payments. Use the 'Create new receiving address' button in the receive tab to create new addresses.
+        <source>These are your Particl addresses for receiving payments. Use the 'Create new receiving address' button in the receive tab to create new addresses.
 Signing is only possible with addresses of the type 'legacy'.</source>
-        <translation>Bunlar ödeme almak için kullanacağınız bitcoin adreslerinizdir. Yeni adres oluşturmak için ödeme alma sekmesindeki 'Yeni alıcı adresi oluşturun' kısmına tıklayın.
+        <translation>Bunlar ödeme almak için kullanacağınız particl adreslerinizdir. Yeni adres oluşturmak için ödeme alma sekmesindeki 'Yeni alıcı adresi oluşturun' kısmına tıklayın.
 İmzalama sadece 'legacy' tipindeki adreslerle mümkündür.</translation>
     </message>
     <message>
@@ -172,8 +172,8 @@
         <translation>Cüzdan şifrelemeyi onayla</translation>
     </message>
     <message>
-        <source>Warning: If you encrypt your wallet and lose your passphrase, you will &lt;b&gt;LOSE ALL OF YOUR BITCOINS&lt;/b&gt;!</source>
-        <translation>Uyarı: Cüzdanınızı şifreler ve parolanızı unutursanız &lt;b&gt;TÜM BITCOINLERINIZI KAYBEDERSİNİZ&lt;/b&gt;!</translation>
+        <source>Warning: If you encrypt your wallet and lose your passphrase, you will &lt;b&gt;LOSE ALL OF YOUR PARTICL&lt;/b&gt;!</source>
+        <translation>Uyarı: Cüzdanınızı şifreler ve parolanızı unutursanız &lt;b&gt;TÜM PARTICLLERINIZI KAYBEDERSİNİZ&lt;/b&gt;!</translation>
     </message>
     <message>
         <source>Are you sure you wish to encrypt your wallet?</source>
@@ -192,8 +192,8 @@
         <translation>Cüzdanınızın eski ve yeni parolasını giriniz.</translation>
     </message>
     <message>
-        <source>Remember that encrypting your wallet cannot fully protect your bitcoins from being stolen by malware infecting your computer.</source>
-        <translation>Cüzdanınızı şifrelemenin bilgisayarınıza bulaşan kötü amaçlı yazılımlar tarafından bitcoinlerinizin çalınmasına karşı tamamen koruyamayacağını unutmayın.</translation>
+        <source>Remember that encrypting your wallet cannot fully protect your particl from being stolen by malware infecting your computer.</source>
+        <translation>Cüzdanınızı şifrelemenin bilgisayarınıza bulaşan kötü amaçlı yazılımlar tarafından particllerinizin çalınmasına karşı tamamen koruyamayacağını unutmayın.</translation>
     </message>
     <message>
         <source>Wallet to be encrypted</source>
@@ -366,8 +366,8 @@
         <translation>Proxy &lt;b&gt;etkinleştirildi&lt;/b&gt;: %1 </translation>
     </message>
     <message>
-        <source>Send coins to a Bitcoin address</source>
-        <translation>Bir Bitcoin adresine Bitcoin yolla</translation>
+        <source>Send coins to a Particl address</source>
+        <translation>Bir Particl adresine Particl yolla</translation>
     </message>
     <message>
         <source>Backup wallet to another location</source>
@@ -402,12 +402,12 @@
         <translation>Cüzdanınıza ait özel anahtarları şifreleyin</translation>
     </message>
     <message>
-        <source>Sign messages with your Bitcoin addresses to prove you own them</source>
-        <translation>Bitcoin adreslerine sahip olduğunuzu kanıtlamak için mesajlarınızı imzalayın</translation>
-    </message>
-    <message>
-        <source>Verify messages to ensure they were signed with specified Bitcoin addresses</source>
-        <translation>Belirtilen Bitcoin adresleriyle imzalandıklarından emin olmak için mesajları doğrulayın</translation>
+        <source>Sign messages with your Particl addresses to prove you own them</source>
+        <translation>Particl adreslerine sahip olduğunuzu kanıtlamak için mesajlarınızı imzalayın</translation>
+    </message>
+    <message>
+        <source>Verify messages to ensure they were signed with specified Particl addresses</source>
+        <translation>Belirtilen Particl adresleriyle imzalandıklarından emin olmak için mesajları doğrulayın</translation>
     </message>
     <message>
         <source>&amp;File</source>
@@ -426,8 +426,8 @@
         <translation>Araç çubuğu sekmeleri</translation>
     </message>
     <message>
-        <source>Request payments (generates QR codes and bitcoin: URIs)</source>
-        <translation>Ödeme isteyin (QR kodları ve bitcoin: URI'ler üretir)</translation>
+        <source>Request payments (generates QR codes and particl: URIs)</source>
+        <translation>Ödeme isteyin (QR kodları ve particl: URI'ler üretir)</translation>
     </message>
     <message>
         <source>Show the list of used sending addresses and labels</source>
@@ -442,8 +442,8 @@
         <translation>&amp;Komut satırı seçenekleri</translation>
     </message>
     <message numerus="yes">
-        <source>%n active connection(s) to Bitcoin network</source>
-        <translation><numerusform>Bitcoin ağına %n etkin bağlantı</numerusform><numerusform>Bitcoin ağına %n etkin bağlantı</numerusform></translation>
+        <source>%n active connection(s) to Particl network</source>
+        <translation><numerusform>Particl ağına %n etkin bağlantı</numerusform><numerusform>Particl ağına %n etkin bağlantı</numerusform></translation>
     </message>
     <message>
         <source>Indexing blocks on disk...</source>
@@ -486,16 +486,16 @@
         <translation>PSBT'yi dosyadan yükle ...</translation>
     </message>
     <message>
-        <source>Load Partially Signed Bitcoin Transaction</source>
-        <translation>Kısmen İmzalanmış Bitcoin İşlemini Yükle </translation>
+        <source>Load Partially Signed Particl Transaction</source>
+        <translation>Kısmen İmzalanmış Particl İşlemini Yükle </translation>
     </message>
     <message>
         <source>Load PSBT from clipboard...</source>
         <translation>PBT'yi panadon yükle ...</translation>
     </message>
     <message>
-        <source>Load Partially Signed Bitcoin Transaction from clipboard</source>
-        <translation>Kısmen İmzalanmış Bitcoin işlemini panodan yükle</translation>
+        <source>Load Partially Signed Particl Transaction from clipboard</source>
+        <translation>Kısmen İmzalanmış Particl işlemini panodan yükle</translation>
     </message>
     <message>
         <source>Node window</source>
@@ -514,8 +514,8 @@
         <translation>&amp; Adresler alınıyor</translation>
     </message>
     <message>
-        <source>Open a bitcoin: URI</source>
-        <translation>Bitcoin’i aç.</translation>
+        <source>Open a particl: URI</source>
+        <translation>Particl’i aç.</translation>
     </message>
     <message>
         <source>Open Wallet</source>
@@ -892,8 +892,8 @@
         <translation>Gönderme adresini  düzenleyin</translation>
     </message>
     <message>
-        <source>The entered address "%1" is not a valid Bitcoin address.</source>
-        <translation>Girilen "%1" adresi geçerli bir Bitcoin adresi değildir.</translation>
+        <source>The entered address "%1" is not a valid Particl address.</source>
+        <translation>Girilen "%1" adresi geçerli bir Particl adresi değildir.</translation>
     </message>
     </context>
 <context>
@@ -925,25 +925,20 @@
         <translation>Hoş geldiniz </translation>
     </message>
     <message>
-<<<<<<< HEAD
+        <source>Welcome to %1.</source>
+        <translation>%1'e hoşgeldiniz.</translation>
+    </message>
+    <message>
+        <source>Use the default data directory</source>
+        <translation>Varsayılan veri klasörünü kullan</translation>
+    </message>
+    <message>
+        <source>Use a custom data directory:</source>
+        <translation>Özel bir veri klasörü kullan:</translation>
+    </message>
+    <message>
         <source>Particl</source>
         <translation>Particl</translation>
-=======
-        <source>Welcome to %1.</source>
-        <translation>%1'e hoşgeldiniz.</translation>
-    </message>
-    <message>
-        <source>Use the default data directory</source>
-        <translation>Varsayılan veri klasörünü kullan</translation>
-    </message>
-    <message>
-        <source>Use a custom data directory:</source>
-        <translation>Özel bir veri klasörü kullan:</translation>
-    </message>
-    <message>
-        <source>Bitcoin</source>
-        <translation>Bitcoin</translation>
->>>>>>> 926f76cb
     </message>
     <message>
         <source>At least %1 GB of data will be stored in this directory, and it will grow over time.</source>
@@ -961,8 +956,8 @@
 <context>
     <name>ModalOverlay</name>
     <message>
-        <source>Recent transactions may not yet be visible, and therefore your wallet's balance might be incorrect. This information will be correct once your wallet has finished synchronizing with the bitcoin network, as detailed below.</source>
-        <translation>Son işlemler henüz görünmeyebilir ve bu nedenle cüzdanınızın bakiyesi yanlış olabilir. Bu bilgiler, aşağıda detaylandırıldığı gibi, cüzdanınız bitcoin ağı ile senkronizasyonunu tamamladığında doğru olacaktır. </translation>
+        <source>Recent transactions may not yet be visible, and therefore your wallet's balance might be incorrect. This information will be correct once your wallet has finished synchronizing with the particl network, as detailed below.</source>
+        <translation>Son işlemler henüz görünmeyebilir ve bu nedenle cüzdanınızın bakiyesi yanlış olabilir. Bu bilgiler, aşağıda detaylandırıldığı gibi, cüzdanınız particl ağı ile senkronizasyonunu tamamladığında doğru olacaktır. </translation>
     </message>
     <message>
         <source>Unknown...</source>
@@ -1163,8 +1158,8 @@
         <translation>Ödeme isteği hatası</translation>
     </message>
     <message>
-        <source>'bitcoin://' is not a valid URI. Use 'bitcoin:' instead.</source>
-        <translation>'bitcoin://' geçerli bir URI değil. Onun yerine 'bitcoin:' kullanın.</translation>
+        <source>'particl://' is not a valid URI. Use 'particl:' instead.</source>
+        <translation>'particl://' geçerli bir URI değil. Onun yerine 'particl:' kullanın.</translation>
     </message>
     </context>
 <context>
@@ -1185,8 +1180,8 @@
         <translation>Mitar</translation>
     </message>
     <message>
-        <source>Enter a Bitcoin address (e.g. %1)</source>
-        <translation>Bir bitcoin adresi giriniz (örneğin %1)</translation>
+        <source>Enter a Particl address (e.g. %1)</source>
+        <translation>Bir particl adresi giriniz (örneğin %1)</translation>
     </message>
     <message>
         <source>%1 d</source>
