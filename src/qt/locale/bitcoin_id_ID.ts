--- conflicted
+++ resolved
@@ -140,10 +140,6 @@
         <translation>Tampilkan kata sandi</translation>
     </message>
     <message>
-        <source>Show password</source>
-        <translation>Tampilkan password</translation>
-    </message>
-    <message>
         <source>Enter the new passphrase to the wallet.&lt;br/&gt;Please use a passphrase of &lt;b&gt;ten or more random characters&lt;/b&gt;, or &lt;b&gt;eight or more words&lt;/b&gt;.</source>
         <translation>Masukan kata sandi baru ke dompet.&lt;br/&gt;Mohon gunakan kata sandi &lt;b&gt;sepuluh karakter acak atau lebih&lt;/b&gt;, atau &lt;b&gt; delapan atau lebih beberapa kata &lt;/​​b&gt;.</translation>
     </message>
@@ -181,7 +177,7 @@
     </message>
     <message>
         <source>Warning: If you encrypt your wallet and lose your passphrase, you will &lt;b&gt;LOSE ALL OF YOUR PARTICL&lt;/b&gt;!</source>
-        <translation>Peringatan: Jika Anda mengenkripsi dompet Anda dan lupa kata sandi Anda, Anda akan &lt;b&gt;KEHILANGAN SEMUA BITCOIN ANDA&lt;/b&gt;!</translation>
+        <translation>Peringatan: Jika Anda mengenkripsi dompet Anda dan lupa kata sandi Anda, Anda akan &lt;b&gt;KEHILANGAN SEMUA PARTICL ANDA&lt;/b&gt;!</translation>
     </message>
     <message>
         <source>Are you sure you wish to encrypt your wallet?</source>
@@ -358,17 +354,12 @@
         <translation>Mengindex ulang blok di dalam disk...</translation>
     </message>
     <message>
-<<<<<<< HEAD
-        <source>Send coins to a Particl address</source>
-        <translation>Kirim koin ke alamat Particl</translation>
-=======
         <source>Proxy is &lt;b&gt;enabled&lt;/b&gt;: %1</source>
         <translation>Proxy di &lt;b&gt;aktifkan&lt;/b&gt;: %1</translation>
     </message>
     <message>
-        <source>Send coins to a Bitcoin address</source>
-        <translation>Kirim koin ke alamat Bitcoin</translation>
->>>>>>> cf8aa5c7
+        <source>Send coins to a Particl address</source>
+        <translation>Kirim koin ke alamat Particl.</translation>
     </message>
     <message>
         <source>Backup wallet to another location</source>
@@ -391,8 +382,8 @@
         <translation>&amp;Verifikasi pesan...</translation>
     </message>
     <message>
-        <source>Particl</source>
-        <translation>Particl</translation>
+        <source>Particl.</source>
+        <translation>Particl.</translation>
     </message>
     <message>
         <source>Wallet</source>
@@ -464,15 +455,7 @@
     </message>
     <message numerus="yes">
         <source>%n active connection(s) to Particl network</source>
-        <translation><numerusform>%n koneksi aktif ke jaringan Particl</numerusform></translation>
-    </message>
-    <message>
-        <source>Indexing blocks on disk...</source>
-        <translation>Pengindeksan blok pada disk ...</translation>
-    </message>
-    <message>
-        <source>Processing blocks on disk...</source>
-        <translation>Memproses blok pada disk ...</translation>
+        <translation><numerusform>%n koneksi aktif ke jaringan Particl.</numerusform></translation>
     </message>
     <message>
         <source>Indexing blocks on disk...</source>
@@ -733,8 +716,6 @@
         <source>(no label)</source>
         <translation>(tidak ada label)</translation>
     </message>
-<<<<<<< HEAD
-=======
     <message>
         <source>change from %1 (%2)</source>
         <translation>kembalian dari %1 (%2)</translation>
@@ -743,7 +724,6 @@
         <source>(change)</source>
         <translation>(kembalian)</translation>
     </message>
->>>>>>> cf8aa5c7
 </context>
 <context>
     <name>EditAddressDialog</name>
@@ -877,8 +857,8 @@
         <translation>Gunakan direktori pilihan Anda:</translation>
     </message>
     <message>
-        <source>Particl</source>
-        <translation>Particl</translation>
+        <source>Particl.</source>
+        <translation>Particl.</translation>
     </message>
     <message>
         <source>At least %1 GB of data will be stored in this directory, and it will grow over time.</source>
@@ -921,11 +901,11 @@
     </message>
     <message>
         <source>Recent transactions may not yet be visible, and therefore your wallet's balance might be incorrect. This information will be correct once your wallet has finished synchronizing with the particl network, as detailed below.</source>
-        <translation>Transaksi-transaksi terkini mungkin belum terlihat dan oleh karenanya, saldo dompet Anda mungkin tidak tepat. Informasi ini akan akurat ketika dompet Anda tersinkronisasi dengan jaringan Particl, seperti rincian berikut.</translation>
-    </message>
-    <message>
-        <source>Attempting to spend bitcoins that are affected by not-yet-displayed transactions will not be accepted by the network.</source>
-        <translation>Usaha untuk menggunakan bitcoin yang dipengaruhi oleh transaksi yang belum terlihat tidak akan diterima oleh jaringan.</translation>
+        <translation>Transaksi-transaksi terkini mungkin belum terlihat dan oleh karenanya, saldo dompet Anda mungkin tidak tepat. Informasi ini akan akurat ketika dompet Anda tersinkronisasi dengan jaringan Particl. seperti rincian berikut.</translation>
+    </message>
+    <message>
+        <source>Attempting to spend particl that are affected by not-yet-displayed transactions will not be accepted by the network.</source>
+        <translation>Usaha untuk menggunakan particl yang dipengaruhi oleh transaksi yang belum terlihat tidak akan diterima oleh jaringan.</translation>
     </message>
     <message>
         <source>Number of blocks left</source>
@@ -1158,8 +1138,8 @@
         <translation>Tor</translation>
     </message>
     <message>
-        <source>Connect to the Bitcoin network through a separate SOCKS5 proxy for Tor hidden services.</source>
-        <translation>Koneksi ke jaringan bitcoin melalui proxy SOCKS5 yang berbeda untuk layanan Tor tersembunyi.</translation>
+        <source>Connect to the Particl network through a separate SOCKS5 proxy for Tor hidden services.</source>
+        <translation>Koneksi ke jaringan particl melalui proxy SOCKS5 yang berbeda untuk layanan Tor tersembunyi.</translation>
     </message>
     <message>
         <source>&amp;Window</source>
@@ -1340,24 +1320,24 @@
         <translation>Terjadi kesalahan pada permintaan pembayaran</translation>
     </message>
     <message>
-        <source>Cannot start bitcoin: click-to-pay handler</source>
-        <translation>Tidak bisa memulai bitcoin: handler click-to-pay</translation>
+        <source>Cannot start particl: click-to-pay handler</source>
+        <translation>Tidak bisa memulai particl: handler click-to-pay</translation>
     </message>
     <message>
         <source>URI handling</source>
         <translation>Pengelolaan URI</translation>
     </message>
     <message>
-        <source>'bitcoin://' is not a valid URI. Use 'bitcoin:' instead.</source>
-        <translation>'bitcoin://' bukanlah alamat URI yang valid. Silakan gunakan 'bitcoin:'.</translation>
+        <source>'particl://' is not a valid URI. Use 'particl:' instead.</source>
+        <translation>'particl://' bukanlah alamat URI yang valid. Silakan gunakan 'particl:'.</translation>
     </message>
     <message>
         <source>Payment request fetch URL is invalid: %1</source>
         <translation>URL permintaan pembayaran tidak valid: %1</translation>
     </message>
     <message>
-        <source>URI cannot be parsed! This can be caused by an invalid Bitcoin address or malformed URI parameters.</source>
-        <translation>URI tidak bisa dimengerti! Hal ini bisa disebabkan karena alamat Bitcoin yang tidak sah atau parameter URI yang tidak tepat.</translation>
+        <source>URI cannot be parsed! This can be caused by an invalid Particl address or malformed URI parameters.</source>
+        <translation>URI tidak bisa dimengerti! Hal ini bisa disebabkan karena alamat Particl yang tidak sah atau parameter URI yang tidak tepat.</translation>
     </message>
     <message>
         <source>Payment request file handling</source>
