--- conflicted
+++ resolved
@@ -1,1231 +1,846 @@
-<TS language="fil" version="2.1">
+<TS version="2.1" language="fil">
 <context>
     <name>AddressBookPage</name>
     <message>
-        <source>Right-click to edit address or label</source>
-        <translation>Mag-right-klik upang baguhin ang address o label</translation>
-    </message>
-    <message>
-        <source>Create a new address</source>
-        <translation>Gumawa ng bagong address</translation>
-    </message>
-    <message>
         <source>&amp;New</source>
-        <translation>Bago</translation>
+        <translation type="unfinished">Bago</translation>
     </message>
     <message>
         <source>Copy the currently selected address to the system clipboard</source>
-        <translation>Kopyahin ang napiling address sa system clipboard</translation>
+        <translation type="unfinished">Kopyahin ang napiling address sa system clipboard</translation>
     </message>
     <message>
         <source>&amp;Copy</source>
-        <translation>Kopyahin</translation>
+        <translation type="unfinished">Kopyahin</translation>
     </message>
     <message>
         <source>C&amp;lose</source>
-        <translation>Isara</translation>
+        <translation type="unfinished">Isara</translation>
     </message>
     <message>
         <source>Delete the currently selected address from the list</source>
-        <translation>Burahin ang napiling address sa listahan</translation>
+        <translation type="unfinished">Burahin ang napiling address sa listahan</translation>
     </message>
     <message>
         <source>Enter address or label to search</source>
-        <translation>I-enter ang address o label upang maghanap</translation>
+        <translation type="unfinished">I-enter ang address o label upang maghanap</translation>
     </message>
     <message>
         <source>Export the data in the current tab to a file</source>
-        <translation>I-export ang data mula sa kasalukuyang tab sa isang file</translation>
+        <translation type="unfinished">Angkatin ang datos sa kasalukuyang tab sa talaksan</translation>
     </message>
     <message>
         <source>&amp;Export</source>
-        <translation>I-export</translation>
+        <translation type="unfinished">I-export</translation>
     </message>
     <message>
         <source>&amp;Delete</source>
-        <translation>Burahin</translation>
+        <translation type="unfinished">Burahin</translation>
     </message>
     <message>
         <source>Choose the address to send coins to</source>
-        <translation>Piliin ang address kung saan ipapadala ang coins</translation>
+        <translation type="unfinished">Piliin ang address kung saan ipapadala ang coins</translation>
     </message>
     <message>
         <source>Choose the address to receive coins with</source>
-        <translation>Piliin ang address na tatanggap ng coins</translation>
+        <translation type="unfinished">Piliin ang address na tatanggap ng coins</translation>
     </message>
     <message>
         <source>C&amp;hoose</source>
-        <translation>Pumili</translation>
+        <translation type="unfinished">Pumili</translation>
     </message>
     <message>
         <source>Sending addresses</source>
-        <translation>Mga address na padadalahan</translation>
+        <translation type="unfinished">Mga address na padadalahan</translation>
     </message>
     <message>
         <source>Receiving addresses</source>
-        <translation>Mga address na tatanggap</translation>
+        <translation type="unfinished">Mga address na tatanggap</translation>
     </message>
     <message>
         <source>These are your Particl addresses for sending payments. Always check the amount and the receiving address before sending coins.</source>
-        <translation>Ito ang iyong mga Particl address para sa pagpapadala ng bayad. Laging suriin ang halaga at ang address na tatanggap bago magpadala ng coins.</translation>
+        <translation type="unfinished">Ito ang iyong mga Particl address para sa pagpapadala ng bayad. Laging suriin ang halaga at ang address na tatanggap bago magpadala ng coins.</translation>
+    </message>
+    <message>
+        <source>These are your Particl addresses for receiving payments. Use the 'Create new receiving address' button in the receive tab to create new addresses.
+Signing is only possible with addresses of the type 'legacy'.</source>
+        <translation type="unfinished">Ito ang iyong Particl addresses upang makatanggap ng salapi. Gamitin ang 'Create new receiving address' button sa receive tab upang lumikha ng bagong address. Ang signing ay posible lamang sa mga addresses na nasa anyong 'legacy'.
+</translation>
     </message>
     <message>
         <source>&amp;Copy Address</source>
-        <translation>Kopyahin ang address</translation>
+        <translation type="unfinished">Kopyahin ang address</translation>
     </message>
     <message>
         <source>Copy &amp;Label</source>
-        <translation>Kopyahin ang Label</translation>
+        <translation type="unfinished">Kopyahin ang Label</translation>
     </message>
     <message>
         <source>&amp;Edit</source>
-        <translation>I-edit</translation>
+        <translation type="unfinished">I-edit</translation>
     </message>
     <message>
         <source>Export Address List</source>
-        <translation>I-export ang Listahan ng Address</translation>
-    </message>
-    <message>
-        <source>Comma separated file (*.csv)</source>
-        <translation>Comma separated file (*.csv)</translation>
+        <translation type="unfinished">I-export ang Listahan ng Address</translation>
+    </message>
+    <message>
+        <source>There was an error trying to save the address list to %1. Please try again.</source>
+        <extracomment>An error message. %1 is a stand-in argument for the name of the file we attempted to save to.</extracomment>
+        <translation type="unfinished">Mayroong error sa pag-save ng listahan ng address sa %1. Subukang muli.</translation>
     </message>
     <message>
         <source>Exporting Failed</source>
-        <translation>Nabigo ang Pag-export</translation>
-    </message>
-    <message>
-        <source>There was an error trying to save the address list to %1. Please try again.</source>
-        <translation>Mayroong error sa pag-save ng listahan ng address sa %1. Subukang muli.</translation>
+        <translation type="unfinished">Nabigo ang Pag-export</translation>
     </message>
 </context>
 <context>
     <name>AddressTableModel</name>
     <message>
-        <source>Label</source>
-        <translation>Label</translation>
-    </message>
-    <message>
-        <source>Address</source>
-        <translation>Address</translation>
-    </message>
-    <message>
         <source>(no label)</source>
-        <translation>(walang label)</translation>
+        <translation type="unfinished">(walang label)</translation>
     </message>
 </context>
 <context>
     <name>AskPassphraseDialog</name>
     <message>
-        <source>Passphrase Dialog</source>
-        <translation>Passphrase Dialog</translation>
-    </message>
-    <message>
         <source>Enter passphrase</source>
-        <translation>Ipasok ang passphrase</translation>
+        <translation type="unfinished">Ipasok ang passphrase</translation>
     </message>
     <message>
         <source>New passphrase</source>
-        <translation>Bagong passphrase</translation>
+        <translation type="unfinished">Bagong passphrase</translation>
     </message>
     <message>
         <source>Repeat new passphrase</source>
-        <translation>Ulitin ang bagong passphrase</translation>
+        <translation type="unfinished">Ulitin ang bagong passphrase</translation>
     </message>
     <message>
         <source>Show passphrase</source>
-        <translation>Ipakita ang Passphrase</translation>
+        <translation type="unfinished">Ipakita ang Passphrase</translation>
     </message>
     <message>
         <source>Encrypt wallet</source>
-        <translation>I-encrypt ang walet.</translation>
+        <translation type="unfinished">I-encrypt ang walet.</translation>
     </message>
     <message>
         <source>This operation needs your wallet passphrase to unlock the wallet.</source>
-        <translation>Kailangan ng operasyong ito ang passphrase ng iyong walet upang mai-unlock ang walet.</translation>
+        <translation type="unfinished">Kailangan ng operasyong ito ang passphrase ng iyong walet upang mai-unlock ang walet.</translation>
     </message>
     <message>
         <source>Unlock wallet</source>
-        <translation>I-unlock ang walet.</translation>
-    </message>
-    <message>
-        <source>This operation needs your wallet passphrase to decrypt the wallet.</source>
-        <translation>Kailangan ng operasyong ito ang passphrase ng iyong walet upang ma-decrypt ang walet.</translation>
-    </message>
-    <message>
-        <source>Decrypt wallet</source>
-        <translation>I-decrypt ang walet.</translation>
+        <translation type="unfinished">I-unlock ang walet.</translation>
     </message>
     <message>
         <source>Change passphrase</source>
-        <translation>Baguhin ang passphrase</translation>
+        <translation type="unfinished">Baguhin ang passphrase</translation>
     </message>
     <message>
         <source>Confirm wallet encryption</source>
-        <translation>Kumpirmahin ang pag-encrypt ng walet.</translation>
+        <translation type="unfinished">Kumpirmahin ang pag-encrypt ng walet.</translation>
     </message>
     <message>
         <source>Warning: If you encrypt your wallet and lose your passphrase, you will &lt;b&gt;LOSE ALL OF YOUR PARTICL&lt;/b&gt;!</source>
-        <translation>Babala: Kung na-encrypt mo ang iyong walet at nawala ang iyong passphrase, &lt;b&gt;MAWAWALA MO ANG LAHAT NG IYONG MGA PARTICL!&lt;/b&gt;</translation>
+        <translation type="unfinished">Babala: Kung na-encrypt mo ang iyong walet at nawala ang iyong passphrase, &lt;b&gt;MAWAWALA MO ANG LAHAT NG IYONG MGA PARTICL!&lt;/b&gt;</translation>
     </message>
     <message>
         <source>Are you sure you wish to encrypt your wallet?</source>
-        <translation>Sigurado ka bang nais mong i-encrypt ang iyong walet?</translation>
+        <translation type="unfinished">Sigurado ka bang nais mong i-encrypt ang iyong walet?</translation>
     </message>
     <message>
         <source>Wallet encrypted</source>
-        <translation>Naka-encrypt ang walet.</translation>
+        <translation type="unfinished">Naka-encrypt ang walet.</translation>
     </message>
     <message>
         <source>Enter the new passphrase for the wallet.&lt;br/&gt;Please use a passphrase of &lt;b&gt;ten or more random characters&lt;/b&gt;, or &lt;b&gt;eight or more words&lt;/b&gt;.</source>
-        <translation>Ipasok ang bagong passphrase para sa wallet. (1)Mangyaring gumamit ng isang passphrase na(2) sampu o higit pang mga random na characte‭r(2), o (3)walo o higit pang mga salita(3).</translation>
+        <translation type="unfinished">Ipasok ang bagong passphrase para sa wallet. &lt;br/&gt;Mangyaring gumamit ng isang passphrase na may &lt;b&gt;sampu o higit pang mga random na characte‭r&lt;/b&gt;, o &lt;b&gt;walo o higit pang mga salita&lt;/b&gt;.</translation>
     </message>
     <message>
         <source>Enter the old passphrase and new passphrase for the wallet.</source>
-        <translation>Ipasok ang lumang passphrase at bagong passphrase para sa pitaka.</translation>
+        <translation type="unfinished">Ipasok ang lumang passphrase at bagong passphrase para sa pitaka.</translation>
     </message>
     <message>
         <source>Remember that encrypting your wallet cannot fully protect your particl from being stolen by malware infecting your computer.</source>
-        <translation>Tandaan na ang pag-encrypt ng iyong pitaka ay hindi maaaring ganap na maprotektahan ang iyong mga particl mula sa pagnanakaw ng malware na nahahawa sa iyong computer.</translation>
+        <translation type="unfinished">Tandaan na ang pag-encrypt ng iyong pitaka ay hindi maaaring ganap na maprotektahan ang iyong mga particl mula sa pagnanakaw ng malware na nahahawa sa iyong computer.</translation>
     </message>
     <message>
         <source>Wallet to be encrypted</source>
-        <translation>Ang naka-encrypt na wallet</translation>
+        <translation type="unfinished">Ang naka-encrypt na wallet</translation>
     </message>
     <message>
         <source>Your wallet is about to be encrypted. </source>
-        <translation>Malapit na ma-encrypt ang iyong pitaka.</translation>
+        <translation type="unfinished">Malapit na ma-encrypt ang iyong pitaka.</translation>
     </message>
     <message>
         <source>Your wallet is now encrypted. </source>
-        <translation>Ang iyong wallet ay naka-encrypt na ngayon.</translation>
+        <translation type="unfinished">Ang iyong wallet ay naka-encrypt na ngayon.</translation>
     </message>
     <message>
         <source>IMPORTANT: Any previous backups you have made of your wallet file should be replaced with the newly generated, encrypted wallet file. For security reasons, previous backups of the unencrypted wallet file will become useless as soon as you start using the new, encrypted wallet.</source>
-        <translation>MAHALAGA: Anumang nakaraang mga backup na ginawa mo sa iyong walet file ay dapat mapalitan ng bagong-buong, naka-encrypt na walet file. Para sa mga kadahilanang pangseguridad, ang mga nakaraang pag-backup ng hindi naka-encrypt na walet file ay mapagwawalang-silbi sa sandaling simulan mong gamitin ang bagong naka-encrypt na walet.</translation>
+        <translation type="unfinished">MAHALAGA: Anumang nakaraang mga backup na ginawa mo sa iyong walet file ay dapat mapalitan ng bagong-buong, naka-encrypt na walet file. Para sa mga kadahilanang pangseguridad, ang mga nakaraang pag-backup ng hindi naka-encrypt na walet file ay mapagwawalang-silbi sa sandaling simulan mong gamitin ang bagong naka-encrypt na walet.</translation>
     </message>
     <message>
         <source>Wallet encryption failed</source>
-        <translation>Nabigo ang pag-encrypt ng walet</translation>
+        <translation type="unfinished">Nabigo ang pag-encrypt ng walet</translation>
     </message>
     <message>
         <source>Wallet encryption failed due to an internal error. Your wallet was not encrypted.</source>
-        <translation>Nabigo ang pag-encrypt ng walet dahil sa isang panloob na error. Hindi na-encrypt ang iyong walet.</translation>
+        <translation type="unfinished">Nabigo ang pag-encrypt ng walet dahil sa isang panloob na error. Hindi na-encrypt ang iyong walet.</translation>
     </message>
     <message>
         <source>The supplied passphrases do not match.</source>
-        <translation>Ang mga ibinigay na passphrase ay hindi tumutugma.</translation>
+        <translation type="unfinished">Ang mga ibinigay na passphrase ay hindi tumutugma.</translation>
     </message>
     <message>
         <source>Wallet unlock failed</source>
-        <translation>Nabigo ang pag-unlock ng walet</translation>
+        <translation type="unfinished">Nabigo ang pag-unlock ng walet</translation>
     </message>
     <message>
         <source>The passphrase entered for the wallet decryption was incorrect.</source>
-        <translation>Ang passphrase na ipinasok para sa pag-decrypt ng walet ay hindi tama.</translation>
-    </message>
-    <message>
-        <source>Wallet decryption failed</source>
-        <translation>Nabigo ang pag-decrypt ng walet</translation>
+        <translation type="unfinished">Ang passphrase na ipinasok para sa pag-decrypt ng walet ay hindi tama.</translation>
     </message>
     <message>
         <source>Wallet passphrase was successfully changed.</source>
-        <translation>Matagumpay na nabago ang passphrase ng walet.</translation>
+        <translation type="unfinished">Matagumpay na nabago ang passphrase ng walet.</translation>
     </message>
     <message>
         <source>Warning: The Caps Lock key is on!</source>
-        <translation>Babala: Ang Caps Lock key ay nakabukas!</translation>
+        <translation type="unfinished">Babala: Ang Caps Lock key ay nakabukas!</translation>
     </message>
 </context>
 <context>
     <name>BanTableModel</name>
     <message>
-        <source>IP/Netmask</source>
-        <translation>IP/Netmask</translation>
-    </message>
-    <message>
         <source>Banned Until</source>
-        <translation>Bawal Hanggang</translation>
+        <translation type="unfinished">Bawal Hanggang</translation>
     </message>
 </context>
 <context>
-    <name>BitcoinGUI</name>
-    <message>
-        <source>Sign &amp;message...</source>
-        <translation>Pirmahan ang mensahe...</translation>
-    </message>
-    <message>
-        <source>Synchronizing with network...</source>
-        <translation>Nag-sy-synchronize sa network...</translation>
-    </message>
-    <message>
-        <source>&amp;Overview</source>
-        <translation>Pangkalahatang-ideya</translation>
-    </message>
-    <message>
-        <source>Show general overview of wallet</source>
-        <translation>Ipakita ang pangkalahatan ng walet</translation>
-    </message>
-    <message>
-        <source>&amp;Transactions</source>
-        <translation>Transaksyon</translation>
-    </message>
-    <message>
-        <source>Browse transaction history</source>
-        <translation>I-browse ang kasaysayan ng transaksyon</translation>
-    </message>
-    <message>
-        <source>E&amp;xit</source>
-        <translation>Labasan</translation>
-    </message>
-    <message>
-        <source>Quit application</source>
-        <translation>Ihinto ang application</translation>
-    </message>
-    <message>
-        <source>&amp;About %1</source>
-        <translation>Mga %1</translation>
-    </message>
-    <message>
-        <source>Show information about %1</source>
-        <translation>Ipakita ang impormasyon tungkol sa %1</translation>
-    </message>
-    <message>
-        <source>About &amp;Qt</source>
-        <translation>Tungkol &amp;QT</translation>
-    </message>
-    <message>
-        <source>Show information about Qt</source>
-        <translation>Ipakita ang impormasyon tungkol sa Qt</translation>
-    </message>
-    <message>
-        <source>&amp;Options...</source>
-        <translation>Opsyon...</translation>
-    </message>
-    <message>
-        <source>Modify configuration options for %1</source>
-        <translation>Baguhin ang mga pagpipilian ng konpigurasyon para sa %1</translation>
-    </message>
-    <message>
-        <source>&amp;Encrypt Wallet...</source>
-        <translation>I-encrypt ang Walet...</translation>
-    </message>
-    <message>
-        <source>&amp;Backup Wallet...</source>
-        <translation>I-backup ang Walet...</translation>
-    </message>
-    <message>
-<<<<<<< HEAD
-        <source>&amp;Change Passphrase...</source>
-        <translation>Baguhin ang Passphrase...</translation>
-    </message>
-    <message>
-        <source>Open &amp;URI...</source>
-        <translation>Buksan ang URI...</translation>
-=======
+    <name>QObject</name>
+    <message>
+        <source>Error: Specified data directory "%1" does not exist.</source>
+        <translation type="unfinished">Kamalian: Wala ang tinukoy na direktoryo ng datos "%1".</translation>
+    </message>
+    <message>
+        <source>Error: Cannot parse configuration file: %1.</source>
+        <translation type="unfinished">Kamalian: Hindi ma-parse ang configuration file: %1.</translation>
+    </message>
+    <message>
+        <source>Error: %1</source>
+        <translation type="unfinished">Kamalian: %1</translation>
+    </message>
+    <message>
+        <source>unknown</source>
+        <translation type="unfinished">hindi alam</translation>
+    </message>
+    <message>
+        <source>Amount</source>
+        <translation type="unfinished">Halaga</translation>
+    </message>
+    <message>
+        <source>Enter a Particl address (e.g. %1)</source>
+        <translation type="unfinished">I-enter ang Particl address (e.g. %1)</translation>
+    </message>
+    <message>
+        <source>Inbound</source>
+        <extracomment>An inbound connection from a peer. An inbound connection is a connection initiated by a peer.</extracomment>
+        <translation type="unfinished">Dumarating</translation>
+    </message>
+    <message>
+        <source>Outbound</source>
+        <extracomment>An outbound connection to a peer. An outbound connection is a connection initiated by us.</extracomment>
+        <translation type="unfinished">Papalabas</translation>
+    </message>
+    <message>
+        <source>None</source>
+        <translation type="unfinished">Wala</translation>
+    </message>
+    <message numerus="yes">
+        <source>%n second(s)</source>
+        <translation type="unfinished">
+            <numerusform />
+            <numerusform />
+        </translation>
+    </message>
+    <message numerus="yes">
+        <source>%n minute(s)</source>
+        <translation type="unfinished">
+            <numerusform />
+            <numerusform />
+        </translation>
+    </message>
+    <message numerus="yes">
+        <source>%n hour(s)</source>
+        <translation type="unfinished">
+            <numerusform />
+            <numerusform />
+        </translation>
+    </message>
+    <message numerus="yes">
+        <source>%n day(s)</source>
+        <translation type="unfinished">
+            <numerusform />
+            <numerusform />
+        </translation>
+    </message>
+    <message numerus="yes">
+        <source>%n week(s)</source>
+        <translation type="unfinished">
+            <numerusform />
+            <numerusform />
+        </translation>
+    </message>
+    <message>
+        <source>%1 and %2</source>
+        <translation type="unfinished">%1 at %2</translation>
+    </message>
+    <message numerus="yes">
+        <source>%n year(s)</source>
+        <translation type="unfinished">
+            <numerusform />
+            <numerusform />
+        </translation>
+    </message>
+    </context>
+<context>
+    <name>bitcoin-core</name>
+    <message>
+        <source>The %s developers</source>
+        <translation type="unfinished">Ang mga %s developers</translation>
+    </message>
+    <message>
+        <source>-maxtxfee is set very high! Fees this large could be paid on a single transaction.</source>
+        <translation type="unfinished">-maxtxfee ay nakatakda nang napakataas! Ang mga bayad na ganito kalaki ay maaaring bayaran sa isang solong transaksyon.</translation>
+    </message>
+    <message>
+        <source>Cannot obtain a lock on data directory %s. %s is probably already running.</source>
+        <translation type="unfinished">Hindi makakuha ng lock sa direktoryo ng data %s. Malamang na tumatakbo ang %s.</translation>
+    </message>
+    <message>
+        <source>Distributed under the MIT software license, see the accompanying file %s or %s</source>
+        <translation type="unfinished">Naipamahagi sa ilalim ng lisensya ng MIT software, tingnan ang kasamang file %s o %s</translation>
+    </message>
+    <message>
+        <source>Error reading %s! All keys read correctly, but transaction data or address book entries might be missing or incorrect.</source>
+        <translation type="unfinished">Error sa pagbabasa %s! Nabasa nang tama ang lahat ng mga key, ngunit ang data ng transaksyon o mga entry sa address book ay maaaring nawawala o hindi tama.</translation>
+    </message>
+    <message>
         <source>Fee estimation failed. Fallbackfee is disabled. Wait a few blocks or enable -fallbackfee.</source>
         <translation type="unfinished">Nabigo ang pagtatantya ng bayad. Hindi pinagana ang Fallbackfee. Maghintay ng ilang mga block o paganahin -fallbackfee.</translation>
->>>>>>> 3f385c91
-    </message>
-    <message>
-        <source>Create Wallet...</source>
-        <translation>Gumawa ng Pitaka</translation>
-    </message>
-    <message>
-        <source>Create a new wallet</source>
-        <translation>Gumawa ng Bagong Pitaka</translation>
-    </message>
-    <message>
-        <source>Wallet:</source>
-        <translation>Walet:</translation>
-    </message>
-    <message>
-        <source>Click to disable network activity.</source>
-        <translation>Mag-klik upang hindi paganahin ang aktibidad ng network.</translation>
-    </message>
-    <message>
-        <source>Network activity disabled.</source>
-        <translation>Ang aktibidad ng network ay hindi pinagana.</translation>
-    </message>
-    <message>
-        <source>Click to enable network activity again.</source>
-        <translation>Mag-klik upang muling paganahin ang aktibidad ng network.</translation>
-    </message>
-    <message>
-        <source>Syncing Headers (%1%)...</source>
-        <translation>Nag-sy-sync ng Header (%1%)...</translation>
-    </message>
-    <message>
-        <source>Reindexing blocks on disk...</source>
-        <translation>Nag-re-reindex ng blocks sa disk...</translation>
-    </message>
-    <message>
-        <source>Proxy is &lt;b&gt;enabled&lt;/b&gt;: %1</source>
-        <translation>Ang proxy ay &lt;b&gt;pinagana&lt;/b&gt;: %1</translation>
-    </message>
-    <message>
-        <source>Send coins to a Particl address</source>
-        <translation>Magpadala ng coins sa Particl address</translation>
-    </message>
-    <message>
-        <source>Backup wallet to another location</source>
-        <translation>I-backup ang walet sa isa pang lokasyon</translation>
-    </message>
-    <message>
-        <source>Change the passphrase used for wallet encryption</source>
-        <translation>Palitan ang passphrase na ginamit para sa pag-encrypt ng walet</translation>
-    </message>
-    <message>
-        <source>&amp;Verify message...</source>
-        <translation>I-verify ang mensahe...</translation>
-    </message>
-    <message>
-        <source>&amp;Send</source>
-        <translation>Magpadala</translation>
-    </message>
-    <message>
-        <source>&amp;Receive</source>
-        <translation>Tumanggap</translation>
-    </message>
-    <message>
-        <source>&amp;Show / Hide</source>
-        <translation>Ipakita / Itago</translation>
-    </message>
-    <message>
-        <source>Show or hide the main Window</source>
-        <translation>Ipakita o itago ang pangunahing Window</translation>
-    </message>
-    <message>
-        <source>Encrypt the private keys that belong to your wallet</source>
-        <translation>I-encrypt ang private keys na kabilang sa iyong walet</translation>
-    </message>
-    <message>
-        <source>Sign messages with your Particl addresses to prove you own them</source>
-        <translation>Pumirma ng mga mensahe gamit ang iyong mga Particl address upang mapatunayan na pagmamay-ari mo ang mga ito</translation>
-    </message>
-    <message>
-        <source>Verify messages to ensure they were signed with specified Particl addresses</source>
-        <translation>I-verify ang mga mensahe upang matiyak na sila ay napirmahan ng tinukoy na mga Particl address.</translation>
-    </message>
-    <message>
-        <source>&amp;File</source>
-        <translation>File</translation>
-    </message>
-    <message>
-        <source>&amp;Settings</source>
-        <translation>Setting</translation>
-    </message>
-    <message>
-        <source>&amp;Help</source>
-        <translation>Tulong</translation>
-    </message>
-    <message>
-        <source>Tabs toolbar</source>
-        <translation>Tabs toolbar</translation>
-    </message>
-    <message>
-        <source>Request payments (generates QR codes and particl: URIs)</source>
-        <translation>Humiling ng bayad (lumilikha ng QR codes at particl: URIs)</translation>
-    </message>
-    <message>
-        <source>Show the list of used sending addresses and labels</source>
-        <translation>Ipakita ang talaan ng mga gamit na address at label para sa pagpapadala</translation>
-    </message>
-    <message>
-        <source>Show the list of used receiving addresses and labels</source>
-        <translation>Ipakita ang talaan ng mga gamit na address at label para sa pagtanggap</translation>
-    </message>
-    <message>
-        <source>&amp;Command-line options</source>
-        <translation>Mga opsyon ng command-line</translation>
-    </message>
-    <message>
-        <source>Indexing blocks on disk...</source>
-        <translation>I-ni-index ang mga blocks sa disk...</translation>
-    </message>
-    <message>
-        <source>Processing blocks on disk...</source>
-        <translation>Pinoproseso ang mga blocks sa disk...</translation>
-    </message>
-    <message>
-        <source>%1 behind</source>
-        <translation>%1 sa likuran</translation>
-    </message>
-    <message>
-        <source>Last received block was generated %1 ago.</source>
-        <translation>Ang huling natanggap na block ay nalikha %1 na nakalipas.</translation>
-    </message>
-    <message>
-        <source>Transactions after this will not yet be visible.</source>
-        <translation>Ang mga susunod na transaksyon ay hindi pa makikita.</translation>
-    </message>
-    <message>
-<<<<<<< HEAD
-        <source>Error</source>
-        <translation>Kamalian</translation>
-    </message>
-    <message>
-        <source>Warning</source>
-        <translation>Babala</translation>
-=======
+    </message>
+    <message>
+        <source>Invalid amount for -maxtxfee=&lt;amount&gt;: '%s' (must be at least the minrelay fee of %s to prevent stuck transactions)</source>
+        <translation type="unfinished">Hindi wastong halaga para sa -maxtxfee=&lt;amount&gt;: '%s' (dapat hindi bababa sa minrelay fee na %s upang maiwasan ang mga natigil na mga transaksyon)</translation>
+    </message>
+    <message>
+        <source>Please check that your computer's date and time are correct! If your clock is wrong, %s will not work properly.</source>
+        <translation type="unfinished">Mangyaring suriin na ang petsa at oras ng iyong computer ay tama! Kung mali ang iyong orasan, ang %s ay hindi gagana nang maayos.</translation>
+    </message>
+    <message>
+        <source>Please contribute if you find %s useful. Visit %s for further information about the software.</source>
+        <translation type="unfinished">Mangyaring tumulong kung natagpuan mo ang %s kapaki-pakinabang. Bisitahin ang %s para sa karagdagang impormasyon tungkol sa software.</translation>
+    </message>
+    <message>
+        <source>Prune configured below the minimum of %d MiB.  Please use a higher number.</source>
+        <translation type="unfinished">Na-configure ang prune mas mababa sa minimum na %d MiB. Mangyaring gumamit ng mas mataas na numero.</translation>
+    </message>
+    <message>
+        <source>Prune: last wallet synchronisation goes beyond pruned data. You need to -reindex (download the whole blockchain again in case of pruned node)</source>
+        <translation type="unfinished">Prune: ang huling pag-synchronize ng walet ay lampas sa pruned data. Kailangan mong mag-reindex (i-download muli ang buong blockchain sa kaso ng pruned node)</translation>
+    </message>
+    <message>
+        <source>The block database contains a block which appears to be from the future. This may be due to your computer's date and time being set incorrectly. Only rebuild the block database if you are sure that your computer's date and time are correct</source>
+        <translation type="unfinished">Ang block database ay naglalaman ng isang block na tila nagmula sa hinaharap. Maaaring ito ay dahil sa petsa at oras ng iyong computer na nakatakda nang hindi wasto. Muling itayo ang database ng block kung sigurado ka na tama ang petsa at oras ng iyong computer</translation>
+    </message>
+    <message>
+        <source>The transaction amount is too small to send after the fee has been deducted</source>
+        <translation type="unfinished">Ang halaga ng transaksyon ay masyadong maliit na maipadala matapos na maibawas ang bayad</translation>
+    </message>
+    <message>
+        <source>This error could occur if this wallet was not shutdown cleanly and was last loaded using a build with a newer version of Berkeley DB. If so, please use the software that last loaded this wallet</source>
+        <translation type="unfinished">Ang error na ito ay maaaring lumabas kung ang wallet na ito ay hindi na i-shutdown na mabuti at last loaded gamit ang  build na may mas pinabagong bersyon ng Berkeley DB. Kung magkagayon, pakiusap ay gamitin ang software na ginamit na huli ng wallet na ito.</translation>
+    </message>
+    <message>
+        <source>This is a pre-release test build - use at your own risk - do not use for mining or merchant applications</source>
+        <translation type="unfinished">Ito ay isang pre-release test build - gamitin sa iyong sariling peligro - huwag gumamit para sa mga aplikasyon ng pagmimina o pangangalakal</translation>
+    </message>
+    <message>
+        <source>This is the transaction fee you may discard if change is smaller than dust at this level</source>
+        <translation type="unfinished">Ito ang bayad sa transaksyon na maaari mong iwaksi kung ang sukli ay mas maliit kaysa sa dust sa antas na ito</translation>
+    </message>
+    <message>
+        <source>This is the transaction fee you may pay when fee estimates are not available.</source>
+        <translation type="unfinished">Ito ang bayad sa transaksyon na maaari mong bayaran kapag hindi magagamit ang pagtantya sa bayad.</translation>
+    </message>
+    <message>
+        <source>Total length of network version string (%i) exceeds maximum length (%i). Reduce the number or size of uacomments.</source>
+        <translation type="unfinished">Ang kabuuang haba ng string ng bersyon ng network (%i) ay lumampas sa maximum na haba (%i). Bawasan ang bilang o laki ng mga uacomment.</translation>
+    </message>
+    <message>
+        <source>Unable to replay blocks. You will need to rebuild the database using -reindex-chainstate.</source>
+        <translation type="unfinished">Hindi ma-replay ang mga blocks. Kailangan mong muling itayo ang database gamit ang -reindex-chainstate.</translation>
+    </message>
+    <message>
+        <source>Warning: Private keys detected in wallet {%s} with disabled private keys</source>
+        <translation type="unfinished">Babala: Napansin ang mga private key sa walet { %s} na may mga hindi pinaganang private key</translation>
+    </message>
+    <message>
+        <source>Warning: We do not appear to fully agree with our peers! You may need to upgrade, or other nodes may need to upgrade.</source>
+        <translation type="unfinished">Babala: Mukhang hindi kami ganap na sumasang-ayon sa aming mga peers! Maaaring kailanganin mong mag-upgrade, o ang ibang mga node ay maaaring kailanganing mag-upgrade.</translation>
+    </message>
+    <message>
+        <source>You need to rebuild the database using -reindex to go back to unpruned mode.  This will redownload the entire blockchain</source>
+        <translation type="unfinished">Kailangan mong muling itayo ang database gamit ang -reindex upang bumalik sa unpruned mode. I-do-download muli nito ang buong blockchain</translation>
+    </message>
+    <message>
+        <source>%s is set very high!</source>
+        <translation type="unfinished">Ang %s ay nakatakda ng napakataas!</translation>
+    </message>
+    <message>
+        <source>-maxmempool must be at least %d MB</source>
+        <translation type="unfinished">ang -maxmempool ay dapat hindi bababa sa %d MB</translation>
+    </message>
+    <message>
+        <source>Cannot resolve -%s address: '%s'</source>
+        <translation type="unfinished">Hindi malutas - %s address: ' %s'</translation>
+    </message>
+    <message>
+        <source>Cannot write to data directory '%s'; check permissions.</source>
+        <translation type="unfinished">Hindi makapagsulat sa direktoryo ng data '%s'; suriin ang mga pahintulot.</translation>
+    </message>
+    <message>
+        <source>Config setting for %s only applied on %s network when in [%s] section.</source>
+        <translation type="unfinished">Ang config setting para sa %s ay inilalapat lamang sa %s network kapag sa [%s] na seksyon.</translation>
+    </message>
+    <message>
+        <source>Corrupted block database detected</source>
+        <translation type="unfinished">Sirang block database ay napansin</translation>
+    </message>
+    <message>
+        <source>Do you want to rebuild the block database now?</source>
+        <translation type="unfinished">Nais mo bang muling itayo ang block database?</translation>
+    </message>
+    <message>
+        <source>Done loading</source>
+        <translation type="unfinished">Tapos na ang pag-lo-load</translation>
+    </message>
+    <message>
+        <source>Error initializing block database</source>
+        <translation type="unfinished">Kamalian sa pagsisimula ng block database</translation>
+    </message>
+    <message>
+        <source>Error initializing wallet database environment %s!</source>
+        <translation type="unfinished">Kamalian sa pagsisimula ng wallet database environment %s!</translation>
+    </message>
+    <message>
+        <source>Error loading %s</source>
+        <translation type="unfinished">Kamalian sa pag-lo-load %s</translation>
+    </message>
+    <message>
+        <source>Error loading %s: Private keys can only be disabled during creation</source>
+        <translation type="unfinished">Kamalian sa pag-lo-load %s: Ang private key ay maaaring hindi paganahin sa panahon ng paglikha lamang</translation>
+    </message>
+    <message>
+        <source>Error loading %s: Wallet corrupted</source>
+        <translation type="unfinished">Kamalian sa pag-lo-load %s: Nasira ang walet</translation>
+    </message>
+    <message>
+        <source>Error loading %s: Wallet requires newer version of %s</source>
+        <translation type="unfinished">Kamalian sa pag-lo-load %s: Ang walet ay nangangailangan ng mas bagong bersyon ng %s</translation>
+    </message>
+    <message>
+        <source>Error loading block database</source>
+        <translation type="unfinished">Kamalian sa pag-lo-load ng block database</translation>
+    </message>
+    <message>
+        <source>Error opening block database</source>
+        <translation type="unfinished">Kamalian sa pagbukas ng block database</translation>
+    </message>
+    <message>
+        <source>Error reading from database, shutting down.</source>
+        <translation type="unfinished">Kamalian sa pagbabasa mula sa database, nag-shu-shut down.</translation>
+    </message>
+    <message>
         <source>Error: Disk space is low for %s</source>
         <translation type="unfinished">Kamalian: Ang disk space ay mababa para sa %s</translation>
->>>>>>> 3f385c91
-    </message>
-    <message>
-        <source>Information</source>
-        <translation>Impormasyon</translation>
-    </message>
-    <message>
-        <source>Up to date</source>
-        <translation>Napapanahon</translation>
-    </message>
-    <message>
-        <source>Node window</source>
-        <translation>Bintana ng Node</translation>
-    </message>
-    <message>
-        <source>&amp;Sending addresses</source>
-        <translation>Mga address para sa pagpapadala</translation>
-    </message>
-    <message>
-        <source>&amp;Receiving addresses</source>
-        <translation>Mga address para sa pagtanggap</translation>
-    </message>
-    <message>
-        <source>Open Wallet</source>
-        <translation>Buksan ang Walet</translation>
-    </message>
-    <message>
-        <source>Open a wallet</source>
-        <translation>Buksan ang anumang walet</translation>
-    </message>
-    <message>
-        <source>Close Wallet...</source>
-        <translation>Isara ang Walet...</translation>
-    </message>
-    <message>
-        <source>Close wallet</source>
-        <translation>Isara ang walet</translation>
-    </message>
-    <message>
-        <source>Show the %1 help message to get a list with possible Particl command-line options</source>
-        <translation>Ipakita sa %1 ang tulong na mensahe upang makuha ang talaan ng mga posibleng opsyon ng Particl command-line</translation>
-    </message>
-    <message>
-        <source>default wallet</source>
-        <translation>walet na default</translation>
-    </message>
-    <message>
-        <source>No wallets available</source>
-        <translation>Walang magagamit na mga walet</translation>
-    </message>
-    <message>
-        <source>&amp;Window</source>
-        <translation>Window</translation>
-    </message>
-    <message>
-        <source>Minimize</source>
-        <translation>Mag-minimize</translation>
-    </message>
-    <message>
-        <source>Zoom</source>
-        <translation>I-zoom</translation>
-    </message>
-    <message>
-        <source>Main Window</source>
-        <translation>Pangunahing Window</translation>
-    </message>
-    <message>
-        <source>%1 client</source>
-        <translation>%1 kliyente</translation>
-    </message>
-    <message>
-        <source>Connecting to peers...</source>
-        <translation>Kumukunekta sa mga peers...</translation>
-    </message>
-    <message>
-        <source>Catching up...</source>
-        <translation>Humahabol...</translation>
-    </message>
-    <message>
-        <source>Error: %1</source>
-        <translation>Kamalian: %1</translation>
-    </message>
-    <message>
-        <source>Date: %1
-</source>
-        <translation>Petsa: %1
-</translation>
-    </message>
-    <message>
-        <source>Amount: %1
-</source>
-        <translation>Halaga: %1
-</translation>
-    </message>
-    <message>
-        <source>Wallet: %1
-</source>
-        <translation>Walet: %1
-</translation>
-    </message>
-    <message>
-        <source>Type: %1
-</source>
-        <translation>Uri: %1
-</translation>
-    </message>
-    <message>
-        <source>Label: %1
-</source>
-        <translation>Label: %1
-</translation>
-    </message>
-    <message>
-        <source>Address: %1
-</source>
-        <translation>Address: %1
-</translation>
-    </message>
-    <message>
-        <source>Sent transaction</source>
-        <translation>Pinadalang transaksyon</translation>
-    </message>
-    <message>
-        <source>Incoming transaction</source>
-        <translation>Papasok na transaksyon</translation>
-    </message>
-    <message>
-        <source>HD key generation is &lt;b&gt;enabled&lt;/b&gt;</source>
-        <translation>Ang HD key generation ay &lt;b&gt;pinagana&lt;/b&gt;</translation>
-    </message>
-    <message>
-        <source>HD key generation is &lt;b&gt;disabled&lt;/b&gt;</source>
-        <translation>Ang HD key generation ay &lt;b&gt;hindi gumagana&lt;/b&gt;</translation>
-    </message>
-    <message>
-        <source>Private key &lt;b&gt;disabled&lt;/b&gt;</source>
-        <translation>Private key ay &lt;b&gt;hindi gumagana&lt;/b&gt;</translation>
-    </message>
-    <message>
-        <source>Wallet is &lt;b&gt;encrypted&lt;/b&gt; and currently &lt;b&gt;unlocked&lt;/b&gt;</source>
-        <translation>Walet ay &lt;b&gt;na-encrypt&lt;/b&gt; at kasalukuyang &lt;b&gt;naka-unlock&lt;/b&gt;</translation>
-    </message>
-    <message>
-        <source>Wallet is &lt;b&gt;encrypted&lt;/b&gt; and currently &lt;b&gt;locked&lt;/b&gt;</source>
-        <translation>Walet ay na-encrypt at kasalukuyang naka-lock.</translation>
-    </message>
-    </context>
-<context>
-    <name>CoinControlDialog</name>
-    <message>
-        <source>Coin Selection</source>
-        <translation>Pagpipilian ng Coin</translation>
-    </message>
-    <message>
-        <source>Quantity:</source>
-        <translation>Dami:</translation>
-    </message>
-    <message>
-        <source>Bytes:</source>
-        <translation>Bytes:</translation>
-    </message>
-    <message>
-        <source>Amount:</source>
-        <translation>Halaga:</translation>
-    </message>
-    <message>
-        <source>Fee:</source>
-        <translation>Bayad:</translation>
-    </message>
-    <message>
-        <source>Dust:</source>
-        <translation>Dust:</translation>
-    </message>
-    <message>
-        <source>After Fee:</source>
-        <translation>Pagkatapos ng Bayad:</translation>
-    </message>
-    <message>
-        <source>Change:</source>
-        <translation>Sukli:</translation>
-    </message>
-    <message>
-<<<<<<< HEAD
-        <source>(un)select all</source>
-        <translation>(huwag)piliin lahat</translation>
-    </message>
-    <message>
-        <source>Tree mode</source>
-        <translation>Tree mode</translation>
-=======
+    </message>
+    <message>
+        <source>Failed to listen on any port. Use -listen=0 if you want this.</source>
+        <translation type="unfinished">Nabigong makinig sa anumang port. Gamitin ang -listen=0 kung nais mo ito.</translation>
+    </message>
+    <message>
+        <source>Failed to rescan the wallet during initialization</source>
+        <translation type="unfinished">Nabigong i-rescan ang walet sa initialization</translation>
+    </message>
+    <message>
+        <source>Incorrect or no genesis block found. Wrong datadir for network?</source>
+        <translation type="unfinished">Hindi tamang o walang nahanap na genesis block. Maling datadir para sa network?</translation>
+    </message>
+    <message>
+        <source>Insufficient funds</source>
+        <translation type="unfinished">Hindi sapat na pondo</translation>
+    </message>
+    <message>
+        <source>Invalid -onion address or hostname: '%s'</source>
+        <translation type="unfinished">Hindi wastong -onion address o hostname: '%s'</translation>
+    </message>
+    <message>
+        <source>Invalid -proxy address or hostname: '%s'</source>
+        <translation type="unfinished">Hindi wastong -proxy address o hostname: '%s'</translation>
+    </message>
+    <message>
+        <source>Invalid amount for -%s=&lt;amount&gt;: '%s'</source>
+        <translation type="unfinished">Hindi wastong halaga para sa -%s=&lt;amount&gt;: '%s'</translation>
+    </message>
+    <message>
+        <source>Invalid amount for -discardfee=&lt;amount&gt;: '%s'</source>
+        <translation type="unfinished">Hindi wastong halaga para sa -discardfee=&lt;amount&gt;:'%s'</translation>
+    </message>
+    <message>
+        <source>Invalid amount for -fallbackfee=&lt;amount&gt;: '%s'</source>
+        <translation type="unfinished">Hindi wastong halaga para sa -fallbackfee=&lt;amount&gt;: '%s'</translation>
+    </message>
+    <message>
+        <source>Invalid amount for -paytxfee=&lt;amount&gt;: '%s' (must be at least %s)</source>
+        <translation type="unfinished">Hindi wastong halaga para sa -paytxfee=&lt;amount&gt;:'%s' (dapat hindi mas mababa sa %s)</translation>
+    </message>
+    <message>
+        <source>Invalid netmask specified in -whitelist: '%s'</source>
+        <translation type="unfinished">Hindi wastong netmask na tinukoy sa -whitelist: '%s'</translation>
+    </message>
+    <message>
+        <source>Need to specify a port with -whitebind: '%s'</source>
+        <translation type="unfinished">Kailangang tukuyin ang port na may -whitebind: '%s'</translation>
+    </message>
+    <message>
+        <source>Not enough file descriptors available.</source>
+        <translation type="unfinished">Hindi sapat ang mga file descriptors na magagamit.</translation>
+    </message>
+    <message>
+        <source>Prune cannot be configured with a negative value.</source>
+        <translation type="unfinished">Hindi ma-configure ang prune na may negatibong halaga.</translation>
+    </message>
+    <message>
+        <source>Prune mode is incompatible with -txindex.</source>
+        <translation type="unfinished">Ang prune mode ay hindi katugma sa -txindex.</translation>
+    </message>
+    <message>
+        <source>Reducing -maxconnections from %d to %d, because of system limitations.</source>
+        <translation type="unfinished">Pagbabawas ng -maxconnections mula sa %d hanggang %d, dahil sa mga limitasyon ng systema.</translation>
+    </message>
+    <message>
+        <source>Section [%s] is not recognized.</source>
+        <translation type="unfinished">Ang seksyon [%s] ay hindi kinikilala.</translation>
+    </message>
+    <message>
+        <source>Signing transaction failed</source>
+        <translation type="unfinished">Nabigo ang pagpirma ng transaksyon</translation>
+    </message>
+    <message>
+        <source>Specified -walletdir "%s" does not exist</source>
+        <translation type="unfinished">Ang tinukoy na -walletdir "%s" ay hindi umiiral</translation>
+    </message>
+    <message>
+        <source>Specified -walletdir "%s" is a relative path</source>
+        <translation type="unfinished">Ang tinukoy na -walletdir "%s" ay isang relative path</translation>
+    </message>
+    <message>
+        <source>Specified -walletdir "%s" is not a directory</source>
+        <translation type="unfinished">Ang tinukoy na -walletdir "%s" ay hindi isang direktoryo</translation>
+    </message>
+    <message>
+        <source>Specified blocks directory "%s" does not exist.</source>
+        <translation type="unfinished">Ang tinukoy na direktoryo ng mga block "%s" ay hindi umiiral.</translation>
+    </message>
+    <message>
+        <source>The source code is available from %s.</source>
+        <translation type="unfinished">Ang source code ay magagamit mula sa %s.</translation>
+    </message>
+    <message>
+        <source>The transaction amount is too small to pay the fee</source>
+        <translation type="unfinished">Ang halaga ng transaksyon ay masyadong maliit upang mabayaran ang bayad</translation>
+    </message>
+    <message>
+        <source>The wallet will avoid paying less than the minimum relay fee.</source>
+        <translation type="unfinished">Iiwasan ng walet na magbayad ng mas mababa kaysa sa minimum na bayad sa relay.</translation>
+    </message>
+    <message>
+        <source>This is experimental software.</source>
+        <translation type="unfinished">Ito ay pang-eksperimentong software.</translation>
+    </message>
+    <message>
+        <source>This is the minimum transaction fee you pay on every transaction.</source>
+        <translation type="unfinished">Ito ang pinakamababang bayad sa transaksyon na babayaran mo sa bawat transaksyon.</translation>
+    </message>
+    <message>
+        <source>This is the transaction fee you will pay if you send a transaction.</source>
+        <translation type="unfinished">Ito ang bayad sa transaksyon na babayaran mo kung magpapadala ka ng transaksyon.</translation>
+    </message>
+    <message>
+        <source>Transaction amount too small</source>
+        <translation type="unfinished">Masyadong maliit ang halaga ng transaksyon</translation>
+    </message>
+    <message>
+        <source>Transaction amounts must not be negative</source>
+        <translation type="unfinished">Ang mga halaga ng transaksyon ay hindi dapat negative</translation>
+    </message>
+    <message>
+        <source>Transaction has too long of a mempool chain</source>
+        <translation type="unfinished">Ang transaksyon ay may masyadong mahabang chain ng mempool</translation>
+    </message>
+    <message>
+        <source>Transaction must have at least one recipient</source>
+        <translation type="unfinished">Ang transaksyon ay dapat mayroong kahit isang tatanggap</translation>
+    </message>
+    <message>
+        <source>Transaction too large</source>
+        <translation type="unfinished">Masyadong malaki ang transaksyon</translation>
+    </message>
+    <message>
+        <source>Unable to bind to %s on this computer (bind returned error %s)</source>
+        <translation type="unfinished">Hindi ma-bind sa %s sa computer na ito (ang bind ay nagbalik ng error %s)</translation>
+    </message>
+    <message>
+        <source>Unable to bind to %s on this computer. %s is probably already running.</source>
+        <translation type="unfinished">Hindi ma-bind sa %s sa computer na ito. Malamang na tumatakbo na ang %s.</translation>
+    </message>
+    <message>
+        <source>Unable to create the PID file '%s': %s</source>
+        <translation type="unfinished">Hindi makagawa ng PID file '%s': %s</translation>
+    </message>
+    <message>
+        <source>Unable to generate initial keys</source>
+        <translation type="unfinished">Hindi makagawa ng paunang mga key</translation>
+    </message>
+    <message>
+        <source>Unable to generate keys</source>
+        <translation type="unfinished">Hindi makagawa ng keys</translation>
+    </message>
+    <message>
+        <source>Unable to start HTTP server. See debug log for details.</source>
+        <translation type="unfinished">Hindi masimulan ang HTTP server. Tingnan ang debug log para sa detalye.</translation>
+    </message>
+    <message>
+        <source>Unknown network specified in -onlynet: '%s'</source>
+        <translation type="unfinished">Hindi kilalang network na tinukoy sa -onlynet: '%s'</translation>
+    </message>
+    <message>
+        <source>Unsupported logging category %s=%s.</source>
+        <translation type="unfinished">Hindi suportadong logging category %s=%s.</translation>
+    </message>
+    <message>
         <source>User Agent comment (%s) contains unsafe characters.</source>
         <translation type="unfinished">Ang komento ng User Agent (%s) ay naglalaman ng hindi ligtas na mga character.</translation>
->>>>>>> 3f385c91
-    </message>
-    <message>
-        <source>List mode</source>
-        <translation>List mode</translation>
-    </message>
-    <message>
-        <source>Amount</source>
-        <translation>Halaga</translation>
-    </message>
-    <message>
-        <source>Received with label</source>
-        <translation>Natanggap na may label</translation>
-    </message>
-    <message>
-        <source>Received with address</source>
-        <translation>Natanggap na may address</translation>
-    </message>
-    <message>
-        <source>Date</source>
-        <translation>Petsa</translation>
-    </message>
-    <message>
-        <source>Confirmations</source>
-        <translation>Mga kumpirmasyon</translation>
-    </message>
-    <message>
-        <source>Confirmed</source>
-        <translation>Nakumpirma</translation>
-    </message>
-    <message>
-        <source>Copy address</source>
-        <translation>Kopyahin ang address</translation>
-    </message>
-    <message>
-        <source>Copy label</source>
-        <translation>Kopyahin ang label</translation>
-    </message>
-    <message>
-        <source>Copy amount</source>
-        <translation>Kopyahin ang halaga</translation>
-    </message>
-    <message>
-        <source>Copy transaction ID</source>
-        <translation>Kopyahin ang ID ng transaksyon</translation>
-    </message>
-    <message>
-        <source>Lock unspent</source>
-        <translation>I-lock ang hindi pa nagastos</translation>
-    </message>
-    <message>
-        <source>Unlock unspent</source>
-        <translation>I-unlock ang hindi pa nagastos</translation>
-    </message>
-    <message>
-<<<<<<< HEAD
-        <source>Copy quantity</source>
-        <translation>Kopyahin ang dami</translation>
-=======
+    </message>
+    <message>
+        <source>Wallet needed to be rewritten: restart %s to complete</source>
+        <translation type="unfinished">Kinakailangan na muling maisulat ang walet: i-restart ang %s upang makumpleto</translation>
+    </message>
+</context>
+<context>
+    <name>BitcoinGUI</name>
+    <message>
+        <source>&amp;Overview</source>
+        <translation type="unfinished">Pangkalahatang-ideya</translation>
+    </message>
+    <message>
+        <source>Show general overview of wallet</source>
+        <translation type="unfinished">Ipakita ang pangkalahatan ng walet</translation>
+    </message>
+    <message>
+        <source>&amp;Transactions</source>
+        <translation type="unfinished">Transaksyon</translation>
+    </message>
+    <message>
+        <source>Browse transaction history</source>
+        <translation type="unfinished">I-browse ang kasaysayan ng transaksyon</translation>
+    </message>
+    <message>
+        <source>E&amp;xit</source>
+        <translation type="unfinished">Labasan</translation>
+    </message>
+    <message>
+        <source>Quit application</source>
+        <translation type="unfinished">Ihinto ang application</translation>
+    </message>
+    <message>
+        <source>&amp;About %1</source>
+        <translation type="unfinished">Mga %1</translation>
+    </message>
+    <message>
+        <source>Show information about %1</source>
+        <translation type="unfinished">Ipakita ang impormasyon tungkol sa %1</translation>
+    </message>
+    <message>
+        <source>About &amp;Qt</source>
+        <translation type="unfinished">Tungkol &amp;QT</translation>
+    </message>
+    <message>
+        <source>Show information about Qt</source>
+        <translation type="unfinished">Ipakita ang impormasyon tungkol sa Qt</translation>
+    </message>
+    <message>
+        <source>Modify configuration options for %1</source>
+        <translation type="unfinished">Baguhin ang mga pagpipilian ng konpigurasyon para sa %1</translation>
+    </message>
+    <message>
+        <source>Create a new wallet</source>
+        <translation type="unfinished">Gumawa ng Bagong Pitaka</translation>
+    </message>
+    <message>
         <source>&amp;Minimize</source>
         <translation type="unfinished">&amp;Pagliitin</translation>
     </message>
     <message>
         <source>Wallet:</source>
         <translation type="unfinished">Walet:</translation>
->>>>>>> 3f385c91
-    </message>
-    <message>
-        <source>Copy fee</source>
-        <translation>Kopyahin ang halaga</translation>
-    </message>
-    <message>
-        <source>Copy after fee</source>
-        <translation>Kopyahin ang after fee</translation>
-    </message>
-    <message>
-        <source>Copy bytes</source>
-        <translation>Kopyahin ang bytes</translation>
-    </message>
-    <message>
-        <source>Copy dust</source>
-        <translation>Kopyahin ang dust</translation>
-    </message>
-    <message>
-        <source>Copy change</source>
-        <translation>Kopyahin ang sukli</translation>
-    </message>
-    <message>
-        <source>(%1 locked)</source>
-        <translation>(%1 ay naka-lock)</translation>
-    </message>
-    <message>
-        <source>yes</source>
-        <translation>oo</translation>
-    </message>
-    <message>
-<<<<<<< HEAD
-        <source>no</source>
-        <translation>hindi</translation>
-=======
+    </message>
+    <message>
+        <source>Network activity disabled.</source>
+        <extracomment>A substring of the tooltip.</extracomment>
+        <translation type="unfinished">Ang aktibidad ng network ay hindi pinagana.</translation>
+    </message>
+    <message>
+        <source>Proxy is &lt;b&gt;enabled&lt;/b&gt;: %1</source>
+        <translation type="unfinished">Ang proxy ay &lt;b&gt;pinagana&lt;/b&gt;: %1</translation>
+    </message>
+    <message>
+        <source>Send coins to a Particl address</source>
+        <translation type="unfinished">Magpadala ng coins sa Particl address</translation>
+    </message>
+    <message>
+        <source>Backup wallet to another location</source>
+        <translation type="unfinished">I-backup ang walet sa isa pang lokasyon</translation>
+    </message>
+    <message>
+        <source>Change the passphrase used for wallet encryption</source>
+        <translation type="unfinished">Palitan ang passphrase na ginamit para sa pag-encrypt ng walet</translation>
+    </message>
+    <message>
+        <source>&amp;Send</source>
+        <translation type="unfinished">Magpadala</translation>
+    </message>
+    <message>
+        <source>&amp;Receive</source>
+        <translation type="unfinished">Tumanggap</translation>
+    </message>
+    <message>
         <source>&amp;Options…</source>
         <translation type="unfinished">&amp;Opsyon</translation>
     </message>
     <message>
         <source>Encrypt the private keys that belong to your wallet</source>
         <translation type="unfinished">I-encrypt ang private keys na kabilang sa iyong walet</translation>
->>>>>>> 3f385c91
-    </message>
-    <message>
-        <source>This label turns red if any recipient receives an amount smaller than the current dust threshold.</source>
-        <translation>Ang label na ito ay magiging pula kung ang sinumang tatanggap ay tumanggap ng halagang mas mababa sa kasalukuyang dust threshold.</translation>
-    </message>
-    <message>
-        <source>Can vary +/- %1 satoshi(s) per input.</source>
-        <translation>Maaaring magbago ng +/- %1 satoshi(s) kada input.</translation>
-    </message>
-    <message>
-        <source>(no label)</source>
-        <translation>(walang label)</translation>
-    </message>
-    <message>
-        <source>change from %1 (%2)</source>
-        <translation>sukli mula sa %1 (%2)</translation>
-    </message>
-    <message>
-        <source>(change)</source>
-        <translation>(sukli)</translation>
-    </message>
-</context>
-<context>
-    <name>CreateWalletActivity</name>
-    <message>
-        <source>Create wallet failed</source>
-        <translation>Nabigo ang Pag likha ng Pitaka</translation>
-    </message>
-    <message>
-        <source>Create wallet warning</source>
-        <translation>Gumawa ng Babala ng Pitaka</translation>
-    </message>
-</context>
-<context>
-    <name>CreateWalletDialog</name>
-    <message>
-        <source>Create Wallet</source>
-        <translation>Gumawa ng Pitaka</translation>
-    </message>
-    <message>
-        <source>Wallet Name</source>
-        <translation>Pangalan ng Pitaka</translation>
-    </message>
-    <message>
-        <source>Disable Private Keys</source>
-        <translation>Huwag paganahin ang Privbadong susi</translation>
-    </message>
-    <message>
-        <source>Make Blank Wallet</source>
-        <translation>Gumawa ng Blankong Pitaka</translation>
-    </message>
-    <message>
-        <source>Create</source>
-        <translation>Gumawa</translation>
-    </message>
-</context>
-<context>
-    <name>EditAddressDialog</name>
-    <message>
-        <source>Edit Address</source>
-        <translation>Baguhin ang Address</translation>
-    </message>
-    <message>
-        <source>&amp;Label</source>
-        <translation>Label</translation>
-    </message>
-    <message>
-        <source>The label associated with this address list entry</source>
-        <translation>Ang label na nauugnay sa entry list ng address na ito</translation>
-    </message>
-    <message>
-        <source>The address associated with this address list entry. This can only be modified for sending addresses.</source>
-        <translation>Ang address na nauugnay sa entry list ng address na ito. Maaari lamang itong mabago para sa pagpapadala ng mga address.</translation>
-    </message>
-    <message>
-        <source>&amp;Address</source>
-        <translation>Address</translation>
-    </message>
-    <message>
-        <source>New sending address</source>
-        <translation>Bagong address para sa pagpapadala</translation>
-    </message>
-    <message>
-        <source>Edit receiving address</source>
-        <translation>Baguhin ang address para sa pagtanggap</translation>
-    </message>
-    <message>
-        <source>Edit sending address</source>
-        <translation>Baguhin ang address para sa pagpapadala</translation>
-    </message>
-    <message>
-        <source>The entered address "%1" is not a valid Particl address.</source>
-        <translation>Ang address na in-enter "%1" ay hindi isang wastong Particl address.</translation>
-    </message>
-    <message>
-        <source>Address "%1" already exists as a receiving address with label "%2" and so cannot be added as a sending address.</source>
-        <translation>Ang address "%1" ay ginagamit bilang address na pagtanggap na may label "%2" kaya hindi ito maaaring gamitin bilang address na pagpapadala.</translation>
-    </message>
-    <message>
-        <source>The entered address "%1" is already in the address book with label "%2".</source>
-        <translation>Ang address na in-enter "%1" ay nasa address book na may label "%2".</translation>
-    </message>
-    <message>
-        <source>Could not unlock wallet.</source>
-        <translation>Hindi magawang ma-unlock ang walet.</translation>
-    </message>
-    <message>
-        <source>New key generation failed.</source>
-        <translation>Ang bagong key generation ay nabigo.</translation>
-    </message>
-</context>
-<context>
-    <name>FreespaceChecker</name>
-    <message>
-        <source>A new data directory will be created.</source>
-        <translation>Isang bagong direktoryo ng data ay malilikha.</translation>
-    </message>
-    <message>
-        <source>name</source>
-        <translation>pangalan</translation>
-    </message>
-    <message>
-        <source>Directory already exists. Add %1 if you intend to create a new directory here.</source>
-        <translation>Mayroon ng direktoryo. Magdagdag ng %1 kung nais mong gumawa ng bagong direktoyo dito.</translation>
-    </message>
-    <message>
-        <source>Path already exists, and is not a directory.</source>
-        <translation>Mayroon na ang path, at hindi ito direktoryo.</translation>
-    </message>
-    <message>
-        <source>Cannot create data directory here.</source>
-        <translation>Hindi maaaring gumawa ng direktoryo ng data dito.</translation>
-    </message>
-</context>
-<context>
-    <name>HelpMessageDialog</name>
-    <message>
-        <source>version</source>
-        <translation>salin</translation>
-    </message>
-    <message>
-        <source>About %1</source>
-        <translation>Tungkol sa %1</translation>
-    </message>
-    <message>
-        <source>Command-line options</source>
-        <translation>Mga opsyon ng command-line</translation>
-    </message>
-</context>
-<context>
-    <name>Intro</name>
-    <message>
-        <source>Welcome</source>
-        <translation>Masayang pagdating</translation>
-    </message>
-    <message>
-        <source>Welcome to %1.</source>
-        <translation>Masayang pagdating sa %1.</translation>
-    </message>
-    <message>
-        <source>As this is the first time the program is launched, you can choose where %1 will store its data.</source>
-        <translation>Dahil ngayon lang nilunsad ang programang ito, maaari mong piliin kung saan maiinbak ng %1 ang data nito.</translation>
-    </message>
-    <message>
-        <source>When you click OK, %1 will begin to download and process the full %4 block chain (%2GB) starting with the earliest transactions in %3 when %4 initially launched.</source>
-        <translation>Pagkatapos mong mag-click ng OK, %1 ay magsisimulang mag-download at mag-proseso ng buong blockchain (%2GB) magmula sa pinakaunang transaksyon sa %3 nuong ang %4 ay paunang nilunsad.</translation>
-    </message>
-    <message>
-        <source>This initial synchronisation is very demanding, and may expose hardware problems with your computer that had previously gone unnoticed. Each time you run %1, it will continue downloading where it left off.</source>
-        <translation>Maraming pangangailangan ang itong paunang sinkronisasyon at maaaring ilantad ang mga problema sa hardware ng iyong computer na hindi dating napansin. Tuwing pagaganahin mo ang %1, ito'y magpapatuloy mag-download kung saan ito tumigil.</translation>
-    </message>
-    <message>
-        <source>If you have chosen to limit block chain storage (pruning), the historical data must still be downloaded and processed, but will be deleted afterward to keep your disk usage low.</source>
-        <translation>Kung pinili mong takdaan ang imbakan ng blockchain (pruning), ang makasaysayang datos ay kailangan pa ring i-download at i-proseso, ngunit mabubura pagkatapos upang panatilihing mababa ang iyong paggamit ng disk.</translation>
-    </message>
-    <message>
-        <source>Use the default data directory</source>
-        <translation>Gamitin ang default data directory</translation>
-    </message>
-    <message>
-        <source>Use a custom data directory:</source>
-        <translation>Gamitin ang pasadyang data directory:</translation>
-    </message>
-    <message>
-        <source>Particl</source>
-        <translation>Particl</translation>
-    </message>
-    <message>
-        <source>At least %1 GB of data will be stored in this directory, and it will grow over time.</source>
-        <translation>Kahit na %1 GB na datos ay maiimbak sa direktoryong ito, ito ay lalaki sa pagtagal.</translation>
-    </message>
-    <message>
-        <source>Approximately %1 GB of data will be stored in this directory.</source>
-        <translation>Humigit-kumulang na %1 GB na data ay maiimbak sa direktoryong ito.</translation>
-    </message>
-    <message>
-        <source>%1 will download and store a copy of the Particl block chain.</source>
-        <translation>%1 ay mag-do-download at magiimbak ng kopya ng Particl blockchain.</translation>
-    </message>
-    <message>
-        <source>The wallet will also be stored in this directory.</source>
-        <translation>Ang walet ay maiimbak din sa direktoryong ito.</translation>
-    </message>
-    <message>
-        <source>Error: Specified data directory "%1" cannot be created.</source>
-        <translation>Kamalian: Ang tinukoy na direktoyo ng datos "%1" ay hindi magawa.</translation>
+    </message>
+    <message>
+        <source>Sign messages with your Particl addresses to prove you own them</source>
+        <translation type="unfinished">Pumirma ng mga mensahe gamit ang iyong mga Particl address upang mapatunayan na pagmamay-ari mo ang mga ito</translation>
+    </message>
+    <message>
+        <source>Verify messages to ensure they were signed with specified Particl addresses</source>
+        <translation type="unfinished">I-verify ang mga mensahe upang matiyak na sila ay napirmahan ng tinukoy na mga Particl address.</translation>
+    </message>
+    <message>
+        <source>&amp;File</source>
+        <translation type="unfinished">File</translation>
+    </message>
+    <message>
+        <source>&amp;Settings</source>
+        <translation type="unfinished">Setting</translation>
+    </message>
+    <message>
+        <source>&amp;Help</source>
+        <translation type="unfinished">Tulong</translation>
+    </message>
+    <message>
+        <source>Request payments (generates QR codes and particl: URIs)</source>
+        <translation type="unfinished">Humiling ng bayad (lumilikha ng QR codes at particl: URIs)</translation>
+    </message>
+    <message>
+        <source>Show the list of used sending addresses and labels</source>
+        <translation type="unfinished">Ipakita ang talaan ng mga gamit na address at label para sa pagpapadala</translation>
+    </message>
+    <message>
+        <source>Show the list of used receiving addresses and labels</source>
+        <translation type="unfinished">Ipakita ang talaan ng mga gamit na address at label para sa pagtanggap</translation>
+    </message>
+    <message>
+        <source>&amp;Command-line options</source>
+        <translation type="unfinished">Mga opsyon ng command-line</translation>
+    </message>
+    <message numerus="yes">
+        <source>Processed %n block(s) of transaction history.</source>
+        <translation type="unfinished">
+            <numerusform />
+            <numerusform />
+        </translation>
+    </message>
+    <message>
+        <source>%1 behind</source>
+        <translation type="unfinished">%1 sa likuran</translation>
+    </message>
+    <message>
+        <source>Last received block was generated %1 ago.</source>
+        <translation type="unfinished">Ang huling natanggap na block ay nalikha %1 na nakalipas.</translation>
+    </message>
+    <message>
+        <source>Transactions after this will not yet be visible.</source>
+        <translation type="unfinished">Ang mga susunod na transaksyon ay hindi pa makikita.</translation>
     </message>
     <message>
         <source>Error</source>
-        <translation>Kamalian</translation>
-    </message>
-    <message numerus="yes">
-        <source>%n GB of free space available</source>
-        <translation><numerusform>Mayroong %n GB na libreng lugar</numerusform><numerusform>Mayroong %n GB na libreng lugar</numerusform></translation>
-    </message>
-    </context>
-<context>
-    <name>ModalOverlay</name>
-    <message>
-        <source>Form</source>
-        <translation>Anyo</translation>
-    </message>
-    <message>
-        <source>Recent transactions may not yet be visible, and therefore your wallet's balance might be incorrect. This information will be correct once your wallet has finished synchronizing with the particl network, as detailed below.</source>
-        <translation>Ang mga bagong transaksyon ay hindi pa makikita kaya ang balanse ng iyong walet ay maaaring hindi tama. Ang impormasyong ito ay maiitama pagkatapos ma-synchronize ng iyong walet sa particl network, ayon sa ibaba.</translation>
-    </message>
-    <message>
-        <source>Attempting to spend particl that are affected by not-yet-displayed transactions will not be accepted by the network.</source>
-        <translation>Ang pagtangkang gastusin ang mga particl na apektado ng mga transaksyon na hindi pa naipapakita ay hindi tatanggapin ng network.</translation>
-    </message>
-    <message>
-        <source>Number of blocks left</source>
-        <translation>Dami ng blocks na natitira</translation>
-    </message>
-    <message>
-        <source>Unknown...</source>
-        <translation>Hindi alam...</translation>
-    </message>
-    <message>
-        <source>Last block time</source>
-        <translation>Huling oras ng block</translation>
-    </message>
-    <message>
-        <source>Progress</source>
-        <translation>Pagsulong</translation>
-    </message>
-    <message>
-        <source>Progress increase per hour</source>
-        <translation>Pagdagdag ng pagsulong kada oras</translation>
-    </message>
-    <message>
-        <source>calculating...</source>
-        <translation>nagkakalkula...</translation>
-    </message>
-    <message>
-        <source>Estimated time left until synced</source>
-        <translation>Tinatayang oras na natitira hanggang ma-sync</translation>
-    </message>
-    <message>
-        <source>Hide</source>
-        <translation>Itago</translation>
-    </message>
-    <message>
-        <source>Esc</source>
-        <translation>Esc</translation>
-    </message>
-    <message>
-        <source>Unknown. Syncing Headers (%1, %2%)...</source>
-        <translation>Hindi alam. S-in-i-sync ang mga Header (%1, %2%)...</translation>
-    </message>
-</context>
-<context>
-    <name>OpenURIDialog</name>
-    <message>
-        <source>URI:</source>
-        <translation>URI:</translation>
-    </message>
-</context>
-<context>
-    <name>OpenWalletActivity</name>
-    <message>
-        <source>Open wallet failed</source>
-        <translation>Nabigo ang bukas na pitaka</translation>
-    </message>
-    <message>
-        <source>Open wallet warning</source>
-        <translation>Buksan ang babala sa pitaka</translation>
+        <translation type="unfinished">Kamalian</translation>
+    </message>
+    <message>
+        <source>Warning</source>
+        <translation type="unfinished">Babala</translation>
+    </message>
+    <message>
+        <source>Information</source>
+        <translation type="unfinished">Impormasyon</translation>
+    </message>
+    <message>
+        <source>Up to date</source>
+        <translation type="unfinished">Napapanahon</translation>
+    </message>
+    <message>
+        <source>Node window</source>
+        <translation type="unfinished">Bintana ng Node</translation>
+    </message>
+    <message>
+        <source>&amp;Sending addresses</source>
+        <translation type="unfinished">Mga address para sa pagpapadala</translation>
+    </message>
+    <message>
+        <source>&amp;Receiving addresses</source>
+        <translation type="unfinished">Mga address para sa pagtanggap</translation>
+    </message>
+    <message>
+        <source>Open Wallet</source>
+        <translation type="unfinished">Buksan ang Walet</translation>
+    </message>
+    <message>
+        <source>Open a wallet</source>
+        <translation type="unfinished">Buksan ang anumang walet</translation>
+    </message>
+    <message>
+        <source>Close wallet</source>
+        <translation type="unfinished">Isara ang walet</translation>
+    </message>
+    <message>
+        <source>Close all wallets</source>
+        <translation type="unfinished">Isarado ang lahat ng wallets</translation>
+    </message>
+    <message>
+        <source>Show the %1 help message to get a list with possible Particl command-line options</source>
+        <translation type="unfinished">Ipakita sa %1 ang tulong na mensahe upang makuha ang talaan ng mga posibleng opsyon ng Particl command-line</translation>
     </message>
     <message>
         <source>default wallet</source>
-        <translation>walet na default</translation>
-    </message>
-    <message>
-        <source>Opening Wallet &lt;b&gt;%1&lt;/b&gt;...</source>
-        <translation>Binubuksan ang walet &lt;b&gt;%1&lt;/b&gt;...</translation>
-    </message>
-</context>
-<context>
-    <name>OptionsDialog</name>
-    <message>
-        <source>Options</source>
-        <translation>Mga pagpipilian</translation>
-    </message>
-    <message>
-        <source>&amp;Main</source>
-        <translation>Pangunahin</translation>
-    </message>
-    <message>
-        <source>Automatically start %1 after logging in to the system.</source>
-        <translation>Kusang simulan ang %1 pagka-log-in sa sistema.</translation>
-    </message>
-    <message>
-        <source>&amp;Start %1 on system login</source>
-        <translation>Simulan ang %1 pag-login sa sistema</translation>
-    </message>
-    <message>
-        <source>Size of &amp;database cache</source>
-        <translation>Ang laki ng database cache</translation>
-    </message>
-    <message>
-        <source>Number of script &amp;verification threads</source>
-        <translation>Dami ng script verification threads</translation>
-    </message>
-    <message>
-        <source>IP address of the proxy (e.g. IPv4: 127.0.0.1 / IPv6: ::1)</source>
-        <translation>IP address ng proxy (e.g. IPv4: 127.0.0.1 / IPv6:::1)</translation>
-    </message>
-    <message>
-        <source>Shows if the supplied default SOCKS5 proxy is used to reach peers via this network type.</source>
-        <translation>Pinapakita kung ang ibinibigay na default SOCKS5 proxy ay ginagamit upang maabot ang mga peers sa pamamagitan nitong uri ng network.</translation>
-    </message>
-    <message>
-        <source>Hide the icon from the system tray.</source>
-        <translation>Itago ang icon mula sa trey ng sistema.</translation>
-    </message>
-    <message>
-        <source>&amp;Hide tray icon</source>
-        <translation>Itago ang icon ng trey</translation>
-    </message>
-    <message>
-        <source>Minimize instead of exit the application when the window is closed. When this option is enabled, the application will be closed only after selecting Exit in the menu.</source>
-        <translation>I-minimize ang application sa halip na mag-exit kapag nakasara ang window. Kapag gumagana ang opsyong ito, ang application ay magsasara lamang kapag pinili ang Exit sa menu.</translation>
-    </message>
-    <message>
-        <source>Third party URLs (e.g. a block explorer) that appear in the transactions tab as context menu items. %s in the URL is replaced by transaction hash. Multiple URLs are separated by vertical bar |.</source>
-        <translation>Mga third party URL (e.g. ang block explorer) na lumilitaw sa tab ng transaksyon bilang mga context menu item. Ang mga %sa URL ay mapapalitan ng hash ng transaksyon. Mga maramihang URL ay paghihiwalayin ng vertical bar |.</translation>
-    </message>
-    <message>
-        <source>Open the %1 configuration file from the working directory.</source>
-        <translation>Buksan ang %1 configuration file mula sa working directory.</translation>
-    </message>
-    <message>
-        <source>Open Configuration File</source>
-        <translation>Buksan ang Configuration File</translation>
-    </message>
-    <message>
-        <source>Reset all client options to default.</source>
-        <translation>I-reset lahat ng opsyon ng client sa default.</translation>
-    </message>
-    <message>
-        <source>&amp;Reset Options</source>
-        <translation>I-reset ang mga Opsyon</translation>
-    </message>
-    <message>
-        <source>&amp;Network</source>
-        <translation>Network</translation>
-    </message>
-    <message>
-        <source>Disables some advanced features but all blocks will still be fully validated. Reverting this setting requires re-downloading the entire blockchain. Actual disk usage may be somewhat higher.</source>
-        <translation>I-d-in-i-disable ang ilang mga advanced na tampok ngunit lahat ng blocks ay ganap na mapapatunayan pa rin. Ang pag-revert ng pagtatakdang ito ay nangangailangan ng muling pag-download ng buong blockchain. Ang aktwal na paggamit ng disk ay maaaring mas mataas.</translation>
-    </message>
-    <message>
-        <source>Prune &amp;block storage to</source>
-        <translation>I-prune and block storage sa</translation>
-    </message>
-    <message>
-        <source>GB</source>
-        <translation>GB</translation>
-    </message>
-    <message>
-        <source>Reverting this setting requires re-downloading the entire blockchain.</source>
-        <translation>Ang pag-revert ng pagtatampok na ito ay nangangailangan ng muling pag-download ng buong blockchain.</translation>
-    </message>
-    <message>
-        <source>MiB</source>
-        <translation>MiB</translation>
-    </message>
-    <message>
-        <source>W&amp;allet</source>
-        <translation>Walet</translation>
-    </message>
-    <message>
-        <source>Expert</source>
-        <translation>Dalubhasa</translation>
-    </message>
-    <message>
-        <source>Enable coin &amp;control features</source>
-        <translation>Paganahin ang tampok ng kontrol ng coin</translation>
-    </message>
-    <message>
-        <source>If you disable the spending of unconfirmed change, the change from a transaction cannot be used until that transaction has at least one confirmation. This also affects how your balance is computed.</source>
-        <translation>Kung i-disable mo ang paggastos ng sukli na hindi pa nakumpirma, ang sukli mula sa transaksyon ay hindi puedeng gamitin hanggang sa may kahit isang kumpirmasyon ng transaksyon. Maaapektuhan din kung paano kakalkulahin ang iyong balanse.</translation>
-    </message>
-    <message>
-        <source>&amp;Spend unconfirmed change</source>
-        <translation>Gastusin ang sukli na hindi pa nakumpirma</translation>
-    </message>
-    <message>
-        <source>Automatically open the Particl client port on the router. This only works when your router supports UPnP and it is enabled.</source>
-        <translation>Kusang buksan ang Particl client port sa router. Gumagana lamang ito kapag ang iyong router ay sumusuporta ng UPnP at ito ay pinagana.</translation>
-    </message>
-    <message>
-        <source>Map port using &amp;UPnP</source>
-        <translation>Isamapa ang port gamit ang UPnP</translation>
-    </message>
-    <message>
-        <source>Accept connections from outside.</source>
-        <translation>Tumanggap ng mga koneksyon galing sa labas.</translation>
-    </message>
-    <message>
-        <source>Allow incomin&amp;g connections</source>
-        <translation>Ipahintulot ang mga papasok na koneksyon</translation>
-    </message>
-    <message>
-        <source>Connect to the Particl network through a SOCKS5 proxy.</source>
-        <translation>Kumunekta sa Particl network sa pamamagitan ng SOCKS5 proxy.</translation>
-    </message>
-    <message>
-        <source>&amp;Connect through SOCKS5 proxy (default proxy):</source>
-        <translation>Kumunekta gamit ang SOCKS5 proxy (default na proxy):</translation>
-    </message>
-    <message>
-        <source>Proxy &amp;IP:</source>
-        <translation>Proxy IP:</translation>
-    </message>
-    <message>
-        <source>&amp;Port:</source>
-        <translation>Port</translation>
-    </message>
-    <message>
-        <source>Port of the proxy (e.g. 9050)</source>
-        <translation>Port ng proxy (e.g. 9050)</translation>
-    </message>
-    <message>
-        <source>Used for reaching peers via:</source>
-        <translation>Gamit para sa pagabot ng peers sa pamamagitan ng:</translation>
-    </message>
-    <message>
-        <source>IPv4</source>
-        <translation>IPv4</translation>
-    </message>
-    <message>
-        <source>IPv6</source>
-        <translation>IPv6</translation>
-    </message>
-    <message>
-        <source>Tor</source>
-        <translation>Tor</translation>
+        <translation type="unfinished">walet na default</translation>
+    </message>
+    <message>
+        <source>No wallets available</source>
+        <translation type="unfinished">Walang magagamit na mga walet</translation>
     </message>
     <message>
         <source>Wallet Name</source>
@@ -1234,379 +849,155 @@
     </message>
     <message>
         <source>&amp;Window</source>
-        <translation>Window</translation>
-    </message>
-    <message>
-        <source>Show only a tray icon after minimizing the window.</source>
-        <translation>Ipakita ang icon ng trey pagkatapos lang i-minimize and window.</translation>
-    </message>
-    <message>
-        <source>&amp;Minimize to the tray instead of the taskbar</source>
-        <translation>Mag-minimize sa trey sa halip na sa taskbar</translation>
-    </message>
-    <message>
-        <source>M&amp;inimize on close</source>
-        <translation>I-minimize pagsara</translation>
-    </message>
-    <message>
-        <source>&amp;Display</source>
-        <translation>Ipakita</translation>
-    </message>
-    <message>
-        <source>User Interface &amp;language:</source>
-        <translation>Wika ng user interface:</translation>
-    </message>
-    <message>
-        <source>The user interface language can be set here. This setting will take effect after restarting %1.</source>
-        <translation>Ang wika ng user interface ay puedeng itakda dito. Ang pagtatakdang ito ay magkakabisa pagkatapos mag-restart %1.</translation>
-    </message>
-    <message>
-        <source>&amp;Unit to show amounts in:</source>
-        <translation>Yunit para ipakita ang mga halaga:</translation>
-    </message>
-    <message>
-        <source>Choose the default subdivision unit to show in the interface and when sending coins.</source>
-        <translation>Piliin ang yunit ng default na subdivisyon na ipapakita sa interface at kapag nagpapadala ng coins.</translation>
-    </message>
-    <message>
-        <source>Whether to show coin control features or not.</source>
-        <translation>Kung magpapakita ng mga tampok ng kontrol ng coin o hindi</translation>
-    </message>
-    <message>
-        <source>&amp;Third party transaction URLs</source>
-        <translation>Mga URL ng transaksyon ng third party</translation>
-    </message>
-    <message>
-        <source>Options set in this dialog are overridden by the command line or in the configuration file:</source>
-        <translation>Ang mga nakatakdang opyson sa dialog na ito ay ma-o-override ng command line o sa configuration file:</translation>
-    </message>
-    <message>
-        <source>&amp;OK</source>
-        <translation>OK</translation>
-    </message>
-    <message>
-        <source>&amp;Cancel</source>
-        <translation>Kanselahin</translation>
-    </message>
-    <message>
-        <source>default</source>
-        <translation>default</translation>
-    </message>
-    <message>
-        <source>none</source>
-        <translation>wala</translation>
-    </message>
-    <message>
-        <source>Confirm options reset</source>
-        <translation>Kumpirmahin ang pag-reset ng mga opsyon</translation>
-    </message>
-    <message>
-        <source>Client restart required to activate changes.</source>
-        <translation>Kailangan i-restart ang kliyente upang ma-activate ang mga pagbabago.</translation>
-    </message>
-    <message>
-        <source>Client will be shut down. Do you want to proceed?</source>
-        <translation>Ang kliyente ay papatayin. Nais mo bang magpatuloy?</translation>
-    </message>
-    <message>
-        <source>Configuration options</source>
-        <translation>Mga opsyon ng konpigurasyon</translation>
-    </message>
-    <message>
-        <source>The configuration file is used to specify advanced user options which override GUI settings. Additionally, any command-line options will override this configuration file.</source>
-        <translation>Ang configuration file ay ginagamit para tukuyin ang mga advanced user options na nag-o-override ng GUI settings. Bukod pa rito, i-o-override ng anumang opsyon ng command-line itong configuration file.</translation>
-    </message>
-    <message>
-        <source>Error</source>
-        <translation>Kamalian</translation>
-    </message>
-    <message>
-        <source>The configuration file could not be opened.</source>
-        <translation>Ang configuration file ay hindi mabuksan.</translation>
-    </message>
-    <message>
-        <source>This change would require a client restart.</source>
-        <translation>Ang pagbabagong ito ay nangangailangan ng restart ng kliyente.</translation>
-    </message>
-    <message>
-        <source>The supplied proxy address is invalid.</source>
-        <translation>Ang binigay na proxy address ay hindi wasto.</translation>
+        <translation type="unfinished">Window</translation>
+    </message>
+    <message>
+        <source>Zoom</source>
+        <translation type="unfinished">I-zoom</translation>
+    </message>
+    <message>
+        <source>Main Window</source>
+        <translation type="unfinished">Pangunahing Window</translation>
+    </message>
+    <message>
+        <source>%1 client</source>
+        <translation type="unfinished">%1 kliyente</translation>
+    </message>
+    <message numerus="yes">
+        <source>%n active connection(s) to Particl network.</source>
+        <extracomment>A substring of the tooltip.</extracomment>
+        <translation type="unfinished">
+            <numerusform />
+            <numerusform />
+        </translation>
+    </message>
+    <message>
+        <source>Error: %1</source>
+        <translation type="unfinished">Kamalian: %1</translation>
+    </message>
+    <message>
+        <source>Date: %1
+</source>
+        <translation type="unfinished">Petsa: %1
+</translation>
+    </message>
+    <message>
+        <source>Amount: %1
+</source>
+        <translation type="unfinished">Halaga: %1
+</translation>
+    </message>
+    <message>
+        <source>Wallet: %1
+</source>
+        <translation type="unfinished">Walet: %1
+</translation>
+    </message>
+    <message>
+        <source>Type: %1
+</source>
+        <translation type="unfinished">Uri: %1
+</translation>
+    </message>
+    <message>
+        <source>Sent transaction</source>
+        <translation type="unfinished">Pinadalang transaksyon</translation>
+    </message>
+    <message>
+        <source>Incoming transaction</source>
+        <translation type="unfinished">Papasok na transaksyon</translation>
+    </message>
+    <message>
+        <source>HD key generation is &lt;b&gt;enabled&lt;/b&gt;</source>
+        <translation type="unfinished">Ang HD key generation ay &lt;b&gt;pinagana&lt;/b&gt;</translation>
+    </message>
+    <message>
+        <source>HD key generation is &lt;b&gt;disabled&lt;/b&gt;</source>
+        <translation type="unfinished">Ang HD key generation ay &lt;b&gt;hindi gumagana&lt;/b&gt;</translation>
+    </message>
+    <message>
+        <source>Private key &lt;b&gt;disabled&lt;/b&gt;</source>
+        <translation type="unfinished">Private key ay &lt;b&gt;hindi gumagana&lt;/b&gt;</translation>
+    </message>
+    <message>
+        <source>Wallet is &lt;b&gt;encrypted&lt;/b&gt; and currently &lt;b&gt;unlocked&lt;/b&gt;</source>
+        <translation type="unfinished">Walet ay &lt;b&gt;na-encrypt&lt;/b&gt; at kasalukuyang &lt;b&gt;naka-unlock&lt;/b&gt;</translation>
+    </message>
+    <message>
+        <source>Wallet is &lt;b&gt;encrypted&lt;/b&gt; and currently &lt;b&gt;locked&lt;/b&gt;</source>
+        <translation type="unfinished">Walet ay na-encrypt at kasalukuyang naka-lock.</translation>
+    </message>
+    <message>
+        <source>Original message:</source>
+        <translation type="unfinished">Orihinal na mensahe:</translation>
     </message>
 </context>
 <context>
-    <name>OverviewPage</name>
-    <message>
-        <source>Form</source>
-        <translation>Anyo</translation>
-    </message>
-    <message>
-        <source>The displayed information may be out of date. Your wallet automatically synchronizes with the Particl network after a connection is established, but this process has not completed yet.</source>
-        <translation>Ang ipinapakitang impormasyon ay maaaring luma na. Kusang mag-sy-synchronize ang iyong walet sa Particl network pagkatapos maitatag ang koneksyon, ngunit hindi pa nakukumpleto ang prosesong ito.</translation>
-    </message>
-    <message>
-        <source>Watch-only:</source>
-        <translation>Watch-only:</translation>
-    </message>
-    <message>
-        <source>Available:</source>
-        <translation>Magagamit:</translation>
-    </message>
-    <message>
-        <source>Your current spendable balance</source>
-        <translation>Ang iyong balanse ngayon na puedeng gastusin</translation>
-    </message>
-    <message>
-        <source>Pending:</source>
-        <translation>Pending:</translation>
-    </message>
-    <message>
-        <source>Total of transactions that have yet to be confirmed, and do not yet count toward the spendable balance</source>
-        <translation>Ang kabuuan ng mga transaksyon na naghihintay makumpirma, at hindi pa napapabilang sa balanse na puedeng gastusin</translation>
-    </message>
-    <message>
-        <source>Immature:</source>
-        <translation>Hindi pa ligtas gastusin:</translation>
-    </message>
-    <message>
-        <source>Mined balance that has not yet matured</source>
-        <translation>Balanseng namina ngunit hindi pa puedeng gastusin</translation>
-    </message>
-    <message>
-        <source>Balances</source>
-        <translation>Mga balanse</translation>
-    </message>
-    <message>
-        <source>Total:</source>
-        <translation>Ang kabuuan:</translation>
-    </message>
-    <message>
-        <source>Your current total balance</source>
-        <translation>Ang kabuuan ng iyong balanse ngayon</translation>
-    </message>
-    <message>
-        <source>Your current balance in watch-only addresses</source>
-        <translation>Ang iyong balanse ngayon sa mga watch-only address</translation>
-    </message>
-    <message>
-        <source>Spendable:</source>
-        <translation>Puedeng gastusin:</translation>
-    </message>
-    <message>
-        <source>Recent transactions</source>
-        <translation>Mga bagong transaksyon</translation>
-    </message>
-    <message>
-        <source>Unconfirmed transactions to watch-only addresses</source>
-        <translation>Mga transaksyon na hindi pa nakumpirma sa mga watch-only address</translation>
-    </message>
-    <message>
-        <source>Mined balance in watch-only addresses that has not yet matured</source>
-        <translation>Mga naminang balanse na nasa mga watch-only address na hindi pa ligtas gastusin</translation>
-    </message>
-    <message>
-        <source>Current total balance in watch-only addresses</source>
-        <translation>Kasalukuyang kabuuan ng balanse sa mga watch-only address</translation>
-    </message>
-    </context>
-<context>
-    <name>PSBTOperationsDialog</name>
-    <message>
-        <source>Total Amount</source>
-        <translation>Kabuuang Halaga</translation>
-    </message>
-    <message>
-        <source>or</source>
-        <translation>o</translation>
-    </message>
-    </context>
-<context>
-    <name>PaymentServer</name>
-    <message>
-        <source>Payment request error</source>
-        <translation>Kamalian sa paghiling ng bayad</translation>
-    </message>
-    <message>
-        <source>Cannot start particl: click-to-pay handler</source>
-        <translation>Hindi masimulan ang particl: click-to-pay handler</translation>
-    </message>
-    <message>
-        <source>URI handling</source>
-        <translation>URI handling</translation>
-    </message>
-    <message>
-        <source>'particl://' is not a valid URI. Use 'particl:' instead.</source>
-        <translation>Ang 'particl://' ay hindi wastong URI. Sa halip, gamitin ang 'particl:'.</translation>
-    </message>
-    <message>
-        <source>Invalid payment address %1</source>
-        <translation>Hindi wasto and address ng bayad %1</translation>
-    </message>
-    <message>
-        <source>URI cannot be parsed! This can be caused by an invalid Particl address or malformed URI parameters.</source>
-        <translation>Hindi ma-parse ang URI! Marahil ito ay dahil sa hindi wastong Particl address o maling URI parameters</translation>
-    </message>
-    <message>
-        <source>Payment request file handling</source>
-        <translation>File handling ng hiling ng bayad</translation>
+    <name>UnitDisplayStatusBarControl</name>
+    <message>
+        <source>Unit to show amounts in. Click to select another unit.</source>
+        <translation type="unfinished">Unit na gamit upang ipakita ang mga halaga. I-klik upang pumili ng isa pang yunit.</translation>
     </message>
 </context>
 <context>
-    <name>PeerTableModel</name>
-    <message>
-        <source>User Agent</source>
-        <translation>Ahente ng User</translation>
-    </message>
-    <message>
-        <source>Node/Service</source>
-        <translation>Node/Serbisyo</translation>
-    </message>
-    <message>
-        <source>NodeId</source>
-        <translation>Nodeld</translation>
-    </message>
-    <message>
-        <source>Ping</source>
-        <translation>Ping</translation>
-    </message>
-    <message>
-        <source>Sent</source>
-        <translation>Ipinadala</translation>
-    </message>
-    <message>
-        <source>Received</source>
-        <translation>Natanggap</translation>
-    </message>
-</context>
-<context>
-    <name>QObject</name>
+    <name>CoinControlDialog</name>
+    <message>
+        <source>Coin Selection</source>
+        <translation type="unfinished">Pagpipilian ng Coin</translation>
+    </message>
+    <message>
+        <source>Quantity:</source>
+        <translation type="unfinished">Dami:</translation>
+    </message>
+    <message>
+        <source>Amount:</source>
+        <translation type="unfinished">Halaga:</translation>
+    </message>
+    <message>
+        <source>Fee:</source>
+        <translation type="unfinished">Bayad:</translation>
+    </message>
+    <message>
+        <source>After Fee:</source>
+        <translation type="unfinished">Pagkatapos ng Bayad:</translation>
+    </message>
+    <message>
+        <source>Change:</source>
+        <translation type="unfinished">Sukli:</translation>
+    </message>
+    <message>
+        <source>(un)select all</source>
+        <translation type="unfinished">(huwag)piliin lahat</translation>
+    </message>
     <message>
         <source>Amount</source>
-        <translation>Halaga</translation>
-    </message>
-    <message>
-        <source>Enter a Particl address (e.g. %1)</source>
-        <translation>I-enter ang Particl address (e.g. %1)</translation>
-    </message>
-    <message>
-        <source>%1 d</source>
-        <translation>%1 d</translation>
-    </message>
-    <message>
-        <source>%1 h</source>
-        <translation>%1 h</translation>
-    </message>
-    <message>
-        <source>%1 m</source>
-        <translation>%1 m</translation>
-    </message>
-    <message>
-        <source>%1 s</source>
-        <translation>%1 s</translation>
-    </message>
-    <message>
-        <source>None</source>
-        <translation>Wala</translation>
-    </message>
-    <message>
-        <source>N/A</source>
-        <translation>N/A</translation>
-    </message>
-    <message>
-        <source>%1 ms</source>
-        <translation>%1 ms</translation>
-    </message>
-    <message numerus="yes">
-        <source>%n second(s)</source>
-        <translation><numerusform>%n segundo</numerusform><numerusform>%n segundo</numerusform></translation>
-    </message>
-    <message numerus="yes">
-        <source>%n minute(s)</source>
-        <translation><numerusform>%n minuto</numerusform><numerusform>%n minuto</numerusform></translation>
-    </message>
-    <message numerus="yes">
-        <source>%n hour(s)</source>
-        <translation><numerusform>%n oras</numerusform><numerusform>%n oras</numerusform></translation>
-    </message>
-    <message numerus="yes">
-        <source>%n day(s)</source>
-        <translation><numerusform>%n araw</numerusform><numerusform>%n araw</numerusform></translation>
-    </message>
-    <message numerus="yes">
-        <source>%n week(s)</source>
-        <translation><numerusform>%n linggo</numerusform><numerusform>%n linggo</numerusform></translation>
-    </message>
-    <message>
-        <source>%1 and %2</source>
-        <translation>%1 at %2</translation>
-    </message>
-    <message numerus="yes">
-        <source>%n year(s)</source>
-        <translation><numerusform>%n taon</numerusform><numerusform>%n taon</numerusform></translation>
-    </message>
-    <message>
-        <source>%1 B</source>
-        <translation>%1 B</translation>
-    </message>
-    <message>
-        <source>%1 KB</source>
-        <translation>%1 KB</translation>
-    </message>
-    <message>
-        <source>%1 MB</source>
-        <translation>%1 MB</translation>
-    </message>
-    <message>
-        <source>%1 GB</source>
-        <translation>%1 GB</translation>
-    </message>
-    <message>
-        <source>Error: Specified data directory "%1" does not exist.</source>
-        <translation>Kamalian: Wala ang tinukoy na direktoryo ng datos "%1".</translation>
-    </message>
-    <message>
-        <source>Error: Cannot parse configuration file: %1.</source>
-        <translation>Kamalian: Hindi ma-parse ang configuration file: %1.</translation>
-    </message>
-    <message>
-        <source>Error: %1</source>
-        <translation>Kamalian: %1</translation>
-    </message>
-    <message>
-        <source>%1 didn't yet exit safely...</source>
-        <translation>%1 ay hindi pa ligtas na nagsara...</translation>
-    </message>
-    <message>
-        <source>unknown</source>
-        <translation>hindi alam</translation>
-    </message>
-</context>
-<context>
-    <name>QRImageWidget</name>
-    <message>
-        <source>&amp;Save Image...</source>
-        <translation>I-save ang Larawan...</translation>
-    </message>
-    <message>
-        <source>&amp;Copy Image</source>
-        <translation>Kopyahin ang Larawan</translation>
-    </message>
-    <message>
-        <source>Resulting URI too long, try to reduce the text for label / message.</source>
-        <translation>Nagreresultang URI masyadong mahaba, subukang bawasan ang text para sa label / mensahe.</translation>
-    </message>
-    <message>
-        <source>Error encoding URI into QR Code.</source>
-        <translation>Kamalian sa pag-e-encode ng URI sa QR Code.</translation>
-    </message>
-    <message>
-        <source>QR code support not available.</source>
-        <translation>Hindi magagamit ang suporta ng QR code.</translation>
-    </message>
-    <message>
-<<<<<<< HEAD
-        <source>Save QR Code</source>
-        <translation>I-save ang QR Code</translation>
-=======
+        <translation type="unfinished">Halaga</translation>
+    </message>
+    <message>
+        <source>Received with label</source>
+        <translation type="unfinished">Natanggap na may label</translation>
+    </message>
+    <message>
+        <source>Received with address</source>
+        <translation type="unfinished">Natanggap na may address</translation>
+    </message>
+    <message>
+        <source>Date</source>
+        <translation type="unfinished">Petsa</translation>
+    </message>
+    <message>
+        <source>Confirmations</source>
+        <translation type="unfinished">Mga kumpirmasyon</translation>
+    </message>
+    <message>
+        <source>Confirmed</source>
+        <translation type="unfinished">Nakumpirma</translation>
+    </message>
+    <message>
+        <source>Copy amount</source>
+        <translation type="unfinished">Kopyahin ang halaga</translation>
+    </message>
+    <message>
         <source>&amp;Copy address</source>
         <translation type="unfinished">&amp;Kopyahin and address</translation>
     </message>
@@ -1625,206 +1016,219 @@
     <message>
         <source>Copy quantity</source>
         <translation type="unfinished">Kopyahin ang dami</translation>
->>>>>>> 3f385c91
-    </message>
-    <message>
-        <source>PNG Image (*.png)</source>
-        <translation>PNG Image (*.png)</translation>
+    </message>
+    <message>
+        <source>Copy fee</source>
+        <translation type="unfinished">Kopyahin ang halaga</translation>
+    </message>
+    <message>
+        <source>Copy after fee</source>
+        <translation type="unfinished">Kopyahin ang after fee</translation>
+    </message>
+    <message>
+        <source>Copy bytes</source>
+        <translation type="unfinished">Kopyahin ang bytes</translation>
+    </message>
+    <message>
+        <source>Copy dust</source>
+        <translation type="unfinished">Kopyahin ang dust</translation>
+    </message>
+    <message>
+        <source>Copy change</source>
+        <translation type="unfinished">Kopyahin ang sukli</translation>
+    </message>
+    <message>
+        <source>(%1 locked)</source>
+        <translation type="unfinished">(%1 ay naka-lock)</translation>
+    </message>
+    <message>
+        <source>yes</source>
+        <translation type="unfinished">oo</translation>
+    </message>
+    <message>
+        <source>no</source>
+        <translation type="unfinished">hindi</translation>
+    </message>
+    <message>
+        <source>This label turns red if any recipient receives an amount smaller than the current dust threshold.</source>
+        <translation type="unfinished">Ang label na ito ay magiging pula kung ang sinumang tatanggap ay tumanggap ng halagang mas mababa sa kasalukuyang dust threshold.</translation>
+    </message>
+    <message>
+        <source>Can vary +/- %1 satoshi(s) per input.</source>
+        <translation type="unfinished">Maaaring magbago ng +/- %1 satoshi(s) kada input.</translation>
+    </message>
+    <message>
+        <source>(no label)</source>
+        <translation type="unfinished">(walang label)</translation>
+    </message>
+    <message>
+        <source>change from %1 (%2)</source>
+        <translation type="unfinished">sukli mula sa %1 (%2)</translation>
+    </message>
+    <message>
+        <source>(change)</source>
+        <translation type="unfinished">(sukli)</translation>
     </message>
 </context>
 <context>
-    <name>RPCConsole</name>
-    <message>
-        <source>N/A</source>
-        <translation>N/A</translation>
-    </message>
-    <message>
-        <source>Client version</source>
-        <translation>Bersyon ng kliyente</translation>
-    </message>
-    <message>
-        <source>&amp;Information</source>
-        <translation>Impormasyon</translation>
-    </message>
-    <message>
-        <source>General</source>
-        <translation>Pangkalahatan</translation>
-    </message>
-    <message>
-        <source>Using BerkeleyDB version</source>
-        <translation>Gumagamit ng bersyon ng BerkeleyDB</translation>
-    </message>
-    <message>
-        <source>Datadir</source>
-        <translation>Datadir</translation>
-    </message>
-    <message>
-        <source>To specify a non-default location of the data directory use the '%1' option.</source>
-        <translation>Upang tukuyin ang non-default na lokasyon ng direktoryo ng datos, gamitin ang '%1' na opsyon.</translation>
-    </message>
-    <message>
-        <source>Blocksdir</source>
-        <translation>Blocksdir</translation>
-    </message>
-    <message>
-        <source>To specify a non-default location of the blocks directory use the '%1' option.</source>
-        <translation>Upang tukuyin and non-default na lokasyon ng direktoryo ng mga block, gamitin ang '%1' na opsyon.</translation>
-    </message>
-    <message>
-        <source>Startup time</source>
-        <translation>Oras ng pagsisimula</translation>
-    </message>
-    <message>
-        <source>Network</source>
-        <translation>Network</translation>
-    </message>
-    <message>
-        <source>Name</source>
-        <translation>Pangalan</translation>
-    </message>
-    <message>
-        <source>Number of connections</source>
-        <translation>Dami ng mga koneksyon</translation>
-    </message>
-    <message>
-        <source>Block chain</source>
-        <translation>Block chain</translation>
-    </message>
-    <message>
-        <source>Memory Pool</source>
-        <translation>Memory Pool</translation>
-    </message>
-    <message>
-        <source>Current number of transactions</source>
-        <translation>Kasalukuyang dami ng mga transaksyon</translation>
-    </message>
-    <message>
-        <source>Memory usage</source>
-        <translation>Paggamit ng memory</translation>
-    </message>
-    <message>
-        <source>Wallet: </source>
-        <translation>Walet:</translation>
-    </message>
-    <message>
-        <source>(none)</source>
-        <translation>(wala)</translation>
-    </message>
-    <message>
-        <source>&amp;Reset</source>
-        <translation>I-reset</translation>
-    </message>
-    <message>
-        <source>Received</source>
-        <translation>Natanggap</translation>
-    </message>
-    <message>
-        <source>Sent</source>
-        <translation>Ipinadala</translation>
-    </message>
-    <message>
-        <source>&amp;Peers</source>
-        <translation>Peers</translation>
-    </message>
-    <message>
-        <source>Banned peers</source>
-        <translation>Mga pinagbawalan na peers</translation>
-    </message>
-    <message>
-        <source>Select a peer to view detailed information.</source>
-        <translation>Pumili ng peer upang tingnan ang detalyadong impormasyon.</translation>
-    </message>
-    <message>
-        <source>Direction</source>
-        <translation>Direksyon</translation>
-    </message>
-    <message>
-        <source>Version</source>
-        <translation>Bersyon</translation>
-    </message>
-    <message>
-        <source>Starting Block</source>
-        <translation>Pasimulang Block</translation>
-    </message>
-    <message>
-        <source>Synced Headers</source>
-        <translation>Mga header na na-sync</translation>
-    </message>
-    <message>
-        <source>Synced Blocks</source>
-        <translation>Mga block na na-sync</translation>
-    </message>
-    <message>
-        <source>The mapped Autonomous System used for diversifying peer selection.</source>
-        <translation>Ginamit ang na-map na Autonomous System para sa pag-iba-iba ng pagpipilian ng kapwa.</translation>
-    </message>
-    <message>
-        <source>Mapped AS</source>
-        <translation>Mapa sa AS
-</translation>
-    </message>
-    <message>
-        <source>User Agent</source>
-        <translation>Ahente ng User</translation>
-    </message>
-    <message>
-        <source>Node window</source>
-        <translation>Bintana ng Node</translation>
-    </message>
-    <message>
-        <source>Open the %1 debug log file from the current data directory. This can take a few seconds for large log files.</source>
-        <translation>Buksan ang %1 debug log file mula sa kasalukuyang directoryo ng datos. Maaari itong tumagal ng ilang segundo para sa mga malalaking log file.</translation>
-    </message>
-    <message>
-        <source>Decrease font size</source>
-        <translation>Bawasan ang laki ng font</translation>
-    </message>
-    <message>
-        <source>Increase font size</source>
-        <translation>Dagdagan ang laki ng font</translation>
-    </message>
-    <message>
-        <source>Services</source>
-        <translation>Mga serbisyo</translation>
-    </message>
-    <message>
-        <source>Connection Time</source>
-        <translation>Oras ng Koneksyon</translation>
-    </message>
-    <message>
-        <source>Last Send</source>
-        <translation>Ang Huling Padala</translation>
-    </message>
-    <message>
-        <source>Last Receive</source>
-        <translation>Ang Huling Tanggap</translation>
-    </message>
-    <message>
-        <source>Ping Time</source>
-        <translation>Oras ng Ping</translation>
-    </message>
-    <message>
-        <source>The duration of a currently outstanding ping.</source>
-        <translation>Ang tagal ng kasalukuyang natitirang ping.</translation>
-    </message>
-    <message>
-        <source>Ping Wait</source>
-        <translation>Ping Wait</translation>
-    </message>
-    <message>
-        <source>Min Ping</source>
-        <translation>Min Ping</translation>
-    </message>
-    <message>
-        <source>Time Offset</source>
-        <translation>Offset ng Oras</translation>
-    </message>
-    <message>
-        <source>Last block time</source>
-        <translation>Huling oras ng block</translation>
-    </message>
-<<<<<<< HEAD
-=======
+    <name>CreateWalletActivity</name>
+    <message>
+        <source>Create Wallet</source>
+        <extracomment>Title of window indicating the progress of creation of a new wallet.</extracomment>
+        <translation type="unfinished">Gumawa ng Pitaka</translation>
+    </message>
+    <message>
+        <source>Create wallet failed</source>
+        <translation type="unfinished">Nabigo ang Pag likha ng Pitaka</translation>
+    </message>
+    <message>
+        <source>Create wallet warning</source>
+        <translation type="unfinished">Gumawa ng Babala ng Pitaka</translation>
+    </message>
+    </context>
+<context>
+    <name>OpenWalletActivity</name>
+    <message>
+        <source>Open wallet failed</source>
+        <translation type="unfinished">Nabigo ang bukas na pitaka</translation>
+    </message>
+    <message>
+        <source>Open wallet warning</source>
+        <translation type="unfinished">Buksan ang babala sa pitaka</translation>
+    </message>
+    <message>
+        <source>default wallet</source>
+        <translation type="unfinished">walet na default</translation>
+    </message>
+    <message>
+        <source>Open Wallet</source>
+        <extracomment>Title of window indicating the progress of opening of a wallet.</extracomment>
+        <translation type="unfinished">Buksan ang Walet</translation>
+    </message>
+    </context>
+<context>
+    <name>WalletController</name>
+    <message>
+        <source>Close wallet</source>
+        <translation type="unfinished">Isara ang walet</translation>
+    </message>
+    <message>
+        <source>Closing the wallet for too long can result in having to resync the entire chain if pruning is enabled.</source>
+        <translation type="unfinished">Ang pagsasara ng walet nang masyadong matagal ay maaaring magresulta sa pangangailangan ng pag-resync sa buong chain kung pinagana ang pruning.</translation>
+    </message>
+    <message>
+        <source>Close all wallets</source>
+        <translation type="unfinished">Isarado ang lahat ng wallets</translation>
+    </message>
+    <message>
+        <source>Are you sure you wish to close all wallets?</source>
+        <translation type="unfinished">Sigurado ka bang nais mong isara ang lahat ng mga wallets?</translation>
+    </message>
+</context>
+<context>
+    <name>CreateWalletDialog</name>
+    <message>
+        <source>Create Wallet</source>
+        <translation type="unfinished">Gumawa ng Pitaka</translation>
+    </message>
+    <message>
+        <source>Wallet Name</source>
+        <translation type="unfinished">Pangalan ng Pitaka</translation>
+    </message>
+    <message>
+        <source>Wallet</source>
+        <translation type="unfinished">Walet</translation>
+    </message>
+    <message>
+        <source>Disable Private Keys</source>
+        <translation type="unfinished">Huwag paganahin ang Privbadong susi</translation>
+    </message>
+    <message>
+        <source>Make Blank Wallet</source>
+        <translation type="unfinished">Gumawa ng Blankong Pitaka</translation>
+    </message>
+    <message>
+        <source>Create</source>
+        <translation type="unfinished">Gumawa</translation>
+    </message>
+    </context>
+<context>
+    <name>EditAddressDialog</name>
+    <message>
+        <source>Edit Address</source>
+        <translation type="unfinished">Baguhin ang Address</translation>
+    </message>
+    <message>
+        <source>&amp;Label</source>
+        <translation type="unfinished">Label</translation>
+    </message>
+    <message>
+        <source>The label associated with this address list entry</source>
+        <translation type="unfinished">Ang label na nauugnay sa entry list ng address na ito</translation>
+    </message>
+    <message>
+        <source>The address associated with this address list entry. This can only be modified for sending addresses.</source>
+        <translation type="unfinished">Ang address na nauugnay sa entry list ng address na ito. Maaari lamang itong mabago para sa pagpapadala ng mga address.</translation>
+    </message>
+    <message>
+        <source>&amp;Address</source>
+        <translation type="unfinished">Address</translation>
+    </message>
+    <message>
+        <source>New sending address</source>
+        <translation type="unfinished">Bagong address para sa pagpapadala</translation>
+    </message>
+    <message>
+        <source>Edit receiving address</source>
+        <translation type="unfinished">Baguhin ang address para sa pagtanggap</translation>
+    </message>
+    <message>
+        <source>Edit sending address</source>
+        <translation type="unfinished">Baguhin ang address para sa pagpapadala</translation>
+    </message>
+    <message>
+        <source>The entered address "%1" is not a valid Particl address.</source>
+        <translation type="unfinished">Ang address na in-enter "%1" ay hindi isang wastong Particl address.</translation>
+    </message>
+    <message>
+        <source>Address "%1" already exists as a receiving address with label "%2" and so cannot be added as a sending address.</source>
+        <translation type="unfinished">Ang address "%1" ay ginagamit bilang address na pagtanggap na may label "%2" kaya hindi ito maaaring gamitin bilang address na pagpapadala.</translation>
+    </message>
+    <message>
+        <source>The entered address "%1" is already in the address book with label "%2".</source>
+        <translation type="unfinished">Ang address na in-enter "%1" ay nasa address book na may label "%2".</translation>
+    </message>
+    <message>
+        <source>Could not unlock wallet.</source>
+        <translation type="unfinished">Hindi magawang ma-unlock ang walet.</translation>
+    </message>
+    <message>
+        <source>New key generation failed.</source>
+        <translation type="unfinished">Ang bagong key generation ay nabigo.</translation>
+    </message>
+</context>
+<context>
+    <name>FreespaceChecker</name>
+    <message>
+        <source>A new data directory will be created.</source>
+        <translation type="unfinished">Isang bagong direktoryo ng data ay malilikha.</translation>
+    </message>
+    <message>
+        <source>name</source>
+        <translation type="unfinished">pangalan</translation>
+    </message>
+    <message>
+        <source>Directory already exists. Add %1 if you intend to create a new directory here.</source>
+        <translation type="unfinished">Mayroon ng direktoryo. Magdagdag ng %1 kung nais mong gumawa ng bagong direktoyo dito.</translation>
+    </message>
+    <message>
+        <source>Path already exists, and is not a directory.</source>
+        <translation type="unfinished">Mayroon na ang path, at hindi ito direktoryo.</translation>
+    </message>
+    <message>
+        <source>Cannot create data directory here.</source>
+        <translation type="unfinished">Hindi maaaring gumawa ng direktoryo ng data dito.</translation>
+    </message>
 </context>
 <context>
     <name>Intro</name>
@@ -1849,334 +1253,315 @@
             <numerusform />
         </translation>
     </message>
->>>>>>> 3f385c91
-    <message>
-        <source>&amp;Open</source>
-        <translation>Buksan</translation>
-    </message>
-    <message>
-        <source>&amp;Console</source>
-        <translation>Console</translation>
-    </message>
-    <message>
-        <source>&amp;Network Traffic</source>
-        <translation>Traffic ng Network</translation>
-    </message>
-    <message>
-        <source>Totals</source>
-        <translation>Mga kabuuan</translation>
-    </message>
-    <message>
-        <source>In:</source>
-        <translation>Sa loob:</translation>
-    </message>
-    <message>
-        <source>Out:</source>
-        <translation>Labas:</translation>
-    </message>
-    <message>
-        <source>Debug log file</source>
-        <translation>I-debug ang log file</translation>
-    </message>
-    <message>
-        <source>Clear console</source>
-        <translation>I-clear ang console</translation>
-    </message>
-    <message>
-        <source>1 &amp;hour</source>
-        <translation>1 &amp;oras</translation>
-    </message>
-    <message>
-        <source>1 &amp;day</source>
-        <translation>1 &amp;araw</translation>
-    </message>
-    <message>
-<<<<<<< HEAD
-        <source>1 &amp;week</source>
-        <translation>1 &amp;linggo</translation>
-    </message>
-    <message>
-        <source>1 &amp;year</source>
-        <translation>1 &amp;taon</translation>
-=======
+    <message>
+        <source>At least %1 GB of data will be stored in this directory, and it will grow over time.</source>
+        <translation type="unfinished">Kahit na %1 GB na datos ay maiimbak sa direktoryong ito, ito ay lalaki sa pagtagal.</translation>
+    </message>
+    <message>
+        <source>Approximately %1 GB of data will be stored in this directory.</source>
+        <translation type="unfinished">Humigit-kumulang na %1 GB na data ay maiimbak sa direktoryong ito.</translation>
+    </message>
+    <message numerus="yes">
+        <source>(sufficient to restore backups %n day(s) old)</source>
+        <extracomment>Explanatory text on the capability of the current prune target.</extracomment>
+        <translation type="unfinished">
+            <numerusform />
+            <numerusform />
+        </translation>
+    </message>
+    <message>
+        <source>%1 will download and store a copy of the Particl block chain.</source>
+        <translation type="unfinished">%1 ay mag-do-download at magiimbak ng kopya ng Particl blockchain.</translation>
+    </message>
+    <message>
+        <source>The wallet will also be stored in this directory.</source>
+        <translation type="unfinished">Ang walet ay maiimbak din sa direktoryong ito.</translation>
+    </message>
+    <message>
+        <source>Error: Specified data directory "%1" cannot be created.</source>
+        <translation type="unfinished">Kamalian: Ang tinukoy na direktoyo ng datos "%1" ay hindi magawa.</translation>
+    </message>
+    <message>
+        <source>Error</source>
+        <translation type="unfinished">Kamalian</translation>
+    </message>
+    <message>
+        <source>Welcome</source>
+        <translation type="unfinished">Masayang pagdating</translation>
+    </message>
+    <message>
+        <source>Welcome to %1.</source>
+        <translation type="unfinished">Masayang pagdating sa %1.</translation>
+    </message>
+    <message>
+        <source>As this is the first time the program is launched, you can choose where %1 will store its data.</source>
+        <translation type="unfinished">Dahil ngayon lang nilunsad ang programang ito, maaari mong piliin kung saan maiinbak ng %1 ang data nito.</translation>
+    </message>
+    <message>
         <source>This initial synchronisation is very demanding, and may expose hardware problems with your computer that had previously gone unnoticed. Each time you run %1, it will continue downloading where it left off.</source>
         <translation type="unfinished">Maraming pangangailangan ang itong paunang sinkronisasyon at maaaring ilantad ang mga problema sa hardware ng iyong computer na hindi dating napansin. Tuwing pagaganahin mo ang %1, ito'y magpapatuloy mag-download kung saan ito tumigil.</translation>
->>>>>>> 3f385c91
-    </message>
-    <message>
-        <source>&amp;Disconnect</source>
-        <translation>Idiskonekta</translation>
-    </message>
-    <message>
-        <source>Ban for</source>
-        <translation>Ban para sa</translation>
-    </message>
-    <message>
-        <source>&amp;Unban</source>
-        <translation>Unban</translation>
-    </message>
-    <message>
-        <source>Welcome to the %1 RPC console.</source>
-        <translation>Masayang pagdating sa %1 RPC console.</translation>
-    </message>
-    <message>
-        <source>Use up and down arrows to navigate history, and %1 to clear screen.</source>
-        <translation>Gamitin ang mga taas at baba na arrow upang mag-navigate ng kasaysayan, at %1 i-clear ang screen.</translation>
-    </message>
-    <message>
-        <source>Type %1 for an overview of available commands.</source>
-        <translation>I-type ang %1 para sa pangkalahatan ng mga magagamit na command.</translation>
-    </message>
-    <message>
-        <source>For more information on using this console type %1.</source>
-        <translation>Para sa karagdagang impormasyon sa paggamit nitong console, i-type ang %1.</translation>
-    </message>
-    <message>
-        <source>WARNING: Scammers have been active, telling users to type commands here, stealing their wallet contents. Do not use this console without fully understanding the ramifications of a command.</source>
-        <translation>BABALA: Ang mga scammer ay aktibong nagsasabi sa mga gumagamit na mag-type ng mga command dito, upang nakawin ang mga nilalaman ng kanilang walet. Huwag gamitin itong console na ito kapag hindi ganap na nauunawaan ang mga pangyayaring maaaring idulot ng isang command.</translation>
-    </message>
-    <message>
-        <source>Network activity disabled</source>
-        <translation>Ang aktibidad ng network ay hindi gumagana.</translation>
-    </message>
-    <message>
-        <source>Executing command without any wallet</source>
-        <translation>Isinasagawa ang command nang walang anumang walet.</translation>
-    </message>
-    <message>
-        <source>Executing command using "%1" wallet</source>
-        <translation>Isinasagawa ang command gamit ang "%1" walet</translation>
-    </message>
-    <message>
-        <source>(node id: %1)</source>
-        <translation>(node id: %1)</translation>
-    </message>
-    <message>
-        <source>via %1</source>
-        <translation>sa pamamagitan ng %1</translation>
-    </message>
-    <message>
-        <source>never</source>
-        <translation>hindi kailanman</translation>
-    </message>
-    <message>
-        <source>Inbound</source>
-        <translation>Dumarating</translation>
-    </message>
-    <message>
-        <source>Outbound</source>
-        <translation>Papalabas</translation>
-    </message>
-    <message>
-        <source>Unknown</source>
-        <translation>Hindi alam</translation>
+    </message>
+    <message>
+        <source>If you have chosen to limit block chain storage (pruning), the historical data must still be downloaded and processed, but will be deleted afterward to keep your disk usage low.</source>
+        <translation type="unfinished">Kung pinili mong takdaan ang imbakan ng blockchain (pruning), ang makasaysayang datos ay kailangan pa ring i-download at i-proseso, ngunit mabubura pagkatapos upang panatilihing mababa ang iyong paggamit ng disk.</translation>
+    </message>
+    <message>
+        <source>Use the default data directory</source>
+        <translation type="unfinished">Gamitin ang default data directory</translation>
+    </message>
+    <message>
+        <source>Use a custom data directory:</source>
+        <translation type="unfinished">Gamitin ang pasadyang data directory:</translation>
     </message>
 </context>
 <context>
-    <name>ReceiveCoinsDialog</name>
-    <message>
-        <source>&amp;Amount:</source>
-        <translation>Halaga:</translation>
-    </message>
-    <message>
-        <source>&amp;Label:</source>
-        <translation>Label:</translation>
-    </message>
-    <message>
-        <source>&amp;Message:</source>
-        <translation>Mensahe:</translation>
-    </message>
-    <message>
-        <source>An optional message to attach to the payment request, which will be displayed when the request is opened. Note: The message will not be sent with the payment over the Particl network.</source>
-        <translation>Opsyonal na mensahe na ilakip sa hiling ng bayad, na ipapakita pagbukas ng hiling. Tandaan: Ang mensahe ay hindi ipapadala kasama ng bayad sa Particl network.</translation>
-    </message>
-    <message>
-        <source>An optional label to associate with the new receiving address.</source>
-        <translation>Opsyonal na label na iuugnay sa bagong address para sa pagtanggap.</translation>
-    </message>
-    <message>
-        <source>Use this form to request payments. All fields are &lt;b&gt;optional&lt;/b&gt;.</source>
-        <translation>Gamitin ang form na ito sa paghiling ng bayad. Lahat ng mga patlang ay &lt;b&gt;opsyonal&lt;/b&gt;.</translation>
-    </message>
-    <message>
-        <source>An optional amount to request. Leave this empty or zero to not request a specific amount.</source>
-        <translation>Opsyonal na halaga upang humiling. Iwanan itong walang laman o zero upang hindi humiling ng tiyak na halaga.</translation>
-    </message>
-    <message>
-        <source>An optional label to associate with the new receiving address (used by you to identify an invoice).  It is also attached to the payment request.</source>
-        <translation>Isang opsyonal na label upang maiugnay sa bagong address ng pagtanggap (ginamit mo upang makilala ang isang invoice). Nakalakip din ito sa kahilingan sa pagbabayad.</translation>
-    </message>
-    <message>
-        <source>An optional message that is attached to the payment request and may be displayed to the sender.</source>
-        <translation>Isang opsyonal na mensahe na naka-attach sa kahilingan sa pagbabayad at maaaring ipakita sa nagpadala.</translation>
-    </message>
-    <message>
-        <source>&amp;Create new receiving address</source>
-        <translation>&amp; Lumikha ng bagong address sa pagtanggap</translation>
-    </message>
-    <message>
-        <source>Clear all fields of the form.</source>
-        <translation>Burahin ang laman ng lahat ng patlang ng form.</translation>
-    </message>
-    <message>
-        <source>Clear</source>
-        <translation>Burahin</translation>
-    </message>
-    <message>
-        <source>Native segwit addresses (aka Bech32 or BIP-173) reduce your transaction fees later on and offer better protection against typos, but old wallets don't support them. When unchecked, an address compatible with older wallets will be created instead.</source>
-        <translation>Ang mga native segwit address (aka Bech32 o BIP-173) ay makakabawas ng iyong mga bayad sa transaksyon at nagaalok ng mas mahusay na proteksyon laban sa mga typo, ngunit ang mga lumang walet ay hindi sumusuporta nito. Kapag hindi ch-in-eck, gagawa ng mga address na katugma sa mga lumang walet sa halip.</translation>
-    </message>
-    <message>
-        <source>Generate native segwit (Bech32) address</source>
-        <translation>Gumawa ng native segwit (Bech32) address</translation>
-    </message>
-    <message>
-        <source>Requested payments history</source>
-        <translation>Humiling ng kasaysayan ng kabayaran</translation>
-    </message>
-    <message>
-        <source>Show the selected request (does the same as double clicking an entry)</source>
-        <translation>Ipakita ang napiling hiling (ay kapareho ng pag-double-click ng isang entry)</translation>
-    </message>
-    <message>
-        <source>Show</source>
-        <translation>Ipakita</translation>
-    </message>
-    <message>
-        <source>Remove the selected entries from the list</source>
-        <translation>Alisin ang mga napiling entry sa listahan</translation>
-    </message>
-    <message>
-        <source>Remove</source>
-        <translation>Alisin</translation>
-    </message>
-    <message>
-        <source>Copy URI</source>
-        <translation>Kopyahin ang URI</translation>
-    </message>
-    <message>
-        <source>Copy label</source>
-        <translation>Kopyahin ang label</translation>
-    </message>
-    <message>
-        <source>Copy message</source>
-        <translation>Kopyahin ang mensahe</translation>
-    </message>
-    <message>
-        <source>Copy amount</source>
-        <translation>Kopyahin ang halaga</translation>
-    </message>
-    <message>
-        <source>Could not unlock wallet.</source>
-        <translation>Hindi magawang ma-unlock ang walet.</translation>
+    <name>HelpMessageDialog</name>
+    <message>
+        <source>version</source>
+        <translation type="unfinished">salin</translation>
+    </message>
+    <message>
+        <source>About %1</source>
+        <translation type="unfinished">Tungkol sa %1</translation>
+    </message>
+    <message>
+        <source>Command-line options</source>
+        <translation type="unfinished">Mga opsyon ng command-line</translation>
+    </message>
+</context>
+<context>
+    <name>ShutdownWindow</name>
+    <message>
+        <source>Do not shut down the computer until this window disappears.</source>
+        <translation type="unfinished">Huwag i-shut down ang computer hanggang mawala ang window na ito.</translation>
+    </message>
+</context>
+<context>
+    <name>ModalOverlay</name>
+    <message>
+        <source>Form</source>
+        <translation type="unfinished">Anyo</translation>
+    </message>
+    <message>
+        <source>Recent transactions may not yet be visible, and therefore your wallet's balance might be incorrect. This information will be correct once your wallet has finished synchronizing with the particl network, as detailed below.</source>
+        <translation type="unfinished">Ang mga bagong transaksyon ay hindi pa makikita kaya ang balanse ng iyong walet ay maaaring hindi tama. Ang impormasyong ito ay maiitama pagkatapos ma-synchronize ng iyong walet sa particl network, ayon sa ibaba.</translation>
+    </message>
+    <message>
+        <source>Attempting to spend particl that are affected by not-yet-displayed transactions will not be accepted by the network.</source>
+        <translation type="unfinished">Ang pagtangkang gastusin ang mga particl na apektado ng mga transaksyon na hindi pa naipapakita ay hindi tatanggapin ng network.</translation>
+    </message>
+    <message>
+        <source>Number of blocks left</source>
+        <translation type="unfinished">Dami ng blocks na natitira</translation>
+    </message>
+    <message>
+        <source>Last block time</source>
+        <translation type="unfinished">Huling oras ng block</translation>
+    </message>
+    <message>
+        <source>Progress</source>
+        <translation type="unfinished">Pagsulong</translation>
+    </message>
+    <message>
+        <source>Progress increase per hour</source>
+        <translation type="unfinished">Pagdagdag ng pagsulong kada oras</translation>
+    </message>
+    <message>
+        <source>Estimated time left until synced</source>
+        <translation type="unfinished">Tinatayang oras na natitira hanggang ma-sync</translation>
+    </message>
+    <message>
+        <source>Hide</source>
+        <translation type="unfinished">Itago</translation>
     </message>
     </context>
 <context>
-    <name>ReceiveRequestDialog</name>
-    <message>
-        <source>Amount:</source>
-        <translation>Halaga:</translation>
-    </message>
-    <message>
-        <source>Message:</source>
-        <translation>Mensahe:</translation>
-    </message>
-    <message>
-        <source>Wallet:</source>
-        <translation>Walet:</translation>
-    </message>
-    <message>
-        <source>Copy &amp;URI</source>
-        <translation>Kopyahin ang URI</translation>
-    </message>
-    <message>
-        <source>Copy &amp;Address</source>
-        <translation>Kopyahin ang Address</translation>
-    </message>
-    <message>
-        <source>&amp;Save Image...</source>
-        <translation>I-save and Larawan...</translation>
-    </message>
-    <message>
-        <source>Request payment to %1</source>
-        <translation>Humiling ng bayad sa %1</translation>
-    </message>
-    <message>
-        <source>Payment information</source>
-        <translation>Impormasyon sa pagbabayad</translation>
+    <name>OpenURIDialog</name>
+    <message>
+        <source>Paste address from clipboard</source>
+        <extracomment>Tooltip text for button that allows you to paste an address that is in your clipboard.</extracomment>
+        <translation type="unfinished">I-paste ang address mula sa clipboard</translation>
     </message>
 </context>
 <context>
-    <name>RecentRequestsTableModel</name>
-    <message>
-        <source>Date</source>
-        <translation>Petsa</translation>
-    </message>
-    <message>
-        <source>Label</source>
-        <translation>Label</translation>
-    </message>
-    <message>
-        <source>Message</source>
-        <translation>Mensahe</translation>
-    </message>
-    <message>
-        <source>(no label)</source>
-        <translation>(walang label)</translation>
-    </message>
-    <message>
-        <source>(no message)</source>
-        <translation>(walang mensahe)</translation>
-    </message>
-    <message>
-        <source>(no amount requested)</source>
-        <translation>(walang halagang hiniling)</translation>
-    </message>
-    <message>
-        <source>Requested</source>
-        <translation>Hiniling</translation>
-    </message>
-</context>
-<context>
-    <name>SendCoinsDialog</name>
-    <message>
-        <source>Send Coins</source>
-        <translation>Magpadala ng Coins</translation>
-    </message>
-    <message>
-<<<<<<< HEAD
-        <source>Coin Control Features</source>
-        <translation>Mga Tampok ng Kontrol ng Coin</translation>
-    </message>
-    <message>
-        <source>Inputs...</source>
-        <translation>Mga input...</translation>
-=======
+    <name>OptionsDialog</name>
+    <message>
+        <source>Options</source>
+        <translation type="unfinished">Mga pagpipilian</translation>
+    </message>
+    <message>
+        <source>&amp;Main</source>
+        <translation type="unfinished">Pangunahin</translation>
+    </message>
+    <message>
+        <source>Automatically start %1 after logging in to the system.</source>
+        <translation type="unfinished">Kusang simulan ang %1 pagka-log-in sa sistema.</translation>
+    </message>
+    <message>
+        <source>&amp;Start %1 on system login</source>
+        <translation type="unfinished">Simulan ang %1 pag-login sa sistema</translation>
+    </message>
+    <message>
+        <source>Size of &amp;database cache</source>
+        <translation type="unfinished">Ang laki ng database cache</translation>
+    </message>
+    <message>
+        <source>Number of script &amp;verification threads</source>
+        <translation type="unfinished">Dami ng script verification threads</translation>
+    </message>
+    <message>
+        <source>IP address of the proxy (e.g. IPv4: 127.0.0.1 / IPv6: ::1)</source>
+        <translation type="unfinished">IP address ng proxy (e.g. IPv4: 127.0.0.1 / IPv6:::1)</translation>
+    </message>
+    <message>
+        <source>Shows if the supplied default SOCKS5 proxy is used to reach peers via this network type.</source>
+        <translation type="unfinished">Pinapakita kung ang ibinibigay na default SOCKS5 proxy ay ginagamit upang maabot ang mga peers sa pamamagitan nitong uri ng network.</translation>
+    </message>
+    <message>
+        <source>Minimize instead of exit the application when the window is closed. When this option is enabled, the application will be closed only after selecting Exit in the menu.</source>
+        <translation type="unfinished">I-minimize ang application sa halip na mag-exit kapag nakasara ang window. Kapag gumagana ang opsyong ito, ang application ay magsasara lamang kapag pinili ang Exit sa menu.</translation>
+    </message>
+    <message>
+        <source>Open the %1 configuration file from the working directory.</source>
+        <translation type="unfinished">Buksan ang %1 configuration file mula sa working directory.</translation>
+    </message>
+    <message>
+        <source>Open Configuration File</source>
+        <translation type="unfinished">Buksan ang Configuration File</translation>
+    </message>
+    <message>
+        <source>Reset all client options to default.</source>
+        <translation type="unfinished">I-reset lahat ng opsyon ng client sa default.</translation>
+    </message>
+    <message>
+        <source>&amp;Reset Options</source>
+        <translation type="unfinished">I-reset ang mga Opsyon</translation>
+    </message>
+    <message>
+        <source>&amp;Network</source>
+        <translation type="unfinished">Network</translation>
+    </message>
+    <message>
+        <source>Prune &amp;block storage to</source>
+        <translation type="unfinished">I-prune and block storage sa</translation>
+    </message>
+    <message>
+        <source>Reverting this setting requires re-downloading the entire blockchain.</source>
+        <translation type="unfinished">Ang pag-revert ng pagtatampok na ito ay nangangailangan ng muling pag-download ng buong blockchain.</translation>
+    </message>
+    <message>
+        <source>W&amp;allet</source>
+        <translation type="unfinished">Walet</translation>
+    </message>
+    <message>
+        <source>Expert</source>
+        <translation type="unfinished">Dalubhasa</translation>
+    </message>
+    <message>
+        <source>Enable coin &amp;control features</source>
+        <translation type="unfinished">Paganahin ang tampok ng kontrol ng coin</translation>
+    </message>
+    <message>
+        <source>If you disable the spending of unconfirmed change, the change from a transaction cannot be used until that transaction has at least one confirmation. This also affects how your balance is computed.</source>
+        <translation type="unfinished">Kung i-disable mo ang paggastos ng sukli na hindi pa nakumpirma, ang sukli mula sa transaksyon ay hindi puedeng gamitin hanggang sa may kahit isang kumpirmasyon ng transaksyon. Maaapektuhan din kung paano kakalkulahin ang iyong balanse.</translation>
+    </message>
+    <message>
+        <source>&amp;Spend unconfirmed change</source>
+        <translation type="unfinished">Gastusin ang sukli na hindi pa nakumpirma</translation>
+    </message>
+    <message>
+        <source>Automatically open the Particl client port on the router. This only works when your router supports UPnP and it is enabled.</source>
+        <translation type="unfinished">Kusang buksan ang Particl client port sa router. Gumagana lamang ito kapag ang iyong router ay sumusuporta ng UPnP at ito ay pinagana.</translation>
+    </message>
+    <message>
+        <source>Map port using &amp;UPnP</source>
+        <translation type="unfinished">Isamapa ang port gamit ang UPnP</translation>
+    </message>
+    <message>
+        <source>Accept connections from outside.</source>
+        <translation type="unfinished">Tumanggap ng mga koneksyon galing sa labas.</translation>
+    </message>
+    <message>
+        <source>Allow incomin&amp;g connections</source>
+        <translation type="unfinished">Ipahintulot ang mga papasok na koneksyon</translation>
+    </message>
+    <message>
+        <source>Connect to the Particl network through a SOCKS5 proxy.</source>
+        <translation type="unfinished">Kumunekta sa Particl network sa pamamagitan ng SOCKS5 proxy.</translation>
+    </message>
+    <message>
+        <source>&amp;Connect through SOCKS5 proxy (default proxy):</source>
+        <translation type="unfinished">Kumunekta gamit ang SOCKS5 proxy (default na proxy):</translation>
+    </message>
+    <message>
+        <source>Proxy &amp;IP:</source>
+        <translation type="unfinished">Proxy IP:</translation>
+    </message>
+    <message>
+        <source>&amp;Port:</source>
+        <translation type="unfinished">Port</translation>
+    </message>
+    <message>
+        <source>Port of the proxy (e.g. 9050)</source>
+        <translation type="unfinished">Port ng proxy (e.g. 9050)</translation>
+    </message>
+    <message>
+        <source>Used for reaching peers via:</source>
+        <translation type="unfinished">Gamit para sa pagabot ng peers sa pamamagitan ng:</translation>
+    </message>
+    <message>
+        <source>&amp;Window</source>
+        <translation type="unfinished">Window</translation>
+    </message>
+    <message>
+        <source>Show only a tray icon after minimizing the window.</source>
+        <translation type="unfinished">Ipakita ang icon ng trey pagkatapos lang i-minimize and window.</translation>
+    </message>
+    <message>
+        <source>&amp;Minimize to the tray instead of the taskbar</source>
+        <translation type="unfinished">Mag-minimize sa trey sa halip na sa taskbar</translation>
+    </message>
+    <message>
+        <source>M&amp;inimize on close</source>
+        <translation type="unfinished">I-minimize pagsara</translation>
+    </message>
+    <message>
+        <source>&amp;Display</source>
+        <translation type="unfinished">Ipakita</translation>
+    </message>
+    <message>
+        <source>User Interface &amp;language:</source>
+        <translation type="unfinished">Wika ng user interface:</translation>
+    </message>
+    <message>
+        <source>The user interface language can be set here. This setting will take effect after restarting %1.</source>
+        <translation type="unfinished">Ang wika ng user interface ay puedeng itakda dito. Ang pagtatakdang ito ay magkakabisa pagkatapos mag-restart %1.</translation>
+    </message>
+    <message>
+        <source>&amp;Unit to show amounts in:</source>
+        <translation type="unfinished">Yunit para ipakita ang mga halaga:</translation>
+    </message>
+    <message>
+        <source>Choose the default subdivision unit to show in the interface and when sending coins.</source>
+        <translation type="unfinished">Piliin ang yunit ng default na subdivisyon na ipapakita sa interface at kapag nagpapadala ng coins.</translation>
+    </message>
+    <message>
+        <source>Whether to show coin control features or not.</source>
+        <translation type="unfinished">Kung magpapakita ng mga tampok ng kontrol ng coin o hindi</translation>
+    </message>
+    <message>
         <source>&amp;OK</source>
         <translation type="unfinished">OK</translation>
->>>>>>> 3f385c91
-    </message>
-    <message>
-        <source>automatically selected</source>
-        <translation>awtomatikong pinili</translation>
-    </message>
-    <message>
-        <source>Insufficient funds!</source>
-        <translation>Hindi sapat na pondo!</translation>
-    </message>
-    <message>
-<<<<<<< HEAD
-        <source>Quantity:</source>
-        <translation>Dami:</translation>
-    </message>
-    <message>
-        <source>Bytes:</source>
-        <translation>Bytes:</translation>
-    </message>
-    <message>
-        <source>Amount:</source>
-        <translation>Halaga:</translation>
-=======
+    </message>
+    <message>
+        <source>&amp;Cancel</source>
+        <translation type="unfinished">Kanselahin</translation>
+    </message>
+    <message>
+        <source>none</source>
+        <translation type="unfinished">wala</translation>
+    </message>
+    <message>
         <source>Confirm options reset</source>
         <extracomment>Window title text of pop-up window shown when the user has chosen to reset options.</extracomment>
         <translation type="unfinished">Kumpirmahin ang pag-reset ng mga opsyon</translation>
@@ -2190,430 +1575,436 @@
         <source>Client will be shut down. Do you want to proceed?</source>
         <extracomment>Text asking the user to confirm if they would like to proceed with a client shutdown.</extracomment>
         <translation type="unfinished">Ang kliyente ay papatayin. Nais mo bang magpatuloy?</translation>
->>>>>>> 3f385c91
-    </message>
-    <message>
-        <source>Fee:</source>
-        <translation>Bayad:</translation>
-    </message>
-    <message>
-        <source>After Fee:</source>
-        <translation>Pagkatapos ng Bayad:</translation>
-    </message>
-    <message>
-        <source>Change:</source>
-        <translation>Sukli:</translation>
-    </message>
-    <message>
-        <source>If this is activated, but the change address is empty or invalid, change will be sent to a newly generated address.</source>
-        <translation>Kung naka-activate na ito ngunit walang laman o di-wasto ang address ng sukli, ipapadala ang sukli sa isang bagong gawang address.</translation>
-    </message>
-    <message>
-        <source>Custom change address</source>
-        <translation>Pasadyang address ng sukli</translation>
-    </message>
-    <message>
-        <source>Transaction Fee:</source>
-        <translation>Bayad sa Transaksyon:</translation>
-    </message>
-    <message>
-        <source>Choose...</source>
-        <translation>Pumili...</translation>
-    </message>
-    <message>
-        <source>Using the fallbackfee can result in sending a transaction that will take several hours or days (or never) to confirm. Consider choosing your fee manually or wait until you have validated the complete chain.</source>
-        <translation>Ang paggamit ng fallbackfee ay maaaring magresulta sa pagpapadala ng transaksyon na tatagal ng ilang oras o araw (o hindi man) upang makumpirma. Isaalang-alang ang pagpili ng iyong bayad nang manu-mano o maghintay hanggang napatunayan mo ang kumpletong chain.</translation>
-    </message>
-    <message>
-        <source>Warning: Fee estimation is currently not possible.</source>
-        <translation>Babala: Kasalukuyang hindi posible ang pagtatantiya sa bayarin.</translation>
-    </message>
-    <message>
-        <source>Specify a custom fee per kB (1,000 bytes) of the transaction's virtual size.
-
-Note:  Since the fee is calculated on a per-byte basis, a fee of "100 satoshis per kB" for a transaction size of 500 bytes (half of 1 kB) would ultimately yield a fee of only 50 satoshis.</source>
-        <translation>Tumukoy ng custom fee kada kB (1,000 bytes) ng virtual size ng transaksyon.
-
-Tandaan: Dahil ang bayad  ay kinakalkula sa bawat-byte na batayan, ang bayad ng "100 satoshis kada kB" para sa transaksyon na 500 bytes (kalahati ng 1 kB) ay magkakaroon ng bayad na 50 lamang na satoshi.</translation>
-    </message>
-    <message>
-        <source>per kilobyte</source>
-        <translation>kada kilobyte</translation>
-    </message>
-    <message>
-        <source>Hide</source>
-        <translation>Itago</translation>
-    </message>
-    <message>
-        <source>Recommended:</source>
-        <translation>Inirekumenda:</translation>
-    </message>
-    <message>
-        <source>Custom:</source>
-        <translation>Custom:</translation>
-    </message>
-    <message>
-        <source>(Smart fee not initialized yet. This usually takes a few blocks...)</source>
-        <translation>(Ang smart fee ay hindi pa nasisimulan. Ito ay karaniwang tumatagal ng ilang mga block...)</translation>
-    </message>
-    <message>
-        <source>Send to multiple recipients at once</source>
-        <translation>Magpadala sa maraming tatanggap nang sabay-sabay</translation>
-    </message>
-    <message>
-        <source>Add &amp;Recipient</source>
-        <translation>Magdagdag ng Tatanggap</translation>
-    </message>
-    <message>
-        <source>Clear all fields of the form.</source>
-        <translation>Limasin ang lahat ng mga patlang ng form.</translation>
-    </message>
-    <message>
-        <source>Dust:</source>
-        <translation>Dust:</translation>
-    </message>
-    <message>
-        <source>Hide transaction fee settings</source>
-        <translation>Itago ang mga Setting ng bayad sa Transaksyon</translation>
-    </message>
-    <message>
-        <source>When there is less transaction volume than space in the blocks, miners as well as relaying nodes may enforce a minimum fee. Paying only this minimum fee is just fine, but be aware that this can result in a never confirming transaction once there is more demand for particl transactions than the network can process.</source>
-        <translation>Kapag mas kaunti ang dami ng transaksyon kaysa sa puwang sa mga blocks, ang mga minero pati na rin ang mga relaying node ay maaaring magpatupad ng minimum na bayad. Ang pagbabayad lamang ng minimum na bayad na ito ay maayos, ngunit malaman na maaari itong magresulta sa hindi kailanmang nagkukumpirmang transaksyon sa sandaling magkaroon ng higit na pangangailangan para sa mga transaksyon ng particl kaysa sa kayang i-proseso ng network.</translation>
-    </message>
-    <message>
-        <source>A too low fee might result in a never confirming transaction (read the tooltip)</source>
-        <translation>Ang isang masyadong mababang bayad ay maaaring magresulta sa isang hindi kailanmang nagkukumpirmang transaksyon (basahin ang tooltip)</translation>
-    </message>
-    <message>
-        <source>Confirmation time target:</source>
-        <translation>Target na oras ng pagkumpirma:</translation>
-    </message>
-    <message>
-        <source>Enable Replace-By-Fee</source>
-        <translation>Paganahin ang Replace-By-Fee</translation>
-    </message>
-    <message>
-        <source>With Replace-By-Fee (BIP-125) you can increase a transaction's fee after it is sent. Without this, a higher fee may be recommended to compensate for increased transaction delay risk.</source>
-        <translation>Sa Replace-By-Fee (BIP-125) maaari kang magpataas ng bayad sa transaksyon pagkatapos na maipadala ito. Nang wala ito, maaaring irekumenda ang mas mataas na bayad upang mabawi ang mas mataas na transaction delay risk.</translation>
-    </message>
-    <message>
-        <source>Clear &amp;All</source>
-        <translation>Burahin Lahat</translation>
-    </message>
-    <message>
-        <source>Balance:</source>
-        <translation>Balanse:</translation>
-    </message>
-    <message>
-        <source>Confirm the send action</source>
-        <translation>Kumpirmahin ang aksyon ng pagpapadala</translation>
-    </message>
-    <message>
-        <source>S&amp;end</source>
-        <translation>Magpadala</translation>
-    </message>
-    <message>
-        <source>Copy quantity</source>
-        <translation>Kopyahin ang dami</translation>
-    </message>
-    <message>
-        <source>Copy amount</source>
-        <translation>Kopyahin ang halaga</translation>
-    </message>
-    <message>
-        <source>Copy fee</source>
-        <translation>Kopyahin ang halaga</translation>
-    </message>
-    <message>
-        <source>Copy after fee</source>
-        <translation>Kopyahin ang after fee</translation>
-    </message>
-    <message>
-        <source>Copy bytes</source>
-        <translation>Kopyahin ang bytes</translation>
-    </message>
-    <message>
-        <source>Copy dust</source>
-        <translation>Kopyahin ang dust</translation>
-    </message>
-    <message>
-        <source>Copy change</source>
-        <translation>Kopyahin ang sukli</translation>
-    </message>
-    <message>
-        <source>%1 (%2 blocks)</source>
-        <translation>%1 (%2 mga block)</translation>
-    </message>
-    <message>
-        <source>Cr&amp;eate Unsigned</source>
-        <translation>Lumikha ng Unsigned</translation>
-    </message>
-    <message>
-        <source>%1 to %2</source>
-        <translation>%1 sa %2</translation>
-    </message>
-    <message>
-        <source>Do you want to draft this transaction?</source>
-        <translation>Nais mo bang i-draft ang transaksyong ito?</translation>
-    </message>
-    <message>
-        <source>Are you sure you want to send?</source>
-        <translation>Sigurado ka bang nais mong magpadala?</translation>
+    </message>
+    <message>
+        <source>Configuration options</source>
+        <extracomment>Window title text of pop-up box that allows opening up of configuration file.</extracomment>
+        <translation type="unfinished">Mga opsyon ng konpigurasyon</translation>
+    </message>
+    <message>
+        <source>The configuration file is used to specify advanced user options which override GUI settings. Additionally, any command-line options will override this configuration file.</source>
+        <extracomment>Explanatory text about the priority order of instructions considered by client. The order from high to low being: command-line, configuration file, GUI settings.</extracomment>
+        <translation type="unfinished">Ang configuration file ay ginagamit para tukuyin ang mga advanced user options na nag-o-override ng GUI settings. Bukod pa rito, i-o-override ng anumang opsyon ng command-line itong configuration file.</translation>
+    </message>
+    <message>
+        <source>Cancel</source>
+        <translation type="unfinished">Kanselahin</translation>
+    </message>
+    <message>
+        <source>Error</source>
+        <translation type="unfinished">Kamalian</translation>
+    </message>
+    <message>
+        <source>The configuration file could not be opened.</source>
+        <translation type="unfinished">Ang configuration file ay hindi mabuksan.</translation>
+    </message>
+    <message>
+        <source>This change would require a client restart.</source>
+        <translation type="unfinished">Ang pagbabagong ito ay nangangailangan ng restart ng kliyente.</translation>
+    </message>
+    <message>
+        <source>The supplied proxy address is invalid.</source>
+        <translation type="unfinished">Ang binigay na proxy address ay hindi wasto.</translation>
+    </message>
+</context>
+<context>
+    <name>OverviewPage</name>
+    <message>
+        <source>Form</source>
+        <translation type="unfinished">Anyo</translation>
+    </message>
+    <message>
+        <source>The displayed information may be out of date. Your wallet automatically synchronizes with the Particl network after a connection is established, but this process has not completed yet.</source>
+        <translation type="unfinished">Ang ipinapakitang impormasyon ay maaaring luma na. Kusang mag-sy-synchronize ang iyong walet sa Particl network pagkatapos maitatag ang koneksyon, ngunit hindi pa nakukumpleto ang prosesong ito.</translation>
+    </message>
+    <message>
+        <source>Available:</source>
+        <translation type="unfinished">Magagamit:</translation>
+    </message>
+    <message>
+        <source>Your current spendable balance</source>
+        <translation type="unfinished">Ang iyong balanse ngayon na puedeng gastusin</translation>
+    </message>
+    <message>
+        <source>Total of transactions that have yet to be confirmed, and do not yet count toward the spendable balance</source>
+        <translation type="unfinished">Ang kabuuan ng mga transaksyon na naghihintay makumpirma, at hindi pa napapabilang sa balanse na puedeng gastusin</translation>
+    </message>
+    <message>
+        <source>Immature:</source>
+        <translation type="unfinished">Hindi pa ligtas gastusin:</translation>
+    </message>
+    <message>
+        <source>Mined balance that has not yet matured</source>
+        <translation type="unfinished">Balanseng namina ngunit hindi pa puedeng gastusin</translation>
+    </message>
+    <message>
+        <source>Balances</source>
+        <translation type="unfinished">Mga balanse</translation>
+    </message>
+    <message>
+        <source>Total:</source>
+        <translation type="unfinished">Ang kabuuan:</translation>
+    </message>
+    <message>
+        <source>Your current total balance</source>
+        <translation type="unfinished">Ang kabuuan ng iyong balanse ngayon</translation>
+    </message>
+    <message>
+        <source>Your current balance in watch-only addresses</source>
+        <translation type="unfinished">Ang iyong balanse ngayon sa mga watch-only address</translation>
+    </message>
+    <message>
+        <source>Spendable:</source>
+        <translation type="unfinished">Puedeng gastusin:</translation>
+    </message>
+    <message>
+        <source>Recent transactions</source>
+        <translation type="unfinished">Mga bagong transaksyon</translation>
+    </message>
+    <message>
+        <source>Unconfirmed transactions to watch-only addresses</source>
+        <translation type="unfinished">Mga transaksyon na hindi pa nakumpirma sa mga watch-only address</translation>
+    </message>
+    <message>
+        <source>Mined balance in watch-only addresses that has not yet matured</source>
+        <translation type="unfinished">Mga naminang balanse na nasa mga watch-only address na hindi pa ligtas gastusin</translation>
+    </message>
+    <message>
+        <source>Current total balance in watch-only addresses</source>
+        <translation type="unfinished">Kasalukuyang kabuuan ng balanse sa mga watch-only address</translation>
+    </message>
+    <message>
+        <source>Privacy mode activated for the Overview tab. To unmask the values, uncheck Settings-&gt;Mask values.</source>
+        <translation type="unfinished">Na-activate ang mode ng privacy para sa tab na Pangkalahatang-ideya.  Upang ma-unkkan ang mga halaga, alisan ng check ang Mga Setting-&gt; Mga halaga ng mask.</translation>
+    </message>
+</context>
+<context>
+    <name>PSBTOperationsDialog</name>
+    <message>
+        <source>Sign Tx</source>
+        <translation type="unfinished">I-sign ang Tx</translation>
+    </message>
+    <message>
+        <source>Broadcast Tx</source>
+        <translation type="unfinished">I-broadcast ang Tx</translation>
+    </message>
+    <message>
+        <source>Copy to Clipboard</source>
+        <translation type="unfinished">Kopyahin sa clipboard</translation>
+    </message>
+    <message>
+        <source>Close</source>
+        <translation type="unfinished">Isara</translation>
+    </message>
+    <message>
+        <source>Failed to load transaction: %1</source>
+        <translation type="unfinished">Nabigong i-load ang transaksyon: %1</translation>
+    </message>
+    <message>
+        <source>Failed to sign transaction: %1</source>
+        <translation type="unfinished">Nabigong pumirma sa transaksyon: %1</translation>
+    </message>
+    <message>
+        <source>Could not sign any more inputs.</source>
+        <translation type="unfinished">Hindi makapag-sign ng anumang karagdagang mga input.</translation>
+    </message>
+    <message>
+        <source>Signed %1 inputs, but more signatures are still required.</source>
+        <translation type="unfinished">Naka-sign %1 na mga input, ngunit kailangan pa ng maraming mga lagda.</translation>
+    </message>
+    <message>
+        <source>Signed transaction successfully. Transaction is ready to broadcast.</source>
+        <translation type="unfinished">Matagumpay na nag-sign transaksyon.  Handa nang i-broadcast ang transaksyon.</translation>
+    </message>
+    <message>
+        <source>Unknown error processing transaction.</source>
+        <translation type="unfinished">Hindi kilalang error sa pagproseso ng transaksyon.</translation>
+    </message>
+    <message>
+        <source>Transaction broadcast successfully! Transaction ID: %1</source>
+        <translation type="unfinished">%1</translation>
+    </message>
+    <message>
+        <source>Pays transaction fee: </source>
+        <translation type="unfinished">babayaran ang transaction fee:</translation>
+    </message>
+    <message>
+        <source>Total Amount</source>
+        <translation type="unfinished">Kabuuang Halaga</translation>
     </message>
     <message>
         <source>or</source>
-        <translation>o</translation>
-    </message>
-    <message>
-        <source>You can increase the fee later (signals Replace-By-Fee, BIP-125).</source>
-        <translation>Maaari mong dagdagan ang bayad mamaya (sumesenyas ng Replace-By-Fee, BIP-125).</translation>
-    </message>
-    <message>
-        <source>Please, review your transaction.</source>
-        <translation>Pakiusap, suriin ang iyong transaksyon.</translation>
-    </message>
-    <message>
-        <source>Transaction fee</source>
-        <translation>Bayad sa transaksyon</translation>
-    </message>
-    <message>
-        <source>Not signalling Replace-By-Fee, BIP-125.</source>
-        <translation>Hindi sumesenyas ng Replace-By-Fee, BIP-125.</translation>
-    </message>
-    <message>
-        <source>Total Amount</source>
-        <translation>Kabuuang Halaga</translation>
-    </message>
-    <message>
-        <source>To review recipient list click "Show Details..."</source>
-        <translation>Upang suriin ang listahan ng tatanggap i-click ang "Ipakita ang Mga Detalye ..."</translation>
-    </message>
-    <message>
-        <source>Confirm send coins</source>
-        <translation>Kumpirmahin magpadala ng coins</translation>
-    </message>
-    <message>
-        <source>Confirm transaction proposal</source>
-        <translation>Kumpirmahin ang panukala sa transaksyon</translation>
-    </message>
-    <message>
-        <source>Send</source>
-        <translation>Ipadala</translation>
-    </message>
-    <message>
-        <source>Watch-only balance:</source>
-        <translation>Balanse lamang sa panonood:</translation>
-    </message>
-    <message>
-        <source>The recipient address is not valid. Please recheck.</source>
-        <translation>Ang address ng tatanggap ay hindi wasto. Mangyaring suriin muli.</translation>
-    </message>
-    <message>
-        <source>The amount to pay must be larger than 0.</source>
-        <translation>Ang halagang dapat bayaran ay dapat na mas malaki sa 0.</translation>
-    </message>
-    <message>
-        <source>The amount exceeds your balance.</source>
-        <translation>Ang halaga ay lumampas sa iyong balanse.</translation>
-    </message>
-    <message>
-        <source>The total exceeds your balance when the %1 transaction fee is included.</source>
-        <translation>Ang kabuuan ay lumampas sa iyong balanse kapag kasama ang %1 na bayad sa transaksyon.</translation>
-    </message>
-    <message>
-        <source>Duplicate address found: addresses should only be used once each.</source>
-        <translation>Natagpuan ang duplicate na address: ang mga address ay dapat isang beses lamang gamitin bawat isa.</translation>
-    </message>
-    <message>
-        <source>Transaction creation failed!</source>
-        <translation>Nabigo ang paggawa ng transaksyon!</translation>
-    </message>
-    <message>
-        <source>A fee higher than %1 is considered an absurdly high fee.</source>
-        <translation>Ang bayad na mas mataas sa %1 ay itinuturing na napakataas na bayad.</translation>
-    </message>
-    <message>
-        <source>Payment request expired.</source>
-        <translation>Ang hiling ng bayad ay nag-expire na.</translation>
-    </message>
-    <message numerus="yes">
-        <source>Estimated to begin confirmation within %n block(s).</source>
-        <translation><numerusform>Tinatayang magsimula ng kumpirmasyon sa loob ng %n na mga block.</numerusform><numerusform>Tinatayang magsimula ng kumpirmasyon sa loob ng %n na mga block.</numerusform></translation>
-    </message>
-    <message>
-        <source>Warning: Invalid Particl address</source>
-        <translation>Babala: Hindi wastong Particl address</translation>
-    </message>
-    <message>
-        <source>Warning: Unknown change address</source>
-        <translation>Babala: Hindi alamang address ng sukli</translation>
-    </message>
-    <message>
-        <source>Confirm custom change address</source>
-        <translation>Kumpirmahin ang pasadyang address ng sukli</translation>
-    </message>
-    <message>
-        <source>The address you selected for change is not part of this wallet. Any or all funds in your wallet may be sent to this address. Are you sure?</source>
-        <translation>Ang address na pinili mo para sa sukli ay hindi bahagi ng walet na ito. Ang anumang o lahat ng pondo sa iyong walet ay maaaring ipadala sa address na ito. Sigurado ka ba?</translation>
-    </message>
-    <message>
-        <source>(no label)</source>
-        <translation>(walang label)</translation>
+        <translation type="unfinished">o</translation>
+    </message>
+    </context>
+<context>
+    <name>PaymentServer</name>
+    <message>
+        <source>Payment request error</source>
+        <translation type="unfinished">Kamalian sa paghiling ng bayad</translation>
+    </message>
+    <message>
+        <source>Cannot start particl: click-to-pay handler</source>
+        <translation type="unfinished">Hindi masimulan ang particl: click-to-pay handler</translation>
+    </message>
+    <message>
+        <source>'particl://' is not a valid URI. Use 'particl:' instead.</source>
+        <translation type="unfinished">Ang 'particl://' ay hindi wastong URI. Sa halip, gamitin ang 'particl:'.</translation>
+    </message>
+    <message>
+        <source>URI cannot be parsed! This can be caused by an invalid Particl address or malformed URI parameters.</source>
+        <translation type="unfinished">Hindi ma-parse ang URI! Marahil ito ay dahil sa hindi wastong Particl address o maling URI parameters</translation>
+    </message>
+    <message>
+        <source>Payment request file handling</source>
+        <translation type="unfinished">File handling ng hiling ng bayad</translation>
     </message>
 </context>
 <context>
-    <name>SendCoinsEntry</name>
-    <message>
-        <source>A&amp;mount:</source>
-        <translation>Halaga:</translation>
-    </message>
-    <message>
-        <source>Pay &amp;To:</source>
-        <translation>Magbayad Sa:</translation>
-    </message>
-    <message>
-        <source>&amp;Label:</source>
-        <translation>Label:</translation>
-    </message>
-    <message>
-        <source>Choose previously used address</source>
-        <translation>Piliin ang dating ginamit na address</translation>
-    </message>
-    <message>
-        <source>The Particl address to send the payment to</source>
-        <translation>Ang Particl address kung saan ipapadala and bayad</translation>
-    </message>
-    <message>
-        <source>Alt+A</source>
-        <translation>Alt+A</translation>
-    </message>
-    <message>
-        <source>Paste address from clipboard</source>
-        <translation>I-paste ang address mula sa clipboard</translation>
-    </message>
-    <message>
-        <source>Alt+P</source>
-        <translation>Alt+P</translation>
-    </message>
-    <message>
-        <source>Remove this entry</source>
-        <translation>Alisin ang entry na ito</translation>
-    </message>
-    <message>
-        <source>The fee will be deducted from the amount being sent. The recipient will receive less particl than you enter in the amount field. If multiple recipients are selected, the fee is split equally.</source>
-        <translation>Ibabawas ang bayad mula sa halagang ipapadala. Ang tatanggap ay makakatanggap ng mas kaunting mga particl kaysa sa pinasok mo sa patlang ng halaga. Kung napili ang maraming tatanggap, ang bayad ay paghihiwalayin.</translation>
-    </message>
-    <message>
-        <source>S&amp;ubtract fee from amount</source>
-        <translation>Ibawas ang bayad mula sa halagaq</translation>
-    </message>
-    <message>
-        <source>Use available balance</source>
-        <translation>Gamitin ang magagamit na balanse</translation>
-    </message>
-    <message>
-        <source>Message:</source>
-        <translation>Mensahe:</translation>
-    </message>
-    <message>
-        <source>This is an unauthenticated payment request.</source>
-        <translation>Ito ay isang unauthenticated na hiling ng bayad.</translation>
-    </message>
-    <message>
-        <source>This is an authenticated payment request.</source>
-        <translation>Ito ay isang authenticated na hiling ng bayad.</translation>
-    </message>
-    <message>
-        <source>Enter a label for this address to add it to the list of used addresses</source>
-        <translation>Mag-enter ng label para sa address na ito upang idagdag ito sa listahan ng mga gamit na address.</translation>
-    </message>
-    <message>
-        <source>A message that was attached to the particl: URI which will be stored with the transaction for your reference. Note: This message will not be sent over the Particl network.</source>
-        <translation>Mensahe na nakalakip sa particl: URI na kung saan maiimbak kasama ang transaksyon para sa iyong sanggunian. Tandaan: Ang mensaheng ito ay hindi ipapadala sa network ng Particl.</translation>
-    </message>
-    <message>
-        <source>Pay To:</source>
-        <translation>Magbayad Sa:</translation>
-    </message>
-    <message>
-        <source>Memo:</source>
-        <translation>Memo:</translation>
+    <name>PeerTableModel</name>
+    <message>
+        <source>User Agent</source>
+        <extracomment>Title of Peers Table column which contains the peer's User Agent string.</extracomment>
+        <translation type="unfinished">Ahente ng User</translation>
+    </message>
+    <message>
+        <source>Direction</source>
+        <extracomment>Title of Peers Table column which indicates the direction the peer connection was initiated from.</extracomment>
+        <translation type="unfinished">Direksyon</translation>
+    </message>
+    <message>
+        <source>Sent</source>
+        <extracomment>Title of Peers Table column which indicates the total amount of network information we have sent to the peer.</extracomment>
+        <translation type="unfinished">Ipinadala</translation>
+    </message>
+    <message>
+        <source>Received</source>
+        <extracomment>Title of Peers Table column which indicates the total amount of network information we have received from the peer.</extracomment>
+        <translation type="unfinished">Natanggap</translation>
+    </message>
+    <message>
+        <source>Type</source>
+        <extracomment>Title of Peers Table column which describes the type of peer connection. The "type" describes why the connection exists.</extracomment>
+        <translation type="unfinished">Uri</translation>
+    </message>
+    <message>
+        <source>Inbound</source>
+        <extracomment>An Inbound Connection from a Peer.</extracomment>
+        <translation type="unfinished">Dumarating</translation>
+    </message>
+    <message>
+        <source>Outbound</source>
+        <extracomment>An Outbound Connection to a Peer.</extracomment>
+        <translation type="unfinished">Papalabas</translation>
     </message>
 </context>
 <context>
-    <name>ShutdownWindow</name>
-    <message>
-        <source>%1 is shutting down...</source>
-        <translation>%1 ay nag-shu-shut down...</translation>
-    </message>
-    <message>
-        <source>Do not shut down the computer until this window disappears.</source>
-        <translation>Huwag i-shut down ang computer hanggang mawala ang window na ito.</translation>
-    </message>
-</context>
-<context>
-    <name>SignVerifyMessageDialog</name>
-    <message>
-        <source>Signatures - Sign / Verify a Message</source>
-        <translation>Pirma - Pumirma / Patunayan ang Mensahe</translation>
-    </message>
-    <message>
-        <source>&amp;Sign Message</source>
-        <translation>Pirmahan ang Mensahe</translation>
-    </message>
-    <message>
-        <source>You can sign messages/agreements with your addresses to prove you can receive particl sent to them. Be careful not to sign anything vague or random, as phishing attacks may try to trick you into signing your identity over to them. Only sign fully-detailed statements you agree to.</source>
-        <translation>Maaari kang pumirma ng mga mensahe/kasunduan sa iyong mga address upang mapatunayan na maaari kang makatanggap ng mga particl na ipinadala sa kanila. Mag-ingat na huwag pumirma ng anumang bagay na hindi malinaw o random, dahil ang mga phishing attack ay maaaring subukan na linlangin ka sa pagpirma ng iyong pagkakakilanlan sa kanila. Pumirma lamang ng kumpletong mga pahayag na sumasang-ayon ka.</translation>
-    </message>
-    <message>
-        <source>The Particl address to sign the message with</source>
-        <translation>Ang Particl address kung anong ipipirma sa mensahe</translation>
-    </message>
-    <message>
-        <source>Choose previously used address</source>
-        <translation>Piliin ang dating ginamit na address</translation>
-    </message>
-    <message>
-        <source>Alt+A</source>
-        <translation>Alt+A</translation>
-    </message>
-    <message>
-        <source>Paste address from clipboard</source>
-        <translation>I-paste ang address mula sa clipboard</translation>
-    </message>
-    <message>
-        <source>Alt+P</source>
-        <translation>Alt+P</translation>
-    </message>
-    <message>
-        <source>Enter the message you want to sign here</source>
-        <translation>I-enter ang mensahe na nais mong pirmahan dito</translation>
-    </message>
-    <message>
-        <source>Signature</source>
-        <translation>Pirma</translation>
-    </message>
-    <message>
-        <source>Copy the current signature to the system clipboard</source>
-        <translation>Kopyahin ang kasalukuyang address sa system clipboard</translation>
-    </message>
-    <message>
-        <source>Sign the message to prove you own this Particl address</source>
-        <translation>Pirmahan ang mensahe upang mapatunayan na pagmamay-ari mo ang Particl address na ito</translation>
-    </message>
-    <message>
-        <source>Sign &amp;Message</source>
-        <translation>Pirmahan ang Mensahe</translation>
-    </message>
-    <message>
-        <source>Reset all sign message fields</source>
-        <translation>I-reset ang lahat ng mga patlang ng pagpirma ng mensahe</translation>
-    </message>
-    <message>
-<<<<<<< HEAD
-        <source>Clear &amp;All</source>
-        <translation>Burahin Lahat</translation>
-=======
+    <name>QRImageWidget</name>
+    <message>
+        <source>&amp;Copy Image</source>
+        <translation type="unfinished">Kopyahin ang Larawan</translation>
+    </message>
+    <message>
+        <source>Resulting URI too long, try to reduce the text for label / message.</source>
+        <translation type="unfinished">Nagreresultang URI masyadong mahaba, subukang bawasan ang text para sa label / mensahe.</translation>
+    </message>
+    <message>
+        <source>Error encoding URI into QR Code.</source>
+        <translation type="unfinished">Kamalian sa pag-e-encode ng URI sa QR Code.</translation>
+    </message>
+    <message>
+        <source>QR code support not available.</source>
+        <translation type="unfinished">Hindi magagamit ang suporta ng QR code.</translation>
+    </message>
+    <message>
+        <source>Save QR Code</source>
+        <translation type="unfinished">I-save ang QR Code</translation>
+    </message>
+    </context>
+<context>
+    <name>RPCConsole</name>
+    <message>
+        <source>Client version</source>
+        <translation type="unfinished">Bersyon ng kliyente</translation>
+    </message>
+    <message>
+        <source>&amp;Information</source>
+        <translation type="unfinished">Impormasyon</translation>
+    </message>
+    <message>
+        <source>General</source>
+        <translation type="unfinished">Pangkalahatan</translation>
+    </message>
+    <message>
+        <source>To specify a non-default location of the data directory use the '%1' option.</source>
+        <translation type="unfinished">Upang tukuyin ang non-default na lokasyon ng direktoryo ng datos, gamitin ang '%1' na opsyon.</translation>
+    </message>
+    <message>
+        <source>To specify a non-default location of the blocks directory use the '%1' option.</source>
+        <translation type="unfinished">Upang tukuyin and non-default na lokasyon ng direktoryo ng mga block, gamitin ang '%1' na opsyon.</translation>
+    </message>
+    <message>
+        <source>Startup time</source>
+        <translation type="unfinished">Oras ng pagsisimula</translation>
+    </message>
+    <message>
+        <source>Name</source>
+        <translation type="unfinished">Pangalan</translation>
+    </message>
+    <message>
+        <source>Number of connections</source>
+        <translation type="unfinished">Dami ng mga koneksyon</translation>
+    </message>
+    <message>
+        <source>Current number of transactions</source>
+        <translation type="unfinished">Kasalukuyang dami ng mga transaksyon</translation>
+    </message>
+    <message>
+        <source>Memory usage</source>
+        <translation type="unfinished">Paggamit ng memory</translation>
+    </message>
+    <message>
+        <source>Wallet: </source>
+        <translation type="unfinished">Walet:</translation>
+    </message>
+    <message>
+        <source>(none)</source>
+        <translation type="unfinished">(wala)</translation>
+    </message>
+    <message>
+        <source>&amp;Reset</source>
+        <translation type="unfinished">I-reset</translation>
+    </message>
+    <message>
+        <source>Received</source>
+        <translation type="unfinished">Natanggap</translation>
+    </message>
+    <message>
+        <source>Sent</source>
+        <translation type="unfinished">Ipinadala</translation>
+    </message>
+    <message>
+        <source>&amp;Peers</source>
+        <translation type="unfinished">Peers</translation>
+    </message>
+    <message>
+        <source>Banned peers</source>
+        <translation type="unfinished">Mga pinagbawalan na peers</translation>
+    </message>
+    <message>
+        <source>Select a peer to view detailed information.</source>
+        <translation type="unfinished">Pumili ng peer upang tingnan ang detalyadong impormasyon.</translation>
+    </message>
+    <message>
+        <source>Version</source>
+        <translation type="unfinished">Bersyon</translation>
+    </message>
+    <message>
+        <source>Starting Block</source>
+        <translation type="unfinished">Pasimulang Block</translation>
+    </message>
+    <message>
+        <source>Synced Headers</source>
+        <translation type="unfinished">Mga header na na-sync</translation>
+    </message>
+    <message>
+        <source>Synced Blocks</source>
+        <translation type="unfinished">Mga block na na-sync</translation>
+    </message>
+    <message>
+        <source>The mapped Autonomous System used for diversifying peer selection.</source>
+        <translation type="unfinished">Ginamit ang na-map na Autonomous System para sa pag-iba-iba ng pagpipilian ng kapwa.</translation>
+    </message>
+    <message>
+        <source>Mapped AS</source>
+        <translation type="unfinished">Mapa sa AS
+</translation>
+    </message>
+    <message>
+        <source>User Agent</source>
+        <translation type="unfinished">Ahente ng User</translation>
+    </message>
+    <message>
+        <source>Node window</source>
+        <translation type="unfinished">Bintana ng Node</translation>
+    </message>
+    <message>
+        <source>Open the %1 debug log file from the current data directory. This can take a few seconds for large log files.</source>
+        <translation type="unfinished">Buksan ang %1 debug log file mula sa kasalukuyang directoryo ng datos. Maaari itong tumagal ng ilang segundo para sa mga malalaking log file.</translation>
+    </message>
+    <message>
+        <source>Decrease font size</source>
+        <translation type="unfinished">Bawasan ang laki ng font</translation>
+    </message>
+    <message>
+        <source>Increase font size</source>
+        <translation type="unfinished">Dagdagan ang laki ng font</translation>
+    </message>
+    <message>
+        <source>Services</source>
+        <translation type="unfinished">Mga serbisyo</translation>
+    </message>
+    <message>
+        <source>Connection Time</source>
+        <translation type="unfinished">Oras ng Koneksyon</translation>
+    </message>
+    <message>
+        <source>Last Send</source>
+        <translation type="unfinished">Ang Huling Padala</translation>
+    </message>
+    <message>
+        <source>Last Receive</source>
+        <translation type="unfinished">Ang Huling Tanggap</translation>
+    </message>
+    <message>
+        <source>Ping Time</source>
+        <translation type="unfinished">Oras ng Ping</translation>
+    </message>
+    <message>
+        <source>The duration of a currently outstanding ping.</source>
+        <translation type="unfinished">Ang tagal ng kasalukuyang natitirang ping.</translation>
+    </message>
+    <message>
+        <source>Time Offset</source>
+        <translation type="unfinished">Offset ng Oras</translation>
+    </message>
+    <message>
+        <source>Last block time</source>
+        <translation type="unfinished">Huling oras ng block</translation>
+    </message>
+    <message>
+        <source>&amp;Open</source>
+        <translation type="unfinished">Buksan</translation>
+    </message>
+    <message>
+        <source>&amp;Console</source>
+        <translation type="unfinished">Console</translation>
+    </message>
+    <message>
+        <source>&amp;Network Traffic</source>
+        <translation type="unfinished">Traffic ng Network</translation>
+    </message>
+    <message>
+        <source>Totals</source>
+        <translation type="unfinished">Mga kabuuan</translation>
+    </message>
+    <message>
+        <source>Debug log file</source>
+        <translation type="unfinished">I-debug ang log file</translation>
+    </message>
+    <message>
+        <source>Clear console</source>
+        <translation type="unfinished">I-clear ang console</translation>
+    </message>
+    <message>
+        <source>In:</source>
+        <translation type="unfinished">Sa loob:</translation>
+    </message>
+    <message>
+        <source>Out:</source>
+        <translation type="unfinished">Labas:</translation>
+    </message>
+    <message>
         <source>&amp;Copy address</source>
         <extracomment>Context menu action to copy the address of a peer.</extracomment>
         <translation type="unfinished">&amp;Kopyahin and address</translation>
@@ -2621,147 +2012,139 @@
     <message>
         <source>&amp;Disconnect</source>
         <translation type="unfinished">Idiskonekta</translation>
->>>>>>> 3f385c91
-    </message>
-    <message>
-        <source>&amp;Verify Message</source>
-        <translation>Tiyakin ang Katotohanan ng Mensahe</translation>
-    </message>
-    <message>
-        <source>Enter the receiver's address, message (ensure you copy line breaks, spaces, tabs, etc. exactly) and signature below to verify the message. Be careful not to read more into the signature than what is in the signed message itself, to avoid being tricked by a man-in-the-middle attack. Note that this only proves the signing party receives with the address, it cannot prove sendership of any transaction!</source>
-        <translation>Ipasok ang address ng tatanggap, mensahe (tiyakin na kopyahin mo ang mga break ng linya, puwang, mga tab, atbp.) at pirma sa ibaba upang i-verify ang mensahe. Mag-ingat na huwag magbasa ng higit pa sa pirma kaysa sa kung ano ang nasa nakapirmang mensahe mismo, upang maiwasan na maloko ng man-in-the-middle attack. Tandaan na pinapatunayan lamang nito na nakakatanggap sa address na ito ang partido na pumirma, hindi nito napapatunayan ang pagpapadala ng anumang transaksyon!</translation>
-    </message>
-    <message>
-        <source>The Particl address the message was signed with</source>
-        <translation>Ang Particl address na pumirma sa mensahe</translation>
-    </message>
-    <message>
-        <source>Verify the message to ensure it was signed with the specified Particl address</source>
-        <translation>Tiyakin ang katotohanan ng mensahe upang siguruhin na ito'y napirmahan ng tinukoy na Particl address</translation>
-    </message>
-    <message>
-        <source>Verify &amp;Message</source>
-        <translation>Tiyakin ang Katotohanan ng Mensahe</translation>
-    </message>
-    <message>
-        <source>Reset all verify message fields</source>
-        <translation>I-reset ang lahat ng mga patlang ng pag-verify ng mensahe</translation>
-    </message>
-    <message>
-        <source>Click "Sign Message" to generate signature</source>
-        <translation>I-klik ang "Pirmahan ang Mensahe" upang gumawa ng pirma</translation>
-    </message>
-    <message>
-        <source>The entered address is invalid.</source>
-        <translation>Ang address na pinasok ay hindi wasto.</translation>
-    </message>
-    <message>
-        <source>Please check the address and try again.</source>
-        <translation>Mangyaring suriin ang address at subukang muli.</translation>
-    </message>
-    <message>
-        <source>The entered address does not refer to a key.</source>
-        <translation>Ang pinasok na address ay hindi tumutukoy sa isang key.</translation>
-    </message>
-    <message>
-        <source>Wallet unlock was cancelled.</source>
-        <translation>Kinansela ang pag-unlock ng walet.</translation>
-    </message>
-    <message>
-        <source>No error</source>
-        <translation>Walang Kamalian</translation>
-    </message>
-    <message>
-        <source>Private key for the entered address is not available.</source>
-        <translation>Hindi magagamit ang private key para sa pinasok na address.</translation>
-    </message>
-    <message>
-        <source>Message signing failed.</source>
-        <translation>Nabigo ang pagpirma ng mensahe.</translation>
-    </message>
-    <message>
-        <source>Message signed.</source>
-        <translation>Napirmahan ang mensahe.</translation>
-    </message>
-    <message>
-        <source>The signature could not be decoded.</source>
-        <translation>Ang pirma ay hindi maaaring ma-decode.</translation>
-    </message>
-    <message>
-        <source>Please check the signature and try again.</source>
-        <translation>Mangyaring suriin ang pirma at subukang muli.</translation>
-    </message>
-    <message>
-        <source>The signature did not match the message digest.</source>
-        <translation>Ang pirma ay hindi tumugma sa message digest.</translation>
-    </message>
-    <message>
-        <source>Message verification failed.</source>
-        <translation>Nabigo ang pagpapatunay ng mensahe.</translation>
-    </message>
-    <message>
-        <source>Message verified.</source>
-        <translation>Napatunayan ang mensahe.</translation>
+    </message>
+    <message>
+        <source>1 &amp;hour</source>
+        <translation type="unfinished">1 &amp;oras</translation>
+    </message>
+    <message>
+        <source>1 &amp;week</source>
+        <translation type="unfinished">1 &amp;linggo</translation>
+    </message>
+    <message>
+        <source>1 &amp;year</source>
+        <translation type="unfinished">1 &amp;taon</translation>
+    </message>
+    <message>
+        <source>&amp;Unban</source>
+        <translation type="unfinished">Unban</translation>
+    </message>
+    <message>
+        <source>Network activity disabled</source>
+        <translation type="unfinished">Ang aktibidad ng network ay hindi gumagana.</translation>
+    </message>
+    <message>
+        <source>Executing command without any wallet</source>
+        <translation type="unfinished">Isinasagawa ang command nang walang anumang walet.</translation>
+    </message>
+    <message>
+        <source>Executing command using "%1" wallet</source>
+        <translation type="unfinished">Isinasagawa ang command gamit ang "%1" walet</translation>
+    </message>
+    <message>
+        <source>via %1</source>
+        <translation type="unfinished">sa pamamagitan ng %1</translation>
+    </message>
+    <message>
+        <source>Yes</source>
+        <translation type="unfinished">Oo</translation>
+    </message>
+    <message>
+        <source>No</source>
+        <translation type="unfinished">Hindi</translation>
+    </message>
+    <message>
+        <source>To</source>
+        <translation type="unfinished">Sa</translation>
+    </message>
+    <message>
+        <source>From</source>
+        <translation type="unfinished">Mula sa</translation>
+    </message>
+    <message>
+        <source>Ban for</source>
+        <translation type="unfinished">Ban para sa</translation>
+    </message>
+    <message>
+        <source>Unknown</source>
+        <translation type="unfinished">Hindi alam</translation>
     </message>
 </context>
 <context>
-    <name>TrafficGraphWidget</name>
-    <message>
-        <source>KB/s</source>
-        <translation>KB/s</translation>
-    </message>
-</context>
-<context>
-    <name>TransactionDesc</name>
-    <message numerus="yes">
-        <source>Open for %n more block(s)</source>
-        <translation><numerusform>Bukas para sa %n pang mga blocks</numerusform><numerusform>Bukas para sa %n pang mga blocks</numerusform></translation>
-    </message>
-    <message>
-        <source>Open until %1</source>
-        <translation>Bukas hanggang %1</translation>
-    </message>
-    <message>
-        <source>conflicted with a transaction with %1 confirmations</source>
-        <translation>sumalungat sa isang transaksyon na may %1 pagkumpirma</translation>
-    </message>
-    <message>
-        <source>0/unconfirmed, %1</source>
-        <translation>0/hindi nakumpirma, %1</translation>
-    </message>
-    <message>
-        <source>in memory pool</source>
-        <translation>nasa memory pool</translation>
-    </message>
-    <message>
-        <source>not in memory pool</source>
-        <translation>wala sa memory pool</translation>
-    </message>
-    <message>
-        <source>abandoned</source>
-        <translation>inabandona</translation>
-    </message>
-    <message>
-        <source>%1/unconfirmed</source>
-        <translation>%1/hindi nakumpirma</translation>
-    </message>
-    <message>
-        <source>%1 confirmations</source>
-        <translation>%1 pagkumpirma</translation>
-    </message>
-    <message>
-        <source>Status</source>
-        <translation>Katayuan</translation>
-    </message>
-    <message>
-        <source>Date</source>
-        <translation>Petsa</translation>
-    </message>
-    <message>
-<<<<<<< HEAD
-        <source>Source</source>
-        <translation>Pinagmulan</translation>
-=======
+    <name>ReceiveCoinsDialog</name>
+    <message>
+        <source>&amp;Amount:</source>
+        <translation type="unfinished">Halaga:</translation>
+    </message>
+    <message>
+        <source>&amp;Label:</source>
+        <translation type="unfinished">Label:</translation>
+    </message>
+    <message>
+        <source>&amp;Message:</source>
+        <translation type="unfinished">Mensahe:</translation>
+    </message>
+    <message>
+        <source>An optional message to attach to the payment request, which will be displayed when the request is opened. Note: The message will not be sent with the payment over the Particl network.</source>
+        <translation type="unfinished">Opsyonal na mensahe na ilakip sa hiling ng bayad, na ipapakita pagbukas ng hiling. Tandaan: Ang mensahe ay hindi ipapadala kasama ng bayad sa Particl network.</translation>
+    </message>
+    <message>
+        <source>An optional label to associate with the new receiving address.</source>
+        <translation type="unfinished">Opsyonal na label na iuugnay sa bagong address para sa pagtanggap.</translation>
+    </message>
+    <message>
+        <source>Use this form to request payments. All fields are &lt;b&gt;optional&lt;/b&gt;.</source>
+        <translation type="unfinished">Gamitin ang form na ito sa paghiling ng bayad. Lahat ng mga patlang ay &lt;b&gt;opsyonal&lt;/b&gt;.</translation>
+    </message>
+    <message>
+        <source>An optional amount to request. Leave this empty or zero to not request a specific amount.</source>
+        <translation type="unfinished">Opsyonal na halaga upang humiling. Iwanan itong walang laman o zero upang hindi humiling ng tiyak na halaga.</translation>
+    </message>
+    <message>
+        <source>An optional label to associate with the new receiving address (used by you to identify an invoice).  It is also attached to the payment request.</source>
+        <translation type="unfinished">Isang opsyonal na label upang maiugnay sa bagong address ng pagtanggap (ginamit mo upang makilala ang isang invoice). Nakalakip din ito sa kahilingan sa pagbabayad.</translation>
+    </message>
+    <message>
+        <source>An optional message that is attached to the payment request and may be displayed to the sender.</source>
+        <translation type="unfinished">Isang opsyonal na mensahe na naka-attach sa kahilingan sa pagbabayad at maaaring ipakita sa nagpadala.</translation>
+    </message>
+    <message>
+        <source>&amp;Create new receiving address</source>
+        <translation type="unfinished">&amp; Lumikha ng bagong address sa pagtanggap</translation>
+    </message>
+    <message>
+        <source>Clear all fields of the form.</source>
+        <translation type="unfinished">Limasin ang lahat ng mga patlang ng form.</translation>
+    </message>
+    <message>
+        <source>Clear</source>
+        <translation type="unfinished">Burahin</translation>
+    </message>
+    <message>
+        <source>Requested payments history</source>
+        <translation type="unfinished">Humiling ng kasaysayan ng kabayaran</translation>
+    </message>
+    <message>
+        <source>Show the selected request (does the same as double clicking an entry)</source>
+        <translation type="unfinished">Ipakita ang napiling hiling (ay kapareho ng pag-double-click ng isang entry)</translation>
+    </message>
+    <message>
+        <source>Show</source>
+        <translation type="unfinished">Ipakita</translation>
+    </message>
+    <message>
+        <source>Remove the selected entries from the list</source>
+        <translation type="unfinished">Alisin ang mga napiling entry sa listahan</translation>
+    </message>
+    <message>
+        <source>Remove</source>
+        <translation type="unfinished">Alisin</translation>
+    </message>
+    <message>
+        <source>Copy &amp;URI</source>
+        <translation type="unfinished">Kopyahin ang URI</translation>
+    </message>
+    <message>
         <source>&amp;Copy address</source>
         <translation type="unfinished">&amp;Kopyahin and address</translation>
     </message>
@@ -2776,588 +2159,517 @@
     <message>
         <source>Could not unlock wallet.</source>
         <translation type="unfinished">Hindi magawang ma-unlock ang walet.</translation>
->>>>>>> 3f385c91
-    </message>
-    <message>
-        <source>Generated</source>
-        <translation>Nagawa</translation>
-    </message>
-    <message>
-        <source>From</source>
-        <translation>Mula sa</translation>
-    </message>
-    <message>
-        <source>unknown</source>
-        <translation>hindi alam</translation>
-    </message>
-    <message>
-        <source>To</source>
-        <translation>Sa</translation>
-    </message>
-    <message>
-        <source>own address</source>
-        <translation>sariling address</translation>
-    </message>
-    <message>
-        <source>watch-only</source>
-        <translation>watch-only</translation>
-    </message>
-    <message>
-        <source>label</source>
-        <translation>label</translation>
-    </message>
-    <message>
-        <source>Credit</source>
-        <translation>Pautang</translation>
-    </message>
-    <message numerus="yes">
-        <source>matures in %n more block(s)</source>
-        <translation><numerusform>siguradong maaaring gastusin pagkalikha ng %n pang mga block</numerusform><numerusform>siguradong maaaring gastusin pagkalikha ng %n pang mga blocks</numerusform></translation>
-    </message>
-    <message>
-        <source>not accepted</source>
-        <translation>hindi tinanggap</translation>
-    </message>
-    <message>
-        <source>Debit</source>
-        <translation>Debit</translation>
-    </message>
-    <message>
-        <source>Total debit</source>
-        <translation>Kabuuang debit</translation>
-    </message>
-    <message>
-        <source>Total credit</source>
-        <translation>Kabuuang credit</translation>
+    </message>
+    </context>
+<context>
+    <name>ReceiveRequestDialog</name>
+    <message>
+        <source>Amount:</source>
+        <translation type="unfinished">Halaga:</translation>
+    </message>
+    <message>
+        <source>Message:</source>
+        <translation type="unfinished">Mensahe:</translation>
+    </message>
+    <message>
+        <source>Wallet:</source>
+        <translation type="unfinished">Walet:</translation>
+    </message>
+    <message>
+        <source>Copy &amp;URI</source>
+        <translation type="unfinished">Kopyahin ang URI</translation>
+    </message>
+    <message>
+        <source>Copy &amp;Address</source>
+        <translation type="unfinished">Kopyahin ang Address</translation>
+    </message>
+    <message>
+        <source>Payment information</source>
+        <translation type="unfinished">Impormasyon sa pagbabayad</translation>
+    </message>
+    <message>
+        <source>Request payment to %1</source>
+        <translation type="unfinished">Humiling ng bayad sa %1</translation>
+    </message>
+</context>
+<context>
+    <name>RecentRequestsTableModel</name>
+    <message>
+        <source>Date</source>
+        <translation type="unfinished">Petsa</translation>
+    </message>
+    <message>
+        <source>Message</source>
+        <translation type="unfinished">Mensahe</translation>
+    </message>
+    <message>
+        <source>(no label)</source>
+        <translation type="unfinished">(walang label)</translation>
+    </message>
+    <message>
+        <source>(no message)</source>
+        <translation type="unfinished">(walang mensahe)</translation>
+    </message>
+    <message>
+        <source>(no amount requested)</source>
+        <translation type="unfinished">(walang halagang hiniling)</translation>
+    </message>
+    <message>
+        <source>Requested</source>
+        <translation type="unfinished">Hiniling</translation>
+    </message>
+</context>
+<context>
+    <name>SendCoinsDialog</name>
+    <message>
+        <source>Send Coins</source>
+        <translation type="unfinished">Magpadala ng Coins</translation>
+    </message>
+    <message>
+        <source>Coin Control Features</source>
+        <translation type="unfinished">Mga Tampok ng Kontrol ng Coin</translation>
+    </message>
+    <message>
+        <source>automatically selected</source>
+        <translation type="unfinished">awtomatikong pinili</translation>
+    </message>
+    <message>
+        <source>Insufficient funds!</source>
+        <translation type="unfinished">Hindi sapat na pondo!</translation>
+    </message>
+    <message>
+        <source>Quantity:</source>
+        <translation type="unfinished">Dami:</translation>
+    </message>
+    <message>
+        <source>Amount:</source>
+        <translation type="unfinished">Halaga:</translation>
+    </message>
+    <message>
+        <source>Fee:</source>
+        <translation type="unfinished">Bayad:</translation>
+    </message>
+    <message>
+        <source>After Fee:</source>
+        <translation type="unfinished">Pagkatapos ng Bayad:</translation>
+    </message>
+    <message>
+        <source>Change:</source>
+        <translation type="unfinished">Sukli:</translation>
+    </message>
+    <message>
+        <source>If this is activated, but the change address is empty or invalid, change will be sent to a newly generated address.</source>
+        <translation type="unfinished">Kung naka-activate na ito ngunit walang laman o di-wasto ang address ng sukli, ipapadala ang sukli sa isang bagong gawang address.</translation>
+    </message>
+    <message>
+        <source>Custom change address</source>
+        <translation type="unfinished">Pasadyang address ng sukli</translation>
+    </message>
+    <message>
+        <source>Transaction Fee:</source>
+        <translation type="unfinished">Bayad sa Transaksyon:</translation>
+    </message>
+    <message>
+        <source>Using the fallbackfee can result in sending a transaction that will take several hours or days (or never) to confirm. Consider choosing your fee manually or wait until you have validated the complete chain.</source>
+        <translation type="unfinished">Ang paggamit ng fallbackfee ay maaaring magresulta sa pagpapadala ng transaksyon na tatagal ng ilang oras o araw (o hindi man) upang makumpirma. Isaalang-alang ang pagpili ng iyong bayad nang manu-mano o maghintay hanggang napatunayan mo ang kumpletong chain.</translation>
+    </message>
+    <message>
+        <source>Warning: Fee estimation is currently not possible.</source>
+        <translation type="unfinished">Babala: Kasalukuyang hindi posible ang pagtatantiya sa bayarin.</translation>
+    </message>
+    <message>
+        <source>per kilobyte</source>
+        <translation type="unfinished">kada kilobyte</translation>
+    </message>
+    <message>
+        <source>Hide</source>
+        <translation type="unfinished">Itago</translation>
+    </message>
+    <message>
+        <source>Recommended:</source>
+        <translation type="unfinished">Inirekumenda:</translation>
+    </message>
+    <message>
+        <source>Send to multiple recipients at once</source>
+        <translation type="unfinished">Magpadala sa maraming tatanggap nang sabay-sabay</translation>
+    </message>
+    <message>
+        <source>Add &amp;Recipient</source>
+        <translation type="unfinished">Magdagdag ng Tatanggap</translation>
+    </message>
+    <message>
+        <source>Clear all fields of the form.</source>
+        <translation type="unfinished">Limasin ang lahat ng mga patlang ng form.</translation>
+    </message>
+    <message>
+        <source>Hide transaction fee settings</source>
+        <translation type="unfinished">Itago ang mga Setting ng bayad sa Transaksyon</translation>
+    </message>
+    <message>
+        <source>When there is less transaction volume than space in the blocks, miners as well as relaying nodes may enforce a minimum fee. Paying only this minimum fee is just fine, but be aware that this can result in a never confirming transaction once there is more demand for particl transactions than the network can process.</source>
+        <translation type="unfinished">Kapag mas kaunti ang dami ng transaksyon kaysa sa puwang sa mga blocks, ang mga minero pati na rin ang mga relaying node ay maaaring magpatupad ng minimum na bayad. Ang pagbabayad lamang ng minimum na bayad na ito ay maayos, ngunit malaman na maaari itong magresulta sa hindi kailanmang nagkukumpirmang transaksyon sa sandaling magkaroon ng higit na pangangailangan para sa mga transaksyon ng particl kaysa sa kayang i-proseso ng network.</translation>
+    </message>
+    <message>
+        <source>A too low fee might result in a never confirming transaction (read the tooltip)</source>
+        <translation type="unfinished">Ang isang masyadong mababang bayad ay maaaring magresulta sa isang hindi kailanmang nagkukumpirmang transaksyon (basahin ang tooltip)</translation>
+    </message>
+    <message>
+        <source>Confirmation time target:</source>
+        <translation type="unfinished">Target na oras ng pagkumpirma:</translation>
+    </message>
+    <message>
+        <source>Enable Replace-By-Fee</source>
+        <translation type="unfinished">Paganahin ang Replace-By-Fee</translation>
+    </message>
+    <message>
+        <source>With Replace-By-Fee (BIP-125) you can increase a transaction's fee after it is sent. Without this, a higher fee may be recommended to compensate for increased transaction delay risk.</source>
+        <translation type="unfinished">Sa Replace-By-Fee (BIP-125) maaari kang magpataas ng bayad sa transaksyon pagkatapos na maipadala ito. Nang wala ito, maaaring irekumenda ang mas mataas na bayad upang mabawi ang mas mataas na transaction delay risk.</translation>
+    </message>
+    <message>
+        <source>Clear &amp;All</source>
+        <translation type="unfinished">Burahin Lahat</translation>
+    </message>
+    <message>
+        <source>Balance:</source>
+        <translation type="unfinished">Balanse:</translation>
+    </message>
+    <message>
+        <source>Confirm the send action</source>
+        <translation type="unfinished">Kumpirmahin ang aksyon ng pagpapadala</translation>
+    </message>
+    <message>
+        <source>S&amp;end</source>
+        <translation type="unfinished">Magpadala</translation>
+    </message>
+    <message>
+        <source>Copy quantity</source>
+        <translation type="unfinished">Kopyahin ang dami</translation>
+    </message>
+    <message>
+        <source>Copy amount</source>
+        <translation type="unfinished">Kopyahin ang halaga</translation>
+    </message>
+    <message>
+        <source>Copy fee</source>
+        <translation type="unfinished">Kopyahin ang halaga</translation>
+    </message>
+    <message>
+        <source>Copy after fee</source>
+        <translation type="unfinished">Kopyahin ang after fee</translation>
+    </message>
+    <message>
+        <source>Copy bytes</source>
+        <translation type="unfinished">Kopyahin ang bytes</translation>
+    </message>
+    <message>
+        <source>Copy dust</source>
+        <translation type="unfinished">Kopyahin ang dust</translation>
+    </message>
+    <message>
+        <source>Copy change</source>
+        <translation type="unfinished">Kopyahin ang sukli</translation>
+    </message>
+    <message>
+        <source>%1 (%2 blocks)</source>
+        <translation type="unfinished">%1 (%2 mga block)</translation>
+    </message>
+    <message>
+        <source>Cr&amp;eate Unsigned</source>
+        <translation type="unfinished">Lumikha ng Unsigned</translation>
+    </message>
+    <message>
+        <source>%1 to %2</source>
+        <translation type="unfinished">%1 sa %2</translation>
+    </message>
+    <message>
+        <source>or</source>
+        <translation type="unfinished">o</translation>
+    </message>
+    <message>
+        <source>You can increase the fee later (signals Replace-By-Fee, BIP-125).</source>
+        <translation type="unfinished">Maaari mong dagdagan ang bayad mamaya (sumesenyas ng Replace-By-Fee, BIP-125).</translation>
+    </message>
+    <message>
+        <source>Please, review your transaction.</source>
+        <extracomment>Text to prompt a user to review the details of the transaction they are attempting to send.</extracomment>
+        <translation type="unfinished">Pakiusap, suriin ang iyong transaksyon.</translation>
     </message>
     <message>
         <source>Transaction fee</source>
-        <translation>Bayad sa transaksyon</translation>
-    </message>
-    <message>
-        <source>Net amount</source>
-        <translation>Halaga ng net</translation>
-    </message>
-    <message>
-        <source>Message</source>
-        <translation>Mensahe</translation>
-    </message>
-    <message>
-        <source>Comment</source>
-        <translation>Puna</translation>
-    </message>
-    <message>
-        <source>Transaction ID</source>
-        <translation>ID ng Transaksyon</translation>
-    </message>
-    <message>
-        <source>Transaction total size</source>
-        <translation>Kabuuang laki ng transaksyon</translation>
-    </message>
-    <message>
-        <source>Transaction virtual size</source>
-        <translation>Ang virtual size ng transaksyon</translation>
-    </message>
-    <message>
-        <source>Output index</source>
-        <translation>Output index</translation>
-    </message>
-    <message>
-        <source>Merchant</source>
-        <translation>Mangangalakal</translation>
-    </message>
-    <message>
-        <source>Generated coins must mature %1 blocks before they can be spent. When you generated this block, it was broadcast to the network to be added to the block chain. If it fails to get into the chain, its state will change to "not accepted" and it won't be spendable. This may occasionally happen if another node generates a block within a few seconds of yours.</source>
-        <translation>Ang mga nabuong coins ay dapat mayroong %1 blocks sa ibabaw bago sila gastusin. Kapag nabuo mo ang block na ito, nai-broadcast ito sa network na idadagdag sa block chain. Kung nabigo itong makapasok sa chain, magbabago ang katayuan nito sa "hindi tinanggap" at hindi it magagastos. Maaaring mangyari ito paminsan-minsan kung may isang node na bumuo ng isang block sa loob ng ilang segundo sa iyo.</translation>
-    </message>
-    <message>
-        <source>Debug information</source>
-        <translation>I-debug ang impormasyon</translation>
-    </message>
-    <message>
-        <source>Transaction</source>
-        <translation>Transaksyon</translation>
-    </message>
-    <message>
-        <source>Inputs</source>
-        <translation>Mga input</translation>
-    </message>
-    <message>
-        <source>Amount</source>
-        <translation>Halaga</translation>
-    </message>
-    <message>
-        <source>true</source>
-        <translation>totoo</translation>
-    </message>
-    <message>
-        <source>false</source>
-        <translation>mali</translation>
-    </message>
-</context>
-<context>
-    <name>TransactionDescDialog</name>
-    <message>
-        <source>This pane shows a detailed description of the transaction</source>
-        <translation>Ang pane na ito ay nagpapakita ng detalyadong paglalarawan ng transaksyon</translation>
-    </message>
-    <message>
-        <source>Details for %1</source>
-        <translation>Detalye para sa %1</translation>
-    </message>
-</context>
-<context>
-    <name>TransactionTableModel</name>
-    <message>
-        <source>Date</source>
-        <translation>Petsa</translation>
-    </message>
-    <message>
-        <source>Type</source>
-        <translation>Uri</translation>
-    </message>
-    <message>
-        <source>Label</source>
-        <translation>Label</translation>
-    </message>
-    <message numerus="yes">
-        <source>Open for %n more block(s)</source>
-        <translation><numerusform>Bukas para sa %n pang mga block</numerusform><numerusform>Bukas para sa %n pang mga blocks</numerusform></translation>
-    </message>
-    <message>
-        <source>Open until %1</source>
-        <translation>Bukas hanggang %1</translation>
-    </message>
-    <message>
-        <source>Unconfirmed</source>
-        <translation>Hindi nakumpirma</translation>
-    </message>
-    <message>
-        <source>Abandoned</source>
-        <translation>Inabandona</translation>
-    </message>
-    <message>
-        <source>Confirming (%1 of %2 recommended confirmations)</source>
-        <translation>Ikinukumpirma (%1 ng %2 inirerekumendang kompirmasyon)</translation>
-    </message>
-    <message>
-        <source>Confirmed (%1 confirmations)</source>
-        <translation>Nakumpirma (%1 pagkumpirma)</translation>
-    </message>
-    <message>
-        <source>Conflicted</source>
-        <translation>Nagkasalungat</translation>
-    </message>
-    <message>
-        <source>Immature (%1 confirmations, will be available after %2)</source>
-        <translation>Hindi pa ligtas gastusin (%1 pagkumpirma, magagamit pagkatapos ng %2)</translation>
-    </message>
-    <message>
-        <source>Generated but not accepted</source>
-        <translation>Nabuo ngunit hindi tinanggap</translation>
-    </message>
-    <message>
-        <source>Received with</source>
-        <translation>Natanggap kasama ang</translation>
-    </message>
-    <message>
-        <source>Received from</source>
-        <translation>Natanggap mula kay</translation>
-    </message>
-    <message>
-        <source>Sent to</source>
-        <translation>Ipinadala sa</translation>
-    </message>
-    <message>
-        <source>Payment to yourself</source>
-        <translation>Pagbabayad sa iyong sarili</translation>
-    </message>
-    <message>
-        <source>Mined</source>
-        <translation>Namina</translation>
-    </message>
-    <message>
-        <source>watch-only</source>
-        <translation>watch-only</translation>
-    </message>
-    <message>
-        <source>(n/a)</source>
-        <translation>(n/a)</translation>
-    </message>
-    <message>
-        <source>(no label)</source>
-        <translation>(walang label)</translation>
-    </message>
-    <message>
-        <source>Transaction status. Hover over this field to show number of confirmations.</source>
-        <translation>Katayuan ng transaksyon. Mag-hover sa patlang na ito upang ipakita ang bilang ng mga pagkumpirma.</translation>
-    </message>
-    <message>
-        <source>Date and time that the transaction was received.</source>
-        <translation>Petsa at oras na natanggap ang transaksyon.</translation>
-    </message>
-    <message>
-        <source>Type of transaction.</source>
-        <translation>Uri ng transaksyon.</translation>
-    </message>
-    <message>
-        <source>Whether or not a watch-only address is involved in this transaction.</source>
-        <translation>Kasangkot man o hindi ang isang watch-only address sa transaksyon na ito.</translation>
-    </message>
-    <message>
-        <source>User-defined intent/purpose of the transaction.</source>
-        <translation>User-defined na hangarin/layunin ng transaksyon.</translation>
-    </message>
-    <message>
-        <source>Amount removed from or added to balance.</source>
-        <translation>Halaga na tinanggal o idinagdag sa balanse.</translation>
-    </message>
-</context>
-<context>
-    <name>TransactionView</name>
-    <message>
-        <source>All</source>
-        <translation>Lahat</translation>
-    </message>
-    <message>
-        <source>Today</source>
-        <translation>Ngayon</translation>
-    </message>
-    <message>
-        <source>This week</source>
-        <translation>Ngayong linggo</translation>
-    </message>
-    <message>
-        <source>This month</source>
-        <translation>Ngayong buwan</translation>
-    </message>
-    <message>
-        <source>Last month</source>
-        <translation>Noong nakaraang buwan</translation>
-    </message>
-    <message>
-        <source>This year</source>
-        <translation>Ngayon taon</translation>
-    </message>
-    <message>
-        <source>Range...</source>
-        <translation>Saklaw...</translation>
-    </message>
-    <message>
-        <source>Received with</source>
-        <translation>Natanggap kasama ang</translation>
-    </message>
-    <message>
-        <source>Sent to</source>
-        <translation>Ipinadala sa</translation>
-    </message>
-    <message>
-        <source>To yourself</source>
-        <translation>Sa iyong sarili</translation>
-    </message>
-    <message>
-        <source>Mined</source>
-        <translation>Namina</translation>
-    </message>
-    <message>
-        <source>Other</source>
-        <translation>Ang iba</translation>
-    </message>
-<<<<<<< HEAD
-    <message>
-        <source>Enter address, transaction id, or label to search</source>
-        <translation>Ipasok ang address, ID ng transaksyon, o label upang maghanap</translation>
-    </message>
-    <message>
-        <source>Min amount</source>
-        <translation>Minimum na halaga</translation>
-=======
+        <translation type="unfinished">Bayad sa transaksyon</translation>
+    </message>
+    <message>
+        <source>Not signalling Replace-By-Fee, BIP-125.</source>
+        <translation type="unfinished">Hindi sumesenyas ng Replace-By-Fee, BIP-125.</translation>
+    </message>
+    <message>
+        <source>Total Amount</source>
+        <translation type="unfinished">Kabuuang Halaga</translation>
+    </message>
+    <message>
+        <source>Confirm send coins</source>
+        <translation type="unfinished">Kumpirmahin magpadala ng coins</translation>
+    </message>
+    <message>
+        <source>Watch-only balance:</source>
+        <translation type="unfinished">Balanse lamang sa panonood:</translation>
+    </message>
+    <message>
+        <source>The recipient address is not valid. Please recheck.</source>
+        <translation type="unfinished">Ang address ng tatanggap ay hindi wasto. Mangyaring suriin muli.</translation>
+    </message>
+    <message>
+        <source>The amount to pay must be larger than 0.</source>
+        <translation type="unfinished">Ang halagang dapat bayaran ay dapat na mas malaki sa 0.</translation>
+    </message>
+    <message>
+        <source>The amount exceeds your balance.</source>
+        <translation type="unfinished">Ang halaga ay lumampas sa iyong balanse.</translation>
+    </message>
+    <message>
+        <source>The total exceeds your balance when the %1 transaction fee is included.</source>
+        <translation type="unfinished">Ang kabuuan ay lumampas sa iyong balanse kapag kasama ang %1 na bayad sa transaksyon.</translation>
+    </message>
+    <message>
+        <source>Duplicate address found: addresses should only be used once each.</source>
+        <translation type="unfinished">Natagpuan ang duplicate na address: ang mga address ay dapat isang beses lamang gamitin bawat isa.</translation>
+    </message>
+    <message>
+        <source>Transaction creation failed!</source>
+        <translation type="unfinished">Nabigo ang paggawa ng transaksyon!</translation>
+    </message>
+    <message>
+        <source>A fee higher than %1 is considered an absurdly high fee.</source>
+        <translation type="unfinished">Ang bayad na mas mataas sa %1 ay itinuturing na napakataas na bayad.</translation>
+    </message>
     <message numerus="yes">
         <source>Estimated to begin confirmation within %n block(s).</source>
         <translation type="unfinished">
             <numerusform />
             <numerusform />
         </translation>
->>>>>>> 3f385c91
-    </message>
-    <message>
-        <source>Abandon transaction</source>
-        <translation>Iwanan ang transaksyon</translation>
-    </message>
-    <message>
-        <source>Increase transaction fee</source>
-        <translation>Dagdagan ang bayad sa transaksyon</translation>
-    </message>
-    <message>
-        <source>Copy address</source>
-        <translation>Kopyahin ang address</translation>
-    </message>
-    <message>
-        <source>Copy label</source>
-        <translation>Kopyahin ang label</translation>
-    </message>
-    <message>
-        <source>Copy amount</source>
-        <translation>Kopyahin ang halaga</translation>
-    </message>
-    <message>
-        <source>Copy transaction ID</source>
-        <translation>Kopyahin ang ID ng transaksyon</translation>
-    </message>
-    <message>
-        <source>Copy raw transaction</source>
-        <translation>Kopyahin ang raw na transaksyon</translation>
-    </message>
-    <message>
-        <source>Copy full transaction details</source>
-        <translation>Kopyahin ang buong detalye ng transaksyon</translation>
-    </message>
-    <message>
-        <source>Edit label</source>
-        <translation>I-edit ang label</translation>
-    </message>
-    <message>
-        <source>Show transaction details</source>
-        <translation>Ipakita ang mga detalye ng transaksyon</translation>
-    </message>
-    <message>
-        <source>Export Transaction History</source>
-        <translation>I-export ang Kasaysayan ng Transaksyon</translation>
-    </message>
-    <message>
-        <source>Comma separated file (*.csv)</source>
-        <translation>Comma separated file (*.csv)</translation>
-    </message>
-    <message>
-        <source>Confirmed</source>
-        <translation>Nakumpirma</translation>
-    </message>
-    <message>
-        <source>Watch-only</source>
-        <translation>Watch-only</translation>
-    </message>
-    <message>
-        <source>Date</source>
-        <translation>Petsa</translation>
-    </message>
-    <message>
-        <source>Type</source>
-        <translation>Uri</translation>
-    </message>
-    <message>
-<<<<<<< HEAD
-        <source>Label</source>
-        <translation>Label</translation>
-    </message>
-    <message>
-        <source>Address</source>
-        <translation>Address</translation>
-    </message>
-    <message>
-        <source>ID</source>
-        <translation>ID</translation>
-=======
+    </message>
+    <message>
+        <source>Warning: Invalid Particl address</source>
+        <translation type="unfinished">Babala: Hindi wastong Particl address</translation>
+    </message>
+    <message>
+        <source>Warning: Unknown change address</source>
+        <translation type="unfinished">Babala: Hindi alamang address ng sukli</translation>
+    </message>
+    <message>
+        <source>Confirm custom change address</source>
+        <translation type="unfinished">Kumpirmahin ang pasadyang address ng sukli</translation>
+    </message>
+    <message>
+        <source>The address you selected for change is not part of this wallet. Any or all funds in your wallet may be sent to this address. Are you sure?</source>
+        <translation type="unfinished">Ang address na pinili mo para sa sukli ay hindi bahagi ng walet na ito. Ang anumang o lahat ng pondo sa iyong walet ay maaaring ipadala sa address na ito. Sigurado ka ba?</translation>
+    </message>
+    <message>
+        <source>(no label)</source>
+        <translation type="unfinished">(walang label)</translation>
+    </message>
+</context>
+<context>
+    <name>SendCoinsEntry</name>
+    <message>
+        <source>A&amp;mount:</source>
+        <translation type="unfinished">Halaga:</translation>
+    </message>
+    <message>
+        <source>Pay &amp;To:</source>
+        <translation type="unfinished">Magbayad Sa:</translation>
+    </message>
+    <message>
+        <source>&amp;Label:</source>
+        <translation type="unfinished">Label:</translation>
+    </message>
+    <message>
+        <source>Choose previously used address</source>
+        <translation type="unfinished">Piliin ang dating ginamit na address</translation>
+    </message>
+    <message>
+        <source>The Particl address to send the payment to</source>
+        <translation type="unfinished">Ang Particl address kung saan ipapadala and bayad</translation>
+    </message>
+    <message>
+        <source>Paste address from clipboard</source>
+        <translation type="unfinished">I-paste ang address mula sa clipboard</translation>
+    </message>
+    <message>
+        <source>Remove this entry</source>
+        <translation type="unfinished">Alisin ang entry na ito</translation>
+    </message>
+    <message>
+        <source>The fee will be deducted from the amount being sent. The recipient will receive less particl than you enter in the amount field. If multiple recipients are selected, the fee is split equally.</source>
+        <translation type="unfinished">Ibabawas ang bayad mula sa halagang ipapadala. Ang tatanggap ay makakatanggap ng mas kaunting mga particl kaysa sa pinasok mo sa patlang ng halaga. Kung napili ang maraming tatanggap, ang bayad ay paghihiwalayin.</translation>
+    </message>
+    <message>
+        <source>S&amp;ubtract fee from amount</source>
+        <translation type="unfinished">Ibawas ang bayad mula sa halagaq</translation>
+    </message>
+    <message>
+        <source>Use available balance</source>
+        <translation type="unfinished">Gamitin ang magagamit na balanse</translation>
+    </message>
+    <message>
+        <source>Message:</source>
+        <translation type="unfinished">Mensahe:</translation>
+    </message>
+    <message>
         <source>Enter a label for this address to add it to the list of used addresses</source>
         <translation type="unfinished">Mag-enter ng label para sa address na ito upang idagdag ito sa listahan ng mga gamit na address.</translation>
->>>>>>> 3f385c91
-    </message>
-    <message>
-        <source>Exporting Failed</source>
-        <translation>Nabigo and pag-export</translation>
-    </message>
-<<<<<<< HEAD
-    <message>
-        <source>There was an error trying to save the transaction history to %1.</source>
-        <translation>May kamalian sa pag-impok ng kasaysayan ng transaksyon sa %1.</translation>
-    </message>
-=======
+    </message>
+    <message>
+        <source>A message that was attached to the particl: URI which will be stored with the transaction for your reference. Note: This message will not be sent over the Particl network.</source>
+        <translation type="unfinished">Mensahe na nakalakip sa particl: URI na kung saan maiimbak kasama ang transaksyon para sa iyong sanggunian. Tandaan: Ang mensaheng ito ay hindi ipapadala sa network ng Particl.</translation>
+    </message>
 </context>
 <context>
     <name>SendConfirmationDialog</name>
->>>>>>> 3f385c91
-    <message>
-        <source>Exporting Successful</source>
-        <translation>Matagumpay ang Pag-export</translation>
-    </message>
-    <message>
-        <source>The transaction history was successfully saved to %1.</source>
-        <translation>Matagumpay na naimpok ang kasaysayan ng transaksyon sa %1.</translation>
-    </message>
-    <message>
-        <source>Range:</source>
-        <translation>Saklaw:</translation>
-    </message>
-    <message>
-        <source>to</source>
-        <translation>sa</translation>
+    <message>
+        <source>Send</source>
+        <translation type="unfinished">Ipadala</translation>
+    </message>
+    </context>
+<context>
+    <name>SignVerifyMessageDialog</name>
+    <message>
+        <source>Signatures - Sign / Verify a Message</source>
+        <translation type="unfinished">Pirma - Pumirma / Patunayan ang Mensahe</translation>
+    </message>
+    <message>
+        <source>&amp;Sign Message</source>
+        <translation type="unfinished">Pirmahan ang Mensahe</translation>
+    </message>
+    <message>
+        <source>You can sign messages/agreements with your addresses to prove you can receive particl sent to them. Be careful not to sign anything vague or random, as phishing attacks may try to trick you into signing your identity over to them. Only sign fully-detailed statements you agree to.</source>
+        <translation type="unfinished">Maaari kang pumirma ng mga mensahe/kasunduan sa iyong mga address upang mapatunayan na maaari kang makatanggap ng mga particl na ipinadala sa kanila. Mag-ingat na huwag pumirma ng anumang bagay na hindi malinaw o random, dahil ang mga phishing attack ay maaaring subukan na linlangin ka sa pagpirma ng iyong pagkakakilanlan sa kanila. Pumirma lamang ng kumpletong mga pahayag na sumasang-ayon ka.</translation>
+    </message>
+    <message>
+        <source>The Particl address to sign the message with</source>
+        <translation type="unfinished">Ang Particl address kung anong ipipirma sa mensahe</translation>
+    </message>
+    <message>
+        <source>Choose previously used address</source>
+        <translation type="unfinished">Piliin ang dating ginamit na address</translation>
+    </message>
+    <message>
+        <source>Paste address from clipboard</source>
+        <translation type="unfinished">I-paste ang address mula sa clipboard</translation>
+    </message>
+    <message>
+        <source>Enter the message you want to sign here</source>
+        <translation type="unfinished">I-enter ang mensahe na nais mong pirmahan dito</translation>
+    </message>
+    <message>
+        <source>Signature</source>
+        <translation type="unfinished">Pirma</translation>
+    </message>
+    <message>
+        <source>Copy the current signature to the system clipboard</source>
+        <translation type="unfinished">Kopyahin ang kasalukuyang address sa system clipboard</translation>
+    </message>
+    <message>
+        <source>Sign the message to prove you own this Particl address</source>
+        <translation type="unfinished">Pirmahan ang mensahe upang mapatunayan na pagmamay-ari mo ang Particl address na ito</translation>
+    </message>
+    <message>
+        <source>Sign &amp;Message</source>
+        <translation type="unfinished">Pirmahan ang Mensahe</translation>
+    </message>
+    <message>
+        <source>Reset all sign message fields</source>
+        <translation type="unfinished">I-reset ang lahat ng mga patlang ng pagpirma ng mensahe</translation>
+    </message>
+    <message>
+        <source>Clear &amp;All</source>
+        <translation type="unfinished">Burahin Lahat</translation>
+    </message>
+    <message>
+        <source>&amp;Verify Message</source>
+        <translation type="unfinished">Tiyakin ang Katotohanan ng Mensahe</translation>
+    </message>
+    <message>
+        <source>Enter the receiver's address, message (ensure you copy line breaks, spaces, tabs, etc. exactly) and signature below to verify the message. Be careful not to read more into the signature than what is in the signed message itself, to avoid being tricked by a man-in-the-middle attack. Note that this only proves the signing party receives with the address, it cannot prove sendership of any transaction!</source>
+        <translation type="unfinished">Ipasok ang address ng tatanggap, mensahe (tiyakin na kopyahin mo ang mga break ng linya, puwang, mga tab, atbp.) at pirma sa ibaba upang i-verify ang mensahe. Mag-ingat na huwag magbasa ng higit pa sa pirma kaysa sa kung ano ang nasa nakapirmang mensahe mismo, upang maiwasan na maloko ng man-in-the-middle attack. Tandaan na pinapatunayan lamang nito na nakakatanggap sa address na ito ang partido na pumirma, hindi nito napapatunayan ang pagpapadala ng anumang transaksyon!</translation>
+    </message>
+    <message>
+        <source>The Particl address the message was signed with</source>
+        <translation type="unfinished">Ang Particl address na pumirma sa mensahe</translation>
+    </message>
+    <message>
+        <source>Verify the message to ensure it was signed with the specified Particl address</source>
+        <translation type="unfinished">Tiyakin ang katotohanan ng mensahe upang siguruhin na ito'y napirmahan ng tinukoy na Particl address</translation>
+    </message>
+    <message>
+        <source>Verify &amp;Message</source>
+        <translation type="unfinished">Tiyakin ang Katotohanan ng Mensahe</translation>
+    </message>
+    <message>
+        <source>Reset all verify message fields</source>
+        <translation type="unfinished">I-reset ang lahat ng mga patlang ng pag-verify ng mensahe</translation>
+    </message>
+    <message>
+        <source>Click "Sign Message" to generate signature</source>
+        <translation type="unfinished">I-klik ang "Pirmahan ang Mensahe" upang gumawa ng pirma</translation>
+    </message>
+    <message>
+        <source>The entered address is invalid.</source>
+        <translation type="unfinished">Ang address na pinasok ay hindi wasto.</translation>
+    </message>
+    <message>
+        <source>Please check the address and try again.</source>
+        <translation type="unfinished">Mangyaring suriin ang address at subukang muli.</translation>
+    </message>
+    <message>
+        <source>The entered address does not refer to a key.</source>
+        <translation type="unfinished">Ang pinasok na address ay hindi tumutukoy sa isang key.</translation>
+    </message>
+    <message>
+        <source>Wallet unlock was cancelled.</source>
+        <translation type="unfinished">Kinansela ang pag-unlock ng walet.</translation>
+    </message>
+    <message>
+        <source>No error</source>
+        <translation type="unfinished">Walang Kamalian</translation>
+    </message>
+    <message>
+        <source>Private key for the entered address is not available.</source>
+        <translation type="unfinished">Hindi magagamit ang private key para sa pinasok na address.</translation>
+    </message>
+    <message>
+        <source>Message signing failed.</source>
+        <translation type="unfinished">Nabigo ang pagpirma ng mensahe.</translation>
+    </message>
+    <message>
+        <source>Message signed.</source>
+        <translation type="unfinished">Napirmahan ang mensahe.</translation>
+    </message>
+    <message>
+        <source>The signature could not be decoded.</source>
+        <translation type="unfinished">Ang pirma ay hindi maaaring ma-decode.</translation>
+    </message>
+    <message>
+        <source>Please check the signature and try again.</source>
+        <translation type="unfinished">Mangyaring suriin ang pirma at subukang muli.</translation>
+    </message>
+    <message>
+        <source>The signature did not match the message digest.</source>
+        <translation type="unfinished">Ang pirma ay hindi tumugma sa message digest.</translation>
+    </message>
+    <message>
+        <source>Message verification failed.</source>
+        <translation type="unfinished">Nabigo ang pagpapatunay ng mensahe.</translation>
+    </message>
+    <message>
+        <source>Message verified.</source>
+        <translation type="unfinished">Napatunayan ang mensahe.</translation>
     </message>
 </context>
 <context>
-    <name>UnitDisplayStatusBarControl</name>
-    <message>
-        <source>Unit to show amounts in. Click to select another unit.</source>
-        <translation>Unit na gamit upang ipakita ang mga halaga. I-klik upang pumili ng isa pang yunit.</translation>
-    </message>
-</context>
-<context>
-    <name>WalletController</name>
-    <message>
-        <source>Close wallet</source>
-        <translation>Isara ang walet</translation>
-    </message>
-    <message>
-        <source>Closing the wallet for too long can result in having to resync the entire chain if pruning is enabled.</source>
-        <translation>Ang pagsasara ng walet nang masyadong matagal ay maaaring magresulta sa pangangailangan ng pag-resync sa buong chain kung pinagana ang pruning.</translation>
-    </message>
-    </context>
-<context>
-    <name>WalletFrame</name>
-    <message>
-        <source>Create a new wallet</source>
-        <translation>Gumawa ng Bagong Pitaka</translation>
-    </message>
-</context>
-<context>
-    <name>WalletModel</name>
-    <message>
-        <source>Send Coins</source>
-        <translation>Magpadala ng Coins</translation>
-    </message>
-    <message>
-        <source>Fee bump error</source>
-        <translation>Kamalian sa fee bump</translation>
-    </message>
-    <message>
-        <source>Increasing transaction fee failed</source>
-        <translation>Nabigo ang pagtaas ng bayad sa transaksyon</translation>
-    </message>
-    <message>
-        <source>Do you want to increase the fee?</source>
-        <translation>Nais mo bang dagdagan ang bayad?</translation>
-    </message>
-    <message>
-        <source>Current fee:</source>
-        <translation>Kasalukuyang bayad:</translation>
-    </message>
-    <message>
-        <source>Increase:</source>
-        <translation>Pagtaas:</translation>
-    </message>
-    <message>
-        <source>New fee:</source>
-        <translation>Bagong bayad:</translation>
-    </message>
-    <message>
-        <source>Confirm fee bump</source>
-        <translation>Kumpirmahin ang fee bump</translation>
-    </message>
-    <message>
-        <source>Can't draft transaction.</source>
-        <translation>Hindi ma-draft ang transaksyon</translation>
-    </message>
-    <message>
-        <source>PSBT copied</source>
-        <translation>Kinopya ang PSBT</translation>
-    </message>
-    <message>
-        <source>Can't sign transaction.</source>
-        <translation>Hindi mapirmahan ang transaksyon.</translation>
-    </message>
-    <message>
-        <source>Could not commit transaction</source>
-        <translation>Hindi makagawa ng transaksyon</translation>
-    </message>
-    <message>
-        <source>default wallet</source>
-        <translation>walet na default</translation>
-    </message>
-</context>
-<context>
-    <name>WalletView</name>
-    <message>
-        <source>&amp;Export</source>
-        <translation>I-export</translation>
-    </message>
-    <message>
-        <source>Export the data in the current tab to a file</source>
-        <translation>Angkatin ang datos sa kasalukuyang tab sa talaksan</translation>
-    </message>
-    <message>
-        <source>Error</source>
-        <translation>Kamalian</translation>
-    </message>
-    <message>
-        <source>Backup Wallet</source>
-        <translation>Backup na walet</translation>
-    </message>
-    <message>
-        <source>Wallet Data (*.dat)</source>
-        <translation>Data ng walet (*.dat)</translation>
-    </message>
-    <message>
-        <source>Backup Failed</source>
-        <translation>Nabigo ang Backup</translation>
-    </message>
-    <message>
-        <source>There was an error trying to save the wallet data to %1.</source>
-        <translation>May kamalian sa pag-impok ng datos ng walet sa %1.</translation>
-    </message>
-    <message>
-        <source>Backup Successful</source>
-        <translation>Matagumpay ang Pag-Backup</translation>
-    </message>
-    <message>
-        <source>The wallet data was successfully saved to %1.</source>
-        <translation>Matagumpay na naimpok ang datos ng walet sa %1.</translation>
-    </message>
-    <message>
-        <source>Cancel</source>
-        <translation>Kanselahin</translation>
-    </message>
-</context>
-<context>
-    <name>bitcoin-core</name>
-    <message>
-        <source>Distributed under the MIT software license, see the accompanying file %s or %s</source>
-        <translation>Naipamahagi sa ilalim ng lisensya ng MIT software, tingnan ang kasamang file %s o %s</translation>
-    </message>
-    <message>
-        <source>Prune configured below the minimum of %d MiB.  Please use a higher number.</source>
-        <translation>Na-configure ang prune mas mababa sa minimum na %d MiB. Mangyaring gumamit ng mas mataas na numero.</translation>
-    </message>
-    <message>
-        <source>Prune: last wallet synchronisation goes beyond pruned data. You need to -reindex (download the whole blockchain again in case of pruned node)</source>
-        <translation>Prune: ang huling pag-synchronize ng walet ay lampas sa pruned data. Kailangan mong mag-reindex (i-download muli ang buong blockchain sa kaso ng pruned node)</translation>
-    </message>
-    <message>
-<<<<<<< HEAD
-        <source>Pruning blockstore...</source>
-        <translation>Pruning blockstore...</translation>
-    </message>
-    <message>
-        <source>Unable to start HTTP server. See debug log for details.</source>
-        <translation>Hindi masimulan ang HTTP server. Tingnan ang debug log para sa detalye.</translation>
-    </message>
-    <message>
-        <source>The %s developers</source>
-        <translation>Ang mga %s developers</translation>
-    </message>
-    <message>
-        <source>Cannot obtain a lock on data directory %s. %s is probably already running.</source>
-        <translation>Hindi makakuha ng lock sa direktoryo ng data %s. Malamang na tumatakbo ang %s.</translation>
-    </message>
-    <message>
-        <source>Error reading %s! All keys read correctly, but transaction data or address book entries might be missing or incorrect.</source>
-        <translation>Error sa pagbabasa %s! Nabasa nang tama ang lahat ng mga key, ngunit ang data ng transaksyon o mga entry sa address book ay maaaring nawawala o hindi tama.</translation>
-    </message>
-    <message>
-        <source>Please check that your computer's date and time are correct! If your clock is wrong, %s will not work properly.</source>
-        <translation>Mangyaring suriin na ang petsa at oras ng iyong computer ay tama! Kung mali ang iyong orasan, ang %s ay hindi gagana nang maayos.</translation>
-    </message>
-    <message>
-        <source>Please contribute if you find %s useful. Visit %s for further information about the software.</source>
-        <translation>Mangyaring tumulong kung natagpuan mo ang %s kapaki-pakinabang. Bisitahin ang %s para sa karagdagang impormasyon tungkol sa software.</translation>
-=======
+    <name>TransactionDesc</name>
+    <message>
         <source>conflicted with a transaction with %1 confirmations</source>
         <extracomment>Text explaining the current status of a transaction, shown in the status field of the details window for this transaction. This status represents an unconfirmed transaction that conflicts with a confirmed transaction.</extracomment>
         <translation type="unfinished">sumalungat sa isang transaksyon na may %1 pagkumpirma</translation>
@@ -3376,269 +2688,276 @@
         <source>%1 confirmations</source>
         <extracomment>Text explaining the current status of a transaction, shown in the status field of the details window for this transaction. This status represents a transaction confirmed in 6 or more blocks.</extracomment>
         <translation type="unfinished">%1 pagkumpirma</translation>
->>>>>>> 3f385c91
-    </message>
-    <message>
-        <source>The block database contains a block which appears to be from the future. This may be due to your computer's date and time being set incorrectly. Only rebuild the block database if you are sure that your computer's date and time are correct</source>
-        <translation>Ang block database ay naglalaman ng isang block na tila nagmula sa hinaharap. Maaaring ito ay dahil sa petsa at oras ng iyong computer na nakatakda nang hindi wasto. Muling itayo ang database ng block kung sigurado ka na tama ang petsa at oras ng iyong computer</translation>
-    </message>
-    <message>
-        <source>This is a pre-release test build - use at your own risk - do not use for mining or merchant applications</source>
-        <translation>Ito ay isang pre-release test build - gamitin sa iyong sariling peligro - huwag gumamit para sa mga aplikasyon ng pagmimina o pangangalakal</translation>
-    </message>
-    <message>
-        <source>This is the transaction fee you may discard if change is smaller than dust at this level</source>
-        <translation>Ito ang bayad sa transaksyon na maaari mong iwaksi kung ang sukli ay mas maliit kaysa sa dust sa antas na ito</translation>
-    </message>
-    <message>
-        <source>Unable to replay blocks. You will need to rebuild the database using -reindex-chainstate.</source>
-        <translation>Hindi ma-replay ang mga blocks. Kailangan mong muling itayo ang database gamit ang -reindex-chainstate.</translation>
-    </message>
-    <message>
-        <source>Unable to rewind the database to a pre-fork state. You will need to redownload the blockchain</source>
-        <translation>Hindi ma-rewind ang database sa pre-fork state. Kailangan mong i-download muli ang blockchain</translation>
-    </message>
-    <message>
-        <source>Warning: The network does not appear to fully agree! Some miners appear to be experiencing issues.</source>
-        <translation>Babala: Ang network ay mukhang hindi ganap na sumang-ayon! Ang ilang mga minero ay mukhang nakakaranas ng mga isyu.</translation>
-    </message>
-    <message>
-        <source>Warning: We do not appear to fully agree with our peers! You may need to upgrade, or other nodes may need to upgrade.</source>
-        <translation>Babala: Mukhang hindi kami ganap na sumasang-ayon sa aming mga peers! Maaaring kailanganin mong mag-upgrade, o ang ibang mga node ay maaaring kailanganing mag-upgrade.</translation>
-    </message>
-    <message>
-        <source>-maxmempool must be at least %d MB</source>
-        <translation>ang -maxmempool ay dapat hindi bababa sa %d MB</translation>
-    </message>
-    <message>
-        <source>Cannot resolve -%s address: '%s'</source>
-        <translation>Hindi malutas - %s address: ' %s'</translation>
-    </message>
-    <message>
-        <source>Change index out of range</source>
-        <translation>Ang change index nasa labas ng saklaw</translation>
-    </message>
-    <message>
-        <source>Config setting for %s only applied on %s network when in [%s] section.</source>
-        <translation>Ang config setting para sa %s ay inilalapat lamang sa %s network kapag sa [%s] na seksyon.</translation>
-    </message>
-    <message>
-        <source>Copyright (C) %i-%i</source>
-        <translation>Copyright (C) %i-%i</translation>
-    </message>
-    <message>
-        <source>Corrupted block database detected</source>
-        <translation>Sirang block database ay napansin</translation>
-    </message>
-    <message>
-        <source>Do you want to rebuild the block database now?</source>
-        <translation>Nais mo bang muling itayo ang block database?</translation>
-    </message>
-    <message>
-        <source>Error initializing block database</source>
-        <translation>Kamalian sa pagsisimula ng block database</translation>
-    </message>
-    <message>
-        <source>Error initializing wallet database environment %s!</source>
-        <translation>Kamalian sa pagsisimula ng wallet database environment %s!</translation>
-    </message>
-    <message>
-        <source>Error loading %s</source>
-        <translation>Kamalian sa pag-lo-load %s</translation>
-    </message>
-    <message>
-        <source>Error loading %s: Private keys can only be disabled during creation</source>
-        <translation>Kamalian sa pag-lo-load %s: Ang private key ay maaaring hindi paganahin sa panahon ng paglikha lamang</translation>
-    </message>
-    <message>
-        <source>Error loading %s: Wallet corrupted</source>
-        <translation>Kamalian sa pag-lo-load %s: Nasira ang walet</translation>
-    </message>
-    <message>
-        <source>Error loading %s: Wallet requires newer version of %s</source>
-        <translation>Kamalian sa pag-lo-load %s: Ang walet ay nangangailangan ng mas bagong bersyon ng %s</translation>
-    </message>
-    <message>
-        <source>Error loading block database</source>
-        <translation>Kamalian sa pag-lo-load ng block database</translation>
-    </message>
-    <message>
-        <source>Error opening block database</source>
-        <translation>Kamalian sa pagbukas ng block database</translation>
-    </message>
-    <message>
-        <source>Failed to listen on any port. Use -listen=0 if you want this.</source>
-        <translation>Nabigong makinig sa anumang port. Gamitin ang -listen=0 kung nais mo ito.</translation>
-    </message>
-    <message>
-        <source>Failed to rescan the wallet during initialization</source>
-        <translation>Nabigong i-rescan ang walet sa initialization</translation>
-    </message>
-    <message>
-        <source>Importing...</source>
-        <translation>Nag-i-import...</translation>
-    </message>
-    <message>
-        <source>Incorrect or no genesis block found. Wrong datadir for network?</source>
-        <translation>Hindi tamang o walang nahanap na genesis block. Maling datadir para sa network?</translation>
-    </message>
-    <message>
-        <source>Invalid amount for -%s=&lt;amount&gt;: '%s'</source>
-        <translation>Hindi wastong halaga para sa -%s=&lt;amount&gt;: '%s'</translation>
-    </message>
-    <message>
-        <source>Invalid amount for -discardfee=&lt;amount&gt;: '%s'</source>
-        <translation>Hindi wastong halaga para sa -discardfee=&lt;amount&gt;:'%s'</translation>
-    </message>
-    <message>
-        <source>Invalid amount for -fallbackfee=&lt;amount&gt;: '%s'</source>
-        <translation>Hindi wastong halaga para sa -fallbackfee=&lt;amount&gt;: '%s'</translation>
-    </message>
-    <message>
-        <source>Specified blocks directory "%s" does not exist.</source>
-        <translation>Ang tinukoy na direktoryo ng mga block "%s" ay hindi umiiral.</translation>
-    </message>
-    <message>
-        <source>Upgrading txindex database</source>
-        <translation>Nag-u-upgrade ng txindex database</translation>
-    </message>
-    <message>
-        <source>Loading P2P addresses...</source>
-        <translation>Nag-lo-load ng mga P2P address...</translation>
-    </message>
-    <message>
-        <source>Loading banlist...</source>
-        <translation>Nag-lo-load ng banlist...</translation>
-    </message>
-    <message>
-        <source>Not enough file descriptors available.</source>
-        <translation>Hindi sapat ang mga file descriptors na magagamit.</translation>
-    </message>
-    <message>
-        <source>Prune cannot be configured with a negative value.</source>
-        <translation>Hindi ma-configure ang prune na may negatibong halaga.</translation>
-    </message>
-    <message>
-        <source>Prune mode is incompatible with -txindex.</source>
-        <translation>Ang prune mode ay hindi katugma sa -txindex.</translation>
-    </message>
-    <message>
-        <source>Replaying blocks...</source>
-        <translation>Ni-re-replay ang blocks...</translation>
-    </message>
-    <message>
-        <source>Rewinding blocks...</source>
-        <translation>Ni-re-rewind ang blocks...</translation>
-    </message>
-    <message>
-        <source>The source code is available from %s.</source>
-        <translation>Ang source code ay magagamit mula sa %s.</translation>
-    </message>
-    <message>
-        <source>Transaction fee and change calculation failed</source>
-        <translation>Nabigo ang bayad sa transaksyon at pagkalkula ng sukli</translation>
-    </message>
-    <message>
-        <source>Unable to bind to %s on this computer. %s is probably already running.</source>
-        <translation>Hindi ma-bind sa %s sa computer na ito. Malamang na tumatakbo na ang %s.</translation>
-    </message>
-    <message>
-        <source>Unable to generate keys</source>
-        <translation>Hindi makagawa ng keys</translation>
-    </message>
-    <message>
-        <source>Unsupported logging category %s=%s.</source>
-        <translation>Hindi suportadong logging category %s=%s.</translation>
-    </message>
-    <message>
-        <source>Upgrading UTXO database</source>
-        <translation>Nag-u-upgrade ng UTXO database</translation>
-    </message>
-    <message>
-        <source>User Agent comment (%s) contains unsafe characters.</source>
-        <translation>Ang komento ng User Agent (%s) ay naglalaman ng hindi ligtas na mga character.</translation>
-    </message>
-    <message>
-        <source>Verifying blocks...</source>
-        <translation>Nag-ve-verify ng blocks...</translation>
-    </message>
-    <message>
-        <source>Wallet needed to be rewritten: restart %s to complete</source>
-        <translation>Kinakailangan na muling maisulat ang walet: i-restart ang %s upang makumpleto</translation>
-    </message>
-    <message>
-        <source>Error: Listening for incoming connections failed (listen returned error %s)</source>
-        <translation>Kamalian: Nabigo ang pakikinig sa mga papasok na koneksyon (ang listen ay nagbalik ng error %s)</translation>
-    </message>
-    <message>
-        <source>Invalid amount for -maxtxfee=&lt;amount&gt;: '%s' (must be at least the minrelay fee of %s to prevent stuck transactions)</source>
-        <translation>Hindi wastong halaga para sa -maxtxfee=&lt;amount&gt;: '%s' (dapat hindi bababa sa minrelay fee na %s upang maiwasan ang mga natigil na mga transaksyon)</translation>
-    </message>
-    <message>
-        <source>The transaction amount is too small to send after the fee has been deducted</source>
-        <translation>Ang halaga ng transaksyon ay masyadong maliit na maipadala matapos na maibawas ang bayad</translation>
-    </message>
-    <message>
-        <source>You need to rebuild the database using -reindex to go back to unpruned mode.  This will redownload the entire blockchain</source>
-        <translation>Kailangan mong muling itayo ang database gamit ang -reindex upang bumalik sa unpruned mode. I-do-download muli nito ang buong blockchain</translation>
-    </message>
-    <message>
-        <source>Error reading from database, shutting down.</source>
-        <translation>Kamalian sa pagbabasa mula sa database, nag-shu-shut down.</translation>
-    </message>
-    <message>
-        <source>Error upgrading chainstate database</source>
-        <translation>Kamalian sa pag-u-upgrade ng chainstate database</translation>
-    </message>
-    <message>
-        <source>Error: Disk space is low for %s</source>
-        <translation>Kamalian: Ang disk space ay mababa para sa %s</translation>
-    </message>
-    <message>
-        <source>Invalid -onion address or hostname: '%s'</source>
-        <translation>Hindi wastong -onion address o hostname: '%s'</translation>
-    </message>
-    <message>
-        <source>Invalid -proxy address or hostname: '%s'</source>
-        <translation>Hindi wastong -proxy address o hostname: '%s'</translation>
-    </message>
-    <message>
-        <source>Invalid amount for -paytxfee=&lt;amount&gt;: '%s' (must be at least %s)</source>
-        <translation>Hindi wastong halaga para sa -paytxfee=&lt;amount&gt;:'%s' (dapat hindi mas mababa sa %s)</translation>
-    </message>
-    <message>
-        <source>Invalid netmask specified in -whitelist: '%s'</source>
-        <translation>Hindi wastong netmask na tinukoy sa -whitelist: '%s'</translation>
-    </message>
-    <message>
-        <source>Need to specify a port with -whitebind: '%s'</source>
-        <translation>Kailangang tukuyin ang port na may -whitebind: '%s'</translation>
-    </message>
-    <message>
-        <source>Reducing -maxconnections from %d to %d, because of system limitations.</source>
-        <translation>Pagbabawas ng -maxconnections mula sa %d hanggang %d, dahil sa mga limitasyon ng systema.</translation>
-    </message>
-    <message>
-        <source>Section [%s] is not recognized.</source>
-        <translation>Ang seksyon [%s] ay hindi kinikilala.</translation>
-    </message>
-    <message>
-        <source>Signing transaction failed</source>
-        <translation>Nabigo ang pagpirma ng transaksyon</translation>
-    </message>
-    <message>
-        <source>Specified -walletdir "%s" does not exist</source>
-        <translation>Ang tinukoy na -walletdir "%s" ay hindi umiiral</translation>
-    </message>
-    <message>
-        <source>Specified -walletdir "%s" is a relative path</source>
-        <translation>Ang tinukoy na -walletdir "%s" ay isang relative path</translation>
-    </message>
-    <message>
-<<<<<<< HEAD
-        <source>Specified -walletdir "%s" is not a directory</source>
-        <translation>Ang tinukoy na -walletdir "%s" ay hindi isang direktoryo</translation>
-=======
+    </message>
+    <message>
+        <source>Status</source>
+        <translation type="unfinished">Katayuan</translation>
+    </message>
+    <message>
+        <source>Date</source>
+        <translation type="unfinished">Petsa</translation>
+    </message>
+    <message>
+        <source>Source</source>
+        <translation type="unfinished">Pinagmulan</translation>
+    </message>
+    <message>
+        <source>Generated</source>
+        <translation type="unfinished">Nagawa</translation>
+    </message>
+    <message>
+        <source>From</source>
+        <translation type="unfinished">Mula sa</translation>
+    </message>
+    <message>
+        <source>unknown</source>
+        <translation type="unfinished">hindi alam</translation>
+    </message>
+    <message>
+        <source>To</source>
+        <translation type="unfinished">Sa</translation>
+    </message>
+    <message>
+        <source>own address</source>
+        <translation type="unfinished">sariling address</translation>
+    </message>
+    <message>
+        <source>Credit</source>
+        <translation type="unfinished">Pautang</translation>
+    </message>
+    <message numerus="yes">
+        <source>matures in %n more block(s)</source>
+        <translation type="unfinished">
+            <numerusform />
+            <numerusform />
+        </translation>
+    </message>
+    <message>
+        <source>not accepted</source>
+        <translation type="unfinished">hindi tinanggap</translation>
+    </message>
+    <message>
+        <source>Total debit</source>
+        <translation type="unfinished">Kabuuang debit</translation>
+    </message>
+    <message>
+        <source>Total credit</source>
+        <translation type="unfinished">Kabuuang credit</translation>
+    </message>
+    <message>
+        <source>Transaction fee</source>
+        <translation type="unfinished">Bayad sa transaksyon</translation>
+    </message>
+    <message>
+        <source>Net amount</source>
+        <translation type="unfinished">Halaga ng net</translation>
+    </message>
+    <message>
+        <source>Message</source>
+        <translation type="unfinished">Mensahe</translation>
+    </message>
+    <message>
+        <source>Comment</source>
+        <translation type="unfinished">Puna</translation>
+    </message>
+    <message>
+        <source>Transaction ID</source>
+        <translation type="unfinished">ID ng Transaksyon</translation>
+    </message>
+    <message>
+        <source>Transaction total size</source>
+        <translation type="unfinished">Kabuuang laki ng transaksyon</translation>
+    </message>
+    <message>
+        <source>Transaction virtual size</source>
+        <translation type="unfinished">Ang virtual size ng transaksyon</translation>
+    </message>
+    <message>
+        <source>Merchant</source>
+        <translation type="unfinished">Mangangalakal</translation>
+    </message>
+    <message>
+        <source>Generated coins must mature %1 blocks before they can be spent. When you generated this block, it was broadcast to the network to be added to the block chain. If it fails to get into the chain, its state will change to "not accepted" and it won't be spendable. This may occasionally happen if another node generates a block within a few seconds of yours.</source>
+        <translation type="unfinished">Ang mga nabuong coins ay dapat mayroong %1 blocks sa ibabaw bago sila gastusin. Kapag nabuo mo ang block na ito, nai-broadcast ito sa network na idadagdag sa block chain. Kung nabigo itong makapasok sa chain, magbabago ang katayuan nito sa "hindi tinanggap" at hindi it magagastos. Maaaring mangyari ito paminsan-minsan kung may isang node na bumuo ng isang block sa loob ng ilang segundo sa iyo.</translation>
+    </message>
+    <message>
+        <source>Debug information</source>
+        <translation type="unfinished">I-debug ang impormasyon</translation>
+    </message>
+    <message>
+        <source>Transaction</source>
+        <translation type="unfinished">Transaksyon</translation>
+    </message>
+    <message>
+        <source>Inputs</source>
+        <translation type="unfinished">Mga input</translation>
+    </message>
+    <message>
+        <source>Amount</source>
+        <translation type="unfinished">Halaga</translation>
+    </message>
+    <message>
+        <source>true</source>
+        <translation type="unfinished">totoo</translation>
+    </message>
+    <message>
+        <source>false</source>
+        <translation type="unfinished">mali</translation>
+    </message>
+</context>
+<context>
+    <name>TransactionDescDialog</name>
+    <message>
+        <source>This pane shows a detailed description of the transaction</source>
+        <translation type="unfinished">Ang pane na ito ay nagpapakita ng detalyadong paglalarawan ng transaksyon</translation>
+    </message>
+    <message>
+        <source>Details for %1</source>
+        <translation type="unfinished">Detalye para sa %1</translation>
+    </message>
+</context>
+<context>
+    <name>TransactionTableModel</name>
+    <message>
+        <source>Date</source>
+        <translation type="unfinished">Petsa</translation>
+    </message>
+    <message>
+        <source>Type</source>
+        <translation type="unfinished">Uri</translation>
+    </message>
+    <message>
+        <source>Unconfirmed</source>
+        <translation type="unfinished">Hindi nakumpirma</translation>
+    </message>
+    <message>
+        <source>Abandoned</source>
+        <translation type="unfinished">Inabandona</translation>
+    </message>
+    <message>
+        <source>Confirming (%1 of %2 recommended confirmations)</source>
+        <translation type="unfinished">Ikinukumpirma (%1 ng %2 inirerekumendang kompirmasyon)</translation>
+    </message>
+    <message>
+        <source>Confirmed (%1 confirmations)</source>
+        <translation type="unfinished">Nakumpirma (%1 pagkumpirma)</translation>
+    </message>
+    <message>
+        <source>Conflicted</source>
+        <translation type="unfinished">Nagkasalungat</translation>
+    </message>
+    <message>
+        <source>Immature (%1 confirmations, will be available after %2)</source>
+        <translation type="unfinished">Hindi pa ligtas gastusin (%1 pagkumpirma, magagamit pagkatapos ng %2)</translation>
+    </message>
+    <message>
+        <source>Generated but not accepted</source>
+        <translation type="unfinished">Nabuo ngunit hindi tinanggap</translation>
+    </message>
+    <message>
+        <source>Received with</source>
+        <translation type="unfinished">Natanggap kasama ang</translation>
+    </message>
+    <message>
+        <source>Received from</source>
+        <translation type="unfinished">Natanggap mula kay</translation>
+    </message>
+    <message>
+        <source>Sent to</source>
+        <translation type="unfinished">Ipinadala sa</translation>
+    </message>
+    <message>
+        <source>Payment to yourself</source>
+        <translation type="unfinished">Pagbabayad sa iyong sarili</translation>
+    </message>
+    <message>
+        <source>Mined</source>
+        <translation type="unfinished">Namina</translation>
+    </message>
+    <message>
+        <source>(no label)</source>
+        <translation type="unfinished">(walang label)</translation>
+    </message>
+    <message>
+        <source>Transaction status. Hover over this field to show number of confirmations.</source>
+        <translation type="unfinished">Katayuan ng transaksyon. Mag-hover sa patlang na ito upang ipakita ang bilang ng mga pagkumpirma.</translation>
+    </message>
+    <message>
+        <source>Date and time that the transaction was received.</source>
+        <translation type="unfinished">Petsa at oras na natanggap ang transaksyon.</translation>
+    </message>
+    <message>
+        <source>Type of transaction.</source>
+        <translation type="unfinished">Uri ng transaksyon.</translation>
+    </message>
+    <message>
+        <source>Whether or not a watch-only address is involved in this transaction.</source>
+        <translation type="unfinished">Kasangkot man o hindi ang isang watch-only address sa transaksyon na ito.</translation>
+    </message>
+    <message>
+        <source>User-defined intent/purpose of the transaction.</source>
+        <translation type="unfinished">User-defined na hangarin/layunin ng transaksyon.</translation>
+    </message>
+    <message>
+        <source>Amount removed from or added to balance.</source>
+        <translation type="unfinished">Halaga na tinanggal o idinagdag sa balanse.</translation>
+    </message>
+</context>
+<context>
+    <name>TransactionView</name>
+    <message>
+        <source>All</source>
+        <translation type="unfinished">Lahat</translation>
+    </message>
+    <message>
+        <source>Today</source>
+        <translation type="unfinished">Ngayon</translation>
+    </message>
+    <message>
+        <source>This week</source>
+        <translation type="unfinished">Ngayong linggo</translation>
+    </message>
+    <message>
+        <source>This month</source>
+        <translation type="unfinished">Ngayong buwan</translation>
+    </message>
+    <message>
+        <source>Last month</source>
+        <translation type="unfinished">Noong nakaraang buwan</translation>
+    </message>
+    <message>
+        <source>This year</source>
+        <translation type="unfinished">Ngayon taon</translation>
+    </message>
+    <message>
+        <source>Received with</source>
+        <translation type="unfinished">Natanggap kasama ang</translation>
+    </message>
+    <message>
+        <source>Sent to</source>
+        <translation type="unfinished">Ipinadala sa</translation>
+    </message>
+    <message>
+        <source>To yourself</source>
+        <translation type="unfinished">Sa iyong sarili</translation>
+    </message>
+    <message>
+        <source>Mined</source>
+        <translation type="unfinished">Namina</translation>
+    </message>
+    <message>
+        <source>Other</source>
+        <translation type="unfinished">Ang iba</translation>
+    </message>
+    <message>
+        <source>Enter address, transaction id, or label to search</source>
+        <translation type="unfinished">Ipasok ang address, ID ng transaksyon, o label upang maghanap</translation>
+    </message>
+    <message>
+        <source>Min amount</source>
+        <translation type="unfinished">Minimum na halaga</translation>
+    </message>
+    <message>
         <source>&amp;Copy address</source>
         <translation type="unfinished">&amp;Kopyahin and address</translation>
     </message>
@@ -3653,137 +2972,144 @@
     <message>
         <source>Export Transaction History</source>
         <translation type="unfinished">I-export ang Kasaysayan ng Transaksyon</translation>
->>>>>>> 3f385c91
-    </message>
-    <message>
-        <source>The specified config file %s does not exist
-</source>
-        <translation>Ang tinukoy na config file %s ay hindi umiiral
-</translation>
-    </message>
-    <message>
-        <source>The transaction amount is too small to pay the fee</source>
-        <translation>Ang halaga ng transaksyon ay masyadong maliit upang mabayaran ang bayad</translation>
-    </message>
-    <message>
-        <source>This is experimental software.</source>
-        <translation>Ito ay pang-eksperimentong software.</translation>
-    </message>
-    <message>
-        <source>Transaction amount too small</source>
-        <translation>Masyadong maliit ang halaga ng transaksyon</translation>
-    </message>
-    <message>
-        <source>Transaction too large</source>
-        <translation>Masyadong malaki ang transaksyon</translation>
-    </message>
-    <message>
-        <source>Unable to bind to %s on this computer (bind returned error %s)</source>
-        <translation>Hindi ma-bind sa %s sa computer na ito (ang bind ay nagbalik ng error %s)</translation>
-    </message>
-    <message>
-        <source>Unable to create the PID file '%s': %s</source>
-        <translation>Hindi makagawa ng PID file '%s': %s</translation>
-    </message>
-    <message>
-        <source>Unable to generate initial keys</source>
-        <translation>Hindi makagawa ng paunang mga key</translation>
-    </message>
-    <message>
-        <source>Verifying wallet(s)...</source>
-        <translation>Nag-ve-verify ng mga walet...</translation>
-    </message>
-    <message>
-        <source>Warning: unknown new rules activated (versionbit %i)</source>
-        <translation>Babala: na-activate ang mga hindi kilalang bagong patakaran (versionbit %i)</translation>
-    </message>
-    <message>
-        <source>-maxtxfee is set very high! Fees this large could be paid on a single transaction.</source>
-        <translation>-maxtxfee ay nakatakda nang napakataas! Ang mga bayad na ganito kalaki ay maaaring bayaran sa isang solong transaksyon.</translation>
-    </message>
-    <message>
-        <source>This is the transaction fee you may pay when fee estimates are not available.</source>
-        <translation>Ito ang bayad sa transaksyon na maaari mong bayaran kapag hindi magagamit ang pagtantya sa bayad.</translation>
-    </message>
-    <message>
-        <source>Total length of network version string (%i) exceeds maximum length (%i). Reduce the number or size of uacomments.</source>
-        <translation>Ang kabuuang haba ng string ng bersyon ng network (%i) ay lumampas sa maximum na haba (%i). Bawasan ang bilang o laki ng mga uacomment.</translation>
-    </message>
-    <message>
-        <source>%s is set very high!</source>
-        <translation>Ang %s ay nakatakda ng napakataas!</translation>
-    </message>
-    <message>
-        <source>Error loading wallet %s. Duplicate -wallet filename specified.</source>
-        <translation>Kamalian sa paglo-load ng walet %s. Duplicate -wallet filename na tinukoy.</translation>
-    </message>
-    <message>
-        <source>Starting network threads...</source>
-        <translation>Pagsisimula ng mga thread ng network...</translation>
-    </message>
-    <message>
-        <source>The wallet will avoid paying less than the minimum relay fee.</source>
-        <translation>Iiwasan ng walet na magbayad ng mas mababa kaysa sa minimum na bayad sa relay.</translation>
-    </message>
-    <message>
-        <source>This is the minimum transaction fee you pay on every transaction.</source>
-        <translation>Ito ang pinakamababang bayad sa transaksyon na babayaran mo sa bawat transaksyon.</translation>
-    </message>
-    <message>
-        <source>This is the transaction fee you will pay if you send a transaction.</source>
-        <translation>Ito ang bayad sa transaksyon na babayaran mo kung magpapadala ka ng transaksyon.</translation>
-    </message>
-    <message>
-        <source>Transaction amounts must not be negative</source>
-        <translation>Ang mga halaga ng transaksyon ay hindi dapat negative</translation>
-    </message>
-    <message>
-        <source>Transaction has too long of a mempool chain</source>
-        <translation>Ang transaksyon ay may masyadong mahabang chain ng mempool</translation>
-    </message>
-    <message>
-        <source>Transaction must have at least one recipient</source>
-        <translation>Ang transaksyon ay dapat mayroong kahit isang tatanggap</translation>
-    </message>
-    <message>
-        <source>Unknown network specified in -onlynet: '%s'</source>
-        <translation>Hindi kilalang network na tinukoy sa -onlynet: '%s'</translation>
-    </message>
-    <message>
-        <source>Insufficient funds</source>
-        <translation>Hindi sapat na pondo</translation>
-    </message>
-    <message>
-        <source>Fee estimation failed. Fallbackfee is disabled. Wait a few blocks or enable -fallbackfee.</source>
-        <translation>Nabigo ang pagtatantya ng bayad. Hindi pinagana ang Fallbackfee. Maghintay ng ilang mga block o paganahin -fallbackfee.</translation>
-    </message>
-    <message>
-        <source>Warning: Private keys detected in wallet {%s} with disabled private keys</source>
-        <translation>Babala: Napansin ang mga private key sa walet { %s} na may mga hindi pinaganang private key</translation>
-    </message>
-    <message>
-        <source>Cannot write to data directory '%s'; check permissions.</source>
-        <translation>Hindi makapagsulat sa direktoryo ng data '%s'; suriin ang mga pahintulot.</translation>
-    </message>
-    <message>
-        <source>Loading block index...</source>
-        <translation>Ni-lo-load ang block index...</translation>
-    </message>
-    <message>
-        <source>Loading wallet...</source>
-        <translation>Ni-lo-load ang walet...</translation>
-    </message>
-    <message>
-        <source>Cannot downgrade wallet</source>
-        <translation>Hindi ma-downgrade ang walet</translation>
-    </message>
-    <message>
-        <source>Rescanning...</source>
-        <translation>Rescanning...</translation>
-    </message>
-    <message>
-        <source>Done loading</source>
-        <translation>Tapos na ang pag-lo-load</translation>
+    </message>
+    <message>
+        <source>Confirmed</source>
+        <translation type="unfinished">Nakumpirma</translation>
+    </message>
+    <message>
+        <source>Date</source>
+        <translation type="unfinished">Petsa</translation>
+    </message>
+    <message>
+        <source>Type</source>
+        <translation type="unfinished">Uri</translation>
+    </message>
+    <message>
+        <source>Exporting Failed</source>
+        <translation type="unfinished">Nabigo ang Pag-export</translation>
+    </message>
+    <message>
+        <source>There was an error trying to save the transaction history to %1.</source>
+        <translation type="unfinished">May kamalian sa pag-impok ng kasaysayan ng transaksyon sa %1.</translation>
+    </message>
+    <message>
+        <source>Exporting Successful</source>
+        <translation type="unfinished">Matagumpay ang Pag-export</translation>
+    </message>
+    <message>
+        <source>The transaction history was successfully saved to %1.</source>
+        <translation type="unfinished">Matagumpay na naimpok ang kasaysayan ng transaksyon sa %1.</translation>
+    </message>
+    <message>
+        <source>Range:</source>
+        <translation type="unfinished">Saklaw:</translation>
+    </message>
+    <message>
+        <source>to</source>
+        <translation type="unfinished">sa</translation>
+    </message>
+</context>
+<context>
+    <name>WalletFrame</name>
+    <message>
+        <source>Create a new wallet</source>
+        <translation type="unfinished">Gumawa ng Bagong Pitaka</translation>
+    </message>
+    <message>
+        <source>Error</source>
+        <translation type="unfinished">Kamalian</translation>
+    </message>
+    </context>
+<context>
+    <name>WalletModel</name>
+    <message>
+        <source>Send Coins</source>
+        <translation type="unfinished">Magpadala ng Coins</translation>
+    </message>
+    <message>
+        <source>Fee bump error</source>
+        <translation type="unfinished">Kamalian sa fee bump</translation>
+    </message>
+    <message>
+        <source>Increasing transaction fee failed</source>
+        <translation type="unfinished">Nabigo ang pagtaas ng bayad sa transaksyon</translation>
+    </message>
+    <message>
+        <source>Do you want to increase the fee?</source>
+        <extracomment>Asks a user if they would like to manually increase the fee of a transaction that has already been created.</extracomment>
+        <translation type="unfinished">Nais mo bang dagdagan ang bayad?</translation>
+    </message>
+    <message>
+        <source>Current fee:</source>
+        <translation type="unfinished">Kasalukuyang bayad:</translation>
+    </message>
+    <message>
+        <source>Increase:</source>
+        <translation type="unfinished">Pagtaas:</translation>
+    </message>
+    <message>
+        <source>New fee:</source>
+        <translation type="unfinished">Bagong bayad:</translation>
+    </message>
+    <message>
+        <source>Confirm fee bump</source>
+        <translation type="unfinished">Kumpirmahin ang fee bump</translation>
+    </message>
+    <message>
+        <source>Can't draft transaction.</source>
+        <translation type="unfinished">Hindi ma-draft ang transaksyon</translation>
+    </message>
+    <message>
+        <source>PSBT copied</source>
+        <translation type="unfinished">Kinopya ang PSBT</translation>
+    </message>
+    <message>
+        <source>Can't sign transaction.</source>
+        <translation type="unfinished">Hindi mapirmahan ang transaksyon.</translation>
+    </message>
+    <message>
+        <source>Could not commit transaction</source>
+        <translation type="unfinished">Hindi makagawa ng transaksyon</translation>
+    </message>
+    <message>
+        <source>default wallet</source>
+        <translation type="unfinished">walet na default</translation>
+    </message>
+</context>
+<context>
+    <name>WalletView</name>
+    <message>
+        <source>&amp;Export</source>
+        <translation type="unfinished">I-export</translation>
+    </message>
+    <message>
+        <source>Export the data in the current tab to a file</source>
+        <translation type="unfinished">Angkatin ang datos sa kasalukuyang tab sa talaksan</translation>
+    </message>
+    <message>
+        <source>Backup Wallet</source>
+        <translation type="unfinished">Backup na walet</translation>
+    </message>
+    <message>
+        <source>Backup Failed</source>
+        <translation type="unfinished">Nabigo ang Backup</translation>
+    </message>
+    <message>
+        <source>There was an error trying to save the wallet data to %1.</source>
+        <translation type="unfinished">May kamalian sa pag-impok ng datos ng walet sa %1.</translation>
+    </message>
+    <message>
+        <source>Backup Successful</source>
+        <translation type="unfinished">Matagumpay ang Pag-Backup</translation>
+    </message>
+    <message>
+        <source>The wallet data was successfully saved to %1.</source>
+        <translation type="unfinished">Matagumpay na naimpok ang datos ng walet sa %1.</translation>
+    </message>
+    <message>
+        <source>Cancel</source>
+        <translation type="unfinished">Kanselahin</translation>
     </message>
 </context>
 </TS>