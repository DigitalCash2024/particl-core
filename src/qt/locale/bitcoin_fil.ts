--- conflicted
+++ resolved
@@ -184,8 +184,8 @@
         <translation>Ipasok ang lumang passphrase at bagong passphrase para sa pitaka.</translation>
     </message>
     <message>
-        <source>Remember that encrypting your wallet cannot fully protect your bitcoins from being stolen by malware infecting your computer.</source>
-        <translation>Tandaan na ang pag-encrypt ng iyong pitaka ay hindi maaaring ganap na maprotektahan ang iyong mga bitcoin mula sa pagnanakaw ng malware na nahahawa sa iyong computer.</translation>
+        <source>Remember that encrypting your wallet cannot fully protect your particls from being stolen by malware infecting your computer.</source>
+        <translation>Tandaan na ang pag-encrypt ng iyong pitaka ay hindi maaaring ganap na maprotektahan ang iyong mga particl mula sa pagnanakaw ng malware na nahahawa sa iyong computer.</translation>
     </message>
     <message>
         <source>Wallet to be encrypted</source>
@@ -962,7 +962,7 @@
         <translation>Ang mga bagong transaksyon ay hindi pa makikita kaya ang balanse ng iyong walet ay maaaring hindi tama. Ang impormasyong ito ay maiitama pagkatapos ma-synchronize ng iyong walet sa particl network, ayon sa ibaba.</translation>
     </message>
     <message>
-        <source>Attempting to spend particl that are affected by not-yet-displayed transactions will not be accepted by the network.</source>
+        <source>Attempting to spend particls that are affected by not-yet-displayed transactions will not be accepted by the network.</source>
         <translation>Ang pagtangkang gastusin ang mga particl na apektado ng mga transaksyon na hindi pa naipapakita ay hindi tatanggapin ng network.</translation>
     </message>
     <message>
@@ -2161,17 +2161,12 @@
         <translation>Dust:</translation>
     </message>
     <message>
-<<<<<<< HEAD
+        <source>Hide transaction fee settings</source>
+        <translation>Itago ang mga Setting ng bayad sa Transaksyon</translation>
+    </message>
+    <message>
         <source>When there is less transaction volume than space in the blocks, miners as well as relaying nodes may enforce a minimum fee. Paying only this minimum fee is just fine, but be aware that this can result in a never confirming transaction once there is more demand for particl transactions than the network can process.</source>
         <translation>Kapag mas kaunti ang dami ng transaksyon kaysa sa puwang sa mga blocks, ang mga minero pati na rin ang mga relaying node ay maaaring magpatupad ng minimum na bayad. Ang pagbabayad lamang ng minimum na bayad na ito ay maayos, ngunit malaman na maaari itong magresulta sa hindi kailanmang nagkukumpirmang transaksyon sa sandaling magkaroon ng higit na pangangailangan para sa mga transaksyon ng particl kaysa sa kayang i-proseso ng network.</translation>
-=======
-        <source>Hide transaction fee settings</source>
-        <translation>Itago ang mga Setting ng bayad sa Transaksyon</translation>
-    </message>
-    <message>
-        <source>When there is less transaction volume than space in the blocks, miners as well as relaying nodes may enforce a minimum fee. Paying only this minimum fee is just fine, but be aware that this can result in a never confirming transaction once there is more demand for bitcoin transactions than the network can process.</source>
-        <translation>Kapag mas kaunti ang dami ng transaksyon kaysa sa puwang sa mga blocks, ang mga minero pati na rin ang mga relaying node ay maaaring magpatupad ng minimum na bayad. Ang pagbabayad lamang ng minimum na bayad na ito ay maayos, ngunit malaman na maaari itong magresulta sa hindi kailanmang nagkukumpirmang transaksyon sa sandaling magkaroon ng higit na pangangailangan para sa mga transaksyon ng bitcoin kaysa sa kayang i-proseso ng network.</translation>
->>>>>>> bf9548bc
     </message>
     <message>
         <source>A too low fee might result in a never confirming transaction (read the tooltip)</source>
@@ -2393,7 +2388,7 @@
         <translation>Alisin ang entry na ito</translation>
     </message>
     <message>
-        <source>The fee will be deducted from the amount being sent. The recipient will receive less particl than you enter in the amount field. If multiple recipients are selected, the fee is split equally.</source>
+        <source>The fee will be deducted from the amount being sent. The recipient will receive less particls than you enter in the amount field. If multiple recipients are selected, the fee is split equally.</source>
         <translation>Ibabawas ang bayad mula sa halagang ipapadala. Ang tatanggap ay makakatanggap ng mas kaunting mga particl kaysa sa pinasok mo sa patlang ng halaga. Kung napili ang maraming tatanggap, ang bayad ay paghihiwalayin.</translation>
     </message>
     <message>
@@ -2455,7 +2450,7 @@
         <translation>Pirmahan ang Mensahe</translation>
     </message>
     <message>
-        <source>You can sign messages/agreements with your addresses to prove you can receive particl sent to them. Be careful not to sign anything vague or random, as phishing attacks may try to trick you into signing your identity over to them. Only sign fully-detailed statements you agree to.</source>
+        <source>You can sign messages/agreements with your addresses to prove you can receive particls sent to them. Be careful not to sign anything vague or random, as phishing attacks may try to trick you into signing your identity over to them. Only sign fully-detailed statements you agree to.</source>
         <translation>Maaari kang pumirma ng mga mensahe/kasunduan sa iyong mga address upang mapatunayan na maaari kang makatanggap ng mga particl na ipinadala sa kanila. Mag-ingat na huwag pumirma ng anumang bagay na hindi malinaw o random, dahil ang mga phishing attack ay maaaring subukan na linlangin ka sa pagpirma ng iyong pagkakakilanlan sa kanila. Pumirma lamang ng kumpletong mga pahayag na sumasang-ayon ka.</translation>
     </message>
     <message>
