--- conflicted
+++ resolved
@@ -185,7 +185,7 @@
         <translation>ウォレット用の旧パスフレーズと新パスフレーズを入力してください。</translation>
     </message>
     <message>
-        <source>Remember that encrypting your wallet cannot fully protect your particl from being stolen by malware infecting your computer.</source>
+        <source>Remember that encrypting your wallet cannot fully protect your particls from being stolen by malware infecting your computer.</source>
         <translation>ウォレットを暗号化しても、コンピュータに感染したマルウェアなどによる Particl の盗難を完全に防ぐことはできないことにご注意ください。</translation>
     </message>
     <message>
@@ -483,7 +483,7 @@
         <translation>PSBTをクリップボードから読み込み</translation>
     </message>
     <message>
-        <source>Load Partially Signed Bitcoin Transaction from clipboard</source>
+        <source>Load Partially Signed Particl Transaction from clipboard</source>
         <translation>部分的に署名されたビットコインのトランザクションをクリップボードから読み込み</translation>
     </message>
     <message>
@@ -523,21 +523,16 @@
         <translation>ウォレットを閉じる</translation>
     </message>
     <message>
-<<<<<<< HEAD
+        <source>Close All Wallets...</source>
+        <translation>全てのウォレットを閉じる</translation>
+    </message>
+    <message>
+        <source>Close all wallets</source>
+        <translation>全てのウォレットを閉じる</translation>
+    </message>
+    <message>
         <source>Show the %1 help message to get a list with possible Particl command-line options</source>
         <translation>%1 のヘルプ メッセージを表示し、使用可能な Particl のコマンドラインオプション一覧を見る。</translation>
-=======
-        <source>Close All Wallets...</source>
-        <translation>全てのウォレットを閉じる</translation>
-    </message>
-    <message>
-        <source>Close all wallets</source>
-        <translation>全てのウォレットを閉じる</translation>
-    </message>
-    <message>
-        <source>Show the %1 help message to get a list with possible Bitcoin command-line options</source>
-        <translation>%1 のヘルプ メッセージを表示し、使用可能な Bitcoin のコマンドラインオプション一覧を見る。</translation>
->>>>>>> bf9548bc
     </message>
     <message>
         <source>default wallet</source>
@@ -1044,7 +1039,7 @@
         <translation>最近の取引がまだ表示されていない可能性があります。そのため、ウォレットの残高が正しく表示されていないかもしれません。この情報は、ウォレットが Particl ネットワークへの同期が完了すると正確なものとなります。詳細は下記を参照してください。</translation>
     </message>
     <message>
-        <source>Attempting to spend particl that are affected by not-yet-displayed transactions will not be accepted by the network.</source>
+        <source>Attempting to spend particls that are affected by not-yet-displayed transactions will not be accepted by the network.</source>
         <translation>まだ表示されていない取引が関係する Particl の使用を試みた場合、ネットワークから認証を受けられません。</translation>
     </message>
     <message>
@@ -2549,7 +2544,7 @@
         <translation>送金する金額の単位を選択</translation>
     </message>
     <message>
-        <source>The fee will be deducted from the amount being sent. The recipient will receive less particl than you enter in the amount field. If multiple recipients are selected, the fee is split equally.</source>
+        <source>The fee will be deducted from the amount being sent. The recipient will receive less particls than you enter in the amount field. If multiple recipients are selected, the fee is split equally.</source>
         <translation>手数料は送金する金額から差し引かれます。送金先には金額欄で指定した額よりも少ない Particl が送られます。送金先が複数ある場合は、手数料は均等に分けられます。</translation>
     </message>
     <message>
@@ -2611,7 +2606,7 @@
         <translation>メッセージの署名(&amp;S)</translation>
     </message>
     <message>
-        <source>You can sign messages/agreements with your addresses to prove you can receive particl sent to them. Be careful not to sign anything vague or random, as phishing attacks may try to trick you into signing your identity over to them. Only sign fully-detailed statements you agree to.</source>
+        <source>You can sign messages/agreements with your addresses to prove you can receive particls sent to them. Be careful not to sign anything vague or random, as phishing attacks may try to trick you into signing your identity over to them. Only sign fully-detailed statements you agree to.</source>
         <translation>あなたが所有しているアドレスでメッセージや契約書に署名をすることで、それらのアドレスへ送られた Particl を受け取ることができることを証明できます。フィッシング攻撃者があなたを騙して、あなたの身分情報に署名させようとしている可能性があるため、よくわからないものやランダムな文字列に対して署名しないでください。あなたが同意した、よく詳細の記された文言にのみ署名するようにしてください。</translation>
     </message>
     <message>
