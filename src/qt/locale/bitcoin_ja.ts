--- conflicted
+++ resolved
@@ -1,3825 +1,4562 @@
-<TS language="ja" version="2.1">
+<TS version="2.1" language="ja">
 <context>
     <name>AddressBookPage</name>
     <message>
         <source>Right-click to edit address or label</source>
-        <translation>右クリックでアドレスまたはラベルを編集</translation>
+        <translation type="unfinished">右クリックでアドレスまたはラベルを編集</translation>
     </message>
     <message>
         <source>Create a new address</source>
-        <translation>新しいアドレスを作成</translation>
+        <translation type="unfinished">アドレスの新規作成</translation>
     </message>
     <message>
         <source>&amp;New</source>
-        <translation>新規(&amp;N)</translation>
+        <translation type="unfinished">新規(&amp;N)</translation>
     </message>
     <message>
         <source>Copy the currently selected address to the system clipboard</source>
-        <translation>現在選択されているアドレスをシステムのクリップボードにコピー</translation>
+        <translation type="unfinished">現在選択されているアドレスをシステムのクリップボードにコピー</translation>
     </message>
     <message>
         <source>&amp;Copy</source>
-        <translation>コピー(&amp;C)</translation>
+        <translation type="unfinished">コピー(&amp;C)</translation>
     </message>
     <message>
         <source>C&amp;lose</source>
-        <translation>閉じる(&amp;C)</translation>
+        <translation type="unfinished">閉じる(&amp;C)</translation>
     </message>
     <message>
         <source>Delete the currently selected address from the list</source>
-        <translation>選択されたアドレスを一覧から削除</translation>
+        <translation type="unfinished">選択されたアドレスを一覧から削除</translation>
     </message>
     <message>
         <source>Enter address or label to search</source>
-        <translation>検索したいアドレスまたはラベルを入力</translation>
+        <translation type="unfinished">検索したいアドレスまたはラベルを入力</translation>
     </message>
     <message>
         <source>Export the data in the current tab to a file</source>
-        <translation>このタブのデータをファイルにエクスポート</translation>
+        <translation type="unfinished">このタブのデータをファイルにエクスポート</translation>
     </message>
     <message>
         <source>&amp;Export</source>
-        <translation>エクスポート (&amp;E)</translation>
+        <translation type="unfinished">エクスポート (&amp;E)</translation>
     </message>
     <message>
         <source>&amp;Delete</source>
-        <translation>削除(&amp;D)</translation>
+        <translation type="unfinished">削除(&amp;D)</translation>
     </message>
     <message>
         <source>Choose the address to send coins to</source>
-        <translation>コインを送りたいアドレスを選択</translation>
+        <translation type="unfinished">コインを送りたいアドレスを選択</translation>
     </message>
     <message>
         <source>Choose the address to receive coins with</source>
-        <translation>コインを受け取りたいアドレスを選択</translation>
+        <translation type="unfinished">コインを受け取りたいアドレスを選択</translation>
     </message>
     <message>
         <source>C&amp;hoose</source>
-        <translation>選択(&amp;C)</translation>
+        <translation type="unfinished">選択(&amp;C)</translation>
     </message>
     <message>
         <source>Sending addresses</source>
-        <translation>送金先アドレス</translation>
+        <translation type="unfinished">送金先アドレス</translation>
     </message>
     <message>
         <source>Receiving addresses</source>
-        <translation>受取用アドレス</translation>
+        <translation type="unfinished">受取用アドレス</translation>
     </message>
     <message>
         <source>These are your Particl addresses for sending payments. Always check the amount and the receiving address before sending coins.</source>
-        <translation>これらは、あなたが知っている送信先の Particl アドレスです。コインを送る前に必ず、金額と受取用アドレスを確認してください。</translation>
+        <translation type="unfinished">これらは、あなたが知っている送信先の Particl アドレスです。コインを送る前に必ず、金額と受取用アドレスを確認してください。</translation>
+    </message>
+    <message>
+        <source>These are your Particl addresses for receiving payments. Use the 'Create new receiving address' button in the receive tab to create new addresses.
+Signing is only possible with addresses of the type 'legacy'.</source>
+        <translation type="unfinished">これらは支払いを受け取るための、あなたの Particl アドレスです。新しいアドレスを作成するには受取タブ内の「新しい受取用アドレスを作成」ボタンを使用します。
+署名は、タイプが「レガシー」のアドレスのみ可能です。</translation>
     </message>
     <message>
         <source>&amp;Copy Address</source>
-        <translation>アドレスをコピー(&amp;C)</translation>
+        <translation type="unfinished">アドレスをコピー(&amp;C)</translation>
     </message>
     <message>
         <source>Copy &amp;Label</source>
-        <translation>ラベルをコピー(&amp;L)</translation>
+        <translation type="unfinished">ラベルをコピー(&amp;L)</translation>
     </message>
     <message>
         <source>&amp;Edit</source>
-        <translation>編集(&amp;E)</translation>
+        <translation type="unfinished">編集(&amp;E)</translation>
     </message>
     <message>
         <source>Export Address List</source>
-        <translation>アドレス帳をエクスポート</translation>
-    </message>
-    <message>
-        <source>Comma separated file (*.csv)</source>
-        <translation>CSVファイル (*.csv)</translation>
+        <translation type="unfinished">アドレス帳をエクスポート</translation>
+    </message>
+    <message>
+        <source>Comma separated file</source>
+        <extracomment>Expanded name of the CSV file format. See: https://en.wikipedia.org/wiki/Comma-separated_values.</extracomment>
+        <translation type="unfinished">CSVファイル</translation>
+    </message>
+    <message>
+        <source>There was an error trying to save the address list to %1. Please try again.</source>
+        <extracomment>An error message. %1 is a stand-in argument for the name of the file we attempted to save to.</extracomment>
+        <translation type="unfinished">トランザクション履歴を %1 へ保存する際にエラーが発生しました。再試行してください。</translation>
     </message>
     <message>
         <source>Exporting Failed</source>
-        <translation>エクスポートに失敗しました</translation>
-    </message>
-    <message>
-        <source>There was an error trying to save the address list to %1. Please try again.</source>
-        <translation>トランザクション履歴を %1 へ保存する際にエラーが発生しました。再試行してください。</translation>
+        <translation type="unfinished">エクスポートに失敗しました</translation>
     </message>
 </context>
 <context>
     <name>AddressTableModel</name>
     <message>
         <source>Label</source>
-        <translation>ラベル</translation>
+        <translation type="unfinished">ラベル</translation>
     </message>
     <message>
         <source>Address</source>
-        <translation>アドレス</translation>
+        <translation type="unfinished">アドレス</translation>
     </message>
     <message>
         <source>(no label)</source>
-        <translation>（ラベル無し）</translation>
+        <translation type="unfinished">（ラベル無し）</translation>
     </message>
 </context>
 <context>
     <name>AskPassphraseDialog</name>
     <message>
         <source>Passphrase Dialog</source>
-        <translation>パスフレーズ ダイアログ</translation>
+        <translation type="unfinished">パスフレーズ ダイアログ</translation>
     </message>
     <message>
         <source>Enter passphrase</source>
-        <translation>パスフレーズを入力</translation>
+        <translation type="unfinished">パスフレーズを入力</translation>
     </message>
     <message>
         <source>New passphrase</source>
-        <translation>新しいパスフレーズ</translation>
+        <translation type="unfinished">新しいパスフレーズ</translation>
     </message>
     <message>
         <source>Repeat new passphrase</source>
-        <translation>新しいパスフレーズをもう一度入力</translation>
+        <translation type="unfinished">新しいパスフレーズをもう一度入力</translation>
     </message>
     <message>
         <source>Show passphrase</source>
-        <translation>パスフレーズを表示</translation>
+        <translation type="unfinished">パスフレーズを表示</translation>
     </message>
     <message>
         <source>Encrypt wallet</source>
-        <translation>ウォレットを暗号化</translation>
+        <translation type="unfinished">ウォレットを暗号化</translation>
     </message>
     <message>
         <source>This operation needs your wallet passphrase to unlock the wallet.</source>
-        <translation>この操作を続行するには、パスフレーズを入力してウォレットをアンロックする必要があります。</translation>
+        <translation type="unfinished">この操作を続行するには、パスフレーズを入力してウォレットをアンロックする必要があります。</translation>
     </message>
     <message>
         <source>Unlock wallet</source>
-        <translation>ウォレットをアンロック</translation>
-    </message>
-    <message>
-        <source>This operation needs your wallet passphrase to decrypt the wallet.</source>
-        <translation>この操作を続行するには、パスフレーズを入力してウォレットの暗号化を解除する必要があります。</translation>
-    </message>
-    <message>
-        <source>Decrypt wallet</source>
-        <translation>ウォレットの暗号化を解除</translation>
+        <translation type="unfinished">ウォレットをアンロック</translation>
     </message>
     <message>
         <source>Change passphrase</source>
-        <translation>パスフレーズの変更</translation>
+        <translation type="unfinished">パスフレーズの変更</translation>
     </message>
     <message>
         <source>Confirm wallet encryption</source>
-        <translation>ウォレットの暗号化の承諾</translation>
+        <translation type="unfinished">ウォレットの暗号化の承諾</translation>
     </message>
     <message>
         <source>Warning: If you encrypt your wallet and lose your passphrase, you will &lt;b&gt;LOSE ALL OF YOUR PARTICL&lt;/b&gt;!</source>
-        <translation>警告: ウォレットの暗号化後にパスフレーズを忘れてしまった場合、&lt;b&gt;あなたの Particl はすべて失われます&lt;/b&gt;！</translation>
+        <translation type="unfinished">警告: ウォレットの暗号化後にパスフレーズを忘れてしまった場合、&lt;b&gt;あなたの Particl はすべて失われます&lt;/b&gt;！</translation>
     </message>
     <message>
         <source>Are you sure you wish to encrypt your wallet?</source>
-        <translation>本当にウォレットを暗号化しますか?</translation>
+        <translation type="unfinished">本当にウォレットを暗号化しますか?</translation>
     </message>
     <message>
         <source>Wallet encrypted</source>
-        <translation>ウォレットの暗号化の完了</translation>
+        <translation type="unfinished">ウォレットの暗号化の完了</translation>
     </message>
     <message>
         <source>Enter the new passphrase for the wallet.&lt;br/&gt;Please use a passphrase of &lt;b&gt;ten or more random characters&lt;/b&gt;, or &lt;b&gt;eight or more words&lt;/b&gt;.</source>
-        <translation>新しいウォレットのパスフレーズを入力してください。
+        <translation type="unfinished">新しいウォレットのパスフレーズを入力してください。
 パスフレーズは、ランダムな10文字以上の文字か、８語以上の単語を使用してください。</translation>
     </message>
     <message>
         <source>Enter the old passphrase and new passphrase for the wallet.</source>
-        <translation>ウォレット用の旧パスフレーズと新パスフレーズを入力してください。</translation>
+        <translation type="unfinished">ウォレット用の旧パスフレーズと新パスフレーズを入力してください。</translation>
     </message>
     <message>
         <source>Remember that encrypting your wallet cannot fully protect your particl from being stolen by malware infecting your computer.</source>
-        <translation>ウォレットを暗号化しても、コンピュータに感染したマルウェアなどによる Particl の盗難を完全に防ぐことはできないことにご注意ください。</translation>
+        <translation type="unfinished">ウォレットを暗号化しても、コンピュータに感染したマルウェアなどによる Particl の盗難を完全に防ぐことはできないことにご注意ください。</translation>
     </message>
     <message>
         <source>Wallet to be encrypted</source>
-        <translation>暗号化するウォレット</translation>
+        <translation type="unfinished">暗号化するウォレット</translation>
     </message>
     <message>
         <source>Your wallet is about to be encrypted. </source>
-        <translation>ウォレットは暗号化されようとしています。</translation>
+        <translation type="unfinished">ウォレットは暗号化されようとしています。 </translation>
     </message>
     <message>
         <source>Your wallet is now encrypted. </source>
-        <translation>ウォレットは暗号化されました。</translation>
+        <translation type="unfinished">ウォレットは暗号化されました。 </translation>
     </message>
     <message>
         <source>IMPORTANT: Any previous backups you have made of your wallet file should be replaced with the newly generated, encrypted wallet file. For security reasons, previous backups of the unencrypted wallet file will become useless as soon as you start using the new, encrypted wallet.</source>
-        <translation>重要: 今までに作成されたウォレットファイルのバックアップは、暗号化された新しいウォレットファイルに置き換える必要があります。セキュリティ上の理由により、暗号化された新しいウォレットを使い始めると、暗号化されていないウォレットファイルのバックアップはすぐに使えなくなります。</translation>
+        <translation type="unfinished">重要: 今までに作成されたウォレットファイルのバックアップは、暗号化された新しいウォレットファイルに置き換える必要があります。セキュリティ上の理由により、暗号化された新しいウォレットを使い始めると、暗号化されていないウォレットファイルのバックアップはすぐに使えなくなります。</translation>
     </message>
     <message>
         <source>Wallet encryption failed</source>
-        <translation>ウォレットの暗号化に失敗</translation>
+        <translation type="unfinished">ウォレットの暗号化に失敗</translation>
     </message>
     <message>
         <source>Wallet encryption failed due to an internal error. Your wallet was not encrypted.</source>
-        <translation>内部エラーによりウォレットの暗号化に失敗しました。ウォレットは暗号化されませんでした。</translation>
+        <translation type="unfinished">内部エラーによりウォレットの暗号化に失敗しました。ウォレットは暗号化されませんでした。</translation>
     </message>
     <message>
         <source>The supplied passphrases do not match.</source>
-        <translation>入力されたパスフレーズが一致しません。</translation>
+        <translation type="unfinished">入力されたパスフレーズが一致しません。</translation>
     </message>
     <message>
         <source>Wallet unlock failed</source>
-        <translation>ウォレットのアンロックに失敗</translation>
+        <translation type="unfinished">ウォレットのアンロックに失敗</translation>
     </message>
     <message>
         <source>The passphrase entered for the wallet decryption was incorrect.</source>
-        <translation>ウォレットの暗号化解除のパスフレーズが正しくありません。</translation>
-    </message>
-    <message>
-        <source>Wallet decryption failed</source>
-        <translation>ウォレットの暗号化解除に失敗</translation>
+        <translation type="unfinished">ウォレットの暗号化解除のパスフレーズが正しくありません。</translation>
     </message>
     <message>
         <source>Wallet passphrase was successfully changed.</source>
-        <translation>ウォレットのパスフレーズが正常に変更されました。</translation>
+        <translation type="unfinished">ウォレットのパスフレーズが正常に変更されました。</translation>
     </message>
     <message>
         <source>Warning: The Caps Lock key is on!</source>
-        <translation>警告: Caps Lock キーがオンになっています！</translation>
+        <translation type="unfinished">警告: Caps Lock キーがオンになっています！</translation>
     </message>
 </context>
 <context>
     <name>BanTableModel</name>
     <message>
         <source>IP/Netmask</source>
-        <translation>IPアドレス/ネットマスク</translation>
+        <translation type="unfinished">IPアドレス/ネットマスク</translation>
     </message>
     <message>
         <source>Banned Until</source>
-        <translation>Ban 解除予定時刻</translation>
+        <translation type="unfinished">Ban 解除予定時刻</translation>
+    </message>
+</context>
+<context>
+    <name>BitcoinApplication</name>
+    <message>
+        <source>Runaway exception</source>
+        <translation type="unfinished">暴走例外が発生</translation>
+    </message>
+    <message>
+        <source>A fatal error occurred. %1 can no longer continue safely and will quit.</source>
+        <translation type="unfinished">致命的なエラーが発生しました。%1 は安全に継続することができず終了するでしょう。</translation>
+    </message>
+    <message>
+        <source>Internal error</source>
+        <translation type="unfinished">内部エラー</translation>
+    </message>
+    <message>
+        <source>An internal error occurred. %1 will attempt to continue safely. This is an unexpected bug which can be reported as described below.</source>
+        <translation type="unfinished">内部エラーが発生。 %1 は安全な継続をトライ中。これは予期せぬバグであり、次に説明するようにリポートできます。</translation>
+    </message>
+</context>
+<context>
+    <name>QObject</name>
+    <message>
+        <source>Do you want to reset settings to default values, or to abort without making changes?</source>
+        <extracomment>Explanatory text shown on startup when the settings file cannot be read. Prompts user to make a choice between resetting or aborting.</extracomment>
+        <translation type="unfinished">設定をデフォルト値にリセットしますか、それとも変更せずに中止しますか？</translation>
+    </message>
+    <message>
+        <source>A fatal error occurred. Check that settings file is writable, or try running with -nosettings.</source>
+        <extracomment>Explanatory text shown on startup when the settings file could not be written. Prompts user to check that we have the ability to write to the file. Explains that the user has the option of running without a settings file.</extracomment>
+        <translation type="unfinished">致命的なエラーが発生しました。 設定ファイルが書き込み可能であることを確認するか、 -nosettings を指定して実行してみてください。</translation>
+    </message>
+    <message>
+        <source>Error: Specified data directory "%1" does not exist.</source>
+        <translation type="unfinished">エラー: 指定されたデータ ディレクトリ "%1" は存在しません。</translation>
+    </message>
+    <message>
+        <source>Error: Cannot parse configuration file: %1.</source>
+        <translation type="unfinished">エラー: 設定ファイルが読み込めません: %1.</translation>
+    </message>
+    <message>
+        <source>Error: %1</source>
+        <translation type="unfinished">エラー: %1</translation>
+    </message>
+    <message>
+        <source>%1 didn't yet exit safely…</source>
+        <translation type="unfinished">%1 はまだ安全に終了していません...</translation>
+    </message>
+    <message>
+        <source>unknown</source>
+        <translation type="unfinished">不明</translation>
+    </message>
+    <message>
+        <source>Amount</source>
+        <translation type="unfinished">金額</translation>
+    </message>
+    <message>
+        <source>Enter a Particl address (e.g. %1)</source>
+        <translation type="unfinished">Particl アドレスを入力してください (例: %1)</translation>
+    </message>
+    <message>
+        <source>Unroutable</source>
+        <translation type="unfinished">ルーティング不可能</translation>
+    </message>
+    <message>
+        <source>Internal</source>
+        <translation type="unfinished">内部の</translation>
+    </message>
+    <message>
+        <source>Inbound</source>
+        <extracomment>An inbound connection from a peer. An inbound connection is a connection initiated by a peer.</extracomment>
+        <translation type="unfinished">内向き</translation>
+    </message>
+    <message>
+        <source>Outbound</source>
+        <extracomment>An outbound connection to a peer. An outbound connection is a connection initiated by us.</extracomment>
+        <translation type="unfinished">外向き</translation>
+    </message>
+    <message>
+        <source>Full Relay</source>
+        <extracomment>Peer connection type that relays all network information.</extracomment>
+        <translation type="unfinished">フルリレー</translation>
+    </message>
+    <message>
+        <source>Block Relay</source>
+        <extracomment>Peer connection type that relays network information about blocks and not transactions or addresses.</extracomment>
+        <translation type="unfinished">ブロックリレー</translation>
+    </message>
+    <message>
+        <source>Manual</source>
+        <extracomment>Peer connection type established manually through one of several methods.</extracomment>
+        <translation type="unfinished">マニュアル</translation>
+    </message>
+    <message>
+        <source>Feeler</source>
+        <extracomment>Short-lived peer connection type that tests the aliveness of known addresses.</extracomment>
+        <translation type="unfinished">探索</translation>
+    </message>
+    <message>
+        <source>Address Fetch</source>
+        <extracomment>Short-lived peer connection type that solicits known addresses from a peer.</extracomment>
+        <translation type="unfinished">アドレスのフェッチ</translation>
+    </message>
+    <message>
+        <source>%1 d</source>
+        <translation type="unfinished">%1日</translation>
+    </message>
+    <message>
+        <source>%1 h</source>
+        <translation type="unfinished">%1時間</translation>
+    </message>
+    <message>
+        <source>%1 m</source>
+        <translation type="unfinished">%1分</translation>
+    </message>
+    <message>
+        <source>%1 s</source>
+        <translation type="unfinished">%1秒</translation>
+    </message>
+    <message>
+        <source>None</source>
+        <translation type="unfinished">なし</translation>
+    </message>
+    <message>
+        <source>%1 ms</source>
+        <translation type="unfinished">%1ミリ秒</translation>
+    </message>
+    <message numerus="yes">
+        <source>%n second(s)</source>
+        <translation type="unfinished">
+            <numerusform>%n 秒</numerusform>
+        </translation>
+    </message>
+    <message numerus="yes">
+        <source>%n minute(s)</source>
+        <translation type="unfinished">
+            <numerusform>%n 分</numerusform>
+        </translation>
+    </message>
+    <message numerus="yes">
+        <source>%n hour(s)</source>
+        <translation type="unfinished">
+            <numerusform>%n 時間</numerusform>
+        </translation>
+    </message>
+    <message numerus="yes">
+        <source>%n day(s)</source>
+        <translation type="unfinished">
+            <numerusform>%n 日</numerusform>
+        </translation>
+    </message>
+    <message numerus="yes">
+        <source>%n week(s)</source>
+        <translation type="unfinished">
+            <numerusform>%n 週</numerusform>
+        </translation>
+    </message>
+    <message>
+        <source>%1 and %2</source>
+        <translation type="unfinished">%1 %2</translation>
+    </message>
+    <message numerus="yes">
+        <source>%n year(s)</source>
+        <translation type="unfinished">
+            <numerusform>%n 年</numerusform>
+        </translation>
+    </message>
+    <message>
+        <source>%1 kB</source>
+        <translation type="unfinished">%1 KB</translation>
+    </message>
+    </context>
+<context>
+    <name>bitcoin-core</name>
+    <message>
+        <source>Settings file could not be read</source>
+        <translation type="unfinished">設定ファイルを読めません</translation>
+    </message>
+    <message>
+        <source>Settings file could not be written</source>
+        <translation type="unfinished">設定ファイルを書けません</translation>
+    </message>
+    <message>
+        <source>The %s developers</source>
+        <translation type="unfinished">%s の開発者</translation>
+    </message>
+    <message>
+        <source>%s corrupt. Try using the wallet tool particl-wallet to salvage or restoring a backup.</source>
+        <translation type="unfinished">%sが破損しています。ウォレットのツールparticl-walletを使って復旧するか、バックアップから復元してみてください。</translation>
+    </message>
+    <message>
+        <source>-maxtxfee is set very high! Fees this large could be paid on a single transaction.</source>
+        <translation type="unfinished">-maxtxfee が非常に高く設定されています！ ひとつの取引でこの金額の手数料が支払われてしまうことがあります。</translation>
+    </message>
+    <message>
+        <source>Cannot downgrade wallet from version %i to version %i. Wallet version unchanged.</source>
+        <translation type="unfinished">ウォレットをバージョン%iからバージョン%iにダウングレードできません。ウォレットバージョンは変更されていません。</translation>
+    </message>
+    <message>
+        <source>Cannot obtain a lock on data directory %s. %s is probably already running.</source>
+        <translation type="unfinished">データ ディレクトリ %s のロックを取得することができません。%s がおそらく既に実行中です。</translation>
+    </message>
+    <message>
+        <source>Cannot upgrade a non HD split wallet from version %i to version %i without upgrading to support pre-split keypool. Please use version %i or no version specified.</source>
+        <translation type="unfinished">事前分割キープールをサポートするようアップグレードせずに、非HD分割ウォレットをバージョン%iからバージョン%iにアップグレードすることはできません。バージョン%iを使用するか、バージョンを指定しないでください。</translation>
+    </message>
+    <message>
+        <source>Distributed under the MIT software license, see the accompanying file %s or %s</source>
+        <translation type="unfinished">MIT ソフトウェアライセンスのもとで配布されています。付属の %s ファイルか、 %s を参照してください</translation>
+    </message>
+    <message>
+        <source>Error reading %s! All keys read correctly, but transaction data or address book entries might be missing or incorrect.</source>
+        <translation type="unfinished">%s の読み込み中にエラーが発生しました！ 全ての鍵は正しく読み込めましたが、取引データやアドレス帳の項目が失われたか、正しくない可能性があります。</translation>
+    </message>
+    <message>
+        <source>Error reading %s! Transaction data may be missing or incorrect. Rescanning wallet.</source>
+        <translation type="unfinished">%s が読めません！ 取引データが欠落しているか誤っている可能性があります。ウォレットを再スキャンしています。</translation>
+    </message>
+    <message>
+        <source>Error: Dumpfile format record is incorrect. Got "%s", expected "format".</source>
+        <translation type="unfinished">エラー: Dumpfileのフォーマットレコードが不正です。"%s"が得られましたが、期待値は"format"です。</translation>
+    </message>
+    <message>
+        <source>Error: Dumpfile identifier record is incorrect. Got "%s", expected "%s".</source>
+        <translation type="unfinished">エラー: Dumpfileの識別子レコードが不正です。得られた値は"%s"で、期待値は"%s"です。</translation>
+    </message>
+    <message>
+        <source>Error: Dumpfile version is not supported. This version of particl-wallet only supports version 1 dumpfiles. Got dumpfile with version %s</source>
+        <translation type="unfinished">エラー: Dumpfileのバージョンが未指定です。このバージョンのparticl-walletは、バージョン1のDumpfileのみをサポートします。バージョン%sのDumpfileを取得しました。</translation>
+    </message>
+    <message>
+        <source>Error: Legacy wallets only support the "legacy", "p2sh-segwit", and "bech32" address types</source>
+        <translation type="unfinished">エラー: レガシーウォレットは、アドレスタイプ「legacy」および「p2sh-segwit」、「bech32」のみをサポートします</translation>
+    </message>
+    <message>
+        <source>Error: Listening for incoming connections failed (listen returned error %s)</source>
+        <translation type="unfinished">エラー: 内向きの接続をリッスンするのに失敗しました（%s エラーが返却されました）</translation>
+    </message>
+    <message>
+        <source>Fee estimation failed. Fallbackfee is disabled. Wait a few blocks or enable -fallbackfee.</source>
+        <translation type="unfinished">手数料推定に失敗しました。代替手数料が無効です。数ブロック待つか、-fallbackfee オプションを有効にしてください。</translation>
+    </message>
+    <message>
+        <source>File %s already exists. If you are sure this is what you want, move it out of the way first.</source>
+        <translation type="unfinished">ファイル%sは既に存在します。これが必要なものである場合、まず邪魔にならない場所に移動してください。</translation>
+    </message>
+    <message>
+        <source>Invalid amount for -maxtxfee=&lt;amount&gt;: '%s' (must be at least the minrelay fee of %s to prevent stuck transactions)</source>
+        <translation type="unfinished">-maxtxfee=&lt;amount&gt; オプションに対する不正な amount: '%s'（トランザクション詰まり防止のため、最小中継手数料の %s より大きくする必要があります）</translation>
+    </message>
+    <message>
+        <source>Invalid or corrupt peers.dat (%s). If you believe this is a bug, please report it to %s. As a workaround, you can move the file (%s) out of the way (rename, move, or delete) to have a new one created on the next start.</source>
+        <translation type="unfinished">peers.dat (%s) が無効または破損しています。 これがバグだと思われる場合は、 %s に報告してください。 回避策として、ファイル (%s) を邪魔にならない場所に移動 (名前の変更、移動、または削除) して、次回の起動時に新しいファイルを作成することができます。</translation>
+    </message>
+    <message>
+        <source>More than one onion bind address is provided. Using %s for the automatically created Tor onion service.</source>
+        <translation type="unfinished">2つ以上のonionアドレスが与えられました。%sを自動的に作成されたTorのonionサービスとして使用します。</translation>
+    </message>
+    <message>
+        <source>No dump file provided. To use createfromdump, -dumpfile=&lt;filename&gt; must be provided.</source>
+        <translation type="unfinished">ダンプファイルが指定されていません。createfromdumpを使用するには、-dumpfile=&lt;filename&gt;を指定する必要があります。</translation>
+    </message>
+    <message>
+        <source>No dump file provided. To use dump, -dumpfile=&lt;filename&gt; must be provided.</source>
+        <translation type="unfinished">ダンプファイルが指定されていません。dumpを使用するには、-dumpfile=&lt;filename&gt;を指定する必要があります。</translation>
+    </message>
+    <message>
+        <source>No wallet file format provided. To use createfromdump, -format=&lt;format&gt; must be provided.</source>
+        <translation type="unfinished">ウォレットファイルフォーマットが指定されていません。createfromdumpを使用するには、-format=&lt;format&gt;を指定する必要があります。</translation>
+    </message>
+    <message>
+        <source>Please check that your computer's date and time are correct! If your clock is wrong, %s will not work properly.</source>
+        <translation type="unfinished">お使いのコンピューターの日付と時刻が正しいことを確認してください！ PCの時計が正しくない場合 %s は正確に動作しません。</translation>
+    </message>
+    <message>
+        <source>Please contribute if you find %s useful. Visit %s for further information about the software.</source>
+        <translation type="unfinished">%s が有用だと感じられた方はぜひプロジェクトへの貢献をお願いします。ソフトウェアのより詳細な情報については %s をご覧ください。</translation>
+    </message>
+    <message>
+        <source>Prune configured below the minimum of %d MiB.  Please use a higher number.</source>
+        <translation type="unfinished">剪定設定が、設定可能最小値の %d MiBより低く設定されています。より大きい値を使用してください。</translation>
+    </message>
+    <message>
+        <source>Prune: last wallet synchronisation goes beyond pruned data. You need to -reindex (download the whole blockchain again in case of pruned node)</source>
+        <translation type="unfinished">剪定: 最後のウォレット同期ポイントが、剪定されたデータを越えています。-reindex を実行する必要があります (剪定されたノードの場合、ブロックチェーン全体を再ダウンロードします)</translation>
+    </message>
+    <message>
+        <source>SQLiteDatabase: Unknown sqlite wallet schema version %d. Only version %d is supported</source>
+        <translation type="unfinished">SQLiteDatabase: 未知のsqliteウォレットスキーマバージョン %d 。バージョン %d のみがサポートされています</translation>
+    </message>
+    <message>
+        <source>The block database contains a block which appears to be from the future. This may be due to your computer's date and time being set incorrectly. Only rebuild the block database if you are sure that your computer's date and time are correct</source>
+        <translation type="unfinished">ブロックデータベースに未来の時刻のブロックが含まれています。お使いのコンピューターの日付と時刻が間違っている可能性があります。コンピュータの日付と時刻が本当に正しい場合にのみ、ブロックデータベースの再構築を実行してください</translation>
+    </message>
+    <message>
+        <source>The block index db contains a legacy 'txindex'. To clear the occupied disk space, run a full -reindex, otherwise ignore this error. This error message will not be displayed again.</source>
+        <translation type="unfinished">ブロックインデックスのDBには、レガシーの 'txindex' が含まれています。 占有されているディスク領域を開放するには -reindex を実行してください。あるいはこのエラーを無視してください。 このエラーメッセージは今後表示されません。</translation>
+    </message>
+    <message>
+        <source>The transaction amount is too small to send after the fee has been deducted</source>
+        <translation type="unfinished">取引の手数料差引後金額が小さすぎるため、送金できません</translation>
+    </message>
+    <message>
+        <source>This error could occur if this wallet was not shutdown cleanly and was last loaded using a build with a newer version of Berkeley DB. If so, please use the software that last loaded this wallet</source>
+        <translation type="unfinished">このエラーはこのウォレットが正常にシャットダウンされず、前回ウォレットが読み込まれたときに新しいバージョンのBerkeley DBを使ったソフトウェアを利用していた場合に起こる可能性があります。もしそうであれば、このウォレットを前回読み込んだソフトウェアを使ってください</translation>
+    </message>
+    <message>
+        <source>This is a pre-release test build - use at your own risk - do not use for mining or merchant applications</source>
+        <translation type="unfinished">これはリリース前のテストビルドです - 自己責任で使用してください - 採掘や商取引に使用しないでください</translation>
+    </message>
+    <message>
+        <source>This is the maximum transaction fee you pay (in addition to the normal fee) to prioritize partial spend avoidance over regular coin selection.</source>
+        <translation type="unfinished">これは、通常のコイン選択よりも部分支払いの回避を優先するコイン選択を行う際に(通常の手数料に加えて)支払う最大のトランザクション手数料です。</translation>
+    </message>
+    <message>
+        <source>This is the transaction fee you may discard if change is smaller than dust at this level</source>
+        <translation type="unfinished">これは、このレベルでダストよりもお釣りが小さい場合に破棄されるトランザクション手数料です</translation>
+    </message>
+    <message>
+        <source>This is the transaction fee you may pay when fee estimates are not available.</source>
+        <translation type="unfinished">これは、手数料推定機能が利用できない場合に支払う取引手数料です。</translation>
+    </message>
+    <message>
+        <source>Total length of network version string (%i) exceeds maximum length (%i). Reduce the number or size of uacomments.</source>
+        <translation type="unfinished">ネットワークバージョン文字列の長さ（%i）が、最大の長さ（%i） を超えています。UAコメントの数や長さを削減してください。</translation>
+    </message>
+    <message>
+        <source>Unable to replay blocks. You will need to rebuild the database using -reindex-chainstate.</source>
+        <translation type="unfinished">ブロックのリプレイができませんでした。-reindex-chainstate オプションを指定してデータベースを再構築する必要があります。</translation>
+    </message>
+    <message>
+        <source>Unknown wallet file format "%s" provided. Please provide one of "bdb" or "sqlite".</source>
+        <translation type="unfinished">未知のウォレットフォーマット"%s"が指定されました。"bdb"もしくは"sqlite"のどちらかを指定してください。</translation>
+    </message>
+    <message>
+        <source>Warning: Dumpfile wallet format "%s" does not match command line specified format "%s".</source>
+        <translation type="unfinished">警告: ダンプファイルウォレットフォーマット"%s"は、コマンドラインで指定されたフォーマット"%s"と合致していません。</translation>
+    </message>
+    <message>
+        <source>Warning: Private keys detected in wallet {%s} with disabled private keys</source>
+        <translation type="unfinished">警告: 秘密鍵が無効なウォレット {%s} で秘密鍵を検出しました</translation>
+    </message>
+    <message>
+        <source>Warning: We do not appear to fully agree with our peers! You may need to upgrade, or other nodes may need to upgrade.</source>
+        <translation type="unfinished">警告: ピアと完全に合意が取れていないようです！ このノードもしくは他のノードのアップグレードが必要な可能性があります。</translation>
+    </message>
+    <message>
+        <source>Witness data for blocks after height %d requires validation. Please restart with -reindex.</source>
+        <translation type="unfinished">高さ%d以降のブロックのwitnessデータには検証が必要です。-reindexを付けて再起動してください。</translation>
+    </message>
+    <message>
+        <source>You need to rebuild the database using -reindex to go back to unpruned mode.  This will redownload the entire blockchain</source>
+        <translation type="unfinished">非剪定モードに戻るためには -reindex オプションを指定してデータベースを再構築する必要があります。 ブロックチェーン全体の再ダウンロードが必要となります</translation>
+    </message>
+    <message>
+        <source>%s is set very high!</source>
+        <translation type="unfinished">%s の設定値が高すぎです！</translation>
+    </message>
+    <message>
+        <source>-maxmempool must be at least %d MB</source>
+        <translation type="unfinished">-maxmempoolは最低でも %d MB必要です</translation>
+    </message>
+    <message>
+        <source>A fatal internal error occurred, see debug.log for details</source>
+        <translation type="unfinished">致命的な内部エラーが発生しました。詳細はデバッグ用のログファイル debug.log を参照してください</translation>
+    </message>
+    <message>
+        <source>Cannot resolve -%s address: '%s'</source>
+        <translation type="unfinished">-%s アドレス '%s' を解決できません</translation>
+    </message>
+    <message>
+        <source>Cannot set -forcednsseed to true when setting -dnsseed to false.</source>
+        <translation type="unfinished">-dnsseed を false に設定する場合、 -forcednsseed を true に設定することはできません。</translation>
+    </message>
+    <message>
+        <source>Cannot set -peerblockfilters without -blockfilterindex.</source>
+        <translation type="unfinished">-blockfilterindex のオプション無しでは  -peerblockfilters を設定できません。</translation>
+    </message>
+    <message>
+        <source>Cannot write to data directory '%s'; check permissions.</source>
+        <translation type="unfinished">データディレクトリ '%s' に書き込むことができません。アクセス権を確認してください。</translation>
+    </message>
+    <message>
+        <source>The -txindex upgrade started by a previous version cannot be completed. Restart with the previous version or run a full -reindex.</source>
+        <translation type="unfinished">以前のバージョンで開始された -txindex アップグレードを完了できません。 以前のバージョンで再起動するか、 -reindex を実行してください。</translation>
+    </message>
+    <message>
+        <source>Error loading %s: External signer wallet being loaded without external signer support compiled</source>
+        <translation type="unfinished">%s のロード中にエラーが発生しました：外​​部署名者ウォレットがロードされています</translation>
+    </message>
+    <message>
+        <source>Config setting for %s only applied on %s network when in [%s] section.</source>
+        <translation type="unfinished">%s の設定は、 [%s] セクションに書かれた場合のみ %s ネットワークへ適用されます。</translation>
+    </message>
+    <message>
+        <source>Corrupted block database detected</source>
+        <translation type="unfinished">破損したブロック データベースが見つかりました</translation>
+    </message>
+    <message>
+        <source>Could not find asmap file %s</source>
+        <translation type="unfinished">Asmapファイル%sが見つかりませんでした</translation>
+    </message>
+    <message>
+        <source>Could not parse asmap file %s</source>
+        <translation type="unfinished">Asmapファイル%sを解析できませんでした</translation>
+    </message>
+    <message>
+        <source>Disk space is too low!</source>
+        <translation type="unfinished">ディスク容量不足!</translation>
+    </message>
+    <message>
+        <source>Do you want to rebuild the block database now?</source>
+        <translation type="unfinished">ブロック データベースを今すぐ再構築しますか？</translation>
+    </message>
+    <message>
+        <source>Done loading</source>
+        <translation type="unfinished">読み込み完了</translation>
+    </message>
+    <message>
+        <source>Dump file %s does not exist.</source>
+        <translation type="unfinished">ダンプファイル%sは存在しません。</translation>
+    </message>
+    <message>
+        <source>Error creating %s</source>
+        <translation type="unfinished">%sの作成エラー</translation>
+    </message>
+    <message>
+        <source>Error initializing block database</source>
+        <translation type="unfinished">ブロックデータベースの初期化時にエラーが発生しました</translation>
+    </message>
+    <message>
+        <source>Error initializing wallet database environment %s!</source>
+        <translation type="unfinished">ウォレットデータベース環境 %s の初期化時にエラーが発生しました！</translation>
+    </message>
+    <message>
+        <source>Error loading %s</source>
+        <translation type="unfinished">%s の読み込みエラー</translation>
+    </message>
+    <message>
+        <source>Error loading %s: Private keys can only be disabled during creation</source>
+        <translation type="unfinished">%s の読み込みエラー: 秘密鍵の無効化はウォレットの生成時のみ可能です</translation>
+    </message>
+    <message>
+        <source>Error loading %s: Wallet corrupted</source>
+        <translation type="unfinished">%s の読み込みエラー: ウォレットが壊れています</translation>
+    </message>
+    <message>
+        <source>Error loading %s: Wallet requires newer version of %s</source>
+        <translation type="unfinished">%s の読み込みエラー: より新しいバージョンの %s が必要です</translation>
+    </message>
+    <message>
+        <source>Error loading block database</source>
+        <translation type="unfinished">ブロックデータベースの読み込み時にエラーが発生しました</translation>
+    </message>
+    <message>
+        <source>Error opening block database</source>
+        <translation type="unfinished">ブロックデータベースのオープン時にエラーが発生しました</translation>
+    </message>
+    <message>
+        <source>Error reading from database, shutting down.</source>
+        <translation type="unfinished">データベースの読み込みエラー。シャットダウンします。</translation>
+    </message>
+    <message>
+        <source>Error reading next record from wallet database</source>
+        <translation type="unfinished">ウォレットデータベースから次のレコードの読み取りでエラー</translation>
+    </message>
+    <message>
+        <source>Error upgrading chainstate database</source>
+        <translation type="unfinished">chainstate データベースの更新時にエラーが発生しました</translation>
+    </message>
+    <message>
+        <source>Error: Couldn't create cursor into database</source>
+        <translation type="unfinished">エラー: データベースにカーソルを作成できませんでした</translation>
+    </message>
+    <message>
+        <source>Error: Disk space is low for %s</source>
+        <translation type="unfinished">エラー: %s 用のディスク容量が不足しています</translation>
+    </message>
+    <message>
+        <source>Error: Dumpfile checksum does not match. Computed %s, expected %s</source>
+        <translation type="unfinished">エラー: ダンプファイルのチェックサムが合致しません。計算された値%s、期待される値%s</translation>
+    </message>
+    <message>
+        <source>Error: Got key that was not hex: %s</source>
+        <translation type="unfinished">エラー: hexではない鍵を取得しました: %s</translation>
+    </message>
+    <message>
+        <source>Error: Got value that was not hex: %s</source>
+        <translation type="unfinished">エラー: hexではない値を取得しました: %s</translation>
+    </message>
+    <message>
+        <source>Error: Keypool ran out, please call keypoolrefill first</source>
+        <translation type="unfinished">エラー: 鍵プールが枯渇しました。まずはじめに keypoolrefill を呼び出してください</translation>
+    </message>
+    <message>
+        <source>Error: Missing checksum</source>
+        <translation type="unfinished">エラー: チェックサムがありません</translation>
+    </message>
+    <message>
+        <source>Error: No %s addresses available.</source>
+        <translation type="unfinished">エラー:  %sアドレスはありません。</translation>
+    </message>
+    <message>
+        <source>Error: Unable to parse version %u as a uint32_t</source>
+        <translation type="unfinished">エラー: バージョン%uをuint32_tとしてパースできませんでした</translation>
+    </message>
+    <message>
+        <source>Error: Unable to write record to new wallet</source>
+        <translation type="unfinished">エラー: 新しいウォレットにレコードを書き込めません</translation>
+    </message>
+    <message>
+        <source>Failed to listen on any port. Use -listen=0 if you want this.</source>
+        <translation type="unfinished">ポートのリッスンに失敗しました。必要であれば -listen=0 を指定してください。</translation>
+    </message>
+    <message>
+        <source>Failed to rescan the wallet during initialization</source>
+        <translation type="unfinished">初期化中にウォレットの再スキャンに失敗しました</translation>
+    </message>
+    <message>
+        <source>Failed to verify database</source>
+        <translation type="unfinished">データベースの検証に失敗しました</translation>
+    </message>
+    <message>
+        <source>Fee rate (%s) is lower than the minimum fee rate setting (%s)</source>
+        <translation type="unfinished">手数料率(%s)が最低手数料率の設定(%s)を下回っています</translation>
+    </message>
+    <message>
+        <source>Ignoring duplicate -wallet %s.</source>
+        <translation type="unfinished">重複するウォレット%sを無視します。</translation>
+    </message>
+    <message>
+        <source>Importing…</source>
+        <translation type="unfinished">インポート中…</translation>
+    </message>
+    <message>
+        <source>Incorrect or no genesis block found. Wrong datadir for network?</source>
+        <translation type="unfinished">ジェネシスブロックが不正であるか、見つかりません。ネットワークの datadir が間違っていませんか？</translation>
+    </message>
+    <message>
+        <source>Initialization sanity check failed. %s is shutting down.</source>
+        <translation type="unfinished">初期化時の健全性検査に失敗しました。%s を終了します。</translation>
+    </message>
+    <message>
+        <source>Input not found or already spent</source>
+        <translation type="unfinished">インプットが見つからないか、既に使用されています</translation>
+    </message>
+    <message>
+        <source>Insufficient funds</source>
+        <translation type="unfinished">残高不足</translation>
+    </message>
+    <message>
+        <source>Invalid -i2psam address or hostname: '%s'</source>
+        <translation type="unfinished">無効な -i2psamアドレス、もしくはホスト名: '%s'</translation>
+    </message>
+    <message>
+        <source>Invalid -onion address or hostname: '%s'</source>
+        <translation type="unfinished">-onion オプションに対する不正なアドレスまたはホスト名: '%s'</translation>
+    </message>
+    <message>
+        <source>Invalid -proxy address or hostname: '%s'</source>
+        <translation type="unfinished">-proxy オプションに対する不正なアドレスまたはホスト名: '%s'</translation>
+    </message>
+    <message>
+        <source>Invalid P2P permission: '%s'</source>
+        <translation type="unfinished">無効なP2Pアクセス権: '%s'</translation>
+    </message>
+    <message>
+        <source>Invalid amount for -%s=&lt;amount&gt;: '%s'</source>
+        <translation type="unfinished">-%s=&lt;amount&gt; オプションに対する不正な amount: '%s'</translation>
+    </message>
+    <message>
+        <source>Invalid amount for -discardfee=&lt;amount&gt;: '%s'</source>
+        <translation type="unfinished">-discardfee=&lt;amount&gt; オプションに対する不正な amount: '%s'</translation>
+    </message>
+    <message>
+        <source>Invalid amount for -fallbackfee=&lt;amount&gt;: '%s'</source>
+        <translation type="unfinished">-fallbackfee=&lt;amount&gt; オプションに対する不正な amount: '%s'</translation>
+    </message>
+    <message>
+        <source>Invalid amount for -paytxfee=&lt;amount&gt;: '%s' (must be at least %s)</source>
+        <translation type="unfinished">-paytxfee=&lt;amount&gt; オプションにに対する不正な amount: '%s'（最低でも %s である必要があります）</translation>
+    </message>
+    <message>
+        <source>Invalid netmask specified in -whitelist: '%s'</source>
+        <translation type="unfinished">-whitelist オプションに対する不正なネットマスク: '%s'</translation>
+    </message>
+    <message>
+        <source>Loading P2P addresses…</source>
+        <translation type="unfinished">P2Pアドレスの読み込み中…</translation>
+    </message>
+    <message>
+        <source>Loading banlist…</source>
+        <translation type="unfinished">banリストの読み込み中…</translation>
+    </message>
+    <message>
+        <source>Loading block index…</source>
+        <translation type="unfinished">ブロックインデックスの読み込み中…</translation>
+    </message>
+    <message>
+        <source>Loading wallet…</source>
+        <translation type="unfinished">ウォレットの読み込み中…</translation>
+    </message>
+    <message>
+        <source>Missing amount</source>
+        <translation type="unfinished">金額不足</translation>
+    </message>
+    <message>
+        <source>Missing solving data for estimating transaction size</source>
+        <translation type="unfinished">取引サイズを見積もるためのデータが足りません</translation>
+    </message>
+    <message>
+        <source>Need to specify a port with -whitebind: '%s'</source>
+        <translation type="unfinished">-whitebind オプションでポートを指定する必要があります: '%s'</translation>
+    </message>
+    <message>
+        <source>No addresses available</source>
+        <translation type="unfinished">アドレスが使えません</translation>
+    </message>
+    <message>
+        <source>No proxy server specified. Use -proxy=&lt;ip&gt; or -proxy=&lt;ip:port&gt;.</source>
+        <translation type="unfinished">プロキシサーバーが指定されてません. -proxy=&lt;ip&gt; か -proxy=&lt;ip:port&gt; を使用してください.</translation>
+    </message>
+    <message>
+        <source>Not enough file descriptors available.</source>
+        <translation type="unfinished">使用可能なファイルディスクリプタが不足しています。</translation>
+    </message>
+    <message>
+        <source>Prune cannot be configured with a negative value.</source>
+        <translation type="unfinished">剪定モードの設定値は負の値にはできません。</translation>
+    </message>
+    <message>
+        <source>Prune mode is incompatible with -coinstatsindex.</source>
+        <translation type="unfinished">剪定モードは -txindex オプションと互換性がありません。</translation>
+    </message>
+    <message>
+        <source>Prune mode is incompatible with -txindex.</source>
+        <translation type="unfinished">剪定モードは -txindex オプションと互換性がありません。</translation>
+    </message>
+    <message>
+        <source>Pruning blockstore…</source>
+        <translation type="unfinished">プロックストアを剪定中…</translation>
+    </message>
+    <message>
+        <source>Reducing -maxconnections from %d to %d, because of system limitations.</source>
+        <translation type="unfinished">システム上の制約から、-maxconnections を %d から %d に削減しました。</translation>
+    </message>
+    <message>
+        <source>Replaying blocks…</source>
+        <translation type="unfinished">プロックをリプレイ中…</translation>
+    </message>
+    <message>
+        <source>Rescanning…</source>
+        <translation type="unfinished">再スキャン中…</translation>
+    </message>
+    <message>
+        <source>SQLiteDatabase: Failed to execute statement to verify database: %s</source>
+        <translation type="unfinished">SQLiteDatabase: データベースを検証するステートメントの実行に失敗しました: %s</translation>
+    </message>
+    <message>
+        <source>SQLiteDatabase: Failed to prepare statement to verify database: %s</source>
+        <translation type="unfinished">SQLiteDatabase: データベースを検証するプリペアドステートメントの作成に失敗しました: %s</translation>
+    </message>
+    <message>
+        <source>SQLiteDatabase: Failed to read database verification error: %s</source>
+        <translation type="unfinished">SQLiteDatabase: データベース検証エラーの読み込みに失敗しました: %s</translation>
+    </message>
+    <message>
+        <source>SQLiteDatabase: Unexpected application id. Expected %u, got %u</source>
+        <translation type="unfinished">SQLiteDatabase: 予期しないアプリケーションIDです。期待したものは%uで、%uを受け取りました</translation>
+    </message>
+    <message>
+        <source>Section [%s] is not recognized.</source>
+        <translation type="unfinished">セクション名 [%s] は認識されません。</translation>
+    </message>
+    <message>
+        <source>Signing transaction failed</source>
+        <translation type="unfinished">取引の署名に失敗しました</translation>
+    </message>
+    <message>
+        <source>Specified -walletdir "%s" does not exist</source>
+        <translation type="unfinished">指定された -walletdir "%s" は存在しません</translation>
+    </message>
+    <message>
+        <source>Specified -walletdir "%s" is a relative path</source>
+        <translation type="unfinished">指定された -walletdir "%s" は相対パスです</translation>
+    </message>
+    <message>
+        <source>Specified -walletdir "%s" is not a directory</source>
+        <translation type="unfinished">指定された-walletdir "%s" はディレクトリではありません</translation>
+    </message>
+    <message>
+        <source>Specified blocks directory "%s" does not exist.</source>
+        <translation type="unfinished">指定されたブロックディレクトリ "%s" は存在しません</translation>
+    </message>
+    <message>
+        <source>Starting network threads…</source>
+        <translation type="unfinished">ネットワークスレッドの起動中…</translation>
+    </message>
+    <message>
+        <source>The source code is available from %s.</source>
+        <translation type="unfinished">ソースコードは %s から入手できます。</translation>
+    </message>
+    <message>
+        <source>The specified config file %s does not exist</source>
+        <translation type="unfinished">指定された設定ファイル %s は存在しません</translation>
+    </message>
+    <message>
+        <source>The transaction amount is too small to pay the fee</source>
+        <translation type="unfinished">取引の手数料差引後金額が小さすぎるため、送金できません</translation>
+    </message>
+    <message>
+        <source>The wallet will avoid paying less than the minimum relay fee.</source>
+        <translation type="unfinished">ウォレットは最小中継手数料を下回る金額は支払いません。</translation>
+    </message>
+    <message>
+        <source>This is experimental software.</source>
+        <translation type="unfinished">これは実験用のソフトウェアです。</translation>
+    </message>
+    <message>
+        <source>This is the minimum transaction fee you pay on every transaction.</source>
+        <translation type="unfinished">これは、全ての取引に対して最低限支払うべき手数料です。</translation>
+    </message>
+    <message>
+        <source>This is the transaction fee you will pay if you send a transaction.</source>
+        <translation type="unfinished">これは、取引を送信する場合に支払う取引手数料です。</translation>
+    </message>
+    <message>
+        <source>Transaction amount too small</source>
+        <translation type="unfinished">取引の金額が小さすぎます</translation>
+    </message>
+    <message>
+        <source>Transaction amounts must not be negative</source>
+        <translation type="unfinished">取引の金額は負の値にはできません</translation>
+    </message>
+    <message>
+        <source>Transaction change output index out of range</source>
+        <translation type="unfinished">取引のお釣りのアウトプットインデックスが規定の範囲外です</translation>
+    </message>
+    <message>
+        <source>Transaction has too long of a mempool chain</source>
+        <translation type="unfinished">トランザクションのmempoolチェーンが長すぎます</translation>
+    </message>
+    <message>
+        <source>Transaction must have at least one recipient</source>
+        <translation type="unfinished">トランザクションは最低ひとつの受取先が必要です</translation>
+    </message>
+    <message>
+        <source>Transaction needs a change address, but we can't generate it.</source>
+        <translation type="unfinished">取引にはお釣りのアドレスが必要ですが、生成することができません。</translation>
+    </message>
+    <message>
+        <source>Transaction too large</source>
+        <translation type="unfinished">トランザクションが大きすぎます</translation>
+    </message>
+    <message>
+        <source>Unable to bind to %s on this computer (bind returned error %s)</source>
+        <translation type="unfinished">このコンピュータの %s にバインドすることができません（%s エラーが返却されました）</translation>
+    </message>
+    <message>
+        <source>Unable to bind to %s on this computer. %s is probably already running.</source>
+        <translation type="unfinished">このコンピュータの %s にバインドすることができません。%s がおそらく既に実行中です。</translation>
+    </message>
+    <message>
+        <source>Unable to create the PID file '%s': %s</source>
+        <translation type="unfinished">PIDファイルの作成に失敗しました ('%s': %s)</translation>
+    </message>
+    <message>
+        <source>Unable to generate initial keys</source>
+        <translation type="unfinished">イニシャル鍵を生成できません</translation>
+    </message>
+    <message>
+        <source>Unable to generate keys</source>
+        <translation type="unfinished">鍵を生成できません</translation>
+    </message>
+    <message>
+        <source>Unable to open %s for writing</source>
+        <translation type="unfinished">書き込み用に%sを開くことができません</translation>
+    </message>
+    <message>
+        <source>Unable to parse -maxuploadtarget: '%s'</source>
+        <translation type="unfinished">-maxuploadtarget: '%s' を解析できません</translation>
+    </message>
+    <message>
+        <source>Unable to start HTTP server. See debug log for details.</source>
+        <translation type="unfinished">HTTPサーバを開始できませんでした。詳細は debug.log を参照してください。</translation>
+    </message>
+    <message>
+        <source>Unknown -blockfilterindex value %s.</source>
+        <translation type="unfinished">不明な -blockfilterindex の値 %s。</translation>
+    </message>
+    <message>
+        <source>Unknown address type '%s'</source>
+        <translation type="unfinished">未知のアドレス形式 '%s' です</translation>
+    </message>
+    <message>
+        <source>Unknown change type '%s'</source>
+        <translation type="unfinished">未知のおつり用アドレス形式 '%s' です</translation>
+    </message>
+    <message>
+        <source>Unknown network specified in -onlynet: '%s'</source>
+        <translation type="unfinished">-onlynet オプションに対する不明なネットワーク: '%s'</translation>
+    </message>
+    <message>
+        <source>Unknown new rules activated (versionbit %i)</source>
+        <translation type="unfinished">不明な新ルールがアクティベートされました (versionbit %i)</translation>
+    </message>
+    <message>
+        <source>Unsupported logging category %s=%s.</source>
+        <translation type="unfinished">サポートされていないログカテゴリ %s=%s 。</translation>
+    </message>
+    <message>
+        <source>Upgrading UTXO database</source>
+        <translation type="unfinished">UTXOデータベースの更新中</translation>
+    </message>
+    <message>
+        <source>User Agent comment (%s) contains unsafe characters.</source>
+        <translation type="unfinished">ユーザエージェントのコメント ( %s ) に安全でない文字が含まれています。</translation>
+    </message>
+    <message>
+        <source>Verifying blocks…</source>
+        <translation type="unfinished">ブロックの検証中…</translation>
+    </message>
+    <message>
+        <source>Verifying wallet(s)…</source>
+        <translation type="unfinished">ウォレットの検証中…</translation>
+    </message>
+    <message>
+        <source>Wallet needed to be rewritten: restart %s to complete</source>
+        <translation type="unfinished">ウォレットの書き直しが必要です: 完了するために %s を再起動します</translation>
     </message>
 </context>
 <context>
     <name>BitcoinGUI</name>
     <message>
-        <source>Sign &amp;message...</source>
-        <translation>メッセージの署名...(&amp;m)</translation>
-    </message>
-    <message>
-        <source>Synchronizing with network...</source>
-        <translation>ネットワークに同期中...</translation>
-    </message>
-    <message>
         <source>&amp;Overview</source>
-        <translation>概要(&amp;O)</translation>
+        <translation type="unfinished">概要(&amp;O)</translation>
     </message>
     <message>
         <source>Show general overview of wallet</source>
-        <translation>ウォレットの概要を見る</translation>
+        <translation type="unfinished">ウォレットの概要を見る</translation>
     </message>
     <message>
         <source>&amp;Transactions</source>
-        <translation>取引(&amp;T)</translation>
+        <translation type="unfinished">取引(&amp;T)</translation>
     </message>
     <message>
         <source>Browse transaction history</source>
-        <translation>取引履歴を見る</translation>
+        <translation type="unfinished">取引履歴を見る</translation>
     </message>
     <message>
         <source>E&amp;xit</source>
-        <translation>終了(&amp;E)</translation>
+        <translation type="unfinished">終了(&amp;E)</translation>
     </message>
     <message>
         <source>Quit application</source>
-        <translation>アプリケーションを終了する</translation>
+        <translation type="unfinished">アプリケーションを終了する</translation>
     </message>
     <message>
         <source>&amp;About %1</source>
-        <translation>%1 について(&amp;A)</translation>
+        <translation type="unfinished">%1 について(&amp;A)</translation>
     </message>
     <message>
         <source>Show information about %1</source>
-        <translation>%1 の情報を表示する</translation>
+        <translation type="unfinished">%1 の情報を表示する</translation>
     </message>
     <message>
         <source>About &amp;Qt</source>
-        <translation>Qt について(&amp;Q)</translation>
+        <translation type="unfinished">Qt について(&amp;Q)</translation>
     </message>
     <message>
         <source>Show information about Qt</source>
-        <translation>Qt の情報を表示する</translation>
-    </message>
-    <message>
-        <source>&amp;Options...</source>
-        <translation>オプション...(&amp;O)</translation>
+        <translation type="unfinished">Qt の情報を表示する</translation>
     </message>
     <message>
         <source>Modify configuration options for %1</source>
-        <translation>%1 の設定を変更する</translation>
-    </message>
-    <message>
-        <source>&amp;Encrypt Wallet...</source>
-        <translation>ウォレットの暗号化(&amp;E)...</translation>
-    </message>
-    <message>
-        <source>&amp;Backup Wallet...</source>
-        <translation>ウォレットのバックアップ(&amp;B)...</translation>
-    </message>
-    <message>
-        <source>&amp;Change Passphrase...</source>
-        <translation>パスフレーズの変更(&amp;C)...</translation>
-    </message>
-    <message>
-        <source>Open &amp;URI...</source>
-        <translation>URI を開く(&amp;U)...</translation>
-    </message>
-    <message>
-        <source>Create Wallet...</source>
-        <translation>ウォレットを作成...</translation>
+        <translation type="unfinished">%1 の設定を変更する</translation>
     </message>
     <message>
         <source>Create a new wallet</source>
-        <translation>新しいウォレットを作成</translation>
+        <translation type="unfinished">新しいウォレットを作成</translation>
+    </message>
+    <message>
+        <source>&amp;Minimize</source>
+        <translation type="unfinished">最小化 &amp;M</translation>
     </message>
     <message>
         <source>Wallet:</source>
-        <translation>ウォレット:</translation>
-    </message>
-    <message>
-        <source>Click to disable network activity.</source>
-        <translation>クリックするとネットワーク活動を無効化します。</translation>
+        <translation type="unfinished">ウォレット:</translation>
     </message>
     <message>
         <source>Network activity disabled.</source>
-        <translation>ネットワーク活動は無効化されました。</translation>
-    </message>
-    <message>
-        <source>Click to enable network activity again.</source>
-        <translation>クリックするとネットワーク活動を再び有効化します。</translation>
-    </message>
-    <message>
-        <source>Syncing Headers (%1%)...</source>
-        <translation>ヘッダを同期中 (%1%)...</translation>
-    </message>
-    <message>
-        <source>Reindexing blocks on disk...</source>
-        <translation>ディスク上のブロックを再インデックス中...</translation>
+        <extracomment>A substring of the tooltip.</extracomment>
+        <translation type="unfinished">ネットワーク活動は無効化されました。</translation>
     </message>
     <message>
         <source>Proxy is &lt;b&gt;enabled&lt;/b&gt;: %1</source>
-        <translation>プロキシは&lt;b&gt;有効&lt;/b&gt;: %1</translation>
+        <translation type="unfinished">プロキシは&lt;b&gt;有効&lt;/b&gt;: %1</translation>
     </message>
     <message>
         <source>Send coins to a Particl address</source>
-        <translation>Particl アドレスにコインを送る</translation>
+        <translation type="unfinished">Particl アドレスにコインを送る</translation>
     </message>
     <message>
         <source>Backup wallet to another location</source>
-        <translation>ウォレットを他の場所にバックアップする</translation>
+        <translation type="unfinished">ウォレットを他の場所にバックアップする</translation>
     </message>
     <message>
         <source>Change the passphrase used for wallet encryption</source>
-        <translation>ウォレット暗号化用パスフレーズを変更する</translation>
-    </message>
-    <message>
-        <source>&amp;Verify message...</source>
-        <translation>メッセージの検証(&amp;V)...</translation>
+        <translation type="unfinished">ウォレット暗号化用パスフレーズを変更する</translation>
     </message>
     <message>
         <source>&amp;Send</source>
-        <translation>送金(&amp;S)</translation>
+        <translation type="unfinished">送金(&amp;S)</translation>
     </message>
     <message>
         <source>&amp;Receive</source>
-        <translation>受取(&amp;R)</translation>
-    </message>
-    <message>
-        <source>&amp;Show / Hide</source>
-        <translation>表示 / 非表示(&amp;S)</translation>
-    </message>
-    <message>
-        <source>Show or hide the main Window</source>
-        <translation>メインウィンドウを表示または非表示にする</translation>
+        <translation type="unfinished">受取(&amp;R)</translation>
+    </message>
+    <message>
+        <source>&amp;Options…</source>
+        <translation type="unfinished">オプション(&amp;O)…</translation>
+    </message>
+    <message>
+        <source>&amp;Encrypt Wallet…</source>
+        <translation type="unfinished">ウォレットを暗号化…(&amp;E)</translation>
     </message>
     <message>
         <source>Encrypt the private keys that belong to your wallet</source>
-        <translation>ウォレットの秘密鍵を暗号化する</translation>
+        <translation type="unfinished">ウォレットの秘密鍵を暗号化する</translation>
+    </message>
+    <message>
+        <source>&amp;Backup Wallet…</source>
+        <translation type="unfinished">ウォレットをバックアップ…(&amp;B)</translation>
+    </message>
+    <message>
+        <source>&amp;Change Passphrase…</source>
+        <translation type="unfinished">パスフレーズを変更…(&amp;C)</translation>
+    </message>
+    <message>
+        <source>Sign &amp;message…</source>
+        <translation type="unfinished">メッセージを署名…(&amp;m)</translation>
     </message>
     <message>
         <source>Sign messages with your Particl addresses to prove you own them</source>
-        <translation>Particl アドレスでメッセージに署名することで、そのアドレスの所有権を証明する</translation>
+        <translation type="unfinished">Particl アドレスでメッセージに署名することで、そのアドレスの所有権を証明する</translation>
+    </message>
+    <message>
+        <source>&amp;Verify message…</source>
+        <translation type="unfinished">メッセージを検証…(&amp;V)</translation>
     </message>
     <message>
         <source>Verify messages to ensure they were signed with specified Particl addresses</source>
-        <translation>メッセージを検証して、指定された Particl アドレスで署名されたことを確認する</translation>
+        <translation type="unfinished">メッセージを検証して、指定された Particl アドレスで署名されたことを確認する</translation>
+    </message>
+    <message>
+        <source>&amp;Load PSBT from file…</source>
+        <translation type="unfinished">PSBTをファイルから読む…(&amp;L)</translation>
+    </message>
+    <message>
+        <source>Open &amp;URI…</source>
+        <translation type="unfinished">URIを開く…(&amp;U)</translation>
+    </message>
+    <message>
+        <source>Close Wallet…</source>
+        <translation type="unfinished">ウォレットを閉じる…</translation>
+    </message>
+    <message>
+        <source>Create Wallet…</source>
+        <translation type="unfinished">ウォレットを作成...</translation>
+    </message>
+    <message>
+        <source>Close All Wallets…</source>
+        <translation type="unfinished">全てのウォレットを閉じる…</translation>
     </message>
     <message>
         <source>&amp;File</source>
-        <translation>ファイル(&amp;F)</translation>
+        <translation type="unfinished">ファイル(&amp;F)</translation>
     </message>
     <message>
         <source>&amp;Settings</source>
-        <translation>設定(&amp;S)</translation>
+        <translation type="unfinished">設定(&amp;S)</translation>
     </message>
     <message>
         <source>&amp;Help</source>
-        <translation>ヘルプ(&amp;H)</translation>
+        <translation type="unfinished">ヘルプ(&amp;H)</translation>
     </message>
     <message>
         <source>Tabs toolbar</source>
-        <translation>タブツールバー</translation>
+        <translation type="unfinished">タブツールバー</translation>
+    </message>
+    <message>
+        <source>Syncing Headers (%1%)…</source>
+        <translation type="unfinished">ヘッダを同期中 (%1%)...</translation>
+    </message>
+    <message>
+        <source>Synchronizing with network…</source>
+        <translation type="unfinished">ネットワークに同期中……</translation>
+    </message>
+    <message>
+        <source>Indexing blocks on disk…</source>
+        <translation type="unfinished">ディスク上のブロックをインデックス中...</translation>
+    </message>
+    <message>
+        <source>Processing blocks on disk…</source>
+        <translation type="unfinished">ディスク上のブロックを処理中...</translation>
+    </message>
+    <message>
+        <source>Reindexing blocks on disk…</source>
+        <translation type="unfinished">ディスク上のブロックを再インデックス中...</translation>
+    </message>
+    <message>
+        <source>Connecting to peers…</source>
+        <translation type="unfinished">ピアに接続中...</translation>
     </message>
     <message>
         <source>Request payments (generates QR codes and particl: URIs)</source>
-        <translation>支払いをリクエストする（QRコードと particl:で始まるURIを生成する）</translation>
+        <translation type="unfinished">支払いをリクエストする（QRコードと particl:で始まるURIを生成する）</translation>
     </message>
     <message>
         <source>Show the list of used sending addresses and labels</source>
-        <translation>送金したことがあるアドレスとラベルの一覧を表示する</translation>
+        <translation type="unfinished">送金したことがあるアドレスとラベルの一覧を表示する</translation>
     </message>
     <message>
         <source>Show the list of used receiving addresses and labels</source>
-        <translation>受け取ったことがあるアドレスとラベルの一覧を表示する</translation>
+        <translation type="unfinished">受け取ったことがあるアドレスとラベルの一覧を表示する</translation>
     </message>
     <message>
         <source>&amp;Command-line options</source>
-        <translation>コマンドラインオプション(&amp;C)</translation>
-    </message>
-    <message numerus="yes">
-        <source>%n active connection(s) to Particl network</source>
-        <translation><numerusform>Particl ネットワークへのアクティブな接続は %n 個</numerusform></translation>
-    </message>
-    <message>
-        <source>Indexing blocks on disk...</source>
-        <translation>ディスク上のブロックをインデックス中...</translation>
-    </message>
-    <message>
-        <source>Processing blocks on disk...</source>
-        <translation>ディスク上のブロックを処理中...</translation>
+        <translation type="unfinished">コマンドラインオプション(&amp;C)</translation>
     </message>
     <message numerus="yes">
         <source>Processed %n block(s) of transaction history.</source>
-        <translation><numerusform>%n ブロックの取引履歴を処理済み。</numerusform></translation>
+        <translation type="unfinished">
+            <numerusform>%n ブロックの取引履歴を処理しました。</numerusform>
+        </translation>
     </message>
     <message>
         <source>%1 behind</source>
-        <translation>%1 遅延</translation>
+        <translation type="unfinished">%1 遅延</translation>
+    </message>
+    <message>
+        <source>Catching up…</source>
+        <translation type="unfinished">同期中…</translation>
     </message>
     <message>
         <source>Last received block was generated %1 ago.</source>
-        <translation>最後に受信したブロックは %1 前に生成。</translation>
+        <translation type="unfinished">最後に受信したブロックは %1 前に生成。</translation>
     </message>
     <message>
         <source>Transactions after this will not yet be visible.</source>
-        <translation>これより後の取引はまだ表示されていません。</translation>
+        <translation type="unfinished">これより後の取引はまだ表示されていません。</translation>
     </message>
     <message>
         <source>Error</source>
-        <translation>エラー</translation>
+        <translation type="unfinished">エラー</translation>
     </message>
     <message>
         <source>Warning</source>
-        <translation>警告</translation>
+        <translation type="unfinished">警告</translation>
     </message>
     <message>
         <source>Information</source>
-        <translation>情報</translation>
+        <translation type="unfinished">情報</translation>
     </message>
     <message>
         <source>Up to date</source>
-        <translation>ブロックは最新</translation>
-    </message>
-    <message>
-        <source>Load PSBT from clipboard...</source>
-        <translation>PSBTをクリップボードから読み込み</translation>
+        <translation type="unfinished">ブロックは最新</translation>
+    </message>
+    <message>
+        <source>Load Partially Signed Particl Transaction</source>
+        <translation type="unfinished">部分的に署名されたビットコインのトランザクションを読み込み</translation>
+    </message>
+    <message>
+        <source>Load PSBT from &amp;clipboard…</source>
+        <translation type="unfinished">PSBTをクリップボードから読む…</translation>
     </message>
     <message>
         <source>Load Partially Signed Particl Transaction from clipboard</source>
-        <translation>部分的に署名されたビットコインのトランザクションをクリップボードから読み込み</translation>
+        <translation type="unfinished">部分的に署名されたビットコインのトランザクションをクリップボードから読み込み</translation>
     </message>
     <message>
         <source>Node window</source>
-        <translation>ノードウィンドウ</translation>
+        <translation type="unfinished">ノードウィンドウ</translation>
     </message>
     <message>
         <source>Open node debugging and diagnostic console</source>
-        <translation>ノードのデバッグ・診断コンソールを開く</translation>
+        <translation type="unfinished">ノードのデバッグ・診断コンソールを開く</translation>
     </message>
     <message>
         <source>&amp;Sending addresses</source>
-        <translation>送金先アドレス一覧(&amp;S)...</translation>
+        <translation type="unfinished">送金先アドレス一覧(&amp;S)...</translation>
     </message>
     <message>
         <source>&amp;Receiving addresses</source>
-        <translation>受取用アドレス一覧(&amp;R)...</translation>
+        <translation type="unfinished">受取用アドレス一覧(&amp;R)...</translation>
     </message>
     <message>
         <source>Open a particl: URI</source>
-        <translation>particl: URIを開く</translation>
+        <translation type="unfinished">particl: URIを開く</translation>
     </message>
     <message>
         <source>Open Wallet</source>
-        <translation>ウォレットを開く</translation>
+        <translation type="unfinished">ウォレットを開く</translation>
     </message>
     <message>
         <source>Open a wallet</source>
-        <translation>ウォレットを開く</translation>
-    </message>
-    <message>
-        <source>Close Wallet...</source>
-        <translation>ウォレットを閉じる</translation>
+        <translation type="unfinished">ウォレットを開く</translation>
     </message>
     <message>
         <source>Close wallet</source>
-        <translation>ウォレットを閉じる</translation>
-    </message>
-    <message>
-        <source>Close All Wallets...</source>
-        <translation>全てのウォレットを閉じる</translation>
+        <translation type="unfinished">ウォレットを閉じる</translation>
     </message>
     <message>
         <source>Close all wallets</source>
-        <translation>全てのウォレットを閉じる</translation>
+        <translation type="unfinished">全てのウォレットを閉じる</translation>
     </message>
     <message>
         <source>Show the %1 help message to get a list with possible Particl command-line options</source>
-        <translation>%1 のヘルプ メッセージを表示し、使用可能な Particl のコマンドラインオプション一覧を見る。</translation>
+        <translation type="unfinished">%1 のヘルプ メッセージを表示し、使用可能な Particl のコマンドラインオプション一覧を見る。</translation>
+    </message>
+    <message>
+        <source>&amp;Mask values</source>
+        <translation type="unfinished">&amp;値を隠す</translation>
+    </message>
+    <message>
+        <source>Mask the values in the Overview tab</source>
+        <translation type="unfinished">概要タブにある値を隠す</translation>
     </message>
     <message>
         <source>default wallet</source>
-        <translation>デフォルトウォレット</translation>
+        <translation type="unfinished">デフォルトウォレット</translation>
     </message>
     <message>
         <source>No wallets available</source>
-        <translation>ウォレットは利用できません</translation>
+        <translation type="unfinished">ウォレットは利用できません</translation>
     </message>
     <message>
         <source>&amp;Window</source>
-        <translation>ウィンドウ (&amp;W)</translation>
-    </message>
-    <message>
-        <source>Minimize</source>
-        <translation>最小化</translation>
+        <translation type="unfinished">ウィンドウ (&amp;W)</translation>
     </message>
     <message>
         <source>Zoom</source>
-        <translation>拡大／縮小</translation>
+        <translation type="unfinished">拡大／縮小</translation>
     </message>
     <message>
         <source>Main Window</source>
-        <translation>メインウィンドウ</translation>
+        <translation type="unfinished">メインウィンドウ</translation>
     </message>
     <message>
         <source>%1 client</source>
-        <translation>%1 クライアント</translation>
-    </message>
-    <message>
-        <source>Connecting to peers...</source>
-        <translation>ピアに接続中...</translation>
-    </message>
-    <message>
-        <source>Catching up...</source>
-        <translation>遅延取戻し中...</translation>
+        <translation type="unfinished">%1 クライアント</translation>
+    </message>
+    <message>
+        <source>&amp;Hide</source>
+        <translation type="unfinished">隠す</translation>
+    </message>
+    <message>
+        <source>S&amp;how</source>
+        <translation type="unfinished">表示</translation>
+    </message>
+    <message numerus="yes">
+        <source>%n active connection(s) to Particl network.</source>
+        <extracomment>A substring of the tooltip.</extracomment>
+        <translation type="unfinished">
+            <numerusform>Particl Networkへのアクティブな接続数: %n</numerusform>
+        </translation>
+    </message>
+    <message>
+        <source>Click for more actions.</source>
+        <extracomment>A substring of the tooltip. "More actions" are available via the context menu.</extracomment>
+        <translation type="unfinished">クリックして、より多くのアクションを表示。</translation>
+    </message>
+    <message>
+        <source>Show Peers tab</source>
+        <extracomment>A context menu item. The "Peers tab" is an element of the "Node window".</extracomment>
+        <translation type="unfinished">ピアタブを表示する</translation>
+    </message>
+    <message>
+        <source>Disable network activity</source>
+        <extracomment>A context menu item.</extracomment>
+        <translation type="unfinished">ネットワーク活動を無効化する</translation>
+    </message>
+    <message>
+        <source>Enable network activity</source>
+        <extracomment>A context menu item. The network activity was disabled previously.</extracomment>
+        <translation type="unfinished">ネットワーク活動を有効化する</translation>
     </message>
     <message>
         <source>Error: %1</source>
-        <translation>エラー: %1</translation>
+        <translation type="unfinished">エラー: %1</translation>
     </message>
     <message>
         <source>Warning: %1</source>
-        <translation>警告: %1</translation>
+        <translation type="unfinished">警告: %1</translation>
     </message>
     <message>
         <source>Date: %1
 </source>
-        <translation>日付: %1
+        <translation type="unfinished">日付: %1
 </translation>
     </message>
     <message>
-<<<<<<< HEAD
         <source>Amount: %1
 </source>
-        <translation>金額: %1
+        <translation type="unfinished">金額: %1
 </translation>
-=======
-        <source>Error loading %s: External signer wallet being loaded without external signer support compiled</source>
-        <translation type="unfinished">%s のロード中にエラーが発生しました：外​​部署名者ウォレットがロードされています</translation>
-    </message>
-    <message>
-        <source>Config setting for %s only applied on %s network when in [%s] section.</source>
-        <translation type="unfinished">%s の設定は、 [%s] セクションに書かれた場合のみ %s ネットワークへ適用されます。</translation>
->>>>>>> 9549b28c
     </message>
     <message>
         <source>Wallet: %1
 </source>
-        <translation>ウォレット: %1
+        <translation type="unfinished">ウォレット: %1
 </translation>
     </message>
     <message>
         <source>Type: %1
 </source>
-        <translation>種別: %1
+        <translation type="unfinished">種別: %1
 </translation>
     </message>
     <message>
         <source>Label: %1
 </source>
-        <translation>ラベル: %1
+        <translation type="unfinished">ラベル: %1
 </translation>
     </message>
     <message>
         <source>Address: %1
 </source>
-        <translation>アドレス: %1
+        <translation type="unfinished">アドレス: %1
 </translation>
     </message>
     <message>
         <source>Sent transaction</source>
-        <translation>送金取引</translation>
+        <translation type="unfinished">送金取引</translation>
     </message>
     <message>
         <source>Incoming transaction</source>
-        <translation>入金取引</translation>
+        <translation type="unfinished">入金取引</translation>
     </message>
     <message>
         <source>HD key generation is &lt;b&gt;enabled&lt;/b&gt;</source>
-        <translation>HD鍵生成は&lt;b&gt;有効&lt;/b&gt;</translation>
+        <translation type="unfinished">HD鍵生成は&lt;b&gt;有効&lt;/b&gt;</translation>
     </message>
     <message>
         <source>HD key generation is &lt;b&gt;disabled&lt;/b&gt;</source>
-        <translation>HD鍵生成は&lt;b&gt;無効&lt;/b&gt;</translation>
+        <translation type="unfinished">HD鍵生成は&lt;b&gt;無効&lt;/b&gt;</translation>
     </message>
     <message>
         <source>Private key &lt;b&gt;disabled&lt;/b&gt;</source>
-        <translation>秘密鍵は&lt;b&gt;無効&lt;/b&gt;</translation>
+        <translation type="unfinished">秘密鍵は&lt;b&gt;無効&lt;/b&gt;</translation>
     </message>
     <message>
         <source>Wallet is &lt;b&gt;encrypted&lt;/b&gt; and currently &lt;b&gt;unlocked&lt;/b&gt;</source>
-        <translation>ウォレットは&lt;b&gt;暗号化済み&lt;/b&gt;・&lt;b&gt;アンロック状態&lt;/b&gt;</translation>
+        <translation type="unfinished">ウォレットは&lt;b&gt;暗号化済み&lt;/b&gt;・&lt;b&gt;アンロック状態&lt;/b&gt;</translation>
     </message>
     <message>
         <source>Wallet is &lt;b&gt;encrypted&lt;/b&gt; and currently &lt;b&gt;locked&lt;/b&gt;</source>
-        <translation>ウォレットは&lt;b&gt;暗号化済み&lt;/b&gt;・&lt;b&gt;ロック状態&lt;/b&gt;</translation>
+        <translation type="unfinished">ウォレットは&lt;b&gt;暗号化済み&lt;/b&gt;・&lt;b&gt;ロック状態&lt;/b&gt;</translation>
     </message>
     <message>
         <source>Original message:</source>
-        <translation>オリジナルメッセージ：</translation>
-    </message>
-    </context>
+        <translation type="unfinished">オリジナルメッセージ：</translation>
+    </message>
+</context>
+<context>
+    <name>UnitDisplayStatusBarControl</name>
+    <message>
+        <source>Unit to show amounts in. Click to select another unit.</source>
+        <translation type="unfinished">金額を表示する際の単位。クリックすると他の単位を選択できます。</translation>
+    </message>
+</context>
 <context>
     <name>CoinControlDialog</name>
     <message>
         <source>Coin Selection</source>
-        <translation>コインの選択</translation>
+        <translation type="unfinished">コインの選択</translation>
     </message>
     <message>
         <source>Quantity:</source>
-        <translation>選択数:</translation>
+        <translation type="unfinished">選択数:</translation>
     </message>
     <message>
         <source>Bytes:</source>
-        <translation>バイト数:</translation>
+        <translation type="unfinished">バイト数:</translation>
     </message>
     <message>
         <source>Amount:</source>
-        <translation>金額:</translation>
+        <translation type="unfinished">金額:</translation>
     </message>
     <message>
         <source>Fee:</source>
-        <translation>手数料:</translation>
+        <translation type="unfinished">手数料:</translation>
     </message>
     <message>
         <source>Dust:</source>
-        <translation>ダスト：</translation>
+        <translation type="unfinished">ダスト：</translation>
     </message>
     <message>
         <source>After Fee:</source>
-        <translation>手数料差引後金額:</translation>
+        <translation type="unfinished">手数料差引後金額:</translation>
     </message>
     <message>
         <source>Change:</source>
-        <translation>お釣り:</translation>
+        <translation type="unfinished">お釣り:</translation>
     </message>
     <message>
         <source>(un)select all</source>
-        <translation>全て選択/選択解除</translation>
+        <translation type="unfinished">全て選択/選択解除</translation>
     </message>
     <message>
         <source>Tree mode</source>
-        <translation>ツリーモード</translation>
+        <translation type="unfinished">ツリーモード</translation>
     </message>
     <message>
         <source>List mode</source>
-        <translation>リストモード</translation>
+        <translation type="unfinished">リストモード</translation>
     </message>
     <message>
         <source>Amount</source>
-        <translation>金額</translation>
+        <translation type="unfinished">金額</translation>
     </message>
     <message>
         <source>Received with label</source>
-        <translation>対応するラベル</translation>
+        <translation type="unfinished">対応するラベル</translation>
     </message>
     <message>
         <source>Received with address</source>
-        <translation>対応するアドレス</translation>
+        <translation type="unfinished">対応するアドレス</translation>
     </message>
     <message>
         <source>Date</source>
-        <translation>日時</translation>
+        <translation type="unfinished">日時</translation>
     </message>
     <message>
         <source>Confirmations</source>
-        <translation>検証数</translation>
+        <translation type="unfinished">検証数</translation>
     </message>
     <message>
         <source>Confirmed</source>
-        <translation>検証済み</translation>
-    </message>
-    <message>
-        <source>Copy address</source>
-        <translation>アドレスをコピー</translation>
-    </message>
-    <message>
-        <source>Copy label</source>
-        <translation>ラベルをコピー</translation>
+        <translation type="unfinished">承認済み</translation>
     </message>
     <message>
         <source>Copy amount</source>
-        <translation>金額をコピー</translation>
-    </message>
-    <message>
-        <source>Copy transaction ID</source>
-        <translation>取引 ID をコピー</translation>
-    </message>
-    <message>
-        <source>Lock unspent</source>
-        <translation>未使用トランザクションをロック</translation>
-    </message>
-    <message>
-        <source>Unlock unspent</source>
-        <translation>未使用トランザクションのロックを解除</translation>
+        <translation type="unfinished">金額をコピー</translation>
+    </message>
+    <message>
+        <source>&amp;Copy address</source>
+        <translation type="unfinished">アドレスをコピー(&amp;C)</translation>
+    </message>
+    <message>
+        <source>Copy &amp;label</source>
+        <translation type="unfinished">ラベルをコピー(&amp;l)</translation>
+    </message>
+    <message>
+        <source>Copy &amp;amount</source>
+        <translation type="unfinished">金額をコピー(&amp;a)</translation>
+    </message>
+    <message>
+        <source>Copy transaction &amp;ID and output index</source>
+        <translation type="unfinished">取引IDとアウトプットのインデックスをコピー</translation>
+    </message>
+    <message>
+        <source>L&amp;ock unspent</source>
+        <translation type="unfinished">コインをロック(&amp;o)</translation>
+    </message>
+    <message>
+        <source>&amp;Unlock unspent</source>
+        <translation type="unfinished">コインをアンロック(&amp;U)</translation>
     </message>
     <message>
         <source>Copy quantity</source>
-        <translation>選択数をコピー</translation>
+        <translation type="unfinished">選択数をコピー</translation>
     </message>
     <message>
         <source>Copy fee</source>
-        <translation>手数料をコピー</translation>
+        <translation type="unfinished">手数料をコピー</translation>
     </message>
     <message>
         <source>Copy after fee</source>
-        <translation>手数料差引後金額をコピー</translation>
+        <translation type="unfinished">手数料差引後金額をコピー</translation>
     </message>
     <message>
         <source>Copy bytes</source>
-        <translation>バイト数をコピー</translation>
+        <translation type="unfinished">バイト数をコピー</translation>
     </message>
     <message>
         <source>Copy dust</source>
-        <translation>ダストをコピー</translation>
+        <translation type="unfinished">ダストをコピー</translation>
     </message>
     <message>
         <source>Copy change</source>
-        <translation>お釣りをコピー</translation>
+        <translation type="unfinished">お釣りをコピー</translation>
     </message>
     <message>
         <source>(%1 locked)</source>
-        <translation>(ロック済み %1個)</translation>
+        <translation type="unfinished">(ロック済み %1個)</translation>
     </message>
     <message>
         <source>yes</source>
-        <translation>はい</translation>
+        <translation type="unfinished">はい</translation>
     </message>
     <message>
         <source>no</source>
-        <translation>いいえ</translation>
+        <translation type="unfinished">いいえ</translation>
     </message>
     <message>
         <source>This label turns red if any recipient receives an amount smaller than the current dust threshold.</source>
-        <translation>受取額が現在のダスト閾値を下回るアドレスがひとつでもあると、このラベルが赤くなります。</translation>
+        <translation type="unfinished">受取額が現在のダスト閾値を下回るアドレスがひとつでもあると、このラベルが赤くなります。</translation>
     </message>
     <message>
         <source>Can vary +/- %1 satoshi(s) per input.</source>
-        <translation>インプット毎に %1 satoshi 前後変動する場合があります。</translation>
+        <translation type="unfinished">インプット毎に %1 satoshi 前後変動する場合があります。</translation>
     </message>
     <message>
         <source>(no label)</source>
-        <translation>（ラベル無し）</translation>
+        <translation type="unfinished">（ラベル無し）</translation>
     </message>
     <message>
         <source>change from %1 (%2)</source>
-        <translation>%1 (%2) からのおつり</translation>
+        <translation type="unfinished">%1 (%2) からのおつり</translation>
     </message>
     <message>
         <source>(change)</source>
-        <translation>（おつり）</translation>
+        <translation type="unfinished">（おつり）</translation>
     </message>
 </context>
 <context>
     <name>CreateWalletActivity</name>
     <message>
-        <source>Creating Wallet &lt;b&gt;%1&lt;/b&gt;...</source>
-        <translation>ウォレット &lt;b&gt;%1&lt;/b&gt;を作成しています...</translation>
+        <source>Create Wallet</source>
+        <extracomment>Title of window indicating the progress of creation of a new wallet.</extracomment>
+        <translation type="unfinished">ウォレットを作成する</translation>
+    </message>
+    <message>
+        <source>Creating Wallet &lt;b&gt;%1&lt;/b&gt;…</source>
+        <extracomment>Descriptive text of the create wallet progress window which indicates to the user which wallet is currently being created.</extracomment>
+        <translation type="unfinished">ウォレットを作成中 &lt;b&gt;%1&lt;/b&gt;…</translation>
     </message>
     <message>
         <source>Create wallet failed</source>
-        <translation>ウォレットの作成に失敗しました</translation>
+        <translation type="unfinished">ウォレットの作成に失敗しました</translation>
     </message>
     <message>
         <source>Create wallet warning</source>
-        <translation>ウォレットを作成 - 警告</translation>
+        <translation type="unfinished">ウォレットを作成 - 警告</translation>
+    </message>
+    <message>
+        <source>Can't list signers</source>
+        <translation type="unfinished">署名者をリストできません</translation>
+    </message>
+</context>
+<context>
+    <name>LoadWalletsActivity</name>
+    <message>
+        <source>Load Wallets</source>
+        <extracomment>Title of progress window which is displayed when wallets are being loaded.</extracomment>
+        <translation type="unfinished">ウォレットを読み込む</translation>
+    </message>
+    <message>
+        <source>Loading wallets…</source>
+        <extracomment>Descriptive text of the load wallets progress window which indicates to the user that wallets are currently being loaded.</extracomment>
+        <translation type="unfinished">ウォレットの読み込み中…</translation>
+    </message>
+</context>
+<context>
+    <name>OpenWalletActivity</name>
+    <message>
+        <source>Open wallet failed</source>
+        <translation type="unfinished">ウォレットを開くことに失敗しました</translation>
+    </message>
+    <message>
+        <source>Open wallet warning</source>
+        <translation type="unfinished">ウォレットを開く - 警告</translation>
+    </message>
+    <message>
+        <source>default wallet</source>
+        <translation type="unfinished">デフォルトウォレット</translation>
+    </message>
+    <message>
+        <source>Open Wallet</source>
+        <extracomment>Title of window indicating the progress of opening of a wallet.</extracomment>
+        <translation type="unfinished">ウォレットを開く</translation>
+    </message>
+    <message>
+        <source>Opening Wallet &lt;b&gt;%1&lt;/b&gt;…</source>
+        <extracomment>Descriptive text of the open wallet progress window which indicates to the user which wallet is currently being opened.</extracomment>
+        <translation type="unfinished">ウォレットを開いています &lt;b&gt;%1&lt;/b&gt;…</translation>
+    </message>
+</context>
+<context>
+    <name>WalletController</name>
+    <message>
+        <source>Close wallet</source>
+        <translation type="unfinished">ウォレットを閉じる</translation>
+    </message>
+    <message>
+        <source>Are you sure you wish to close the wallet &lt;i&gt;%1&lt;/i&gt;?</source>
+        <translation type="unfinished">本当にウォレット&lt;i&gt;%1&lt;/i&gt;を閉じますか？</translation>
+    </message>
+    <message>
+        <source>Closing the wallet for too long can result in having to resync the entire chain if pruning is enabled.</source>
+        <translation type="unfinished">ブロックファイル剪定が有効の場合、長期間ウォレットを起動しないと全チェーンを再度同期させる必要があるかもしれません。</translation>
+    </message>
+    <message>
+        <source>Close all wallets</source>
+        <translation type="unfinished">全てのウォレットを閉じる</translation>
+    </message>
+    <message>
+        <source>Are you sure you wish to close all wallets?</source>
+        <translation type="unfinished">本当に全てのウォレットを閉じますか？</translation>
     </message>
 </context>
 <context>
     <name>CreateWalletDialog</name>
     <message>
         <source>Create Wallet</source>
-        <translation>ウォレットを作成する</translation>
+        <translation type="unfinished">ウォレットを作成する</translation>
     </message>
     <message>
         <source>Wallet Name</source>
-        <translation>ウォレット名</translation>
+        <translation type="unfinished">ウォレット名</translation>
+    </message>
+    <message>
+        <source>Wallet</source>
+        <translation type="unfinished">ウォレット</translation>
     </message>
     <message>
         <source>Encrypt the wallet. The wallet will be encrypted with a passphrase of your choice.</source>
-        <translation>ウォレットを暗号化。ウォレットは任意のパスフレーズによって暗号化されます。</translation>
+        <translation type="unfinished">ウォレットを暗号化。ウォレットは任意のパスフレーズによって暗号化されます。</translation>
     </message>
     <message>
         <source>Encrypt Wallet</source>
-        <translation>ウォレットを暗号化する</translation>
+        <translation type="unfinished">ウォレットを暗号化する</translation>
+    </message>
+    <message>
+        <source>Advanced Options</source>
+        <translation type="unfinished">高度なオプション</translation>
     </message>
     <message>
         <source>Disable private keys for this wallet. Wallets with private keys disabled will have no private keys and cannot have an HD seed or imported private keys. This is ideal for watch-only wallets.</source>
-        <translation>このウォレットの秘密鍵を無効にします。秘密鍵が無効になっているウォレットには秘密鍵はなく、HDシードまたはインポートされた秘密鍵を持つこともできません。これはウォッチ限定のウォレットに最適です。</translation>
+        <translation type="unfinished">このウォレットの秘密鍵を無効にします。秘密鍵が無効になっているウォレットには秘密鍵はなく、HDシードまたはインポートされた秘密鍵を持つこともできません。これはウォッチ限定のウォレットに最適です。</translation>
     </message>
     <message>
         <source>Disable Private Keys</source>
-        <translation>秘密鍵を無効化</translation>
+        <translation type="unfinished">秘密鍵を無効化</translation>
     </message>
     <message>
         <source>Make a blank wallet. Blank wallets do not initially have private keys or scripts. Private keys and addresses can be imported, or an HD seed can be set, at a later time.</source>
-        <translation>空ウォレットを作成。空ウォレットには、最初は秘密鍵やスクリプトがありません。後から秘密鍵やアドレスをインポート、またはHDシードを設定できます。</translation>
+        <translation type="unfinished">空ウォレットを作成。空ウォレットには、最初は秘密鍵やスクリプトがありません。後から秘密鍵やアドレスをインポート、またはHDシードを設定できます。</translation>
     </message>
     <message>
         <source>Make Blank Wallet</source>
-        <translation>空ウォレットを作成</translation>
+        <translation type="unfinished">空ウォレットを作成</translation>
+    </message>
+    <message>
+        <source>Use descriptors for scriptPubKey management</source>
+        <translation type="unfinished">scriptPubKeyの管理にDescriptorを使用します</translation>
+    </message>
+    <message>
+        <source>Descriptor Wallet</source>
+        <translation type="unfinished">Descriptorウォレット</translation>
+    </message>
+    <message>
+        <source>Use an external signing device such as a hardware wallet. Configure the external signer script in wallet preferences first.</source>
+        <translation type="unfinished">外部署名デバイスであるハードウェアウォレットを使ってください。最初に外部署名プログラム(HWI)をウォレットのオプションに設定してください。</translation>
+    </message>
+    <message>
+        <source>External signer</source>
+        <translation type="unfinished">外部署名者</translation>
     </message>
     <message>
         <source>Create</source>
-        <translation>作成</translation>
+        <translation type="unfinished">作成</translation>
+    </message>
+    <message>
+        <source>Compiled without sqlite support (required for descriptor wallets)</source>
+        <translation type="unfinished">（Descriptorウォレットに必要な）sqliteサポート無しでコンパイル</translation>
+    </message>
+    <message>
+        <source>Compiled without external signing support (required for external signing)</source>
+        <extracomment>"External signing" means using devices such as hardware wallets.</extracomment>
+        <translation type="unfinished">外部署名なしで処理されました (外部署名が必要です)</translation>
     </message>
 </context>
 <context>
     <name>EditAddressDialog</name>
     <message>
         <source>Edit Address</source>
-        <translation>アドレスを編集</translation>
+        <translation type="unfinished">アドレスを編集</translation>
     </message>
     <message>
         <source>&amp;Label</source>
-        <translation>ラベル(&amp;L)</translation>
+        <translation type="unfinished">ラベル(&amp;L)</translation>
     </message>
     <message>
         <source>The label associated with this address list entry</source>
-        <translation>このアドレス帳項目のラベル</translation>
+        <translation type="unfinished">このアドレス帳項目のラベル</translation>
     </message>
     <message>
         <source>The address associated with this address list entry. This can only be modified for sending addresses.</source>
-        <translation>このアドレス帳項目のアドレス。アドレスは送金先アドレスの場合のみ編集することができます。</translation>
+        <translation type="unfinished">このアドレス帳項目のアドレス。アドレスは送金先アドレスの場合のみ編集することができます。</translation>
     </message>
     <message>
         <source>&amp;Address</source>
-        <translation>アドレス(&amp;A)</translation>
+        <translation type="unfinished">アドレス(&amp;A)</translation>
     </message>
     <message>
         <source>New sending address</source>
-        <translation>新しい送金先アドレス</translation>
+        <translation type="unfinished">新しい送金先アドレス</translation>
     </message>
     <message>
         <source>Edit receiving address</source>
-        <translation>受取用アドレスを編集</translation>
+        <translation type="unfinished">受取用アドレスを編集</translation>
     </message>
     <message>
         <source>Edit sending address</source>
-        <translation>送金先アドレスを編集</translation>
+        <translation type="unfinished">送金先アドレスを編集</translation>
     </message>
     <message>
         <source>The entered address "%1" is not a valid Particl address.</source>
-        <translation>入力されたアドレス "%1" は無効な Particl アドレスです。</translation>
+        <translation type="unfinished">入力されたアドレス "%1" は無効な Particl アドレスです。</translation>
     </message>
     <message>
         <source>Address "%1" already exists as a receiving address with label "%2" and so cannot be added as a sending address.</source>
-        <translation>アドレス "%1" は既に受取用アドレスにラベル "%2" として存在するので、送金先アドレスとしては追加できません。</translation>
+        <translation type="unfinished">アドレス "%1" は既に受取用アドレスにラベル "%2" として存在するので、送金先アドレスとしては追加できません。</translation>
     </message>
     <message>
         <source>The entered address "%1" is already in the address book with label "%2".</source>
-        <translation>入力されたアドレス "%1" は既にラベル "%2" としてアドレス帳に存在します｡</translation>
+        <translation type="unfinished">入力されたアドレス "%1" は既にラベル "%2" としてアドレス帳に存在します｡ </translation>
     </message>
     <message>
         <source>Could not unlock wallet.</source>
-        <translation>ウォレットをアンロックできませんでした。</translation>
+        <translation type="unfinished">ウォレットをアンロックできませんでした。</translation>
     </message>
     <message>
         <source>New key generation failed.</source>
-        <translation>新しい鍵の生成に失敗しました。</translation>
+        <translation type="unfinished">新しい鍵の生成に失敗しました。</translation>
     </message>
 </context>
 <context>
     <name>FreespaceChecker</name>
     <message>
         <source>A new data directory will be created.</source>
-        <translation>新しいデータディレクトリが作成されます。</translation>
+        <translation type="unfinished">新しいデータディレクトリが作成されます。</translation>
     </message>
     <message>
         <source>name</source>
-        <translation>ディレクトリ名</translation>
+        <translation type="unfinished">ディレクトリ名</translation>
     </message>
     <message>
         <source>Directory already exists. Add %1 if you intend to create a new directory here.</source>
-        <translation>ディレクトリが既に存在します。新しいディレクトリを作りたい場合は %1 と追記してください。</translation>
+        <translation type="unfinished">ディレクトリが既に存在します。新しいディレクトリを作りたい場合は %1 と追記してください。</translation>
     </message>
     <message>
         <source>Path already exists, and is not a directory.</source>
-        <translation>パスが存在しますがディレクトリではありません。</translation>
+        <translation type="unfinished">パスが存在しますがディレクトリではありません。</translation>
     </message>
     <message>
         <source>Cannot create data directory here.</source>
-        <translation>ここにデータ ディレクトリを作成することはできません。</translation>
+        <translation type="unfinished">ここにデータ ディレクトリを作成することはできません。</translation>
+    </message>
+</context>
+<context>
+    <name>Intro</name>
+    <message>
+        <source>%1 GB of space available</source>
+        <translation type="unfinished">%1 GBの空き容量が利用可能</translation>
+    </message>
+    <message>
+        <source>(of %1 GB needed)</source>
+        <translation type="unfinished">(内 %1 GB が必要)</translation>
+    </message>
+    <message>
+        <source>(%1 GB needed for full chain)</source>
+        <translation type="unfinished">(フルチェーンには %1 GB が必要)</translation>
+    </message>
+    <message>
+        <source>At least %1 GB of data will be stored in this directory, and it will grow over time.</source>
+        <translation type="unfinished">最低でも%1 GBのデータをこのディレクトリに保存する必要があります。またこのデータは時間とともに増加していきます。</translation>
+    </message>
+    <message>
+        <source>Approximately %1 GB of data will be stored in this directory.</source>
+        <translation type="unfinished">約%1 GBのデータがこのディレクトリに保存されます。</translation>
+    </message>
+    <message numerus="yes">
+        <source>(sufficient to restore backups %n day(s) old)</source>
+        <extracomment>Explanatory text on the capability of the current prune target.</extracomment>
+        <translation type="unfinished">
+            <numerusform>(%n 日前のバックアップを復元するのに充分です)</numerusform>
+        </translation>
+    </message>
+    <message>
+        <source>%1 will download and store a copy of the Particl block chain.</source>
+        <translation type="unfinished">%1 は Particl ブロックチェーンのコピーをダウンロードし保存します。</translation>
+    </message>
+    <message>
+        <source>The wallet will also be stored in this directory.</source>
+        <translation type="unfinished">ウォレットもこのディレクトリに保存されます。</translation>
+    </message>
+    <message>
+        <source>Error: Specified data directory "%1" cannot be created.</source>
+        <translation type="unfinished">エラー: 指定のデータディレクトリ "%1" を作成できません。</translation>
+    </message>
+    <message>
+        <source>Error</source>
+        <translation type="unfinished">エラー</translation>
+    </message>
+    <message>
+        <source>Welcome</source>
+        <translation type="unfinished">ようこそ</translation>
+    </message>
+    <message>
+        <source>Welcome to %1.</source>
+        <translation type="unfinished">%1 へようこそ。</translation>
+    </message>
+    <message>
+        <source>As this is the first time the program is launched, you can choose where %1 will store its data.</source>
+        <translation type="unfinished">これはプログラムの最初の起動です。%1 がデータを保存する場所を選択してください。</translation>
+    </message>
+    <message>
+        <source>When you click OK, %1 will begin to download and process the full %4 block chain (%2GB) starting with the earliest transactions in %3 when %4 initially launched.</source>
+        <translation type="unfinished">OKをクリックすると、%1 は %4 がリリースされた%3年における最初の取引からの完全な %4 ブロックチェーン（%2GB）のダウンロードおよび処理を開始します。</translation>
+    </message>
+    <message>
+        <source>Limit block chain storage to</source>
+        <translation type="unfinished">ブロックチェーンのストレージを次に限定する: </translation>
+    </message>
+    <message>
+        <source>Reverting this setting requires re-downloading the entire blockchain. It is faster to download the full chain first and prune it later. Disables some advanced features.</source>
+        <translation type="unfinished">この設定を元に戻すには、ブロックチェーン全体を再ダウンロードする必要があります。先にチェーン全体をダウンロードしてから、剪定する方が高速です。一部の高度な機能を無効にします。</translation>
+    </message>
+    <message>
+        <source>This initial synchronisation is very demanding, and may expose hardware problems with your computer that had previously gone unnoticed. Each time you run %1, it will continue downloading where it left off.</source>
+        <translation type="unfinished">この初回同期には多大なリソースを消費し、あなたのコンピュータでこれまで見つからなかったハードウェア上の問題が発生する場合があります。%1 を実行する度に、中断された時点からダウンロードを再開します。</translation>
+    </message>
+    <message>
+        <source>If you have chosen to limit block chain storage (pruning), the historical data must still be downloaded and processed, but will be deleted afterward to keep your disk usage low.</source>
+        <translation type="unfinished">ブロックチェーンの保存容量に制限を設けること（剪定）を選択した場合にも、過去のデータのダウンロードおよび処理が必要になります。しかし、これらのデータはディスク使用量を低く抑えるために、後で削除されます。</translation>
+    </message>
+    <message>
+        <source>Use the default data directory</source>
+        <translation type="unfinished">デフォルトのデータディレクトリを使用</translation>
+    </message>
+    <message>
+        <source>Use a custom data directory:</source>
+        <translation type="unfinished">カスタムデータディレクトリを使用:</translation>
     </message>
 </context>
 <context>
     <name>HelpMessageDialog</name>
     <message>
         <source>version</source>
-        <translation>バージョン</translation>
+        <translation type="unfinished">バージョン</translation>
     </message>
     <message>
         <source>About %1</source>
-        <translation>%1 について</translation>
+        <translation type="unfinished">%1 について</translation>
     </message>
     <message>
         <source>Command-line options</source>
-        <translation>コマンドラインオプション</translation>
+        <translation type="unfinished">コマンドラインオプション</translation>
     </message>
 </context>
 <context>
-    <name>Intro</name>
-    <message>
-        <source>Welcome</source>
-        <translation>ようこそ</translation>
-    </message>
-    <message>
-        <source>Welcome to %1.</source>
-        <translation>%1 へようこそ。</translation>
-    </message>
-    <message>
-        <source>As this is the first time the program is launched, you can choose where %1 will store its data.</source>
-        <translation>これはプログラムの最初の起動です。%1 がデータを保存する場所を選択してください。</translation>
-    </message>
-    <message>
-        <source>When you click OK, %1 will begin to download and process the full %4 block chain (%2GB) starting with the earliest transactions in %3 when %4 initially launched.</source>
-        <translation>OKをクリックすると、%1 は %4 がリリースされた%3年における最初の取引からの完全な %4 ブロックチェーン（%2GB）のダウンロードおよび処理を開始します。</translation>
-    </message>
-    <message>
-        <source>Reverting this setting requires re-downloading the entire blockchain. It is faster to download the full chain first and prune it later. Disables some advanced features.</source>
-        <translation>この設定を元に戻すには、ブロックチェーン全体を再ダウンロードする必要があります。先にチェーン全体をダウンロードしてから、剪定する方が高速です。一部の高度な機能を無効にします。</translation>
-    </message>
-    <message>
-        <source>This initial synchronisation is very demanding, and may expose hardware problems with your computer that had previously gone unnoticed. Each time you run %1, it will continue downloading where it left off.</source>
-        <translation>この初回同期には多大なリソースを消費し、あなたのコンピュータでこれまで見つからなかったハードウェア上の問題が発生する場合があります。%1 を実行する度に、中断された時点からダウンロードを再開します。</translation>
-    </message>
-    <message>
-        <source>If you have chosen to limit block chain storage (pruning), the historical data must still be downloaded and processed, but will be deleted afterward to keep your disk usage low.</source>
-        <translation>ブロックチェーンの保存容量に制限を設けること（剪定）を選択した場合にも、過去のデータのダウンロードおよび処理が必要になります。しかし、これらのデータはディスク使用量を低く抑えるために、後で削除されます。</translation>
-    </message>
-    <message>
-        <source>Use the default data directory</source>
-        <translation>デフォルトのデータディレクトリを使用</translation>
-    </message>
-    <message>
-        <source>Use a custom data directory:</source>
-        <translation>カスタムデータディレクトリを使用:</translation>
-    </message>
-    <message>
-        <source>Particl</source>
-        <translation>Particl</translation>
-    </message>
-    <message>
-        <source>Discard blocks after verification, except most recent %1 GB (prune)</source>
-        <translation>最新の%1 GBを除き、検証後にブロックを破棄する（剪定する）</translation>
-    </message>
-    <message>
-        <source>At least %1 GB of data will be stored in this directory, and it will grow over time.</source>
-        <translation>最低でも%1 GBのデータをこのディレクトリに保存する必要があります。またこのデータは時間とともに増加していきます。</translation>
-    </message>
-    <message>
-        <source>Approximately %1 GB of data will be stored in this directory.</source>
-        <translation>約%1 GBのデータがこのディレクトリに保存されます。</translation>
-    </message>
-    <message>
-        <source>%1 will download and store a copy of the Particl block chain.</source>
-        <translation>%1 は Particl ブロックチェーンのコピーをダウンロードし保存します。</translation>
-    </message>
-    <message>
-        <source>The wallet will also be stored in this directory.</source>
-        <translation>ウォレットもこのディレクトリに保存されます。</translation>
-    </message>
-    <message>
-        <source>Error: Specified data directory "%1" cannot be created.</source>
-        <translation>エラー: 指定のデータディレクトリ "%1" を作成できません。</translation>
-    </message>
-    <message>
-        <source>Error</source>
-        <translation>エラー</translation>
-    </message>
-    <message numerus="yes">
-        <source>%n GB of free space available</source>
-        <translation><numerusform>利用可能な空き容量 %n GB</numerusform></translation>
-    </message>
-    <message numerus="yes">
-        <source>(of %n GB needed)</source>
-        <translation><numerusform>(%n GB必要)</numerusform></translation>
-    </message>
-    <message numerus="yes">
-        <source>(%n GB needed for full chain)</source>
-        <translation><numerusform>(完全なチェーンには%n GB必要です)</numerusform></translation>
+    <name>ShutdownWindow</name>
+    <message>
+        <source>%1 is shutting down…</source>
+        <translation type="unfinished">%1 をシャットダウンしています…</translation>
+    </message>
+    <message>
+        <source>Do not shut down the computer until this window disappears.</source>
+        <translation type="unfinished">このウィンドウが消えるまでコンピュータをシャットダウンしないでください。</translation>
     </message>
 </context>
 <context>
     <name>ModalOverlay</name>
     <message>
         <source>Form</source>
-        <translation>フォーム</translation>
+        <translation type="unfinished">フォーム</translation>
     </message>
     <message>
         <source>Recent transactions may not yet be visible, and therefore your wallet's balance might be incorrect. This information will be correct once your wallet has finished synchronizing with the particl network, as detailed below.</source>
-        <translation>最近の取引がまだ表示されていない可能性があります。そのため、ウォレットの残高が正しく表示されていないかもしれません。この情報は、ウォレットが Particl ネットワークへの同期が完了すると正確なものとなります。詳細は下記を参照してください。</translation>
+        <translation type="unfinished">最近の取引がまだ表示されていない可能性があります。そのため、ウォレットの残高が正しく表示されていないかもしれません。この情報は、ウォレットが Particl ネットワークへの同期が完了すると正確なものとなります。詳細は下記を参照してください。</translation>
     </message>
     <message>
         <source>Attempting to spend particl that are affected by not-yet-displayed transactions will not be accepted by the network.</source>
-        <translation>まだ表示されていない取引が関係する Particl の使用を試みた場合、ネットワークから認証を受けられません。</translation>
+        <translation type="unfinished">まだ表示されていない取引が関係する Particl の使用を試みた場合、ネットワークから認証を受けられません。</translation>
     </message>
     <message>
         <source>Number of blocks left</source>
-        <translation>残りのブロック数</translation>
-    </message>
-    <message>
-        <source>Unknown...</source>
-        <translation>不明...</translation>
+        <translation type="unfinished">残りのブロック数</translation>
+    </message>
+    <message>
+        <source>Unknown…</source>
+        <translation type="unfinished">不明…</translation>
+    </message>
+    <message>
+        <source>calculating…</source>
+        <translation type="unfinished">計算中…</translation>
     </message>
     <message>
         <source>Last block time</source>
-        <translation>最終ブロックの日時</translation>
+        <translation type="unfinished">最終ブロックの日時</translation>
     </message>
     <message>
         <source>Progress</source>
-        <translation>進捗</translation>
+        <translation type="unfinished">進捗</translation>
     </message>
     <message>
         <source>Progress increase per hour</source>
-        <translation>一時間毎の進捗増加</translation>
-    </message>
-    <message>
-        <source>calculating...</source>
-        <translation>計算中...</translation>
+        <translation type="unfinished">一時間毎の進捗増加</translation>
     </message>
     <message>
         <source>Estimated time left until synced</source>
-        <translation>同期完了までの推定時間</translation>
+        <translation type="unfinished">同期完了までの推定時間</translation>
     </message>
     <message>
         <source>Hide</source>
-        <translation>隠す</translation>
-    </message>
-    <message>
-        <source>Esc</source>
-        <translation>Esc</translation>
+        <translation type="unfinished">隠す</translation>
     </message>
     <message>
         <source>%1 is currently syncing.  It will download headers and blocks from peers and validate them until reaching the tip of the block chain.</source>
-        <translation>%1は現在同期中です。ブロックチェーンの先端に到達するまで、ピアからヘッダーとブロックをダウンロードし検証します。</translation>
-    </message>
-    <message>
-        <source>Unknown. Syncing Headers (%1, %2%)...</source>
-        <translation>不明。ヘッダ (%1, %2%) の同期中...</translation>
+        <translation type="unfinished">%1は現在同期中です。ブロックチェーンの先端に到達するまで、ピアからヘッダーとブロックをダウンロードし検証します。</translation>
+    </message>
+    <message>
+        <source>Unknown. Syncing Headers (%1, %2%)…</source>
+        <translation type="unfinished">不明。ヘッダ (%1, %2%) の同期中…</translation>
     </message>
 </context>
 <context>
     <name>OpenURIDialog</name>
     <message>
         <source>Open particl URI</source>
-        <translation>particl URIを開く</translation>
-    </message>
-    <message>
-        <source>URI:</source>
-        <translation>URI:</translation>
-    </message>
-</context>
-<context>
-    <name>OpenWalletActivity</name>
-    <message>
-        <source>Open wallet failed</source>
-        <translation>ウォレットを開くことに失敗しました</translation>
-    </message>
-    <message>
-        <source>Open wallet warning</source>
-        <translation>ウォレットを開く - 警告</translation>
-    </message>
-    <message>
-        <source>default wallet</source>
-        <translation>デフォルトウォレット</translation>
-    </message>
-    <message>
-        <source>Opening Wallet &lt;b&gt;%1&lt;/b&gt;...</source>
-        <translation>ウォレット &lt;b&gt;%1&lt;/b&gt;を開いています...</translation>
+        <translation type="unfinished">bitcoin URIを開く</translation>
+    </message>
+    <message>
+        <source>Paste address from clipboard</source>
+        <extracomment>Tooltip text for button that allows you to paste an address that is in your clipboard.</extracomment>
+        <translation type="unfinished">クリップボードからアドレスを貼り付け</translation>
     </message>
 </context>
 <context>
     <name>OptionsDialog</name>
     <message>
         <source>Options</source>
-        <translation>設定</translation>
+        <translation type="unfinished">設定</translation>
     </message>
     <message>
         <source>&amp;Main</source>
-        <translation>メイン(&amp;M)</translation>
+        <translation type="unfinished">メイン(&amp;M)</translation>
     </message>
     <message>
         <source>Automatically start %1 after logging in to the system.</source>
-        <translation>システムにログインした際、自動的に %1 を起動する。</translation>
+        <translation type="unfinished">システムにログインした際、自動的に %1 を起動する。</translation>
     </message>
     <message>
         <source>&amp;Start %1 on system login</source>
-        <translation>システムのログイン時に %1 を起動(&amp;S)</translation>
+        <translation type="unfinished">システムのログイン時に %1 を起動(&amp;S)</translation>
+    </message>
+    <message>
+        <source>Enabling pruning significantly reduces the disk space required to store transactions. All blocks are still fully validated. Reverting this setting requires re-downloading the entire blockchain.</source>
+        <translation type="unfinished">プルーニングを有効にすると、トランザクションの保存に必要なディスク容量が大幅に削減されます。すべてのブロックは完全に検証されます。この設定を元に戻すには、ブロックチェーン全体を再ダウンロードする必要があります。</translation>
     </message>
     <message>
         <source>Size of &amp;database cache</source>
-        <translation>データベースキャッシュのサイズ(&amp;D)</translation>
+        <translation type="unfinished">データベースキャッシュのサイズ(&amp;D)</translation>
     </message>
     <message>
         <source>Number of script &amp;verification threads</source>
-        <translation>スクリプト検証用スレッド数(&amp;V)</translation>
+        <translation type="unfinished">スクリプト検証用スレッド数(&amp;V)</translation>
     </message>
     <message>
         <source>IP address of the proxy (e.g. IPv4: 127.0.0.1 / IPv6: ::1)</source>
-        <translation>プロキシのIPアドレス (例 IPv4: 127.0.0.1 / IPv6: ::1)</translation>
+        <translation type="unfinished">プロキシのIPアドレス (例 IPv4: 127.0.0.1 / IPv6: ::1)</translation>
     </message>
     <message>
         <source>Shows if the supplied default SOCKS5 proxy is used to reach peers via this network type.</source>
-        <translation>指定されたデフォルト SOCKS5 プロキシが、このネットワークタイプ経由でピアに接続しているかどうか。</translation>
-    </message>
-    <message>
-        <source>Hide the icon from the system tray.</source>
-        <translation>システムトレイのアイコンを隠す</translation>
-    </message>
-    <message>
-        <source>&amp;Hide tray icon</source>
-        <translation>トレイアイコンを隠す(&amp;H)</translation>
+        <translation type="unfinished">指定されたデフォルト SOCKS5 プロキシが、このネットワークタイプ経由でピアに接続しているかどうか。</translation>
     </message>
     <message>
         <source>Minimize instead of exit the application when the window is closed. When this option is enabled, the application will be closed only after selecting Exit in the menu.</source>
-        <translation>ウィンドウが閉じられたとき、アプリケーションを終了するのではなく最小化します。このオプションが有効の場合、メニューから終了が選択されたときのみアプリケーションが終了します。</translation>
-    </message>
-    <message>
-        <source>Third party URLs (e.g. a block explorer) that appear in the transactions tab as context menu items. %s in the URL is replaced by transaction hash. Multiple URLs are separated by vertical bar |.</source>
-        <translation>取引タブのコンテキストメニュー項目に表示する、サードパーティURL（例: ブロックエクスプローラ）。URL中の %s は取引のハッシュ値に置き換えられます。半角垂直バー | で区切ることで、複数のURLを指定できます。</translation>
+        <translation type="unfinished">ウィンドウが閉じられたとき、アプリケーションを終了するのではなく最小化します。このオプションが有効の場合、メニューから終了が選択されたときのみアプリケーションが終了します。</translation>
     </message>
     <message>
         <source>Open the %1 configuration file from the working directory.</source>
-        <translation>作業ディレクトリ内の %1 の設定ファイルを開く。</translation>
+        <translation type="unfinished">作業ディレクトリ内の %1 の設定ファイルを開く。</translation>
     </message>
     <message>
         <source>Open Configuration File</source>
-        <translation>設定ファイルを開く</translation>
+        <translation type="unfinished">設定ファイルを開く</translation>
     </message>
     <message>
         <source>Reset all client options to default.</source>
-        <translation>全ての設定を初期値に戻す。</translation>
+        <translation type="unfinished">全ての設定を初期値に戻す。</translation>
     </message>
     <message>
         <source>&amp;Reset Options</source>
-        <translation>オプションをリセット(&amp;R)</translation>
+        <translation type="unfinished">オプションをリセット(&amp;R)</translation>
     </message>
     <message>
         <source>&amp;Network</source>
-        <translation>ネットワーク(&amp;N)</translation>
-    </message>
-    <message>
-        <source>Disables some advanced features but all blocks will still be fully validated. Reverting this setting requires re-downloading the entire blockchain. Actual disk usage may be somewhat higher.</source>
-        <translation>いくつかの高度な機能は無効になりますが、全てのブロックが完全に検証されることは変わりません。この設定を元に戻すには、ブロックチェーン全体を再ダウンロードする必要があります。実際のディスク使用量は若干多くなる場合があります。</translation>
+        <translation type="unfinished">ネットワーク(&amp;N)</translation>
     </message>
     <message>
         <source>Prune &amp;block storage to</source>
-        <translation>ブロックの保存容量を次の値までに剪定する(&amp;amp;B):</translation>
-    </message>
-    <message>
-        <source>GB</source>
-        <translation>GB</translation>
+        <translation type="unfinished">ブロックの保存容量を次の値までに剪定する(&amp;b): </translation>
     </message>
     <message>
         <source>Reverting this setting requires re-downloading the entire blockchain.</source>
-        <translation>この設定を元に戻すには、ブロック チェーン全体を再ダウンロードする必要があります。</translation>
-    </message>
-    <message>
-        <source>MiB</source>
-        <translation>MiB</translation>
+        <translation type="unfinished">この設定を元に戻すには、ブロック チェーン全体を再ダウンロードする必要があります。</translation>
+    </message>
+    <message>
+        <source>Maximum database cache size. A larger cache can contribute to faster sync, after which the benefit is less pronounced for most use cases. Lowering the cache size will reduce memory usage. Unused mempool memory is shared for this cache.</source>
+        <extracomment>Tooltip text for Options window setting that sets the size of the database cache. Explains the corresponding effects of increasing/decreasing this value.</extracomment>
+        <translation type="unfinished">データベースのキャッシュの最大値です。 キャッシュを大きくすると同期が速くなりますが、その後はほとんどのユースケースでメリットが目立たなくなります。 キャッシュサイズを小さくすると、メモリ使用量が減少します。 未使用のメモリプールメモリは、このキャッシュと共有されます。</translation>
+    </message>
+    <message>
+        <source>Set the number of script verification threads. Negative values correspond to the number of cores you want to leave free to the system.</source>
+        <extracomment>Tooltip text for Options window setting that sets the number of script verification threads. Explains that negative values mean to leave these many cores free to the system.</extracomment>
+        <translation type="unfinished">スクリプト検証用のスレッド数を設定します。 負の値を使ってシステムに残したいコア数を設定できます。</translation>
     </message>
     <message>
         <source>(0 = auto, &lt;0 = leave that many cores free)</source>
-        <translation>(0 = 自動、0以上 = 指定した数のコアを解放する)</translation>
+        <translation type="unfinished">(0 = 自動、0以上 = 指定した数のコアを解放する)</translation>
+    </message>
+    <message>
+        <source>This allows you or a third party tool to communicate with the node through command-line and JSON-RPC commands.</source>
+        <extracomment>Tooltip text for Options window setting that enables the RPC server.</extracomment>
+        <translation type="unfinished">これは、ユーザーまたはサードパーティのツールがコマンドラインやJSON-RPCコマンドを介してノードと通信することを許可します。</translation>
+    </message>
+    <message>
+        <source>Enable R&amp;PC server</source>
+        <extracomment>An Options window setting to enable the RPC server.</extracomment>
+        <translation type="unfinished">R&amp;PC サーバーを有効にする</translation>
     </message>
     <message>
         <source>W&amp;allet</source>
-        <translation>ウォレット(&amp;A)</translation>
+        <translation type="unfinished">ウォレット(&amp;A)</translation>
+    </message>
+    <message>
+        <source>Whether to set subtract fee from amount as default or not.</source>
+        <extracomment>Tooltip text for Options window setting that sets subtracting the fee from a sending amount as default.</extracomment>
+        <translation type="unfinished">金額から手数料を差し引くことをデフォルトとして設定するか否かです。</translation>
+    </message>
+    <message>
+        <source>Subtract &amp;fee from amount by default</source>
+        <extracomment>An Options window setting to set subtracting the fee from a sending amount as default.</extracomment>
+        <translation type="unfinished">デフォルトで金額からfeeを差し引く</translation>
     </message>
     <message>
         <source>Expert</source>
-        <translation>上級者向け機能</translation>
+        <translation type="unfinished">上級者向け機能</translation>
     </message>
     <message>
         <source>Enable coin &amp;control features</source>
-        <translation>コインコントロール機能を有効化する(&amp;C)</translation>
+        <translation type="unfinished">コインコントロール機能を有効化する(&amp;C)</translation>
     </message>
     <message>
         <source>If you disable the spending of unconfirmed change, the change from a transaction cannot be used until that transaction has at least one confirmation. This also affects how your balance is computed.</source>
-        <translation>未承認のお釣りを使用しない場合、取引が最低1回検証されるまではその取引のお釣りは利用できなくなります。これは残高の計算方法にも影響します。</translation>
+        <translation type="unfinished">未承認のお釣りを使用しない場合、取引が最低1回検証されるまではその取引のお釣りは利用できなくなります。これは残高の計算方法にも影響します。</translation>
     </message>
     <message>
         <source>&amp;Spend unconfirmed change</source>
-        <translation>未承認のお釣りを使用する(&amp;S)</translation>
+        <translation type="unfinished">未承認のお釣りを使用する(&amp;S)</translation>
+    </message>
+    <message>
+        <source>Enable &amp;PSBT controls</source>
+        <extracomment>An options window setting to enable PSBT controls.</extracomment>
+        <translation type="unfinished">PSBT コントロールを有効にする</translation>
+    </message>
+    <message>
+        <source>Whether to show PSBT controls.</source>
+        <extracomment>Tooltip text for options window setting that enables PSBT controls.</extracomment>
+        <translation type="unfinished">PSBTコントロールを表示するか否か</translation>
+    </message>
+    <message>
+        <source>External Signer (e.g. hardware wallet)</source>
+        <translation type="unfinished">外部署名者 (ハードウェアウォレット)</translation>
+    </message>
+    <message>
+        <source>&amp;External signer script path</source>
+        <translation type="unfinished">HWIのパス(&amp;E)</translation>
+    </message>
+    <message>
+        <source>Full path to a Particl Core compatible script (e.g. C:\Downloads\hwi.exe or /Users/you/Downloads/hwi.py). Beware: malware can steal your coins!</source>
+        <translation type="unfinished">Particl Core対応のプログラムのフルパス (例: C:\Downloads\hwi.exe or /Users/you/Downloads/hwi.py)。 注意: マルウエアはあなたのコインを盗む恐れがあります！</translation>
     </message>
     <message>
         <source>Automatically open the Particl client port on the router. This only works when your router supports UPnP and it is enabled.</source>
-        <translation>自動的にルーター上の Particl クライアントのポートを開放します。あなたのルーターが UPnP に対応していて、それが有効になっている場合のみ動作します。</translation>
+        <translation type="unfinished">自動的にルーター上の Particl クライアントのポートを開放します。あなたのルーターが UPnP に対応していて、それが有効になっている場合のみ動作します。</translation>
     </message>
     <message>
         <source>Map port using &amp;UPnP</source>
-        <translation>UPnP を使ってポートを割り当てる(&amp;U)</translation>
+        <translation type="unfinished">UPnP を使ってポートを割り当てる(&amp;U)</translation>
+    </message>
+    <message>
+        <source>Automatically open the Particl client port on the router. This only works when your router supports NAT-PMP and it is enabled. The external port could be random.</source>
+        <translation type="unfinished">自動的にルーター上の Particl クライアントのポートを開放します。あなたのユーターがNAT-PMPに対応していて、それが有効になっている場合のみ動作します。外部ポートはランダムで構いません。</translation>
+    </message>
+    <message>
+        <source>Map port using NA&amp;T-PMP</source>
+        <translation type="unfinished">NA&amp;T-PMP を使ってポートを割り当てる</translation>
     </message>
     <message>
         <source>Accept connections from outside.</source>
-        <translation>外部からの接続を許可する。</translation>
+        <translation type="unfinished">外部からの接続を許可する。</translation>
     </message>
     <message>
         <source>Allow incomin&amp;g connections</source>
-        <translation>外部からの接続を許可する(&amp;G)</translation>
+        <translation type="unfinished">外部からの接続を許可する(&amp;G)</translation>
     </message>
     <message>
         <source>Connect to the Particl network through a SOCKS5 proxy.</source>
-        <translation>SOCKS5 プロキシ経由で Particl ネットワークに接続する。</translation>
+        <translation type="unfinished">SOCKS5 プロキシ経由で Particl ネットワークに接続する。</translation>
     </message>
     <message>
         <source>&amp;Connect through SOCKS5 proxy (default proxy):</source>
-        <translation>SOCKS5 プロキシ経由で接続する（デフォルトプロキシ）(&amp;C):</translation>
+        <translation type="unfinished">SOCKS5 プロキシ経由で接続する（デフォルトプロキシ）(&amp;C):</translation>
     </message>
     <message>
         <source>Proxy &amp;IP:</source>
-        <translation>プロキシ IP(&amp;I):</translation>
+        <translation type="unfinished">プロキシ IP(&amp;I):</translation>
     </message>
     <message>
         <source>&amp;Port:</source>
-        <translation>ポート(&amp;P):</translation>
+        <translation type="unfinished">ポート(&amp;P):</translation>
     </message>
     <message>
         <source>Port of the proxy (e.g. 9050)</source>
-        <translation>プロキシのポート番号（例: 9050）</translation>
+        <translation type="unfinished">プロキシのポート番号（例: 9050）</translation>
     </message>
     <message>
         <source>Used for reaching peers via:</source>
-        <translation>ピアへの接続手段:</translation>
-    </message>
-    <message>
-        <source>IPv4</source>
-        <translation>IPv4</translation>
-    </message>
-    <message>
-        <source>IPv6</source>
-        <translation>IPv6</translation>
-    </message>
-    <message>
-        <source>Tor</source>
-        <translation>Tor</translation>
+        <translation type="unfinished">ピアへの接続手段:</translation>
     </message>
     <message>
         <source>&amp;Window</source>
-        <translation>ウインドウ(&amp;W)</translation>
+        <translation type="unfinished">ウィンドウ (&amp;W)</translation>
+    </message>
+    <message>
+        <source>Show the icon in the system tray.</source>
+        <translation type="unfinished">システムトレイのアイコンを表示。</translation>
+    </message>
+    <message>
+        <source>&amp;Show tray icon</source>
+        <translation type="unfinished">&amp;トレイアイコンを表示</translation>
     </message>
     <message>
         <source>Show only a tray icon after minimizing the window.</source>
-        <translation>ウインドウを最小化したあとトレイ アイコンのみ表示する。</translation>
+        <translation type="unfinished">ウインドウを最小化したあとトレイ アイコンのみ表示する。</translation>
     </message>
     <message>
         <source>&amp;Minimize to the tray instead of the taskbar</source>
-        <translation>タスクバーではなくトレイに最小化(&amp;M)</translation>
+        <translation type="unfinished">タスクバーではなくトレイに最小化(&amp;M)</translation>
     </message>
     <message>
         <source>M&amp;inimize on close</source>
-        <translation>閉じるときに最小化(&amp;I)</translation>
+        <translation type="unfinished">閉じるときに最小化(&amp;I)</translation>
     </message>
     <message>
         <source>&amp;Display</source>
-        <translation>表示(&amp;D)</translation>
+        <translation type="unfinished">表示(&amp;D)</translation>
     </message>
     <message>
         <source>User Interface &amp;language:</source>
-        <translation>ユーザインターフェースの言語(&amp;L):</translation>
+        <translation type="unfinished">ユーザインターフェースの言語(&amp;L):</translation>
     </message>
     <message>
         <source>The user interface language can be set here. This setting will take effect after restarting %1.</source>
-        <translation>ユーザーインターフェイスの言語を設定できます。設定を反映するには %1 の再起動が必要です。</translation>
+        <translation type="unfinished">ユーザーインターフェイスの言語を設定できます。設定を反映するには %1 の再起動が必要です。</translation>
     </message>
     <message>
         <source>&amp;Unit to show amounts in:</source>
-        <translation>金額の表示単位(&amp;U):</translation>
+        <translation type="unfinished">金額の表示単位(&amp;U):</translation>
     </message>
     <message>
         <source>Choose the default subdivision unit to show in the interface and when sending coins.</source>
-        <translation>インターフェイスや送金時に使用する単位を選択する。</translation>
+        <translation type="unfinished">インターフェイスや送金時に使用する単位を選択する。</translation>
+    </message>
+    <message>
+        <source>Third-party URLs (e.g. a block explorer) that appear in the transactions tab as context menu items. %s in the URL is replaced by transaction hash. Multiple URLs are separated by vertical bar |.</source>
+        <translation type="unfinished">コンテキストメニュー項目として取引タブに表示されるサードパーティのURL（ブロックエクスプローラーなど）。 URLの %s は取引IDに置き換えられます。 複数のURLは縦棒 | で区切られます。</translation>
+    </message>
+    <message>
+        <source>&amp;Third-party transaction URLs</source>
+        <translation type="unfinished">サードパーティの取引確認URL</translation>
     </message>
     <message>
         <source>Whether to show coin control features or not.</source>
-        <translation>コインコントロール機能を表示するかどうか。</translation>
-    </message>
-    <message>
-        <source>&amp;Third party transaction URLs</source>
-        <translation>サードパーティの取引確認URL(&amp;T)</translation>
+        <translation type="unfinished">コインコントロール機能を表示するかどうか。</translation>
+    </message>
+    <message>
+        <source>Connect to the Particl network through a separate SOCKS5 proxy for Tor onion services.</source>
+        <translation type="unfinished">Tor onion service用の別のSOCKS5プロキシを介してParticlネットワークに接続します。</translation>
+    </message>
+    <message>
+        <source>Use separate SOCKS&amp;5 proxy to reach peers via Tor onion services:</source>
+        <translation type="unfinished">Tor onion serviceを介してピアに到達するために別のSOCKS&amp;5プロキシを使用します:</translation>
+    </message>
+    <message>
+        <source>Monospaced font in the Overview tab:</source>
+        <translation type="unfinished">概要タブの等幅フォント: </translation>
+    </message>
+    <message>
+        <source>embedded "%1"</source>
+        <translation type="unfinished">埋込み "%1"</translation>
+    </message>
+    <message>
+        <source>closest matching "%1"</source>
+        <translation type="unfinished">最もマッチする  "%1"</translation>
     </message>
     <message>
         <source>Options set in this dialog are overridden by the command line or in the configuration file:</source>
-        <translation>このダイアログで指定したオプションは、コマンドラインや設定ファイルの内容でオーバーライドされます:</translation>
-    </message>
-    <message>
-        <source>&amp;OK</source>
-        <translation>&amp;OK</translation>
+        <translation type="unfinished">このダイアログで指定したオプションは、コマンドラインや設定ファイルの内容でオーバーライドされます:</translation>
     </message>
     <message>
         <source>&amp;Cancel</source>
-        <translation>キャンセル(&amp;C)</translation>
+        <translation type="unfinished">キャンセル(&amp;C)</translation>
+    </message>
+    <message>
+        <source>Compiled without external signing support (required for external signing)</source>
+        <extracomment>"External signing" means using devices such as hardware wallets.</extracomment>
+        <translation type="unfinished">外部署名なしで処理されました (外部署名が必要です)</translation>
     </message>
     <message>
         <source>default</source>
-        <translation>初期値</translation>
+        <translation type="unfinished">初期値</translation>
     </message>
     <message>
         <source>none</source>
-        <translation>なし</translation>
+        <translation type="unfinished">なし</translation>
     </message>
     <message>
         <source>Confirm options reset</source>
-        <translation>設定リセットの確認</translation>
+        <translation type="unfinished">設定リセットの確認</translation>
     </message>
     <message>
         <source>Client restart required to activate changes.</source>
-        <translation>変更を有効化するにはクライアントを再起動する必要があります。</translation>
+        <translation type="unfinished">変更を有効化するにはクライアントを再起動する必要があります。</translation>
     </message>
     <message>
         <source>Client will be shut down. Do you want to proceed?</source>
-        <translation>クライアントを終了します。よろしいですか？</translation>
+        <translation type="unfinished">クライアントを終了します。よろしいですか？</translation>
     </message>
     <message>
         <source>Configuration options</source>
-        <translation>設定オプション</translation>
+        <extracomment>Window title text of pop-up box that allows opening up of configuration file.</extracomment>
+        <translation type="unfinished">設定オプション</translation>
     </message>
     <message>
         <source>The configuration file is used to specify advanced user options which override GUI settings. Additionally, any command-line options will override this configuration file.</source>
-        <translation>設定ファイルは、GUIでの設定を上書きする高度なユーザーオプションを指定するためのものです。また、コマンドラインオプションはこの設定ファイルの内容も上書きします</translation>
+        <extracomment>Explanatory text about the priority order of instructions considered by client. The order from high to low being: command-line, configuration file, GUI settings.</extracomment>
+        <translation type="unfinished">設定ファイルは、GUIでの設定を上書きする高度なユーザーオプションを指定するためのものです。また、コマンドラインオプションはこの設定ファイルの内容も上書きします。</translation>
+    </message>
+    <message>
+        <source>Continue</source>
+        <translation type="unfinished">続ける</translation>
+    </message>
+    <message>
+        <source>Cancel</source>
+        <translation type="unfinished">キャンセル</translation>
     </message>
     <message>
         <source>Error</source>
-        <translation>エラー</translation>
+        <translation type="unfinished">エラー</translation>
     </message>
     <message>
         <source>The configuration file could not be opened.</source>
-        <translation>設定ファイルを開くことができませんでした。</translation>
+        <translation type="unfinished">設定ファイルを開くことができませんでした。</translation>
     </message>
     <message>
         <source>This change would require a client restart.</source>
-        <translation>この変更はクライアントの再起動が必要です。</translation>
+        <translation type="unfinished">この変更はクライアントの再起動が必要です。</translation>
     </message>
     <message>
         <source>The supplied proxy address is invalid.</source>
-        <translation>プロキシアドレスが無効です。</translation>
+        <translation type="unfinished">プロキシアドレスが無効です。</translation>
     </message>
 </context>
 <context>
     <name>OverviewPage</name>
     <message>
         <source>Form</source>
-        <translation>フォーム</translation>
+        <translation type="unfinished">フォーム</translation>
     </message>
     <message>
         <source>The displayed information may be out of date. Your wallet automatically synchronizes with the Particl network after a connection is established, but this process has not completed yet.</source>
-        <translation>表示されている情報は古い可能性があります。ウォレットは接続確立後に Particl ネットワークと自動的に同期しますが、同期処理はまだ完了していません。</translation>
+        <translation type="unfinished">表示されている情報は古い可能性があります。ウォレットは接続確立後に Particl ネットワークと自動的に同期しますが、同期処理はまだ完了していません。</translation>
     </message>
     <message>
         <source>Watch-only:</source>
-        <translation>ウォッチ限定:</translation>
+        <translation type="unfinished">ウォッチ限定:</translation>
     </message>
     <message>
         <source>Available:</source>
-        <translation>利用可能:</translation>
+        <translation type="unfinished">利用可能:</translation>
     </message>
     <message>
         <source>Your current spendable balance</source>
-        <translation>送金可能な残高</translation>
+        <translation type="unfinished">送金可能な残高</translation>
     </message>
     <message>
         <source>Pending:</source>
-        <translation>検証待ち:</translation>
+        <translation type="unfinished">検証待ち:</translation>
     </message>
     <message>
         <source>Total of transactions that have yet to be confirmed, and do not yet count toward the spendable balance</source>
-        <translation>取引が未承認で残高に反映されていない総額</translation>
+        <translation type="unfinished">取引が未承認で残高に反映されていない総額</translation>
     </message>
     <message>
         <source>Immature:</source>
-        <translation>未成熟:</translation>
+        <translation type="unfinished">未成熟:</translation>
     </message>
     <message>
         <source>Mined balance that has not yet matured</source>
-        <translation>採掘された未成熟な残高</translation>
+        <translation type="unfinished">採掘された未成熟な残高</translation>
     </message>
     <message>
         <source>Balances</source>
-        <translation>残高</translation>
+        <translation type="unfinished">残高</translation>
     </message>
     <message>
         <source>Total:</source>
-        <translation>合計:</translation>
+        <translation type="unfinished">合計:</translation>
     </message>
     <message>
         <source>Your current total balance</source>
-        <translation>現在の残高の総計</translation>
+        <translation type="unfinished">現在の残高の総計</translation>
     </message>
     <message>
         <source>Your current balance in watch-only addresses</source>
-        <translation>ウォッチ限定アドレス内の現在の残高</translation>
+        <translation type="unfinished">ウォッチ限定アドレス内の現在の残高</translation>
     </message>
     <message>
         <source>Spendable:</source>
-        <translation>送金可能:</translation>
+        <translation type="unfinished">送金可能:</translation>
     </message>
     <message>
         <source>Recent transactions</source>
-        <translation>最近の取引</translation>
+        <translation type="unfinished">最近の取引</translation>
     </message>
     <message>
         <source>Unconfirmed transactions to watch-only addresses</source>
-        <translation>ウォッチ限定アドレスの未承認取引</translation>
+        <translation type="unfinished">ウォッチ限定アドレスの未承認取引</translation>
     </message>
     <message>
         <source>Mined balance in watch-only addresses that has not yet matured</source>
-        <translation>ウォッチ限定アドレスで採掘された未成熟な残高</translation>
+        <translation type="unfinished">ウォッチ限定アドレスで採掘された未成熟な残高</translation>
     </message>
     <message>
         <source>Current total balance in watch-only addresses</source>
-        <translation>ウォッチ限定アドレスの現在の残高の総計</translation>
-    </message>
-    </context>
+        <translation type="unfinished">ウォッチ限定アドレスの現在の残高の総計</translation>
+    </message>
+    <message>
+        <source>Privacy mode activated for the Overview tab. To unmask the values, uncheck Settings-&gt;Mask values.</source>
+        <translation type="unfinished">概要タブでプライバシーモードが有効になっています。値のマスクを解除するには、設定-&gt;マスクの値のチェックを外してください。</translation>
+    </message>
+</context>
 <context>
     <name>PSBTOperationsDialog</name>
     <message>
         <source>Dialog</source>
-        <translation>ダイアログ</translation>
+        <translation type="unfinished">ダイアログ</translation>
+    </message>
+    <message>
+        <source>Sign Tx</source>
+        <translation type="unfinished">署名されたトランザクション</translation>
+    </message>
+    <message>
+        <source>Broadcast Tx</source>
+        <translation type="unfinished">Txをブロードキャスト</translation>
     </message>
     <message>
         <source>Copy to Clipboard</source>
-        <translation>クリップボードにコピー</translation>
-    </message>
-    <message>
-        <source>Save...</source>
-        <translation>保存</translation>
+        <translation type="unfinished">クリップボードにコピー</translation>
+    </message>
+    <message>
+        <source>Save…</source>
+        <translation type="unfinished">保存…</translation>
     </message>
     <message>
         <source>Close</source>
-        <translation>閉じる</translation>
+        <translation type="unfinished">閉じる</translation>
+    </message>
+    <message>
+        <source>Failed to load transaction: %1</source>
+        <translation type="unfinished">%1 : トランザクションの読込失敗</translation>
+    </message>
+    <message>
+        <source>Failed to sign transaction: %1</source>
+        <translation type="unfinished">%1 : トランザクション署名失敗</translation>
+    </message>
+    <message>
+        <source>Cannot sign inputs while wallet is locked.</source>
+        <translation type="unfinished">ウォレットがロックされている場合はインプットに署名できません。</translation>
+    </message>
+    <message>
+        <source>Could not sign any more inputs.</source>
+        <translation type="unfinished">これ以上インプットに署名できませんでした。</translation>
+    </message>
+    <message>
+        <source>Signed %1 inputs, but more signatures are still required.</source>
+        <translation type="unfinished">%1個のインプットに署名しましたが、さらに多くの署名が必要です。</translation>
     </message>
     <message>
         <source>Signed transaction successfully. Transaction is ready to broadcast.</source>
-        <translation>トランザクションへの署名が成功しました。トランザクションのブロードキャストの準備ができています。</translation>
+        <translation type="unfinished">トランザクションへの署名が成功しました。トランザクションのブロードキャストの準備ができています。</translation>
+    </message>
+    <message>
+        <source>Unknown error processing transaction.</source>
+        <translation type="unfinished">トランザクション処理中の不明なエラー。</translation>
+    </message>
+    <message>
+        <source>Transaction broadcast successfully! Transaction ID: %1</source>
+        <translation type="unfinished">トランザクションのブロードキャストに成功しました！トランザクションID: %1</translation>
+    </message>
+    <message>
+        <source>Transaction broadcast failed: %1</source>
+        <translation type="unfinished">トランザクションのブロードキャストが失敗しました: %1</translation>
+    </message>
+    <message>
+        <source>PSBT copied to clipboard.</source>
+        <translation type="unfinished">PSBTをクリップボードにコピーしました.</translation>
     </message>
     <message>
         <source>Save Transaction Data</source>
-        <translation>トランザクションデータの保存</translation>
+        <translation type="unfinished">トランザクションデータの保存</translation>
+    </message>
+    <message>
+        <source>Partially Signed Transaction (Binary)</source>
+        <extracomment>Expanded name of the binary PSBT file format. See: BIP 174.</extracomment>
+        <translation type="unfinished">部分的に署名されたトランザクション（バイナリ）</translation>
     </message>
     <message>
         <source>PSBT saved to disk.</source>
-        <translation>PSBTはディスクに保存されました。</translation>
+        <translation type="unfinished">PSBTはディスクに保存されました。</translation>
+    </message>
+    <message>
+        <source> * Sends %1 to %2</source>
+        <translation type="unfinished"> *  %1 から %2 へ送信</translation>
+    </message>
+    <message>
+        <source>Unable to calculate transaction fee or total transaction amount.</source>
+        <translation type="unfinished">取引手数料または合計取引金額を計算できません。</translation>
+    </message>
+    <message>
+        <source>Pays transaction fee: </source>
+        <translation type="unfinished">トランザクション手数料: </translation>
     </message>
     <message>
         <source>Total Amount</source>
-        <translation>合計</translation>
+        <translation type="unfinished">合計</translation>
     </message>
     <message>
         <source>or</source>
-        <translation>または</translation>
-    </message>
-    </context>
+        <translation type="unfinished">または</translation>
+    </message>
+    <message>
+        <source>Transaction has %1 unsigned inputs.</source>
+        <translation type="unfinished">トランザクションには %1 個の未署名インプットがあります。</translation>
+    </message>
+    <message>
+        <source>Transaction is missing some information about inputs.</source>
+        <translation type="unfinished">トランザクションにインプットに関する情報がありません。</translation>
+    </message>
+    <message>
+        <source>Transaction still needs signature(s).</source>
+        <translation type="unfinished">トランザクションにはまだ署名が必要です。</translation>
+    </message>
+    <message>
+        <source>(But no wallet is loaded.)</source>
+        <translation type="unfinished">（しかし、ウォレットが読み込まれていません）</translation>
+    </message>
+    <message>
+        <source>(But this wallet cannot sign transactions.)</source>
+        <translation type="unfinished">（しかしこのウォレットはトランザクションに署名できません。）</translation>
+    </message>
+    <message>
+        <source>(But this wallet does not have the right keys.)</source>
+        <translation type="unfinished">（しかし、このウォレットは正しい鍵を持っていません。）</translation>
+    </message>
+    <message>
+        <source>Transaction is fully signed and ready for broadcast.</source>
+        <translation type="unfinished">トランザクションは完全に署名され、ブロードキャストの準備ができています。</translation>
+    </message>
+    <message>
+        <source>Transaction status is unknown.</source>
+        <translation type="unfinished">トランザクションの状態が不明です.</translation>
+    </message>
+</context>
 <context>
     <name>PaymentServer</name>
     <message>
         <source>Payment request error</source>
-        <translation>支払いリクエスト エラー</translation>
+        <translation type="unfinished">支払いリクエスト エラー</translation>
     </message>
     <message>
         <source>Cannot start particl: click-to-pay handler</source>
-        <translation>Particl を起動できません: click-to-pay handler</translation>
+        <translation type="unfinished">Particl を起動できません: click-to-pay handler</translation>
     </message>
     <message>
         <source>URI handling</source>
-        <translation>URIの処理</translation>
+        <translation type="unfinished">URIの処理</translation>
     </message>
     <message>
         <source>'particl://' is not a valid URI. Use 'particl:' instead.</source>
-        <translation>'particl://' は正しいURIではありません｡ 'particl:'を使用してください｡</translation>
-    </message>
-    <message>
-        <source>Cannot process payment request because BIP70 is not supported.</source>
-        <translation>BIP70がサポートされていないため、支払いリクエストを処理することができません。</translation>
-    </message>
-    <message>
-        <source>Due to widespread security flaws in BIP70 it's strongly recommended that any merchant instructions to switch wallets be ignored.</source>
-        <translation>BIP70 に内在する広く知られたセキュリティ上の欠陥がるため、ウォレットを切り替えるというマーチャントからの指示については無視することが強く推奨されます。</translation>
-    </message>
-    <message>
-        <source>If you are receiving this error you should request the merchant provide a BIP21 compatible URI.</source>
-        <translation>このエラーが発生する場合は、販売者にBIP21互換URIの提供を依頼するべきです。</translation>
-    </message>
-    <message>
-        <source>Invalid payment address %1</source>
-        <translation>支払い先アドレス「 %1 」は無効です</translation>
+        <translation type="unfinished">'particl://' は正しいURIではありません｡ 'particl:'を使用してください｡</translation>
+    </message>
+    <message>
+        <source>Cannot process payment request because BIP70 is not supported.
+Due to widespread security flaws in BIP70 it's strongly recommended that any merchant instructions to switch wallets be ignored.
+If you are receiving this error you should request the merchant provide a BIP21 compatible URI.</source>
+        <translation type="unfinished">BIP70がサポートされていないので支払い請求を処理できません。
+BIP70には広範なセキュリティー上の問題があるので、ウォレットを換えるようにとの事業者からの指示は無視することを強く推奨します。
+このエラーが発生した場合、事業者に対してBIP21に対応したURIを要求してください。</translation>
     </message>
     <message>
         <source>URI cannot be parsed! This can be caused by an invalid Particl address or malformed URI parameters.</source>
-        <translation>URIを解析できませんでした！ Particl アドレスが無効であるか、URIパラメーターが不正な形式である可能性があります。</translation>
+        <translation type="unfinished">URIを解析できませんでした！ Particl アドレスが無効であるか、URIパラメーターが不正な形式である可能性があります。</translation>
     </message>
     <message>
         <source>Payment request file handling</source>
-        <translation>支払いリクエストファイルの処理</translation>
+        <translation type="unfinished">支払いリクエストファイルの処理</translation>
     </message>
 </context>
 <context>
     <name>PeerTableModel</name>
     <message>
         <source>User Agent</source>
-        <translation>ユーザーエージェント</translation>
-    </message>
-    <message>
-        <source>Node/Service</source>
-        <translation>ノード/サービス</translation>
-    </message>
-    <message>
-        <source>NodeId</source>
-        <translation>ノードID</translation>
-    </message>
-    <message>
-        <source>Ping</source>
-        <translation>Ping</translation>
+        <extracomment>Title of Peers Table column which contains the peer's User Agent string.</extracomment>
+        <translation type="unfinished">ユーザーエージェント</translation>
+    </message>
+    <message>
+        <source>Peer</source>
+        <extracomment>Title of Peers Table column which contains a unique number used to identify a connection.</extracomment>
+        <translation type="unfinished">ピア</translation>
+    </message>
+    <message>
+        <source>Direction</source>
+        <extracomment>Title of Peers Table column which indicates the direction the peer connection was initiated from.</extracomment>
+        <translation type="unfinished">方向</translation>
     </message>
     <message>
         <source>Sent</source>
-        <translation>送信</translation>
+        <extracomment>Title of Peers Table column which indicates the total amount of network information we have sent to the peer.</extracomment>
+        <translation type="unfinished">送信</translation>
     </message>
     <message>
         <source>Received</source>
-        <translation>受信</translation>
-    </message>
-</context>
-<context>
-    <name>QObject</name>
-    <message>
-        <source>Amount</source>
-        <translation>金額</translation>
-    </message>
-    <message>
-        <source>Enter a Particl address (e.g. %1)</source>
-        <translation>Particl アドレスを入力してください (例: %1)</translation>
-    </message>
-    <message>
-        <source>%1 d</source>
-        <translation>%1日</translation>
-    </message>
-    <message>
-        <source>%1 h</source>
-        <translation>%1時間</translation>
-    </message>
-    <message>
-        <source>%1 m</source>
-        <translation>%1分</translation>
-    </message>
-    <message>
-        <source>%1 s</source>
-        <translation>%1秒</translation>
-    </message>
-    <message>
-        <source>None</source>
-        <translation>なし</translation>
-    </message>
-    <message>
-        <source>N/A</source>
-        <translation>N/A</translation>
-    </message>
-    <message>
-        <source>%1 ms</source>
-        <translation>%1ミリ秒</translation>
-    </message>
-    <message numerus="yes">
-        <source>%n second(s)</source>
-        <translation><numerusform>%n 秒</numerusform></translation>
-    </message>
-    <message numerus="yes">
-        <source>%n minute(s)</source>
-        <translation><numerusform>%n分</numerusform></translation>
-    </message>
-    <message numerus="yes">
-        <source>%n hour(s)</source>
-        <translation><numerusform>%n時間</numerusform></translation>
-    </message>
-    <message numerus="yes">
-        <source>%n day(s)</source>
-        <translation><numerusform>%n日</numerusform></translation>
-    </message>
-    <message numerus="yes">
-        <source>%n week(s)</source>
-        <translation><numerusform>%n週間</numerusform></translation>
-    </message>
-    <message>
-        <source>%1 and %2</source>
-        <translation>%1 %2</translation>
-    </message>
-    <message numerus="yes">
-        <source>%n year(s)</source>
-        <translation><numerusform>%n年</numerusform></translation>
-    </message>
-    <message>
-        <source>%1 B</source>
-        <translation>%1 B</translation>
-    </message>
-    <message>
-        <source>%1 KB</source>
-        <translation>%1 KB</translation>
-    </message>
-    <message>
-        <source>%1 MB</source>
-        <translation>%1 MB</translation>
-    </message>
-    <message>
-        <source>%1 GB</source>
-        <translation>%1 GB</translation>
-    </message>
-    <message>
-        <source>Error: Specified data directory "%1" does not exist.</source>
-        <translation>エラー: 指定されたデータ ディレクトリ "%1" は存在しません。</translation>
-    </message>
-    <message>
-        <source>Error: Cannot parse configuration file: %1.</source>
-        <translation>エラー: 設定ファイルが読み込めません: %1</translation>
-    </message>
-    <message>
-        <source>Error: %1</source>
-        <translation>エラー: %1</translation>
-    </message>
-    <message>
-        <source>%1 didn't yet exit safely...</source>
-        <translation>%1 はまだ安全に終了していません...</translation>
-    </message>
-    <message>
-        <source>unknown</source>
-        <translation>不明</translation>
+        <extracomment>Title of Peers Table column which indicates the total amount of network information we have received from the peer.</extracomment>
+        <translation type="unfinished">受信</translation>
+    </message>
+    <message>
+        <source>Address</source>
+        <extracomment>Title of Peers Table column which contains the IP/Onion/I2P address of the connected peer.</extracomment>
+        <translation type="unfinished">アドレス</translation>
+    </message>
+    <message>
+        <source>Type</source>
+        <extracomment>Title of Peers Table column which describes the type of peer connection. The "type" describes why the connection exists.</extracomment>
+        <translation type="unfinished">種別</translation>
+    </message>
+    <message>
+        <source>Network</source>
+        <extracomment>Title of Peers Table column which states the network the peer connected through.</extracomment>
+        <translation type="unfinished">ネットワーク</translation>
+    </message>
+    <message>
+        <source>Inbound</source>
+        <extracomment>An Inbound Connection from a Peer.</extracomment>
+        <translation type="unfinished">内向き</translation>
+    </message>
+    <message>
+        <source>Outbound</source>
+        <extracomment>An Outbound Connection to a Peer.</extracomment>
+        <translation type="unfinished">外向き</translation>
     </message>
 </context>
 <context>
     <name>QRImageWidget</name>
     <message>
-        <source>&amp;Save Image...</source>
-        <translation>画像を保存(&amp;S)</translation>
+        <source>&amp;Save Image…</source>
+        <translation type="unfinished">画像を保存…(&amp;S)</translation>
     </message>
     <message>
         <source>&amp;Copy Image</source>
-        <translation>画像をコピー(&amp;C)</translation>
+        <translation type="unfinished">画像をコピー(&amp;C)</translation>
     </message>
     <message>
         <source>Resulting URI too long, try to reduce the text for label / message.</source>
-        <translation>生成されたURIが長すぎです。ラベルやメッセージのテキストを短くしてください。</translation>
+        <translation type="unfinished">生成されたURIが長すぎです。ラベルやメッセージのテキストを短くしてください。</translation>
     </message>
     <message>
         <source>Error encoding URI into QR Code.</source>
-        <translation>URIをQRコードへ変換している際にエラーが発生しました。</translation>
+        <translation type="unfinished">URIをQRコードへ変換している際にエラーが発生しました。</translation>
     </message>
     <message>
         <source>QR code support not available.</source>
-        <translation>QRコードは利用できません。</translation>
+        <translation type="unfinished">QRコードは利用できません。</translation>
     </message>
     <message>
         <source>Save QR Code</source>
-        <translation>QRコードの保存</translation>
-    </message>
-    <message>
-        <source>PNG Image (*.png)</source>
-        <translation>PNG画像 (*.png)</translation>
+        <translation type="unfinished">QRコードの保存</translation>
+    </message>
+    <message>
+        <source>PNG Image</source>
+        <extracomment>Expanded name of the PNG file format. See: https://en.wikipedia.org/wiki/Portable_Network_Graphics.</extracomment>
+        <translation type="unfinished">PNG画像</translation>
     </message>
 </context>
 <context>
     <name>RPCConsole</name>
     <message>
-        <source>N/A</source>
-        <translation>N/A</translation>
-    </message>
-    <message>
         <source>Client version</source>
-        <translation>クライアントのバージョン</translation>
+        <translation type="unfinished">クライアントのバージョン</translation>
     </message>
     <message>
         <source>&amp;Information</source>
-        <translation>情報(&amp;I)</translation>
+        <translation type="unfinished">情報(&amp;I)</translation>
     </message>
     <message>
         <source>General</source>
-        <translation>全般</translation>
-    </message>
-    <message>
-        <source>Using BerkeleyDB version</source>
-        <translation>使用している BerkleyDB のバージョン</translation>
+        <translation type="unfinished">全般</translation>
     </message>
     <message>
         <source>Datadir</source>
-        <translation>データ ディレクトリ</translation>
+        <translation type="unfinished">データ ディレクトリ</translation>
     </message>
     <message>
         <source>To specify a non-default location of the data directory use the '%1' option.</source>
-        <translation>データディレクトリを初期値以外にするには '%1' オプションを使用します。</translation>
+        <translation type="unfinished">データディレクトリを初期値以外にするには '%1' オプションを使用します。</translation>
     </message>
     <message>
         <source>Blocksdir</source>
-        <translation>ブロックディレクトリ</translation>
+        <translation type="unfinished">ブロックディレクトリ</translation>
     </message>
     <message>
         <source>To specify a non-default location of the blocks directory use the '%1' option.</source>
-        <translation>ブロックディレクトリを初期値以外にするには '%1' オプションを使用します。</translation>
+        <translation type="unfinished">ブロックディレクトリを初期値以外にするには '%1' オプションを使用します。</translation>
     </message>
     <message>
         <source>Startup time</source>
-        <translation>起動日時</translation>
+        <translation type="unfinished">起動日時</translation>
     </message>
     <message>
         <source>Network</source>
-        <translation>ネットワーク</translation>
+        <translation type="unfinished">ネットワーク</translation>
     </message>
     <message>
         <source>Name</source>
-        <translation>名前</translation>
+        <translation type="unfinished">名前</translation>
     </message>
     <message>
         <source>Number of connections</source>
-        <translation>接続数</translation>
+        <translation type="unfinished">接続数</translation>
     </message>
     <message>
         <source>Block chain</source>
-        <translation>ブロック チェーン</translation>
+        <translation type="unfinished">ブロック チェーン</translation>
     </message>
     <message>
         <source>Memory Pool</source>
-        <translation>メモリ プール</translation>
+        <translation type="unfinished">メモリ プール</translation>
     </message>
     <message>
         <source>Current number of transactions</source>
-        <translation>現在の取引数</translation>
+        <translation type="unfinished">現在の取引数</translation>
     </message>
     <message>
         <source>Memory usage</source>
-        <translation>メモリ使用量</translation>
+        <translation type="unfinished">メモリ使用量</translation>
     </message>
     <message>
         <source>Wallet: </source>
-        <translation>ウォレット:</translation>
+        <translation type="unfinished">ウォレット: </translation>
     </message>
     <message>
         <source>(none)</source>
-        <translation>(なし)</translation>
+        <translation type="unfinished">(なし)</translation>
     </message>
     <message>
         <source>&amp;Reset</source>
-        <translation>リセット(&amp;R)</translation>
+        <translation type="unfinished">リセット(&amp;R)</translation>
     </message>
     <message>
         <source>Received</source>
-        <translation>受信</translation>
+        <translation type="unfinished">受信</translation>
     </message>
     <message>
         <source>Sent</source>
-        <translation>送信</translation>
+        <translation type="unfinished">送信</translation>
     </message>
     <message>
         <source>&amp;Peers</source>
-        <translation>ピア(&amp;P)</translation>
+        <translation type="unfinished">ピア(&amp;P)</translation>
     </message>
     <message>
         <source>Banned peers</source>
-        <translation>Banされたピア</translation>
+        <translation type="unfinished">Banされたピア</translation>
     </message>
     <message>
         <source>Select a peer to view detailed information.</source>
-        <translation>詳しい情報を見たいピアを選択してください。</translation>
-    </message>
-    <message>
-        <source>Direction</source>
-        <translation>方向</translation>
+        <translation type="unfinished">詳しい情報を見たいピアを選択してください。</translation>
     </message>
     <message>
         <source>Version</source>
-        <translation>バージョン</translation>
+        <translation type="unfinished">バージョン</translation>
     </message>
     <message>
         <source>Starting Block</source>
-        <translation>開始ブロック</translation>
+        <translation type="unfinished">開始ブロック</translation>
     </message>
     <message>
         <source>Synced Headers</source>
-        <translation>同期済みヘッダ</translation>
+        <translation type="unfinished">同期済みヘッダ</translation>
     </message>
     <message>
         <source>Synced Blocks</source>
-        <translation>同期済みブロック</translation>
+        <translation type="unfinished">同期済みブロック</translation>
+    </message>
+    <message>
+        <source>Last Transaction</source>
+        <translation type="unfinished">最後の取引</translation>
     </message>
     <message>
         <source>The mapped Autonomous System used for diversifying peer selection.</source>
-        <translation>ピア選択の多様化に使用できるマップ化された自律システム。</translation>
+        <translation type="unfinished">ピア選択の多様化に使用できるマップ化された自律システム。</translation>
     </message>
     <message>
         <source>Mapped AS</source>
-        <translation>マップ化された自律システム</translation>
+        <translation type="unfinished">マップ化された自律システム</translation>
+    </message>
+    <message>
+        <source>Whether we relay addresses to this peer.</source>
+        <extracomment>Tooltip text for the Address Relay field in the peer details area.</extracomment>
+        <translation type="unfinished">このピアにアドレスを中継するか否か。</translation>
+    </message>
+    <message>
+        <source>Address Relay</source>
+        <translation type="unfinished">アドレスの中継</translation>
+    </message>
+    <message>
+        <source>Total number of addresses processed, excluding those dropped due to rate-limiting.</source>
+        <extracomment>Tooltip text for the Addresses Processed field in the peer details area.</extracomment>
+        <translation type="unfinished">レート制限のために除外されたアドレスを除く、処理されたアドレスの総数。</translation>
+    </message>
+    <message>
+        <source>Addresses Processed</source>
+        <translation type="unfinished">処理されたアドレス</translation>
+    </message>
+    <message>
+        <source>Total number of addresses dropped due to rate-limiting.</source>
+        <extracomment>Tooltip text for the Addresses Rate-Limited field in the peer details area.</extracomment>
+        <translation type="unfinished">レート制限のために除外されたアドレスの総数。</translation>
+    </message>
+    <message>
+        <source>Addresses Rate-Limited</source>
+        <translation type="unfinished">レート制限対象のアドレス</translation>
     </message>
     <message>
         <source>User Agent</source>
-        <translation>ユーザーエージェント</translation>
+        <translation type="unfinished">ユーザーエージェント</translation>
     </message>
     <message>
         <source>Node window</source>
-        <translation>ノードウィンドウ</translation>
+        <translation type="unfinished">ノードウィンドウ</translation>
+    </message>
+    <message>
+        <source>Current block height</source>
+        <translation type="unfinished">現在のブロック高</translation>
     </message>
     <message>
         <source>Open the %1 debug log file from the current data directory. This can take a few seconds for large log files.</source>
-        <translation>現在のデータディレクトリから %1 のデバッグ用ログファイルを開きます。ログファイルが巨大な場合、数秒かかることがあります。</translation>
+        <translation type="unfinished">現在のデータディレクトリから %1 のデバッグ用ログファイルを開きます。ログファイルが巨大な場合、数秒かかることがあります。</translation>
     </message>
     <message>
         <source>Decrease font size</source>
-        <translation>文字サイズを縮小</translation>
+        <translation type="unfinished">文字サイズを縮小</translation>
     </message>
     <message>
         <source>Increase font size</source>
-        <translation>文字サイズを拡大</translation>
+        <translation type="unfinished">文字サイズを拡大</translation>
+    </message>
+    <message>
+        <source>Permissions</source>
+        <translation type="unfinished">パーミッション</translation>
+    </message>
+    <message>
+        <source>The direction and type of peer connection: %1</source>
+        <translation type="unfinished">ピアの方向とタイプ: %1</translation>
+    </message>
+    <message>
+        <source>Direction/Type</source>
+        <translation type="unfinished">方向/タイプ</translation>
+    </message>
+    <message>
+        <source>The network protocol this peer is connected through: IPv4, IPv6, Onion, I2P, or CJDNS.</source>
+        <translation type="unfinished">このピアと接続しているネットワーク: IPv4, IPv6, Onion, I2P, or CJDNS.</translation>
     </message>
     <message>
         <source>Services</source>
-        <translation>サービス</translation>
+        <translation type="unfinished">サービス</translation>
+    </message>
+    <message>
+        <source>Whether the peer requested us to relay transactions.</source>
+        <translation type="unfinished">ピアがトランザクションの中継を要求したかどうか。</translation>
+    </message>
+    <message>
+        <source>Wants Tx Relay</source>
+        <translation type="unfinished">Txのリレーが必要</translation>
+    </message>
+    <message>
+        <source>High bandwidth BIP152 compact block relay: %1</source>
+        <translation type="unfinished">高帯域幅のBIP152 Compact Blockリレー: %1</translation>
+    </message>
+    <message>
+        <source>High Bandwidth</source>
+        <translation type="unfinished">高帯域幅</translation>
     </message>
     <message>
         <source>Connection Time</source>
-        <translation>接続時間</translation>
+        <translation type="unfinished">接続時間</translation>
+    </message>
+    <message>
+        <source>Elapsed time since a novel block passing initial validity checks was received from this peer.</source>
+        <translation type="unfinished">このピアから初期有効性チェックに合格した新規ブロックを受信してからの経過時間。</translation>
+    </message>
+    <message>
+        <source>Last Block</source>
+        <translation type="unfinished">最終ブロック</translation>
+    </message>
+    <message>
+        <source>Elapsed time since a novel transaction accepted into our mempool was received from this peer.</source>
+        <extracomment>Tooltip text for the Last Transaction field in the peer details area.</extracomment>
+        <translation type="unfinished">mempoolに受け入れられた新しいトランザクションがこのピアから受信されてからの経過時間。</translation>
     </message>
     <message>
         <source>Last Send</source>
-        <translation>最終送信</translation>
+        <translation type="unfinished">最終送信</translation>
     </message>
     <message>
         <source>Last Receive</source>
-        <translation>最終受信</translation>
+        <translation type="unfinished">最終受信</translation>
     </message>
     <message>
         <source>Ping Time</source>
-        <translation>Ping時間</translation>
+        <translation type="unfinished">Ping時間</translation>
     </message>
     <message>
         <source>The duration of a currently outstanding ping.</source>
-        <translation>現在実行中の ping にかかっている時間。</translation>
+        <translation type="unfinished">現在実行中の ping にかかっている時間。</translation>
     </message>
     <message>
         <source>Ping Wait</source>
-        <translation>Ping待ち</translation>
+        <translation type="unfinished">Ping待ち</translation>
     </message>
     <message>
         <source>Min Ping</source>
-        <translation>最小 Ping</translation>
+        <translation type="unfinished">最小 Ping</translation>
     </message>
     <message>
         <source>Time Offset</source>
-        <translation>時間オフセット</translation>
+        <translation type="unfinished">時間オフセット</translation>
     </message>
     <message>
         <source>Last block time</source>
-        <translation>最終ブロックの日時</translation>
+        <translation type="unfinished">最終ブロックの日時</translation>
     </message>
     <message>
         <source>&amp;Open</source>
-        <translation>開く(&amp;O)</translation>
+        <translation type="unfinished">開く(&amp;O)</translation>
     </message>
     <message>
         <source>&amp;Console</source>
-        <translation>コンソール(&amp;C)</translation>
+        <translation type="unfinished">コンソール(&amp;C)</translation>
     </message>
     <message>
         <source>&amp;Network Traffic</source>
-        <translation>ネットワークトラフィック(&amp;N)</translation>
+        <translation type="unfinished">ネットワークトラフィック(&amp;N)</translation>
     </message>
     <message>
         <source>Totals</source>
-        <translation>合計</translation>
+        <translation type="unfinished">合計</translation>
+    </message>
+    <message>
+        <source>Debug log file</source>
+        <translation type="unfinished">デバッグ用ログファイル</translation>
+    </message>
+    <message>
+        <source>Clear console</source>
+        <translation type="unfinished">コンソールをクリア</translation>
     </message>
     <message>
         <source>In:</source>
-        <translation>入力:</translation>
+        <translation type="unfinished">入力:</translation>
     </message>
     <message>
         <source>Out:</source>
-        <translation>出力:</translation>
-    </message>
-    <message>
-        <source>Debug log file</source>
-        <translation>デバッグ用ログファイル</translation>
-    </message>
-    <message>
-        <source>Clear console</source>
-        <translation>コンソールをクリア</translation>
+        <translation type="unfinished">出力:</translation>
+    </message>
+    <message>
+        <source>Inbound: initiated by peer</source>
+        <extracomment>Explanatory text for an inbound peer connection.</extracomment>
+        <translation type="unfinished">Inbound: ピアから接続</translation>
+    </message>
+    <message>
+        <source>Outbound Full Relay: default</source>
+        <extracomment>Explanatory text for an outbound peer connection that relays all network information. This is the default behavior for outbound connections.</extracomment>
+        <translation type="unfinished">アウトバウンドフルリレー: デフォルト</translation>
+    </message>
+    <message>
+        <source>Outbound Block Relay: does not relay transactions or addresses</source>
+        <extracomment>Explanatory text for an outbound peer connection that relays network information about blocks and not transactions or addresses.</extracomment>
+        <translation type="unfinished">アウトバウンドブロックリレー: トランザクションやアドレスは中継しません</translation>
+    </message>
+    <message>
+        <source>Outbound Manual: added using RPC %1 or %2/%3 configuration options</source>
+        <extracomment>Explanatory text for an outbound peer connection that was established manually through one of several methods. The numbered arguments are stand-ins for the methods available to establish manual connections.</extracomment>
+        <translation type="unfinished">Outbound Manual: RPC %1 or %2/%3 設定オプションによって追加</translation>
+    </message>
+    <message>
+        <source>Outbound Feeler: short-lived, for testing addresses</source>
+        <extracomment>Explanatory text for a short-lived outbound peer connection that is used to test the aliveness of known addresses.</extracomment>
+        <translation type="unfinished">Outbound Feeler: 短時間接続、テスティングアドレス用</translation>
+    </message>
+    <message>
+        <source>Outbound Address Fetch: short-lived, for soliciting addresses</source>
+        <extracomment>Explanatory text for a short-lived outbound peer connection that is used to request addresses from a peer.</extracomment>
+        <translation type="unfinished">Outbound Address Fetch: 短時間接続、solicitingアドレス用</translation>
+    </message>
+    <message>
+        <source>we selected the peer for high bandwidth relay</source>
+        <translation type="unfinished">高帯域幅リレー用のピアを選択しました</translation>
+    </message>
+    <message>
+        <source>the peer selected us for high bandwidth relay</source>
+        <translation type="unfinished">ピアは高帯域幅リレーのために当方を選択しました</translation>
+    </message>
+    <message>
+        <source>no high bandwidth relay selected</source>
+        <translation type="unfinished">高帯域幅リレーが選択されていません</translation>
+    </message>
+    <message>
+        <source>&amp;Copy address</source>
+        <extracomment>Context menu action to copy the address of a peer.</extracomment>
+        <translation type="unfinished">アドレスをコピー(&amp;C)</translation>
+    </message>
+    <message>
+        <source>&amp;Disconnect</source>
+        <translation type="unfinished">切断(&amp;D)</translation>
     </message>
     <message>
         <source>1 &amp;hour</source>
-        <translation>1時間(&amp;H)</translation>
-    </message>
-    <message>
-        <source>1 &amp;day</source>
-        <translation>1日(&amp;D)</translation>
+        <translation type="unfinished">1時間(&amp;H)</translation>
+    </message>
+    <message>
+        <source>1 d&amp;ay</source>
+        <translation type="unfinished">1 日(&amp;a)</translation>
     </message>
     <message>
         <source>1 &amp;week</source>
-        <translation>1週間(&amp;W)</translation>
+        <translation type="unfinished">1週間(&amp;W)</translation>
     </message>
     <message>
         <source>1 &amp;year</source>
-        <translation>1年(&amp;Y)</translation>
-    </message>
-    <message>
-        <source>&amp;Disconnect</source>
-        <translation>切断(&amp;D)</translation>
+        <translation type="unfinished">1年(&amp;Y)</translation>
+    </message>
+    <message>
+        <source>&amp;Copy IP/Netmask</source>
+        <extracomment>Context menu action to copy the IP/Netmask of a banned peer. IP/Netmask is the combination of a peer's IP address and its Netmask. For IP address, see: https://en.wikipedia.org/wiki/IP_address.</extracomment>
+        <translation type="unfinished">IP/ネットマスクをコピー &amp;C</translation>
+    </message>
+    <message>
+        <source>&amp;Unban</source>
+        <translation type="unfinished">Banを解除する(&amp;U)</translation>
+    </message>
+    <message>
+        <source>Network activity disabled</source>
+        <translation type="unfinished">ネットワーク活動が無効になりました</translation>
+    </message>
+    <message>
+        <source>Executing command without any wallet</source>
+        <translation type="unfinished">どのウォレットも使わずにコマンドを実行します</translation>
+    </message>
+    <message>
+        <source>Executing command using "%1" wallet</source>
+        <translation type="unfinished">"%1" ウォレットを使ってコマンドを実行します</translation>
+    </message>
+    <message>
+        <source>Welcome to the %1 RPC console.
+Use up and down arrows to navigate history, and %2 to clear screen.
+Use %3 and %4 to increase or decrease the font size.
+Type %5 for an overview of available commands.
+For more information on using this console, type %6.
+
+%7WARNING: Scammers have been active, telling users to type commands here, stealing their wallet contents. Do not use this console without fully understanding the ramifications of a command.%8</source>
+        <extracomment>RPC console welcome message. Placeholders %7 and %8 are style tags for the warning content, and they are not space separated from the rest of the text intentionally.</extracomment>
+        <translation type="unfinished">ようこそ、%1コンソールへ。
+上下の矢印で履歴を移動し、%2でスクリーンをクリアできます。
+%3および%4を使用してフォントサイズを調整できます。
+使用可能なコマンドの概要については、%5を入力してください。
+このコンソールの使い方の詳細については、%6を入力してください。
+
+%7警告: ユーザーにここにコマンドを入力するよう指示し、ウォレットの中身を盗もうとする詐欺師がよくいます。コマンドの意味を十分理解せずにこのコンソールを使用しないでください。%8</translation>
+    </message>
+    <message>
+        <source>Executing…</source>
+        <extracomment>A console message indicating an entered command is currently being executed.</extracomment>
+        <translation type="unfinished">実行中…</translation>
+    </message>
+    <message>
+        <source>(peer: %1)</source>
+        <translation type="unfinished">(ピア: %1)</translation>
+    </message>
+    <message>
+        <source>via %1</source>
+        <translation type="unfinished">%1 経由</translation>
+    </message>
+    <message>
+        <source>Yes</source>
+        <translation type="unfinished">はい</translation>
+    </message>
+    <message>
+        <source>No</source>
+        <translation type="unfinished">いいえ</translation>
+    </message>
+    <message>
+        <source>To</source>
+        <translation type="unfinished">外向き</translation>
+    </message>
+    <message>
+        <source>From</source>
+        <translation type="unfinished">内向き</translation>
     </message>
     <message>
         <source>Ban for</source>
-        <translation>Banする:</translation>
-    </message>
-    <message>
-        <source>&amp;Unban</source>
-        <translation>Banを解除する(&amp;U)</translation>
-    </message>
-    <message>
-        <source>Welcome to the %1 RPC console.</source>
-        <translation>%1 の RPC コンソールへようこそ。</translation>
-    </message>
-    <message>
-        <source>Use up and down arrows to navigate history, and %1 to clear screen.</source>
-        <translation>上下の矢印で履歴をたどれます。%1 でスクリーンを消去できます。</translation>
-    </message>
-    <message>
-        <source>Type %1 for an overview of available commands.</source>
-        <translation>使用可能なコマンドを見るには %1 と入力します。</translation>
-    </message>
-    <message>
-        <source>For more information on using this console type %1.</source>
-        <translation>詳しくは、コンソールで %1 と入力してください。</translation>
-    </message>
-    <message>
-        <source>WARNING: Scammers have been active, telling users to type commands here, stealing their wallet contents. Do not use this console without fully understanding the ramifications of a command.</source>
-        <translation>警告: 以前から詐欺師が活発に活動しており、この画面でユーザーにコマンドを入力させてウォレットの中身を盗もうとしています。コマンドを実行した結果何が起こるかを完全に理解していない場合は、このコンソールを利用しないでください。</translation>
-    </message>
-    <message>
-        <source>Network activity disabled</source>
-        <translation>ネットワーク活動が無効になりました</translation>
-    </message>
-    <message>
-        <source>Executing command without any wallet</source>
-        <translation>どのウォレットも使わずにコマンドを実行します</translation>
-    </message>
-    <message>
-        <source>Executing command using "%1" wallet</source>
-        <translation>"%1" ウォレットを使ってコマンドを実行します</translation>
-    </message>
-    <message>
-        <source>(node id: %1)</source>
-        <translation>(ノードID: %1)</translation>
-    </message>
-    <message>
-        <source>via %1</source>
-        <translation>%1 経由</translation>
-    </message>
-    <message>
-        <source>never</source>
-        <translation>まだ無し</translation>
-    </message>
-    <message>
-        <source>Inbound</source>
-        <translation>内向き</translation>
-    </message>
-    <message>
-        <source>Outbound</source>
-        <translation>外向き</translation>
+        <translation type="unfinished">Banする: </translation>
+    </message>
+    <message>
+        <source>Never</source>
+        <translation type="unfinished">無期限</translation>
     </message>
     <message>
         <source>Unknown</source>
-        <translation>不明</translation>
+        <translation type="unfinished">不明</translation>
     </message>
 </context>
 <context>
     <name>ReceiveCoinsDialog</name>
     <message>
         <source>&amp;Amount:</source>
-        <translation>金額:(&amp;A)</translation>
+        <translation type="unfinished">金額:(&amp;A)</translation>
     </message>
     <message>
         <source>&amp;Label:</source>
-        <translation>ラベル(&amp;L):</translation>
+        <translation type="unfinished">ラベル(&amp;L):</translation>
     </message>
     <message>
         <source>&amp;Message:</source>
-        <translation>メッセージ (&amp;M):</translation>
+        <translation type="unfinished">メッセージ (&amp;M):</translation>
     </message>
     <message>
         <source>An optional message to attach to the payment request, which will be displayed when the request is opened. Note: The message will not be sent with the payment over the Particl network.</source>
-        <translation>支払いリクエストに添付するメッセージ（任意）。支払リクエスト開始時に表示されます。注意: メッセージは Particl ネットワーク上へ送信されません。</translation>
+        <translation type="unfinished">支払いリクエストに添付するメッセージ（任意）。支払リクエスト開始時に表示されます。注意: メッセージは Particl ネットワーク上へ送信されません。</translation>
     </message>
     <message>
         <source>An optional label to associate with the new receiving address.</source>
-        <translation>新規受取用アドレスに紐づけるラベル（任意）。</translation>
+        <translation type="unfinished">新規受取用アドレスに紐づけるラベル（任意）。</translation>
     </message>
     <message>
         <source>Use this form to request payments. All fields are &lt;b&gt;optional&lt;/b&gt;.</source>
-        <translation>このフォームで支払いをリクエストしましょう。全ての入力欄は&lt;b&gt;任意入力&lt;/b&gt;です。</translation>
+        <translation type="unfinished">このフォームで支払いをリクエストしましょう。全ての入力欄は&lt;b&gt;任意入力&lt;/b&gt;です。</translation>
     </message>
     <message>
         <source>An optional amount to request. Leave this empty or zero to not request a specific amount.</source>
-        <translation>リクエストする金額（任意）。特定の金額をリクエストしない場合は、この欄は空白のままかゼロにしてください。</translation>
+        <translation type="unfinished">リクエストする金額（任意）。特定の金額をリクエストしない場合は、この欄は空白のままかゼロにしてください。</translation>
     </message>
     <message>
         <source>An optional label to associate with the new receiving address (used by you to identify an invoice).  It is also attached to the payment request.</source>
-        <translation>新しい受取用アドレスに紐付ける任意のラベル(インボイスの判別に使えます)。支払いリクエストにも添付されます。</translation>
+        <translation type="unfinished">新しい受取用アドレスに紐付ける任意のラベル(インボイスの判別に使えます)。支払いリクエストにも添付されます。</translation>
     </message>
     <message>
         <source>An optional message that is attached to the payment request and may be displayed to the sender.</source>
-        <translation>支払いリクエストに任意で添付できるメッセージで、送り主に表示されます。</translation>
+        <translation type="unfinished">支払いリクエストに任意で添付できるメッセージで、送り主に表示されます。</translation>
     </message>
     <message>
         <source>&amp;Create new receiving address</source>
-        <translation>新しい受取用アドレスを作成</translation>
+        <translation type="unfinished">新しい受取用アドレスを作成</translation>
     </message>
     <message>
         <source>Clear all fields of the form.</source>
-        <translation>全ての入力欄をクリア</translation>
+        <translation type="unfinished">全ての入力欄をクリア。</translation>
     </message>
     <message>
         <source>Clear</source>
-        <translation>クリア</translation>
-    </message>
-    <message>
-        <source>Native segwit addresses (aka Bech32 or BIP-173) reduce your transaction fees later on and offer better protection against typos, but old wallets don't support them. When unchecked, an address compatible with older wallets will be created instead.</source>
-        <translation>ネイティブ Segwit アドレス(別名: Bech32 アドレス・ BIP-173 アドレス)を利用することで、取引手数料が安くなり、誤入力防止機能も強化されますが、Segwit アドレスをサポートしない古いウォレットとは取引できません。チェックを外すと、古いウォレットとの互換性を保ったアドレスが代わりに生成されます。</translation>
-    </message>
-    <message>
-        <source>Generate native segwit (Bech32) address</source>
-        <translation>Segwit アドレス（Bech32 アドレス）を生成</translation>
+        <translation type="unfinished">クリア</translation>
     </message>
     <message>
         <source>Requested payments history</source>
-        <translation>支払いリクエスト履歴</translation>
+        <translation type="unfinished">支払いリクエスト履歴</translation>
     </message>
     <message>
         <source>Show the selected request (does the same as double clicking an entry)</source>
-        <translation>選択されたリクエストを表示（項目をダブルクリックすることでも表示できます）</translation>
+        <translation type="unfinished">選択されたリクエストを表示（項目をダブルクリックすることでも表示できます）</translation>
     </message>
     <message>
         <source>Show</source>
-        <translation>表示</translation>
+        <translation type="unfinished">表示</translation>
     </message>
     <message>
         <source>Remove the selected entries from the list</source>
-        <translation>選択項目をリストから削除</translation>
+        <translation type="unfinished">選択項目をリストから削除</translation>
     </message>
     <message>
         <source>Remove</source>
-        <translation>削除</translation>
-    </message>
-    <message>
-        <source>Copy URI</source>
-        <translation>URIをコピー</translation>
-    </message>
-    <message>
-        <source>Copy label</source>
-        <translation>ラベルをコピー</translation>
-    </message>
-    <message>
-        <source>Copy message</source>
-        <translation>メッセージをコピー</translation>
-    </message>
-    <message>
-        <source>Copy amount</source>
-        <translation>金額をコピー</translation>
+        <translation type="unfinished">削除</translation>
+    </message>
+    <message>
+        <source>Copy &amp;URI</source>
+        <translation type="unfinished">URIをコピーする(&amp;U)</translation>
+    </message>
+    <message>
+        <source>&amp;Copy address</source>
+        <translation type="unfinished">アドレスをコピー(&amp;C)</translation>
+    </message>
+    <message>
+        <source>Copy &amp;label</source>
+        <translation type="unfinished">ラベルをコピー(&amp;l)</translation>
+    </message>
+    <message>
+        <source>Copy &amp;message</source>
+        <translation type="unfinished">メッセージをコピー(&amp;m)</translation>
+    </message>
+    <message>
+        <source>Copy &amp;amount</source>
+        <translation type="unfinished">金額をコピー(&amp;a)</translation>
     </message>
     <message>
         <source>Could not unlock wallet.</source>
-        <translation>ウォレットをアンロックできませんでした。</translation>
-    </message>
-    </context>
+        <translation type="unfinished">ウォレットをアンロックできませんでした。</translation>
+    </message>
+    <message>
+        <source>Could not generate new %1 address</source>
+        <translation type="unfinished">新しい %1 アドレスを生成できませんでした</translation>
+    </message>
+</context>
 <context>
     <name>ReceiveRequestDialog</name>
     <message>
+        <source>Request payment to …</source>
+        <translation type="unfinished">支払先…</translation>
+    </message>
+    <message>
         <source>Address:</source>
-        <translation>アドレス：</translation>
+        <translation type="unfinished">アドレス：</translation>
     </message>
     <message>
         <source>Amount:</source>
-        <translation>金額:</translation>
+        <translation type="unfinished">金額:</translation>
     </message>
     <message>
         <source>Label:</source>
-        <translation>ラベル:</translation>
+        <translation type="unfinished">ラベル:</translation>
     </message>
     <message>
         <source>Message:</source>
-        <translation>メッセージ:</translation>
+        <translation type="unfinished">メッセージ:</translation>
     </message>
     <message>
         <source>Wallet:</source>
-        <translation>ウォレット:</translation>
+        <translation type="unfinished">ウォレット:</translation>
     </message>
     <message>
         <source>Copy &amp;URI</source>
-        <translation>URIをコピーする(&amp;U)</translation>
+        <translation type="unfinished">URIをコピーする(&amp;U)</translation>
     </message>
     <message>
         <source>Copy &amp;Address</source>
-        <translation>アドレスをコピー(&amp;A)</translation>
-    </message>
-    <message>
-        <source>&amp;Save Image...</source>
-        <translation>画像を保存(&amp;S)...</translation>
+        <translation type="unfinished">アドレスをコピー(&amp;A)</translation>
+    </message>
+    <message>
+        <source>&amp;Verify</source>
+        <translation type="unfinished">検証する(&amp;V)</translation>
+    </message>
+    <message>
+        <source>Verify this address on e.g. a hardware wallet screen</source>
+        <translation type="unfinished">アドレスをハードウェアウォレットのスクリーンで確認してください</translation>
+    </message>
+    <message>
+        <source>&amp;Save Image…</source>
+        <translation type="unfinished">画像を保存…(&amp;S)</translation>
+    </message>
+    <message>
+        <source>Payment information</source>
+        <translation type="unfinished">支払い情報</translation>
     </message>
     <message>
         <source>Request payment to %1</source>
-        <translation>%1 への支払いリクエスト</translation>
-    </message>
-    <message>
-        <source>Payment information</source>
-        <translation>支払い情報</translation>
+        <translation type="unfinished">%1 への支払いリクエスト</translation>
     </message>
 </context>
 <context>
     <name>RecentRequestsTableModel</name>
     <message>
         <source>Date</source>
-        <translation>日時</translation>
+        <translation type="unfinished">日時</translation>
     </message>
     <message>
         <source>Label</source>
-        <translation>ラベル</translation>
+        <translation type="unfinished">ラベル</translation>
     </message>
     <message>
         <source>Message</source>
-        <translation>メッセージ</translation>
+        <translation type="unfinished">メッセージ</translation>
     </message>
     <message>
         <source>(no label)</source>
-        <translation>(ラベル無し)</translation>
+        <translation type="unfinished">（ラベル無し）</translation>
     </message>
     <message>
         <source>(no message)</source>
-        <translation>(メッセージ無し)</translation>
+        <translation type="unfinished">(メッセージ無し)</translation>
     </message>
     <message>
         <source>(no amount requested)</source>
-        <translation>(指定無し)</translation>
+        <translation type="unfinished">(指定無し)</translation>
     </message>
     <message>
         <source>Requested</source>
-        <translation>リクエストされた金額</translation>
+        <translation type="unfinished">リクエストされた金額</translation>
     </message>
 </context>
 <context>
     <name>SendCoinsDialog</name>
     <message>
         <source>Send Coins</source>
-        <translation>コインの送金</translation>
+        <translation type="unfinished">コインの送金</translation>
     </message>
     <message>
         <source>Coin Control Features</source>
-        <translation>コインコントロール機能</translation>
-    </message>
-    <message>
-        <source>Inputs...</source>
-        <translation>インプット...</translation>
+        <translation type="unfinished">コインコントロール機能</translation>
     </message>
     <message>
         <source>automatically selected</source>
-        <translation>自動選択</translation>
+        <translation type="unfinished">自動選択</translation>
     </message>
     <message>
         <source>Insufficient funds!</source>
-        <translation>残高不足です！</translation>
+        <translation type="unfinished">残高不足です！</translation>
     </message>
     <message>
         <source>Quantity:</source>
-        <translation>選択数:</translation>
+        <translation type="unfinished">選択数:</translation>
     </message>
     <message>
         <source>Bytes:</source>
-        <translation>バイト数:</translation>
+        <translation type="unfinished">バイト数:</translation>
     </message>
     <message>
         <source>Amount:</source>
-        <translation>金額:</translation>
+        <translation type="unfinished">金額:</translation>
     </message>
     <message>
         <source>Fee:</source>
-        <translation>手数料:</translation>
+        <translation type="unfinished">手数料:</translation>
     </message>
     <message>
         <source>After Fee:</source>
-        <translation>手数料差引後金額:</translation>
+        <translation type="unfinished">手数料差引後金額:</translation>
     </message>
     <message>
         <source>Change:</source>
-        <translation>お釣り:</translation>
+        <translation type="unfinished">お釣り:</translation>
     </message>
     <message>
         <source>If this is activated, but the change address is empty or invalid, change will be sent to a newly generated address.</source>
-        <translation>チェックが付いているにもかかわらず、お釣りアドレスが空欄や無効である場合、お釣りは新しく生成されたアドレスへ送金されます。</translation>
+        <translation type="unfinished">チェックが付いているにもかかわらず、お釣りアドレスが空欄や無効である場合、お釣りは新しく生成されたアドレスへ送金されます。</translation>
     </message>
     <message>
         <source>Custom change address</source>
-        <translation>カスタムお釣りアドレス</translation>
+        <translation type="unfinished">カスタムお釣りアドレス</translation>
     </message>
     <message>
         <source>Transaction Fee:</source>
-        <translation>トランザクション手数料：</translation>
-    </message>
-    <message>
-        <source>Choose...</source>
-        <translation>選択...</translation>
+        <translation type="unfinished">トランザクション手数料：</translation>
     </message>
     <message>
         <source>Using the fallbackfee can result in sending a transaction that will take several hours or days (or never) to confirm. Consider choosing your fee manually or wait until you have validated the complete chain.</source>
-        <translation>代替料金を利用することで、承認されるまでに数時間または数日 (ないし一生承認されない) トランザクションを送信してしまう可能性があります。手動にて手数料を選択するか、完全なブロックチェーンの検証が終わるまで待つことを検討しましょう</translation>
+        <translation type="unfinished">代替料金を利用することで、承認されるまでに数時間または数日 (ないし一生承認されない) トランザクションを送信してしまう可能性があります。手動にて手数料を選択するか、完全なブロックチェーンの検証が終わるまで待つことを検討しましょう。</translation>
     </message>
     <message>
         <source>Warning: Fee estimation is currently not possible.</source>
-        <translation>警告: 手数料推定機能は現在利用できません。</translation>
+        <translation type="unfinished">警告: 手数料推定機能は現在利用できません。</translation>
+    </message>
+    <message>
+        <source>per kilobyte</source>
+        <translation type="unfinished">1キロバイトあたり</translation>
+    </message>
+    <message>
+        <source>Hide</source>
+        <translation type="unfinished">隠す</translation>
+    </message>
+    <message>
+        <source>Recommended:</source>
+        <translation type="unfinished">推奨:</translation>
+    </message>
+    <message>
+        <source>Custom:</source>
+        <translation type="unfinished">カスタム:</translation>
+    </message>
+    <message>
+        <source>Send to multiple recipients at once</source>
+        <translation type="unfinished">一度に複数の送金先に送る</translation>
+    </message>
+    <message>
+        <source>Add &amp;Recipient</source>
+        <translation type="unfinished">送金先を追加(&amp;R)</translation>
+    </message>
+    <message>
+        <source>Clear all fields of the form.</source>
+        <translation type="unfinished">全ての入力欄をクリア。</translation>
+    </message>
+    <message>
+        <source>Inputs…</source>
+        <translation type="unfinished">入力…</translation>
+    </message>
+    <message>
+        <source>Dust:</source>
+        <translation type="unfinished">ダスト：</translation>
+    </message>
+    <message>
+        <source>Choose…</source>
+        <translation type="unfinished">選択…</translation>
+    </message>
+    <message>
+        <source>Hide transaction fee settings</source>
+        <translation type="unfinished">トランザクション手数料の設定を隠す</translation>
     </message>
     <message>
         <source>Specify a custom fee per kB (1,000 bytes) of the transaction's virtual size.
 
-Note:  Since the fee is calculated on a per-byte basis, a fee of "100 satoshis per kB" for a transaction size of 500 bytes (half of 1 kB) would ultimately yield a fee of only 50 satoshis.</source>
-        <translation>トランザクションの仮想サイズの1 kB(1,000 バイト)あたりのカスタム手数料を指定する。
+Note:  Since the fee is calculated on a per-byte basis, a fee rate of "100 satoshis per kvB" for a transaction size of 500 virtual bytes (half of 1 kvB) would ultimately yield a fee of only 50 satoshis.</source>
+        <translation type="unfinished">トランザクション仮想サイズ(vsize)のkB(1000 bytes)当たりのカスタム手数料率を設定してください。
 
-注: 手数料はバイト単位で計算されるので、500 バイト(1 kBの半分)のトランザクションサイズに対する「1 kBあたり 100 satoshi」の手数料は、最終的にはわずか 50 satoshi となります。</translation>
-    </message>
-    <message>
-        <source>per kilobyte</source>
-        <translation>1キロバイトあたり</translation>
-    </message>
-    <message>
-        <source>Hide</source>
-        <translation>隠す</translation>
-    </message>
-    <message>
-        <source>Recommended:</source>
-        <translation>推奨:</translation>
-    </message>
-    <message>
-        <source>Custom:</source>
-        <translation>カスタム:</translation>
-    </message>
-    <message>
-        <source>(Smart fee not initialized yet. This usually takes a few blocks...)</source>
-        <translation>（スマート手数料はまだ初期化されていません。これにはおおよそ数ブロックほどかかります...）</translation>
-    </message>
-    <message>
-        <source>Send to multiple recipients at once</source>
-        <translation>一度に複数の送金先に送る</translation>
-    </message>
-    <message>
-        <source>Add &amp;Recipient</source>
-        <translation>送金先を追加(&amp;R)</translation>
-    </message>
-    <message>
-        <source>Clear all fields of the form.</source>
-        <translation>全ての入力欄をクリア</translation>
-    </message>
-    <message>
-        <source>Dust:</source>
-        <translation>ダスト:</translation>
-    </message>
-    <message>
-        <source>Hide transaction fee settings</source>
-        <translation>トランザクション手数料の設定を隠す</translation>
+注意: 手数料はbyte単位で計算されます。"100 satoshis per kvB"という手数料率のとき、500 仮想バイト (half of 1 kvB)のトランザクションの手数料はたったの50 satoshisと計算されます。</translation>
     </message>
     <message>
         <source>When there is less transaction volume than space in the blocks, miners as well as relaying nodes may enforce a minimum fee. Paying only this minimum fee is just fine, but be aware that this can result in a never confirming transaction once there is more demand for particl transactions than the network can process.</source>
-        <translation>ブロック内の空きよりトランザクション流量が少ない場合、マイナーや中継ノードは最低限の手数料でも処理することがあります。この最低限の手数料だけを支払っても問題ありませんが、一度トランザクションの需要がネットワークの処理能力を超えてしまった場合には、トランザクションが永久に承認されなくなってしまう可能性があることにご注意ください。</translation>
+        <translation type="unfinished">ブロック内の空きよりトランザクション流量が少ない場合、マイナーや中継ノードは最低限の手数料でも処理することがあります。この最低限の手数料だけを支払っても問題ありませんが、一度トランザクションの需要がネットワークの処理能力を超えてしまった場合には、トランザクションが永久に承認されなくなってしまう可能性があることにご注意ください。</translation>
     </message>
     <message>
         <source>A too low fee might result in a never confirming transaction (read the tooltip)</source>
-        <translation>手数料が低すぎるとトランザクションが永久に承認されなくなる可能性があります (ツールチップを参照)</translation>
+        <translation type="unfinished">手数料が低すぎるとトランザクションが永久に承認されなくなる可能性があります (ツールチップを参照)</translation>
+    </message>
+    <message>
+        <source>(Smart fee not initialized yet. This usually takes a few blocks…)</source>
+        <translation type="unfinished">(スマート手数料は初期化されていません。初期化まで通常数ブロックを要します…)</translation>
     </message>
     <message>
         <source>Confirmation time target:</source>
-        <translation>目標承認時間</translation>
+        <translation type="unfinished">目標承認時間: </translation>
     </message>
     <message>
         <source>Enable Replace-By-Fee</source>
-        <translation>Replace-By-Fee を有効化する</translation>
+        <translation type="unfinished">Replace-By-Fee を有効化する</translation>
     </message>
     <message>
         <source>With Replace-By-Fee (BIP-125) you can increase a transaction's fee after it is sent. Without this, a higher fee may be recommended to compensate for increased transaction delay risk.</source>
-        <translation>Replace-By-Fee(手数料の上乗せ: BIP-125)機能を有効にすることで、トランザクション送信後でも手数料を上乗せすることができます。この機能を利用しない場合、予め手数料を多めに見積もっておかないと取引が遅れる可能性があります。</translation>
+        <translation type="unfinished">Replace-By-Fee(手数料の上乗せ: BIP-125)機能を有効にすることで、トランザクション送信後でも手数料を上乗せすることができます。この機能を利用しない場合、予め手数料を多めに見積もっておかないと取引が遅れる可能性があります。</translation>
     </message>
     <message>
         <source>Clear &amp;All</source>
-        <translation>全てクリア(&amp;A)</translation>
+        <translation type="unfinished">全てクリア(&amp;A)</translation>
     </message>
     <message>
         <source>Balance:</source>
-        <translation>残高:</translation>
+        <translation type="unfinished">残高:</translation>
     </message>
     <message>
         <source>Confirm the send action</source>
-        <translation>送金内容を確認</translation>
+        <translation type="unfinished">送金内容を確認</translation>
     </message>
     <message>
         <source>S&amp;end</source>
-        <translation>送金(&amp;E)</translation>
+        <translation type="unfinished">送金(&amp;E)</translation>
     </message>
     <message>
         <source>Copy quantity</source>
-        <translation>選択数をコピー</translation>
+        <translation type="unfinished">選択数をコピー</translation>
     </message>
     <message>
         <source>Copy amount</source>
-        <translation>金額をコピー</translation>
+        <translation type="unfinished">金額をコピー</translation>
     </message>
     <message>
         <source>Copy fee</source>
-        <translation>手数料をコピー</translation>
+        <translation type="unfinished">手数料をコピー</translation>
     </message>
     <message>
         <source>Copy after fee</source>
-        <translation>手数料差引後金額をコピー</translation>
+        <translation type="unfinished">手数料差引後金額をコピー</translation>
     </message>
     <message>
         <source>Copy bytes</source>
-        <translation>バイト数をコピーす</translation>
+        <translation type="unfinished">バイト数をコピー</translation>
     </message>
     <message>
         <source>Copy dust</source>
-        <translation>ダストをコピー</translation>
+        <translation type="unfinished">ダストをコピー</translation>
     </message>
     <message>
         <source>Copy change</source>
-        <translation>お釣りをコピー</translation>
+        <translation type="unfinished">お釣りをコピー</translation>
     </message>
     <message>
         <source>%1 (%2 blocks)</source>
-        <translation>%1 (%2 ブロック)</translation>
+        <translation type="unfinished">%1 (%2 ブロック)</translation>
+    </message>
+    <message>
+        <source>Sign on device</source>
+        <extracomment>"device" usually means a hardware wallet.</extracomment>
+        <translation type="unfinished">デバイスで署名</translation>
+    </message>
+    <message>
+        <source>Connect your hardware wallet first.</source>
+        <translation type="unfinished">最初にハードウェアウォレットを接続してください</translation>
+    </message>
+    <message>
+        <source>Set external signer script path in Options -&gt; Wallet</source>
+        <extracomment>"External signer" means using devices such as hardware wallets.</extracomment>
+        <translation type="unfinished">オプションのウォレットタブにHWIのパスを設定してください</translation>
     </message>
     <message>
         <source>Cr&amp;eate Unsigned</source>
-        <translation>未署名で作成</translation>
+        <translation type="unfinished">未署名で作成</translation>
     </message>
     <message>
         <source>Creates a Partially Signed Particl Transaction (PSBT) for use with e.g. an offline %1 wallet, or a PSBT-compatible hardware wallet.</source>
-        <translation>オフライン%1ウォレットまたはPSBTに対応したハードウェアウォレットと合わせて使用するためのPSBT(部分的に署名されたトランザクション)を作成します。</translation>
+        <translation type="unfinished">オフライン%1ウォレットまたはPSBTに対応したハードウェアウォレットと合わせて使用するためのPSBT(部分的に署名されたトランザクション)を作成します。</translation>
     </message>
     <message>
         <source> from wallet '%1'</source>
-        <translation>ウォレット '%1' から</translation>
+        <translation type="unfinished"> ウォレット '%1' から</translation>
     </message>
     <message>
         <source>%1 to '%2'</source>
-        <translation>%1 から '%2'</translation>
+        <translation type="unfinished">%1 から '%2'</translation>
     </message>
     <message>
         <source>%1 to %2</source>
-        <translation>%1 送金先: %2</translation>
-    </message>
-    <message>
-        <source>Do you want to draft this transaction?</source>
-        <translation>このトランザクションのひな形を作成しますか？</translation>
-    </message>
-    <message>
-        <source>Are you sure you want to send?</source>
-        <translation>送金してもよろしいですか？</translation>
+        <translation type="unfinished">%1 送金先: %2</translation>
+    </message>
+    <message>
+        <source>To review recipient list click "Show Details…"</source>
+        <translation type="unfinished">受信者の一覧を確認するには "詳細を表示..." をクリック</translation>
+    </message>
+    <message>
+        <source>Sign failed</source>
+        <translation type="unfinished">署名できませんでした</translation>
+    </message>
+    <message>
+        <source>External signer not found</source>
+        <extracomment>"External signer" means using devices such as hardware wallets.</extracomment>
+        <translation type="unfinished">HWIが見つかりません</translation>
+    </message>
+    <message>
+        <source>External signer failure</source>
+        <extracomment>"External signer" means using devices such as hardware wallets.</extracomment>
+        <translation type="unfinished">HWIのエラー</translation>
     </message>
     <message>
         <source>Save Transaction Data</source>
-        <translation>トランザクションデータの保存</translation>
+        <translation type="unfinished">トランザクションデータの保存</translation>
+    </message>
+    <message>
+        <source>Partially Signed Transaction (Binary)</source>
+        <extracomment>Expanded name of the binary PSBT file format. See: BIP 174.</extracomment>
+        <translation type="unfinished">部分的に署名されたトランザクション（バイナリ）</translation>
+    </message>
+    <message>
+        <source>PSBT saved</source>
+        <translation type="unfinished">PSBTは保存されました</translation>
+    </message>
+    <message>
+        <source>External balance:</source>
+        <translation type="unfinished">Externalの残高:</translation>
     </message>
     <message>
         <source>or</source>
-        <translation>または</translation>
+        <translation type="unfinished">または</translation>
     </message>
     <message>
         <source>You can increase the fee later (signals Replace-By-Fee, BIP-125).</source>
-        <translation>手数料は後から上乗せ可能です(Replace-By-Fee(手数料の上乗せ: BIP-125)機能が有効)。</translation>
+        <translation type="unfinished">手数料は後から上乗せ可能です(Replace-By-Fee(手数料の上乗せ: BIP-125)機能が有効)。</translation>
+    </message>
+    <message>
+        <source>Please, review your transaction proposal. This will produce a Partially Signed Particl Transaction (PSBT) which you can save or copy and then sign with e.g. an offline %1 wallet, or a PSBT-compatible hardware wallet.</source>
+        <extracomment>Text to inform a user attempting to create a transaction of their current options. At this stage, a user can only create a PSBT. This string is displayed when private keys are disabled and an external signer is not available.</extracomment>
+        <translation type="unfinished">トランザクション提案を確認してください。これにより、部分的に署名されたビットコイン・トランザクション（PSBT）が作成されます。これを保存するかコピーして例えばオフラインの %1 ウォレットやPSBTを扱えるハードウェアウォレットで残りの署名が出来ます。</translation>
+    </message>
+    <message>
+        <source>Do you want to create this transaction?</source>
+        <extracomment>Message displayed when attempting to create a transaction. Cautionary text to prompt the user to verify that the displayed transaction details represent the transaction the user intends to create.</extracomment>
+        <translation type="unfinished">この取引を作成しますか？</translation>
+    </message>
+    <message>
+        <source>Please, review your transaction. You can create and send this transaction or create a Partially Signed Particl Transaction (PSBT), which you can save or copy and then sign with, e.g., an offline %1 wallet, or a PSBT-compatible hardware wallet.</source>
+        <extracomment>Text to inform a user attempting to create a transaction of their current options. At this stage, a user can send their transaction or create a PSBT. This string is displayed when both private keys and PSBT controls are enabled.</extracomment>
+        <translation type="unfinished">取引を確認してください。 この取引を作成して送信するか、部分的に署名されたビットコイン取引（Partially Signed Particl Transaction: PSBT）を作成できます。これを保存またはコピーして、オフラインの %1 ウォレットやPSBT互換のハードウェアウォレットなどで署名できます。</translation>
     </message>
     <message>
         <source>Please, review your transaction.</source>
-        <translation>取引内容の最終確認をしてください。</translation>
+        <extracomment>Text to prompt a user to review the details of the transaction they are attempting to send.</extracomment>
+        <translation type="unfinished">取引内容の最終確認をしてください。</translation>
     </message>
     <message>
         <source>Transaction fee</source>
-        <translation>取引手数料</translation>
+        <translation type="unfinished">取引手数料</translation>
     </message>
     <message>
         <source>Not signalling Replace-By-Fee, BIP-125.</source>
-        <translation>Replace-By-Fee(手数料の上乗せ: BIP-125)機能は有効になっていません。</translation>
+        <translation type="unfinished">Replace-By-Fee(手数料の上乗せ: BIP-125)機能は有効になっていません。</translation>
     </message>
     <message>
         <source>Total Amount</source>
-        <translation>合計</translation>
-    </message>
-    <message>
-        <source>To review recipient list click "Show Details..."</source>
-        <translation>受信者の一覧を確認するには "詳細を表示..." をクリック</translation>
+        <translation type="unfinished">合計</translation>
     </message>
     <message>
         <source>Confirm send coins</source>
-        <translation>送金の確認</translation>
-    </message>
-    <message>
-        <source>Confirm transaction proposal</source>
-        <translation>トランザクション提案を承認する</translation>
-    </message>
-    <message>
-        <source>Send</source>
-        <translation>送金</translation>
+        <translation type="unfinished">送金の確認</translation>
     </message>
     <message>
         <source>Watch-only balance:</source>
-        <translation>監視限定残高</translation>
+        <translation type="unfinished">監視限定残高: </translation>
     </message>
     <message>
         <source>The recipient address is not valid. Please recheck.</source>
-        <translation>送金先アドレスが不正です。再確認してください。</translation>
+        <translation type="unfinished">送金先アドレスが不正です。再確認してください。</translation>
     </message>
     <message>
         <source>The amount to pay must be larger than 0.</source>
-        <translation>支払い総額は0より大きい必要があります。</translation>
+        <translation type="unfinished">支払い総額は0より大きい必要があります。</translation>
     </message>
     <message>
         <source>The amount exceeds your balance.</source>
-        <translation>支払い総額が残高を超えています。</translation>
+        <translation type="unfinished">支払い総額が残高を超えています。</translation>
     </message>
     <message>
         <source>The total exceeds your balance when the %1 transaction fee is included.</source>
-        <translation>取引手数料 %1 を含めた総額が残高を超えています。</translation>
+        <translation type="unfinished">取引手数料 %1 を含めた総額が残高を超えています。</translation>
     </message>
     <message>
         <source>Duplicate address found: addresses should only be used once each.</source>
-        <translation>重複したアドレスが見つかりました: アドレスはそれぞれ一度のみ使用することができます。</translation>
+        <translation type="unfinished">重複したアドレスが見つかりました: アドレスはそれぞれ一度のみ使用することができます。</translation>
     </message>
     <message>
         <source>Transaction creation failed!</source>
-        <translation>取引の作成に失敗しました！</translation>
+        <translation type="unfinished">取引の作成に失敗しました！</translation>
     </message>
     <message>
         <source>A fee higher than %1 is considered an absurdly high fee.</source>
-        <translation>%1 よりも高い手数料は、異常に高すぎです。</translation>
+        <translation type="unfinished">%1 よりも高い手数料は、異常に高すぎです。</translation>
     </message>
     <message>
         <source>Payment request expired.</source>
-        <translation>支払いリクエストが期限切れです。</translation>
+        <translation type="unfinished">支払いリクエストが期限切れです。</translation>
     </message>
     <message numerus="yes">
         <source>Estimated to begin confirmation within %n block(s).</source>
-        <translation><numerusform>予想される承認開始ブロック: %n ブロック以内</numerusform></translation>
+        <translation type="unfinished">
+            <numerusform>%n ブロック以内に承認が開始される見込みです。</numerusform>
+        </translation>
     </message>
     <message>
         <source>Warning: Invalid Particl address</source>
-        <translation>警告: 無効な Particl アドレス</translation>
+        <translation type="unfinished">警告: 無効な Particl アドレス</translation>
     </message>
     <message>
         <source>Warning: Unknown change address</source>
-        <translation>警告：正体不明のお釣りアドレスです</translation>
+        <translation type="unfinished">警告：正体不明のお釣りアドレスです</translation>
     </message>
     <message>
         <source>Confirm custom change address</source>
-        <translation>カスタムお釣りアドレスの確認</translation>
+        <translation type="unfinished">カスタムお釣りアドレスの確認</translation>
     </message>
     <message>
         <source>The address you selected for change is not part of this wallet. Any or all funds in your wallet may be sent to this address. Are you sure?</source>
-        <translation>お釣り用として指定されたアドレスはこのウォレットのものではありません。このウォレットの一部又は全部の資産がこのアドレスへ送金されます。よろしいですか？</translation>
+        <translation type="unfinished">お釣り用として指定されたアドレスはこのウォレットのものではありません。このウォレットの一部又は全部の資産がこのアドレスへ送金されます。よろしいですか？</translation>
     </message>
     <message>
         <source>(no label)</source>
-        <translation>(ラベル無し)</translation>
+        <translation type="unfinished">（ラベル無し）</translation>
     </message>
 </context>
 <context>
     <name>SendCoinsEntry</name>
     <message>
         <source>A&amp;mount:</source>
-        <translation>金額(&amp;A):</translation>
+        <translation type="unfinished">金額(&amp;A):</translation>
     </message>
     <message>
         <source>Pay &amp;To:</source>
-        <translation>送金先(&amp;T):</translation>
+        <translation type="unfinished">送金先(&amp;T):</translation>
     </message>
     <message>
         <source>&amp;Label:</source>
-        <translation>ラベル(&amp;L):</translation>
+        <translation type="unfinished">ラベル(&amp;L):</translation>
     </message>
     <message>
         <source>Choose previously used address</source>
-        <translation>これまでに送金したことがあるアドレスから選択</translation>
+        <translation type="unfinished">これまでに使用したことがあるアドレスから選択</translation>
     </message>
     <message>
         <source>The Particl address to send the payment to</source>
-        <translation>支払い先 Particl アドレス</translation>
-    </message>
-    <message>
-        <source>Alt+A</source>
-        <translation>Alt+A</translation>
+        <translation type="unfinished">支払い先 Particl アドレス</translation>
     </message>
     <message>
         <source>Paste address from clipboard</source>
-        <translation>クリップボードからアドレスを貼り付け</translation>
-    </message>
-    <message>
-        <source>Alt+P</source>
-        <translation>Alt+P</translation>
+        <translation type="unfinished">クリップボードからアドレスを貼り付け</translation>
     </message>
     <message>
         <source>Remove this entry</source>
-        <translation>この項目を削除</translation>
+        <translation type="unfinished">この項目を削除</translation>
     </message>
     <message>
         <source>The amount to send in the selected unit</source>
-        <translation>送金する金額の単位を選択</translation>
+        <translation type="unfinished">送金する金額の単位を選択</translation>
     </message>
     <message>
         <source>The fee will be deducted from the amount being sent. The recipient will receive less particl than you enter in the amount field. If multiple recipients are selected, the fee is split equally.</source>
-        <translation>手数料は送金する金額から差し引かれます。送金先には金額欄で指定した額よりも少ない Particl が送られます。送金先が複数ある場合は、手数料は均等に分けられます。</translation>
+        <translation type="unfinished">手数料は送金する金額から差し引かれます。送金先には金額欄で指定した額よりも少ない Particl が送られます。送金先が複数ある場合は、手数料は均等に分けられます。</translation>
     </message>
     <message>
         <source>S&amp;ubtract fee from amount</source>
-        <translation>送金額から手数料を差し引く(&amp;U)</translation>
+        <translation type="unfinished">送金額から手数料を差し引く(&amp;U)</translation>
     </message>
     <message>
         <source>Use available balance</source>
-        <translation>利用可能な残額を使用</translation>
+        <translation type="unfinished">利用可能な残額を使用</translation>
     </message>
     <message>
         <source>Message:</source>
-        <translation>メッセージ:</translation>
+        <translation type="unfinished">メッセージ:</translation>
     </message>
     <message>
         <source>This is an unauthenticated payment request.</source>
-        <translation>これは未認証の支払いリクエストです。</translation>
+        <translation type="unfinished">これは未認証の支払いリクエストです。</translation>
     </message>
     <message>
         <source>This is an authenticated payment request.</source>
-        <translation>これは認証済みの支払いリクエストです。</translation>
+        <translation type="unfinished">これは認証済みの支払いリクエストです。</translation>
     </message>
     <message>
         <source>Enter a label for this address to add it to the list of used addresses</source>
-        <translation>このアドレスに対するラベルを入力することで、送金したことがあるアドレスの一覧に追加することができます</translation>
+        <translation type="unfinished">このアドレスに対するラベルを入力することで、送金したことがあるアドレスの一覧に追加することができます</translation>
     </message>
     <message>
         <source>A message that was attached to the particl: URI which will be stored with the transaction for your reference. Note: This message will not be sent over the Particl network.</source>
-        <translation>particl: URIに添付されていたメッセージです。これは参照用として取引とともに保存されます。注意: メッセージは Particl ネットワーク上へ送信されません。</translation>
+        <translation type="unfinished">particl URIに添付されていたメッセージです。これは参照用として取引とともに保存されます。注意: メッセージは Particl ネットワーク上へ送信されません。</translation>
     </message>
     <message>
         <source>Pay To:</source>
-        <translation>送金先:</translation>
+        <translation type="unfinished">送金先:</translation>
     </message>
     <message>
         <source>Memo:</source>
-        <translation>メモ:</translation>
+        <translation type="unfinished">メモ:</translation>
     </message>
 </context>
 <context>
-    <name>ShutdownWindow</name>
-    <message>
-        <source>%1 is shutting down...</source>
-        <translation>%1 をシャットダウンしています...</translation>
-    </message>
-    <message>
-        <source>Do not shut down the computer until this window disappears.</source>
-        <translation>このウィンドウが消えるまでコンピュータをシャットダウンしないでください。</translation>
+    <name>SendConfirmationDialog</name>
+    <message>
+        <source>Send</source>
+        <translation type="unfinished">送金</translation>
+    </message>
+    <message>
+        <source>Create Unsigned</source>
+        <translation type="unfinished">未署名で作成</translation>
     </message>
 </context>
 <context>
     <name>SignVerifyMessageDialog</name>
     <message>
         <source>Signatures - Sign / Verify a Message</source>
-        <translation>署名 - メッセージの署名・検証</translation>
+        <translation type="unfinished">署名 - メッセージの署名・検証</translation>
     </message>
     <message>
         <source>&amp;Sign Message</source>
-        <translation>メッセージの署名(&amp;S)</translation>
+        <translation type="unfinished">メッセージの署名(&amp;S)</translation>
     </message>
     <message>
         <source>You can sign messages/agreements with your addresses to prove you can receive particl sent to them. Be careful not to sign anything vague or random, as phishing attacks may try to trick you into signing your identity over to them. Only sign fully-detailed statements you agree to.</source>
-        <translation>あなたが所有しているアドレスでメッセージや契約書に署名をすることで、それらのアドレスへ送られた Particl を受け取ることができることを証明できます。フィッシング攻撃者があなたを騙して、あなたの身分情報に署名させようとしている可能性があるため、よくわからないものやランダムな文字列に対して署名しないでください。あなたが同意した、よく詳細の記された文言にのみ署名するようにしてください。</translation>
+        <translation type="unfinished">あなたが所有しているアドレスでメッセージや契約書に署名をすることで、それらのアドレスへ送られた Particl を受け取ることができることを証明できます。フィッシング攻撃者があなたを騙して、あなたの身分情報に署名させようとしている可能性があるため、よくわからないものやランダムな文字列に対して署名しないでください。あなたが同意した、よく詳細の記された文言にのみ署名するようにしてください。</translation>
     </message>
     <message>
         <source>The Particl address to sign the message with</source>
-        <translation>メッセージの署名に使用する Particl アドレス</translation>
+        <translation type="unfinished">メッセージの署名に使用する Particl アドレス</translation>
     </message>
     <message>
         <source>Choose previously used address</source>
-        <translation>これまでに使用したことがあるアドレスから選択</translation>
-    </message>
-    <message>
-        <source>Alt+A</source>
-        <translation>Alt+A</translation>
+        <translation type="unfinished">これまでに使用したことがあるアドレスから選択</translation>
     </message>
     <message>
         <source>Paste address from clipboard</source>
-        <translation>クリップボードからアドレスを貼り付け</translation>
-    </message>
-    <message>
-        <source>Alt+P</source>
-        <translation>Alt+P</translation>
+        <translation type="unfinished">クリップボードからアドレスを貼り付け</translation>
     </message>
     <message>
         <source>Enter the message you want to sign here</source>
-        <translation>署名するメッセージを入力</translation>
+        <translation type="unfinished">署名するメッセージを入力</translation>
     </message>
     <message>
         <source>Signature</source>
-        <translation>署名</translation>
+        <translation type="unfinished">署名</translation>
     </message>
     <message>
         <source>Copy the current signature to the system clipboard</source>
-        <translation>この署名をシステムのクリップボードにコピー</translation>
+        <translation type="unfinished">この署名をシステムのクリップボードにコピー</translation>
     </message>
     <message>
         <source>Sign the message to prove you own this Particl address</source>
-        <translation>メッセージに署名してこの Particl アドレスを所有していることを証明</translation>
+        <translation type="unfinished">メッセージに署名してこの Particl アドレスを所有していることを証明</translation>
     </message>
     <message>
         <source>Sign &amp;Message</source>
-        <translation>メッセージを署名(&amp;M)</translation>
+        <translation type="unfinished">メッセージを署名(&amp;M)</translation>
     </message>
     <message>
         <source>Reset all sign message fields</source>
-        <translation>入力欄の内容を全て消去</translation>
+        <translation type="unfinished">入力欄の内容を全て消去</translation>
     </message>
     <message>
         <source>Clear &amp;All</source>
-        <translation>全てクリア(&amp;A)</translation>
+        <translation type="unfinished">全てクリア(&amp;A)</translation>
     </message>
     <message>
         <source>&amp;Verify Message</source>
-        <translation>メッセージの検証(&amp;V)</translation>
+        <translation type="unfinished">メッセージの検証(&amp;V)</translation>
     </message>
     <message>
         <source>Enter the receiver's address, message (ensure you copy line breaks, spaces, tabs, etc. exactly) and signature below to verify the message. Be careful not to read more into the signature than what is in the signed message itself, to avoid being tricked by a man-in-the-middle attack. Note that this only proves the signing party receives with the address, it cannot prove sendership of any transaction!</source>
-        <translation>送金先のアドレスと、メッセージ（改行やスペース、タブなども完全に一致させること）および署名を以下に入力し、メッセージを検証します。中間者攻撃により騙されるのを防ぐため、署名対象のメッセージから書かれていること以上の意味を読み取ろうとしないでください。また、これは署名作成者がこのアドレスで受け取れることを証明するだけであり、取引の送信権限を証明するものではありません！</translation>
+        <translation type="unfinished">送金先のアドレスと、メッセージ（改行やスペース、タブなども完全に一致させること）および署名を以下に入力し、メッセージを検証します。中間者攻撃により騙されるのを防ぐため、署名対象のメッセージから書かれていること以上の意味を読み取ろうとしないでください。また、これは署名作成者がこのアドレスで受け取れることを証明するだけであり、取引の送信権限を証明するものではありません！</translation>
     </message>
     <message>
         <source>The Particl address the message was signed with</source>
-        <translation>メッセージの署名に使われた Particl アドレス</translation>
+        <translation type="unfinished">メッセージの署名に使われた Particl アドレス</translation>
     </message>
     <message>
         <source>The signed message to verify</source>
-        <translation>検証したい署名済みメッセージ</translation>
+        <translation type="unfinished">検証したい署名済みメッセージ</translation>
     </message>
     <message>
         <source>The signature given when the message was signed</source>
-        <translation>メッセージの署名時に生成された署名</translation>
+        <translation type="unfinished">メッセージの署名時に生成された署名</translation>
     </message>
     <message>
         <source>Verify the message to ensure it was signed with the specified Particl address</source>
-        <translation>メッセージを検証して指定された Particl アドレスで署名されたことを確認</translation>
+        <translation type="unfinished">メッセージを検証して指定された Particl アドレスで署名されたことを確認</translation>
     </message>
     <message>
         <source>Verify &amp;Message</source>
-        <translation>メッセージを検証(&amp;M)</translation>
+        <translation type="unfinished">メッセージを検証(&amp;M)</translation>
     </message>
     <message>
         <source>Reset all verify message fields</source>
-        <translation>入力欄の内容を全て消去</translation>
+        <translation type="unfinished">入力欄の内容を全て消去</translation>
     </message>
     <message>
         <source>Click "Sign Message" to generate signature</source>
-        <translation>「メッセージを署名」をクリックして署名を生成</translation>
+        <translation type="unfinished">「メッセージを署名」をクリックして署名を生成</translation>
     </message>
     <message>
         <source>The entered address is invalid.</source>
-        <translation>不正なアドレスが入力されました。</translation>
+        <translation type="unfinished">不正なアドレスが入力されました。</translation>
     </message>
     <message>
         <source>Please check the address and try again.</source>
-        <translation>アドレスが正しいか確かめてから、もう一度試してください。</translation>
+        <translation type="unfinished">アドレスが正しいか確かめてから、もう一度試してください。</translation>
     </message>
     <message>
         <source>The entered address does not refer to a key.</source>
-        <translation>入力されたアドレスに紐づく鍵がありません。</translation>
+        <translation type="unfinished">入力されたアドレスに紐づく鍵がありません。</translation>
     </message>
     <message>
         <source>Wallet unlock was cancelled.</source>
-        <translation>ウォレットのアンロックはキャンセルされました。</translation>
+        <translation type="unfinished">ウォレットのアンロックはキャンセルされました。</translation>
     </message>
     <message>
         <source>No error</source>
-        <translation>エラーなし</translation>
+        <translation type="unfinished">エラーなし</translation>
     </message>
     <message>
         <source>Private key for the entered address is not available.</source>
-        <translation>入力されたアドレスの秘密鍵は利用できません。</translation>
+        <translation type="unfinished">入力されたアドレスの秘密鍵は利用できません。</translation>
     </message>
     <message>
         <source>Message signing failed.</source>
-        <translation>メッセージの署名に失敗しました。</translation>
+        <translation type="unfinished">メッセージの署名に失敗しました。</translation>
     </message>
     <message>
         <source>Message signed.</source>
-        <translation>メッセージに署名しました。</translation>
+        <translation type="unfinished">メッセージに署名しました。</translation>
     </message>
     <message>
         <source>The signature could not be decoded.</source>
-        <translation>署名が復号できませんでした。</translation>
+        <translation type="unfinished">署名が復号できませんでした。</translation>
     </message>
     <message>
         <source>Please check the signature and try again.</source>
-        <translation>署名が正しいか確認してから、もう一度試してください。</translation>
+        <translation type="unfinished">署名が正しいか確認してから、もう一度試してください。</translation>
     </message>
     <message>
         <source>The signature did not match the message digest.</source>
-        <translation>署名がメッセージダイジェストと一致しませんでした。</translation>
+        <translation type="unfinished">署名がメッセージダイジェストと一致しませんでした。</translation>
     </message>
     <message>
         <source>Message verification failed.</source>
-        <translation>メッセージの検証に失敗しました。</translation>
+        <translation type="unfinished">メッセージの検証に失敗しました。</translation>
     </message>
     <message>
         <source>Message verified.</source>
-        <translation>メッセージは検証されました。</translation>
+        <translation type="unfinished">メッセージは検証されました。</translation>
+    </message>
+</context>
+<context>
+    <name>SplashScreen</name>
+    <message>
+        <source>(press q to shutdown and continue later)</source>
+        <translation type="unfinished">(q を押すことでシャットダウンし後ほど再開します)</translation>
+    </message>
+    <message>
+        <source>press q to shutdown</source>
+        <translation type="unfinished">終了するには q を押してください</translation>
     </message>
 </context>
 <context>
     <name>TrafficGraphWidget</name>
     <message>
-        <source>KB/s</source>
-        <translation>KB/秒</translation>
+        <source>kB/s</source>
+        <translation type="unfinished">kB/秒</translation>
     </message>
 </context>
 <context>
     <name>TransactionDesc</name>
-    <message numerus="yes">
-        <source>Open for %n more block(s)</source>
-        <translation><numerusform>あと %n ブロックは未承認の予定</numerusform></translation>
-    </message>
-    <message>
-        <source>Open until %1</source>
-        <translation>%1 まで未承認の予定</translation>
-    </message>
     <message>
         <source>conflicted with a transaction with %1 confirmations</source>
-        <translation>%1 承認の取引と衝突</translation>
+        <translation type="unfinished">%1 承認の取引と衝突</translation>
     </message>
     <message>
         <source>0/unconfirmed, %1</source>
-        <translation>0/未承認, %1</translation>
+        <translation type="unfinished">0/未承認, %1</translation>
     </message>
     <message>
         <source>in memory pool</source>
-        <translation>メモリプール内</translation>
+        <translation type="unfinished">メモリプール内</translation>
     </message>
     <message>
         <source>not in memory pool</source>
-        <translation>メモリプール外</translation>
+        <translation type="unfinished">メモリプール外</translation>
     </message>
     <message>
         <source>abandoned</source>
-        <translation>送信中止</translation>
+        <translation type="unfinished">送信中止</translation>
     </message>
     <message>
         <source>%1/unconfirmed</source>
-        <translation>%1/未承認</translation>
+        <translation type="unfinished">%1/未承認</translation>
     </message>
     <message>
         <source>%1 confirmations</source>
-        <translation>%1 承認</translation>
+        <translation type="unfinished">%1 承認</translation>
     </message>
     <message>
         <source>Status</source>
-        <translation>状態</translation>
+        <translation type="unfinished">状態</translation>
     </message>
     <message>
         <source>Date</source>
-        <translation>日付</translation>
+        <translation type="unfinished">日時</translation>
     </message>
     <message>
         <source>Source</source>
-        <translation>ソース</translation>
+        <translation type="unfinished">ソース</translation>
     </message>
     <message>
         <source>Generated</source>
-        <translation>生成</translation>
+        <translation type="unfinished">生成</translation>
     </message>
     <message>
         <source>From</source>
-        <translation>送金元</translation>
+        <translation type="unfinished">内向き</translation>
     </message>
     <message>
         <source>unknown</source>
-        <translation>不明</translation>
+        <translation type="unfinished">不明</translation>
     </message>
     <message>
         <source>To</source>
-        <translation>送金先</translation>
+        <translation type="unfinished">外向き</translation>
     </message>
     <message>
         <source>own address</source>
-        <translation>自分のアドレス</translation>
+        <translation type="unfinished">自分のアドレス</translation>
     </message>
     <message>
         <source>watch-only</source>
-        <translation>ウォッチ限定</translation>
+        <translation type="unfinished">ウォッチ限定</translation>
     </message>
     <message>
         <source>label</source>
-        <translation>ラベル</translation>
+        <translation type="unfinished">ラベル</translation>
     </message>
     <message>
         <source>Credit</source>
-        <translation>貸方</translation>
+        <translation type="unfinished">貸方</translation>
     </message>
     <message numerus="yes">
         <source>matures in %n more block(s)</source>
-        <translation><numerusform>あと %n ブロックで成熟</numerusform></translation>
+        <translation type="unfinished">
+            <numerusform>あと %n ブロックで熟成します</numerusform>
+        </translation>
     </message>
     <message>
         <source>not accepted</source>
-        <translation>承認されていない</translation>
+        <translation type="unfinished">承認されていない</translation>
     </message>
     <message>
         <source>Debit</source>
-        <translation>借方</translation>
+        <translation type="unfinished">借方</translation>
     </message>
     <message>
         <source>Total debit</source>
-        <translation>借方総計</translation>
+        <translation type="unfinished">借方総計</translation>
     </message>
     <message>
         <source>Total credit</source>
-        <translation>貸方総計</translation>
+        <translation type="unfinished">貸方総計</translation>
     </message>
     <message>
         <source>Transaction fee</source>
-        <translation>取引手数料</translation>
+        <translation type="unfinished">取引手数料</translation>
     </message>
     <message>
         <source>Net amount</source>
-        <translation>正味金額</translation>
+        <translation type="unfinished">正味金額</translation>
     </message>
     <message>
         <source>Message</source>
-        <translation>メッセージ</translation>
+        <translation type="unfinished">メッセージ</translation>
     </message>
     <message>
         <source>Comment</source>
-        <translation>コメント</translation>
+        <translation type="unfinished">コメント</translation>
     </message>
     <message>
         <source>Transaction ID</source>
-        <translation>取引ID</translation>
+        <translation type="unfinished">取引ID</translation>
     </message>
     <message>
         <source>Transaction total size</source>
-        <translation>トランザクションの全体サイズ</translation>
+        <translation type="unfinished">トランザクションの全体サイズ</translation>
     </message>
     <message>
         <source>Transaction virtual size</source>
-        <translation>トランザクションの仮想サイズ</translation>
+        <translation type="unfinished">トランザクションの仮想サイズ</translation>
     </message>
     <message>
         <source>Output index</source>
-        <translation>アウトプット インデックス数</translation>
+        <translation type="unfinished">アウトプット インデックス数</translation>
     </message>
     <message>
         <source> (Certificate was not verified)</source>
-        <translation>(証明書は検証されませんでした)</translation>
+        <translation type="unfinished"> (証明書は検証されませんでした)</translation>
     </message>
     <message>
         <source>Merchant</source>
-        <translation>リクエスト元</translation>
+        <translation type="unfinished">リクエスト元</translation>
     </message>
     <message>
         <source>Generated coins must mature %1 blocks before they can be spent. When you generated this block, it was broadcast to the network to be added to the block chain. If it fails to get into the chain, its state will change to "not accepted" and it won't be spendable. This may occasionally happen if another node generates a block within a few seconds of yours.</source>
-        <translation>生成されたコインは、%1 ブロックの間成熟させたあとに使用可能になります。このブロックは生成された際、ブロックチェーンに取り込まれるためにネットワークに放流されました。ブロックチェーンに取り込まれられなかった場合、取引状態が「承認されていない」に変更され、コインは使用不能になります。これは、別のノードがあなたの数秒前にブロックを生成した場合に時々起こる場合があります。</translation>
+        <translation type="unfinished">生成されたコインは、%1 ブロックの間成熟させたあとに使用可能になります。このブロックは生成された際、ブロックチェーンに取り込まれるためにネットワークに放流されました。ブロックチェーンに取り込まれられなかった場合、取引状態が「承認されていない」に変更され、コインは使用不能になります。これは、別のノードがあなたの数秒前にブロックを生成した場合に時々起こる場合があります。</translation>
     </message>
     <message>
         <source>Debug information</source>
-        <translation>デバッグ情報</translation>
+        <translation type="unfinished">デバッグ情報</translation>
     </message>
     <message>
         <source>Transaction</source>
-        <translation>トランザクション</translation>
+        <translation type="unfinished">トランザクション</translation>
     </message>
     <message>
         <source>Inputs</source>
-        <translation>インプット</translation>
+        <translation type="unfinished">インプット</translation>
     </message>
     <message>
         <source>Amount</source>
-        <translation>金額</translation>
+        <translation type="unfinished">金額</translation>
     </message>
     <message>
         <source>true</source>
-        <translation>はい</translation>
+        <translation type="unfinished">はい</translation>
     </message>
     <message>
         <source>false</source>
-        <translation>いいえ</translation>
+        <translation type="unfinished">いいえ</translation>
     </message>
 </context>
 <context>
     <name>TransactionDescDialog</name>
     <message>
         <source>This pane shows a detailed description of the transaction</source>
-        <translation>取引の詳細</translation>
+        <translation type="unfinished">取引の詳細</translation>
     </message>
     <message>
         <source>Details for %1</source>
-        <translation>%1 の詳細</translation>
+        <translation type="unfinished">%1 の詳細</translation>
     </message>
 </context>
 <context>
     <name>TransactionTableModel</name>
     <message>
         <source>Date</source>
-        <translation>日時</translation>
+        <translation type="unfinished">日時</translation>
     </message>
     <message>
         <source>Type</source>
-        <translation>種別</translation>
+        <translation type="unfinished">種別</translation>
     </message>
     <message>
         <source>Label</source>
-        <translation>ラベル</translation>
-    </message>
-    <message numerus="yes">
-        <source>Open for %n more block(s)</source>
-        <translation><numerusform>あと %n ブロックは未承認の予定</numerusform></translation>
-    </message>
-    <message>
-        <source>Open until %1</source>
-        <translation>%1 まで未承認の予定</translation>
+        <translation type="unfinished">ラベル</translation>
     </message>
     <message>
         <source>Unconfirmed</source>
-        <translation>未承認</translation>
+        <translation type="unfinished">未承認</translation>
     </message>
     <message>
         <source>Abandoned</source>
-        <translation>送信中止</translation>
+        <translation type="unfinished">送信中止</translation>
     </message>
     <message>
         <source>Confirming (%1 of %2 recommended confirmations)</source>
-        <translation>承認中（推奨承認数 %2 のうち %1 承認が完了）</translation>
+        <translation type="unfinished">承認中（推奨承認数 %2 のうち %1 承認が完了）</translation>
     </message>
     <message>
         <source>Confirmed (%1 confirmations)</source>
-        <translation>承認されました（%1 承認）</translation>
+        <translation type="unfinished">承認されました（%1 承認）</translation>
     </message>
     <message>
         <source>Conflicted</source>
-        <translation>衝突</translation>
+        <translation type="unfinished">衝突</translation>
     </message>
     <message>
         <source>Immature (%1 confirmations, will be available after %2)</source>
-        <translation>未成熟（%1 承認。%2 承認完了後に使用可能）</translation>
+        <translation type="unfinished">未成熟（%1 承認。%2 承認完了後に使用可能）</translation>
     </message>
     <message>
         <source>Generated but not accepted</source>
-        <translation>生成されましたが承認されませんでした</translation>
+        <translation type="unfinished">生成されましたが承認されませんでした</translation>
     </message>
     <message>
         <source>Received with</source>
-        <translation>受取(通常)</translation>
+        <translation type="unfinished">受取(通常)</translation>
     </message>
     <message>
         <source>Received from</source>
-        <translation>受取(その他)</translation>
+        <translation type="unfinished">受取(その他)</translation>
     </message>
     <message>
         <source>Sent to</source>
-        <translation>送金</translation>
+        <translation type="unfinished">送金</translation>
     </message>
     <message>
         <source>Payment to yourself</source>
-        <translation>自分への送金</translation>
+        <translation type="unfinished">自分への送金</translation>
     </message>
     <message>
         <source>Mined</source>
-        <translation>発掘</translation>
+        <translation type="unfinished">発掘</translation>
     </message>
     <message>
         <source>watch-only</source>
-        <translation>ウォッチ限定</translation>
-    </message>
-    <message>
-        <source>(n/a)</source>
-        <translation>(n/a)</translation>
+        <translation type="unfinished">ウォッチ限定</translation>
     </message>
     <message>
         <source>(no label)</source>
-        <translation>(ラベル無し)</translation>
+        <translation type="unfinished">（ラベル無し）</translation>
     </message>
     <message>
         <source>Transaction status. Hover over this field to show number of confirmations.</source>
-        <translation>取引の状況。このフィールドの上にカーソルを置くと承認数が表示されます。</translation>
+        <translation type="unfinished">トランザクションステータス。このフィールドの上にカーソルを合わせると承認数が表示されます。</translation>
     </message>
     <message>
         <source>Date and time that the transaction was received.</source>
-        <translation>取引を受信した日時。</translation>
+        <translation type="unfinished">取引を受信した日時。</translation>
     </message>
     <message>
         <source>Type of transaction.</source>
-        <translation>取引の種類。</translation>
+        <translation type="unfinished">取引の種類。</translation>
     </message>
     <message>
         <source>Whether or not a watch-only address is involved in this transaction.</source>
-        <translation>ウォッチ限定アドレスがこの取引に含まれているかどうか。</translation>
+        <translation type="unfinished">ウォッチ限定アドレスがこの取引に含まれているかどうか。</translation>
     </message>
     <message>
         <source>User-defined intent/purpose of the transaction.</source>
-        <translation>ユーザー定義の取引の目的や用途。</translation>
+        <translation type="unfinished">ユーザー定義の取引の目的や用途。</translation>
     </message>
     <message>
         <source>Amount removed from or added to balance.</source>
-        <translation>残高から増えた又は減った総額。</translation>
+        <translation type="unfinished">残高から増えた又は減った総額。</translation>
     </message>
 </context>
 <context>
     <name>TransactionView</name>
     <message>
         <source>All</source>
-        <translation>すべて</translation>
+        <translation type="unfinished">すべて</translation>
     </message>
     <message>
         <source>Today</source>
-        <translation>今日</translation>
+        <translation type="unfinished">今日</translation>
     </message>
     <message>
         <source>This week</source>
-        <translation>今週</translation>
+        <translation type="unfinished">今週</translation>
     </message>
     <message>
         <source>This month</source>
-        <translation>今月</translation>
+        <translation type="unfinished">今月</translation>
     </message>
     <message>
         <source>Last month</source>
-        <translation>先月</translation>
+        <translation type="unfinished">先月</translation>
     </message>
     <message>
         <source>This year</source>
-        <translation>今年</translation>
-    </message>
-    <message>
-        <source>Range...</source>
-        <translation>期間指定...</translation>
+        <translation type="unfinished">今年</translation>
     </message>
     <message>
         <source>Received with</source>
-        <translation>受取</translation>
+        <translation type="unfinished">受取(通常)</translation>
     </message>
     <message>
         <source>Sent to</source>
-        <translation>送金</translation>
+        <translation type="unfinished">送金</translation>
     </message>
     <message>
         <source>To yourself</source>
-        <translation>自己送金</translation>
+        <translation type="unfinished">自己送金</translation>
     </message>
     <message>
         <source>Mined</source>
-        <translation>発掘</translation>
+        <translation type="unfinished">発掘</translation>
     </message>
     <message>
         <source>Other</source>
-        <translation>その他</translation>
+        <translation type="unfinished">その他</translation>
     </message>
     <message>
         <source>Enter address, transaction id, or label to search</source>
-        <translation>検索したいアドレスや取引ID、ラベルを入力</translation>
+        <translation type="unfinished">検索したいアドレスや取引ID、ラベルを入力</translation>
     </message>
     <message>
         <source>Min amount</source>
-        <translation>表示最小金額</translation>
-    </message>
-    <message>
-        <source>Abandon transaction</source>
-        <translation>取引の送信を中止</translation>
-    </message>
-    <message>
-        <source>Increase transaction fee</source>
-        <translation>取引手数料を上乗せ</translation>
-    </message>
-    <message>
-        <source>Copy address</source>
-        <translation>アドレスをコピー</translation>
-    </message>
-    <message>
-        <source>Copy label</source>
-        <translation>ラベルをコピー</translation>
-    </message>
-    <message>
-        <source>Copy amount</source>
-        <translation>金額をコピー</translation>
-    </message>
-    <message>
-        <source>Copy transaction ID</source>
-        <translation>取引IDをコピー</translation>
-    </message>
-    <message>
-        <source>Copy raw transaction</source>
-        <translation>生トランザクションをコピー</translation>
-    </message>
-    <message>
-        <source>Copy full transaction details</source>
-        <translation>取引の詳細すべてをコピー</translation>
-    </message>
-    <message>
-        <source>Edit label</source>
-        <translation>ラベルを編集</translation>
-    </message>
-    <message>
-        <source>Show transaction details</source>
-        <translation>取引の詳細を表示</translation>
+        <translation type="unfinished">表示最小金額</translation>
+    </message>
+    <message>
+        <source>Range…</source>
+        <translation type="unfinished">期間…</translation>
+    </message>
+    <message>
+        <source>&amp;Copy address</source>
+        <translation type="unfinished">アドレスをコピー(&amp;C)</translation>
+    </message>
+    <message>
+        <source>Copy &amp;label</source>
+        <translation type="unfinished">ラベルをコピー(&amp;l)</translation>
+    </message>
+    <message>
+        <source>Copy &amp;amount</source>
+        <translation type="unfinished">金額をコピー(&amp;a)</translation>
+    </message>
+    <message>
+        <source>Copy transaction &amp;ID</source>
+        <translation type="unfinished">TxIDをコピー(&amp;I)</translation>
+    </message>
+    <message>
+        <source>Copy &amp;raw transaction</source>
+        <translation type="unfinished">RAW-Txをコピー(r)</translation>
+    </message>
+    <message>
+        <source>Copy full transaction &amp;details</source>
+        <translation type="unfinished">Txの詳細をコピー(d)</translation>
+    </message>
+    <message>
+        <source>&amp;Show transaction details</source>
+        <translation type="unfinished">Txの詳細を表示(S)</translation>
+    </message>
+    <message>
+        <source>Increase transaction &amp;fee</source>
+        <translation type="unfinished">Tx手数料を追加(&amp;f)</translation>
+    </message>
+    <message>
+        <source>A&amp;bandon transaction</source>
+        <translation type="unfinished">Txを取消す(b)</translation>
+    </message>
+    <message>
+        <source>&amp;Edit address label</source>
+        <translation type="unfinished">アドレスラベルを編集(&amp;E)</translation>
+    </message>
+    <message>
+        <source>Show in %1</source>
+        <extracomment>Transactions table context menu action to show the selected transaction in a third-party block explorer. %1 is a stand-in argument for the URL of the explorer.</extracomment>
+        <translation type="unfinished">%1 で表示</translation>
     </message>
     <message>
         <source>Export Transaction History</source>
-        <translation>取引履歴をエクスポート</translation>
-    </message>
-    <message>
-        <source>Comma separated file (*.csv)</source>
-        <translation>テキスト CSV (*.csv)</translation>
+        <translation type="unfinished">取引履歴をエクスポート</translation>
+    </message>
+    <message>
+        <source>Comma separated file</source>
+        <extracomment>Expanded name of the CSV file format. See: https://en.wikipedia.org/wiki/Comma-separated_values.</extracomment>
+        <translation type="unfinished">CSVファイル</translation>
     </message>
     <message>
         <source>Confirmed</source>
-        <translation>承認済み</translation>
+        <translation type="unfinished">承認済み</translation>
     </message>
     <message>
         <source>Watch-only</source>
-        <translation>ウォッチ限定</translation>
+        <translation type="unfinished">ウォッチ限定</translation>
     </message>
     <message>
         <source>Date</source>
-        <translation>日時</translation>
+        <translation type="unfinished">日時</translation>
     </message>
     <message>
         <source>Type</source>
-        <translation>種別</translation>
+        <translation type="unfinished">種別</translation>
     </message>
     <message>
         <source>Label</source>
-        <translation>ラベル</translation>
+        <translation type="unfinished">ラベル</translation>
     </message>
     <message>
         <source>Address</source>
-        <translation>アドレス</translation>
-    </message>
-    <message>
-        <source>ID</source>
-        <translation>ID</translation>
+        <translation type="unfinished">アドレス</translation>
     </message>
     <message>
         <source>Exporting Failed</source>
-        <translation>エクスポートに失敗しました</translation>
+        <translation type="unfinished">エクスポートに失敗しました</translation>
     </message>
     <message>
         <source>There was an error trying to save the transaction history to %1.</source>
-        <translation>取引履歴を %1 に保存する際にエラーが発生しました。</translation>
+        <translation type="unfinished">取引履歴を %1 に保存する際にエラーが発生しました。</translation>
     </message>
     <message>
         <source>Exporting Successful</source>
-        <translation>エクスポートに成功しました</translation>
+        <translation type="unfinished">エクスポートに成功しました</translation>
     </message>
     <message>
         <source>The transaction history was successfully saved to %1.</source>
-        <translation>取引履歴は正常に %1 に保存されました。</translation>
+        <translation type="unfinished">取引履歴は正常に %1 に保存されました。</translation>
     </message>
     <message>
         <source>Range:</source>
-        <translation>期間:</translation>
+        <translation type="unfinished">期間:</translation>
     </message>
     <message>
         <source>to</source>
-        <translation>〜</translation>
-    </message>
-</context>
-<context>
-    <name>UnitDisplayStatusBarControl</name>
-    <message>
-        <source>Unit to show amounts in. Click to select another unit.</source>
-        <translation>金額を表示する際の単位。クリックすると他の単位を選択できます。</translation>
-    </message>
-</context>
-<context>
-    <name>WalletController</name>
-    <message>
-        <source>Close wallet</source>
-        <translation>ウォレットを閉じる</translation>
-    </message>
-    <message>
-        <source>Are you sure you wish to close the wallet &lt;i&gt;%1&lt;/i&gt;?</source>
-        <translation>本当にウォレット&lt;i&gt;%1&lt;/i&gt;を閉じますか？</translation>
-    </message>
-    <message>
-        <source>Closing the wallet for too long can result in having to resync the entire chain if pruning is enabled.</source>
-        <translation>ブロックファイル剪定が有効の場合、長期間ウォレットを起動しないと全チェーンを再度同期させる必要があるかもしれません。</translation>
-    </message>
-    <message>
-        <source>Close all wallets</source>
-        <translation>全てのウォレットを閉じる</translation>
-    </message>
-    <message>
-        <source>Are you sure you wish to close all wallets?</source>
-        <translation>本当に全てのウォレットを閉じますか。</translation>
+        <translation type="unfinished">〜</translation>
     </message>
 </context>
 <context>
     <name>WalletFrame</name>
     <message>
+        <source>No wallet has been loaded.
+Go to File &gt; Open Wallet to load a wallet.
+- OR -</source>
+        <translation type="unfinished">ウォレットがロードされていません。
+ファイル &gt; ウォレットを開くを実行しウォレットをロードしてください。
+- もしくは -</translation>
+    </message>
+    <message>
         <source>Create a new wallet</source>
-        <translation>新しいウォレットを作成</translation>
+        <translation type="unfinished">新しいウォレットを作成</translation>
+    </message>
+    <message>
+        <source>Error</source>
+        <translation type="unfinished">エラー</translation>
+    </message>
+    <message>
+        <source>Unable to decode PSBT from clipboard (invalid base64)</source>
+        <translation type="unfinished">クリップボードのPSBTをデコードできません（無効なbase64）</translation>
+    </message>
+    <message>
+        <source>Load Transaction Data</source>
+        <translation type="unfinished">トランザクションデータのロード</translation>
+    </message>
+    <message>
+        <source>Partially Signed Transaction (*.psbt)</source>
+        <translation type="unfinished">部分的に署名されたトランザクション (*.psbt)</translation>
+    </message>
+    <message>
+        <source>PSBT file must be smaller than 100 MiB</source>
+        <translation type="unfinished">PSBTファイルは、100MBより小さい必要があります。</translation>
+    </message>
+    <message>
+        <source>Unable to decode PSBT</source>
+        <translation type="unfinished">PSBTファイルを復号できません</translation>
     </message>
 </context>
 <context>
     <name>WalletModel</name>
     <message>
         <source>Send Coins</source>
-        <translation>コインの送金</translation>
+        <translation type="unfinished">コインの送金</translation>
     </message>
     <message>
         <source>Fee bump error</source>
-        <translation>手数料上乗せエラー</translation>
+        <translation type="unfinished">手数料上乗せエラー</translation>
     </message>
     <message>
         <source>Increasing transaction fee failed</source>
-        <translation>取引手数料の上乗せに失敗しました</translation>
+        <translation type="unfinished">取引手数料の上乗せに失敗しました</translation>
     </message>
     <message>
         <source>Do you want to increase the fee?</source>
-        <translation>手数料を上乗せしてもよろしいですか？</translation>
-    </message>
-    <message>
-        <source>Do you want to draft a transaction with fee increase?</source>
-        <translation>このトランザクションに手数料を上乗せしたひな形を作成しますか？</translation>
+        <extracomment>Asks a user if they would like to manually increase the fee of a transaction that has already been created.</extracomment>
+        <translation type="unfinished">手数料を上乗せしてもよろしいですか？</translation>
     </message>
     <message>
         <source>Current fee:</source>
-        <translation>現在の手数料:</translation>
+        <translation type="unfinished">現在の手数料:</translation>
     </message>
     <message>
         <source>Increase:</source>
-        <translation>上乗せ額:</translation>
+        <translation type="unfinished">上乗せ額:</translation>
     </message>
     <message>
         <source>New fee:</source>
-        <translation>新しい手数料:</translation>
+        <translation type="unfinished">新しい手数料:</translation>
+    </message>
+    <message>
+        <source>Warning: This may pay the additional fee by reducing change outputs or adding inputs, when necessary. It may add a new change output if one does not already exist. These changes may potentially leak privacy.</source>
+        <translation type="unfinished">警告: 必要に応じて、お釣り用のアウトプットの額を減らしたり、インプットを追加することで追加手数料を支払うことができます。またお釣り用のアウトプットが存在しない場合、新たな乙利用のアウトプットを追加することもできます。これらの変更はプライバシーをリークする可能性があります。</translation>
     </message>
     <message>
         <source>Confirm fee bump</source>
-        <translation>手数料上乗せの確認</translation>
+        <translation type="unfinished">手数料上乗せの確認</translation>
     </message>
     <message>
         <source>Can't draft transaction.</source>
-        <translation>トランザクションのひな型を作成できませんでした。</translation>
+        <translation type="unfinished">トランザクションのひな型を作成できませんでした。</translation>
     </message>
     <message>
         <source>PSBT copied</source>
-        <translation>PSBTがコピーされました</translation>
+        <translation type="unfinished">PSBTがコピーされました</translation>
     </message>
     <message>
         <source>Can't sign transaction.</source>
-        <translation>トランザクションを署名できませんでした。</translation>
+        <translation type="unfinished">トランザクションを署名できませんでした。</translation>
     </message>
     <message>
         <source>Could not commit transaction</source>
-        <translation>トランザクションのコミットに失敗しました</translation>
+        <translation type="unfinished">トランザクションのコミットに失敗しました</translation>
+    </message>
+    <message>
+        <source>Can't display address</source>
+        <translation type="unfinished">アドレスを表示できません</translation>
     </message>
     <message>
         <source>default wallet</source>
-        <translation>デフォルトウォレット</translation>
+        <translation type="unfinished">デフォルトウォレット</translation>
     </message>
 </context>
 <context>
     <name>WalletView</name>
     <message>
         <source>&amp;Export</source>
-        <translation>エクスポート(&amp;E)</translation>
+        <translation type="unfinished">エクスポート (&amp;E)</translation>
     </message>
     <message>
         <source>Export the data in the current tab to a file</source>
-        <translation>現在のタブのデータをファイルにエクスポート</translation>
-    </message>
-    <message>
-        <source>Error</source>
-        <translation>エラー</translation>
+        <translation type="unfinished">このタブのデータをファイルにエクスポート</translation>
     </message>
     <message>
         <source>Backup Wallet</source>
-        <translation>ウォレットのバックアップ</translation>
-    </message>
-    <message>
-        <source>Wallet Data (*.dat)</source>
-        <translation>ウォレット データ (*.dat)</translation>
+        <translation type="unfinished">ウォレットのバックアップ</translation>
+    </message>
+    <message>
+        <source>Wallet Data</source>
+        <extracomment>Name of the wallet data file format.</extracomment>
+        <translation type="unfinished">ウォレットデータ</translation>
     </message>
     <message>
         <source>Backup Failed</source>
-        <translation>バックアップ失敗</translation>
+        <translation type="unfinished">バックアップ失敗</translation>
     </message>
     <message>
         <source>There was an error trying to save the wallet data to %1.</source>
-        <translation>ウォレットデータを %1 へ保存する際にエラーが発生しました。</translation>
+        <translation type="unfinished">ウォレットデータを %1 へ保存する際にエラーが発生しました。</translation>
     </message>
     <message>
         <source>Backup Successful</source>
-        <translation>バックアップ成功</translation>
+        <translation type="unfinished">バックアップ成功</translation>
     </message>
     <message>
         <source>The wallet data was successfully saved to %1.</source>
-        <translation>ウォレット データは正常に %1 に保存されました。</translation>
+        <translation type="unfinished">ウォレット データは正常に %1 に保存されました。</translation>
     </message>
     <message>
         <source>Cancel</source>
-        <translation>キャンセル</translation>
-    </message>
-</context>
-<context>
-    <name>bitcoin-core</name>
-    <message>
-        <source>Distributed under the MIT software license, see the accompanying file %s or %s</source>
-        <translation>MIT ソフトウェアライセンスのもとで配布されています。付属の %s ファイルか、 %s を参照してください</translation>
-    </message>
-    <message>
-        <source>Prune configured below the minimum of %d MiB.  Please use a higher number.</source>
-        <translation>剪定設定が、設定可能最小値の %d MiBより低く設定されています。より大きい値を使用してください。</translation>
-    </message>
-    <message>
-        <source>Prune: last wallet synchronisation goes beyond pruned data. You need to -reindex (download the whole blockchain again in case of pruned node)</source>
-        <translation>剪定: 最後のウォレット同期ポイントが、剪定されたデータを越えています。-reindex を実行する必要があります (剪定されたノードの場合、ブロックチェーン全体を再ダウンロードします)</translation>
-    </message>
-    <message>
-        <source>Pruning blockstore...</source>
-        <translation>ブロック保存容量を剪定中...</translation>
-    </message>
-    <message>
-        <source>Unable to start HTTP server. See debug log for details.</source>
-        <translation>HTTPサーバを開始できませんでした。詳細は debug.log を参照してください。</translation>
-    </message>
-    <message>
-        <source>The %s developers</source>
-        <translation>%s の開発者</translation>
-    </message>
-    <message>
-        <source>Cannot obtain a lock on data directory %s. %s is probably already running.</source>
-        <translation>データ ディレクトリ %s のロックを取得することができません。%s がおそらく既に実行中です。</translation>
-    </message>
-    <message>
-        <source>Cannot provide specific connections and have addrman find outgoing connections at the same.</source>
-        <translation>指定された接続が利用できず、また addrman は外向き接続を見つけられませんでした。</translation>
-    </message>
-    <message>
-        <source>Error reading %s! All keys read correctly, but transaction data or address book entries might be missing or incorrect.</source>
-        <translation>%s の読み込み中にエラーが発生しました！ 全ての鍵は正しく読み込めましたが、取引データやアドレス帳の項目が失われたか、正しくない可能性があります。</translation>
-    </message>
-    <message>
-        <source>Please check that your computer's date and time are correct! If your clock is wrong, %s will not work properly.</source>
-        <translation>お使いのコンピューターの日付と時刻が正しいことを確認してください！ PCの時計が正しくない場合 %s は正確に動作しません。</translation>
-    </message>
-    <message>
-        <source>Please contribute if you find %s useful. Visit %s for further information about the software.</source>
-        <translation>%s が有用だと感じられた方はぜひプロジェクトへの貢献をお願いします。ソフトウェアのより詳細な情報については %s をご覧ください。</translation>
-    </message>
-    <message>
-        <source>The block database contains a block which appears to be from the future. This may be due to your computer's date and time being set incorrectly. Only rebuild the block database if you are sure that your computer's date and time are correct</source>
-        <translation>ブロックデータベースに未来の時刻のブロックが含まれています。お使いのコンピューターの日付と時刻が間違っている可能性があります。コンピュータの日付と時刻が本当に正しい場合にのみ、ブロックデータベースの再構築を実行してください。</translation>
-    </message>
-    <message>
-        <source>This is a pre-release test build - use at your own risk - do not use for mining or merchant applications</source>
-        <translation>これはリリース前のテストビルドです - 自己責任で使用してください - 採掘や商取引に使用しないでください</translation>
-    </message>
-    <message>
-        <source>This is the transaction fee you may discard if change is smaller than dust at this level</source>
-        <translation>これは、このレベルでダストよりもお釣りが小さい場合に破棄されるトランザクション手数料です。</translation>
-    </message>
-    <message>
-        <source>Unable to replay blocks. You will need to rebuild the database using -reindex-chainstate.</source>
-        <translation>ブロックのリプレイができませんでした。-reindex-chainstate オプションを指定してデータベースを再構築する必要があります。</translation>
-    </message>
-    <message>
-        <source>Unable to rewind the database to a pre-fork state. You will need to redownload the blockchain</source>
-        <translation>データベースをフォーク前の状態に巻き戻せませんでした。ブロックチェーンを再ダウンロードする必要があります</translation>
-    </message>
-    <message>
-        <source>Warning: The network does not appear to fully agree! Some miners appear to be experiencing issues.</source>
-        <translation>警告: ネットワークは完全に合意が取れていないようです。問題が発生しているマイナーがいる可能性があります。</translation>
-    </message>
-    <message>
-        <source>Warning: We do not appear to fully agree with our peers! You may need to upgrade, or other nodes may need to upgrade.</source>
-        <translation>警告: ピアと完全に合意が取れていないようです！ このノードもしくは他のノードのアップグレードが必要な可能性があります。</translation>
-    </message>
-    <message>
-        <source>-maxmempool must be at least %d MB</source>
-        <translation>-maxmempoolは最低でも %d MB必要です</translation>
-    </message>
-    <message>
-        <source>Cannot resolve -%s address: '%s'</source>
-        <translation>-%s アドレス '%s' を解決できません</translation>
-    </message>
-    <message>
-        <source>Change index out of range</source>
-        <translation>お釣りのインデックスが範囲外です</translation>
-    </message>
-    <message>
-        <source>Config setting for %s only applied on %s network when in [%s] section.</source>
-        <translation>%s の設定は、 [%s] セクションに書かれた場合のみ %s ネットワークへ適用されます。</translation>
-    </message>
-    <message>
-        <source>Copyright (C) %i-%i</source>
-        <translation>Copyright (C) %i-%i</translation>
-    </message>
-    <message>
-        <source>Corrupted block database detected</source>
-        <translation>破損したブロック データベースが見つかりました</translation>
-    </message>
-    <message>
-        <source>Could not find asmap file %s</source>
-        <translation>Asmapファイル%sが見つかりませんでした</translation>
-    </message>
-    <message>
-        <source>Could not parse asmap file %s</source>
-        <translation>Asmapファイル%sを解析できませんでした</translation>
-    </message>
-    <message>
-        <source>Do you want to rebuild the block database now?</source>
-        <translation>ブロック データベースを今すぐ再構築しますか？</translation>
-    </message>
-    <message>
-        <source>Error initializing block database</source>
-        <translation>ブロックデータベースの初期化時にエラーが発生しました</translation>
-    </message>
-    <message>
-        <source>Error initializing wallet database environment %s!</source>
-        <translation>ウォレットデータベース環境 %s の初期化時にエラーが発生しました！</translation>
-    </message>
-    <message>
-        <source>Error loading %s</source>
-        <translation>%s の読み込みエラー</translation>
-    </message>
-    <message>
-        <source>Error loading %s: Private keys can only be disabled during creation</source>
-        <translation>%s の読み込みエラー: 秘密鍵の無効化はウォレットの生成時のみ可能です</translation>
-    </message>
-    <message>
-        <source>Error loading %s: Wallet corrupted</source>
-        <translation>%s の読み込みエラー: ウォレットが壊れています</translation>
-    </message>
-    <message>
-        <source>Error loading %s: Wallet requires newer version of %s</source>
-        <translation>%s の読み込みエラー: より新しいバージョンの %s が必要です</translation>
-    </message>
-    <message>
-        <source>Error loading block database</source>
-        <translation>ブロックデータベースの読み込み時にエラーが発生しました</translation>
-    </message>
-    <message>
-        <source>Error opening block database</source>
-        <translation>ブロックデータベースのオープン時にエラーが発生しました</translation>
-    </message>
-    <message>
-        <source>Failed to listen on any port. Use -listen=0 if you want this.</source>
-        <translation>ポートのリッスンに失敗しました。必要であれば -listen=0 を指定してください。</translation>
-    </message>
-    <message>
-        <source>Failed to rescan the wallet during initialization</source>
-        <translation>初期化中にウォレットの再スキャンに失敗しました</translation>
-    </message>
-    <message>
-        <source>Importing...</source>
-        <translation>インポート中...</translation>
-    </message>
-    <message>
-        <source>Incorrect or no genesis block found. Wrong datadir for network?</source>
-        <translation>ジェネシスブロックが不正であるか、見つかりません。ネットワークの datadir が間違っていませんか？</translation>
-    </message>
-    <message>
-        <source>Initialization sanity check failed. %s is shutting down.</source>
-        <translation>初期化時の健全性検査に失敗しました。%s を終了します。</translation>
-    </message>
-    <message>
-        <source>Invalid P2P permission: '%s'</source>
-        <translation>無効なP2Pアクセス権: '%s'</translation>
-    </message>
-    <message>
-        <source>Invalid amount for -%s=&lt;amount&gt;: '%s'</source>
-        <translation>-%s=&lt;amount&gt; オプションに対する不正な amount: '%s'</translation>
-    </message>
-    <message>
-        <source>Invalid amount for -discardfee=&lt;amount&gt;: '%s'</source>
-        <translation>-discardfee=&lt;amount&gt; オプションに対する不正な amount: '%s'</translation>
-    </message>
-    <message>
-        <source>Invalid amount for -fallbackfee=&lt;amount&gt;: '%s'</source>
-        <translation>-fallbackfee=&lt;amount&gt; オプションに対する不正な amount: '%s'</translation>
-    </message>
-    <message>
-        <source>Specified blocks directory "%s" does not exist.</source>
-        <translation>指定されたブロックディレクトリ "%s" は存在しません｡</translation>
-    </message>
-    <message>
-        <source>Unknown address type '%s'</source>
-        <translation>未知のアドレス形式 '%s' です</translation>
-    </message>
-    <message>
-        <source>Unknown change type '%s'</source>
-        <translation>未知のおつり用アドレス形式 '%s' です</translation>
-    </message>
-    <message>
-        <source>Upgrading txindex database</source>
-        <translation>txindex データベースの更新中</translation>
-    </message>
-    <message>
-        <source>Loading P2P addresses...</source>
-        <translation>P2Pアドレスの読み込み中...</translation>
-    </message>
-    <message>
-        <source>Loading banlist...</source>
-        <translation>banリストの読み込み中...</translation>
-    </message>
-    <message>
-        <source>Not enough file descriptors available.</source>
-        <translation>使用可能なファイルディスクリプタが不足しています。</translation>
-    </message>
-    <message>
-        <source>Prune cannot be configured with a negative value.</source>
-        <translation>剪定モードの設定値は負の値にはできません。</translation>
-    </message>
-    <message>
-        <source>Prune mode is incompatible with -txindex.</source>
-        <translation>剪定モードは -txindex オプションと互換性がありません。</translation>
-    </message>
-    <message>
-        <source>Replaying blocks...</source>
-        <translation>ブロックのリプレイ中...</translation>
-    </message>
-    <message>
-        <source>Rewinding blocks...</source>
-        <translation>ブロックの巻き戻し中...</translation>
-    </message>
-    <message>
-        <source>The source code is available from %s.</source>
-        <translation>ソースコードは %s から入手できます。</translation>
-    </message>
-    <message>
-        <source>Transaction fee and change calculation failed</source>
-        <translation>トランザクション手数料およびお釣りの計算に失敗しました</translation>
-    </message>
-    <message>
-        <source>Unable to bind to %s on this computer. %s is probably already running.</source>
-        <translation>このコンピュータの %s にバインドすることができません。%s がおそらく既に実行中です。</translation>
-    </message>
-    <message>
-        <source>Unable to generate keys</source>
-        <translation>鍵を生成できません</translation>
-    </message>
-    <message>
-        <source>Unsupported logging category %s=%s.</source>
-        <translation>サポートされていないログカテゴリ %s=%s 。</translation>
-    </message>
-    <message>
-        <source>Upgrading UTXO database</source>
-        <translation>UTXOデータベースの更新中</translation>
-    </message>
-    <message>
-        <source>User Agent comment (%s) contains unsafe characters.</source>
-        <translation>ユーザエージェントのコメント ( %s ) に安全でない文字が含まれています。</translation>
-    </message>
-    <message>
-        <source>Verifying blocks...</source>
-        <translation>ブロックの検証中...</translation>
-    </message>
-    <message>
-        <source>Wallet needed to be rewritten: restart %s to complete</source>
-        <translation>ウォレットの書き直しが必要です: 完了するために %s を再起動します</translation>
-    </message>
-    <message>
-        <source>Error: Listening for incoming connections failed (listen returned error %s)</source>
-        <translation>エラー: 内向きの接続をリッスンするのに失敗しました（%s エラーが返却されました）</translation>
-    </message>
-    <message>
-        <source>Invalid amount for -maxtxfee=&lt;amount&gt;: '%s' (must be at least the minrelay fee of %s to prevent stuck transactions)</source>
-        <translation>-maxtxfee=&lt;amount&gt; オプションに対する不正な amount: '%s'（トランザクション詰まり防止のため、最小中継手数料の %s より大きくする必要があります）</translation>
-    </message>
-    <message>
-        <source>The transaction amount is too small to send after the fee has been deducted</source>
-        <translation>取引の手数料差引後金額が小さすぎるため、送金できません。</translation>
-    </message>
-    <message>
-        <source>You need to rebuild the database using -reindex to go back to unpruned mode.  This will redownload the entire blockchain</source>
-        <translation>非剪定モードに戻るためには -reindex オプションを指定してデータベースを再構築する必要があります。 ブロックチェーン全体の再ダウンロードが必要となります。</translation>
-    </message>
-    <message>
-        <source>Disk space is too low!</source>
-        <translation>ディスク容量不足!</translation>
-    </message>
-    <message>
-        <source>Error reading from database, shutting down.</source>
-        <translation>データベースの読み込みエラー。シャットダウンします。</translation>
-    </message>
-    <message>
-        <source>Error upgrading chainstate database</source>
-        <translation>chainstate データベースの更新時にエラーが発生しました</translation>
-    </message>
-    <message>
-        <source>Error: Disk space is low for %s</source>
-        <translation>エラー: %s 用のディスク容量が不足しています</translation>
-    </message>
-    <message>
-        <source>Invalid -onion address or hostname: '%s'</source>
-        <translation>-onion オプションに対する不正なアドレスまたはホスト名: '%s'</translation>
-    </message>
-    <message>
-        <source>Invalid -proxy address or hostname: '%s'</source>
-        <translation>-proxy オプションに対する不正なアドレスまたはホスト名: '%s'</translation>
-    </message>
-    <message>
-        <source>Invalid amount for -paytxfee=&lt;amount&gt;: '%s' (must be at least %s)</source>
-        <translation>-paytxfee=&lt;amount&gt; オプションにに対する不正な amount: '%s'（最低でも %s である必要があります）</translation>
-    </message>
-    <message>
-        <source>Invalid netmask specified in -whitelist: '%s'</source>
-        <translation>-whitelist オプションに対する不正なネットマスク: '%s'</translation>
-    </message>
-    <message>
-        <source>Need to specify a port with -whitebind: '%s'</source>
-        <translation>-whitebind オプションでポートを指定する必要があります: '%s'</translation>
-    </message>
-    <message>
-        <source>Prune mode is incompatible with -blockfilterindex.</source>
-        <translation>剪定モードは -blockfilterindex オプションと互換性がありません。</translation>
-    </message>
-    <message>
-        <source>Reducing -maxconnections from %d to %d, because of system limitations.</source>
-        <translation>システム上の制約から、-maxconnections を %d から %d に削減しました。</translation>
-    </message>
-    <message>
-        <source>Section [%s] is not recognized.</source>
-        <translation>セクション名 [%s] は認識されません。</translation>
-    </message>
-    <message>
-        <source>Signing transaction failed</source>
-        <translation>取引の署名に失敗しました</translation>
-    </message>
-    <message>
-        <source>Specified -walletdir "%s" does not exist</source>
-        <translation>指定された -walletdir "%s" は存在しません。</translation>
-    </message>
-    <message>
-        <source>Specified -walletdir "%s" is a relative path</source>
-        <translation>指定された -walletdir "%s" は相対パスです。</translation>
-    </message>
-    <message>
-        <source>Specified -walletdir "%s" is not a directory</source>
-        <translation>指定された-walletdir "%s" はディレクトリではありません。</translation>
-    </message>
-    <message>
-        <source>The specified config file %s does not exist
-</source>
-        <translation>指定された設定ファイル %s が存在しません｡
-</translation>
-    </message>
-    <message>
-        <source>The transaction amount is too small to pay the fee</source>
-        <translation>取引の手数料差引後金額が小さすぎるため、送金できません。</translation>
-    </message>
-    <message>
-        <source>This is experimental software.</source>
-        <translation>これは実験用のソフトウェアです。</translation>
-    </message>
-    <message>
-        <source>Transaction amount too small</source>
-        <translation>取引の金額が小さすぎます</translation>
-    </message>
-    <message>
-        <source>Transaction too large</source>
-        <translation>トランザクションが大きすぎます</translation>
-    </message>
-    <message>
-        <source>Unable to bind to %s on this computer (bind returned error %s)</source>
-        <translation>このコンピュータの %s にバインドすることができません（%s エラーが返却されました）</translation>
-    </message>
-    <message>
-        <source>Unable to create the PID file '%s': %s</source>
-        <translation>PIDファイルの作成に失敗しました ('%s': %s)</translation>
-    </message>
-    <message>
-        <source>Unable to generate initial keys</source>
-        <translation>イニシャル鍵を生成できません</translation>
-    </message>
-    <message>
-        <source>Unknown -blockfilterindex value %s.</source>
-        <translation>不明な -blockfilterindex の値 %s。</translation>
-    </message>
-    <message>
-        <source>Verifying wallet(s)...</source>
-        <translation>ウォレットの確認中...</translation>
-    </message>
-    <message>
-        <source>Warning: unknown new rules activated (versionbit %i)</source>
-        <translation>警告: 未知の新しいルールが有効化されました (バージョンビット %i)</translation>
-    </message>
-    <message>
-        <source>-maxtxfee is set very high! Fees this large could be paid on a single transaction.</source>
-        <translation>-maxtxfee が非常に高く設定されています！ ひとつの取引でこの金額の手数料が支払われてしまうことがあります。</translation>
-    </message>
-    <message>
-        <source>This is the transaction fee you may pay when fee estimates are not available.</source>
-        <translation>これは、手数料推定機能が利用できない場合に支払う取引手数料です。</translation>
-    </message>
-    <message>
-        <source>Total length of network version string (%i) exceeds maximum length (%i). Reduce the number or size of uacomments.</source>
-        <translation>ネットワークバージョン文字列の長さ（%i）が、最大の長さ（%i） を超えています。UAコメントの数や長さを削減してください。</translation>
-    </message>
-    <message>
-        <source>%s is set very high!</source>
-        <translation>%s の設定値が高すぎです！</translation>
-    </message>
-    <message>
-        <source>Error loading wallet %s. Duplicate -wallet filename specified.</source>
-        <translation>ウォレット %s の読み込み時にエラーが発生しました。重複する -wallet ファイル名が指定されました。</translation>
-    </message>
-    <message>
-        <source>Starting network threads...</source>
-        <translation>ネットワークスレッドの起動中...</translation>
-    </message>
-    <message>
-        <source>The wallet will avoid paying less than the minimum relay fee.</source>
-        <translation>ウォレットは最小中継手数料を下回る金額は支払いません。</translation>
-    </message>
-    <message>
-        <source>This is the minimum transaction fee you pay on every transaction.</source>
-        <translation>これは、全ての取引に対して最低限支払うべき手数料です。</translation>
-    </message>
-    <message>
-        <source>This is the transaction fee you will pay if you send a transaction.</source>
-        <translation>これは、取引を送信する場合に支払う取引手数料です。</translation>
-    </message>
-    <message>
-        <source>Transaction amounts must not be negative</source>
-        <translation>取引の金額は負の値にはできません</translation>
-    </message>
-    <message>
-        <source>Transaction has too long of a mempool chain</source>
-        <translation>トランザクションのmempoolチェーンが長すぎます</translation>
-    </message>
-    <message>
-        <source>Transaction must have at least one recipient</source>
-        <translation>トランザクションは最低ひとつの受取先が必要です</translation>
-    </message>
-    <message>
-        <source>Unknown network specified in -onlynet: '%s'</source>
-        <translation>-onlynet オプションに対する不明なネットワーク: '%s'</translation>
-    </message>
-    <message>
-        <source>Insufficient funds</source>
-        <translation>残高不足</translation>
-    </message>
-    <message>
-        <source>Fee estimation failed. Fallbackfee is disabled. Wait a few blocks or enable -fallbackfee.</source>
-        <translation>手数料推定に失敗しました。代替手数料が無効です。数ブロック待つか、-fallbackfee オプションを有効にしてください。</translation>
-    </message>
-    <message>
-        <source>Warning: Private keys detected in wallet {%s} with disabled private keys</source>
-        <translation>警告: 秘密鍵が無効なウォレット {%s} で秘密鍵を検出しました。</translation>
-    </message>
-    <message>
-        <source>Cannot write to data directory '%s'; check permissions.</source>
-        <translation>データディレクトリ '%s' に書き込むことができません。アクセス権を確認してください。</translation>
-    </message>
-    <message>
-        <source>Loading block index...</source>
-        <translation>ブロックインデックスの読み込み中...</translation>
-    </message>
-    <message>
-        <source>Loading wallet...</source>
-        <translation>ウォレットの読み込み中...</translation>
-    </message>
-    <message>
-        <source>Cannot downgrade wallet</source>
-        <translation>ウォレットのダウングレードはできません</translation>
-    </message>
-    <message>
-        <source>Rescanning...</source>
-        <translation>再スキャン中...</translation>
-    </message>
-    <message>
-        <source>Done loading</source>
-        <translation>読み込み完了</translation>
+        <translation type="unfinished">キャンセル</translation>
     </message>
 </context>
 </TS>