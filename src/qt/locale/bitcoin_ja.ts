<TS language="ja" version="2.1">
<context>
    <name>AddressBookPage</name>
    <message>
        <source>Right-click to edit address or label</source>
        <translation>右クリックでアドレスまたはラベルを編集</translation>
    </message>
    <message>
        <source>Create a new address</source>
        <translation>新しいアドレスを作成</translation>
    </message>
    <message>
        <source>&amp;New</source>
        <translation>新規(&amp;N)</translation>
    </message>
    <message>
        <source>Copy the currently selected address to the system clipboard</source>
        <translation>現在選択されているアドレスをシステムのクリップボードにコピー</translation>
    </message>
    <message>
        <source>&amp;Copy</source>
        <translation>コピー(&amp;C)</translation>
    </message>
    <message>
        <source>C&amp;lose</source>
        <translation>閉じる(&amp;C)</translation>
    </message>
    <message>
        <source>Delete the currently selected address from the list</source>
        <translation>選択されたアドレスを一覧から削除</translation>
    </message>
    <message>
        <source>Enter address or label to search</source>
        <translation>検索したいアドレスまたはラベルを入力</translation>
    </message>
    <message>
        <source>Export the data in the current tab to a file</source>
        <translation>このタブのデータをファイルにエクスポート</translation>
    </message>
    <message>
        <source>&amp;Export</source>
        <translation>エクスポート (&amp;E)</translation>
    </message>
    <message>
        <source>&amp;Delete</source>
        <translation>削除(&amp;D)</translation>
    </message>
    <message>
        <source>Choose the address to send coins to</source>
        <translation>コインを送りたいアドレスを選択</translation>
    </message>
    <message>
        <source>Choose the address to receive coins with</source>
        <translation>コインを受け取りたいアドレスを選択</translation>
    </message>
    <message>
        <source>C&amp;hoose</source>
        <translation>選択(&amp;C)</translation>
    </message>
    <message>
        <source>Sending addresses</source>
        <translation>送金先アドレス</translation>
    </message>
    <message>
        <source>Receiving addresses</source>
        <translation>受取用アドレス</translation>
    </message>
    <message>
        <source>These are your Particl addresses for sending payments. Always check the amount and the receiving address before sending coins.</source>
        <translation>これらは、あなたが知っている支払い送り先の Particl アドレスです。コインを送る前に、必ず金額と送金先アドレスを確認してください。</translation>
    </message>
    <message>
        <source>These are your Particl addresses for receiving payments. It is recommended to use a new receiving address for each transaction.</source>
        <translation>これらは支払いを受け取るための、あなたの Particl アドレスです。トランザクションごとに新しい受け取り用アドレスを作成することが推奨されます。</translation>
    </message>
    <message>
        <source>&amp;Copy Address</source>
        <translation>アドレスをコピー(&amp;C)</translation>
    </message>
    <message>
        <source>Copy &amp;Label</source>
        <translation>ラベルをコピー(&amp;L)</translation>
    </message>
    <message>
        <source>&amp;Edit</source>
        <translation>編集(&amp;E)</translation>
    </message>
    <message>
        <source>Export Address List</source>
        <translation>アドレス帳をエクスポート</translation>
    </message>
    <message>
        <source>Comma separated file (*.csv)</source>
        <translation>テキスト CSV (*.csv)</translation>
    </message>
    <message>
        <source>Exporting Failed</source>
        <translation>エクスポートに失敗しました</translation>
    </message>
    <message>
        <source>There was an error trying to save the address list to %1. Please try again.</source>
        <translation>トランザクション履歴を %1 へ保存する際にエラーが発生しました。再試行してください。</translation>
    </message>
</context>
<context>
    <name>AddressTableModel</name>
    <message>
        <source>Label</source>
        <translation>ラベル</translation>
    </message>
    <message>
        <source>Address</source>
        <translation>アドレス</translation>
    </message>
    <message>
        <source>(no label)</source>
        <translation>(ラベル無し)</translation>
    </message>
</context>
<context>
    <name>AskPassphraseDialog</name>
    <message>
        <source>Passphrase Dialog</source>
        <translation>パスフレーズ ダイアログ</translation>
    </message>
    <message>
        <source>Enter passphrase</source>
        <translation>パスフレーズを入力</translation>
    </message>
    <message>
        <source>New passphrase</source>
        <translation>新しいパスフレーズ</translation>
    </message>
    <message>
        <source>Repeat new passphrase</source>
        <translation>新しいパスフレーズをもう一度</translation>
    </message>
    <message>
        <source>Show password</source>
        <translation>パスワードを表示</translation>
    </message>
    <message>
        <source>Enter the new passphrase to the wallet.&lt;br/&gt;Please use a passphrase of &lt;b&gt;ten or more random characters&lt;/b&gt;, or &lt;b&gt;eight or more words&lt;/b&gt;.</source>
        <translation>ウォレットの新しいパスフレーズを入力してください。&lt;br/&gt;&lt;b&gt;10文字以上のランダムな文字&lt;/b&gt;で構成されたものか、&lt;b&gt;8単語以上の単語&lt;/b&gt;で構成されたパスフレーズを使用してください。</translation>
    </message>
    <message>
        <source>Encrypt wallet</source>
        <translation>ウォレットを暗号化</translation>
    </message>
    <message>
        <source>This operation needs your wallet passphrase to unlock the wallet.</source>
        <translation>この操作を続行するには、パスフレーズを入力してウォレットをアンロックする必要があります。</translation>
    </message>
    <message>
        <source>Unlock wallet</source>
        <translation>ウォレットをアンロック</translation>
    </message>
    <message>
        <source>This operation needs your wallet passphrase to decrypt the wallet.</source>
        <translation>この操作を続行するには、パスフレーズを入力してウォレットの暗号化を解除する必要があります。</translation>
    </message>
    <message>
        <source>Decrypt wallet</source>
        <translation>ウォレットの暗号化を解除</translation>
    </message>
    <message>
        <source>Change passphrase</source>
        <translation>パスフレーズの変更</translation>
    </message>
    <message>
        <source>Enter the old passphrase and new passphrase to the wallet.</source>
        <translation>ウォレットの古いパスフレーズおよび新しいパスフレーズを入力してください。</translation>
    </message>
    <message>
        <source>Confirm wallet encryption</source>
        <translation>ウォレットの暗号化の承諾</translation>
    </message>
    <message>
        <source>Warning: If you encrypt your wallet and lose your passphrase, you will &lt;b&gt;LOSE ALL OF YOUR PARTICL&lt;/b&gt;!</source>
        <translation>警告: もしもあなたのウォレットを暗号化してパスフレーズを忘れてしまったら、&lt;b&gt;あなたの Particl はすべて失われます&lt;/b&gt;！</translation>
    </message>
    <message>
        <source>Are you sure you wish to encrypt your wallet?</source>
        <translation>本当にウォレットを暗号化しますか?</translation>
    </message>
    <message>
        <source>Wallet encrypted</source>
        <translation>ウォレットの暗号化の完了</translation>
    </message>
    <message>
        <source>Your wallet is now encrypted. Remember that encrypting your wallet cannot fully protect your particl from being stolen by malware infecting your computer.</source>
        <translation>ウォレットの暗号化処理が完了しました。ウォレットを暗号化しても、コンピュータに感染したマルウェアなどによる Particl の盗難を完全に防ぐことはできないことにご注意ください。</translation>
    </message>
    <message>
        <source>IMPORTANT: Any previous backups you have made of your wallet file should be replaced with the newly generated, encrypted wallet file. For security reasons, previous backups of the unencrypted wallet file will become useless as soon as you start using the new, encrypted wallet.</source>
        <translation>重要: 今までに作成されたウォレット ファイルのバックアップは、暗号化された新しいウォレット ファイルに置き換える必要があります。セキュリティ上の理由により、暗号化された新しいウォレットを使い始めると、暗号化されていないウォレット ファイルのバックアップはすぐに使えなくなります。</translation>
    </message>
    <message>
        <source>Wallet encryption failed</source>
        <translation>ウォレットの暗号化に失敗</translation>
    </message>
    <message>
        <source>Wallet encryption failed due to an internal error. Your wallet was not encrypted.</source>
        <translation>内部エラーによりウォレットの暗号化に失敗しました。ウォレットは暗号化されませんでした。</translation>
    </message>
    <message>
        <source>The supplied passphrases do not match.</source>
        <translation>入力されたパスフレーズが一致しません。</translation>
    </message>
    <message>
        <source>Wallet unlock failed</source>
        <translation>ウォレットのアンロックに失敗</translation>
    </message>
    <message>
        <source>The passphrase entered for the wallet decryption was incorrect.</source>
        <translation>ウォレットの暗号化解除のパスフレーズが正しくありません。</translation>
    </message>
    <message>
        <source>Wallet decryption failed</source>
        <translation>ウォレットの暗号化解除に失敗</translation>
    </message>
    <message>
        <source>Wallet passphrase was successfully changed.</source>
        <translation>ウォレットのパスフレーズが正常に変更されました。</translation>
    </message>
    <message>
        <source>Warning: The Caps Lock key is on!</source>
        <translation>警告: Caps Lock キーがオンになっています！</translation>
    </message>
</context>
<context>
    <name>BanTableModel</name>
    <message>
        <source>IP/Netmask</source>
        <translation>IPアドレス/ネットマスク</translation>
    </message>
    <message>
        <source>Banned Until</source>
        <translation>Ban 解除予定時刻</translation>
    </message>
</context>
<context>
    <name>BitcoinGUI</name>
    <message>
        <source>Sign &amp;message...</source>
        <translation>メッセージの署名...(&amp;m)</translation>
    </message>
    <message>
        <source>Synchronizing with network...</source>
        <translation>ネットワークに同期中...</translation>
    </message>
    <message>
        <source>&amp;Overview</source>
        <translation>概要(&amp;O)</translation>
    </message>
    <message>
        <source>Show general overview of wallet</source>
        <translation>ウォレットの概要を見る</translation>
    </message>
    <message>
        <source>&amp;Transactions</source>
        <translation>取引(&amp;T)</translation>
    </message>
    <message>
        <source>Browse transaction history</source>
        <translation>取引履歴を見る</translation>
    </message>
    <message>
        <source>E&amp;xit</source>
        <translation>終了(&amp;E)</translation>
    </message>
    <message>
        <source>Quit application</source>
        <translation>アプリケーションを終了する</translation>
    </message>
    <message>
        <source>&amp;About %1</source>
        <translation>%1 について(&amp;A)</translation>
    </message>
    <message>
        <source>Show information about %1</source>
        <translation>%1 の情報を表示する</translation>
    </message>
    <message>
        <source>About &amp;Qt</source>
        <translation>Qt について(&amp;Q)</translation>
    </message>
    <message>
        <source>Show information about Qt</source>
        <translation>Qt の情報を表示する</translation>
    </message>
    <message>
        <source>&amp;Options...</source>
        <translation>オプション...(&amp;O)</translation>
    </message>
    <message>
        <source>Modify configuration options for %1</source>
        <translation>%1 の設定を変更する</translation>
    </message>
    <message>
        <source>&amp;Encrypt Wallet...</source>
        <translation>ウォレットの暗号化(&amp;E)...</translation>
    </message>
    <message>
        <source>&amp;Backup Wallet...</source>
        <translation>ウォレットのバックアップ(&amp;B)...</translation>
    </message>
    <message>
        <source>&amp;Change Passphrase...</source>
        <translation>パスフレーズの変更(&amp;C)...</translation>
    </message>
    <message>
        <source>Open &amp;URI...</source>
        <translation>URI を開く(&amp;U)...</translation>
    </message>
    <message>
        <source>Wallet:</source>
        <translation>ウォレット:</translation>
    </message>
    <message>
        <source>Click to disable network activity.</source>
        <translation>クリックするとネットワーク活動を無効化します。</translation>
    </message>
    <message>
        <source>Network activity disabled.</source>
        <translation>ネットワーク活動は無効化されました。</translation>
    </message>
    <message>
        <source>Click to enable network activity again.</source>
        <translation>クリックするとネットワーク活動を再び有効化します。</translation>
    </message>
    <message>
        <source>Syncing Headers (%1%)...</source>
        <translation>ヘッダを同期中 (%1%)...</translation>
    </message>
    <message>
        <source>Reindexing blocks on disk...</source>
        <translation>ディスク上のブロックを再インデックス中...</translation>
    </message>
    <message>
        <source>Proxy is &lt;b&gt;enabled&lt;/b&gt;: %1</source>
        <translation>プロキシは&lt;b&gt;有効&lt;/b&gt;: %1</translation>
    </message>
    <message>
        <source>Send coins to a Particl address</source>
        <translation>Particl アドレスにコインを送る</translation>
    </message>
    <message>
        <source>Backup wallet to another location</source>
        <translation>ウォレットを他の場所にバックアップする</translation>
    </message>
    <message>
        <source>Change the passphrase used for wallet encryption</source>
        <translation>ウォレット暗号化用パスフレーズを変更する</translation>
    </message>
    <message>
        <source>&amp;Debug window</source>
        <translation>デバッグ ウインドウ(&amp;D)</translation>
    </message>
    <message>
        <source>Open debugging and diagnostic console</source>
        <translation>デバッグ・診断コンソールを開く</translation>
    </message>
    <message>
        <source>&amp;Verify message...</source>
        <translation>メッセージの検証(&amp;V)...</translation>
    </message>
    <message>
        <source>Particl</source>
        <translation>Particl</translation>
    </message>
    <message>
        <source>&amp;Send</source>
        <translation>送金(&amp;S)</translation>
    </message>
    <message>
        <source>&amp;Receive</source>
        <translation>受取(&amp;R)</translation>
    </message>
    <message>
        <source>&amp;Show / Hide</source>
        <translation>表示 / 非表示(&amp;S)</translation>
    </message>
    <message>
        <source>Show or hide the main Window</source>
        <translation>メイン ウインドウを表示または非表示する</translation>
    </message>
    <message>
        <source>Encrypt the private keys that belong to your wallet</source>
        <translation>ウォレットの秘密鍵を暗号化する</translation>
    </message>
    <message>
        <source>Sign messages with your Particl addresses to prove you own them</source>
        <translation>Particl アドレスでメッセージに署名して、アドレスを所有していることを証明する</translation>
    </message>
    <message>
        <source>Verify messages to ensure they were signed with specified Particl addresses</source>
        <translation>メッセージを検証して、指定された Particl アドレスで署名されたことを確認する</translation>
    </message>
    <message>
        <source>&amp;File</source>
        <translation>ファイル(&amp;F)</translation>
    </message>
    <message>
        <source>&amp;Settings</source>
        <translation>設定(&amp;S)</translation>
    </message>
    <message>
        <source>&amp;Help</source>
        <translation>ヘルプ(&amp;H)</translation>
    </message>
    <message>
        <source>Tabs toolbar</source>
        <translation>タブツールバー</translation>
    </message>
    <message>
        <source>Request payments (generates QR codes and particl: URIs)</source>
        <translation>支払いをリクエストする (QRコードと particl: URIを生成する)&lt;</translation>
    </message>
    <message>
        <source>Show the list of used sending addresses and labels</source>
        <translation>送金したことがあるアドレスとラベルの一覧を表示する</translation>
    </message>
    <message>
        <source>Show the list of used receiving addresses and labels</source>
        <translation>受け取ったことがあるアドレスとラベルの一覧を表示する</translation>
    </message>
    <message>
        <source>Open a particl: URI or payment request</source>
        <translation>particl: URIや支払いリクエストを開く</translation>
    </message>
    <message>
        <source>&amp;Command-line options</source>
        <translation>コマンドラインオプション(&amp;C)</translation>
    </message>
    <message numerus="yes">
        <source>%n active connection(s) to Particl network</source>
        <translation><numerusform>Particl ネットワークへのアクティブな接続は %n 個</numerusform></translation>
    </message>
    <message>
        <source>Indexing blocks on disk...</source>
        <translation>ディスク上のブロックをインデックス中...</translation>
    </message>
    <message>
        <source>Processing blocks on disk...</source>
        <translation>ディスク上のブロックを処理中...</translation>
    </message>
    <message numerus="yes">
        <source>Processed %n block(s) of transaction history.</source>
        <translation><numerusform>%n ブロックの取引履歴を処理済み。</numerusform></translation>
    </message>
    <message>
        <source>%1 behind</source>
        <translation>%1 遅延</translation>
    </message>
    <message>
        <source>Last received block was generated %1 ago.</source>
        <translation>最後に受信したブロックは %1 前に生成。</translation>
    </message>
    <message>
        <source>Transactions after this will not yet be visible.</source>
        <translation>これより後の取引はまだ表示されていません。</translation>
    </message>
    <message>
        <source>Error</source>
        <translation>エラー</translation>
    </message>
    <message>
        <source>Warning</source>
        <translation>警告</translation>
    </message>
    <message>
        <source>Information</source>
        <translation>情報</translation>
    </message>
    <message>
        <source>Up to date</source>
        <translation>ブロックは最新</translation>
    </message>
    <message>
        <source>&amp;Sending addresses</source>
        <translation>送金先アドレス一覧(&amp;S)...</translation>
    </message>
    <message>
        <source>&amp;Receiving addresses</source>
        <translation>受取用アドレス一覧(&amp;R)...</translation>
    </message>
    <message>
<<<<<<< HEAD
        <source>Show the %1 help message to get a list with possible Particl command-line options</source>
=======
        <source>Open Wallet</source>
        <translation>ウォレットを開く</translation>
    </message>
    <message>
        <source>Open a wallet</source>
        <translation>ウォレットを開く</translation>
    </message>
    <message>
        <source>Close Wallet...</source>
        <translation>ウォレットを閉じる</translation>
    </message>
    <message>
        <source>Close wallet</source>
        <translation>ウォレットを閉じる</translation>
    </message>
    <message>
        <source>Show the %1 help message to get a list with possible Bitcoin command-line options</source>
>>>>>>> 379f71ea
        <translation>%1 のヘルプ メッセージを表示して、使用可能な XPChain のコマンドライン オプションの一覧を見る。</translation>
    </message>
    <message>
        <source>default wallet</source>
        <translation>デフォルトウォレット</translation>
    </message>
    <message>
        <source>Opening Wallet &lt;b&gt;%1&lt;/b&gt;...</source>
        <translation>ウォレット &lt;b&gt;%1&lt;/b&gt;を開いています...</translation>
    </message>
    <message>
        <source>Open Wallet Failed</source>
        <translation>ウォレットを開くことに失敗しました</translation>
    </message>
    <message>
        <source>&amp;Window</source>
        <translation>ウインドウ (&amp;W)</translation>
    </message>
    <message>
        <source>Minimize</source>
        <translation>最小化</translation>
    </message>
    <message>
        <source>Zoom</source>
        <translation>拡大／縮小</translation>
    </message>
    <message>
        <source>Restore</source>
        <translation>元に戻す</translation>
    </message>
    <message>
        <source>Main Window</source>
        <translation>メインウィンドウ</translation>
    </message>
    <message>
        <source>%1 client</source>
        <translation>%1 クライアント</translation>
    </message>
    <message>
        <source>Connecting to peers...</source>
        <translation>ピアに接続中...</translation>
    </message>
    <message>
        <source>Catching up...</source>
        <translation>遅延取戻し中...</translation>
    </message>
    <message>
        <source>Date: %1
</source>
        <translation>日付: %1
</translation>
    </message>
    <message>
        <source>Amount: %1
</source>
        <translation>金額: %1
</translation>
    </message>
    <message>
        <source>Wallet: %1
</source>
        <translation>ウォレット: %1
</translation>
    </message>
    <message>
        <source>Type: %1
</source>
        <translation>種別: %1
</translation>
    </message>
    <message>
        <source>Label: %1
</source>
        <translation>ラベル: %1
</translation>
    </message>
    <message>
        <source>Address: %1
</source>
        <translation>アドレス: %1
</translation>
    </message>
    <message>
        <source>Sent transaction</source>
        <translation>送金取引</translation>
    </message>
    <message>
        <source>Incoming transaction</source>
        <translation>入金取引</translation>
    </message>
    <message>
        <source>HD key generation is &lt;b&gt;enabled&lt;/b&gt;</source>
        <translation>HD鍵生成は&lt;b&gt;有効&lt;/b&gt;</translation>
    </message>
    <message>
        <source>HD key generation is &lt;b&gt;disabled&lt;/b&gt;</source>
        <translation>HD鍵生成は&lt;b&gt;無効&lt;/b&gt;</translation>
    </message>
    <message>
        <source>Private key &lt;b&gt;disabled&lt;/b&gt;</source>
        <translation>秘密鍵は&lt;b&gt;無効&lt;/b&gt;</translation>
    </message>
    <message>
        <source>Wallet is &lt;b&gt;encrypted&lt;/b&gt; and currently &lt;b&gt;unlocked&lt;/b&gt;</source>
        <translation>ウォレットは&lt;b&gt;暗号化済み&lt;/b&gt;・&lt;b&gt;アンロック状態&lt;/b&gt;</translation>
    </message>
    <message>
        <source>Wallet is &lt;b&gt;encrypted&lt;/b&gt; and currently &lt;b&gt;locked&lt;/b&gt;</source>
        <translation>ウォレットは&lt;b&gt;暗号化済み&lt;/b&gt;・&lt;b&gt;ロック状態&lt;/b&gt;</translation>
    </message>
    <message>
        <source>A fatal error occurred. Particl can no longer continue safely and will quit.</source>
        <translation>致命的なエラーが発生しました。Particl を安全に動作し続けることができないため終了します。</translation>
    </message>
</context>
<context>
    <name>CoinControlDialog</name>
    <message>
        <source>Coin Selection</source>
        <translation>コインの選択</translation>
    </message>
    <message>
        <source>Quantity:</source>
        <translation>選択数:</translation>
    </message>
    <message>
        <source>Bytes:</source>
        <translation>バイト数:</translation>
    </message>
    <message>
        <source>Amount:</source>
        <translation>金額:</translation>
    </message>
    <message>
        <source>Fee:</source>
        <translation>手数料:</translation>
    </message>
    <message>
        <source>Dust:</source>
        <translation>ダスト：</translation>
    </message>
    <message>
        <source>After Fee:</source>
        <translation>手数料差引後金額:</translation>
    </message>
    <message>
        <source>Change:</source>
        <translation>お釣り:</translation>
    </message>
    <message>
        <source>(un)select all</source>
        <translation>全て選択/選択解除</translation>
    </message>
    <message>
        <source>Tree mode</source>
        <translation>ツリーモード</translation>
    </message>
    <message>
        <source>List mode</source>
        <translation>リストモード</translation>
    </message>
    <message>
        <source>Amount</source>
        <translation>金額</translation>
    </message>
    <message>
        <source>Received with label</source>
        <translation>対応するラベル</translation>
    </message>
    <message>
        <source>Received with address</source>
        <translation>対応するアドレス</translation>
    </message>
    <message>
        <source>Date</source>
        <translation>日時</translation>
    </message>
    <message>
        <source>Confirmations</source>
        <translation>検証数</translation>
    </message>
    <message>
        <source>Confirmed</source>
        <translation>検証済み</translation>
    </message>
    <message>
        <source>Copy address</source>
        <translation>アドレスをコピー</translation>
    </message>
    <message>
        <source>Copy label</source>
        <translation>ラベルをコピー</translation>
    </message>
    <message>
        <source>Copy amount</source>
        <translation>金額をコピー</translation>
    </message>
    <message>
        <source>Copy transaction ID</source>
        <translation>取引 ID をコピー</translation>
    </message>
    <message>
        <source>Lock unspent</source>
        <translation>未使用トランザクションをロック</translation>
    </message>
    <message>
        <source>Unlock unspent</source>
        <translation>未使用トランザクションのロックを解除</translation>
    </message>
    <message>
        <source>Copy quantity</source>
        <translation>選択数をコピー</translation>
    </message>
    <message>
        <source>Copy fee</source>
        <translation>手数料をコピーす</translation>
    </message>
    <message>
        <source>Copy after fee</source>
        <translation>手数料差引後金額をコピー</translation>
    </message>
    <message>
        <source>Copy bytes</source>
        <translation>バイト数をコピー</translation>
    </message>
    <message>
        <source>Copy dust</source>
        <translation>ダストをコピー</translation>
    </message>
    <message>
        <source>Copy change</source>
        <translation>お釣りをコピー</translation>
    </message>
    <message>
        <source>(%1 locked)</source>
        <translation>(ロック済み %1個)</translation>
    </message>
    <message>
        <source>yes</source>
        <translation>はい</translation>
    </message>
    <message>
        <source>no</source>
        <translation>いいえ</translation>
    </message>
    <message>
        <source>This label turns red if any recipient receives an amount smaller than the current dust threshold.</source>
        <translation>受取額が現在のダスト閾値を下回るアドレスがひとつでもあると、このラベルが赤くなります。</translation>
    </message>
    <message>
        <source>Can vary +/- %1 satoshi(s) per input.</source>
        <translation>ひとつの入力につき %1 satoshi 前後ずれることがあります。</translation>
    </message>
    <message>
        <source>(no label)</source>
        <translation>(ラベル無し)</translation>
    </message>
    <message>
        <source>change from %1 (%2)</source>
        <translation>%1 (%2) からのおつり</translation>
    </message>
    <message>
        <source>(change)</source>
        <translation>(おつり)</translation>
    </message>
</context>
<context>
    <name>EditAddressDialog</name>
    <message>
        <source>Edit Address</source>
        <translation>アドレスを編集</translation>
    </message>
    <message>
        <source>&amp;Label</source>
        <translation>ラベル(&amp;L)</translation>
    </message>
    <message>
        <source>The label associated with this address list entry</source>
        <translation>このアドレス帳項目のラベル</translation>
    </message>
    <message>
        <source>The address associated with this address list entry. This can only be modified for sending addresses.</source>
        <translation>このアドレス帳項目のアドレス。アドレスは送金先アドレスの場合のみ編集することができます。</translation>
    </message>
    <message>
        <source>&amp;Address</source>
        <translation>アドレス(&amp;A)</translation>
    </message>
    <message>
        <source>New sending address</source>
        <translation>新しい送金先アドレス</translation>
    </message>
    <message>
        <source>Edit receiving address</source>
        <translation>受取用アドレスを編集</translation>
    </message>
    <message>
        <source>Edit sending address</source>
        <translation>送金先アドレスを編集</translation>
    </message>
    <message>
        <source>The entered address "%1" is not a valid Particl address.</source>
        <translation>入力されたアドレス "%1" は無効な Particl アドレスです。</translation>
    </message>
    <message>
        <source>Address "%1" already exists as a receiving address with label "%2" and so cannot be added as a sending address.</source>
        <translation>アドレス "%1" は既に受取用アドレスにラベル "%2" として存在するので、送金先アドレスとしては追加できません。</translation>
    </message>
    <message>
        <source>The entered address "%1" is already in the address book with label "%2".</source>
        <translation>入力されたアドレス "%1" は既にラベル "%2" としてアドレス帳に存在します｡</translation>
    </message>
    <message>
        <source>Could not unlock wallet.</source>
        <translation>ウォレットをアンロックできませんでした。</translation>
    </message>
    <message>
        <source>New key generation failed.</source>
        <translation>新しい鍵の生成に失敗しました。</translation>
    </message>
</context>
<context>
    <name>FreespaceChecker</name>
    <message>
        <source>A new data directory will be created.</source>
        <translation>新しいデータ ディレクトリが作成されます。</translation>
    </message>
    <message>
        <source>name</source>
        <translation>ディレクトリ名</translation>
    </message>
    <message>
        <source>Directory already exists. Add %1 if you intend to create a new directory here.</source>
        <translation>ディレクトリが既に存在します。新しいディレクトリを作りたい場合は %1 と追記してください。</translation>
    </message>
    <message>
        <source>Path already exists, and is not a directory.</source>
        <translation>パスが存在しますがディレクトリではありません。</translation>
    </message>
    <message>
        <source>Cannot create data directory here.</source>
        <translation>ここにデータ ディレクトリを作成することはできません。</translation>
    </message>
</context>
<context>
    <name>HelpMessageDialog</name>
    <message>
        <source>version</source>
        <translation>バージョン</translation>
    </message>
    <message>
        <source>(%1-bit)</source>
        <translation>(%1 ビット)</translation>
    </message>
    <message>
        <source>About %1</source>
        <translation>%1 について</translation>
    </message>
    <message>
        <source>Command-line options</source>
        <translation>コマンドライン オプション</translation>
    </message>
</context>
<context>
    <name>Intro</name>
    <message>
        <source>Welcome</source>
        <translation>ようこそ</translation>
    </message>
    <message>
        <source>Welcome to %1.</source>
        <translation>%1 へようこそ。</translation>
    </message>
    <message>
        <source>As this is the first time the program is launched, you can choose where %1 will store its data.</source>
        <translation>これはプログラムの最初の起動です。%1 がデータを保存する場所を選択してください。</translation>
    </message>
    <message>
        <source>When you click OK, %1 will begin to download and process the full %4 block chain (%2GB) starting with the earliest transactions in %3 when %4 initially launched.</source>
        <translation>OKをクリックすると、%1 は %4 がリリースされた%3年最初の取引からの完全な %4 ブロックチェーン（%2GB）のダウンロードおよび処理を開始します。</translation>
    </message>
    <message>
        <source>This initial synchronisation is very demanding, and may expose hardware problems with your computer that had previously gone unnoticed. Each time you run %1, it will continue downloading where it left off.</source>
        <translation>この初回同期には多大なリソースを消費し、あなたのコンピュータでこれまで見つからなかったハードウェア上の問題が発生する場合があります。%1 を実行する度に、中断された時点からダウンロードを再開します。</translation>
    </message>
    <message>
        <source>If you have chosen to limit block chain storage (pruning), the historical data must still be downloaded and processed, but will be deleted afterward to keep your disk usage low.</source>
        <translation>ブロックチェーンの保存容量に制限を設けること（剪定）を選択した場合にも、過去のデータのダウンロードおよび処理が必要になります。しかし、これらのデータはディスク使用量を低く抑えるために、後で削除されます。</translation>
    </message>
    <message>
        <source>Use the default data directory</source>
        <translation>デフォルトのデータ ディレクトリを使用</translation>
    </message>
    <message>
        <source>Use a custom data directory:</source>
        <translation>カスタム データ ディレクトリを使用:</translation>
    </message>
    <message>
        <source>Particl</source>
        <translation>Particl</translation>
    </message>
    <message>
        <source>At least %1 GB of data will be stored in this directory, and it will grow over time.</source>
        <translation>最低でも%1 GBのデータをこのディレクトリに保存する必要があります。またこのデータは時間とともに増加していきます。</translation>
    </message>
    <message>
        <source>Approximately %1 GB of data will be stored in this directory.</source>
        <translation>約%1 GBのデータがこのディレクトリに保存されます。</translation>
    </message>
    <message>
        <source>%1 will download and store a copy of the Particl block chain.</source>
        <translation>%1 は Particl ブロックチェーンのコピーをダウンロードし保存します。</translation>
    </message>
    <message>
        <source>The wallet will also be stored in this directory.</source>
        <translation>ウォレットもこのディレクトリに保存されます。</translation>
    </message>
    <message>
        <source>Error: Specified data directory "%1" cannot be created.</source>
        <translation>エラー: 指定のデータディレクトリ "%1" を作成できません。</translation>
    </message>
    <message>
        <source>Error</source>
        <translation>エラー</translation>
    </message>
    <message numerus="yes">
        <source>%n GB of free space available</source>
        <translation><numerusform>利用可能な空き容量 %n GB</numerusform></translation>
    </message>
    <message numerus="yes">
        <source>(of %n GB needed)</source>
        <translation><numerusform>(%n GB必要)</numerusform></translation>
    </message>
</context>
<context>
    <name>ModalOverlay</name>
    <message>
        <source>Form</source>
        <translation>フォーム</translation>
    </message>
    <message>
        <source>Recent transactions may not yet be visible, and therefore your wallet's balance might be incorrect. This information will be correct once your wallet has finished synchronizing with the particl network, as detailed below.</source>
        <translation>最近の取引がまだ表示されていない可能性があります。そのため、ウォレットの残高が正しく表示されていないかもしれません。この情報は、ウォレットが Particl ネットワークへの同期が完了すると正確なものとなります。詳細は下記を参照してください。</translation>
    </message>
    <message>
        <source>Attempting to spend particl that are affected by not-yet-displayed transactions will not be accepted by the network.</source>
        <translation>まだ表示されていない取引が関係する Particl を使用しようとすると、ネットワークから認証を受けられません。</translation>
    </message>
    <message>
        <source>Number of blocks left</source>
        <translation>残りのブロック数</translation>
    </message>
    <message>
        <source>Unknown...</source>
        <translation>不明...</translation>
    </message>
    <message>
        <source>Last block time</source>
        <translation>最終ブロックの日時</translation>
    </message>
    <message>
        <source>Progress</source>
        <translation>進捗</translation>
    </message>
    <message>
        <source>Progress increase per hour</source>
        <translation>一時間あたりの進捗増加</translation>
    </message>
    <message>
        <source>calculating...</source>
        <translation>計算中...</translation>
    </message>
    <message>
        <source>Estimated time left until synced</source>
        <translation>同期完了までの推定残り時間</translation>
    </message>
    <message>
        <source>Hide</source>
        <translation>隠す</translation>
    </message>
    </context>
<context>
    <name>OpenURIDialog</name>
    <message>
        <source>Open URI</source>
        <translation>URIを開く</translation>
    </message>
    <message>
        <source>Open payment request from URI or file</source>
        <translation>URIまたはファイルから支払いリクエストを開く</translation>
    </message>
    <message>
        <source>URI:</source>
        <translation>URI:</translation>
    </message>
    <message>
        <source>Select payment request file</source>
        <translation>支払いリクエストファイルを選択</translation>
    </message>
    <message>
        <source>Select payment request file to open</source>
        <translation>支払いリクエストファイルを選択</translation>
    </message>
</context>
<context>
    <name>OptionsDialog</name>
    <message>
        <source>Options</source>
        <translation>設定</translation>
    </message>
    <message>
        <source>&amp;Main</source>
        <translation>メイン(&amp;M)</translation>
    </message>
    <message>
        <source>Automatically start %1 after logging in to the system.</source>
        <translation>システムにログインした際、自動的に %1 を起動する。</translation>
    </message>
    <message>
        <source>&amp;Start %1 on system login</source>
        <translation>システムのログイン時に %1 を起動(&amp;S)</translation>
    </message>
    <message>
        <source>Size of &amp;database cache</source>
        <translation>データベースキャッシュのサイズ(&amp;D)</translation>
    </message>
    <message>
        <source>Number of script &amp;verification threads</source>
        <translation>スクリプト検証用スレッド数(&amp;V)</translation>
    </message>
    <message>
        <source>IP address of the proxy (e.g. IPv4: 127.0.0.1 / IPv6: ::1)</source>
        <translation>プロキシのIPアドレス (例 IPv4: 127.0.0.1 / IPv6: ::1)</translation>
    </message>
    <message>
        <source>Shows if the supplied default SOCKS5 proxy is used to reach peers via this network type.</source>
        <translation>指定されたデフォルト SOCKS5 プロキシが、このネットワークタイプ経由でピアに接続しているかどうか。</translation>
    </message>
    <message>
        <source>Use separate SOCKS&amp;5 proxy to reach peers via Tor hidden services:</source>
        <translation>Tor秘匿サービス経由でピアに接続するために専用の SOCKS5 プロキシを利用する(&amp;5):</translation>
    </message>
    <message>
        <source>Hide the icon from the system tray.</source>
        <translation>システムトレイのアイコンを隠す</translation>
    </message>
    <message>
        <source>&amp;Hide tray icon</source>
        <translation>トレイアイコンを隠す(&amp;H)</translation>
    </message>
    <message>
        <source>Minimize instead of exit the application when the window is closed. When this option is enabled, the application will be closed only after selecting Exit in the menu.</source>
        <translation>ウィンドウが閉じられたとき、アプリケーションを終了するのではなく最小化します。このオプションが有効の場合、メニューから終了が選択されたときのみアプリケーションが終了します。</translation>
    </message>
    <message>
        <source>Third party URLs (e.g. a block explorer) that appear in the transactions tab as context menu items. %s in the URL is replaced by transaction hash. Multiple URLs are separated by vertical bar |.</source>
        <translation>取引タブのコンテキストメニュー項目に表示する、サードパーティURL（例: ブロックエクスプローラ）。URL中の %s は取引のハッシュ値に置き換えられます。半角垂直バー | で区切ることで、複数のURLを指定できます。</translation>
    </message>
    <message>
        <source>Open the %1 configuration file from the working directory.</source>
        <translation>作業ディレクトリ内の %1 の設定ファイルを開く。</translation>
    </message>
    <message>
        <source>Open Configuration File</source>
        <translation>設定ファイルを開く</translation>
    </message>
    <message>
        <source>Reset all client options to default.</source>
        <translation>全ての設定を初期値に戻す。</translation>
    </message>
    <message>
        <source>&amp;Reset Options</source>
        <translation>オプションをリセット(&amp;R)</translation>
    </message>
    <message>
        <source>&amp;Network</source>
        <translation>ネットワーク(&amp;N)</translation>
    </message>
    <message>
        <source>Disables some advanced features but all blocks will still be fully validated. Reverting this setting requires re-downloading the entire blockchain. Actual disk usage may be somewhat higher.</source>
        <translation>いくつかの高度な機能は無効になりますが、全てのブロックが完全に検証されることは変わりません。この設定を元に戻すには、ブロックチェーン全体を再ダウンロードする必要があります。実際のディスク使用量は若干多くなる場合があります。</translation>
    </message>
    <message>
        <source>Prune &amp;block storage to</source>
        <translation>ブロックの保存容量を次の値までに剪定する(&amp;amp;B):</translation>
    </message>
    <message>
        <source>GB</source>
        <translation>GB</translation>
    </message>
    <message>
        <source>Reverting this setting requires re-downloading the entire blockchain.</source>
        <translation>この設定を元に戻すには、ブロック チェーン全体を再ダウンロードする必要があります。</translation>
    </message>
    <message>
        <source>MiB</source>
        <translation>MiB</translation>
    </message>
    <message>
        <source>(0 = auto, &lt;0 = leave that many cores free)</source>
        <translation>(0 = 自動、0以上 = 指定した数のコアを解放する)</translation>
    </message>
    <message>
        <source>W&amp;allet</source>
        <translation>ウォレット(&amp;A)</translation>
    </message>
    <message>
        <source>Expert</source>
        <translation>上級者向け機能</translation>
    </message>
    <message>
        <source>Enable coin &amp;control features</source>
        <translation>コインコントロール機能を有効化する(&amp;C)</translation>
    </message>
    <message>
        <source>If you disable the spending of unconfirmed change, the change from a transaction cannot be used until that transaction has at least one confirmation. This also affects how your balance is computed.</source>
        <translation>未承認のお釣りを使用しない場合、取引が最低1回検証されるまではその取引のお釣りは利用できなくなります。これは残高の計算方法にも影響します。</translation>
    </message>
    <message>
        <source>&amp;Spend unconfirmed change</source>
        <translation>未検証のお釣りを使用する(&amp;S)</translation>
    </message>
    <message>
        <source>Automatically open the Particl client port on the router. This only works when your router supports UPnP and it is enabled.</source>
        <translation>自動的にルーター上の Particl クライアントのポートを開放します。あなたのルーターが UPnP に対応していて、それが有効になっている場合のみ動作します。</translation>
    </message>
    <message>
        <source>Map port using &amp;UPnP</source>
        <translation>UPnP を使ってポートを割り当てる(&amp;U)</translation>
    </message>
    <message>
        <source>Accept connections from outside.</source>
        <translation>外部からの接続を許可する。</translation>
    </message>
    <message>
        <source>Allow incomin&amp;g connections</source>
        <translation>外部からの接続を許可する(&amp;G)</translation>
    </message>
    <message>
        <source>Connect to the Particl network through a SOCKS5 proxy.</source>
        <translation>SOCKS5 プロキシ経由で Particl ネットワークに接続する。</translation>
    </message>
    <message>
        <source>&amp;Connect through SOCKS5 proxy (default proxy):</source>
        <translation>SOCKS5 プロキシ経由で接続する（デフォルトプロキシ）(&amp;C):</translation>
    </message>
    <message>
        <source>Proxy &amp;IP:</source>
        <translation>プロキシ IP(&amp;I):</translation>
    </message>
    <message>
        <source>&amp;Port:</source>
        <translation>ポート(&amp;P):</translation>
    </message>
    <message>
        <source>Port of the proxy (e.g. 9050)</source>
        <translation>プロキシのポート番号（例: 9050）</translation>
    </message>
    <message>
        <source>Used for reaching peers via:</source>
        <translation>ピアへの接続手段:</translation>
    </message>
    <message>
        <source>IPv4</source>
        <translation>IPv4</translation>
    </message>
    <message>
        <source>IPv6</source>
        <translation>IPv6</translation>
    </message>
    <message>
        <source>Tor</source>
        <translation>Tor</translation>
    </message>
    <message>
        <source>Connect to the Particl network through a separate SOCKS5 proxy for Tor hidden services.</source>
        <translation>Tor秘匿サービスを利用するため、専用の SOCKS5 プロキシ経由で Particl ネットワークに接続する。</translation>
    </message>
    <message>
        <source>&amp;Window</source>
        <translation>ウインドウ(&amp;W)</translation>
    </message>
    <message>
        <source>Show only a tray icon after minimizing the window.</source>
        <translation>ウインドウを最小化したあとトレイ アイコンのみ表示する。</translation>
    </message>
    <message>
        <source>&amp;Minimize to the tray instead of the taskbar</source>
        <translation>タスクバーではなくトレイに最小化(&amp;M)</translation>
    </message>
    <message>
        <source>M&amp;inimize on close</source>
        <translation>閉じるときに最小化(&amp;I)</translation>
    </message>
    <message>
        <source>&amp;Display</source>
        <translation>表示(&amp;D)</translation>
    </message>
    <message>
        <source>User Interface &amp;language:</source>
        <translation>ユーザインターフェースの言語(&amp;L):</translation>
    </message>
    <message>
        <source>The user interface language can be set here. This setting will take effect after restarting %1.</source>
        <translation>ユーザーインターフェイスの言語を設定できます。設定を反映するには %1 の再起動が必要です。</translation>
    </message>
    <message>
        <source>&amp;Unit to show amounts in:</source>
        <translation>金額の表示単位(&amp;U):</translation>
    </message>
    <message>
        <source>Choose the default subdivision unit to show in the interface and when sending coins.</source>
        <translation>インターフェイスや送金時に使用する単位を選択する。</translation>
    </message>
    <message>
        <source>Whether to show coin control features or not.</source>
        <translation>コインコントロール機能を表示するかどうか。</translation>
    </message>
    <message>
        <source>&amp;Third party transaction URLs</source>
        <translation>サードパーティの取引確認URL(&amp;T)</translation>
    </message>
    <message>
        <source>Options set in this dialog are overridden by the command line or in the configuration file:</source>
        <translation>このダイアログで指定したオプションは、コマンドラインや設定ファイルの内容でオーバーライドされます:</translation>
    </message>
    <message>
        <source>&amp;OK</source>
        <translation>&amp;OK</translation>
    </message>
    <message>
        <source>&amp;Cancel</source>
        <translation>キャンセル(&amp;C)</translation>
    </message>
    <message>
        <source>default</source>
        <translation>初期値</translation>
    </message>
    <message>
        <source>none</source>
        <translation>なし</translation>
    </message>
    <message>
        <source>Confirm options reset</source>
        <translation>設定リセットの確認</translation>
    </message>
    <message>
        <source>Client restart required to activate changes.</source>
        <translation>変更を有効化するにはクライアントを再起動する必要があります。</translation>
    </message>
    <message>
        <source>Client will be shut down. Do you want to proceed?</source>
        <translation>クライアントを終了します。よろしいですか？</translation>
    </message>
    <message>
        <source>Configuration options</source>
        <translation>設定オプション</translation>
    </message>
    <message>
        <source>The configuration file is used to specify advanced user options which override GUI settings. Additionally, any command-line options will override this configuration file.</source>
        <translation>設定ファイルは、GUIでの設定を上書きする高度なユーザーオプションを指定するためのものです。また、コマンドラインオプションはこの設定ファイルの内容も上書きします</translation>
    </message>
    <message>
        <source>Error</source>
        <translation>エラー</translation>
    </message>
    <message>
        <source>The configuration file could not be opened.</source>
        <translation>設定ファイルを開くことができませんでした。</translation>
    </message>
    <message>
        <source>This change would require a client restart.</source>
        <translation>この変更はクライアントの再起動が必要です。</translation>
    </message>
    <message>
        <source>The supplied proxy address is invalid.</source>
        <translation>プロキシアドレスが無効です。</translation>
    </message>
</context>
<context>
    <name>OverviewPage</name>
    <message>
        <source>Form</source>
        <translation>フォーム</translation>
    </message>
    <message>
        <source>The displayed information may be out of date. Your wallet automatically synchronizes with the Particl network after a connection is established, but this process has not completed yet.</source>
        <translation>表示されている情報は古い可能性があります。ウォレットは接続確立後に Particl ネットワークと自動的に同期しますが、同期処理はまだ完了していません。</translation>
    </message>
    <message>
        <source>Watch-only:</source>
        <translation>ウォッチ限定:</translation>
    </message>
    <message>
        <source>Available:</source>
        <translation>利用可能:</translation>
    </message>
    <message>
        <source>Your current spendable balance</source>
        <translation>送金可能な残高</translation>
    </message>
    <message>
        <source>Pending:</source>
        <translation>検証待ち:</translation>
    </message>
    <message>
        <source>Total of transactions that have yet to be confirmed, and do not yet count toward the spendable balance</source>
        <translation>取引が未承認で残高に反映されていない総額</translation>
    </message>
    <message>
        <source>Immature:</source>
        <translation>未成熟:</translation>
    </message>
    <message>
        <source>Mined balance that has not yet matured</source>
        <translation>採掘された未成熟な残高</translation>
    </message>
    <message>
        <source>Balances</source>
        <translation>残高</translation>
    </message>
    <message>
        <source>Total:</source>
        <translation>合計:</translation>
    </message>
    <message>
        <source>Your current total balance</source>
        <translation>現在の残高の総計</translation>
    </message>
    <message>
        <source>Your current balance in watch-only addresses</source>
        <translation>ウォッチ限定アドレス内の現在の残高</translation>
    </message>
    <message>
        <source>Spendable:</source>
        <translation>送金可能:</translation>
    </message>
    <message>
        <source>Recent transactions</source>
        <translation>最近の取引</translation>
    </message>
    <message>
        <source>Unconfirmed transactions to watch-only addresses</source>
        <translation>ウォッチ限定アドレスの未承認取引</translation>
    </message>
    <message>
        <source>Mined balance in watch-only addresses that has not yet matured</source>
        <translation>ウォッチ限定アドレスで採掘された未成熟な残高</translation>
    </message>
    <message>
        <source>Current total balance in watch-only addresses</source>
        <translation>ウォッチ限定アドレスの現在の残高の総計</translation>
    </message>
</context>
<context>
    <name>PaymentServer</name>
    <message>
        <source>Payment request error</source>
        <translation>支払いリクエスト エラー</translation>
    </message>
    <message>
        <source>Cannot start particl: click-to-pay handler</source>
        <translation>Particl を起動できません: click-to-pay handler</translation>
    </message>
    <message>
        <source>URI handling</source>
        <translation>URIの処理</translation>
    </message>
    <message>
        <source>'particl://' is not a valid URI. Use 'particl:' instead.</source>
        <translation>'particl://' は正しいURIではありません｡ 'particl:'を使用してください｡</translation>
    </message>
    <message>
        <source>You are using a BIP70 URL which will be unsupported in the future.</source>
        <translation>将来サポートされなくなる予定のBIP70形式のURLをお使いです。</translation>
    </message>
    <message>
        <source>Payment request fetch URL is invalid: %1</source>
        <translation>支払いリクエストの取得先URLが無効です: %1</translation>
    </message>
    <message>
        <source>Cannot process payment request because BIP70 support was not compiled in.</source>
        <translation>BIP70のサポートが組み込まれていないため、支払いリクエストを処理することができません。</translation>
    </message>
    <message>
        <source>Invalid payment address %1</source>
        <translation>支払い先アドレス「 %1 」は無効です</translation>
    </message>
    <message>
        <source>URI cannot be parsed! This can be caused by an invalid Particl address or malformed URI parameters.</source>
        <translation>URIを解析できませんでした！ Particl アドレスが無効であるか、URIパラメーターが不正な形式である可能性があります。</translation>
    </message>
    <message>
        <source>Payment request file handling</source>
        <translation>支払いリクエストファイルの処理</translation>
    </message>
    <message>
        <source>Payment request file cannot be read! This can be caused by an invalid payment request file.</source>
        <translation>支払いリクエストファイルを読み込めませんでした！ 無効な支払いリクエストファイルである可能性があります。</translation>
    </message>
    <message>
        <source>Payment request rejected</source>
        <translation>支払いリクエストの拒否</translation>
    </message>
    <message>
        <source>Payment request network doesn't match client network.</source>
        <translation>支払いリクエストのネットワークが現在のクライアントのネットワークと一致しません。</translation>
    </message>
    <message>
        <source>Payment request expired.</source>
        <translation>支払いリクエストが期限切れです。</translation>
    </message>
    <message>
        <source>Payment request is not initialized.</source>
        <translation>支払いリクエストが初期化されていません。</translation>
    </message>
    <message>
        <source>Unverified payment requests to custom payment scripts are unsupported.</source>
        <translation>カスタム支払いスクリプトに対する、未検証支払いリクエストはサポートされていません。</translation>
    </message>
    <message>
        <source>Invalid payment request.</source>
        <translation>無効な支払いリクエストです。</translation>
    </message>
    <message>
        <source>Requested payment amount of %1 is too small (considered dust).</source>
        <translation>リクエストされた支払い額 %1 は小さすぎます（ダストとみなされてしまいます)。</translation>
    </message>
    <message>
        <source>Refund from %1</source>
        <translation>%1 からのお釣り</translation>
    </message>
    <message>
        <source>Payment request %1 is too large (%2 bytes, allowed %3 bytes).</source>
        <translation>支払いリクエスト %1 は大きすぎます（サイズ: %2バイト / 最大処理可能サイズ: %3バイト）。</translation>
    </message>
    <message>
        <source>Error communicating with %1: %2</source>
        <translation>%1 との通信時にエラーが発生しました: %2</translation>
    </message>
    <message>
        <source>Payment request cannot be parsed!</source>
        <translation>支払いリクエストを解析できませんでした！</translation>
    </message>
    <message>
        <source>Bad response from server %1</source>
        <translation>%1 サーバーの応答が無効でした</translation>
    </message>
    <message>
        <source>Network request error</source>
        <translation>ネットワーク リクエストエラー</translation>
    </message>
    <message>
        <source>Payment acknowledged</source>
        <translation>支払いは承認されました</translation>
    </message>
</context>
<context>
    <name>PeerTableModel</name>
    <message>
        <source>User Agent</source>
        <translation>ユーザーエージェント</translation>
    </message>
    <message>
        <source>Node/Service</source>
        <translation>ノード/サービス</translation>
    </message>
    <message>
        <source>NodeId</source>
        <translation>ノードID</translation>
    </message>
    <message>
        <source>Ping</source>
        <translation>Ping</translation>
    </message>
    <message>
        <source>Sent</source>
        <translation>送信</translation>
    </message>
    <message>
        <source>Received</source>
        <translation>受信</translation>
    </message>
</context>
<context>
    <name>QObject</name>
    <message>
        <source>Amount</source>
        <translation>金額</translation>
    </message>
    <message>
        <source>Enter a Particl address (e.g. %1)</source>
        <translation>Particl アドレスを入力してください (例: %1)</translation>
    </message>
    <message>
        <source>%1 d</source>
        <translation>%1日</translation>
    </message>
    <message>
        <source>%1 h</source>
        <translation>%1時間</translation>
    </message>
    <message>
        <source>%1 m</source>
        <translation>%1分</translation>
    </message>
    <message>
        <source>%1 s</source>
        <translation>%1秒</translation>
    </message>
    <message>
        <source>None</source>
        <translation>なし</translation>
    </message>
    <message>
        <source>N/A</source>
        <translation>N/A</translation>
    </message>
    <message>
        <source>%1 ms</source>
        <translation>%1ミリ秒</translation>
    </message>
    <message numerus="yes">
        <source>%n second(s)</source>
        <translation><numerusform>%n 秒</numerusform></translation>
    </message>
    <message numerus="yes">
        <source>%n minute(s)</source>
        <translation><numerusform>%n分</numerusform></translation>
    </message>
    <message numerus="yes">
        <source>%n hour(s)</source>
        <translation><numerusform>%n時間</numerusform></translation>
    </message>
    <message numerus="yes">
        <source>%n day(s)</source>
        <translation><numerusform>%n日</numerusform></translation>
    </message>
    <message numerus="yes">
        <source>%n week(s)</source>
        <translation><numerusform>%n週間</numerusform></translation>
    </message>
    <message>
        <source>%1 and %2</source>
        <translation>%1 %2</translation>
    </message>
    <message numerus="yes">
        <source>%n year(s)</source>
        <translation><numerusform>%n年</numerusform></translation>
    </message>
    <message>
        <source>%1 B</source>
        <translation>%1 B</translation>
    </message>
    <message>
        <source>%1 KB</source>
        <translation>%1 KB</translation>
    </message>
    <message>
        <source>%1 MB</source>
        <translation>%1 MB</translation>
    </message>
    <message>
        <source>%1 GB</source>
        <translation>%1 GB</translation>
    </message>
    <message>
        <source>%1 didn't yet exit safely...</source>
        <translation>%1 はまだ安全に終了していません...</translation>
    </message>
    <message>
        <source>unknown</source>
        <translation>不明</translation>
    </message>
</context>
<context>
    <name>QObject::QObject</name>
    <message>
        <source>Error parsing command line arguments: %1.</source>
        <translation>コマンドライン引数の解析時にエラーが発生しました: %1</translation>
    </message>
    <message>
        <source>Error: Specified data directory "%1" does not exist.</source>
        <translation>エラー: 指定されたデータ ディレクトリ "%1" は存在しません。</translation>
    </message>
    <message>
        <source>Error: Cannot parse configuration file: %1.</source>
        <translation>エラー: 設定ファイルが読み込めません: %1</translation>
    </message>
    <message>
        <source>Error: %1</source>
        <translation>エラー: %1</translation>
    </message>
</context>
<context>
    <name>QRImageWidget</name>
    <message>
        <source>&amp;Save Image...</source>
        <translation>画像を保存(&amp;S)</translation>
    </message>
    <message>
        <source>&amp;Copy Image</source>
        <translation>画像をコピー(&amp;C)</translation>
    </message>
    <message>
        <source>Save QR Code</source>
        <translation>QRコードの保存</translation>
    </message>
    <message>
        <source>PNG Image (*.png)</source>
        <translation>PNG画像 (*.png)</translation>
    </message>
</context>
<context>
    <name>RPCConsole</name>
    <message>
        <source>N/A</source>
        <translation>N/A</translation>
    </message>
    <message>
        <source>Client version</source>
        <translation>クライアントのバージョン</translation>
    </message>
    <message>
        <source>&amp;Information</source>
        <translation>情報(&amp;I)</translation>
    </message>
    <message>
        <source>Debug window</source>
        <translation>デバッグ ウインドウ</translation>
    </message>
    <message>
        <source>General</source>
        <translation>全般</translation>
    </message>
    <message>
        <source>Using BerkeleyDB version</source>
        <translation>使用している BerkleyDB のバージョン</translation>
    </message>
    <message>
        <source>Datadir</source>
        <translation>データ ディレクトリ</translation>
    </message>
    <message>
        <source>To specify a non-default location of the data directory use the '%1' option.</source>
        <translation>データディレクトリを初期値以外にするには '%1' オプションを使用します。</translation>
    </message>
    <message>
        <source>Blocksdir</source>
        <translation>ブロックディレクトリ</translation>
    </message>
    <message>
        <source>To specify a non-default location of the blocks directory use the '%1' option.</source>
        <translation>ブロックディレクトリを初期値以外にするには '%1' オプションを使用します。</translation>
    </message>
    <message>
        <source>Startup time</source>
        <translation>起動日時</translation>
    </message>
    <message>
        <source>Network</source>
        <translation>ネットワーク</translation>
    </message>
    <message>
        <source>Name</source>
        <translation>名前</translation>
    </message>
    <message>
        <source>Number of connections</source>
        <translation>接続数</translation>
    </message>
    <message>
        <source>Block chain</source>
        <translation>ブロック チェーン</translation>
    </message>
    <message>
        <source>Current number of blocks</source>
        <translation>現在のブロック数</translation>
    </message>
    <message>
        <source>Memory Pool</source>
        <translation>メモリ プール</translation>
    </message>
    <message>
        <source>Current number of transactions</source>
        <translation>現在の取引数</translation>
    </message>
    <message>
        <source>Memory usage</source>
        <translation>メモリ使用量</translation>
    </message>
    <message>
        <source>Wallet: </source>
        <translation>ウォレット:</translation>
    </message>
    <message>
        <source>(none)</source>
        <translation>(なし)</translation>
    </message>
    <message>
        <source>&amp;Reset</source>
        <translation>リセット(&amp;R)</translation>
    </message>
    <message>
        <source>Received</source>
        <translation>受信</translation>
    </message>
    <message>
        <source>Sent</source>
        <translation>送信</translation>
    </message>
    <message>
        <source>&amp;Peers</source>
        <translation>ピア(&amp;P)</translation>
    </message>
    <message>
        <source>Banned peers</source>
        <translation>Banされたピア</translation>
    </message>
    <message>
        <source>Select a peer to view detailed information.</source>
        <translation>詳しい情報を見たいピアを選択してください。</translation>
    </message>
    <message>
        <source>Whitelisted</source>
        <translation>ホワイトリスト登録済み</translation>
    </message>
    <message>
        <source>Direction</source>
        <translation>方向</translation>
    </message>
    <message>
        <source>Version</source>
        <translation>バージョン</translation>
    </message>
    <message>
        <source>Starting Block</source>
        <translation>開始ブロック</translation>
    </message>
    <message>
        <source>Synced Headers</source>
        <translation>同期済みヘッダ</translation>
    </message>
    <message>
        <source>Synced Blocks</source>
        <translation>同期済みブロック</translation>
    </message>
    <message>
        <source>User Agent</source>
        <translation>ユーザーエージェント</translation>
    </message>
    <message>
        <source>Open the %1 debug log file from the current data directory. This can take a few seconds for large log files.</source>
        <translation>現在のデータディレクトリから %1 のデバッグ用ログファイルを開きます。ログファイルが巨大な場合、数秒かかることがあります。</translation>
    </message>
    <message>
        <source>Decrease font size</source>
        <translation>文字サイズを縮小</translation>
    </message>
    <message>
        <source>Increase font size</source>
        <translation>文字サイズを拡大</translation>
    </message>
    <message>
        <source>Services</source>
        <translation>サービス</translation>
    </message>
    <message>
        <source>Ban Score</source>
        <translation>Banスコア</translation>
    </message>
    <message>
        <source>Connection Time</source>
        <translation>接続時間</translation>
    </message>
    <message>
        <source>Last Send</source>
        <translation>最終送信</translation>
    </message>
    <message>
        <source>Last Receive</source>
        <translation>最終受信</translation>
    </message>
    <message>
        <source>Ping Time</source>
        <translation>Ping時間</translation>
    </message>
    <message>
        <source>The duration of a currently outstanding ping.</source>
        <translation>現在実行中の ping にかかっている時間。</translation>
    </message>
    <message>
        <source>Ping Wait</source>
        <translation>Ping待ち</translation>
    </message>
    <message>
        <source>Min Ping</source>
        <translation>最小 Ping</translation>
    </message>
    <message>
        <source>Time Offset</source>
        <translation>時間オフセット</translation>
    </message>
    <message>
        <source>Last block time</source>
        <translation>最終ブロックの日時</translation>
    </message>
    <message>
        <source>&amp;Open</source>
        <translation>開く(&amp;O)</translation>
    </message>
    <message>
        <source>&amp;Console</source>
        <translation>コンソール(&amp;C)</translation>
    </message>
    <message>
        <source>&amp;Network Traffic</source>
        <translation>ネットワークトラフィック(&amp;N)</translation>
    </message>
    <message>
        <source>Totals</source>
        <translation>合計</translation>
    </message>
    <message>
        <source>In:</source>
        <translation>入力:</translation>
    </message>
    <message>
        <source>Out:</source>
        <translation>出力:</translation>
    </message>
    <message>
        <source>Debug log file</source>
        <translation>デバッグ用ログファイル</translation>
    </message>
    <message>
        <source>Clear console</source>
        <translation>コンソールをクリア</translation>
    </message>
    <message>
        <source>1 &amp;hour</source>
        <translation>1時間(&amp;H)</translation>
    </message>
    <message>
        <source>1 &amp;day</source>
        <translation>1日(&amp;D)</translation>
    </message>
    <message>
        <source>1 &amp;week</source>
        <translation>1週間(&amp;W)</translation>
    </message>
    <message>
        <source>1 &amp;year</source>
        <translation>1年(&amp;Y)</translation>
    </message>
    <message>
        <source>&amp;Disconnect</source>
        <translation>切断(&amp;D)</translation>
    </message>
    <message>
        <source>Ban for</source>
        <translation>Banする:</translation>
    </message>
    <message>
        <source>&amp;Unban</source>
        <translation>Banを解除する(&amp;U)</translation>
    </message>
    <message>
        <source>Welcome to the %1 RPC console.</source>
        <translation>%1 の RPC コンソールへようこそ。</translation>
    </message>
    <message>
        <source>Use up and down arrows to navigate history, and %1 to clear screen.</source>
        <translation>上下の矢印で履歴をたどれます。%1 でスクリーンを消去できます。</translation>
    </message>
    <message>
        <source>Type %1 for an overview of available commands.</source>
        <translation>使用可能なコマンドを見るには %1 と入力します。</translation>
    </message>
    <message>
        <source>For more information on using this console type %1.</source>
        <translation>詳しくは、コンソールで %1 と入力してください。</translation>
    </message>
    <message>
        <source>WARNING: Scammers have been active, telling users to type commands here, stealing their wallet contents. Do not use this console without fully understanding the ramifications of a command.</source>
        <translation>警告: 以前から詐欺師が活発に活動しており、この画面でユーザーにコマンドを入力させてウォレットの中身を盗もうとしています。コマンドを実行した結果何が起こるかを完全に理解していない場合は、このコンソールを利用しないでください。</translation>
    </message>
    <message>
        <source>Network activity disabled</source>
        <translation>ネットワーク活動が無効になりました</translation>
    </message>
    <message>
        <source>Executing command without any wallet</source>
        <translation>どのウォレットも使わずにコマンドを実行します</translation>
    </message>
    <message>
        <source>Executing command using "%1" wallet</source>
        <translation>"%1" ウォレットを使ってコマンドを実行します</translation>
    </message>
    <message>
        <source>(node id: %1)</source>
        <translation>(ノードID: %1)</translation>
    </message>
    <message>
        <source>via %1</source>
        <translation>%1 経由</translation>
    </message>
    <message>
        <source>never</source>
        <translation>まだ無し</translation>
    </message>
    <message>
        <source>Inbound</source>
        <translation>内向き</translation>
    </message>
    <message>
        <source>Outbound</source>
        <translation>外向き</translation>
    </message>
    <message>
        <source>Yes</source>
        <translation>はい</translation>
    </message>
    <message>
        <source>No</source>
        <translation>いいえ</translation>
    </message>
    <message>
        <source>Unknown</source>
        <translation>不明</translation>
    </message>
</context>
<context>
    <name>ReceiveCoinsDialog</name>
    <message>
        <source>&amp;Amount:</source>
        <translation>金額:(&amp;A)</translation>
    </message>
    <message>
        <source>&amp;Label:</source>
        <translation>ラベル(&amp;L):</translation>
    </message>
    <message>
        <source>&amp;Message:</source>
        <translation>メッセージ (&amp;M):</translation>
    </message>
    <message>
        <source>An optional message to attach to the payment request, which will be displayed when the request is opened. Note: The message will not be sent with the payment over the Particl network.</source>
        <translation>支払いリクエストに添付するメッセージ（任意）。支払リクエスト開始時に表示されます。注意: メッセージは Particl ネットワーク上へ送信されません。</translation>
    </message>
    <message>
        <source>An optional label to associate with the new receiving address.</source>
        <translation>新規受取用アドレスに紐づけるラベル（任意）。</translation>
    </message>
    <message>
        <source>Use this form to request payments. All fields are &lt;b&gt;optional&lt;/b&gt;.</source>
        <translation>このフォームで支払いをリクエストしましょう。全ての入力欄は&lt;b&gt;任意入力&lt;/b&gt;です。</translation>
    </message>
    <message>
        <source>An optional amount to request. Leave this empty or zero to not request a specific amount.</source>
        <translation>リクエストする金額（任意）。特定の金額をリクエストしない場合は、この欄は空白のままかゼロにしてください。</translation>
    </message>
    <message>
        <source>Clear all fields of the form.</source>
        <translation>全ての入力欄をクリア</translation>
    </message>
    <message>
        <source>Clear</source>
        <translation>クリア</translation>
    </message>
    <message>
        <source>Native segwit addresses (aka Bech32 or BIP-173) reduce your transaction fees later on and offer better protection against typos, but old wallets don't support them. When unchecked, an address compatible with older wallets will be created instead.</source>
        <translation>ネイティブ Segwit アドレス(別名: Bech32 アドレス・ BIP-173 アドレス)を利用することで、取引手数料が安くなり、誤入力防止機能も強化されますが、Segwit アドレスをサポートしない古いウォレットとは取引できません。チェックを外すと、古いウォレットとの互換性を保ったアドレスが代わりに生成されます。</translation>
    </message>
    <message>
        <source>Generate native segwit (Bech32) address</source>
        <translation>Segwit アドレス（Bech32 アドレス）を生成</translation>
    </message>
    <message>
        <source>Requested payments history</source>
        <translation>支払いリクエスト履歴</translation>
    </message>
    <message>
        <source>&amp;Request payment</source>
        <translation>支払いをリクエスト(&amp;R)</translation>
    </message>
    <message>
        <source>Show the selected request (does the same as double clicking an entry)</source>
        <translation>選択されたリクエストを表示（項目をダブルクリックすることでも表示できます）</translation>
    </message>
    <message>
        <source>Show</source>
        <translation>表示</translation>
    </message>
    <message>
        <source>Remove the selected entries from the list</source>
        <translation>選択項目をリストから削除</translation>
    </message>
    <message>
        <source>Remove</source>
        <translation>削除</translation>
    </message>
    <message>
        <source>Copy URI</source>
        <translation>URIをコピー</translation>
    </message>
    <message>
        <source>Copy label</source>
        <translation>ラベルをコピー</translation>
    </message>
    <message>
        <source>Copy message</source>
        <translation>メッセージをコピー</translation>
    </message>
    <message>
        <source>Copy amount</source>
        <translation>金額をコピー</translation>
    </message>
</context>
<context>
    <name>ReceiveRequestDialog</name>
    <message>
        <source>QR Code</source>
        <translation>QRコード</translation>
    </message>
    <message>
        <source>Copy &amp;URI</source>
        <translation>URIをコピーする(&amp;U)</translation>
    </message>
    <message>
        <source>Copy &amp;Address</source>
        <translation>アドレスをコピー(&amp;A)</translation>
    </message>
    <message>
        <source>&amp;Save Image...</source>
        <translation>画像を保存(&amp;S)...</translation>
    </message>
    <message>
        <source>Request payment to %1</source>
        <translation>%1 への支払いリクエスト</translation>
    </message>
    <message>
        <source>Payment information</source>
        <translation>支払い情報</translation>
    </message>
    <message>
        <source>URI</source>
        <translation>URI</translation>
    </message>
    <message>
        <source>Address</source>
        <translation>アドレス</translation>
    </message>
    <message>
        <source>Amount</source>
        <translation>金額</translation>
    </message>
    <message>
        <source>Label</source>
        <translation>ラベル</translation>
    </message>
    <message>
        <source>Message</source>
        <translation>メッセージ</translation>
    </message>
    <message>
        <source>Wallet</source>
        <translation>ウォレット</translation>
    </message>
    <message>
        <source>Resulting URI too long, try to reduce the text for label / message.</source>
        <translation>生成されたURIが長すぎです。ラベルやメッセージのテキストを短くしてください。</translation>
    </message>
    <message>
        <source>Error encoding URI into QR Code.</source>
        <translation>URIをQRコードへ変換している際にエラーが発生しました。</translation>
    </message>
</context>
<context>
    <name>RecentRequestsTableModel</name>
    <message>
        <source>Date</source>
        <translation>日時</translation>
    </message>
    <message>
        <source>Label</source>
        <translation>ラベル</translation>
    </message>
    <message>
        <source>Message</source>
        <translation>メッセージ</translation>
    </message>
    <message>
        <source>(no label)</source>
        <translation>(ラベル無し)</translation>
    </message>
    <message>
        <source>(no message)</source>
        <translation>(メッセージ無し)</translation>
    </message>
    <message>
        <source>(no amount requested)</source>
        <translation>(指定無し)</translation>
    </message>
    <message>
        <source>Requested</source>
        <translation>リクエストされた金額</translation>
    </message>
</context>
<context>
    <name>SendCoinsDialog</name>
    <message>
        <source>Send Coins</source>
        <translation>コインの送金</translation>
    </message>
    <message>
        <source>Coin Control Features</source>
        <translation>コインコントロール機能</translation>
    </message>
    <message>
        <source>Inputs...</source>
        <translation>インプット...</translation>
    </message>
    <message>
        <source>automatically selected</source>
        <translation>自動選択</translation>
    </message>
    <message>
        <source>Insufficient funds!</source>
        <translation>残高不足です！</translation>
    </message>
    <message>
        <source>Quantity:</source>
        <translation>選択数:</translation>
    </message>
    <message>
        <source>Bytes:</source>
        <translation>バイト数:</translation>
    </message>
    <message>
        <source>Amount:</source>
        <translation>金額:</translation>
    </message>
    <message>
        <source>Fee:</source>
        <translation>手数料:</translation>
    </message>
    <message>
        <source>After Fee:</source>
        <translation>手数料差引後金額:</translation>
    </message>
    <message>
        <source>Change:</source>
        <translation>お釣り:</translation>
    </message>
    <message>
        <source>If this is activated, but the change address is empty or invalid, change will be sent to a newly generated address.</source>
        <translation>チェックが付いているにもかかわらず、お釣りアドレスが空欄や無効である場合、お釣りは新しく生成されたアドレスへ送金されます。</translation>
    </message>
    <message>
        <source>Custom change address</source>
        <translation>カスタムお釣りアドレス</translation>
    </message>
    <message>
        <source>Transaction Fee:</source>
        <translation>トランザクション手数料：</translation>
    </message>
    <message>
        <source>Choose...</source>
        <translation>選択...</translation>
    </message>
    <message>
        <source>Using the fallbackfee can result in sending a transaction that will take several hours or days (or never) to confirm. Consider choosing your fee manually or wait until you have validated the complete chain.</source>
        <translation> 代替料金を利用することで、承認されるまでに数時間または数日 (ないし一生承認されない) トランザクションを送信してしまう可能性があります。手動にて手数料を選択するか、完全なブロックチェーンの検証が終わるまで待つことを検討しましょう</translation>
    </message>
    <message>
        <source>Warning: Fee estimation is currently not possible.</source>
        <translation>警告: 手数料推定機能は現在利用できません。</translation>
    </message>
    <message>
        <source>collapse fee-settings</source>
        <translation>手数料設定を折りたたむ</translation>
    </message>
    <message>
        <source>Specify a custom fee per kB (1,000 bytes) of the transaction's virtual size.

Note:  Since the fee is calculated on a per-byte basis, a fee of "100 satoshis per kB" for a transaction size of 500 bytes (half of 1 kB) would ultimately yield a fee of only 50 satoshis.</source>
        <translation>トランザクションの仮想サイズの1 kB(1,000 バイト)あたりのカスタム手数料を指定する。

注: 手数料はバイト単位で計算されるので、500 バイト(1 kBの半分)のトランザクションサイズに対する「1 kBあたり 100 satoshi」の手数料は、最終的にはわずか 50 satoshi となります。</translation>
    </message>
    <message>
        <source>per kilobyte</source>
        <translation>1キロバイトあたり</translation>
    </message>
    <message>
        <source>Hide</source>
        <translation>隠す</translation>
    </message>
    <message>
        <source>Recommended:</source>
        <translation>推奨:</translation>
    </message>
    <message>
        <source>Custom:</source>
        <translation>カスタム:</translation>
    </message>
    <message>
        <source>(Smart fee not initialized yet. This usually takes a few blocks...)</source>
        <translation>（スマート手数料はまだ初期化されていません。これにはおおよそ数ブロックほどかかります...）</translation>
    </message>
    <message>
        <source>Send to multiple recipients at once</source>
        <translation>一度に複数の送金先に送る</translation>
    </message>
    <message>
        <source>Add &amp;Recipient</source>
        <translation>送金先を追加(&amp;R)</translation>
    </message>
    <message>
        <source>Clear all fields of the form.</source>
        <translation>全ての入力欄をクリア</translation>
    </message>
    <message>
        <source>Dust:</source>
        <translation>ダスト:</translation>
    </message>
    <message>
        <source>When there is less transaction volume than space in the blocks, miners as well as relaying nodes may enforce a minimum fee. Paying only this minimum fee is just fine, but be aware that this can result in a never confirming transaction once there is more demand for particl transactions than the network can process.</source>
        <translation>ブロック内の空きよりトランザクション流量が少ない場合、マイナーや中継ノードは最低限の手数料でも処理することがあります。この最低限の手数料だけを支払っても問題ありませんが、一度トランザクションの需要がネットワークの処理能力を超えてしまった場合には、トランザクションが永久に承認されなくなってしまう可能性があることにご注意ください。</translation>
    </message>
    <message>
        <source>A too low fee might result in a never confirming transaction (read the tooltip)</source>
        <translation>手数料が低すぎるとトランザクションが永久に承認されなくなる可能性があります (ツールチップを参照)</translation>
    </message>
    <message>
        <source>Confirmation time target:</source>
        <translation>目標承認時間</translation>
    </message>
    <message>
        <source>Enable Replace-By-Fee</source>
        <translation>Replace-By-Fee を有効化する</translation>
    </message>
    <message>
        <source>With Replace-By-Fee (BIP-125) you can increase a transaction's fee after it is sent. Without this, a higher fee may be recommended to compensate for increased transaction delay risk.</source>
        <translation>Replace-By-Fee(手数料の上乗せ: BIP-125)機能を有効にすることで、トランザクション送信後でも手数料を上乗せすることができます。この機能を利用しない場合、予め手数料を多めに見積もっておかないと取引が遅れる可能性があります。</translation>
    </message>
    <message>
        <source>Clear &amp;All</source>
        <translation>全てクリア(&amp;A)</translation>
    </message>
    <message>
        <source>Balance:</source>
        <translation>残高:</translation>
    </message>
    <message>
        <source>Confirm the send action</source>
        <translation>送金内容を確認</translation>
    </message>
    <message>
        <source>S&amp;end</source>
        <translation>送金(&amp;E)</translation>
    </message>
    <message>
        <source>Copy quantity</source>
        <translation>選択数をコピー</translation>
    </message>
    <message>
        <source>Copy amount</source>
        <translation>金額をコピー</translation>
    </message>
    <message>
        <source>Copy fee</source>
        <translation>手数料をコピー</translation>
    </message>
    <message>
        <source>Copy after fee</source>
        <translation>手数料差引後金額をコピー</translation>
    </message>
    <message>
        <source>Copy bytes</source>
        <translation>バイト数をコピーす</translation>
    </message>
    <message>
        <source>Copy dust</source>
        <translation>ダストをコピー</translation>
    </message>
    <message>
        <source>Copy change</source>
        <translation>お釣りをコピー</translation>
    </message>
    <message>
        <source>%1 (%2 blocks)</source>
        <translation>%1 (%2 ブロック)</translation>
    </message>
    <message>
        <source>%1 to %2</source>
        <translation>%1 送金先: %2</translation>
    </message>
    <message>
        <source>Are you sure you want to send?</source>
        <translation>送金してもよろしいですか？</translation>
    </message>
    <message>
        <source>or</source>
        <translation>または</translation>
    </message>
    <message>
        <source>You can increase the fee later (signals Replace-By-Fee, BIP-125).</source>
        <translation>手数料は後から上乗せ可能です(Replace-By-Fee(手数料の上乗せ: BIP-125)機能が有効)。</translation>
    </message>
    <message>
        <source>from wallet %1</source>
        <translation>%1 ウォレット から</translation>
    </message>
    <message>
        <source>Please, review your transaction.</source>
        <translation>取引内容の最終確認をしてください。</translation>
    </message>
    <message>
        <source>Transaction fee</source>
        <translation>取引手数料</translation>
    </message>
    <message>
        <source>Not signalling Replace-By-Fee, BIP-125.</source>
        <translation>Replace-By-Fee(手数料の上乗せ: BIP-125)機能は有効になっていません。</translation>
    </message>
    <message>
        <source>Total Amount</source>
        <translation>合計</translation>
    </message>
    <message>
        <source>Confirm send coins</source>
        <translation>送金の確認</translation>
    </message>
    <message>
        <source>The recipient address is not valid. Please recheck.</source>
        <translation>送金先アドレスが不正です。再確認してください。</translation>
    </message>
    <message>
        <source>The amount to pay must be larger than 0.</source>
        <translation>支払い総額は0より大きい必要があります。</translation>
    </message>
    <message>
        <source>The amount exceeds your balance.</source>
        <translation>支払い総額が残高を超えています。</translation>
    </message>
    <message>
        <source>The total exceeds your balance when the %1 transaction fee is included.</source>
        <translation>取引手数料 %1 を含めた総額が残高を超えています。</translation>
    </message>
    <message>
        <source>Duplicate address found: addresses should only be used once each.</source>
        <translation>重複したアドレスが見つかりました: アドレスはそれぞれ一度のみ使用することができます。</translation>
    </message>
    <message>
        <source>Transaction creation failed!</source>
        <translation>取引の作成に失敗しました！</translation>
    </message>
    <message>
        <source>The transaction was rejected with the following reason: %1</source>
        <translation>取引は次の理由により拒否されました: %1</translation>
    </message>
    <message>
        <source>A fee higher than %1 is considered an absurdly high fee.</source>
        <translation>%1 よりも高い手数料は、異常に高すぎです。</translation>
    </message>
    <message>
        <source>Payment request expired.</source>
        <translation>支払いリクエストが期限切れです。</translation>
    </message>
    <message numerus="yes">
        <source>Estimated to begin confirmation within %n block(s).</source>
        <translation><numerusform>予想される承認開始ブロック: %n ブロック以内</numerusform></translation>
    </message>
    <message>
        <source>Warning: Invalid Particl address</source>
        <translation>警告: 無効な Particl アドレス</translation>
    </message>
    <message>
        <source>Warning: Unknown change address</source>
        <translation>警告：正体不明のお釣りアドレスです</translation>
    </message>
    <message>
        <source>Confirm custom change address</source>
        <translation>カスタムお釣りアドレスの確認</translation>
    </message>
    <message>
        <source>The address you selected for change is not part of this wallet. Any or all funds in your wallet may be sent to this address. Are you sure?</source>
        <translation>お釣り用として指定されたアドレスはこのウォレットのものではありません。このウォレットの一部又は全部の資産がこのアドレスへ送金されます。よろしいですか？</translation>
    </message>
    <message>
        <source>(no label)</source>
        <translation>(ラベル無し)</translation>
    </message>
</context>
<context>
    <name>SendCoinsEntry</name>
    <message>
        <source>A&amp;mount:</source>
        <translation>金額(&amp;A):</translation>
    </message>
    <message>
        <source>Pay &amp;To:</source>
        <translation>送金先(&amp;T):</translation>
    </message>
    <message>
        <source>&amp;Label:</source>
        <translation>ラベル(&amp;L):</translation>
    </message>
    <message>
        <source>Choose previously used address</source>
        <translation>これまでに送金したことがあるアドレスから選択</translation>
    </message>
    <message>
        <source>This is a normal payment.</source>
        <translation>これは通常の支払いです。</translation>
    </message>
    <message>
        <source>The Particl address to send the payment to</source>
        <translation>支払い先 Particl アドレス</translation>
    </message>
    <message>
        <source>Alt+A</source>
        <translation>Alt+A</translation>
    </message>
    <message>
        <source>Paste address from clipboard</source>
        <translation>クリップボードからアドレスを貼り付け</translation>
    </message>
    <message>
        <source>Alt+P</source>
        <translation>Alt+P</translation>
    </message>
    <message>
        <source>Remove this entry</source>
        <translation>この項目を削除</translation>
    </message>
    <message>
        <source>The fee will be deducted from the amount being sent. The recipient will receive less particl than you enter in the amount field. If multiple recipients are selected, the fee is split equally.</source>
        <translation>手数料は送金する金額から差し引かれます。送金先には金額欄で指定した額よりも少ない Particl が送られます。送金先が複数ある場合は、手数料は均等に分けられます。</translation>
    </message>
    <message>
        <source>S&amp;ubtract fee from amount</source>
        <translation>送金額から手数料を差し引く(&amp;U)</translation>
    </message>
    <message>
        <source>Use available balance</source>
        <translation>利用可能な残額を使用</translation>
    </message>
    <message>
        <source>Message:</source>
        <translation>メッセージ:</translation>
    </message>
    <message>
        <source>This is an unauthenticated payment request.</source>
        <translation>これは未認証の支払いリクエストです。</translation>
    </message>
    <message>
        <source>This is an authenticated payment request.</source>
        <translation>これは認証済みの支払いリクエストです。</translation>
    </message>
    <message>
        <source>Enter a label for this address to add it to the list of used addresses</source>
        <translation>このアドレスに対するラベルを入力することで、送金したことがあるアドレスの一覧に追加することができます</translation>
    </message>
    <message>
        <source>A message that was attached to the particl: URI which will be stored with the transaction for your reference. Note: This message will not be sent over the Particl network.</source>
        <translation>particl: URIに添付されていたメッセージです。これは参照用として取引とともに保存されます。注意: メッセージは Particl ネットワーク上へ送信されません。</translation>
    </message>
    <message>
        <source>Pay To:</source>
        <translation>送金先:</translation>
    </message>
    <message>
        <source>Memo:</source>
        <translation>メモ:</translation>
    </message>
    <message>
        <source>Enter a label for this address to add it to your address book</source>
        <translation>アドレス帳に追加するには、このアドレスのラベルを入力します</translation>
    </message>
</context>
<context>
    <name>SendConfirmationDialog</name>
    <message>
        <source>Yes</source>
        <translation>はい</translation>
    </message>
</context>
<context>
    <name>ShutdownWindow</name>
    <message>
        <source>%1 is shutting down...</source>
        <translation>%1 をシャットダウンしています...</translation>
    </message>
    <message>
        <source>Do not shut down the computer until this window disappears.</source>
        <translation>このウィンドウが消えるまでコンピュータをシャットダウンしないでください。</translation>
    </message>
</context>
<context>
    <name>SignVerifyMessageDialog</name>
    <message>
        <source>Signatures - Sign / Verify a Message</source>
        <translation>署名 - メッセージの署名・検証</translation>
    </message>
    <message>
        <source>&amp;Sign Message</source>
        <translation>メッセージの署名(&amp;S)</translation>
    </message>
    <message>
        <source>You can sign messages/agreements with your addresses to prove you can receive particl sent to them. Be careful not to sign anything vague or random, as phishing attacks may try to trick you into signing your identity over to them. Only sign fully-detailed statements you agree to.</source>
        <translation>あなたが所有しているアドレスでメッセージや契約書に署名をすることで、それらのアドレスへ送られた Particl を受け取ることができることを証明できます。フィッシング攻撃者があなたを騙して、あなたの身分情報に署名させようとしている可能性があるため、よくわからないものやランダムな文字列に対して署名しないでください。あなたが同意した、よく詳細の記された文言にのみ署名するようにしてください。</translation>
    </message>
    <message>
        <source>The Particl address to sign the message with</source>
        <translation>メッセージの署名に使用する Particl アドレス</translation>
    </message>
    <message>
        <source>Choose previously used address</source>
        <translation>これまでに使用したことがあるアドレスから選択</translation>
    </message>
    <message>
        <source>Alt+A</source>
        <translation>Alt+A</translation>
    </message>
    <message>
        <source>Paste address from clipboard</source>
        <translation>クリップボードからアドレスを貼り付け</translation>
    </message>
    <message>
        <source>Alt+P</source>
        <translation>Alt+P</translation>
    </message>
    <message>
        <source>Enter the message you want to sign here</source>
        <translation>署名するメッセージを入力</translation>
    </message>
    <message>
        <source>Signature</source>
        <translation>署名</translation>
    </message>
    <message>
        <source>Copy the current signature to the system clipboard</source>
        <translation>この署名をシステムのクリップボードにコピー</translation>
    </message>
    <message>
        <source>Sign the message to prove you own this Particl address</source>
        <translation>メッセージに署名してこの Particl アドレスを所有していることを証明</translation>
    </message>
    <message>
        <source>Sign &amp;Message</source>
        <translation>メッセージを署名(&amp;M)</translation>
    </message>
    <message>
        <source>Reset all sign message fields</source>
        <translation>入力欄の内容を全て消去</translation>
    </message>
    <message>
        <source>Clear &amp;All</source>
        <translation>全てクリア(&amp;A)</translation>
    </message>
    <message>
        <source>&amp;Verify Message</source>
        <translation>メッセージの検証(&amp;V)</translation>
    </message>
    <message>
        <source>Enter the receiver's address, message (ensure you copy line breaks, spaces, tabs, etc. exactly) and signature below to verify the message. Be careful not to read more into the signature than what is in the signed message itself, to avoid being tricked by a man-in-the-middle attack. Note that this only proves the signing party receives with the address, it cannot prove sendership of any transaction!</source>
        <translation>送金先のアドレスと、メッセージ（改行やスペース、タブなども完全に一致させること）および署名を以下に入力し、メッセージを検証します。中間者攻撃により騙されるのを防ぐため、署名対象のメッセージから書かれていること以上の意味を読み取ろうとしないでください。また、これは署名作成者がこのアドレスで受け取れることを証明するだけであり、取引の送信権限を証明するものではありません！</translation>
    </message>
    <message>
        <source>The Particl address the message was signed with</source>
        <translation>メッセージの署名に使われた Particl アドレス</translation>
    </message>
    <message>
        <source>Verify the message to ensure it was signed with the specified Particl address</source>
        <translation>メッセージを検証して指定された Particl アドレスで署名されたことを確認</translation>
    </message>
    <message>
        <source>Verify &amp;Message</source>
        <translation>メッセージを検証(&amp;M)</translation>
    </message>
    <message>
        <source>Reset all verify message fields</source>
        <translation>入力欄の内容を全て消去</translation>
    </message>
    <message>
        <source>Click "Sign Message" to generate signature</source>
        <translation>「メッセージを署名」をクリックして署名を生成</translation>
    </message>
    <message>
        <source>The entered address is invalid.</source>
        <translation>不正なアドレスが入力されました。</translation>
    </message>
    <message>
        <source>Please check the address and try again.</source>
        <translation>アドレスが正しいか確かめてから、もう一度試してください。</translation>
    </message>
    <message>
        <source>The entered address does not refer to a key.</source>
        <translation>入力されたアドレスに紐づく鍵がありません。</translation>
    </message>
    <message>
        <source>Wallet unlock was cancelled.</source>
        <translation>ウォレットのアンロックはキャンセルされました。</translation>
    </message>
    <message>
        <source>Private key for the entered address is not available.</source>
        <translation>入力されたアドレスの秘密鍵は利用できません。</translation>
    </message>
    <message>
        <source>Message signing failed.</source>
        <translation>メッセージの署名に失敗しました。</translation>
    </message>
    <message>
        <source>Message signed.</source>
        <translation>メッセージに署名しました。</translation>
    </message>
    <message>
        <source>The signature could not be decoded.</source>
        <translation>署名が復号できませんでした。</translation>
    </message>
    <message>
        <source>Please check the signature and try again.</source>
        <translation>署名が正しいか確認してから、もう一度試してください。</translation>
    </message>
    <message>
        <source>The signature did not match the message digest.</source>
        <translation>署名がメッセージダイジェストと一致しませんでした。</translation>
    </message>
    <message>
        <source>Message verification failed.</source>
        <translation>メッセージの検証に失敗しました。</translation>
    </message>
    <message>
        <source>Message verified.</source>
        <translation>メッセージは検証されました。</translation>
    </message>
</context>
<context>
    <name>SplashScreen</name>
    <message>
        <source>[testnet]</source>
        <translation>[testnet]</translation>
    </message>
</context>
<context>
    <name>TrafficGraphWidget</name>
    <message>
        <source>KB/s</source>
        <translation>KB/秒</translation>
    </message>
</context>
<context>
    <name>TransactionDesc</name>
    <message numerus="yes">
        <source>Open for %n more block(s)</source>
        <translation><numerusform>あと %n ブロックは未承認の予定</numerusform></translation>
    </message>
    <message>
        <source>Open until %1</source>
        <translation>%1 まで未承認の予定</translation>
    </message>
    <message>
        <source>conflicted with a transaction with %1 confirmations</source>
        <translation>%1 承認の取引と衝突</translation>
    </message>
    <message>
        <source>0/unconfirmed, %1</source>
        <translation>0/未承認, %1</translation>
    </message>
    <message>
        <source>in memory pool</source>
        <translation>メモリプール内</translation>
    </message>
    <message>
        <source>not in memory pool</source>
        <translation>メモリプール外</translation>
    </message>
    <message>
        <source>abandoned</source>
        <translation>送信中止</translation>
    </message>
    <message>
        <source>%1/unconfirmed</source>
        <translation>%1/未承認</translation>
    </message>
    <message>
        <source>%1 confirmations</source>
        <translation>%1 承認</translation>
    </message>
    <message>
        <source>Status</source>
        <translation>状態</translation>
    </message>
    <message>
        <source>Date</source>
        <translation>日付</translation>
    </message>
    <message>
        <source>Source</source>
        <translation>ソース</translation>
    </message>
    <message>
        <source>Generated</source>
        <translation>生成</translation>
    </message>
    <message>
        <source>From</source>
        <translation>送金元</translation>
    </message>
    <message>
        <source>unknown</source>
        <translation>不明</translation>
    </message>
    <message>
        <source>To</source>
        <translation>送金先</translation>
    </message>
    <message>
        <source>own address</source>
        <translation>自分のアドレス</translation>
    </message>
    <message>
        <source>watch-only</source>
        <translation>ウォッチ限定</translation>
    </message>
    <message>
        <source>label</source>
        <translation>ラベル</translation>
    </message>
    <message>
        <source>Credit</source>
        <translation>貸方</translation>
    </message>
    <message numerus="yes">
        <source>matures in %n more block(s)</source>
        <translation><numerusform>あと %n ブロックで成熟</numerusform></translation>
    </message>
    <message>
        <source>not accepted</source>
        <translation>承認されていない</translation>
    </message>
    <message>
        <source>Debit</source>
        <translation>借方</translation>
    </message>
    <message>
        <source>Total debit</source>
        <translation>借方総計</translation>
    </message>
    <message>
        <source>Total credit</source>
        <translation>貸方総計</translation>
    </message>
    <message>
        <source>Transaction fee</source>
        <translation>取引手数料</translation>
    </message>
    <message>
        <source>Net amount</source>
        <translation>正味金額</translation>
    </message>
    <message>
        <source>Message</source>
        <translation>メッセージ</translation>
    </message>
    <message>
        <source>Comment</source>
        <translation>コメント</translation>
    </message>
    <message>
        <source>Transaction ID</source>
        <translation>取引ID</translation>
    </message>
    <message>
        <source>Transaction total size</source>
        <translation>トランザクションの全体サイズ</translation>
    </message>
    <message>
        <source>Transaction virtual size</source>
        <translation>トランザクションの仮想サイズ</translation>
    </message>
    <message>
        <source>Output index</source>
        <translation>アウトプット インデックス数</translation>
    </message>
    <message>
        <source>Merchant</source>
        <translation>リクエスト元</translation>
    </message>
    <message>
        <source>Generated coins must mature %1 blocks before they can be spent. When you generated this block, it was broadcast to the network to be added to the block chain. If it fails to get into the chain, its state will change to "not accepted" and it won't be spendable. This may occasionally happen if another node generates a block within a few seconds of yours.</source>
        <translation>生成されたコインは、%1 ブロックの間成熟させたあとに使用可能になります。このブロックは生成された際、ブロックチェーンに取り込まれるためにネットワークに放流されました。ブロックチェーンに取り込まれられなかった場合、取引状態が「承認されていない」に変更され、コインは使用不能になります。これは、別のノードがあなたの数秒前にブロックを生成した場合に時々起こる場合があります。</translation>
    </message>
    <message>
        <source>Debug information</source>
        <translation>デバッグ情報</translation>
    </message>
    <message>
        <source>Transaction</source>
        <translation>トランザクション</translation>
    </message>
    <message>
        <source>Inputs</source>
        <translation>インプット</translation>
    </message>
    <message>
        <source>Amount</source>
        <translation>金額</translation>
    </message>
    <message>
        <source>true</source>
        <translation>はい</translation>
    </message>
    <message>
        <source>false</source>
        <translation>いいえ</translation>
    </message>
</context>
<context>
    <name>TransactionDescDialog</name>
    <message>
        <source>This pane shows a detailed description of the transaction</source>
        <translation>取引の詳細</translation>
    </message>
    <message>
        <source>Details for %1</source>
        <translation>%1 の詳細</translation>
    </message>
</context>
<context>
    <name>TransactionTableModel</name>
    <message>
        <source>Date</source>
        <translation>日時</translation>
    </message>
    <message>
        <source>Type</source>
        <translation>種別</translation>
    </message>
    <message>
        <source>Label</source>
        <translation>ラベル</translation>
    </message>
    <message numerus="yes">
        <source>Open for %n more block(s)</source>
        <translation><numerusform>あと %n ブロックは未承認の予定</numerusform></translation>
    </message>
    <message>
        <source>Open until %1</source>
        <translation>%1 まで未承認の予定</translation>
    </message>
    <message>
        <source>Unconfirmed</source>
        <translation>未承認</translation>
    </message>
    <message>
        <source>Abandoned</source>
        <translation>送信中止</translation>
    </message>
    <message>
        <source>Confirming (%1 of %2 recommended confirmations)</source>
        <translation>承認中（推奨承認数 %2 のうち %1 承認が完了）</translation>
    </message>
    <message>
        <source>Confirmed (%1 confirmations)</source>
        <translation>承認されました（%1 承認）</translation>
    </message>
    <message>
        <source>Conflicted</source>
        <translation>衝突</translation>
    </message>
    <message>
        <source>Immature (%1 confirmations, will be available after %2)</source>
        <translation>未成熟（%1 承認。%2 承認完了後に使用可能）</translation>
    </message>
    <message>
        <source>Generated but not accepted</source>
        <translation>生成されましたが承認されませんでした</translation>
    </message>
    <message>
        <source>Received with</source>
        <translation>受取(通常)</translation>
    </message>
    <message>
        <source>Received from</source>
        <translation>受取(その他)</translation>
    </message>
    <message>
        <source>Sent to</source>
        <translation>送金</translation>
    </message>
    <message>
        <source>Payment to yourself</source>
        <translation>自分への送金</translation>
    </message>
    <message>
        <source>Mined</source>
        <translation>発掘</translation>
    </message>
    <message>
        <source>watch-only</source>
        <translation>ウォッチ限定</translation>
    </message>
    <message>
        <source>(n/a)</source>
        <translation>(n/a)</translation>
    </message>
    <message>
        <source>(no label)</source>
        <translation>(ラベル無し)</translation>
    </message>
    <message>
        <source>Transaction status. Hover over this field to show number of confirmations.</source>
        <translation>取引の状況。このフィールドの上にカーソルを置くと承認数が表示されます。</translation>
    </message>
    <message>
        <source>Date and time that the transaction was received.</source>
        <translation>取引を受信した日時。</translation>
    </message>
    <message>
        <source>Type of transaction.</source>
        <translation>取引の種類。</translation>
    </message>
    <message>
        <source>Whether or not a watch-only address is involved in this transaction.</source>
        <translation>ウォッチ限定アドレスがこの取引に含まれているかどうか。</translation>
    </message>
    <message>
        <source>User-defined intent/purpose of the transaction.</source>
        <translation>ユーザー定義の取引の目的や用途。</translation>
    </message>
    <message>
        <source>Amount removed from or added to balance.</source>
        <translation>残高から増えた又は減った総額。</translation>
    </message>
</context>
<context>
    <name>TransactionView</name>
    <message>
        <source>All</source>
        <translation>すべて</translation>
    </message>
    <message>
        <source>Today</source>
        <translation>今日</translation>
    </message>
    <message>
        <source>This week</source>
        <translation>今週</translation>
    </message>
    <message>
        <source>This month</source>
        <translation>今月</translation>
    </message>
    <message>
        <source>Last month</source>
        <translation>先月</translation>
    </message>
    <message>
        <source>This year</source>
        <translation>今年</translation>
    </message>
    <message>
        <source>Range...</source>
        <translation>期間指定...</translation>
    </message>
    <message>
        <source>Received with</source>
        <translation>受取</translation>
    </message>
    <message>
        <source>Sent to</source>
        <translation>送金</translation>
    </message>
    <message>
        <source>To yourself</source>
        <translation>自己送金</translation>
    </message>
    <message>
        <source>Mined</source>
        <translation>発掘</translation>
    </message>
    <message>
        <source>Other</source>
        <translation>その他</translation>
    </message>
    <message>
        <source>Enter address, transaction id, or label to search</source>
        <translation>検索したいアドレスや取引ID、ラベルを入力</translation>
    </message>
    <message>
        <source>Min amount</source>
        <translation>表示最小金額</translation>
    </message>
    <message>
        <source>Abandon transaction</source>
        <translation>取引の送信を中止</translation>
    </message>
    <message>
        <source>Increase transaction fee</source>
        <translation>取引手数料を上乗せ</translation>
    </message>
    <message>
        <source>Copy address</source>
        <translation>アドレスをコピー</translation>
    </message>
    <message>
        <source>Copy label</source>
        <translation>ラベルをコピー</translation>
    </message>
    <message>
        <source>Copy amount</source>
        <translation>金額をコピー</translation>
    </message>
    <message>
        <source>Copy transaction ID</source>
        <translation>取引IDをコピー</translation>
    </message>
    <message>
        <source>Copy raw transaction</source>
        <translation>生トランザクションをコピー</translation>
    </message>
    <message>
        <source>Copy full transaction details</source>
        <translation>取引の詳細すべてをコピー</translation>
    </message>
    <message>
        <source>Edit label</source>
        <translation>ラベルを編集</translation>
    </message>
    <message>
        <source>Show transaction details</source>
        <translation>取引の詳細を表示</translation>
    </message>
    <message>
        <source>Export Transaction History</source>
        <translation>取引履歴をエクスポート</translation>
    </message>
    <message>
        <source>Comma separated file (*.csv)</source>
        <translation>テキスト CSV (*.csv)</translation>
    </message>
    <message>
        <source>Confirmed</source>
        <translation>承認済み</translation>
    </message>
    <message>
        <source>Watch-only</source>
        <translation>ウォッチ限定</translation>
    </message>
    <message>
        <source>Date</source>
        <translation>日時</translation>
    </message>
    <message>
        <source>Type</source>
        <translation>種別</translation>
    </message>
    <message>
        <source>Label</source>
        <translation>ラベル</translation>
    </message>
    <message>
        <source>Address</source>
        <translation>アドレス</translation>
    </message>
    <message>
        <source>ID</source>
        <translation>ID</translation>
    </message>
    <message>
        <source>Exporting Failed</source>
        <translation>エクスポートに失敗しました</translation>
    </message>
    <message>
        <source>There was an error trying to save the transaction history to %1.</source>
        <translation>取引履歴を %1 に保存する際にエラーが発生しました。</translation>
    </message>
    <message>
        <source>Exporting Successful</source>
        <translation>エクスポートに成功しました</translation>
    </message>
    <message>
        <source>The transaction history was successfully saved to %1.</source>
        <translation>取引履歴は正常に %1 に保存されました。</translation>
    </message>
    <message>
        <source>Range:</source>
        <translation>期間:</translation>
    </message>
    <message>
        <source>to</source>
        <translation>〜</translation>
    </message>
</context>
<context>
    <name>UnitDisplayStatusBarControl</name>
    <message>
        <source>Unit to show amounts in. Click to select another unit.</source>
        <translation>金額を表示する際の単位。クリックすると他の単位を選択できます。</translation>
    </message>
</context>
<context>
    <name>WalletController</name>
    <message>
        <source>Close wallet</source>
        <translation>ウォレットを閉じる</translation>
    </message>
    <message>
        <source>Are you sure you wish to close wallet &lt;i&gt;%1&lt;/i&gt;?</source>
        <translation>本当にウォレット&lt;i&gt;%1&lt;/i&gt;を閉じますか？</translation>
    </message>
    <message>
        <source>Closing the wallet for too long can result in having to resync the entire chain if pruning is enabled.</source>
        <translation>ブロックファイル剪定が有効の場合、長期間ウォレットを起動しないと全チェーンを再度同期させる必要があるかもしれません。</translation>
    </message>
</context>
<context>
    <name>WalletFrame</name>
    <message>
        <source>No wallet has been loaded.</source>
        <translation>ウォレットが読み込まれていません。</translation>
    </message>
</context>
<context>
    <name>WalletModel</name>
    <message>
        <source>Send Coins</source>
        <translation>コインの送金</translation>
    </message>
    <message>
        <source>Fee bump error</source>
        <translation>手数料上乗せエラー</translation>
    </message>
    <message>
        <source>Increasing transaction fee failed</source>
        <translation>取引手数料の上乗せに失敗しました</translation>
    </message>
    <message>
        <source>Do you want to increase the fee?</source>
        <translation>手数料を上乗せしてもよろしいですか？</translation>
    </message>
    <message>
        <source>Current fee:</source>
        <translation>現在の手数料:</translation>
    </message>
    <message>
        <source>Increase:</source>
        <translation>上乗せ額:</translation>
    </message>
    <message>
        <source>New fee:</source>
        <translation>新しい手数料:</translation>
    </message>
    <message>
        <source>Confirm fee bump</source>
        <translation>手数料上乗せの確認</translation>
    </message>
    <message>
        <source>Can't sign transaction.</source>
        <translation>トランザクションを署名できませんでした。</translation>
    </message>
    <message>
        <source>Could not commit transaction</source>
        <translation>トランザクションのコミットに失敗しました</translation>
    </message>
    <message>
        <source>default wallet</source>
        <translation>デフォルトウォレット</translation>
    </message>
</context>
<context>
    <name>WalletView</name>
    <message>
        <source>&amp;Export</source>
        <translation>エクスポート(&amp;E)</translation>
    </message>
    <message>
        <source>Export the data in the current tab to a file</source>
        <translation>現在のタブのデータをファイルにエクスポート</translation>
    </message>
    <message>
        <source>Backup Wallet</source>
        <translation>ウォレットのバックアップ</translation>
    </message>
    <message>
        <source>Wallet Data (*.dat)</source>
        <translation>ウォレット データ (*.dat)</translation>
    </message>
    <message>
        <source>Backup Failed</source>
        <translation>バックアップ失敗</translation>
    </message>
    <message>
        <source>There was an error trying to save the wallet data to %1.</source>
        <translation>ウォレットデータを %1 へ保存する際にエラーが発生しました。</translation>
    </message>
    <message>
        <source>Backup Successful</source>
        <translation>バックアップ成功</translation>
    </message>
    <message>
        <source>The wallet data was successfully saved to %1.</source>
        <translation>ウォレット データは正常に %1 に保存されました。</translation>
    </message>
    <message>
        <source>Cancel</source>
        <translation>キャンセル</translation>
    </message>
</context>
<context>
    <name>bitcoin-core</name>
    <message>
        <source>Distributed under the MIT software license, see the accompanying file %s or %s</source>
        <translation>MIT ソフトウェアライセンスのもとで配布されています。付属の %s ファイルか、 %s を参照してください</translation>
    </message>
    <message>
        <source>Prune configured below the minimum of %d MiB.  Please use a higher number.</source>
        <translation>剪定設定が、設定可能最小値の %d MiBより低く設定されています。より大きい値を使用してください。</translation>
    </message>
    <message>
        <source>Prune: last wallet synchronisation goes beyond pruned data. You need to -reindex (download the whole blockchain again in case of pruned node)</source>
        <translation>剪定: 最後のウォレット同期ポイントが、剪定されたデータを越えています。-reindex を実行する必要があります (剪定されたノードの場合、ブロックチェーン全体を再ダウンロードします)</translation>
    </message>
    <message>
        <source>Rescans are not possible in pruned mode. You will need to use -reindex which will download the whole blockchain again.</source>
        <translation>剪定モードでは再スキャンを行うことはできません。-reindex オプションを指定し、ブロックチェーン全体を再ダウンロードする必要があります。</translation>
    </message>
    <message>
        <source>Error: A fatal internal error occurred, see debug.log for details</source>
        <translation>エラー: 致命的な内部エラーが発生しました。詳細は debug.log を参照してください</translation>
    </message>
    <message>
        <source>Pruning blockstore...</source>
        <translation>ブロック保存容量を剪定中...</translation>
    </message>
    <message>
        <source>Unable to start HTTP server. See debug log for details.</source>
        <translation>HTTPサーバを開始できませんでした。詳細は debug.log を参照してください。</translation>
    </message>
    <message>
        <source>Particl Core</source>
        <translation>Particl コア</translation>
    </message>
    <message>
        <source>The %s developers</source>
        <translation>%s の開発者</translation>
    </message>
    <message>
        <source>Can't generate a change-address key. No keys in the internal keypool and can't generate any keys.</source>
        <translation>おつりアドレスの鍵を作成することができません。内部のキープールに鍵が存在しないため、鍵を生成することができません。</translation>
    </message>
    <message>
        <source>Cannot obtain a lock on data directory %s. %s is probably already running.</source>
        <translation>データ ディレクトリ %s のロックを取得することができません。%s がおそらく既に実行中です。</translation>
    </message>
    <message>
        <source>Cannot provide specific connections and have addrman find outgoing connections at the same.</source>
        <translation>指定された接続が利用できず、また addrman は外向き接続を見つけられませんでした。</translation>
    </message>
    <message>
        <source>Error reading %s! All keys read correctly, but transaction data or address book entries might be missing or incorrect.</source>
        <translation>%s の読み込み中にエラーが発生しました！ 全ての鍵は正しく読み込めましたが、取引データやアドレス帳の項目が失われたか、正しくない可能性があります。</translation>
    </message>
    <message>
        <source>Please check that your computer's date and time are correct! If your clock is wrong, %s will not work properly.</source>
        <translation>お使いのコンピューターの日付と時刻が正しいことを確認してください！ PCの時計が正しくない場合 %s は正確に動作しません。</translation>
    </message>
    <message>
        <source>Please contribute if you find %s useful. Visit %s for further information about the software.</source>
        <translation>%s が有用だと感じられた方はぜひプロジェクトへの貢献をお願いします。ソフトウェアのより詳細な情報については %s をご覧ください。</translation>
    </message>
    <message>
        <source>The block database contains a block which appears to be from the future. This may be due to your computer's date and time being set incorrectly. Only rebuild the block database if you are sure that your computer's date and time are correct</source>
        <translation>ブロックデータベースに未来の時刻のブロックが含まれています。お使いのコンピューターの日付と時刻が間違っている可能性があります。コンピュータの日付と時刻が本当に正しい場合にのみ、ブロックデータベースの再構築を実行してください。</translation>
    </message>
    <message>
        <source>This is a pre-release test build - use at your own risk - do not use for mining or merchant applications</source>
        <translation>これはリリース前のテストビルドです - 自己責任で使用してください - 採掘や商取引に使用しないでください</translation>
    </message>
    <message>
        <source>This is the transaction fee you may discard if change is smaller than dust at this level</source>
        <translation>これは、このレベルでダストよりもお釣りが小さい場合に破棄されるトランザクション手数料です。</translation>
    </message>
    <message>
        <source>Unable to replay blocks. You will need to rebuild the database using -reindex-chainstate.</source>
        <translation>ブロックのリプレイができませんでした。-reindex-chainstate オプションを指定してデータベースを再構築する必要があります。</translation>
    </message>
    <message>
        <source>Unable to rewind the database to a pre-fork state. You will need to redownload the blockchain</source>
        <translation>データベースをフォーク前の状態に巻き戻せませんでした。ブロックチェーンを再ダウンロードする必要があります</translation>
    </message>
    <message>
        <source>Warning: The network does not appear to fully agree! Some miners appear to be experiencing issues.</source>
        <translation>警告: ネットワークは完全に合意が取れていないようです。問題が発生しているマイナーがいる可能性があります。</translation>
    </message>
    <message>
        <source>Warning: We do not appear to fully agree with our peers! You may need to upgrade, or other nodes may need to upgrade.</source>
        <translation>警告: ピアと完全に合意が取れていないようです！ このノードもしくは他のノードのアップグレードが必要な可能性があります。</translation>
    </message>
    <message>
        <source>%d of last 100 blocks have unexpected version</source>
        <translation>直近の100ブロックの内、%d ブロックが予期しないバージョンを含んでいます</translation>
    </message>
    <message>
        <source>%s corrupt, salvage failed</source>
        <translation>%s が壊れています。復旧にも失敗しました</translation>
    </message>
    <message>
        <source>-maxmempool must be at least %d MB</source>
        <translation>-maxmempoolは最低でも %d MB必要です</translation>
    </message>
    <message>
        <source>Cannot resolve -%s address: '%s'</source>
        <translation>-%s アドレス '%s' を解決できません</translation>
    </message>
    <message>
        <source>Change index out of range</source>
        <translation>お釣りのインデックスが範囲外です</translation>
    </message>
    <message>
        <source>Config setting for %s only applied on %s network when in [%s] section.</source>
        <translation>%s の設定は、 [%s] セクションに書かれた場合のみ %s ネットワークへ適用されます。</translation>
    </message>
    <message>
        <source>Copyright (C) %i-%i</source>
        <translation>Copyright (C) %i-%i</translation>
    </message>
    <message>
        <source>Corrupted block database detected</source>
        <translation>破損したブロック データベースが見つかりました</translation>
    </message>
    <message>
        <source>Do you want to rebuild the block database now?</source>
        <translation>ブロック データベースを今すぐ再構築しますか？</translation>
    </message>
    <message>
        <source>Error initializing block database</source>
        <translation>ブロックデータベースの初期化時にエラーが発生しました</translation>
    </message>
    <message>
        <source>Error initializing wallet database environment %s!</source>
        <translation>ウォレットデータベース環境 %s の初期化時にエラーが発生しました！</translation>
    </message>
    <message>
        <source>Error loading %s</source>
        <translation>%s の読み込みエラー</translation>
    </message>
    <message>
        <source>Error loading %s: Private keys can only be disabled during creation</source>
        <translation>%s の読み込みエラー: 秘密鍵の無効化はウォレットの生成時のみ可能です</translation>
    </message>
    <message>
        <source>Error loading %s: Wallet corrupted</source>
        <translation>%s の読み込みエラー: ウォレットが壊れています</translation>
    </message>
    <message>
        <source>Error loading %s: Wallet requires newer version of %s</source>
        <translation>%s の読み込みエラー: より新しいバージョンの %s が必要です</translation>
    </message>
    <message>
        <source>Error loading block database</source>
        <translation>ブロックデータベースの読み込み時にエラーが発生しました</translation>
    </message>
    <message>
        <source>Error opening block database</source>
        <translation>ブロックデータベースのオープン時にエラーが発生しました</translation>
    </message>
    <message>
        <source>Error: Disk space is low!</source>
        <translation>エラー: ディスク容量が不足しています！</translation>
    </message>
    <message>
        <source>Failed to listen on any port. Use -listen=0 if you want this.</source>
        <translation>ポートのリッスンに失敗しました。必要であれば -listen=0 を指定してください。</translation>
    </message>
    <message>
        <source>Failed to rescan the wallet during initialization</source>
        <translation>初期化中にウォレットの再スキャンに失敗しました</translation>
    </message>
    <message>
        <source>Importing...</source>
        <translation>インポート中...</translation>
    </message>
    <message>
        <source>Incorrect or no genesis block found. Wrong datadir for network?</source>
        <translation>ジェネシスブロックが不正であるか、見つかりません。ネットワークの datadir が間違っていませんか？</translation>
    </message>
    <message>
        <source>Initialization sanity check failed. %s is shutting down.</source>
        <translation>初期化時の健全性検査に失敗しました。%s を終了します。</translation>
    </message>
    <message>
        <source>Invalid amount for -%s=&lt;amount&gt;: '%s'</source>
        <translation>-%s=&lt;amount&gt; オプションに対する不正な amount: '%s'</translation>
    </message>
    <message>
        <source>Invalid amount for -discardfee=&lt;amount&gt;: '%s'</source>
        <translation>-discardfee=&lt;amount&gt; オプションに対する不正な amount: '%s'</translation>
    </message>
    <message>
        <source>Invalid amount for -fallbackfee=&lt;amount&gt;: '%s'</source>
        <translation>-fallbackfee=&lt;amount&gt; オプションに対する不正な amount: '%s'</translation>
    </message>
    <message>
        <source>Specified blocks directory "%s" does not exist.</source>
        <translation>指定されたブロックディレクトリ "%s" は存在しません｡</translation>
    </message>
    <message>
        <source>Unable to create the PID file '%s': %s</source>
        <translation>PIDファイルの作成に失敗しました ('%s': %s)</translation>
    </message>
    <message>
        <source>Upgrading txindex database</source>
        <translation>txindex データベースの更新中</translation>
    </message>
    <message>
        <source>Loading P2P addresses...</source>
        <translation>P2Pアドレスの読み込み中...</translation>
    </message>
    <message>
        <source>Loading banlist...</source>
        <translation>banリストの読み込み中...</translation>
    </message>
    <message>
        <source>Not enough file descriptors available.</source>
        <translation>使用可能なファイルディスクリプタが不足しています。</translation>
    </message>
    <message>
        <source>Prune cannot be configured with a negative value.</source>
        <translation>剪定モードの設定値は負の値にはできません。</translation>
    </message>
    <message>
        <source>Prune mode is incompatible with -txindex.</source>
        <translation>剪定モードは -txindex オプションと互換性がありません。</translation>
    </message>
    <message>
        <source>Replaying blocks...</source>
        <translation>ブロックのリプレイ中...</translation>
    </message>
    <message>
        <source>Rewinding blocks...</source>
        <translation>ブロックの巻き戻し中...</translation>
    </message>
    <message>
        <source>The source code is available from %s.</source>
        <translation>ソースコードは %s から入手できます。</translation>
    </message>
    <message>
        <source>Transaction fee and change calculation failed</source>
        <translation>トランザクション手数料およびお釣りの計算に失敗しました</translation>
    </message>
    <message>
        <source>Unable to bind to %s on this computer. %s is probably already running.</source>
        <translation>このコンピュータの %s にバインドすることができません。%s がおそらく既に実行中です。</translation>
    </message>
    <message>
        <source>Unable to generate keys</source>
        <translation>鍵を生成できません</translation>
    </message>
    <message>
        <source>Unsupported logging category %s=%s.</source>
        <translation>サポートされていないログカテゴリ %s=%s 。</translation>
    </message>
    <message>
        <source>Upgrading UTXO database</source>
        <translation>UTXOデータベースの更新中</translation>
    </message>
    <message>
        <source>User Agent comment (%s) contains unsafe characters.</source>
        <translation>ユーザエージェントのコメント ( %s ) に安全でない文字が含まれています。</translation>
    </message>
    <message>
        <source>Verifying blocks...</source>
        <translation>ブロックの検証中...</translation>
    </message>
    <message>
        <source>Wallet needed to be rewritten: restart %s to complete</source>
        <translation>ウォレットの書き直しが必要です: 完了するために %s を再起動します</translation>
    </message>
    <message>
        <source>Error: Listening for incoming connections failed (listen returned error %s)</source>
        <translation>エラー: 内向きの接続をリッスンするのに失敗しました（%s エラーが返却されました）</translation>
    </message>
    <message>
        <source>Invalid amount for -maxtxfee=&lt;amount&gt;: '%s' (must be at least the minrelay fee of %s to prevent stuck transactions)</source>
        <translation>-maxtxfee=&lt;amount&gt; オプションに対する不正な amount: '%s'（トランザクション詰まり防止のため、最小中継手数料の %s より大きくする必要があります）</translation>
    </message>
    <message>
        <source>The transaction amount is too small to send after the fee has been deducted</source>
        <translation>取引の手数料差引後金額が小さすぎるため、送金できません。</translation>
    </message>
    <message>
        <source>You need to rebuild the database using -reindex to go back to unpruned mode.  This will redownload the entire blockchain</source>
        <translation>非剪定モードに戻るためには -reindex オプションを指定してデータベースを再構築する必要があります。 ブロックチェーン全体の再ダウンロードが必要となります。</translation>
    </message>
    <message>
        <source>Error reading from database, shutting down.</source>
        <translation>データベースの読み込みエラー。シャットダウンします。</translation>
    </message>
    <message>
        <source>Error upgrading chainstate database</source>
        <translation>chainstate データベースの更新時にエラーが発生しました</translation>
    </message>
    <message>
        <source>Error: Disk space is low for %s</source>
        <translation>エラー: %s 用のディスク容量が不足しています</translation>
    </message>
    <message>
        <source>Information</source>
        <translation>情報</translation>
    </message>
    <message>
        <source>Invalid -onion address or hostname: '%s'</source>
        <translation>-onion オプションに対する不正なアドレスまたはホスト名: '%s'</translation>
    </message>
    <message>
        <source>Invalid -proxy address or hostname: '%s'</source>
        <translation>-proxy オプションに対する不正なアドレスまたはホスト名: '%s'</translation>
    </message>
    <message>
        <source>Invalid amount for -paytxfee=&lt;amount&gt;: '%s' (must be at least %s)</source>
        <translation>-paytxfee=&lt;amount&gt; オプションにに対する不正な amount: '%s'（最低でも %s である必要があります）</translation>
    </message>
    <message>
        <source>Invalid netmask specified in -whitelist: '%s'</source>
        <translation>-whitelist オプションに対する不正なネットマスク: '%s'</translation>
    </message>
    <message>
        <source>Need to specify a port with -whitebind: '%s'</source>
        <translation>-whitebind オプションでポートを指定する必要があります: '%s'</translation>
    </message>
    <message>
        <source>Reducing -maxconnections from %d to %d, because of system limitations.</source>
        <translation>システム上の制約から、-maxconnections を %d から %d に削減しました。</translation>
    </message>
    <message>
        <source>Section [%s] is not recognized.</source>
        <translation>セクション名 [%s] は認識されません。</translation>
    </message>
    <message>
        <source>Signing transaction failed</source>
        <translation>取引の署名に失敗しました</translation>
    </message>
    <message>
        <source>The specified config file %s does not exist
</source>
        <translation>指定された設定ファイル %s が存在しません｡
</translation>
    </message>
    <message>
        <source>The transaction amount is too small to pay the fee</source>
        <translation>取引の手数料差引後金額が小さすぎるため、送金できません。</translation>
    </message>
    <message>
        <source>This is experimental software.</source>
        <translation>これは実験用のソフトウェアです。</translation>
    </message>
    <message>
        <source>Transaction amount too small</source>
        <translation>取引の金額が小さすぎます</translation>
    </message>
    <message>
        <source>Transaction too large for fee policy</source>
        <translation>手数料ポリシーに対してトランザクションが大きすぎます</translation>
    </message>
    <message>
        <source>Transaction too large</source>
        <translation>トランザクションが大きすぎます</translation>
    </message>
    <message>
        <source>Unable to bind to %s on this computer (bind returned error %s)</source>
        <translation>このコンピュータの %s にバインドすることができません（%s エラーが返却されました）</translation>
    </message>
    <message>
        <source>Unable to generate initial keys</source>
        <translation>イニシャル鍵を生成できません</translation>
    </message>
    <message>
        <source>Verifying wallet(s)...</source>
        <translation>ウォレットの確認中...</translation>
    </message>
    <message>
        <source>Wallet %s resides outside wallet directory %s</source>
        <translation>ウォレット「%s」がウォレットフォルダ「%s」の外に存在します</translation>
    </message>
    <message>
        <source>Warning</source>
        <translation>警告</translation>
    </message>
    <message>
        <source>Warning: unknown new rules activated (versionbit %i)</source>
        <translation>警告: 未知の新しいルールが有効化されました (バージョンビット %i)</translation>
    </message>
    <message>
        <source>Zapping all transactions from wallet...</source>
        <translation>ウォレットから全取引を消去中...</translation>
    </message>
    <message>
        <source>-maxtxfee is set very high! Fees this large could be paid on a single transaction.</source>
        <translation>-maxtxfee が非常に高く設定されています！ ひとつの取引でこの金額の手数料が支払われてしまうことがあります。</translation>
    </message>
    <message>
        <source>This is the transaction fee you may pay when fee estimates are not available.</source>
        <translation>これは、手数料推定機能が利用できない場合に支払う取引手数料です。</translation>
    </message>
    <message>
        <source>This product includes software developed by the OpenSSL Project for use in the OpenSSL Toolkit %s and cryptographic software written by Eric Young and UPnP software written by Thomas Bernard.</source>
        <translation>この製品は、OpenSSLツールキット %s で使用するためにOpenSSLプロジェクトにより開発されたソフトウェアと、Eric Young氏により開発された暗号ソフトウェア、Thomas Bernard氏により開発されたUPnPソフトウェアを使用しています。</translation>
    </message>
    <message>
        <source>Total length of network version string (%i) exceeds maximum length (%i). Reduce the number or size of uacomments.</source>
        <translation>ネットワークバージョン文字列の長さ（%i）が、最大の長さ（%i） を超えています。UAコメントの数や長さを削減してください。</translation>
    </message>
    <message>
        <source>Warning: Wallet file corrupt, data salvaged! Original %s saved as %s in %s; if your balance or transactions are incorrect you should restore from a backup.</source>
        <translation>警告: ウォレットファイルが破損していたため、データを復旧しました！ 復旧前の %s は %s として %s に保存されました。残高や取引が正しくない場合にはバックアップから復元してください。</translation>
    </message>
    <message>
        <source>%s is set very high!</source>
        <translation>%s の設定値が高すぎです！</translation>
    </message>
    <message>
        <source>Error loading wallet %s. Duplicate -wallet filename specified.</source>
        <translation>ウォレット %s の読み込み時にエラーが発生しました。重複する -wallet ファイル名が指定されました。</translation>
    </message>
    <message>
        <source>Keypool ran out, please call keypoolrefill first</source>
        <translation>キープールが枯渇しました。まずはじめに keypoolrefill を呼び出してください</translation>
    </message>
    <message>
        <source>Starting network threads...</source>
        <translation>ネットワークスレッドの起動中...</translation>
    </message>
    <message>
        <source>The wallet will avoid paying less than the minimum relay fee.</source>
        <translation>ウォレットは最小中継手数料を下回る金額は支払いません。</translation>
    </message>
    <message>
        <source>This is the minimum transaction fee you pay on every transaction.</source>
        <translation>これは、全ての取引に対して最低限支払うべき手数料です。</translation>
    </message>
    <message>
        <source>This is the transaction fee you will pay if you send a transaction.</source>
        <translation>これは、取引を送信する場合に支払う取引手数料です。</translation>
    </message>
    <message>
        <source>Transaction amounts must not be negative</source>
        <translation>取引の金額は負の値にはできません</translation>
    </message>
    <message>
        <source>Transaction has too long of a mempool chain</source>
        <translation>トランザクションのmempoolチェーンが長すぎます</translation>
    </message>
    <message>
        <source>Transaction must have at least one recipient</source>
        <translation>トランザクションは最低ひとつの受取先が必要です</translation>
    </message>
    <message>
        <source>Unknown network specified in -onlynet: '%s'</source>
        <translation>-onlynet オプションに対する不明なネットワーク: '%s'</translation>
    </message>
    <message>
        <source>Insufficient funds</source>
        <translation>残高不足</translation>
    </message>
    <message>
        <source>Cannot upgrade a non HD split wallet without upgrading to support pre split keypool. Please use -upgradewallet=169900 or -upgradewallet with no version specified.</source>
        <translation>分割済みキープールをサポートするようにアップグレードしないと、非HD分割ウォレットをアップグレードすることはできません。 -upgradewallet=169900 オプションか、バージョン指定無しで -upgradewallet オプションを指定してください。</translation>
    </message>
    <message>
        <source>Fee estimation failed. Fallbackfee is disabled. Wait a few blocks or enable -fallbackfee.</source>
        <translation>手数料推定に失敗しました。代替手数料が無効です。数ブロック待つか、-fallbackfee オプションを有効にしてください。</translation>
    </message>
    <message>
        <source>Warning: Private keys detected in wallet {%s} with disabled private keys</source>
        <translation>警告: 秘密鍵が無効なウォレット {%s} で秘密鍵を検出しました。</translation>
    </message>
    <message>
        <source>Cannot write to data directory '%s'; check permissions.</source>
        <translation>データディレクトリ '%s' に書き込むことができません。アクセス権を確認してください。</translation>
    </message>
    <message>
        <source>Loading block index...</source>
        <translation>ブロックインデックスの読み込み中...</translation>
    </message>
    <message>
        <source>Loading wallet...</source>
        <translation>ウォレットの読み込み中...</translation>
    </message>
    <message>
        <source>Cannot downgrade wallet</source>
        <translation>ウォレットのダウングレードはできません</translation>
    </message>
    <message>
        <source>Rescanning...</source>
        <translation>再スキャン中...</translation>
    </message>
    <message>
        <source>Done loading</source>
        <translation>読み込み完了</translation>
    </message>
    <message>
        <source>Error</source>
        <translation>エラー</translation>
    </message>
</context>
</TS><|MERGE_RESOLUTION|>--- conflicted
+++ resolved
@@ -486,9 +486,6 @@
         <translation>受取用アドレス一覧(&amp;R)...</translation>
     </message>
     <message>
-<<<<<<< HEAD
-        <source>Show the %1 help message to get a list with possible Particl command-line options</source>
-=======
         <source>Open Wallet</source>
         <translation>ウォレットを開く</translation>
     </message>
@@ -505,8 +502,7 @@
         <translation>ウォレットを閉じる</translation>
     </message>
     <message>
-        <source>Show the %1 help message to get a list with possible Bitcoin command-line options</source>
->>>>>>> 379f71ea
+        <source>Show the %1 help message to get a list with possible Particl command-line options</source>
         <translation>%1 のヘルプ メッセージを表示して、使用可能な XPChain のコマンドライン オプションの一覧を見る。</translation>
     </message>
     <message>
