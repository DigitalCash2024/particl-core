<TS language="ja" version="2.1">
<context>
    <name>AddressBookPage</name>
    <message>
        <source>Right-click to edit address or label</source>
        <translation>右クリックでアドレスまたはラベルを編集</translation>
    </message>
    <message>
        <source>Create a new address</source>
        <translation>新しいアドレスを作成</translation>
    </message>
    <message>
        <source>&amp;New</source>
        <translation>新規(&amp;N)</translation>
    </message>
    <message>
        <source>Copy the currently selected address to the system clipboard</source>
        <translation>現在選択されているアドレスをシステムのクリップボードにコピー</translation>
    </message>
    <message>
        <source>&amp;Copy</source>
        <translation>コピー(&amp;C)</translation>
    </message>
    <message>
        <source>C&amp;lose</source>
        <translation>閉じる(&amp;C)</translation>
    </message>
    <message>
        <source>Delete the currently selected address from the list</source>
        <translation>選択されたアドレスを一覧から削除</translation>
    </message>
    <message>
        <source>Enter address or label to search</source>
        <translation>検索したいアドレスまたはラベルを入力</translation>
    </message>
    <message>
        <source>Export the data in the current tab to a file</source>
        <translation>このタブのデータをファイルにエクスポート</translation>
    </message>
    <message>
        <source>&amp;Export</source>
        <translation>エクスポート (&amp;E)</translation>
    </message>
    <message>
        <source>&amp;Delete</source>
        <translation>削除(&amp;D)</translation>
    </message>
    <message>
        <source>Choose the address to send coins to</source>
        <translation>コインを送りたいアドレスを選択</translation>
    </message>
    <message>
        <source>Choose the address to receive coins with</source>
        <translation>コインを受け取りたいアドレスを選択</translation>
    </message>
    <message>
        <source>C&amp;hoose</source>
        <translation>選択(&amp;C)</translation>
    </message>
    <message>
        <source>Sending addresses</source>
        <translation>送金先アドレス</translation>
    </message>
    <message>
        <source>Receiving addresses</source>
        <translation>受取用アドレス</translation>
    </message>
    <message>
        <source>These are your Particl addresses for sending payments. Always check the amount and the receiving address before sending coins.</source>
        <translation>これらは、あなたが知っている送信先の Particl アドレスです。コインを送る前に必ず、金額と受取用アドレスを確認してください。</translation>
    </message>
    <message>
<<<<<<< HEAD
        <source>These are your Particl addresses for receiving payments. Use the 'Create new receiving address' button in the receive tab to create new addresses.</source>
        <translation>これらは支払いを受け取るための、あなたの Particl アドレスです。新しいアドレスを作成するには受取タブ内の「新しい受取用アドレスを作成」ボタンを使用します。</translation>
    </message>
    <message>
=======
>>>>>>> 5174b534
        <source>&amp;Copy Address</source>
        <translation>アドレスをコピー(&amp;C)</translation>
    </message>
    <message>
        <source>Copy &amp;Label</source>
        <translation>ラベルをコピー(&amp;L)</translation>
    </message>
    <message>
        <source>&amp;Edit</source>
        <translation>編集(&amp;E)</translation>
    </message>
    <message>
        <source>Export Address List</source>
        <translation>アドレス帳をエクスポート</translation>
    </message>
    <message>
        <source>Comma separated file (*.csv)</source>
        <translation>CSVファイル (*.csv)</translation>
    </message>
    <message>
        <source>Exporting Failed</source>
        <translation>エクスポートに失敗しました</translation>
    </message>
    <message>
        <source>There was an error trying to save the address list to %1. Please try again.</source>
        <translation>トランザクション履歴を %1 へ保存する際にエラーが発生しました。再試行してください。</translation>
    </message>
</context>
<context>
    <name>AddressTableModel</name>
    <message>
        <source>Label</source>
        <translation>ラベル</translation>
    </message>
    <message>
        <source>Address</source>
        <translation>アドレス</translation>
    </message>
    <message>
        <source>(no label)</source>
        <translation>（ラベル無し）</translation>
    </message>
</context>
<context>
    <name>AskPassphraseDialog</name>
    <message>
        <source>Passphrase Dialog</source>
        <translation>パスフレーズ ダイアログ</translation>
    </message>
    <message>
        <source>Enter passphrase</source>
        <translation>パスフレーズを入力</translation>
    </message>
    <message>
        <source>New passphrase</source>
        <translation>新しいパスフレーズ</translation>
    </message>
    <message>
        <source>Repeat new passphrase</source>
        <translation>新しいパスフレーズをもう一度入力</translation>
    </message>
    <message>
        <source>Show passphrase</source>
        <translation>パスフレーズを表示</translation>
    </message>
    <message>
        <source>Encrypt wallet</source>
        <translation>ウォレットを暗号化</translation>
    </message>
    <message>
        <source>This operation needs your wallet passphrase to unlock the wallet.</source>
        <translation>この操作を続行するには、パスフレーズを入力してウォレットをアンロックする必要があります。</translation>
    </message>
    <message>
        <source>Unlock wallet</source>
        <translation>ウォレットをアンロック</translation>
    </message>
    <message>
        <source>This operation needs your wallet passphrase to decrypt the wallet.</source>
        <translation>この操作を続行するには、パスフレーズを入力してウォレットの暗号化を解除する必要があります。</translation>
    </message>
    <message>
        <source>Decrypt wallet</source>
        <translation>ウォレットの暗号化を解除</translation>
    </message>
    <message>
        <source>Change passphrase</source>
        <translation>パスフレーズの変更</translation>
    </message>
    <message>
        <source>Confirm wallet encryption</source>
        <translation>ウォレットの暗号化の承諾</translation>
    </message>
    <message>
        <source>Warning: If you encrypt your wallet and lose your passphrase, you will &lt;b&gt;LOSE ALL OF YOUR PARTICL&lt;/b&gt;!</source>
        <translation>警告: ウォレットの暗号化後にパスフレーズを忘れてしまった場合、&lt;b&gt;あなたの Particl はすべて失われます&lt;/b&gt;！</translation>
    </message>
    <message>
        <source>Are you sure you wish to encrypt your wallet?</source>
        <translation>本当にウォレットを暗号化しますか?</translation>
    </message>
    <message>
        <source>Wallet encrypted</source>
        <translation>ウォレットの暗号化の完了</translation>
    </message>
    <message>
        <source>Enter the new passphrase for the wallet.&lt;br/&gt;Please use a passphrase of &lt;b&gt;ten or more random characters&lt;/b&gt;, or &lt;b&gt;eight or more words&lt;/b&gt;.</source>
        <translation>新しいウォレットのパスフレーズを入力してください。
パスフレーズは、ランダムな10文字以上の文字か、８語以上の単語を使用してください。</translation>
    </message>
    <message>
        <source>Enter the old passphrase and new passphrase for the wallet.</source>
        <translation>ウォレット用の旧パスフレーズと新パスフレーズを入力してください。</translation>
    </message>
    <message>
        <source>Remember that encrypting your wallet cannot fully protect your particl from being stolen by malware infecting your computer.</source>
        <translation>ウォレットを暗号化しても、コンピュータに感染したマルウェアなどによる Particl の盗難を完全に防ぐことはできないことにご注意ください。</translation>
    </message>
    <message>
        <source>Wallet to be encrypted</source>
        <translation>暗号化するウォレット</translation>
    </message>
    <message>
        <source>Your wallet is about to be encrypted. </source>
        <translation>ウォレットは暗号化されようとしています。</translation>
    </message>
    <message>
        <source>Your wallet is now encrypted. </source>
        <translation>ウォレットは暗号化されました。</translation>
    </message>
    <message>
        <source>IMPORTANT: Any previous backups you have made of your wallet file should be replaced with the newly generated, encrypted wallet file. For security reasons, previous backups of the unencrypted wallet file will become useless as soon as you start using the new, encrypted wallet.</source>
        <translation>重要: 今までに作成されたウォレットファイルのバックアップは、暗号化された新しいウォレットファイルに置き換える必要があります。セキュリティ上の理由により、暗号化された新しいウォレットを使い始めると、暗号化されていないウォレットファイルのバックアップはすぐに使えなくなります。</translation>
    </message>
    <message>
        <source>Wallet encryption failed</source>
        <translation>ウォレットの暗号化に失敗</translation>
    </message>
    <message>
        <source>Wallet encryption failed due to an internal error. Your wallet was not encrypted.</source>
        <translation>内部エラーによりウォレットの暗号化に失敗しました。ウォレットは暗号化されませんでした。</translation>
    </message>
    <message>
        <source>The supplied passphrases do not match.</source>
        <translation>入力されたパスフレーズが一致しません。</translation>
    </message>
    <message>
        <source>Wallet unlock failed</source>
        <translation>ウォレットのアンロックに失敗</translation>
    </message>
    <message>
        <source>The passphrase entered for the wallet decryption was incorrect.</source>
        <translation>ウォレットの暗号化解除のパスフレーズが正しくありません。</translation>
    </message>
    <message>
        <source>Wallet decryption failed</source>
        <translation>ウォレットの暗号化解除に失敗</translation>
    </message>
    <message>
        <source>Wallet passphrase was successfully changed.</source>
        <translation>ウォレットのパスフレーズが正常に変更されました。</translation>
    </message>
    <message>
        <source>Warning: The Caps Lock key is on!</source>
        <translation>警告: Caps Lock キーがオンになっています！</translation>
    </message>
</context>
<context>
    <name>BanTableModel</name>
    <message>
        <source>IP/Netmask</source>
        <translation>IPアドレス/ネットマスク</translation>
    </message>
    <message>
        <source>Banned Until</source>
        <translation>Ban 解除予定時刻</translation>
    </message>
</context>
<context>
    <name>BitcoinGUI</name>
    <message>
        <source>Sign &amp;message...</source>
        <translation>メッセージの署名...(&amp;m)</translation>
    </message>
    <message>
        <source>Synchronizing with network...</source>
        <translation>ネットワークに同期中...</translation>
    </message>
    <message>
        <source>&amp;Overview</source>
        <translation>概要(&amp;O)</translation>
    </message>
    <message>
        <source>Show general overview of wallet</source>
        <translation>ウォレットの概要を見る</translation>
    </message>
    <message>
        <source>&amp;Transactions</source>
        <translation>取引(&amp;T)</translation>
    </message>
    <message>
        <source>Browse transaction history</source>
        <translation>取引履歴を見る</translation>
    </message>
    <message>
        <source>E&amp;xit</source>
        <translation>終了(&amp;E)</translation>
    </message>
    <message>
        <source>Quit application</source>
        <translation>アプリケーションを終了する</translation>
    </message>
    <message>
        <source>&amp;About %1</source>
        <translation>%1 について(&amp;A)</translation>
    </message>
    <message>
        <source>Show information about %1</source>
        <translation>%1 の情報を表示する</translation>
    </message>
    <message>
        <source>About &amp;Qt</source>
        <translation>Qt について(&amp;Q)</translation>
    </message>
    <message>
        <source>Show information about Qt</source>
        <translation>Qt の情報を表示する</translation>
    </message>
    <message>
        <source>&amp;Options...</source>
        <translation>オプション...(&amp;O)</translation>
    </message>
    <message>
        <source>Modify configuration options for %1</source>
        <translation>%1 の設定を変更する</translation>
    </message>
    <message>
        <source>&amp;Encrypt Wallet...</source>
        <translation>ウォレットの暗号化(&amp;E)...</translation>
    </message>
    <message>
        <source>&amp;Backup Wallet...</source>
        <translation>ウォレットのバックアップ(&amp;B)...</translation>
    </message>
    <message>
        <source>&amp;Change Passphrase...</source>
        <translation>パスフレーズの変更(&amp;C)...</translation>
    </message>
    <message>
        <source>Open &amp;URI...</source>
        <translation>URI を開く(&amp;U)...</translation>
    </message>
    <message>
        <source>Create Wallet...</source>
        <translation>ウォレットを作成...</translation>
    </message>
    <message>
        <source>Create a new wallet</source>
        <translation>新しいウォレットを作成</translation>
    </message>
    <message>
        <source>Wallet:</source>
        <translation>ウォレット:</translation>
    </message>
    <message>
        <source>Click to disable network activity.</source>
        <translation>クリックするとネットワーク活動を無効化します。</translation>
    </message>
    <message>
        <source>Network activity disabled.</source>
        <translation>ネットワーク活動は無効化されました。</translation>
    </message>
    <message>
        <source>Click to enable network activity again.</source>
        <translation>クリックするとネットワーク活動を再び有効化します。</translation>
    </message>
    <message>
        <source>Syncing Headers (%1%)...</source>
        <translation>ヘッダを同期中 (%1%)...</translation>
    </message>
    <message>
        <source>Reindexing blocks on disk...</source>
        <translation>ディスク上のブロックを再インデックス中...</translation>
    </message>
    <message>
        <source>Proxy is &lt;b&gt;enabled&lt;/b&gt;: %1</source>
        <translation>プロキシは&lt;b&gt;有効&lt;/b&gt;: %1</translation>
    </message>
    <message>
        <source>Send coins to a Particl address</source>
        <translation>Particl アドレスにコインを送る</translation>
    </message>
    <message>
        <source>Backup wallet to another location</source>
        <translation>ウォレットを他の場所にバックアップする</translation>
    </message>
    <message>
        <source>Change the passphrase used for wallet encryption</source>
        <translation>ウォレット暗号化用パスフレーズを変更する</translation>
    </message>
    <message>
        <source>&amp;Verify message...</source>
        <translation>メッセージの検証(&amp;V)...</translation>
    </message>
    <message>
        <source>&amp;Send</source>
        <translation>送金(&amp;S)</translation>
    </message>
    <message>
        <source>&amp;Receive</source>
        <translation>受取(&amp;R)</translation>
    </message>
    <message>
        <source>&amp;Show / Hide</source>
        <translation>表示 / 非表示(&amp;S)</translation>
    </message>
    <message>
        <source>Show or hide the main Window</source>
        <translation>メインウィンドウを表示または非表示にする</translation>
    </message>
    <message>
        <source>Encrypt the private keys that belong to your wallet</source>
        <translation>ウォレットの秘密鍵を暗号化する</translation>
    </message>
    <message>
        <source>Sign messages with your Particl addresses to prove you own them</source>
        <translation>Particl アドレスでメッセージに署名することで、そのアドレスの所有権を証明する</translation>
    </message>
    <message>
        <source>Verify messages to ensure they were signed with specified Particl addresses</source>
        <translation>メッセージを検証して、指定された Particl アドレスで署名されたことを確認する</translation>
    </message>
    <message>
        <source>&amp;File</source>
        <translation>ファイル(&amp;F)</translation>
    </message>
    <message>
        <source>&amp;Settings</source>
        <translation>設定(&amp;S)</translation>
    </message>
    <message>
        <source>&amp;Help</source>
        <translation>ヘルプ(&amp;H)</translation>
    </message>
    <message>
        <source>Tabs toolbar</source>
        <translation>タブツールバー</translation>
    </message>
    <message>
        <source>Request payments (generates QR codes and particl: URIs)</source>
        <translation>支払いをリクエストする（QRコードと particl:で始まるURIを生成する）</translation>
    </message>
    <message>
        <source>Show the list of used sending addresses and labels</source>
        <translation>送金したことがあるアドレスとラベルの一覧を表示する</translation>
    </message>
    <message>
        <source>Show the list of used receiving addresses and labels</source>
        <translation>受け取ったことがあるアドレスとラベルの一覧を表示する</translation>
    </message>
    <message>
        <source>&amp;Command-line options</source>
        <translation>コマンドラインオプション(&amp;C)</translation>
    </message>
    <message numerus="yes">
        <source>%n active connection(s) to Particl network</source>
        <translation><numerusform>Particl ネットワークへのアクティブな接続は %n 個</numerusform></translation>
    </message>
    <message>
        <source>Indexing blocks on disk...</source>
        <translation>ディスク上のブロックをインデックス中...</translation>
    </message>
    <message>
        <source>Processing blocks on disk...</source>
        <translation>ディスク上のブロックを処理中...</translation>
    </message>
    <message numerus="yes">
        <source>Processed %n block(s) of transaction history.</source>
        <translation><numerusform>%n ブロックの取引履歴を処理済み。</numerusform></translation>
    </message>
    <message>
        <source>%1 behind</source>
        <translation>%1 遅延</translation>
    </message>
    <message>
        <source>Last received block was generated %1 ago.</source>
        <translation>最後に受信したブロックは %1 前に生成。</translation>
    </message>
    <message>
        <source>Transactions after this will not yet be visible.</source>
        <translation>これより後の取引はまだ表示されていません。</translation>
    </message>
    <message>
        <source>Error</source>
        <translation>エラー</translation>
    </message>
    <message>
        <source>Warning</source>
        <translation>警告</translation>
    </message>
    <message>
        <source>Information</source>
        <translation>情報</translation>
    </message>
    <message>
        <source>Up to date</source>
        <translation>ブロックは最新</translation>
    </message>
    <message>
        <source>Node window</source>
        <translation>ノードウィンドウ</translation>
    </message>
    <message>
        <source>Open node debugging and diagnostic console</source>
        <translation>ノードのデバッグ・診断コンソールを開く</translation>
    </message>
    <message>
        <source>&amp;Sending addresses</source>
        <translation>送金先アドレス一覧(&amp;S)...</translation>
    </message>
    <message>
        <source>&amp;Receiving addresses</source>
        <translation>受取用アドレス一覧(&amp;R)...</translation>
    </message>
    <message>
        <source>Open a particl: URI</source>
        <translation>particl: URIを開く</translation>
    </message>
    <message>
        <source>Open Wallet</source>
        <translation>ウォレットを開く</translation>
    </message>
    <message>
        <source>Open a wallet</source>
        <translation>ウォレットを開く</translation>
    </message>
    <message>
        <source>Close Wallet...</source>
        <translation>ウォレットを閉じる</translation>
    </message>
    <message>
        <source>Close wallet</source>
        <translation>ウォレットを閉じる</translation>
    </message>
    <message>
        <source>Show the %1 help message to get a list with possible Particl command-line options</source>
        <translation>%1 のヘルプ メッセージを表示し、使用可能な Particl のコマンドラインオプション一覧を見る。</translation>
    </message>
    <message>
        <source>default wallet</source>
        <translation>デフォルトウォレット</translation>
    </message>
    <message>
        <source>No wallets available</source>
        <translation>ウォレットは利用できません</translation>
    </message>
    <message>
        <source>&amp;Window</source>
        <translation>ウィンドウ (&amp;W)</translation>
    </message>
    <message>
        <source>Minimize</source>
        <translation>最小化</translation>
    </message>
    <message>
        <source>Zoom</source>
        <translation>拡大／縮小</translation>
    </message>
    <message>
        <source>Main Window</source>
        <translation>メインウィンドウ</translation>
    </message>
    <message>
        <source>%1 client</source>
        <translation>%1 クライアント</translation>
    </message>
    <message>
        <source>Connecting to peers...</source>
        <translation>ピアに接続中...</translation>
    </message>
    <message>
        <source>Catching up...</source>
        <translation>遅延取戻し中...</translation>
    </message>
    <message>
        <source>Error: %1</source>
        <translation>エラー: %1</translation>
    </message>
    <message>
        <source>Warning: %1</source>
        <translation>警告: %1</translation>
    </message>
    <message>
        <source>Date: %1
</source>
        <translation>日付: %1
</translation>
    </message>
    <message>
        <source>Amount: %1
</source>
        <translation>金額: %1
</translation>
    </message>
    <message>
        <source>Wallet: %1
</source>
        <translation>ウォレット: %1
</translation>
    </message>
    <message>
        <source>Type: %1
</source>
        <translation>種別: %1
</translation>
    </message>
    <message>
        <source>Label: %1
</source>
        <translation>ラベル: %1
</translation>
    </message>
    <message>
        <source>Address: %1
</source>
        <translation>アドレス: %1
</translation>
    </message>
    <message>
        <source>Sent transaction</source>
        <translation>送金取引</translation>
    </message>
    <message>
        <source>Incoming transaction</source>
        <translation>入金取引</translation>
    </message>
    <message>
        <source>HD key generation is &lt;b&gt;enabled&lt;/b&gt;</source>
        <translation>HD鍵生成は&lt;b&gt;有効&lt;/b&gt;</translation>
    </message>
    <message>
        <source>HD key generation is &lt;b&gt;disabled&lt;/b&gt;</source>
        <translation>HD鍵生成は&lt;b&gt;無効&lt;/b&gt;</translation>
    </message>
    <message>
        <source>Private key &lt;b&gt;disabled&lt;/b&gt;</source>
        <translation>秘密鍵は&lt;b&gt;無効&lt;/b&gt;</translation>
    </message>
    <message>
        <source>Wallet is &lt;b&gt;encrypted&lt;/b&gt; and currently &lt;b&gt;unlocked&lt;/b&gt;</source>
        <translation>ウォレットは&lt;b&gt;暗号化済み&lt;/b&gt;・&lt;b&gt;アンロック状態&lt;/b&gt;</translation>
    </message>
    <message>
        <source>Wallet is &lt;b&gt;encrypted&lt;/b&gt; and currently &lt;b&gt;locked&lt;/b&gt;</source>
        <translation>ウォレットは&lt;b&gt;暗号化済み&lt;/b&gt;・&lt;b&gt;ロック状態&lt;/b&gt;</translation>
    </message>
<<<<<<< HEAD
    <message>
        <source>A fatal error occurred. Particl can no longer continue safely and will quit.</source>
        <translation>致命的なエラーが発生しました。Particl を安全に動作し続けることができないため終了します。</translation>
    </message>
</context>
=======
    </context>
>>>>>>> 5174b534
<context>
    <name>CoinControlDialog</name>
    <message>
        <source>Coin Selection</source>
        <translation>コインの選択</translation>
    </message>
    <message>
        <source>Quantity:</source>
        <translation>選択数:</translation>
    </message>
    <message>
        <source>Bytes:</source>
        <translation>バイト数:</translation>
    </message>
    <message>
        <source>Amount:</source>
        <translation>金額:</translation>
    </message>
    <message>
        <source>Fee:</source>
        <translation>手数料:</translation>
    </message>
    <message>
        <source>Dust:</source>
        <translation>ダスト：</translation>
    </message>
    <message>
        <source>After Fee:</source>
        <translation>手数料差引後金額:</translation>
    </message>
    <message>
        <source>Change:</source>
        <translation>お釣り:</translation>
    </message>
    <message>
        <source>(un)select all</source>
        <translation>全て選択/選択解除</translation>
    </message>
    <message>
        <source>Tree mode</source>
        <translation>ツリーモード</translation>
    </message>
    <message>
        <source>List mode</source>
        <translation>リストモード</translation>
    </message>
    <message>
        <source>Amount</source>
        <translation>金額</translation>
    </message>
    <message>
        <source>Received with label</source>
        <translation>対応するラベル</translation>
    </message>
    <message>
        <source>Received with address</source>
        <translation>対応するアドレス</translation>
    </message>
    <message>
        <source>Date</source>
        <translation>日時</translation>
    </message>
    <message>
        <source>Confirmations</source>
        <translation>検証数</translation>
    </message>
    <message>
        <source>Confirmed</source>
        <translation>検証済み</translation>
    </message>
    <message>
        <source>Copy address</source>
        <translation>アドレスをコピー</translation>
    </message>
    <message>
        <source>Copy label</source>
        <translation>ラベルをコピー</translation>
    </message>
    <message>
        <source>Copy amount</source>
        <translation>金額をコピー</translation>
    </message>
    <message>
        <source>Copy transaction ID</source>
        <translation>取引 ID をコピー</translation>
    </message>
    <message>
        <source>Lock unspent</source>
        <translation>未使用トランザクションをロック</translation>
    </message>
    <message>
        <source>Unlock unspent</source>
        <translation>未使用トランザクションのロックを解除</translation>
    </message>
    <message>
        <source>Copy quantity</source>
        <translation>選択数をコピー</translation>
    </message>
    <message>
        <source>Copy fee</source>
        <translation>手数料をコピー</translation>
    </message>
    <message>
        <source>Copy after fee</source>
        <translation>手数料差引後金額をコピー</translation>
    </message>
    <message>
        <source>Copy bytes</source>
        <translation>バイト数をコピー</translation>
    </message>
    <message>
        <source>Copy dust</source>
        <translation>ダストをコピー</translation>
    </message>
    <message>
        <source>Copy change</source>
        <translation>お釣りをコピー</translation>
    </message>
    <message>
        <source>(%1 locked)</source>
        <translation>(ロック済み %1個)</translation>
    </message>
    <message>
        <source>yes</source>
        <translation>はい</translation>
    </message>
    <message>
        <source>no</source>
        <translation>いいえ</translation>
    </message>
    <message>
        <source>This label turns red if any recipient receives an amount smaller than the current dust threshold.</source>
        <translation>受取額が現在のダスト閾値を下回るアドレスがひとつでもあると、このラベルが赤くなります。</translation>
    </message>
    <message>
        <source>Can vary +/- %1 satoshi(s) per input.</source>
        <translation>インプット毎に %1 satoshi 前後変動する場合があります。</translation>
    </message>
    <message>
        <source>(no label)</source>
        <translation>（ラベル無し）</translation>
    </message>
    <message>
        <source>change from %1 (%2)</source>
        <translation>%1 (%2) からのおつり</translation>
    </message>
    <message>
        <source>(change)</source>
        <translation>（おつり）</translation>
    </message>
</context>
<context>
    <name>CreateWalletActivity</name>
    <message>
        <source>Creating Wallet &lt;b&gt;%1&lt;/b&gt;...</source>
        <translation>ウォレット &lt;b&gt;%1&lt;/b&gt;を作成しています...</translation>
    </message>
    <message>
        <source>Create wallet failed</source>
        <translation>ウォレットの作成に失敗しました</translation>
    </message>
    <message>
        <source>Create wallet warning</source>
        <translation>ウォレットを作成 - 警告</translation>
    </message>
</context>
<context>
    <name>CreateWalletDialog</name>
    <message>
        <source>Create Wallet</source>
        <translation>ウォレットを作成する</translation>
    </message>
    <message>
        <source>Wallet Name</source>
        <translation>ウォレット名</translation>
    </message>
    <message>
        <source>Encrypt the wallet. The wallet will be encrypted with a passphrase of your choice.</source>
        <translation>ウォレットを暗号化。ウォレットは任意のパスフレーズによって暗号化されます。</translation>
    </message>
    <message>
        <source>Encrypt Wallet</source>
        <translation>ウォレットを暗号化する</translation>
    </message>
    <message>
        <source>Disable private keys for this wallet. Wallets with private keys disabled will have no private keys and cannot have an HD seed or imported private keys. This is ideal for watch-only wallets.</source>
        <translation>このウォレットの秘密鍵を無効にします。秘密鍵が無効になっているウォレットには秘密鍵はなく、HDシードまたはインポートされた秘密鍵を持つこともできません。これはウォッチ限定のウォレットに最適です。</translation>
    </message>
    <message>
        <source>Disable Private Keys</source>
        <translation>秘密鍵を無効化</translation>
    </message>
    <message>
        <source>Make a blank wallet. Blank wallets do not initially have private keys or scripts. Private keys and addresses can be imported, or an HD seed can be set, at a later time.</source>
        <translation>空ウォレットを作成。空ウォレットには、最初は秘密鍵やスクリプトがありません。後から秘密鍵やアドレスをインポート、またはHDシードを設定できます。</translation>
    </message>
    <message>
        <source>Make Blank Wallet</source>
        <translation>空ウォレットを作成</translation>
    </message>
    <message>
        <source>Create</source>
        <translation>作成</translation>
    </message>
</context>
<context>
    <name>EditAddressDialog</name>
    <message>
        <source>Edit Address</source>
        <translation>アドレスを編集</translation>
    </message>
    <message>
        <source>&amp;Label</source>
        <translation>ラベル(&amp;L)</translation>
    </message>
    <message>
        <source>The label associated with this address list entry</source>
        <translation>このアドレス帳項目のラベル</translation>
    </message>
    <message>
        <source>The address associated with this address list entry. This can only be modified for sending addresses.</source>
        <translation>このアドレス帳項目のアドレス。アドレスは送金先アドレスの場合のみ編集することができます。</translation>
    </message>
    <message>
        <source>&amp;Address</source>
        <translation>アドレス(&amp;A)</translation>
    </message>
    <message>
        <source>New sending address</source>
        <translation>新しい送金先アドレス</translation>
    </message>
    <message>
        <source>Edit receiving address</source>
        <translation>受取用アドレスを編集</translation>
    </message>
    <message>
        <source>Edit sending address</source>
        <translation>送金先アドレスを編集</translation>
    </message>
    <message>
        <source>The entered address "%1" is not a valid Particl address.</source>
        <translation>入力されたアドレス "%1" は無効な Particl アドレスです。</translation>
    </message>
    <message>
        <source>Address "%1" already exists as a receiving address with label "%2" and so cannot be added as a sending address.</source>
        <translation>アドレス "%1" は既に受取用アドレスにラベル "%2" として存在するので、送金先アドレスとしては追加できません。</translation>
    </message>
    <message>
        <source>The entered address "%1" is already in the address book with label "%2".</source>
        <translation>入力されたアドレス "%1" は既にラベル "%2" としてアドレス帳に存在します｡</translation>
    </message>
    <message>
        <source>Could not unlock wallet.</source>
        <translation>ウォレットをアンロックできませんでした。</translation>
    </message>
    <message>
        <source>New key generation failed.</source>
        <translation>新しい鍵の生成に失敗しました。</translation>
    </message>
</context>
<context>
    <name>FreespaceChecker</name>
    <message>
        <source>A new data directory will be created.</source>
        <translation>新しいデータディレクトリが作成されます。</translation>
    </message>
    <message>
        <source>name</source>
        <translation>ディレクトリ名</translation>
    </message>
    <message>
        <source>Directory already exists. Add %1 if you intend to create a new directory here.</source>
        <translation>ディレクトリが既に存在します。新しいディレクトリを作りたい場合は %1 と追記してください。</translation>
    </message>
    <message>
        <source>Path already exists, and is not a directory.</source>
        <translation>パスが存在しますがディレクトリではありません。</translation>
    </message>
    <message>
        <source>Cannot create data directory here.</source>
        <translation>ここにデータ ディレクトリを作成することはできません。</translation>
    </message>
</context>
<context>
    <name>HelpMessageDialog</name>
    <message>
        <source>version</source>
        <translation>バージョン</translation>
    </message>
    <message>
        <source>About %1</source>
        <translation>%1 について</translation>
    </message>
    <message>
        <source>Command-line options</source>
        <translation>コマンドラインオプション</translation>
    </message>
</context>
<context>
    <name>Intro</name>
    <message>
        <source>Welcome</source>
        <translation>ようこそ</translation>
    </message>
    <message>
        <source>Welcome to %1.</source>
        <translation>%1 へようこそ。</translation>
    </message>
    <message>
        <source>As this is the first time the program is launched, you can choose where %1 will store its data.</source>
        <translation>これはプログラムの最初の起動です。%1 がデータを保存する場所を選択してください。</translation>
    </message>
    <message>
        <source>When you click OK, %1 will begin to download and process the full %4 block chain (%2GB) starting with the earliest transactions in %3 when %4 initially launched.</source>
        <translation>OKをクリックすると、%1 は %4 がリリースされた%3年における最初の取引からの完全な %4 ブロックチェーン（%2GB）のダウンロードおよび処理を開始します。</translation>
    </message>
    <message>
        <source>Reverting this setting requires re-downloading the entire blockchain. It is faster to download the full chain first and prune it later. Disables some advanced features.</source>
        <translation>この設定を元に戻すには、ブロックチェーン全体を再ダウンロードする必要があります。先にチェーン全体をダウンロードしてから、剪定する方が高速です。一部の高度な機能を無効にします。</translation>
    </message>
    <message>
        <source>This initial synchronisation is very demanding, and may expose hardware problems with your computer that had previously gone unnoticed. Each time you run %1, it will continue downloading where it left off.</source>
        <translation>この初回同期には多大なリソースを消費し、あなたのコンピュータでこれまで見つからなかったハードウェア上の問題が発生する場合があります。%1 を実行する度に、中断された時点からダウンロードを再開します。</translation>
    </message>
    <message>
        <source>If you have chosen to limit block chain storage (pruning), the historical data must still be downloaded and processed, but will be deleted afterward to keep your disk usage low.</source>
        <translation>ブロックチェーンの保存容量に制限を設けること（剪定）を選択した場合にも、過去のデータのダウンロードおよび処理が必要になります。しかし、これらのデータはディスク使用量を低く抑えるために、後で削除されます。</translation>
    </message>
    <message>
        <source>Use the default data directory</source>
        <translation>デフォルトのデータディレクトリを使用</translation>
    </message>
    <message>
        <source>Use a custom data directory:</source>
        <translation>カスタムデータディレクトリを使用:</translation>
    </message>
    <message>
        <source>Particl</source>
        <translation>Particl</translation>
    </message>
    <message>
        <source>Discard blocks after verification, except most recent %1 GB (prune)</source>
        <translation>最新の%1 GBを除き、検証後にブロックを破棄する（剪定する）</translation>
    </message>
    <message>
        <source>At least %1 GB of data will be stored in this directory, and it will grow over time.</source>
        <translation>最低でも%1 GBのデータをこのディレクトリに保存する必要があります。またこのデータは時間とともに増加していきます。</translation>
    </message>
    <message>
        <source>Approximately %1 GB of data will be stored in this directory.</source>
        <translation>約%1 GBのデータがこのディレクトリに保存されます。</translation>
    </message>
    <message>
        <source>%1 will download and store a copy of the Particl block chain.</source>
        <translation>%1 は Particl ブロックチェーンのコピーをダウンロードし保存します。</translation>
    </message>
    <message>
        <source>The wallet will also be stored in this directory.</source>
        <translation>ウォレットもこのディレクトリに保存されます。</translation>
    </message>
    <message>
        <source>Error: Specified data directory "%1" cannot be created.</source>
        <translation>エラー: 指定のデータディレクトリ "%1" を作成できません。</translation>
    </message>
    <message>
        <source>Error</source>
        <translation>エラー</translation>
    </message>
    <message numerus="yes">
        <source>%n GB of free space available</source>
        <translation><numerusform>利用可能な空き容量 %n GB</numerusform></translation>
    </message>
    <message numerus="yes">
        <source>(of %n GB needed)</source>
        <translation><numerusform>(%n GB必要)</numerusform></translation>
    </message>
    <message numerus="yes">
        <source>(%n GB needed for full chain)</source>
        <translation><numerusform>(完全なチェーンには%n GB必要です)</numerusform></translation>
    </message>
</context>
<context>
    <name>ModalOverlay</name>
    <message>
        <source>Form</source>
        <translation>フォーム</translation>
    </message>
    <message>
        <source>Recent transactions may not yet be visible, and therefore your wallet's balance might be incorrect. This information will be correct once your wallet has finished synchronizing with the particl network, as detailed below.</source>
        <translation>最近の取引がまだ表示されていない可能性があります。そのため、ウォレットの残高が正しく表示されていないかもしれません。この情報は、ウォレットが Particl ネットワークへの同期が完了すると正確なものとなります。詳細は下記を参照してください。</translation>
    </message>
    <message>
        <source>Attempting to spend particl that are affected by not-yet-displayed transactions will not be accepted by the network.</source>
        <translation>まだ表示されていない取引が関係する Particl の使用を試みた場合、ネットワークから認証を受けられません。</translation>
    </message>
    <message>
        <source>Number of blocks left</source>
        <translation>残りのブロック数</translation>
    </message>
    <message>
        <source>Unknown...</source>
        <translation>不明...</translation>
    </message>
    <message>
        <source>Last block time</source>
        <translation>最終ブロックの日時</translation>
    </message>
    <message>
        <source>Progress</source>
        <translation>進捗</translation>
    </message>
    <message>
        <source>Progress increase per hour</source>
        <translation>一時間毎の進捗増加</translation>
    </message>
    <message>
        <source>calculating...</source>
        <translation>計算中...</translation>
    </message>
    <message>
        <source>Estimated time left until synced</source>
        <translation>同期完了までの推定時間</translation>
    </message>
    <message>
        <source>Hide</source>
        <translation>隠す</translation>
    </message>
    <message>
        <source>Esc</source>
        <translation>Esc</translation>
    </message>
    <message>
        <source>%1 is currently syncing.  It will download headers and blocks from peers and validate them until reaching the tip of the block chain.</source>
        <translation>%1は現在同期中です。ブロックチェーンの先端に到達するまで、ピアからヘッダーとブロックをダウンロードし検証します。</translation>
    </message>
    <message>
        <source>Unknown. Syncing Headers (%1, %2%)...</source>
        <translation>不明。ヘッダ (%1, %2%) の同期中...</translation>
    </message>
</context>
<context>
    <name>OpenURIDialog</name>
    <message>
        <source>Open particl URI</source>
        <translation>particl URIを開く</translation>
    </message>
    <message>
        <source>URI:</source>
        <translation>URI:</translation>
    </message>
</context>
<context>
    <name>OpenWalletActivity</name>
    <message>
        <source>Open wallet failed</source>
        <translation>ウォレットを開くことに失敗しました</translation>
    </message>
    <message>
        <source>Open wallet warning</source>
        <translation>ウォレットを開く - 警告</translation>
    </message>
    <message>
        <source>default wallet</source>
        <translation>デフォルトウォレット</translation>
    </message>
    <message>
        <source>Opening Wallet &lt;b&gt;%1&lt;/b&gt;...</source>
        <translation>ウォレット &lt;b&gt;%1&lt;/b&gt;を開いています...</translation>
    </message>
</context>
<context>
    <name>OptionsDialog</name>
    <message>
        <source>Options</source>
        <translation>設定</translation>
    </message>
    <message>
        <source>&amp;Main</source>
        <translation>メイン(&amp;M)</translation>
    </message>
    <message>
        <source>Automatically start %1 after logging in to the system.</source>
        <translation>システムにログインした際、自動的に %1 を起動する。</translation>
    </message>
    <message>
        <source>&amp;Start %1 on system login</source>
        <translation>システムのログイン時に %1 を起動(&amp;S)</translation>
    </message>
    <message>
        <source>Size of &amp;database cache</source>
        <translation>データベースキャッシュのサイズ(&amp;D)</translation>
    </message>
    <message>
        <source>Number of script &amp;verification threads</source>
        <translation>スクリプト検証用スレッド数(&amp;V)</translation>
    </message>
    <message>
        <source>IP address of the proxy (e.g. IPv4: 127.0.0.1 / IPv6: ::1)</source>
        <translation>プロキシのIPアドレス (例 IPv4: 127.0.0.1 / IPv6: ::1)</translation>
    </message>
    <message>
        <source>Shows if the supplied default SOCKS5 proxy is used to reach peers via this network type.</source>
        <translation>指定されたデフォルト SOCKS5 プロキシが、このネットワークタイプ経由でピアに接続しているかどうか。</translation>
    </message>
    <message>
        <source>Hide the icon from the system tray.</source>
        <translation>システムトレイのアイコンを隠す</translation>
    </message>
    <message>
        <source>&amp;Hide tray icon</source>
        <translation>トレイアイコンを隠す(&amp;H)</translation>
    </message>
    <message>
        <source>Minimize instead of exit the application when the window is closed. When this option is enabled, the application will be closed only after selecting Exit in the menu.</source>
        <translation>ウィンドウが閉じられたとき、アプリケーションを終了するのではなく最小化します。このオプションが有効の場合、メニューから終了が選択されたときのみアプリケーションが終了します。</translation>
    </message>
    <message>
        <source>Third party URLs (e.g. a block explorer) that appear in the transactions tab as context menu items. %s in the URL is replaced by transaction hash. Multiple URLs are separated by vertical bar |.</source>
        <translation>取引タブのコンテキストメニュー項目に表示する、サードパーティURL（例: ブロックエクスプローラ）。URL中の %s は取引のハッシュ値に置き換えられます。半角垂直バー | で区切ることで、複数のURLを指定できます。</translation>
    </message>
    <message>
        <source>Open the %1 configuration file from the working directory.</source>
        <translation>作業ディレクトリ内の %1 の設定ファイルを開く。</translation>
    </message>
    <message>
        <source>Open Configuration File</source>
        <translation>設定ファイルを開く</translation>
    </message>
    <message>
        <source>Reset all client options to default.</source>
        <translation>全ての設定を初期値に戻す。</translation>
    </message>
    <message>
        <source>&amp;Reset Options</source>
        <translation>オプションをリセット(&amp;R)</translation>
    </message>
    <message>
        <source>&amp;Network</source>
        <translation>ネットワーク(&amp;N)</translation>
    </message>
    <message>
        <source>Disables some advanced features but all blocks will still be fully validated. Reverting this setting requires re-downloading the entire blockchain. Actual disk usage may be somewhat higher.</source>
        <translation>いくつかの高度な機能は無効になりますが、全てのブロックが完全に検証されることは変わりません。この設定を元に戻すには、ブロックチェーン全体を再ダウンロードする必要があります。実際のディスク使用量は若干多くなる場合があります。</translation>
    </message>
    <message>
        <source>Prune &amp;block storage to</source>
        <translation>ブロックの保存容量を次の値までに剪定する(&amp;amp;B):</translation>
    </message>
    <message>
        <source>GB</source>
        <translation>GB</translation>
    </message>
    <message>
        <source>Reverting this setting requires re-downloading the entire blockchain.</source>
        <translation>この設定を元に戻すには、ブロック チェーン全体を再ダウンロードする必要があります。</translation>
    </message>
    <message>
        <source>MiB</source>
        <translation>MiB</translation>
    </message>
    <message>
        <source>(0 = auto, &lt;0 = leave that many cores free)</source>
        <translation>(0 = 自動、0以上 = 指定した数のコアを解放する)</translation>
    </message>
    <message>
        <source>W&amp;allet</source>
        <translation>ウォレット(&amp;A)</translation>
    </message>
    <message>
        <source>Expert</source>
        <translation>上級者向け機能</translation>
    </message>
    <message>
        <source>Enable coin &amp;control features</source>
        <translation>コインコントロール機能を有効化する(&amp;C)</translation>
    </message>
    <message>
        <source>If you disable the spending of unconfirmed change, the change from a transaction cannot be used until that transaction has at least one confirmation. This also affects how your balance is computed.</source>
        <translation>未承認のお釣りを使用しない場合、取引が最低1回検証されるまではその取引のお釣りは利用できなくなります。これは残高の計算方法にも影響します。</translation>
    </message>
    <message>
        <source>&amp;Spend unconfirmed change</source>
        <translation>未承認のお釣りを使用する(&amp;S)</translation>
    </message>
    <message>
        <source>Automatically open the Particl client port on the router. This only works when your router supports UPnP and it is enabled.</source>
        <translation>自動的にルーター上の Particl クライアントのポートを開放します。あなたのルーターが UPnP に対応していて、それが有効になっている場合のみ動作します。</translation>
    </message>
    <message>
        <source>Map port using &amp;UPnP</source>
        <translation>UPnP を使ってポートを割り当てる(&amp;U)</translation>
    </message>
    <message>
        <source>Accept connections from outside.</source>
        <translation>外部からの接続を許可する。</translation>
    </message>
    <message>
        <source>Allow incomin&amp;g connections</source>
        <translation>外部からの接続を許可する(&amp;G)</translation>
    </message>
    <message>
        <source>Connect to the Particl network through a SOCKS5 proxy.</source>
        <translation>SOCKS5 プロキシ経由で Particl ネットワークに接続する。</translation>
    </message>
    <message>
        <source>&amp;Connect through SOCKS5 proxy (default proxy):</source>
        <translation>SOCKS5 プロキシ経由で接続する（デフォルトプロキシ）(&amp;C):</translation>
    </message>
    <message>
        <source>Proxy &amp;IP:</source>
        <translation>プロキシ IP(&amp;I):</translation>
    </message>
    <message>
        <source>&amp;Port:</source>
        <translation>ポート(&amp;P):</translation>
    </message>
    <message>
        <source>Port of the proxy (e.g. 9050)</source>
        <translation>プロキシのポート番号（例: 9050）</translation>
    </message>
    <message>
        <source>Used for reaching peers via:</source>
        <translation>ピアへの接続手段:</translation>
    </message>
    <message>
        <source>IPv4</source>
        <translation>IPv4</translation>
    </message>
    <message>
        <source>IPv6</source>
        <translation>IPv6</translation>
    </message>
    <message>
        <source>Tor</source>
        <translation>Tor</translation>
    </message>
    <message>
<<<<<<< HEAD
        <source>Connect to the Particl network through a separate SOCKS5 proxy for Tor hidden services.</source>
        <translation>Tor秘匿サービスを利用するため、専用の SOCKS5 プロキシ経由で Particl ネットワークに接続する。</translation>
    </message>
    <message>
=======
>>>>>>> 5174b534
        <source>&amp;Window</source>
        <translation>ウインドウ(&amp;W)</translation>
    </message>
    <message>
        <source>Show only a tray icon after minimizing the window.</source>
        <translation>ウインドウを最小化したあとトレイ アイコンのみ表示する。</translation>
    </message>
    <message>
        <source>&amp;Minimize to the tray instead of the taskbar</source>
        <translation>タスクバーではなくトレイに最小化(&amp;M)</translation>
    </message>
    <message>
        <source>M&amp;inimize on close</source>
        <translation>閉じるときに最小化(&amp;I)</translation>
    </message>
    <message>
        <source>&amp;Display</source>
        <translation>表示(&amp;D)</translation>
    </message>
    <message>
        <source>User Interface &amp;language:</source>
        <translation>ユーザインターフェースの言語(&amp;L):</translation>
    </message>
    <message>
        <source>The user interface language can be set here. This setting will take effect after restarting %1.</source>
        <translation>ユーザーインターフェイスの言語を設定できます。設定を反映するには %1 の再起動が必要です。</translation>
    </message>
    <message>
        <source>&amp;Unit to show amounts in:</source>
        <translation>金額の表示単位(&amp;U):</translation>
    </message>
    <message>
        <source>Choose the default subdivision unit to show in the interface and when sending coins.</source>
        <translation>インターフェイスや送金時に使用する単位を選択する。</translation>
    </message>
    <message>
        <source>Whether to show coin control features or not.</source>
        <translation>コインコントロール機能を表示するかどうか。</translation>
    </message>
    <message>
        <source>&amp;Third party transaction URLs</source>
        <translation>サードパーティの取引確認URL(&amp;T)</translation>
    </message>
    <message>
        <source>Options set in this dialog are overridden by the command line or in the configuration file:</source>
        <translation>このダイアログで指定したオプションは、コマンドラインや設定ファイルの内容でオーバーライドされます:</translation>
    </message>
    <message>
        <source>&amp;OK</source>
        <translation>&amp;OK</translation>
    </message>
    <message>
        <source>&amp;Cancel</source>
        <translation>キャンセル(&amp;C)</translation>
    </message>
    <message>
        <source>default</source>
        <translation>初期値</translation>
    </message>
    <message>
        <source>none</source>
        <translation>なし</translation>
    </message>
    <message>
        <source>Confirm options reset</source>
        <translation>設定リセットの確認</translation>
    </message>
    <message>
        <source>Client restart required to activate changes.</source>
        <translation>変更を有効化するにはクライアントを再起動する必要があります。</translation>
    </message>
    <message>
        <source>Client will be shut down. Do you want to proceed?</source>
        <translation>クライアントを終了します。よろしいですか？</translation>
    </message>
    <message>
        <source>Configuration options</source>
        <translation>設定オプション</translation>
    </message>
    <message>
        <source>The configuration file is used to specify advanced user options which override GUI settings. Additionally, any command-line options will override this configuration file.</source>
        <translation>設定ファイルは、GUIでの設定を上書きする高度なユーザーオプションを指定するためのものです。また、コマンドラインオプションはこの設定ファイルの内容も上書きします</translation>
    </message>
    <message>
        <source>Error</source>
        <translation>エラー</translation>
    </message>
    <message>
        <source>The configuration file could not be opened.</source>
        <translation>設定ファイルを開くことができませんでした。</translation>
    </message>
    <message>
        <source>This change would require a client restart.</source>
        <translation>この変更はクライアントの再起動が必要です。</translation>
    </message>
    <message>
        <source>The supplied proxy address is invalid.</source>
        <translation>プロキシアドレスが無効です。</translation>
    </message>
</context>
<context>
    <name>OverviewPage</name>
    <message>
        <source>Form</source>
        <translation>フォーム</translation>
    </message>
    <message>
        <source>The displayed information may be out of date. Your wallet automatically synchronizes with the Particl network after a connection is established, but this process has not completed yet.</source>
        <translation>表示されている情報は古い可能性があります。ウォレットは接続確立後に Particl ネットワークと自動的に同期しますが、同期処理はまだ完了していません。</translation>
    </message>
    <message>
        <source>Watch-only:</source>
        <translation>ウォッチ限定:</translation>
    </message>
    <message>
        <source>Available:</source>
        <translation>利用可能:</translation>
    </message>
    <message>
        <source>Your current spendable balance</source>
        <translation>送金可能な残高</translation>
    </message>
    <message>
        <source>Pending:</source>
        <translation>検証待ち:</translation>
    </message>
    <message>
        <source>Total of transactions that have yet to be confirmed, and do not yet count toward the spendable balance</source>
        <translation>取引が未承認で残高に反映されていない総額</translation>
    </message>
    <message>
        <source>Immature:</source>
        <translation>未成熟:</translation>
    </message>
    <message>
        <source>Mined balance that has not yet matured</source>
        <translation>採掘された未成熟な残高</translation>
    </message>
    <message>
        <source>Balances</source>
        <translation>残高</translation>
    </message>
    <message>
        <source>Total:</source>
        <translation>合計:</translation>
    </message>
    <message>
        <source>Your current total balance</source>
        <translation>現在の残高の総計</translation>
    </message>
    <message>
        <source>Your current balance in watch-only addresses</source>
        <translation>ウォッチ限定アドレス内の現在の残高</translation>
    </message>
    <message>
        <source>Spendable:</source>
        <translation>送金可能:</translation>
    </message>
    <message>
        <source>Recent transactions</source>
        <translation>最近の取引</translation>
    </message>
    <message>
        <source>Unconfirmed transactions to watch-only addresses</source>
        <translation>ウォッチ限定アドレスの未承認取引</translation>
    </message>
    <message>
        <source>Mined balance in watch-only addresses that has not yet matured</source>
        <translation>ウォッチ限定アドレスで採掘された未成熟な残高</translation>
    </message>
    <message>
        <source>Current total balance in watch-only addresses</source>
        <translation>ウォッチ限定アドレスの現在の残高の総計</translation>
    </message>
    </context>
<context>
    <name>PSBTOperationsDialog</name>
    <message>
        <source>Total Amount</source>
        <translation>合計</translation>
    </message>
    <message>
        <source>or</source>
        <translation>または</translation>
    </message>
    </context>
<context>
    <name>PaymentServer</name>
    <message>
        <source>Payment request error</source>
        <translation>支払いリクエスト エラー</translation>
    </message>
    <message>
        <source>Cannot start particl: click-to-pay handler</source>
        <translation>Particl を起動できません: click-to-pay handler</translation>
    </message>
    <message>
        <source>URI handling</source>
        <translation>URIの処理</translation>
    </message>
    <message>
        <source>'particl://' is not a valid URI. Use 'particl:' instead.</source>
        <translation>'particl://' は正しいURIではありません｡ 'particl:'を使用してください｡</translation>
    </message>
    <message>
        <source>Cannot process payment request because BIP70 is not supported.</source>
        <translation>BIP70がサポートされていないため、支払いリクエストを処理することができません。</translation>
    </message>
    <message>
        <source>Due to widespread security flaws in BIP70 it's strongly recommended that any merchant instructions to switch wallets be ignored.</source>
        <translation>BIP70 に内在する広く知られたセキュリティ上の欠陥がるため、ウォレットを切り替えるというマーチャントからの指示については無視することが強く推奨されます。</translation>
    </message>
    <message>
        <source>If you are receiving this error you should request the merchant provide a BIP21 compatible URI.</source>
        <translation>このエラーが発生する場合は、販売者にBIP21互換URIの提供を依頼するべきです。</translation>
    </message>
    <message>
        <source>Invalid payment address %1</source>
        <translation>支払い先アドレス「 %1 」は無効です</translation>
    </message>
    <message>
        <source>URI cannot be parsed! This can be caused by an invalid Particl address or malformed URI parameters.</source>
        <translation>URIを解析できませんでした！ Particl アドレスが無効であるか、URIパラメーターが不正な形式である可能性があります。</translation>
    </message>
    <message>
        <source>Payment request file handling</source>
        <translation>支払いリクエストファイルの処理</translation>
    </message>
</context>
<context>
    <name>PeerTableModel</name>
    <message>
        <source>User Agent</source>
        <translation>ユーザーエージェント</translation>
    </message>
    <message>
        <source>Node/Service</source>
        <translation>ノード/サービス</translation>
    </message>
    <message>
        <source>NodeId</source>
        <translation>ノードID</translation>
    </message>
    <message>
        <source>Ping</source>
        <translation>Ping</translation>
    </message>
    <message>
        <source>Sent</source>
        <translation>送信</translation>
    </message>
    <message>
        <source>Received</source>
        <translation>受信</translation>
    </message>
</context>
<context>
    <name>QObject</name>
    <message>
        <source>Amount</source>
        <translation>金額</translation>
    </message>
    <message>
        <source>Enter a Particl address (e.g. %1)</source>
        <translation>Particl アドレスを入力してください (例: %1)</translation>
    </message>
    <message>
        <source>%1 d</source>
        <translation>%1日</translation>
    </message>
    <message>
        <source>%1 h</source>
        <translation>%1時間</translation>
    </message>
    <message>
        <source>%1 m</source>
        <translation>%1分</translation>
    </message>
    <message>
        <source>%1 s</source>
        <translation>%1秒</translation>
    </message>
    <message>
        <source>None</source>
        <translation>なし</translation>
    </message>
    <message>
        <source>N/A</source>
        <translation>N/A</translation>
    </message>
    <message>
        <source>%1 ms</source>
        <translation>%1ミリ秒</translation>
    </message>
    <message numerus="yes">
        <source>%n second(s)</source>
        <translation><numerusform>%n 秒</numerusform></translation>
    </message>
    <message numerus="yes">
        <source>%n minute(s)</source>
        <translation><numerusform>%n分</numerusform></translation>
    </message>
    <message numerus="yes">
        <source>%n hour(s)</source>
        <translation><numerusform>%n時間</numerusform></translation>
    </message>
    <message numerus="yes">
        <source>%n day(s)</source>
        <translation><numerusform>%n日</numerusform></translation>
    </message>
    <message numerus="yes">
        <source>%n week(s)</source>
        <translation><numerusform>%n週間</numerusform></translation>
    </message>
    <message>
        <source>%1 and %2</source>
        <translation>%1 %2</translation>
    </message>
    <message numerus="yes">
        <source>%n year(s)</source>
        <translation><numerusform>%n年</numerusform></translation>
    </message>
    <message>
        <source>%1 B</source>
        <translation>%1 B</translation>
    </message>
    <message>
        <source>%1 KB</source>
        <translation>%1 KB</translation>
    </message>
    <message>
        <source>%1 MB</source>
        <translation>%1 MB</translation>
    </message>
    <message>
        <source>%1 GB</source>
        <translation>%1 GB</translation>
    </message>
    <message>
        <source>Error: Specified data directory "%1" does not exist.</source>
        <translation>エラー: 指定されたデータ ディレクトリ "%1" は存在しません。</translation>
    </message>
    <message>
        <source>Error: Cannot parse configuration file: %1.</source>
        <translation>エラー: 設定ファイルが読み込めません: %1</translation>
    </message>
    <message>
        <source>Error: %1</source>
        <translation>エラー: %1</translation>
    </message>
    <message>
        <source>%1 didn't yet exit safely...</source>
        <translation>%1 はまだ安全に終了していません...</translation>
    </message>
    <message>
        <source>unknown</source>
        <translation>不明</translation>
    </message>
</context>
<context>
    <name>QRImageWidget</name>
    <message>
        <source>&amp;Save Image...</source>
        <translation>画像を保存(&amp;S)</translation>
    </message>
    <message>
        <source>&amp;Copy Image</source>
        <translation>画像をコピー(&amp;C)</translation>
    </message>
    <message>
        <source>Resulting URI too long, try to reduce the text for label / message.</source>
        <translation>生成されたURIが長すぎです。ラベルやメッセージのテキストを短くしてください。</translation>
    </message>
    <message>
        <source>Error encoding URI into QR Code.</source>
        <translation>URIをQRコードへ変換している際にエラーが発生しました。</translation>
    </message>
    <message>
        <source>QR code support not available.</source>
        <translation>QRコードは利用できません。</translation>
    </message>
    <message>
        <source>Save QR Code</source>
        <translation>QRコードの保存</translation>
    </message>
    <message>
        <source>PNG Image (*.png)</source>
        <translation>PNG画像 (*.png)</translation>
    </message>
</context>
<context>
    <name>RPCConsole</name>
    <message>
        <source>N/A</source>
        <translation>N/A</translation>
    </message>
    <message>
        <source>Client version</source>
        <translation>クライアントのバージョン</translation>
    </message>
    <message>
        <source>&amp;Information</source>
        <translation>情報(&amp;I)</translation>
    </message>
    <message>
        <source>General</source>
        <translation>全般</translation>
    </message>
    <message>
        <source>Using BerkeleyDB version</source>
        <translation>使用している BerkleyDB のバージョン</translation>
    </message>
    <message>
        <source>Datadir</source>
        <translation>データ ディレクトリ</translation>
    </message>
    <message>
        <source>To specify a non-default location of the data directory use the '%1' option.</source>
        <translation>データディレクトリを初期値以外にするには '%1' オプションを使用します。</translation>
    </message>
    <message>
        <source>Blocksdir</source>
        <translation>ブロックディレクトリ</translation>
    </message>
    <message>
        <source>To specify a non-default location of the blocks directory use the '%1' option.</source>
        <translation>ブロックディレクトリを初期値以外にするには '%1' オプションを使用します。</translation>
    </message>
    <message>
        <source>Startup time</source>
        <translation>起動日時</translation>
    </message>
    <message>
        <source>Network</source>
        <translation>ネットワーク</translation>
    </message>
    <message>
        <source>Name</source>
        <translation>名前</translation>
    </message>
    <message>
        <source>Number of connections</source>
        <translation>接続数</translation>
    </message>
    <message>
        <source>Block chain</source>
        <translation>ブロック チェーン</translation>
    </message>
    <message>
        <source>Memory Pool</source>
        <translation>メモリ プール</translation>
    </message>
    <message>
        <source>Current number of transactions</source>
        <translation>現在の取引数</translation>
    </message>
    <message>
        <source>Memory usage</source>
        <translation>メモリ使用量</translation>
    </message>
    <message>
        <source>Wallet: </source>
        <translation>ウォレット:</translation>
    </message>
    <message>
        <source>(none)</source>
        <translation>(なし)</translation>
    </message>
    <message>
        <source>&amp;Reset</source>
        <translation>リセット(&amp;R)</translation>
    </message>
    <message>
        <source>Received</source>
        <translation>受信</translation>
    </message>
    <message>
        <source>Sent</source>
        <translation>送信</translation>
    </message>
    <message>
        <source>&amp;Peers</source>
        <translation>ピア(&amp;P)</translation>
    </message>
    <message>
        <source>Banned peers</source>
        <translation>Banされたピア</translation>
    </message>
    <message>
        <source>Select a peer to view detailed information.</source>
        <translation>詳しい情報を見たいピアを選択してください。</translation>
    </message>
    <message>
        <source>Direction</source>
        <translation>方向</translation>
    </message>
    <message>
        <source>Version</source>
        <translation>バージョン</translation>
    </message>
    <message>
        <source>Starting Block</source>
        <translation>開始ブロック</translation>
    </message>
    <message>
        <source>Synced Headers</source>
        <translation>同期済みヘッダ</translation>
    </message>
    <message>
        <source>Synced Blocks</source>
        <translation>同期済みブロック</translation>
    </message>
    <message>
        <source>The mapped Autonomous System used for diversifying peer selection.</source>
        <translation>ピア選択の多様化に使用できるマップ化された自律システム。</translation>
    </message>
    <message>
        <source>Mapped AS</source>
        <translation>マップ化された自律システム</translation>
    </message>
    <message>
        <source>User Agent</source>
        <translation>ユーザーエージェント</translation>
    </message>
    <message>
        <source>Node window</source>
        <translation>ノードウィンドウ</translation>
    </message>
    <message>
        <source>Open the %1 debug log file from the current data directory. This can take a few seconds for large log files.</source>
        <translation>現在のデータディレクトリから %1 のデバッグ用ログファイルを開きます。ログファイルが巨大な場合、数秒かかることがあります。</translation>
    </message>
    <message>
        <source>Decrease font size</source>
        <translation>文字サイズを縮小</translation>
    </message>
    <message>
        <source>Increase font size</source>
        <translation>文字サイズを拡大</translation>
    </message>
    <message>
        <source>Services</source>
        <translation>サービス</translation>
    </message>
    <message>
        <source>Connection Time</source>
        <translation>接続時間</translation>
    </message>
    <message>
        <source>Last Send</source>
        <translation>最終送信</translation>
    </message>
    <message>
        <source>Last Receive</source>
        <translation>最終受信</translation>
    </message>
    <message>
        <source>Ping Time</source>
        <translation>Ping時間</translation>
    </message>
    <message>
        <source>The duration of a currently outstanding ping.</source>
        <translation>現在実行中の ping にかかっている時間。</translation>
    </message>
    <message>
        <source>Ping Wait</source>
        <translation>Ping待ち</translation>
    </message>
    <message>
        <source>Min Ping</source>
        <translation>最小 Ping</translation>
    </message>
    <message>
        <source>Time Offset</source>
        <translation>時間オフセット</translation>
    </message>
    <message>
        <source>Last block time</source>
        <translation>最終ブロックの日時</translation>
    </message>
    <message>
        <source>&amp;Open</source>
        <translation>開く(&amp;O)</translation>
    </message>
    <message>
        <source>&amp;Console</source>
        <translation>コンソール(&amp;C)</translation>
    </message>
    <message>
        <source>&amp;Network Traffic</source>
        <translation>ネットワークトラフィック(&amp;N)</translation>
    </message>
    <message>
        <source>Totals</source>
        <translation>合計</translation>
    </message>
    <message>
        <source>In:</source>
        <translation>入力:</translation>
    </message>
    <message>
        <source>Out:</source>
        <translation>出力:</translation>
    </message>
    <message>
        <source>Debug log file</source>
        <translation>デバッグ用ログファイル</translation>
    </message>
    <message>
        <source>Clear console</source>
        <translation>コンソールをクリア</translation>
    </message>
    <message>
        <source>1 &amp;hour</source>
        <translation>1時間(&amp;H)</translation>
    </message>
    <message>
        <source>1 &amp;day</source>
        <translation>1日(&amp;D)</translation>
    </message>
    <message>
        <source>1 &amp;week</source>
        <translation>1週間(&amp;W)</translation>
    </message>
    <message>
        <source>1 &amp;year</source>
        <translation>1年(&amp;Y)</translation>
    </message>
    <message>
        <source>&amp;Disconnect</source>
        <translation>切断(&amp;D)</translation>
    </message>
    <message>
        <source>Ban for</source>
        <translation>Banする:</translation>
    </message>
    <message>
        <source>&amp;Unban</source>
        <translation>Banを解除する(&amp;U)</translation>
    </message>
    <message>
        <source>Welcome to the %1 RPC console.</source>
        <translation>%1 の RPC コンソールへようこそ。</translation>
    </message>
    <message>
        <source>Use up and down arrows to navigate history, and %1 to clear screen.</source>
        <translation>上下の矢印で履歴をたどれます。%1 でスクリーンを消去できます。</translation>
    </message>
    <message>
        <source>Type %1 for an overview of available commands.</source>
        <translation>使用可能なコマンドを見るには %1 と入力します。</translation>
    </message>
    <message>
        <source>For more information on using this console type %1.</source>
        <translation>詳しくは、コンソールで %1 と入力してください。</translation>
    </message>
    <message>
        <source>WARNING: Scammers have been active, telling users to type commands here, stealing their wallet contents. Do not use this console without fully understanding the ramifications of a command.</source>
        <translation>警告: 以前から詐欺師が活発に活動しており、この画面でユーザーにコマンドを入力させてウォレットの中身を盗もうとしています。コマンドを実行した結果何が起こるかを完全に理解していない場合は、このコンソールを利用しないでください。</translation>
    </message>
    <message>
        <source>Network activity disabled</source>
        <translation>ネットワーク活動が無効になりました</translation>
    </message>
    <message>
        <source>Executing command without any wallet</source>
        <translation>どのウォレットも使わずにコマンドを実行します</translation>
    </message>
    <message>
        <source>Executing command using "%1" wallet</source>
        <translation>"%1" ウォレットを使ってコマンドを実行します</translation>
    </message>
    <message>
        <source>(node id: %1)</source>
        <translation>(ノードID: %1)</translation>
    </message>
    <message>
        <source>via %1</source>
        <translation>%1 経由</translation>
    </message>
    <message>
        <source>never</source>
        <translation>まだ無し</translation>
    </message>
    <message>
        <source>Inbound</source>
        <translation>内向き</translation>
    </message>
    <message>
        <source>Outbound</source>
        <translation>外向き</translation>
    </message>
    <message>
        <source>Unknown</source>
        <translation>不明</translation>
    </message>
</context>
<context>
    <name>ReceiveCoinsDialog</name>
    <message>
        <source>&amp;Amount:</source>
        <translation>金額:(&amp;A)</translation>
    </message>
    <message>
        <source>&amp;Label:</source>
        <translation>ラベル(&amp;L):</translation>
    </message>
    <message>
        <source>&amp;Message:</source>
        <translation>メッセージ (&amp;M):</translation>
    </message>
    <message>
        <source>An optional message to attach to the payment request, which will be displayed when the request is opened. Note: The message will not be sent with the payment over the Particl network.</source>
        <translation>支払いリクエストに添付するメッセージ（任意）。支払リクエスト開始時に表示されます。注意: メッセージは Particl ネットワーク上へ送信されません。</translation>
    </message>
    <message>
        <source>An optional label to associate with the new receiving address.</source>
        <translation>新規受取用アドレスに紐づけるラベル（任意）。</translation>
    </message>
    <message>
        <source>Use this form to request payments. All fields are &lt;b&gt;optional&lt;/b&gt;.</source>
        <translation>このフォームで支払いをリクエストしましょう。全ての入力欄は&lt;b&gt;任意入力&lt;/b&gt;です。</translation>
    </message>
    <message>
        <source>An optional amount to request. Leave this empty or zero to not request a specific amount.</source>
        <translation>リクエストする金額（任意）。特定の金額をリクエストしない場合は、この欄は空白のままかゼロにしてください。</translation>
    </message>
    <message>
        <source>An optional label to associate with the new receiving address (used by you to identify an invoice).  It is also attached to the payment request.</source>
        <translation>新しい受取用アドレスに紐付ける任意のラベル(インボイスの判別に使えます)。支払いリクエストにも添付されます。</translation>
    </message>
    <message>
        <source>An optional message that is attached to the payment request and may be displayed to the sender.</source>
        <translation>支払いリクエストに任意で添付できるメッセージで、送り主に表示されます。</translation>
    </message>
    <message>
        <source>&amp;Create new receiving address</source>
        <translation>新しい受取用アドレスを作成</translation>
    </message>
    <message>
        <source>Clear all fields of the form.</source>
        <translation>全ての入力欄をクリア</translation>
    </message>
    <message>
        <source>Clear</source>
        <translation>クリア</translation>
    </message>
    <message>
        <source>Native segwit addresses (aka Bech32 or BIP-173) reduce your transaction fees later on and offer better protection against typos, but old wallets don't support them. When unchecked, an address compatible with older wallets will be created instead.</source>
        <translation>ネイティブ Segwit アドレス(別名: Bech32 アドレス・ BIP-173 アドレス)を利用することで、取引手数料が安くなり、誤入力防止機能も強化されますが、Segwit アドレスをサポートしない古いウォレットとは取引できません。チェックを外すと、古いウォレットとの互換性を保ったアドレスが代わりに生成されます。</translation>
    </message>
    <message>
        <source>Generate native segwit (Bech32) address</source>
        <translation>Segwit アドレス（Bech32 アドレス）を生成</translation>
    </message>
    <message>
        <source>Requested payments history</source>
        <translation>支払いリクエスト履歴</translation>
    </message>
    <message>
        <source>Show the selected request (does the same as double clicking an entry)</source>
        <translation>選択されたリクエストを表示（項目をダブルクリックすることでも表示できます）</translation>
    </message>
    <message>
        <source>Show</source>
        <translation>表示</translation>
    </message>
    <message>
        <source>Remove the selected entries from the list</source>
        <translation>選択項目をリストから削除</translation>
    </message>
    <message>
        <source>Remove</source>
        <translation>削除</translation>
    </message>
    <message>
        <source>Copy URI</source>
        <translation>URIをコピー</translation>
    </message>
    <message>
        <source>Copy label</source>
        <translation>ラベルをコピー</translation>
    </message>
    <message>
        <source>Copy message</source>
        <translation>メッセージをコピー</translation>
    </message>
    <message>
        <source>Copy amount</source>
        <translation>金額をコピー</translation>
    </message>
    <message>
        <source>Could not unlock wallet.</source>
        <translation>ウォレットをアンロックできませんでした。</translation>
    </message>
    </context>
<context>
    <name>ReceiveRequestDialog</name>
    <message>
        <source>Amount:</source>
        <translation>金額:</translation>
    </message>
    <message>
        <source>Label:</source>
        <translation>ラベル:</translation>
    </message>
    <message>
        <source>Message:</source>
        <translation>メッセージ:</translation>
    </message>
    <message>
        <source>Wallet:</source>
        <translation>ウォレット:</translation>
    </message>
    <message>
        <source>Copy &amp;URI</source>
        <translation>URIをコピーする(&amp;U)</translation>
    </message>
    <message>
        <source>Copy &amp;Address</source>
        <translation>アドレスをコピー(&amp;A)</translation>
    </message>
    <message>
        <source>&amp;Save Image...</source>
        <translation>画像を保存(&amp;S)...</translation>
    </message>
    <message>
        <source>Request payment to %1</source>
        <translation>%1 への支払いリクエスト</translation>
    </message>
    <message>
        <source>Payment information</source>
        <translation>支払い情報</translation>
    </message>
</context>
<context>
    <name>RecentRequestsTableModel</name>
    <message>
        <source>Date</source>
        <translation>日時</translation>
    </message>
    <message>
        <source>Label</source>
        <translation>ラベル</translation>
    </message>
    <message>
        <source>Message</source>
        <translation>メッセージ</translation>
    </message>
    <message>
        <source>(no label)</source>
        <translation>(ラベル無し)</translation>
    </message>
    <message>
        <source>(no message)</source>
        <translation>(メッセージ無し)</translation>
    </message>
    <message>
        <source>(no amount requested)</source>
        <translation>(指定無し)</translation>
    </message>
    <message>
        <source>Requested</source>
        <translation>リクエストされた金額</translation>
    </message>
</context>
<context>
    <name>SendCoinsDialog</name>
    <message>
        <source>Send Coins</source>
        <translation>コインの送金</translation>
    </message>
    <message>
        <source>Coin Control Features</source>
        <translation>コインコントロール機能</translation>
    </message>
    <message>
        <source>Inputs...</source>
        <translation>インプット...</translation>
    </message>
    <message>
        <source>automatically selected</source>
        <translation>自動選択</translation>
    </message>
    <message>
        <source>Insufficient funds!</source>
        <translation>残高不足です！</translation>
    </message>
    <message>
        <source>Quantity:</source>
        <translation>選択数:</translation>
    </message>
    <message>
        <source>Bytes:</source>
        <translation>バイト数:</translation>
    </message>
    <message>
        <source>Amount:</source>
        <translation>金額:</translation>
    </message>
    <message>
        <source>Fee:</source>
        <translation>手数料:</translation>
    </message>
    <message>
        <source>After Fee:</source>
        <translation>手数料差引後金額:</translation>
    </message>
    <message>
        <source>Change:</source>
        <translation>お釣り:</translation>
    </message>
    <message>
        <source>If this is activated, but the change address is empty or invalid, change will be sent to a newly generated address.</source>
        <translation>チェックが付いているにもかかわらず、お釣りアドレスが空欄や無効である場合、お釣りは新しく生成されたアドレスへ送金されます。</translation>
    </message>
    <message>
        <source>Custom change address</source>
        <translation>カスタムお釣りアドレス</translation>
    </message>
    <message>
        <source>Transaction Fee:</source>
        <translation>トランザクション手数料：</translation>
    </message>
    <message>
        <source>Choose...</source>
        <translation>選択...</translation>
    </message>
    <message>
        <source>Using the fallbackfee can result in sending a transaction that will take several hours or days (or never) to confirm. Consider choosing your fee manually or wait until you have validated the complete chain.</source>
        <translation>代替料金を利用することで、承認されるまでに数時間または数日 (ないし一生承認されない) トランザクションを送信してしまう可能性があります。手動にて手数料を選択するか、完全なブロックチェーンの検証が終わるまで待つことを検討しましょう</translation>
    </message>
    <message>
        <source>Warning: Fee estimation is currently not possible.</source>
        <translation>警告: 手数料推定機能は現在利用できません。</translation>
    </message>
    <message>
        <source>Specify a custom fee per kB (1,000 bytes) of the transaction's virtual size.

Note:  Since the fee is calculated on a per-byte basis, a fee of "100 satoshis per kB" for a transaction size of 500 bytes (half of 1 kB) would ultimately yield a fee of only 50 satoshis.</source>
        <translation>トランザクションの仮想サイズの1 kB(1,000 バイト)あたりのカスタム手数料を指定する。

注: 手数料はバイト単位で計算されるので、500 バイト(1 kBの半分)のトランザクションサイズに対する「1 kBあたり 100 satoshi」の手数料は、最終的にはわずか 50 satoshi となります。</translation>
    </message>
    <message>
        <source>per kilobyte</source>
        <translation>1キロバイトあたり</translation>
    </message>
    <message>
        <source>Hide</source>
        <translation>隠す</translation>
    </message>
    <message>
        <source>Recommended:</source>
        <translation>推奨:</translation>
    </message>
    <message>
        <source>Custom:</source>
        <translation>カスタム:</translation>
    </message>
    <message>
        <source>(Smart fee not initialized yet. This usually takes a few blocks...)</source>
        <translation>（スマート手数料はまだ初期化されていません。これにはおおよそ数ブロックほどかかります...）</translation>
    </message>
    <message>
        <source>Send to multiple recipients at once</source>
        <translation>一度に複数の送金先に送る</translation>
    </message>
    <message>
        <source>Add &amp;Recipient</source>
        <translation>送金先を追加(&amp;R)</translation>
    </message>
    <message>
        <source>Clear all fields of the form.</source>
        <translation>全ての入力欄をクリア</translation>
    </message>
    <message>
        <source>Dust:</source>
        <translation>ダスト:</translation>
    </message>
    <message>
        <source>Hide transaction fee settings</source>
        <translation>トランザクション手数料の設定を隠す</translation>
    </message>
    <message>
        <source>When there is less transaction volume than space in the blocks, miners as well as relaying nodes may enforce a minimum fee. Paying only this minimum fee is just fine, but be aware that this can result in a never confirming transaction once there is more demand for particl transactions than the network can process.</source>
        <translation>ブロック内の空きよりトランザクション流量が少ない場合、マイナーや中継ノードは最低限の手数料でも処理することがあります。この最低限の手数料だけを支払っても問題ありませんが、一度トランザクションの需要がネットワークの処理能力を超えてしまった場合には、トランザクションが永久に承認されなくなってしまう可能性があることにご注意ください。</translation>
    </message>
    <message>
        <source>A too low fee might result in a never confirming transaction (read the tooltip)</source>
        <translation>手数料が低すぎるとトランザクションが永久に承認されなくなる可能性があります (ツールチップを参照)</translation>
    </message>
    <message>
        <source>Confirmation time target:</source>
        <translation>目標承認時間</translation>
    </message>
    <message>
        <source>Enable Replace-By-Fee</source>
        <translation>Replace-By-Fee を有効化する</translation>
    </message>
    <message>
        <source>With Replace-By-Fee (BIP-125) you can increase a transaction's fee after it is sent. Without this, a higher fee may be recommended to compensate for increased transaction delay risk.</source>
        <translation>Replace-By-Fee(手数料の上乗せ: BIP-125)機能を有効にすることで、トランザクション送信後でも手数料を上乗せすることができます。この機能を利用しない場合、予め手数料を多めに見積もっておかないと取引が遅れる可能性があります。</translation>
    </message>
    <message>
        <source>Clear &amp;All</source>
        <translation>全てクリア(&amp;A)</translation>
    </message>
    <message>
        <source>Balance:</source>
        <translation>残高:</translation>
    </message>
    <message>
        <source>Confirm the send action</source>
        <translation>送金内容を確認</translation>
    </message>
    <message>
        <source>S&amp;end</source>
        <translation>送金(&amp;E)</translation>
    </message>
    <message>
        <source>Copy quantity</source>
        <translation>選択数をコピー</translation>
    </message>
    <message>
        <source>Copy amount</source>
        <translation>金額をコピー</translation>
    </message>
    <message>
        <source>Copy fee</source>
        <translation>手数料をコピー</translation>
    </message>
    <message>
        <source>Copy after fee</source>
        <translation>手数料差引後金額をコピー</translation>
    </message>
    <message>
        <source>Copy bytes</source>
        <translation>バイト数をコピーす</translation>
    </message>
    <message>
        <source>Copy dust</source>
        <translation>ダストをコピー</translation>
    </message>
    <message>
        <source>Copy change</source>
        <translation>お釣りをコピー</translation>
    </message>
    <message>
        <source>%1 (%2 blocks)</source>
        <translation>%1 (%2 ブロック)</translation>
    </message>
    <message>
        <source>Cr&amp;eate Unsigned</source>
        <translation>未署名で作成</translation>
    </message>
    <message>
        <source>Creates a Partially Signed Particl Transaction (PSBT) for use with e.g. an offline %1 wallet, or a PSBT-compatible hardware wallet.</source>
        <translation>オフライン%1ウォレットまたはPSBTに対応したハードウェアウォレットと合わせて使用するためのPSBT(部分的に署名されたトランザクション)を作成します。</translation>
    </message>
    <message>
        <source> from wallet '%1'</source>
        <translation>ウォレット '%1' から</translation>
    </message>
    <message>
        <source>%1 to '%2'</source>
        <translation>%1 から '%2'</translation>
    </message>
    <message>
        <source>%1 to %2</source>
        <translation>%1 送金先: %2</translation>
    </message>
    <message>
        <source>Do you want to draft this transaction?</source>
        <translation>このトランザクションのひな形を作成しますか？</translation>
    </message>
    <message>
        <source>Are you sure you want to send?</source>
        <translation>送金してもよろしいですか？</translation>
    </message>
    <message>
<<<<<<< HEAD
        <source>Please, review your transaction proposal. This will produce a Partially Signed Particl Transaction (PSBT) which you can copy and then sign with e.g. an offline %1 wallet, or a PSBT-compatible hardware wallet.</source>
        <translation>トランザクション提案を確認してください。これにより、部分的に署名されたビットコイン・トランザクション（PSBT）が作成されます。これをコピーして例えばオフラインの %1 ウォレットやPSBTを扱えるハードウェアウォレットで残りの署名が出来ます。</translation>
    </message>
    <message>
=======
>>>>>>> 5174b534
        <source>or</source>
        <translation>または</translation>
    </message>
    <message>
        <source>You can increase the fee later (signals Replace-By-Fee, BIP-125).</source>
        <translation>手数料は後から上乗せ可能です(Replace-By-Fee(手数料の上乗せ: BIP-125)機能が有効)。</translation>
    </message>
    <message>
        <source>Please, review your transaction.</source>
        <translation>取引内容の最終確認をしてください。</translation>
    </message>
    <message>
        <source>Transaction fee</source>
        <translation>取引手数料</translation>
    </message>
    <message>
        <source>Not signalling Replace-By-Fee, BIP-125.</source>
        <translation>Replace-By-Fee(手数料の上乗せ: BIP-125)機能は有効になっていません。</translation>
    </message>
    <message>
        <source>Total Amount</source>
        <translation>合計</translation>
    </message>
    <message>
        <source>To review recipient list click "Show Details..."</source>
        <translation>受信者の一覧を確認するには "詳細を表示..." をクリック</translation>
    </message>
    <message>
        <source>Confirm send coins</source>
        <translation>送金の確認</translation>
    </message>
    <message>
        <source>Confirm transaction proposal</source>
        <translation>トランザクション提案を承認する</translation>
    </message>
    <message>
        <source>Send</source>
        <translation>送金</translation>
    </message>
    <message>
        <source>Watch-only balance:</source>
        <translation>監視限定残高</translation>
    </message>
    <message>
        <source>The recipient address is not valid. Please recheck.</source>
        <translation>送金先アドレスが不正です。再確認してください。</translation>
    </message>
    <message>
        <source>The amount to pay must be larger than 0.</source>
        <translation>支払い総額は0より大きい必要があります。</translation>
    </message>
    <message>
        <source>The amount exceeds your balance.</source>
        <translation>支払い総額が残高を超えています。</translation>
    </message>
    <message>
        <source>The total exceeds your balance when the %1 transaction fee is included.</source>
        <translation>取引手数料 %1 を含めた総額が残高を超えています。</translation>
    </message>
    <message>
        <source>Duplicate address found: addresses should only be used once each.</source>
        <translation>重複したアドレスが見つかりました: アドレスはそれぞれ一度のみ使用することができます。</translation>
    </message>
    <message>
        <source>Transaction creation failed!</source>
        <translation>取引の作成に失敗しました！</translation>
    </message>
    <message>
        <source>A fee higher than %1 is considered an absurdly high fee.</source>
        <translation>%1 よりも高い手数料は、異常に高すぎです。</translation>
    </message>
    <message>
        <source>Payment request expired.</source>
        <translation>支払いリクエストが期限切れです。</translation>
    </message>
    <message numerus="yes">
        <source>Estimated to begin confirmation within %n block(s).</source>
        <translation><numerusform>予想される承認開始ブロック: %n ブロック以内</numerusform></translation>
    </message>
    <message>
        <source>Warning: Invalid Particl address</source>
        <translation>警告: 無効な Particl アドレス</translation>
    </message>
    <message>
        <source>Warning: Unknown change address</source>
        <translation>警告：正体不明のお釣りアドレスです</translation>
    </message>
    <message>
        <source>Confirm custom change address</source>
        <translation>カスタムお釣りアドレスの確認</translation>
    </message>
    <message>
        <source>The address you selected for change is not part of this wallet. Any or all funds in your wallet may be sent to this address. Are you sure?</source>
        <translation>お釣り用として指定されたアドレスはこのウォレットのものではありません。このウォレットの一部又は全部の資産がこのアドレスへ送金されます。よろしいですか？</translation>
    </message>
    <message>
        <source>(no label)</source>
        <translation>(ラベル無し)</translation>
    </message>
</context>
<context>
    <name>SendCoinsEntry</name>
    <message>
        <source>A&amp;mount:</source>
        <translation>金額(&amp;A):</translation>
    </message>
    <message>
        <source>Pay &amp;To:</source>
        <translation>送金先(&amp;T):</translation>
    </message>
    <message>
        <source>&amp;Label:</source>
        <translation>ラベル(&amp;L):</translation>
    </message>
    <message>
        <source>Choose previously used address</source>
        <translation>これまでに送金したことがあるアドレスから選択</translation>
    </message>
    <message>
        <source>The Particl address to send the payment to</source>
        <translation>支払い先 Particl アドレス</translation>
    </message>
    <message>
        <source>Alt+A</source>
        <translation>Alt+A</translation>
    </message>
    <message>
        <source>Paste address from clipboard</source>
        <translation>クリップボードからアドレスを貼り付け</translation>
    </message>
    <message>
        <source>Alt+P</source>
        <translation>Alt+P</translation>
    </message>
    <message>
        <source>Remove this entry</source>
        <translation>この項目を削除</translation>
    </message>
    <message>
        <source>The amount to send in the selected unit</source>
        <translation>送金する金額の単位を選択</translation>
    </message>
    <message>
        <source>The fee will be deducted from the amount being sent. The recipient will receive less particl than you enter in the amount field. If multiple recipients are selected, the fee is split equally.</source>
        <translation>手数料は送金する金額から差し引かれます。送金先には金額欄で指定した額よりも少ない Particl が送られます。送金先が複数ある場合は、手数料は均等に分けられます。</translation>
    </message>
    <message>
        <source>S&amp;ubtract fee from amount</source>
        <translation>送金額から手数料を差し引く(&amp;U)</translation>
    </message>
    <message>
        <source>Use available balance</source>
        <translation>利用可能な残額を使用</translation>
    </message>
    <message>
        <source>Message:</source>
        <translation>メッセージ:</translation>
    </message>
    <message>
        <source>This is an unauthenticated payment request.</source>
        <translation>これは未認証の支払いリクエストです。</translation>
    </message>
    <message>
        <source>This is an authenticated payment request.</source>
        <translation>これは認証済みの支払いリクエストです。</translation>
    </message>
    <message>
        <source>Enter a label for this address to add it to the list of used addresses</source>
        <translation>このアドレスに対するラベルを入力することで、送金したことがあるアドレスの一覧に追加することができます</translation>
    </message>
    <message>
        <source>A message that was attached to the particl: URI which will be stored with the transaction for your reference. Note: This message will not be sent over the Particl network.</source>
        <translation>particl: URIに添付されていたメッセージです。これは参照用として取引とともに保存されます。注意: メッセージは Particl ネットワーク上へ送信されません。</translation>
    </message>
    <message>
        <source>Pay To:</source>
        <translation>送金先:</translation>
    </message>
    <message>
        <source>Memo:</source>
        <translation>メモ:</translation>
    </message>
</context>
<context>
    <name>ShutdownWindow</name>
    <message>
        <source>%1 is shutting down...</source>
        <translation>%1 をシャットダウンしています...</translation>
    </message>
    <message>
        <source>Do not shut down the computer until this window disappears.</source>
        <translation>このウィンドウが消えるまでコンピュータをシャットダウンしないでください。</translation>
    </message>
</context>
<context>
    <name>SignVerifyMessageDialog</name>
    <message>
        <source>Signatures - Sign / Verify a Message</source>
        <translation>署名 - メッセージの署名・検証</translation>
    </message>
    <message>
        <source>&amp;Sign Message</source>
        <translation>メッセージの署名(&amp;S)</translation>
    </message>
    <message>
        <source>You can sign messages/agreements with your addresses to prove you can receive particl sent to them. Be careful not to sign anything vague or random, as phishing attacks may try to trick you into signing your identity over to them. Only sign fully-detailed statements you agree to.</source>
        <translation>あなたが所有しているアドレスでメッセージや契約書に署名をすることで、それらのアドレスへ送られた Particl を受け取ることができることを証明できます。フィッシング攻撃者があなたを騙して、あなたの身分情報に署名させようとしている可能性があるため、よくわからないものやランダムな文字列に対して署名しないでください。あなたが同意した、よく詳細の記された文言にのみ署名するようにしてください。</translation>
    </message>
    <message>
        <source>The Particl address to sign the message with</source>
        <translation>メッセージの署名に使用する Particl アドレス</translation>
    </message>
    <message>
        <source>Choose previously used address</source>
        <translation>これまでに使用したことがあるアドレスから選択</translation>
    </message>
    <message>
        <source>Alt+A</source>
        <translation>Alt+A</translation>
    </message>
    <message>
        <source>Paste address from clipboard</source>
        <translation>クリップボードからアドレスを貼り付け</translation>
    </message>
    <message>
        <source>Alt+P</source>
        <translation>Alt+P</translation>
    </message>
    <message>
        <source>Enter the message you want to sign here</source>
        <translation>署名するメッセージを入力</translation>
    </message>
    <message>
        <source>Signature</source>
        <translation>署名</translation>
    </message>
    <message>
        <source>Copy the current signature to the system clipboard</source>
        <translation>この署名をシステムのクリップボードにコピー</translation>
    </message>
    <message>
        <source>Sign the message to prove you own this Particl address</source>
        <translation>メッセージに署名してこの Particl アドレスを所有していることを証明</translation>
    </message>
    <message>
        <source>Sign &amp;Message</source>
        <translation>メッセージを署名(&amp;M)</translation>
    </message>
    <message>
        <source>Reset all sign message fields</source>
        <translation>入力欄の内容を全て消去</translation>
    </message>
    <message>
        <source>Clear &amp;All</source>
        <translation>全てクリア(&amp;A)</translation>
    </message>
    <message>
        <source>&amp;Verify Message</source>
        <translation>メッセージの検証(&amp;V)</translation>
    </message>
    <message>
        <source>Enter the receiver's address, message (ensure you copy line breaks, spaces, tabs, etc. exactly) and signature below to verify the message. Be careful not to read more into the signature than what is in the signed message itself, to avoid being tricked by a man-in-the-middle attack. Note that this only proves the signing party receives with the address, it cannot prove sendership of any transaction!</source>
        <translation>送金先のアドレスと、メッセージ（改行やスペース、タブなども完全に一致させること）および署名を以下に入力し、メッセージを検証します。中間者攻撃により騙されるのを防ぐため、署名対象のメッセージから書かれていること以上の意味を読み取ろうとしないでください。また、これは署名作成者がこのアドレスで受け取れることを証明するだけであり、取引の送信権限を証明するものではありません！</translation>
    </message>
    <message>
        <source>The Particl address the message was signed with</source>
        <translation>メッセージの署名に使われた Particl アドレス</translation>
    </message>
    <message>
        <source>The signed message to verify</source>
        <translation>検証したい署名済みメッセージ</translation>
    </message>
    <message>
        <source>The signature given when the message was signed</source>
        <translation>メッセージの署名時に生成された署名</translation>
    </message>
    <message>
        <source>Verify the message to ensure it was signed with the specified Particl address</source>
        <translation>メッセージを検証して指定された Particl アドレスで署名されたことを確認</translation>
    </message>
    <message>
        <source>Verify &amp;Message</source>
        <translation>メッセージを検証(&amp;M)</translation>
    </message>
    <message>
        <source>Reset all verify message fields</source>
        <translation>入力欄の内容を全て消去</translation>
    </message>
    <message>
        <source>Click "Sign Message" to generate signature</source>
        <translation>「メッセージを署名」をクリックして署名を生成</translation>
    </message>
    <message>
        <source>The entered address is invalid.</source>
        <translation>不正なアドレスが入力されました。</translation>
    </message>
    <message>
        <source>Please check the address and try again.</source>
        <translation>アドレスが正しいか確かめてから、もう一度試してください。</translation>
    </message>
    <message>
        <source>The entered address does not refer to a key.</source>
        <translation>入力されたアドレスに紐づく鍵がありません。</translation>
    </message>
    <message>
        <source>Wallet unlock was cancelled.</source>
        <translation>ウォレットのアンロックはキャンセルされました。</translation>
    </message>
    <message>
        <source>No error</source>
        <translation>エラーなし</translation>
    </message>
    <message>
        <source>Private key for the entered address is not available.</source>
        <translation>入力されたアドレスの秘密鍵は利用できません。</translation>
    </message>
    <message>
        <source>Message signing failed.</source>
        <translation>メッセージの署名に失敗しました。</translation>
    </message>
    <message>
        <source>Message signed.</source>
        <translation>メッセージに署名しました。</translation>
    </message>
    <message>
        <source>The signature could not be decoded.</source>
        <translation>署名が復号できませんでした。</translation>
    </message>
    <message>
        <source>Please check the signature and try again.</source>
        <translation>署名が正しいか確認してから、もう一度試してください。</translation>
    </message>
    <message>
        <source>The signature did not match the message digest.</source>
        <translation>署名がメッセージダイジェストと一致しませんでした。</translation>
    </message>
    <message>
        <source>Message verification failed.</source>
        <translation>メッセージの検証に失敗しました。</translation>
    </message>
    <message>
        <source>Message verified.</source>
        <translation>メッセージは検証されました。</translation>
    </message>
</context>
<context>
    <name>TrafficGraphWidget</name>
    <message>
        <source>KB/s</source>
        <translation>KB/秒</translation>
    </message>
</context>
<context>
    <name>TransactionDesc</name>
    <message numerus="yes">
        <source>Open for %n more block(s)</source>
        <translation><numerusform>あと %n ブロックは未承認の予定</numerusform></translation>
    </message>
    <message>
        <source>Open until %1</source>
        <translation>%1 まで未承認の予定</translation>
    </message>
    <message>
        <source>conflicted with a transaction with %1 confirmations</source>
        <translation>%1 承認の取引と衝突</translation>
    </message>
    <message>
        <source>0/unconfirmed, %1</source>
        <translation>0/未承認, %1</translation>
    </message>
    <message>
        <source>in memory pool</source>
        <translation>メモリプール内</translation>
    </message>
    <message>
        <source>not in memory pool</source>
        <translation>メモリプール外</translation>
    </message>
    <message>
        <source>abandoned</source>
        <translation>送信中止</translation>
    </message>
    <message>
        <source>%1/unconfirmed</source>
        <translation>%1/未承認</translation>
    </message>
    <message>
        <source>%1 confirmations</source>
        <translation>%1 承認</translation>
    </message>
    <message>
        <source>Status</source>
        <translation>状態</translation>
    </message>
    <message>
        <source>Date</source>
        <translation>日付</translation>
    </message>
    <message>
        <source>Source</source>
        <translation>ソース</translation>
    </message>
    <message>
        <source>Generated</source>
        <translation>生成</translation>
    </message>
    <message>
        <source>From</source>
        <translation>送金元</translation>
    </message>
    <message>
        <source>unknown</source>
        <translation>不明</translation>
    </message>
    <message>
        <source>To</source>
        <translation>送金先</translation>
    </message>
    <message>
        <source>own address</source>
        <translation>自分のアドレス</translation>
    </message>
    <message>
        <source>watch-only</source>
        <translation>ウォッチ限定</translation>
    </message>
    <message>
        <source>label</source>
        <translation>ラベル</translation>
    </message>
    <message>
        <source>Credit</source>
        <translation>貸方</translation>
    </message>
    <message numerus="yes">
        <source>matures in %n more block(s)</source>
        <translation><numerusform>あと %n ブロックで成熟</numerusform></translation>
    </message>
    <message>
        <source>not accepted</source>
        <translation>承認されていない</translation>
    </message>
    <message>
        <source>Debit</source>
        <translation>借方</translation>
    </message>
    <message>
        <source>Total debit</source>
        <translation>借方総計</translation>
    </message>
    <message>
        <source>Total credit</source>
        <translation>貸方総計</translation>
    </message>
    <message>
        <source>Transaction fee</source>
        <translation>取引手数料</translation>
    </message>
    <message>
        <source>Net amount</source>
        <translation>正味金額</translation>
    </message>
    <message>
        <source>Message</source>
        <translation>メッセージ</translation>
    </message>
    <message>
        <source>Comment</source>
        <translation>コメント</translation>
    </message>
    <message>
        <source>Transaction ID</source>
        <translation>取引ID</translation>
    </message>
    <message>
        <source>Transaction total size</source>
        <translation>トランザクションの全体サイズ</translation>
    </message>
    <message>
        <source>Transaction virtual size</source>
        <translation>トランザクションの仮想サイズ</translation>
    </message>
    <message>
        <source>Output index</source>
        <translation>アウトプット インデックス数</translation>
    </message>
    <message>
        <source> (Certificate was not verified)</source>
        <translation>(証明書は検証されませんでした)</translation>
    </message>
    <message>
        <source>Merchant</source>
        <translation>リクエスト元</translation>
    </message>
    <message>
        <source>Generated coins must mature %1 blocks before they can be spent. When you generated this block, it was broadcast to the network to be added to the block chain. If it fails to get into the chain, its state will change to "not accepted" and it won't be spendable. This may occasionally happen if another node generates a block within a few seconds of yours.</source>
        <translation>生成されたコインは、%1 ブロックの間成熟させたあとに使用可能になります。このブロックは生成された際、ブロックチェーンに取り込まれるためにネットワークに放流されました。ブロックチェーンに取り込まれられなかった場合、取引状態が「承認されていない」に変更され、コインは使用不能になります。これは、別のノードがあなたの数秒前にブロックを生成した場合に時々起こる場合があります。</translation>
    </message>
    <message>
        <source>Debug information</source>
        <translation>デバッグ情報</translation>
    </message>
    <message>
        <source>Transaction</source>
        <translation>トランザクション</translation>
    </message>
    <message>
        <source>Inputs</source>
        <translation>インプット</translation>
    </message>
    <message>
        <source>Amount</source>
        <translation>金額</translation>
    </message>
    <message>
        <source>true</source>
        <translation>はい</translation>
    </message>
    <message>
        <source>false</source>
        <translation>いいえ</translation>
    </message>
</context>
<context>
    <name>TransactionDescDialog</name>
    <message>
        <source>This pane shows a detailed description of the transaction</source>
        <translation>取引の詳細</translation>
    </message>
    <message>
        <source>Details for %1</source>
        <translation>%1 の詳細</translation>
    </message>
</context>
<context>
    <name>TransactionTableModel</name>
    <message>
        <source>Date</source>
        <translation>日時</translation>
    </message>
    <message>
        <source>Type</source>
        <translation>種別</translation>
    </message>
    <message>
        <source>Label</source>
        <translation>ラベル</translation>
    </message>
    <message numerus="yes">
        <source>Open for %n more block(s)</source>
        <translation><numerusform>あと %n ブロックは未承認の予定</numerusform></translation>
    </message>
    <message>
        <source>Open until %1</source>
        <translation>%1 まで未承認の予定</translation>
    </message>
    <message>
        <source>Unconfirmed</source>
        <translation>未承認</translation>
    </message>
    <message>
        <source>Abandoned</source>
        <translation>送信中止</translation>
    </message>
    <message>
        <source>Confirming (%1 of %2 recommended confirmations)</source>
        <translation>承認中（推奨承認数 %2 のうち %1 承認が完了）</translation>
    </message>
    <message>
        <source>Confirmed (%1 confirmations)</source>
        <translation>承認されました（%1 承認）</translation>
    </message>
    <message>
        <source>Conflicted</source>
        <translation>衝突</translation>
    </message>
    <message>
        <source>Immature (%1 confirmations, will be available after %2)</source>
        <translation>未成熟（%1 承認。%2 承認完了後に使用可能）</translation>
    </message>
    <message>
        <source>Generated but not accepted</source>
        <translation>生成されましたが承認されませんでした</translation>
    </message>
    <message>
        <source>Received with</source>
        <translation>受取(通常)</translation>
    </message>
    <message>
        <source>Received from</source>
        <translation>受取(その他)</translation>
    </message>
    <message>
        <source>Sent to</source>
        <translation>送金</translation>
    </message>
    <message>
        <source>Payment to yourself</source>
        <translation>自分への送金</translation>
    </message>
    <message>
        <source>Mined</source>
        <translation>発掘</translation>
    </message>
    <message>
        <source>watch-only</source>
        <translation>ウォッチ限定</translation>
    </message>
    <message>
        <source>(n/a)</source>
        <translation>(n/a)</translation>
    </message>
    <message>
        <source>(no label)</source>
        <translation>(ラベル無し)</translation>
    </message>
    <message>
        <source>Transaction status. Hover over this field to show number of confirmations.</source>
        <translation>取引の状況。このフィールドの上にカーソルを置くと承認数が表示されます。</translation>
    </message>
    <message>
        <source>Date and time that the transaction was received.</source>
        <translation>取引を受信した日時。</translation>
    </message>
    <message>
        <source>Type of transaction.</source>
        <translation>取引の種類。</translation>
    </message>
    <message>
        <source>Whether or not a watch-only address is involved in this transaction.</source>
        <translation>ウォッチ限定アドレスがこの取引に含まれているかどうか。</translation>
    </message>
    <message>
        <source>User-defined intent/purpose of the transaction.</source>
        <translation>ユーザー定義の取引の目的や用途。</translation>
    </message>
    <message>
        <source>Amount removed from or added to balance.</source>
        <translation>残高から増えた又は減った総額。</translation>
    </message>
</context>
<context>
    <name>TransactionView</name>
    <message>
        <source>All</source>
        <translation>すべて</translation>
    </message>
    <message>
        <source>Today</source>
        <translation>今日</translation>
    </message>
    <message>
        <source>This week</source>
        <translation>今週</translation>
    </message>
    <message>
        <source>This month</source>
        <translation>今月</translation>
    </message>
    <message>
        <source>Last month</source>
        <translation>先月</translation>
    </message>
    <message>
        <source>This year</source>
        <translation>今年</translation>
    </message>
    <message>
        <source>Range...</source>
        <translation>期間指定...</translation>
    </message>
    <message>
        <source>Received with</source>
        <translation>受取</translation>
    </message>
    <message>
        <source>Sent to</source>
        <translation>送金</translation>
    </message>
    <message>
        <source>To yourself</source>
        <translation>自己送金</translation>
    </message>
    <message>
        <source>Mined</source>
        <translation>発掘</translation>
    </message>
    <message>
        <source>Other</source>
        <translation>その他</translation>
    </message>
    <message>
        <source>Enter address, transaction id, or label to search</source>
        <translation>検索したいアドレスや取引ID、ラベルを入力</translation>
    </message>
    <message>
        <source>Min amount</source>
        <translation>表示最小金額</translation>
    </message>
    <message>
        <source>Abandon transaction</source>
        <translation>取引の送信を中止</translation>
    </message>
    <message>
        <source>Increase transaction fee</source>
        <translation>取引手数料を上乗せ</translation>
    </message>
    <message>
        <source>Copy address</source>
        <translation>アドレスをコピー</translation>
    </message>
    <message>
        <source>Copy label</source>
        <translation>ラベルをコピー</translation>
    </message>
    <message>
        <source>Copy amount</source>
        <translation>金額をコピー</translation>
    </message>
    <message>
        <source>Copy transaction ID</source>
        <translation>取引IDをコピー</translation>
    </message>
    <message>
        <source>Copy raw transaction</source>
        <translation>生トランザクションをコピー</translation>
    </message>
    <message>
        <source>Copy full transaction details</source>
        <translation>取引の詳細すべてをコピー</translation>
    </message>
    <message>
        <source>Edit label</source>
        <translation>ラベルを編集</translation>
    </message>
    <message>
        <source>Show transaction details</source>
        <translation>取引の詳細を表示</translation>
    </message>
    <message>
        <source>Export Transaction History</source>
        <translation>取引履歴をエクスポート</translation>
    </message>
    <message>
        <source>Comma separated file (*.csv)</source>
        <translation>テキスト CSV (*.csv)</translation>
    </message>
    <message>
        <source>Confirmed</source>
        <translation>承認済み</translation>
    </message>
    <message>
        <source>Watch-only</source>
        <translation>ウォッチ限定</translation>
    </message>
    <message>
        <source>Date</source>
        <translation>日時</translation>
    </message>
    <message>
        <source>Type</source>
        <translation>種別</translation>
    </message>
    <message>
        <source>Label</source>
        <translation>ラベル</translation>
    </message>
    <message>
        <source>Address</source>
        <translation>アドレス</translation>
    </message>
    <message>
        <source>ID</source>
        <translation>ID</translation>
    </message>
    <message>
        <source>Exporting Failed</source>
        <translation>エクスポートに失敗しました</translation>
    </message>
    <message>
        <source>There was an error trying to save the transaction history to %1.</source>
        <translation>取引履歴を %1 に保存する際にエラーが発生しました。</translation>
    </message>
    <message>
        <source>Exporting Successful</source>
        <translation>エクスポートに成功しました</translation>
    </message>
    <message>
        <source>The transaction history was successfully saved to %1.</source>
        <translation>取引履歴は正常に %1 に保存されました。</translation>
    </message>
    <message>
        <source>Range:</source>
        <translation>期間:</translation>
    </message>
    <message>
        <source>to</source>
        <translation>〜</translation>
    </message>
</context>
<context>
    <name>UnitDisplayStatusBarControl</name>
    <message>
        <source>Unit to show amounts in. Click to select another unit.</source>
        <translation>金額を表示する際の単位。クリックすると他の単位を選択できます。</translation>
    </message>
</context>
<context>
    <name>WalletController</name>
    <message>
        <source>Close wallet</source>
        <translation>ウォレットを閉じる</translation>
    </message>
    <message>
        <source>Are you sure you wish to close the wallet &lt;i&gt;%1&lt;/i&gt;?</source>
        <translation>本当にウォレット&lt;i&gt;%1&lt;/i&gt;を閉じますか？</translation>
    </message>
    <message>
        <source>Closing the wallet for too long can result in having to resync the entire chain if pruning is enabled.</source>
        <translation>ブロックファイル剪定が有効の場合、長期間ウォレットを起動しないと全チェーンを再度同期させる必要があるかもしれません。</translation>
    </message>
    </context>
<context>
    <name>WalletFrame</name>
    <message>
        <source>Create a new wallet</source>
        <translation>新しいウォレットを作成</translation>
    </message>
</context>
<context>
    <name>WalletModel</name>
    <message>
        <source>Send Coins</source>
        <translation>コインの送金</translation>
    </message>
    <message>
        <source>Fee bump error</source>
        <translation>手数料上乗せエラー</translation>
    </message>
    <message>
        <source>Increasing transaction fee failed</source>
        <translation>取引手数料の上乗せに失敗しました</translation>
    </message>
    <message>
        <source>Do you want to increase the fee?</source>
        <translation>手数料を上乗せしてもよろしいですか？</translation>
    </message>
    <message>
        <source>Do you want to draft a transaction with fee increase?</source>
        <translation>このトランザクションに手数料を上乗せしたひな形を作成しますか？</translation>
    </message>
    <message>
        <source>Current fee:</source>
        <translation>現在の手数料:</translation>
    </message>
    <message>
        <source>Increase:</source>
        <translation>上乗せ額:</translation>
    </message>
    <message>
        <source>New fee:</source>
        <translation>新しい手数料:</translation>
    </message>
    <message>
        <source>Confirm fee bump</source>
        <translation>手数料上乗せの確認</translation>
    </message>
    <message>
        <source>Can't draft transaction.</source>
        <translation>トランザクションのひな型を作成できませんでした。</translation>
    </message>
    <message>
        <source>PSBT copied</source>
        <translation>PSBTがコピーされました</translation>
    </message>
    <message>
        <source>Can't sign transaction.</source>
        <translation>トランザクションを署名できませんでした。</translation>
    </message>
    <message>
        <source>Could not commit transaction</source>
        <translation>トランザクションのコミットに失敗しました</translation>
    </message>
    <message>
        <source>default wallet</source>
        <translation>デフォルトウォレット</translation>
    </message>
</context>
<context>
    <name>WalletView</name>
    <message>
        <source>&amp;Export</source>
        <translation>エクスポート(&amp;E)</translation>
    </message>
    <message>
        <source>Export the data in the current tab to a file</source>
        <translation>現在のタブのデータをファイルにエクスポート</translation>
    </message>
    <message>
        <source>Error</source>
        <translation>エラー</translation>
    </message>
    <message>
        <source>Backup Wallet</source>
        <translation>ウォレットのバックアップ</translation>
    </message>
    <message>
        <source>Wallet Data (*.dat)</source>
        <translation>ウォレット データ (*.dat)</translation>
    </message>
    <message>
        <source>Backup Failed</source>
        <translation>バックアップ失敗</translation>
    </message>
    <message>
        <source>There was an error trying to save the wallet data to %1.</source>
        <translation>ウォレットデータを %1 へ保存する際にエラーが発生しました。</translation>
    </message>
    <message>
        <source>Backup Successful</source>
        <translation>バックアップ成功</translation>
    </message>
    <message>
        <source>The wallet data was successfully saved to %1.</source>
        <translation>ウォレット データは正常に %1 に保存されました。</translation>
    </message>
    <message>
        <source>Cancel</source>
        <translation>キャンセル</translation>
    </message>
</context>
<context>
    <name>bitcoin-core</name>
    <message>
        <source>Distributed under the MIT software license, see the accompanying file %s or %s</source>
        <translation>MIT ソフトウェアライセンスのもとで配布されています。付属の %s ファイルか、 %s を参照してください</translation>
    </message>
    <message>
        <source>Prune configured below the minimum of %d MiB.  Please use a higher number.</source>
        <translation>剪定設定が、設定可能最小値の %d MiBより低く設定されています。より大きい値を使用してください。</translation>
    </message>
    <message>
        <source>Prune: last wallet synchronisation goes beyond pruned data. You need to -reindex (download the whole blockchain again in case of pruned node)</source>
        <translation>剪定: 最後のウォレット同期ポイントが、剪定されたデータを越えています。-reindex を実行する必要があります (剪定されたノードの場合、ブロックチェーン全体を再ダウンロードします)</translation>
    </message>
    <message>
        <source>Pruning blockstore...</source>
        <translation>ブロック保存容量を剪定中...</translation>
    </message>
    <message>
        <source>Unable to start HTTP server. See debug log for details.</source>
        <translation>HTTPサーバを開始できませんでした。詳細は debug.log を参照してください。</translation>
    </message>
    <message>
        <source>The %s developers</source>
        <translation>%s の開発者</translation>
    </message>
    <message>
        <source>Cannot obtain a lock on data directory %s. %s is probably already running.</source>
        <translation>データ ディレクトリ %s のロックを取得することができません。%s がおそらく既に実行中です。</translation>
    </message>
    <message>
        <source>Cannot provide specific connections and have addrman find outgoing connections at the same.</source>
        <translation>指定された接続が利用できず、また addrman は外向き接続を見つけられませんでした。</translation>
    </message>
    <message>
        <source>Error reading %s! All keys read correctly, but transaction data or address book entries might be missing or incorrect.</source>
        <translation>%s の読み込み中にエラーが発生しました！ 全ての鍵は正しく読み込めましたが、取引データやアドレス帳の項目が失われたか、正しくない可能性があります。</translation>
    </message>
    <message>
        <source>Please check that your computer's date and time are correct! If your clock is wrong, %s will not work properly.</source>
        <translation>お使いのコンピューターの日付と時刻が正しいことを確認してください！ PCの時計が正しくない場合 %s は正確に動作しません。</translation>
    </message>
    <message>
        <source>Please contribute if you find %s useful. Visit %s for further information about the software.</source>
        <translation>%s が有用だと感じられた方はぜひプロジェクトへの貢献をお願いします。ソフトウェアのより詳細な情報については %s をご覧ください。</translation>
    </message>
    <message>
        <source>The block database contains a block which appears to be from the future. This may be due to your computer's date and time being set incorrectly. Only rebuild the block database if you are sure that your computer's date and time are correct</source>
        <translation>ブロックデータベースに未来の時刻のブロックが含まれています。お使いのコンピューターの日付と時刻が間違っている可能性があります。コンピュータの日付と時刻が本当に正しい場合にのみ、ブロックデータベースの再構築を実行してください。</translation>
    </message>
    <message>
        <source>This is a pre-release test build - use at your own risk - do not use for mining or merchant applications</source>
        <translation>これはリリース前のテストビルドです - 自己責任で使用してください - 採掘や商取引に使用しないでください</translation>
    </message>
    <message>
        <source>This is the transaction fee you may discard if change is smaller than dust at this level</source>
        <translation>これは、このレベルでダストよりもお釣りが小さい場合に破棄されるトランザクション手数料です。</translation>
    </message>
    <message>
        <source>Unable to replay blocks. You will need to rebuild the database using -reindex-chainstate.</source>
        <translation>ブロックのリプレイができませんでした。-reindex-chainstate オプションを指定してデータベースを再構築する必要があります。</translation>
    </message>
    <message>
        <source>Unable to rewind the database to a pre-fork state. You will need to redownload the blockchain</source>
        <translation>データベースをフォーク前の状態に巻き戻せませんでした。ブロックチェーンを再ダウンロードする必要があります</translation>
    </message>
    <message>
        <source>Warning: The network does not appear to fully agree! Some miners appear to be experiencing issues.</source>
        <translation>警告: ネットワークは完全に合意が取れていないようです。問題が発生しているマイナーがいる可能性があります。</translation>
    </message>
    <message>
        <source>Warning: We do not appear to fully agree with our peers! You may need to upgrade, or other nodes may need to upgrade.</source>
        <translation>警告: ピアと完全に合意が取れていないようです！ このノードもしくは他のノードのアップグレードが必要な可能性があります。</translation>
    </message>
    <message>
        <source>-maxmempool must be at least %d MB</source>
        <translation>-maxmempoolは最低でも %d MB必要です</translation>
    </message>
    <message>
        <source>Cannot resolve -%s address: '%s'</source>
        <translation>-%s アドレス '%s' を解決できません</translation>
    </message>
    <message>
        <source>Change index out of range</source>
        <translation>お釣りのインデックスが範囲外です</translation>
    </message>
    <message>
        <source>Config setting for %s only applied on %s network when in [%s] section.</source>
        <translation>%s の設定は、 [%s] セクションに書かれた場合のみ %s ネットワークへ適用されます。</translation>
    </message>
    <message>
        <source>Copyright (C) %i-%i</source>
        <translation>Copyright (C) %i-%i</translation>
    </message>
    <message>
        <source>Corrupted block database detected</source>
        <translation>破損したブロック データベースが見つかりました</translation>
    </message>
    <message>
        <source>Could not find asmap file %s</source>
        <translation>Asmapファイル%sが見つかりませんでした</translation>
    </message>
    <message>
        <source>Could not parse asmap file %s</source>
        <translation>Asmapファイル%sを解析できませんでした</translation>
    </message>
    <message>
        <source>Do you want to rebuild the block database now?</source>
        <translation>ブロック データベースを今すぐ再構築しますか？</translation>
    </message>
    <message>
        <source>Error initializing block database</source>
        <translation>ブロックデータベースの初期化時にエラーが発生しました</translation>
    </message>
    <message>
        <source>Error initializing wallet database environment %s!</source>
        <translation>ウォレットデータベース環境 %s の初期化時にエラーが発生しました！</translation>
    </message>
    <message>
        <source>Error loading %s</source>
        <translation>%s の読み込みエラー</translation>
    </message>
    <message>
        <source>Error loading %s: Private keys can only be disabled during creation</source>
        <translation>%s の読み込みエラー: 秘密鍵の無効化はウォレットの生成時のみ可能です</translation>
    </message>
    <message>
        <source>Error loading %s: Wallet corrupted</source>
        <translation>%s の読み込みエラー: ウォレットが壊れています</translation>
    </message>
    <message>
        <source>Error loading %s: Wallet requires newer version of %s</source>
        <translation>%s の読み込みエラー: より新しいバージョンの %s が必要です</translation>
    </message>
    <message>
        <source>Error loading block database</source>
        <translation>ブロックデータベースの読み込み時にエラーが発生しました</translation>
    </message>
    <message>
        <source>Error opening block database</source>
        <translation>ブロックデータベースのオープン時にエラーが発生しました</translation>
    </message>
    <message>
        <source>Failed to listen on any port. Use -listen=0 if you want this.</source>
        <translation>ポートのリッスンに失敗しました。必要であれば -listen=0 を指定してください。</translation>
    </message>
    <message>
        <source>Failed to rescan the wallet during initialization</source>
        <translation>初期化中にウォレットの再スキャンに失敗しました</translation>
    </message>
    <message>
        <source>Importing...</source>
        <translation>インポート中...</translation>
    </message>
    <message>
        <source>Incorrect or no genesis block found. Wrong datadir for network?</source>
        <translation>ジェネシスブロックが不正であるか、見つかりません。ネットワークの datadir が間違っていませんか？</translation>
    </message>
    <message>
        <source>Initialization sanity check failed. %s is shutting down.</source>
        <translation>初期化時の健全性検査に失敗しました。%s を終了します。</translation>
    </message>
    <message>
        <source>Invalid P2P permission: '%s'</source>
        <translation>無効なP2Pアクセス権: '%s'</translation>
    </message>
    <message>
        <source>Invalid amount for -%s=&lt;amount&gt;: '%s'</source>
        <translation>-%s=&lt;amount&gt; オプションに対する不正な amount: '%s'</translation>
    </message>
    <message>
        <source>Invalid amount for -discardfee=&lt;amount&gt;: '%s'</source>
        <translation>-discardfee=&lt;amount&gt; オプションに対する不正な amount: '%s'</translation>
    </message>
    <message>
        <source>Invalid amount for -fallbackfee=&lt;amount&gt;: '%s'</source>
        <translation>-fallbackfee=&lt;amount&gt; オプションに対する不正な amount: '%s'</translation>
    </message>
    <message>
        <source>Specified blocks directory "%s" does not exist.</source>
        <translation>指定されたブロックディレクトリ "%s" は存在しません｡</translation>
    </message>
    <message>
        <source>Unknown address type '%s'</source>
        <translation>未知のアドレス形式 '%s' です</translation>
    </message>
    <message>
        <source>Unknown change type '%s'</source>
        <translation>未知のおつり用アドレス形式 '%s' です</translation>
    </message>
    <message>
        <source>Upgrading txindex database</source>
        <translation>txindex データベースの更新中</translation>
    </message>
    <message>
        <source>Loading P2P addresses...</source>
        <translation>P2Pアドレスの読み込み中...</translation>
    </message>
    <message>
        <source>Loading banlist...</source>
        <translation>banリストの読み込み中...</translation>
    </message>
    <message>
        <source>Not enough file descriptors available.</source>
        <translation>使用可能なファイルディスクリプタが不足しています。</translation>
    </message>
    <message>
        <source>Prune cannot be configured with a negative value.</source>
        <translation>剪定モードの設定値は負の値にはできません。</translation>
    </message>
    <message>
        <source>Prune mode is incompatible with -txindex.</source>
        <translation>剪定モードは -txindex オプションと互換性がありません。</translation>
    </message>
    <message>
        <source>Replaying blocks...</source>
        <translation>ブロックのリプレイ中...</translation>
    </message>
    <message>
        <source>Rewinding blocks...</source>
        <translation>ブロックの巻き戻し中...</translation>
    </message>
    <message>
        <source>The source code is available from %s.</source>
        <translation>ソースコードは %s から入手できます。</translation>
    </message>
    <message>
        <source>Transaction fee and change calculation failed</source>
        <translation>トランザクション手数料およびお釣りの計算に失敗しました</translation>
    </message>
    <message>
        <source>Unable to bind to %s on this computer. %s is probably already running.</source>
        <translation>このコンピュータの %s にバインドすることができません。%s がおそらく既に実行中です。</translation>
    </message>
    <message>
        <source>Unable to generate keys</source>
        <translation>鍵を生成できません</translation>
    </message>
    <message>
        <source>Unsupported logging category %s=%s.</source>
        <translation>サポートされていないログカテゴリ %s=%s 。</translation>
    </message>
    <message>
        <source>Upgrading UTXO database</source>
        <translation>UTXOデータベースの更新中</translation>
    </message>
    <message>
        <source>User Agent comment (%s) contains unsafe characters.</source>
        <translation>ユーザエージェントのコメント ( %s ) に安全でない文字が含まれています。</translation>
    </message>
    <message>
        <source>Verifying blocks...</source>
        <translation>ブロックの検証中...</translation>
    </message>
    <message>
        <source>Wallet needed to be rewritten: restart %s to complete</source>
        <translation>ウォレットの書き直しが必要です: 完了するために %s を再起動します</translation>
    </message>
    <message>
        <source>Error: Listening for incoming connections failed (listen returned error %s)</source>
        <translation>エラー: 内向きの接続をリッスンするのに失敗しました（%s エラーが返却されました）</translation>
    </message>
    <message>
        <source>Invalid amount for -maxtxfee=&lt;amount&gt;: '%s' (must be at least the minrelay fee of %s to prevent stuck transactions)</source>
        <translation>-maxtxfee=&lt;amount&gt; オプションに対する不正な amount: '%s'（トランザクション詰まり防止のため、最小中継手数料の %s より大きくする必要があります）</translation>
    </message>
    <message>
        <source>The transaction amount is too small to send after the fee has been deducted</source>
        <translation>取引の手数料差引後金額が小さすぎるため、送金できません。</translation>
    </message>
    <message>
        <source>You need to rebuild the database using -reindex to go back to unpruned mode.  This will redownload the entire blockchain</source>
        <translation>非剪定モードに戻るためには -reindex オプションを指定してデータベースを再構築する必要があります。 ブロックチェーン全体の再ダウンロードが必要となります。</translation>
    </message>
    <message>
        <source>Error reading from database, shutting down.</source>
        <translation>データベースの読み込みエラー。シャットダウンします。</translation>
    </message>
    <message>
        <source>Error upgrading chainstate database</source>
        <translation>chainstate データベースの更新時にエラーが発生しました</translation>
    </message>
    <message>
        <source>Error: Disk space is low for %s</source>
        <translation>エラー: %s 用のディスク容量が不足しています</translation>
    </message>
    <message>
        <source>Invalid -onion address or hostname: '%s'</source>
        <translation>-onion オプションに対する不正なアドレスまたはホスト名: '%s'</translation>
    </message>
    <message>
        <source>Invalid -proxy address or hostname: '%s'</source>
        <translation>-proxy オプションに対する不正なアドレスまたはホスト名: '%s'</translation>
    </message>
    <message>
        <source>Invalid amount for -paytxfee=&lt;amount&gt;: '%s' (must be at least %s)</source>
        <translation>-paytxfee=&lt;amount&gt; オプションにに対する不正な amount: '%s'（最低でも %s である必要があります）</translation>
    </message>
    <message>
        <source>Invalid netmask specified in -whitelist: '%s'</source>
        <translation>-whitelist オプションに対する不正なネットマスク: '%s'</translation>
    </message>
    <message>
        <source>Need to specify a port with -whitebind: '%s'</source>
        <translation>-whitebind オプションでポートを指定する必要があります: '%s'</translation>
    </message>
    <message>
        <source>Prune mode is incompatible with -blockfilterindex.</source>
        <translation>剪定モードは -blockfilterindex オプションと互換性がありません。</translation>
    </message>
    <message>
        <source>Reducing -maxconnections from %d to %d, because of system limitations.</source>
        <translation>システム上の制約から、-maxconnections を %d から %d に削減しました。</translation>
    </message>
    <message>
        <source>Section [%s] is not recognized.</source>
        <translation>セクション名 [%s] は認識されません。</translation>
    </message>
    <message>
        <source>Signing transaction failed</source>
        <translation>取引の署名に失敗しました</translation>
    </message>
    <message>
        <source>Specified -walletdir "%s" does not exist</source>
        <translation>指定された -walletdir "%s" は存在しません。</translation>
    </message>
    <message>
        <source>Specified -walletdir "%s" is a relative path</source>
        <translation>指定された -walletdir "%s" は相対パスです。</translation>
    </message>
    <message>
        <source>Specified -walletdir "%s" is not a directory</source>
        <translation>指定された-walletdir "%s" はディレクトリではありません。</translation>
    </message>
    <message>
        <source>The specified config file %s does not exist
</source>
        <translation>指定された設定ファイル %s が存在しません｡
</translation>
    </message>
    <message>
        <source>The transaction amount is too small to pay the fee</source>
        <translation>取引の手数料差引後金額が小さすぎるため、送金できません。</translation>
    </message>
    <message>
        <source>This is experimental software.</source>
        <translation>これは実験用のソフトウェアです。</translation>
    </message>
    <message>
        <source>Transaction amount too small</source>
        <translation>取引の金額が小さすぎます</translation>
    </message>
    <message>
        <source>Transaction too large</source>
        <translation>トランザクションが大きすぎます</translation>
    </message>
    <message>
        <source>Unable to bind to %s on this computer (bind returned error %s)</source>
        <translation>このコンピュータの %s にバインドすることができません（%s エラーが返却されました）</translation>
    </message>
    <message>
        <source>Unable to create the PID file '%s': %s</source>
        <translation>PIDファイルの作成に失敗しました ('%s': %s)</translation>
    </message>
    <message>
        <source>Unable to generate initial keys</source>
        <translation>イニシャル鍵を生成できません</translation>
    </message>
    <message>
        <source>Unknown -blockfilterindex value %s.</source>
        <translation>不明な -blockfilterindex の値 %s。</translation>
    </message>
    <message>
        <source>Verifying wallet(s)...</source>
        <translation>ウォレットの確認中...</translation>
    </message>
    <message>
        <source>Warning: unknown new rules activated (versionbit %i)</source>
        <translation>警告: 未知の新しいルールが有効化されました (バージョンビット %i)</translation>
    </message>
    <message>
        <source>-maxtxfee is set very high! Fees this large could be paid on a single transaction.</source>
        <translation>-maxtxfee が非常に高く設定されています！ ひとつの取引でこの金額の手数料が支払われてしまうことがあります。</translation>
    </message>
    <message>
        <source>This is the transaction fee you may pay when fee estimates are not available.</source>
        <translation>これは、手数料推定機能が利用できない場合に支払う取引手数料です。</translation>
    </message>
    <message>
        <source>Total length of network version string (%i) exceeds maximum length (%i). Reduce the number or size of uacomments.</source>
        <translation>ネットワークバージョン文字列の長さ（%i）が、最大の長さ（%i） を超えています。UAコメントの数や長さを削減してください。</translation>
    </message>
    <message>
        <source>%s is set very high!</source>
        <translation>%s の設定値が高すぎです！</translation>
    </message>
    <message>
        <source>Error loading wallet %s. Duplicate -wallet filename specified.</source>
        <translation>ウォレット %s の読み込み時にエラーが発生しました。重複する -wallet ファイル名が指定されました。</translation>
    </message>
    <message>
        <source>Starting network threads...</source>
        <translation>ネットワークスレッドの起動中...</translation>
    </message>
    <message>
        <source>The wallet will avoid paying less than the minimum relay fee.</source>
        <translation>ウォレットは最小中継手数料を下回る金額は支払いません。</translation>
    </message>
    <message>
        <source>This is the minimum transaction fee you pay on every transaction.</source>
        <translation>これは、全ての取引に対して最低限支払うべき手数料です。</translation>
    </message>
    <message>
        <source>This is the transaction fee you will pay if you send a transaction.</source>
        <translation>これは、取引を送信する場合に支払う取引手数料です。</translation>
    </message>
    <message>
        <source>Transaction amounts must not be negative</source>
        <translation>取引の金額は負の値にはできません</translation>
    </message>
    <message>
        <source>Transaction has too long of a mempool chain</source>
        <translation>トランザクションのmempoolチェーンが長すぎます</translation>
    </message>
    <message>
        <source>Transaction must have at least one recipient</source>
        <translation>トランザクションは最低ひとつの受取先が必要です</translation>
    </message>
    <message>
        <source>Unknown network specified in -onlynet: '%s'</source>
        <translation>-onlynet オプションに対する不明なネットワーク: '%s'</translation>
    </message>
    <message>
        <source>Insufficient funds</source>
        <translation>残高不足</translation>
    </message>
    <message>
        <source>Fee estimation failed. Fallbackfee is disabled. Wait a few blocks or enable -fallbackfee.</source>
        <translation>手数料推定に失敗しました。代替手数料が無効です。数ブロック待つか、-fallbackfee オプションを有効にしてください。</translation>
    </message>
    <message>
        <source>Warning: Private keys detected in wallet {%s} with disabled private keys</source>
        <translation>警告: 秘密鍵が無効なウォレット {%s} で秘密鍵を検出しました。</translation>
    </message>
    <message>
        <source>Cannot write to data directory '%s'; check permissions.</source>
        <translation>データディレクトリ '%s' に書き込むことができません。アクセス権を確認してください。</translation>
    </message>
    <message>
        <source>Loading block index...</source>
        <translation>ブロックインデックスの読み込み中...</translation>
    </message>
    <message>
        <source>Loading wallet...</source>
        <translation>ウォレットの読み込み中...</translation>
    </message>
    <message>
        <source>Cannot downgrade wallet</source>
        <translation>ウォレットのダウングレードはできません</translation>
    </message>
    <message>
        <source>Rescanning...</source>
        <translation>再スキャン中...</translation>
    </message>
    <message>
        <source>Done loading</source>
        <translation>読み込み完了</translation>
    </message>
</context>
</TS><|MERGE_RESOLUTION|>--- conflicted
+++ resolved
@@ -70,13 +70,6 @@
         <translation>これらは、あなたが知っている送信先の Particl アドレスです。コインを送る前に必ず、金額と受取用アドレスを確認してください。</translation>
     </message>
     <message>
-<<<<<<< HEAD
-        <source>These are your Particl addresses for receiving payments. Use the 'Create new receiving address' button in the receive tab to create new addresses.</source>
-        <translation>これらは支払いを受け取るための、あなたの Particl アドレスです。新しいアドレスを作成するには受取タブ内の「新しい受取用アドレスを作成」ボタンを使用します。</translation>
-    </message>
-    <message>
-=======
->>>>>>> 5174b534
         <source>&amp;Copy Address</source>
         <translation>アドレスをコピー(&amp;C)</translation>
     </message>
@@ -633,15 +626,7 @@
         <source>Wallet is &lt;b&gt;encrypted&lt;/b&gt; and currently &lt;b&gt;locked&lt;/b&gt;</source>
         <translation>ウォレットは&lt;b&gt;暗号化済み&lt;/b&gt;・&lt;b&gt;ロック状態&lt;/b&gt;</translation>
     </message>
-<<<<<<< HEAD
-    <message>
-        <source>A fatal error occurred. Particl can no longer continue safely and will quit.</source>
-        <translation>致命的なエラーが発生しました。Particl を安全に動作し続けることができないため終了します。</translation>
-    </message>
-</context>
-=======
     </context>
->>>>>>> 5174b534
 <context>
     <name>CoinControlDialog</name>
     <message>
@@ -1279,13 +1264,6 @@
         <translation>Tor</translation>
     </message>
     <message>
-<<<<<<< HEAD
-        <source>Connect to the Particl network through a separate SOCKS5 proxy for Tor hidden services.</source>
-        <translation>Tor秘匿サービスを利用するため、専用の SOCKS5 プロキシ経由で Particl ネットワークに接続する。</translation>
-    </message>
-    <message>
-=======
->>>>>>> 5174b534
         <source>&amp;Window</source>
         <translation>ウインドウ(&amp;W)</translation>
     </message>
@@ -2367,13 +2345,6 @@
         <translation>送金してもよろしいですか？</translation>
     </message>
     <message>
-<<<<<<< HEAD
-        <source>Please, review your transaction proposal. This will produce a Partially Signed Particl Transaction (PSBT) which you can copy and then sign with e.g. an offline %1 wallet, or a PSBT-compatible hardware wallet.</source>
-        <translation>トランザクション提案を確認してください。これにより、部分的に署名されたビットコイン・トランザクション（PSBT）が作成されます。これをコピーして例えばオフラインの %1 ウォレットやPSBTを扱えるハードウェアウォレットで残りの署名が出来ます。</translation>
-    </message>
-    <message>
-=======
->>>>>>> 5174b534
         <source>or</source>
         <translation>または</translation>
     </message>
