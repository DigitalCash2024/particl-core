<TS version="2.1" language="ja">
<context>
    <name>AddressBookPage</name>
    <message>
        <source>Right-click to edit address or label</source>
        <translation type="unfinished">右クリックでアドレスまたはラベルを編集</translation>
    </message>
    <message>
        <source>Create a new address</source>
        <translation>アドレスの新規作成</translation>
    </message>
    <message>
        <source>&amp;New</source>
        <translation type="unfinished">新規(&amp;N)</translation>
    </message>
    <message>
        <source>Copy the currently selected address to the system clipboard</source>
        <translation>現在選択されているアドレスをシステムのクリップボードにコピー</translation>
    </message>
    <message>
        <source>&amp;Copy</source>
        <translation type="unfinished">コピー(&amp;C)</translation>
    </message>
    <message>
        <source>C&amp;lose</source>
        <translation type="unfinished">閉じる(&amp;C)</translation>
    </message>
    <message>
        <source>Delete the currently selected address from the list</source>
        <translation>選択されたアドレスを一覧から削除</translation>
    </message>
    <message>
        <source>Enter address or label to search</source>
        <translation type="unfinished">検索したいアドレスまたはラベルを入力</translation>
    </message>
    <message>
        <source>Export the data in the current tab to a file</source>
        <translation>このタブのデータをファイルにエクスポート</translation>
    </message>
    <message>
        <source>&amp;Export</source>
        <translation>エクスポート (&amp;E)</translation>
    </message>
    <message>
        <source>&amp;Delete</source>
        <translation>削除(&amp;D)</translation>
    </message>
    <message>
        <source>Choose the address to send coins to</source>
        <translation type="unfinished">コインを送りたいアドレスを選択</translation>
    </message>
    <message>
        <source>Choose the address to receive coins with</source>
        <translation type="unfinished">コインを受け取りたいアドレスを選択</translation>
    </message>
    <message>
        <source>C&amp;hoose</source>
        <translation type="unfinished">選択(&amp;C)</translation>
    </message>
    <message>
        <source>Sending addresses</source>
        <translation type="unfinished">送金先アドレス</translation>
    </message>
    <message>
        <source>Receiving addresses</source>
        <translation type="unfinished">受取用アドレス</translation>
    </message>
    <message>
<<<<<<< HEAD
        <source>These are your Particl addresses for sending payments. Always check the amount and the receiving address before sending coins.</source>
        <translation>これらは、あなたが知っている送信先の Particl アドレスです。コインを送る前に必ず、金額と受取用アドレスを確認してください。</translation>
=======
        <source>These are your Bitcoin addresses for sending payments. Always check the amount and the receiving address before sending coins.</source>
        <translation type="unfinished">これらは、あなたが知っている送信先の Bitcoin アドレスです。コインを送る前に必ず、金額と受取用アドレスを確認してください。</translation>
    </message>
    <message>
        <source>These are your Bitcoin addresses for receiving payments. Use the 'Create new receiving address' button in the receive tab to create new addresses.
Signing is only possible with addresses of the type 'legacy'.</source>
        <translation type="unfinished">これらは支払いを受け取るための、あなたの Bitcoin アドレスです。新しいアドレスを作成するには受取タブ内の「新しい受取用アドレスを作成」ボタンを使用します。</translation>
>>>>>>> d3bd5410
    </message>
    <message>
        <source>&amp;Copy Address</source>
        <translation type="unfinished">アドレスをコピー(&amp;C)</translation>
    </message>
    <message>
        <source>Copy &amp;Label</source>
        <translation type="unfinished">ラベルをコピー(&amp;L)</translation>
    </message>
    <message>
        <source>&amp;Edit</source>
        <translation type="unfinished">編集(&amp;E)</translation>
    </message>
    <message>
        <source>Export Address List</source>
        <translation type="unfinished">アドレス帳をエクスポート</translation>
    </message>
    <message>
        <source>Comma separated file</source>
        <extracomment>Expanded name of the CSV file format. See https://en.wikipedia.org/wiki/Comma-separated_values</extracomment>
        <translation type="unfinished">CSVファイル</translation>
    </message>
    <message>
        <source>There was an error trying to save the address list to %1. Please try again.</source>
        <extracomment>An error message. %1 is a stand-in argument for the name of the file we attempted to save to.</extracomment>
        <translation type="unfinished">トランザクション履歴を %1 へ保存する際にエラーが発生しました。再試行してください。</translation>
    </message>
    <message>
        <source>Exporting Failed</source>
        <translation type="unfinished">エクスポートに失敗しました</translation>
    </message>
</context>
<context>
    <name>AddressTableModel</name>
    <message>
        <source>Label</source>
        <translation type="unfinished">ラベル</translation>
    </message>
    <message>
        <source>Address</source>
        <translation type="unfinished">アドレス</translation>
    </message>
    <message>
        <source>(no label)</source>
        <translation type="unfinished">（ラベル無し）</translation>
    </message>
</context>
<context>
    <name>AskPassphraseDialog</name>
    <message>
        <source>Passphrase Dialog</source>
        <translation>パスフレーズ ダイアログ</translation>
    </message>
    <message>
        <source>Enter passphrase</source>
        <translation>パスフレーズを入力</translation>
    </message>
    <message>
        <source>New passphrase</source>
        <translation>新しいパスフレーズ</translation>
    </message>
    <message>
        <source>Repeat new passphrase</source>
        <translation>新しいパスフレーズをもう一度入力</translation>
    </message>
    <message>
        <source>Show passphrase</source>
        <translation type="unfinished">パスフレーズを表示</translation>
    </message>
    <message>
        <source>Encrypt wallet</source>
        <translation type="unfinished">ウォレットを暗号化</translation>
    </message>
    <message>
        <source>This operation needs your wallet passphrase to unlock the wallet.</source>
        <translation type="unfinished">この操作を続行するには、パスフレーズを入力してウォレットをアンロックする必要があります。</translation>
    </message>
    <message>
        <source>Unlock wallet</source>
        <translation type="unfinished">ウォレットをアンロック</translation>
    </message>
    <message>
        <source>Change passphrase</source>
        <translation type="unfinished">パスフレーズの変更</translation>
    </message>
    <message>
        <source>Confirm wallet encryption</source>
        <translation type="unfinished">ウォレットの暗号化の承諾</translation>
    </message>
    <message>
<<<<<<< HEAD
        <source>Warning: If you encrypt your wallet and lose your passphrase, you will &lt;b&gt;LOSE ALL OF YOUR PARTICL&lt;/b&gt;!</source>
        <translation>警告: ウォレットの暗号化後にパスフレーズを忘れてしまった場合、&lt;b&gt;あなたの Particl はすべて失われます&lt;/b&gt;！</translation>
=======
        <source>Warning: If you encrypt your wallet and lose your passphrase, you will &lt;b&gt;LOSE ALL OF YOUR BITCOINS&lt;/b&gt;!</source>
        <translation type="unfinished">警告: ウォレットの暗号化後にパスフレーズを忘れてしまった場合、&lt;b&gt;あなたの Bitcoin はすべて失われます&lt;/b&gt;！</translation>
>>>>>>> d3bd5410
    </message>
    <message>
        <source>Are you sure you wish to encrypt your wallet?</source>
        <translation type="unfinished">本当にウォレットを暗号化しますか?</translation>
    </message>
    <message>
        <source>Wallet encrypted</source>
        <translation type="unfinished">ウォレットの暗号化の完了</translation>
    </message>
    <message>
        <source>Enter the new passphrase for the wallet.&lt;br/&gt;Please use a passphrase of &lt;b&gt;ten or more random characters&lt;/b&gt;, or &lt;b&gt;eight or more words&lt;/b&gt;.</source>
        <translation type="unfinished">新しいウォレットのパスフレーズを入力してください。
パスフレーズは、ランダムな10文字以上の文字か、８語以上の単語を使用してください。</translation>
    </message>
    <message>
        <source>Enter the old passphrase and new passphrase for the wallet.</source>
        <translation type="unfinished">ウォレット用の旧パスフレーズと新パスフレーズを入力してください。</translation>
    </message>
    <message>
<<<<<<< HEAD
        <source>Remember that encrypting your wallet cannot fully protect your particl from being stolen by malware infecting your computer.</source>
        <translation>ウォレットを暗号化しても、コンピュータに感染したマルウェアなどによる Particl の盗難を完全に防ぐことはできないことにご注意ください。</translation>
=======
        <source>Remember that encrypting your wallet cannot fully protect your bitcoins from being stolen by malware infecting your computer.</source>
        <translation type="unfinished">ウォレットを暗号化しても、コンピュータに感染したマルウェアなどによる Bitcoin の盗難を完全に防ぐことはできないことにご注意ください。</translation>
>>>>>>> d3bd5410
    </message>
    <message>
        <source>Wallet to be encrypted</source>
        <translation type="unfinished">暗号化するウォレット</translation>
    </message>
    <message>
        <source>Your wallet is about to be encrypted. </source>
        <translation type="unfinished">ウォレットは暗号化されようとしています。</translation>
    </message>
    <message>
        <source>Your wallet is now encrypted. </source>
        <translation type="unfinished">ウォレットは暗号化されました。</translation>
    </message>
    <message>
        <source>IMPORTANT: Any previous backups you have made of your wallet file should be replaced with the newly generated, encrypted wallet file. For security reasons, previous backups of the unencrypted wallet file will become useless as soon as you start using the new, encrypted wallet.</source>
        <translation type="unfinished">重要: 今までに作成されたウォレットファイルのバックアップは、暗号化された新しいウォレットファイルに置き換える必要があります。セキュリティ上の理由により、暗号化された新しいウォレットを使い始めると、暗号化されていないウォレットファイルのバックアップはすぐに使えなくなります。</translation>
    </message>
    <message>
        <source>Wallet encryption failed</source>
        <translation type="unfinished">ウォレットの暗号化に失敗</translation>
    </message>
    <message>
        <source>Wallet encryption failed due to an internal error. Your wallet was not encrypted.</source>
        <translation type="unfinished">内部エラーによりウォレットの暗号化に失敗しました。ウォレットは暗号化されませんでした。</translation>
    </message>
    <message>
        <source>The supplied passphrases do not match.</source>
        <translation type="unfinished">入力されたパスフレーズが一致しません。</translation>
    </message>
    <message>
        <source>Wallet unlock failed</source>
        <translation type="unfinished">ウォレットのアンロックに失敗</translation>
    </message>
    <message>
        <source>The passphrase entered for the wallet decryption was incorrect.</source>
        <translation type="unfinished">ウォレットの暗号化解除のパスフレーズが正しくありません。</translation>
    </message>
    <message>
        <source>Wallet passphrase was successfully changed.</source>
        <translation type="unfinished">ウォレットのパスフレーズが正常に変更されました。</translation>
    </message>
    <message>
        <source>Warning: The Caps Lock key is on!</source>
        <translation type="unfinished">警告: Caps Lock キーがオンになっています！</translation>
    </message>
</context>
<context>
    <name>BanTableModel</name>
    <message>
        <source>IP/Netmask</source>
        <translation type="unfinished">IPアドレス/ネットマスク</translation>
    </message>
    <message>
        <source>Banned Until</source>
        <translation type="unfinished">Ban 解除予定時刻</translation>
    </message>
</context>
<context>
    <name>BitcoinApplication</name>
    <message>
        <source>A fatal error occurred. %1 can no longer continue safely and will quit.</source>
        <translation type="unfinished">致命的なエラーが発生しました。%1 は安全に継続することができず終了するでしょう。</translation>
    </message>
    <message>
        <source>Internal error</source>
        <translation type="unfinished">内部エラー</translation>
    </message>
    </context>
<context>
    <name>QObject</name>
    <message>
        <source>Error: Specified data directory "%1" does not exist.</source>
        <translation type="unfinished">エラー: 指定されたデータ ディレクトリ "%1" は存在しません。</translation>
    </message>
    <message>
        <source>Error: Cannot parse configuration file: %1.</source>
        <translation type="unfinished">エラー: 設定ファイルが読み込めません: %1</translation>
    </message>
    <message>
        <source>Error: %1</source>
        <translation type="unfinished">エラー: %1</translation>
    </message>
    <message>
        <source>Error initializing settings: %1</source>
        <translation type="unfinished">設定の初期化エラー: %1</translation>
    </message>
    <message>
        <source>%1 didn't yet exit safely…</source>
        <translation type="unfinished">%1 はまだ安全に終了していません...</translation>
    </message>
    <message>
        <source>unknown</source>
        <translation type="unfinished">不明</translation>
    </message>
    <message>
        <source>Amount</source>
        <translation type="unfinished">金額</translation>
    </message>
    <message>
        <source>Enter a Bitcoin address (e.g. %1)</source>
        <translation type="unfinished">Bitcoin アドレスを入力してください (例: %1)</translation>
    </message>
    <message>
        <source>Unroutable</source>
        <translation type="unfinished">ルーティング不可能</translation>
    </message>
    <message>
        <source>Internal</source>
        <translation type="unfinished">内部の</translation>
    </message>
    <message>
        <source>Inbound</source>
        <translation type="unfinished">内向き</translation>
    </message>
    <message>
        <source>Outbound</source>
        <translation type="unfinished">外向き</translation>
    </message>
    <message>
        <source>Full Relay</source>
        <translation type="unfinished">フルリレー</translation>
    </message>
    <message>
        <source>Block Relay</source>
        <translation type="unfinished">ブロックリレー</translation>
    </message>
    <message>
        <source>Manual</source>
        <translation type="unfinished">マニュアル</translation>
    </message>
    <message>
        <source>Address Fetch</source>
        <translation type="unfinished">アドレスのフェッチ</translation>
    </message>
    <message>
        <source>%1 d</source>
        <translation type="unfinished">%1日</translation>
    </message>
    <message>
        <source>%1 h</source>
        <translation type="unfinished">%1時間</translation>
    </message>
    <message>
        <source>%1 m</source>
        <translation type="unfinished">%1分</translation>
    </message>
    <message>
        <source>%1 s</source>
        <translation type="unfinished">%1秒</translation>
    </message>
    <message>
        <source>None</source>
        <translation type="unfinished">なし</translation>
    </message>
    <message>
        <source>%1 ms</source>
        <translation type="unfinished">%1ミリ秒</translation>
    </message>
    <message numerus="yes">
        <source>%n second(s)</source>
        <translation>
            <numerusform />
        </translation>
    </message>
    <message numerus="yes">
        <source>%n minute(s)</source>
        <translation>
            <numerusform />
        </translation>
    </message>
    <message numerus="yes">
        <source>%n hour(s)</source>
        <translation type="unfinished">
            <numerusform />
        </translation>
    </message>
    <message numerus="yes">
        <source>%n day(s)</source>
        <translation type="unfinished">
            <numerusform />
        </translation>
    </message>
    <message numerus="yes">
        <source>%n week(s)</source>
        <translation type="unfinished">
            <numerusform />
        </translation>
    </message>
    <message>
        <source>%1 and %2</source>
        <translation type="unfinished">%1 %2</translation>
    </message>
    <message numerus="yes">
        <source>%n year(s)</source>
        <translation type="unfinished">
            <numerusform />
        </translation>
    </message>
    <message>
        <source>%1 kB</source>
        <translation type="unfinished">%1 KB</translation>
    </message>
    </context>
<context>
    <name>BitcoinGUI</name>
    <message>
        <source>&amp;Overview</source>
        <translation>概要(&amp;O)</translation>
    </message>
    <message>
        <source>Show general overview of wallet</source>
        <translation>ウォレットの概要を見る</translation>
    </message>
    <message>
        <source>&amp;Transactions</source>
        <translation>取引(&amp;T)</translation>
    </message>
    <message>
        <source>Browse transaction history</source>
        <translation>取引履歴を見る</translation>
    </message>
    <message>
        <source>E&amp;xit</source>
        <translation>終了(&amp;E)</translation>
    </message>
    <message>
        <source>Quit application</source>
        <translation>アプリケーションを終了する</translation>
    </message>
    <message>
        <source>&amp;About %1</source>
        <translation type="unfinished">%1 について(&amp;A)</translation>
    </message>
    <message>
        <source>Show information about %1</source>
        <translation type="unfinished">%1 の情報を表示する</translation>
    </message>
    <message>
        <source>About &amp;Qt</source>
        <translation>Qt について(&amp;Q)</translation>
    </message>
    <message>
        <source>Show information about Qt</source>
        <translation>Qt の情報を表示する</translation>
    </message>
    <message>
        <source>Modify configuration options for %1</source>
        <translation type="unfinished">%1 の設定を変更する</translation>
    </message>
    <message>
        <source>Create a new wallet</source>
        <translation type="unfinished">新しいウォレットを作成</translation>
    </message>
    <message>
        <source>Wallet:</source>
        <translation type="unfinished">ウォレット:</translation>
    </message>
    <message>
        <source>Network activity disabled.</source>
        <extracomment>A substring of the tooltip.</extracomment>
        <translation type="unfinished">ネットワーク活動は無効化されました。</translation>
    </message>
    <message>
        <source>Proxy is &lt;b&gt;enabled&lt;/b&gt;: %1</source>
        <translation type="unfinished">プロキシは&lt;b&gt;有効&lt;/b&gt;: %1</translation>
    </message>
    <message>
        <source>Send coins to a Particl address</source>
        <translation>Particl アドレスにコインを送る</translation>
    </message>
    <message>
        <source>Backup wallet to another location</source>
        <translation>ウォレットを他の場所にバックアップする</translation>
    </message>
    <message>
        <source>Change the passphrase used for wallet encryption</source>
        <translation>ウォレット暗号化用パスフレーズを変更する</translation>
    </message>
    <message>
        <source>&amp;Send</source>
        <translation>送金(&amp;S)</translation>
    </message>
    <message>
        <source>&amp;Receive</source>
        <translation>受取(&amp;R)</translation>
    </message>
    <message>
        <source>&amp;Options…</source>
        <translation type="unfinished">&amp;オプション... </translation>
    </message>
    <message>
        <source>&amp;Show / Hide</source>
        <translation>表示 / 非表示(&amp;S)</translation>
    </message>
    <message>
        <source>Show or hide the main Window</source>
        <translation>メインウィンドウを表示または非表示にする</translation>
    </message>
    <message>
        <source>Encrypt the private keys that belong to your wallet</source>
        <translation>ウォレットの秘密鍵を暗号化する</translation>
    </message>
    <message>
        <source>Sign messages with your Particl addresses to prove you own them</source>
        <translation>Particl アドレスでメッセージに署名することで、そのアドレスの所有権を証明する</translation>
    </message>
    <message>
        <source>Verify messages to ensure they were signed with specified Particl addresses</source>
        <translation>メッセージを検証して、指定された Particl アドレスで署名されたことを確認する</translation>
    </message>
    <message>
        <source>Load PSBT from clipboard…</source>
        <translation type="unfinished">PSBTをクリップボードから読み込み</translation>
    </message>
    <message>
        <source>Close Wallet…</source>
        <translation type="unfinished">ウォレットを閉じる…</translation>
    </message>
    <message>
        <source>Create Wallet…</source>
        <translation type="unfinished">ウォレットを作成...</translation>
    </message>
    <message>
        <source>Close All Wallets…</source>
        <translation type="unfinished">全てのウォレットを閉じる…</translation>
    </message>
    <message>
        <source>&amp;File</source>
        <translation>ファイル(&amp;F)</translation>
    </message>
    <message>
        <source>&amp;Settings</source>
        <translation>設定(&amp;S)</translation>
    </message>
    <message>
        <source>&amp;Help</source>
        <translation>ヘルプ(&amp;H)</translation>
    </message>
    <message>
        <source>Tabs toolbar</source>
        <translation>タブツールバー</translation>
    </message>
    <message>
<<<<<<< HEAD
        <source>Request payments (generates QR codes and particl: URIs)</source>
        <translation>支払いをリクエストする（QRコードと particl:で始まるURIを生成する）</translation>
=======
        <source>Syncing Headers (%1%)…</source>
        <translation type="unfinished">ヘッダを同期中 (%1%)...</translation>
>>>>>>> d3bd5410
    </message>
    <message>
        <source>Synchronizing with network…</source>
        <translation type="unfinished">ネットワークに同期中……</translation>
    </message>
    <message>
        <source>Indexing blocks on disk…</source>
        <translation type="unfinished">ディスク上のブロックをインデックス中...</translation>
    </message>
    <message>
        <source>Processing blocks on disk…</source>
        <translation type="unfinished">ディスク上のブロックを処理中...</translation>
    </message>
<<<<<<< HEAD
    <message numerus="yes">
        <source>%n active connection(s) to Particl network</source>
        <translation><numerusform>Particl ネットワークへのアクティブな接続は %n 個</numerusform></translation>
=======
    <message>
        <source>Reindexing blocks on disk…</source>
        <translation type="unfinished">ディスク上のブロックを再インデックス中...</translation>
    </message>
    <message>
        <source>Connecting to peers…</source>
        <translation type="unfinished">ピアに接続中...</translation>
    </message>
    <message>
        <source>Request payments (generates QR codes and bitcoin: URIs)</source>
        <translation type="unfinished">支払いをリクエストする（QRコードと bitcoin:で始まるURIを生成する）</translation>
    </message>
    <message>
        <source>Show the list of used sending addresses and labels</source>
        <translation type="unfinished">送金したことがあるアドレスとラベルの一覧を表示する</translation>
>>>>>>> d3bd5410
    </message>
    <message>
        <source>Show the list of used receiving addresses and labels</source>
        <translation type="unfinished">受け取ったことがあるアドレスとラベルの一覧を表示する</translation>
    </message>
    <message>
        <source>&amp;Command-line options</source>
        <translation type="unfinished">コマンドラインオプション(&amp;C)</translation>
    </message>
    <message numerus="yes">
        <source>Processed %n block(s) of transaction history.</source>
        <translation>
            <numerusform />
        </translation>
    </message>
    <message>
        <source>%1 behind</source>
        <translation>%1 遅延</translation>
    </message>
    <message>
        <source>Last received block was generated %1 ago.</source>
        <translation>最後に受信したブロックは %1 前に生成。</translation>
    </message>
    <message>
        <source>Transactions after this will not yet be visible.</source>
        <translation>これより後の取引はまだ表示されていません。</translation>
    </message>
    <message>
        <source>Error</source>
        <translation>エラー</translation>
    </message>
    <message>
        <source>Warning</source>
        <translation>警告</translation>
    </message>
    <message>
        <source>Information</source>
        <translation>情報</translation>
    </message>
    <message>
        <source>Up to date</source>
        <translation>ブロックは最新</translation>
    </message>
    <message>
        <source>Load Partially Signed Bitcoin Transaction</source>
        <translation type="unfinished">部分的に署名されたビットコインのトランザクションを読み込み</translation>
    </message>
    <message>
<<<<<<< HEAD
        <source>Load Partially Signed Particl Transaction from clipboard</source>
        <translation>部分的に署名されたビットコインのトランザクションをクリップボードから読み込み</translation>
=======
        <source>Load Partially Signed Bitcoin Transaction from clipboard</source>
        <translation type="unfinished">部分的に署名されたビットコインのトランザクションをクリップボードから読み込み</translation>
>>>>>>> d3bd5410
    </message>
    <message>
        <source>Node window</source>
        <translation type="unfinished">ノードウィンドウ</translation>
    </message>
    <message>
        <source>Open node debugging and diagnostic console</source>
        <translation type="unfinished">ノードのデバッグ・診断コンソールを開く</translation>
    </message>
    <message>
        <source>&amp;Sending addresses</source>
        <translation type="unfinished">送金先アドレス一覧(&amp;S)...</translation>
    </message>
    <message>
        <source>&amp;Receiving addresses</source>
        <translation type="unfinished">受取用アドレス一覧(&amp;R)...</translation>
    </message>
    <message>
<<<<<<< HEAD
        <source>Open a particl: URI</source>
        <translation>particl: URIを開く</translation>
=======
        <source>Open a bitcoin: URI</source>
        <translation type="unfinished">bitcoin: URIを開く</translation>
>>>>>>> d3bd5410
    </message>
    <message>
        <source>Open Wallet</source>
        <translation type="unfinished">ウォレットを開く</translation>
    </message>
    <message>
        <source>Open a wallet</source>
        <translation type="unfinished">ウォレットを開く</translation>
    </message>
    <message>
        <source>Close wallet</source>
        <translation type="unfinished">ウォレットを閉じる</translation>
    </message>
    <message>
        <source>Close all wallets</source>
        <translation type="unfinished">全てのウォレットを閉じる</translation>
    </message>
    <message>
        <source>Show the %1 help message to get a list with possible Bitcoin command-line options</source>
        <translation type="unfinished">%1 のヘルプ メッセージを表示し、使用可能な Bitcoin のコマンドラインオプション一覧を見る。</translation>
    </message>
    <message>
        <source>&amp;Mask values</source>
        <translation type="unfinished">&amp;値を隠す</translation>
    </message>
    <message>
<<<<<<< HEAD
        <source>Show the %1 help message to get a list with possible Particl command-line options</source>
        <translation>%1 のヘルプ メッセージを表示し、使用可能な Particl のコマンドラインオプション一覧を見る。</translation>
=======
        <source>Mask the values in the Overview tab</source>
        <translation type="unfinished">概要タブにある値を隠す</translation>
>>>>>>> d3bd5410
    </message>
    <message>
        <source>default wallet</source>
        <translation type="unfinished">デフォルトウォレット</translation>
    </message>
    <message>
        <source>No wallets available</source>
        <translation type="unfinished">ウォレットは利用できません</translation>
    </message>
    <message>
        <source>&amp;Window</source>
        <translation type="unfinished">ウィンドウ (&amp;W)</translation>
    </message>
    <message>
        <source>Minimize</source>
        <translation type="unfinished">最小化</translation>
    </message>
    <message>
        <source>Zoom</source>
        <translation type="unfinished">拡大／縮小</translation>
    </message>
    <message>
        <source>Main Window</source>
        <translation type="unfinished">メインウィンドウ</translation>
    </message>
    <message>
        <source>%1 client</source>
        <translation type="unfinished">%1 クライアント</translation>
    </message>
    <message numerus="yes">
        <source>%n active connection(s) to Bitcoin network.</source>
        <extracomment>A substring of the tooltip.</extracomment>
        <translation type="unfinished">
            <numerusform />
        </translation>
    </message>
    <message>
        <source>Click for more actions.</source>
        <extracomment>A substring of the tooltip. "More actions" are available via the context menu.</extracomment>
        <translation type="unfinished">クリックして、より多くのアクションを表示。</translation>
    </message>
    <message>
        <source>Show Peers tab</source>
        <extracomment>A context menu item. The "Peers tab" is an element of the "Node window".</extracomment>
        <translation type="unfinished">ピアタブを表示する</translation>
    </message>
    <message>
        <source>Disable network activity</source>
        <extracomment>A context menu item.</extracomment>
        <translation type="unfinished">ネットワーク活動を無効化する</translation>
    </message>
    <message>
        <source>Enable network activity</source>
        <extracomment>A context menu item. The network activity was disabled previously.</extracomment>
        <translation type="unfinished">ネットワーク活動を有効化する</translation>
    </message>
    <message>
        <source>Error: %1</source>
        <translation type="unfinished">エラー: %1</translation>
    </message>
    <message>
        <source>Warning: %1</source>
        <translation type="unfinished">警告: %1</translation>
    </message>
    <message>
        <source>Date: %1
</source>
        <translation type="unfinished">日付: %1
</translation>
    </message>
    <message>
        <source>Amount: %1
</source>
        <translation type="unfinished">金額: %1
</translation>
    </message>
    <message>
        <source>Wallet: %1
</source>
        <translation type="unfinished">ウォレット: %1
</translation>
    </message>
    <message>
        <source>Type: %1
</source>
        <translation type="unfinished">種別: %1
</translation>
    </message>
    <message>
        <source>Label: %1
</source>
        <translation type="unfinished">ラベル: %1
</translation>
    </message>
    <message>
        <source>Address: %1
</source>
        <translation type="unfinished">アドレス: %1
</translation>
    </message>
    <message>
        <source>Sent transaction</source>
        <translation>送金取引</translation>
    </message>
    <message>
        <source>Incoming transaction</source>
        <translation>入金取引</translation>
    </message>
    <message>
        <source>HD key generation is &lt;b&gt;enabled&lt;/b&gt;</source>
        <translation type="unfinished">HD鍵生成は&lt;b&gt;有効&lt;/b&gt;</translation>
    </message>
    <message>
        <source>HD key generation is &lt;b&gt;disabled&lt;/b&gt;</source>
        <translation type="unfinished">HD鍵生成は&lt;b&gt;無効&lt;/b&gt;</translation>
    </message>
    <message>
        <source>Private key &lt;b&gt;disabled&lt;/b&gt;</source>
        <translation type="unfinished">秘密鍵は&lt;b&gt;無効&lt;/b&gt;</translation>
    </message>
    <message>
        <source>Wallet is &lt;b&gt;encrypted&lt;/b&gt; and currently &lt;b&gt;unlocked&lt;/b&gt;</source>
        <translation>ウォレットは&lt;b&gt;暗号化済み&lt;/b&gt;・&lt;b&gt;アンロック状態&lt;/b&gt;</translation>
    </message>
    <message>
        <source>Wallet is &lt;b&gt;encrypted&lt;/b&gt; and currently &lt;b&gt;locked&lt;/b&gt;</source>
        <translation>ウォレットは&lt;b&gt;暗号化済み&lt;/b&gt;・&lt;b&gt;ロック状態&lt;/b&gt;</translation>
    </message>
    <message>
        <source>Original message:</source>
        <translation type="unfinished">オリジナルメッセージ：</translation>
    </message>
</context>
<context>
    <name>UnitDisplayStatusBarControl</name>
    <message>
        <source>Unit to show amounts in. Click to select another unit.</source>
        <translation type="unfinished">金額を表示する際の単位。クリックすると他の単位を選択できます。</translation>
    </message>
</context>
<context>
    <name>CoinControlDialog</name>
    <message>
        <source>Coin Selection</source>
        <translation type="unfinished">コインの選択</translation>
    </message>
    <message>
        <source>Quantity:</source>
        <translation type="unfinished">選択数:</translation>
    </message>
    <message>
        <source>Bytes:</source>
        <translation type="unfinished">バイト数:</translation>
    </message>
    <message>
        <source>Amount:</source>
        <translation type="unfinished">金額:</translation>
    </message>
    <message>
        <source>Fee:</source>
        <translation type="unfinished">手数料:</translation>
    </message>
    <message>
        <source>Dust:</source>
        <translation type="unfinished">ダスト：</translation>
    </message>
    <message>
        <source>After Fee:</source>
        <translation type="unfinished">手数料差引後金額:</translation>
    </message>
    <message>
        <source>Change:</source>
        <translation type="unfinished">お釣り:</translation>
    </message>
    <message>
        <source>(un)select all</source>
        <translation type="unfinished">全て選択/選択解除</translation>
    </message>
    <message>
        <source>Tree mode</source>
        <translation type="unfinished">ツリーモード</translation>
    </message>
    <message>
        <source>List mode</source>
        <translation type="unfinished">リストモード</translation>
    </message>
    <message>
        <source>Amount</source>
        <translation type="unfinished">金額</translation>
    </message>
    <message>
        <source>Received with label</source>
        <translation type="unfinished">対応するラベル</translation>
    </message>
    <message>
        <source>Received with address</source>
        <translation type="unfinished">対応するアドレス</translation>
    </message>
    <message>
        <source>Date</source>
        <translation type="unfinished">日時</translation>
    </message>
    <message>
        <source>Confirmations</source>
        <translation type="unfinished">検証数</translation>
    </message>
    <message>
        <source>Confirmed</source>
        <translation type="unfinished">承認済み</translation>
    </message>
    <message>
        <source>Copy amount</source>
        <translation type="unfinished">金額をコピー</translation>
    </message>
    <message>
        <source>Copy quantity</source>
        <translation type="unfinished">選択数をコピー</translation>
    </message>
    <message>
        <source>Copy fee</source>
        <translation type="unfinished">手数料をコピー</translation>
    </message>
    <message>
        <source>Copy after fee</source>
        <translation type="unfinished">手数料差引後金額をコピー</translation>
    </message>
    <message>
        <source>Copy bytes</source>
        <translation type="unfinished">バイト数をコピー</translation>
    </message>
    <message>
        <source>Copy dust</source>
        <translation type="unfinished">ダストをコピー</translation>
    </message>
    <message>
        <source>Copy change</source>
        <translation type="unfinished">お釣りをコピー</translation>
    </message>
    <message>
        <source>(%1 locked)</source>
        <translation type="unfinished">(ロック済み %1個)</translation>
    </message>
    <message>
        <source>yes</source>
        <translation type="unfinished">はい</translation>
    </message>
    <message>
        <source>no</source>
        <translation type="unfinished">いいえ</translation>
    </message>
    <message>
        <source>This label turns red if any recipient receives an amount smaller than the current dust threshold.</source>
        <translation type="unfinished">受取額が現在のダスト閾値を下回るアドレスがひとつでもあると、このラベルが赤くなります。</translation>
    </message>
    <message>
        <source>Can vary +/- %1 satoshi(s) per input.</source>
        <translation type="unfinished">インプット毎に %1 satoshi 前後変動する場合があります。</translation>
    </message>
    <message>
        <source>(no label)</source>
        <translation type="unfinished">（ラベル無し）</translation>
    </message>
    <message>
        <source>change from %1 (%2)</source>
        <translation type="unfinished">%1 (%2) からのおつり</translation>
    </message>
    <message>
        <source>(change)</source>
        <translation type="unfinished">（おつり）</translation>
    </message>
</context>
<context>
    <name>CreateWalletActivity</name>
    <message>
        <source>Create wallet failed</source>
        <translation type="unfinished">ウォレットの作成に失敗しました</translation>
    </message>
    <message>
        <source>Create wallet warning</source>
        <translation type="unfinished">ウォレットを作成 - 警告</translation>
    </message>
    </context>
<context>
    <name>OpenWalletActivity</name>
    <message>
        <source>Open wallet failed</source>
        <translation type="unfinished">ウォレットを開くことに失敗しました</translation>
    </message>
    <message>
        <source>Open wallet warning</source>
        <translation type="unfinished">ウォレットを開く - 警告</translation>
    </message>
    <message>
        <source>default wallet</source>
        <translation type="unfinished">デフォルトウォレット</translation>
    </message>
    </context>
<context>
    <name>WalletController</name>
    <message>
        <source>Close wallet</source>
        <translation type="unfinished">ウォレットを閉じる</translation>
    </message>
    <message>
        <source>Are you sure you wish to close the wallet &lt;i&gt;%1&lt;/i&gt;?</source>
        <translation type="unfinished">本当にウォレット&lt;i&gt;%1&lt;/i&gt;を閉じますか？</translation>
    </message>
    <message>
        <source>Closing the wallet for too long can result in having to resync the entire chain if pruning is enabled.</source>
        <translation type="unfinished">ブロックファイル剪定が有効の場合、長期間ウォレットを起動しないと全チェーンを再度同期させる必要があるかもしれません。</translation>
    </message>
    <message>
        <source>Close all wallets</source>
        <translation type="unfinished">全てのウォレットを閉じる</translation>
    </message>
    <message>
        <source>Are you sure you wish to close all wallets?</source>
        <translation type="unfinished">本当に全てのウォレットを閉じますか。</translation>
    </message>
</context>
<context>
    <name>CreateWalletDialog</name>
    <message>
        <source>Create Wallet</source>
        <translation type="unfinished">ウォレットを作成する</translation>
    </message>
    <message>
        <source>Wallet Name</source>
        <translation type="unfinished">ウォレット名</translation>
    </message>
    <message>
        <source>Wallet</source>
        <translation type="unfinished">ウォレット</translation>
    </message>
    <message>
        <source>Encrypt the wallet. The wallet will be encrypted with a passphrase of your choice.</source>
        <translation type="unfinished">ウォレットを暗号化。ウォレットは任意のパスフレーズによって暗号化されます。</translation>
    </message>
    <message>
        <source>Encrypt Wallet</source>
        <translation type="unfinished">ウォレットを暗号化する</translation>
    </message>
    <message>
        <source>Advanced Options</source>
        <translation type="unfinished">高度なオプション</translation>
    </message>
    <message>
        <source>Disable private keys for this wallet. Wallets with private keys disabled will have no private keys and cannot have an HD seed or imported private keys. This is ideal for watch-only wallets.</source>
        <translation type="unfinished">このウォレットの秘密鍵を無効にします。秘密鍵が無効になっているウォレットには秘密鍵はなく、HDシードまたはインポートされた秘密鍵を持つこともできません。これはウォッチ限定のウォレットに最適です。</translation>
    </message>
    <message>
        <source>Disable Private Keys</source>
        <translation type="unfinished">秘密鍵を無効化</translation>
    </message>
    <message>
        <source>Make a blank wallet. Blank wallets do not initially have private keys or scripts. Private keys and addresses can be imported, or an HD seed can be set, at a later time.</source>
        <translation type="unfinished">空ウォレットを作成。空ウォレットには、最初は秘密鍵やスクリプトがありません。後から秘密鍵やアドレスをインポート、またはHDシードを設定できます。</translation>
    </message>
    <message>
        <source>Make Blank Wallet</source>
        <translation type="unfinished">空ウォレットを作成</translation>
    </message>
    <message>
        <source>Use descriptors for scriptPubKey management</source>
        <translation type="unfinished">scriptPubKeyの管理にDescriptorを使用します。</translation>
    </message>
    <message>
        <source>Descriptor Wallet</source>
        <translation type="unfinished">Descriptorウォレット</translation>
    </message>
    <message>
        <source>Create</source>
        <translation type="unfinished">作成</translation>
    </message>
    <message>
        <source>Compiled without sqlite support (required for descriptor wallets)</source>
        <translation type="unfinished">（Descriptorウォレットに必要な）sqliteサポート無しでコンパイル</translation>
    </message>
    </context>
<context>
    <name>EditAddressDialog</name>
    <message>
        <source>Edit Address</source>
        <translation>アドレスを編集</translation>
    </message>
    <message>
        <source>&amp;Label</source>
        <translation>ラベル(&amp;L)</translation>
    </message>
    <message>
        <source>The label associated with this address list entry</source>
        <translation type="unfinished">このアドレス帳項目のラベル</translation>
    </message>
    <message>
        <source>The address associated with this address list entry. This can only be modified for sending addresses.</source>
        <translation type="unfinished">このアドレス帳項目のアドレス。アドレスは送金先アドレスの場合のみ編集することができます。</translation>
    </message>
    <message>
        <source>&amp;Address</source>
        <translation>アドレス(&amp;A)</translation>
    </message>
    <message>
        <source>New sending address</source>
        <translation type="unfinished">新しい送金先アドレス</translation>
    </message>
    <message>
        <source>Edit receiving address</source>
        <translation type="unfinished">受取用アドレスを編集</translation>
    </message>
    <message>
        <source>Edit sending address</source>
        <translation type="unfinished">送金先アドレスを編集</translation>
    </message>
    <message>
<<<<<<< HEAD
        <source>The entered address "%1" is not a valid Particl address.</source>
        <translation>入力されたアドレス "%1" は無効な Particl アドレスです。</translation>
=======
        <source>The entered address "%1" is not a valid Bitcoin address.</source>
        <translation type="unfinished">入力されたアドレス "%1" は無効な Bitcoin アドレスです。</translation>
>>>>>>> d3bd5410
    </message>
    <message>
        <source>Address "%1" already exists as a receiving address with label "%2" and so cannot be added as a sending address.</source>
        <translation type="unfinished">アドレス "%1" は既に受取用アドレスにラベル "%2" として存在するので、送金先アドレスとしては追加できません。</translation>
    </message>
    <message>
        <source>The entered address "%1" is already in the address book with label "%2".</source>
        <translation type="unfinished">入力されたアドレス "%1" は既にラベル "%2" としてアドレス帳に存在します｡</translation>
    </message>
    <message>
        <source>Could not unlock wallet.</source>
        <translation type="unfinished">ウォレットをアンロックできませんでした。</translation>
    </message>
    <message>
        <source>New key generation failed.</source>
        <translation type="unfinished">新しい鍵の生成に失敗しました。</translation>
    </message>
</context>
<context>
    <name>FreespaceChecker</name>
    <message>
        <source>A new data directory will be created.</source>
        <translation>新しいデータディレクトリが作成されます。</translation>
    </message>
    <message>
        <source>name</source>
        <translation>ディレクトリ名</translation>
    </message>
    <message>
        <source>Directory already exists. Add %1 if you intend to create a new directory here.</source>
        <translation>ディレクトリが既に存在します。新しいディレクトリを作りたい場合は %1 と追記してください。</translation>
    </message>
    <message>
        <source>Path already exists, and is not a directory.</source>
        <translation>パスが存在しますがディレクトリではありません。</translation>
    </message>
    <message>
        <source>Cannot create data directory here.</source>
        <translation>ここにデータ ディレクトリを作成することはできません。</translation>
    </message>
</context>
<context>
    <name>Intro</name>
    <message>
        <source>%1 GB of free space available</source>
        <translation type="unfinished">%1 GBの空き容量が利用可能</translation>
    </message>
    <message>
        <source>At least %1 GB of data will be stored in this directory, and it will grow over time.</source>
        <translation type="unfinished">最低でも%1 GBのデータをこのディレクトリに保存する必要があります。またこのデータは時間とともに増加していきます。</translation>
    </message>
    <message>
        <source>Approximately %1 GB of data will be stored in this directory.</source>
        <translation type="unfinished">約%1 GBのデータがこのディレクトリに保存されます。</translation>
    </message>
    <message numerus="yes">
        <source>(sufficient to restore backups %n day(s) old)</source>
        <extracomment>Explanatory text on the capability of the current prune target.</extracomment>
        <translation type="unfinished">
            <numerusform />
        </translation>
    </message>
    <message>
        <source>%1 will download and store a copy of the Bitcoin block chain.</source>
        <translation type="unfinished">%1 は Bitcoin ブロックチェーンのコピーをダウンロードし保存します。</translation>
    </message>
    <message>
        <source>The wallet will also be stored in this directory.</source>
        <translation type="unfinished">ウォレットもこのディレクトリに保存されます。</translation>
    </message>
    <message>
        <source>Error: Specified data directory "%1" cannot be created.</source>
        <translation type="unfinished">エラー: 指定のデータディレクトリ "%1" を作成できません。</translation>
    </message>
    <message>
        <source>Error</source>
        <translation>エラー</translation>
    </message>
    <message>
        <source>Welcome</source>
        <translation>ようこそ</translation>
    </message>
    <message>
        <source>Welcome to %1.</source>
        <translation type="unfinished">%1 へようこそ。</translation>
    </message>
    <message>
        <source>As this is the first time the program is launched, you can choose where %1 will store its data.</source>
        <translation type="unfinished">これはプログラムの最初の起動です。%1 がデータを保存する場所を選択してください。</translation>
    </message>
    <message>
        <source>When you click OK, %1 will begin to download and process the full %4 block chain (%2GB) starting with the earliest transactions in %3 when %4 initially launched.</source>
        <translation type="unfinished">OKをクリックすると、%1 は %4 がリリースされた%3年における最初の取引からの完全な %4 ブロックチェーン（%2GB）のダウンロードおよび処理を開始します。</translation>
    </message>
    <message>
        <source>Reverting this setting requires re-downloading the entire blockchain. It is faster to download the full chain first and prune it later. Disables some advanced features.</source>
        <translation type="unfinished">この設定を元に戻すには、ブロックチェーン全体を再ダウンロードする必要があります。先にチェーン全体をダウンロードしてから、剪定する方が高速です。一部の高度な機能を無効にします。</translation>
    </message>
    <message>
        <source> GB</source>
        <translation type="unfinished">GB</translation>
    </message>
    <message>
        <source>This initial synchronisation is very demanding, and may expose hardware problems with your computer that had previously gone unnoticed. Each time you run %1, it will continue downloading where it left off.</source>
        <translation type="unfinished">この初回同期には多大なリソースを消費し、あなたのコンピュータでこれまで見つからなかったハードウェア上の問題が発生する場合があります。%1 を実行する度に、中断された時点からダウンロードを再開します。</translation>
    </message>
    <message>
        <source>If you have chosen to limit block chain storage (pruning), the historical data must still be downloaded and processed, but will be deleted afterward to keep your disk usage low.</source>
        <translation type="unfinished">ブロックチェーンの保存容量に制限を設けること（剪定）を選択した場合にも、過去のデータのダウンロードおよび処理が必要になります。しかし、これらのデータはディスク使用量を低く抑えるために、後で削除されます。</translation>
    </message>
    <message>
        <source>Use the default data directory</source>
        <translation>デフォルトのデータディレクトリを使用</translation>
    </message>
    <message>
        <source>Use a custom data directory:</source>
        <translation>カスタムデータディレクトリを使用:</translation>
    </message>
</context>
<context>
    <name>HelpMessageDialog</name>
    <message>
<<<<<<< HEAD
        <source>Particl</source>
        <translation>Particl</translation>
=======
        <source>version</source>
        <translation type="unfinished">バージョン</translation>
>>>>>>> d3bd5410
    </message>
    <message>
        <source>About %1</source>
        <translation type="unfinished">%1 について</translation>
    </message>
    <message>
<<<<<<< HEAD
        <source>At least %1 GB of data will be stored in this directory, and it will grow over time.</source>
        <translation>最低でも%1 GBのデータをこのディレクトリに保存する必要があります。またこのデータは時間とともに増加していきます。</translation>
    </message>
    <message>
        <source>Approximately %1 GB of data will be stored in this directory.</source>
        <translation>約%1 GBのデータがこのディレクトリに保存されます。</translation>
    </message>
    <message>
        <source>%1 will download and store a copy of the Particl block chain.</source>
        <translation>%1 は Particl ブロックチェーンのコピーをダウンロードし保存します。</translation>
    </message>
    <message>
        <source>The wallet will also be stored in this directory.</source>
        <translation>ウォレットもこのディレクトリに保存されます。</translation>
=======
        <source>Command-line options</source>
        <translation type="unfinished">コマンドラインオプション</translation>
>>>>>>> d3bd5410
    </message>
</context>
<context>
    <name>ShutdownWindow</name>
    <message>
        <source>%1 is shutting down…</source>
        <translation type="unfinished">%1 をシャットダウンしています...</translation>
    </message>
    <message>
        <source>Do not shut down the computer until this window disappears.</source>
        <translation type="unfinished">このウィンドウが消えるまでコンピュータをシャットダウンしないでください。</translation>
    </message>
</context>
<context>
    <name>ModalOverlay</name>
    <message>
        <source>Form</source>
        <translation type="unfinished">フォーム</translation>
    </message>
    <message>
<<<<<<< HEAD
        <source>Recent transactions may not yet be visible, and therefore your wallet's balance might be incorrect. This information will be correct once your wallet has finished synchronizing with the particl network, as detailed below.</source>
        <translation>最近の取引がまだ表示されていない可能性があります。そのため、ウォレットの残高が正しく表示されていないかもしれません。この情報は、ウォレットが Particl ネットワークへの同期が完了すると正確なものとなります。詳細は下記を参照してください。</translation>
    </message>
    <message>
        <source>Attempting to spend particl that are affected by not-yet-displayed transactions will not be accepted by the network.</source>
        <translation>まだ表示されていない取引が関係する Particl の使用を試みた場合、ネットワークから認証を受けられません。</translation>
=======
        <source>Recent transactions may not yet be visible, and therefore your wallet's balance might be incorrect. This information will be correct once your wallet has finished synchronizing with the bitcoin network, as detailed below.</source>
        <translation type="unfinished">最近の取引がまだ表示されていない可能性があります。そのため、ウォレットの残高が正しく表示されていないかもしれません。この情報は、ウォレットが Bitcoin ネットワークへの同期が完了すると正確なものとなります。詳細は下記を参照してください。</translation>
    </message>
    <message>
        <source>Attempting to spend bitcoins that are affected by not-yet-displayed transactions will not be accepted by the network.</source>
        <translation type="unfinished">まだ表示されていない取引が関係する Bitcoin の使用を試みた場合、ネットワークから認証を受けられません。</translation>
>>>>>>> d3bd5410
    </message>
    <message>
        <source>Number of blocks left</source>
        <translation type="unfinished">残りのブロック数</translation>
    </message>
    <message>
        <source>Unknown…</source>
        <translation type="unfinished">未知...</translation>
    </message>
    <message>
        <source>calculating…</source>
        <translation type="unfinished">計算中...</translation>
    </message>
    <message>
        <source>Last block time</source>
        <translation type="unfinished">最終ブロックの日時</translation>
    </message>
    <message>
        <source>Progress</source>
        <translation type="unfinished">進捗</translation>
    </message>
    <message>
        <source>Progress increase per hour</source>
        <translation type="unfinished">一時間毎の進捗増加</translation>
    </message>
    <message>
        <source>Estimated time left until synced</source>
        <translation type="unfinished">同期完了までの推定時間</translation>
    </message>
    <message>
        <source>Hide</source>
        <translation type="unfinished">隠す</translation>
    </message>
    <message>
        <source>%1 is currently syncing.  It will download headers and blocks from peers and validate them until reaching the tip of the block chain.</source>
        <translation type="unfinished">%1は現在同期中です。ブロックチェーンの先端に到達するまで、ピアからヘッダーとブロックをダウンロードし検証します。</translation>
    </message>
    <message>
        <source>Unknown. Syncing Headers (%1, %2%)…</source>
        <translation type="unfinished">不明。ヘッダ (%1, %2%) の同期中...</translation>
    </message>
</context>
<context>
    <name>OpenURIDialog</name>
    <message>
<<<<<<< HEAD
        <source>Open particl URI</source>
        <translation>particl URIを開く</translation>
    </message>
    <message>
        <source>URI:</source>
        <translation>URI:</translation>
    </message>
</context>
<context>
    <name>OpenWalletActivity</name>
    <message>
        <source>Open wallet failed</source>
        <translation>ウォレットを開くことに失敗しました</translation>
    </message>
    <message>
        <source>Open wallet warning</source>
        <translation>ウォレットを開く - 警告</translation>
    </message>
    <message>
        <source>default wallet</source>
        <translation>デフォルトウォレット</translation>
    </message>
    <message>
        <source>Opening Wallet &lt;b&gt;%1&lt;/b&gt;...</source>
        <translation>ウォレット &lt;b&gt;%1&lt;/b&gt;を開いています...</translation>
=======
        <source>Open bitcoin URI</source>
        <translation type="unfinished">bitcoin URIを開く</translation>
>>>>>>> d3bd5410
    </message>
    </context>
<context>
    <name>OptionsDialog</name>
    <message>
        <source>Options</source>
        <translation>設定</translation>
    </message>
    <message>
        <source>&amp;Main</source>
        <translation>メイン(&amp;M)</translation>
    </message>
    <message>
        <source>Automatically start %1 after logging in to the system.</source>
        <translation type="unfinished">システムにログインした際、自動的に %1 を起動する。</translation>
    </message>
    <message>
        <source>&amp;Start %1 on system login</source>
        <translation type="unfinished">システムのログイン時に %1 を起動(&amp;S)</translation>
    </message>
    <message>
        <source>Enabling pruning significantly reduces the disk space required to store transactions. All blocks are still fully validated. Reverting this setting requires re-downloading the entire blockchain.</source>
        <translation type="unfinished">プルーニングを有効にすると、トランザクションの保存に必要なディスク容量が大幅に削減されます。すべてのブロックは完全に検証されます。この設定を元に戻すには、ブロックチェーン全体を再ダウンロードする必要があります。</translation>
    </message>
    <message>
        <source>Size of &amp;database cache</source>
        <translation type="unfinished">データベースキャッシュのサイズ(&amp;D)</translation>
    </message>
    <message>
        <source>Number of script &amp;verification threads</source>
        <translation type="unfinished">スクリプト検証用スレッド数(&amp;V)</translation>
    </message>
    <message>
        <source>IP address of the proxy (e.g. IPv4: 127.0.0.1 / IPv6: ::1)</source>
        <translation type="unfinished">プロキシのIPアドレス (例 IPv4: 127.0.0.1 / IPv6: ::1)</translation>
    </message>
    <message>
        <source>Shows if the supplied default SOCKS5 proxy is used to reach peers via this network type.</source>
        <translation type="unfinished">指定されたデフォルト SOCKS5 プロキシが、このネットワークタイプ経由でピアに接続しているかどうか。</translation>
    </message>
    <message>
        <source>Minimize instead of exit the application when the window is closed. When this option is enabled, the application will be closed only after selecting Exit in the menu.</source>
        <translation type="unfinished">ウィンドウが閉じられたとき、アプリケーションを終了するのではなく最小化します。このオプションが有効の場合、メニューから終了が選択されたときのみアプリケーションが終了します。</translation>
    </message>
    <message>
        <source>Third party URLs (e.g. a block explorer) that appear in the transactions tab as context menu items. %s in the URL is replaced by transaction hash. Multiple URLs are separated by vertical bar |.</source>
        <translation type="unfinished">取引タブのコンテキストメニュー項目に表示する、サードパーティURL（例: ブロックエクスプローラ）。URL中の %s は取引のハッシュ値に置き換えられます。半角垂直バー | で区切ることで、複数のURLを指定できます。</translation>
    </message>
    <message>
        <source>Open the %1 configuration file from the working directory.</source>
        <translation type="unfinished">作業ディレクトリ内の %1 の設定ファイルを開く。</translation>
    </message>
    <message>
        <source>Open Configuration File</source>
        <translation type="unfinished">設定ファイルを開く</translation>
    </message>
    <message>
        <source>Reset all client options to default.</source>
        <translation>全ての設定を初期値に戻す。</translation>
    </message>
    <message>
        <source>&amp;Reset Options</source>
        <translation>オプションをリセット(&amp;R)</translation>
    </message>
    <message>
        <source>&amp;Network</source>
        <translation>ネットワーク(&amp;N)</translation>
    </message>
    <message>
        <source>Prune &amp;block storage to</source>
        <translation type="unfinished">ブロックの保存容量を次の値までに剪定する(&amp;amp;B):</translation>
    </message>
    <message>
        <source>Reverting this setting requires re-downloading the entire blockchain.</source>
        <translation type="unfinished">この設定を元に戻すには、ブロック チェーン全体を再ダウンロードする必要があります。</translation>
    </message>
    <message>
        <source>(0 = auto, &lt;0 = leave that many cores free)</source>
        <translation type="unfinished">(0 = 自動、0以上 = 指定した数のコアを解放する)</translation>
    </message>
    <message>
        <source>W&amp;allet</source>
        <translation type="unfinished">ウォレット(&amp;A)</translation>
    </message>
    <message>
        <source>Expert</source>
        <translation type="unfinished">上級者向け機能</translation>
    </message>
    <message>
        <source>Enable coin &amp;control features</source>
        <translation type="unfinished">コインコントロール機能を有効化する(&amp;C)</translation>
    </message>
    <message>
        <source>If you disable the spending of unconfirmed change, the change from a transaction cannot be used until that transaction has at least one confirmation. This also affects how your balance is computed.</source>
        <translation type="unfinished">未承認のお釣りを使用しない場合、取引が最低1回検証されるまではその取引のお釣りは利用できなくなります。これは残高の計算方法にも影響します。</translation>
    </message>
    <message>
        <source>&amp;Spend unconfirmed change</source>
        <translation type="unfinished">未承認のお釣りを使用する(&amp;S)</translation>
    </message>
    <message>
        <source>Automatically open the Particl client port on the router. This only works when your router supports UPnP and it is enabled.</source>
        <translation>自動的にルーター上の Particl クライアントのポートを開放します。あなたのルーターが UPnP に対応していて、それが有効になっている場合のみ動作します。</translation>
    </message>
    <message>
        <source>Map port using &amp;UPnP</source>
        <translation>UPnP を使ってポートを割り当てる(&amp;U)</translation>
    </message>
    <message>
        <source>Automatically open the Bitcoin client port on the router. This only works when your router supports NAT-PMP and it is enabled. The external port could be random.</source>
        <translation type="unfinished">自動的にルーター上の Bitcoin クライアントのポートを開放します。あなたのユーターがNAT-PMPに対応していて、それが有効になっている場合のみ動作します。外部ポートはランダムで構いません。</translation>
    </message>
    <message>
        <source>Map port using NA&amp;T-PMP</source>
        <translation type="unfinished">NA&amp;T-PMP を使ってポートを割り当てる</translation>
    </message>
    <message>
        <source>Accept connections from outside.</source>
        <translation type="unfinished">外部からの接続を許可する。</translation>
    </message>
    <message>
        <source>Allow incomin&amp;g connections</source>
        <translation type="unfinished">外部からの接続を許可する(&amp;G)</translation>
    </message>
    <message>
<<<<<<< HEAD
        <source>Connect to the Particl network through a SOCKS5 proxy.</source>
        <translation>SOCKS5 プロキシ経由で Particl ネットワークに接続する。</translation>
=======
        <source>Connect to the Bitcoin network through a SOCKS5 proxy.</source>
        <translation type="unfinished">SOCKS5 プロキシ経由で Bitcoin ネットワークに接続する。</translation>
>>>>>>> d3bd5410
    </message>
    <message>
        <source>&amp;Connect through SOCKS5 proxy (default proxy):</source>
        <translation type="unfinished">SOCKS5 プロキシ経由で接続する（デフォルトプロキシ）(&amp;C):</translation>
    </message>
    <message>
        <source>Proxy &amp;IP:</source>
        <translation>プロキシ IP(&amp;I):</translation>
    </message>
    <message>
        <source>&amp;Port:</source>
        <translation>ポート(&amp;P):</translation>
    </message>
    <message>
        <source>Port of the proxy (e.g. 9050)</source>
        <translation>プロキシのポート番号（例: 9050）</translation>
    </message>
    <message>
        <source>Used for reaching peers via:</source>
        <translation type="unfinished">ピアへの接続手段:</translation>
    </message>
    <message>
        <source>&amp;Window</source>
        <translation>ウィンドウ (&amp;W)</translation>
    </message>
    <message>
        <source>Show the icon in the system tray.</source>
        <translation type="unfinished">システムトレイのアイコンを表示</translation>
    </message>
    <message>
        <source>&amp;Show tray icon</source>
        <translation type="unfinished">&amp;トレイアイコンを表示</translation>
    </message>
    <message>
        <source>Show only a tray icon after minimizing the window.</source>
        <translation>ウインドウを最小化したあとトレイ アイコンのみ表示する。</translation>
    </message>
    <message>
        <source>&amp;Minimize to the tray instead of the taskbar</source>
        <translation>タスクバーではなくトレイに最小化(&amp;M)</translation>
    </message>
    <message>
        <source>M&amp;inimize on close</source>
        <translation>閉じるときに最小化(&amp;I)</translation>
    </message>
    <message>
        <source>&amp;Display</source>
        <translation>表示(&amp;D)</translation>
    </message>
    <message>
        <source>User Interface &amp;language:</source>
        <translation>ユーザインターフェースの言語(&amp;L):</translation>
    </message>
    <message>
        <source>The user interface language can be set here. This setting will take effect after restarting %1.</source>
        <translation type="unfinished">ユーザーインターフェイスの言語を設定できます。設定を反映するには %1 の再起動が必要です。</translation>
    </message>
    <message>
        <source>&amp;Unit to show amounts in:</source>
        <translation>金額の表示単位(&amp;U):</translation>
    </message>
    <message>
        <source>Choose the default subdivision unit to show in the interface and when sending coins.</source>
        <translation>インターフェイスや送金時に使用する単位を選択する。</translation>
    </message>
    <message>
        <source>Whether to show coin control features or not.</source>
        <translation type="unfinished">コインコントロール機能を表示するかどうか。</translation>
    </message>
    <message>
        <source>Connect to the Bitcoin network through a separate SOCKS5 proxy for Tor onion services.</source>
        <translation type="unfinished">Tor onion service用の別のSOCKS5プロキシを介してBitcoinネットワークに接続します。</translation>
    </message>
    <message>
        <source>Use separate SOCKS&amp;5 proxy to reach peers via Tor onion services:</source>
        <translation type="unfinished">Tor onion serviceを介してピアに到達するために別のSOCKS&amp;5プロキシを使用します:</translation>
    </message>
    <message>
        <source>&amp;Third party transaction URLs</source>
        <translation type="unfinished">サードパーティの取引確認URL(&amp;T)</translation>
    </message>
    <message>
        <source>Monospaced font in the Overview tab:</source>
        <translation type="unfinished">概要タブの等幅フォント</translation>
    </message>
    <message>
        <source>Options set in this dialog are overridden by the command line or in the configuration file:</source>
        <translation type="unfinished">このダイアログで指定したオプションは、コマンドラインや設定ファイルの内容でオーバーライドされます:</translation>
    </message>
    <message>
        <source>&amp;Cancel</source>
        <translation>キャンセル(&amp;C)</translation>
    </message>
    <message>
        <source>default</source>
        <translation>初期値</translation>
    </message>
    <message>
        <source>none</source>
        <translation type="unfinished">なし</translation>
    </message>
    <message>
        <source>Confirm options reset</source>
        <translation>設定リセットの確認</translation>
    </message>
    <message>
        <source>Client restart required to activate changes.</source>
        <translation type="unfinished">変更を有効化するにはクライアントを再起動する必要があります。</translation>
    </message>
    <message>
        <source>Client will be shut down. Do you want to proceed?</source>
        <translation type="unfinished">クライアントを終了します。よろしいですか？</translation>
    </message>
    <message>
        <source>Configuration options</source>
        <translation type="unfinished">設定オプション</translation>
    </message>
    <message>
        <source>The configuration file is used to specify advanced user options which override GUI settings. Additionally, any command-line options will override this configuration file.</source>
        <translation type="unfinished">設定ファイルは、GUIでの設定を上書きする高度なユーザーオプションを指定するためのものです。また、コマンドラインオプションはこの設定ファイルの内容も上書きします</translation>
    </message>
    <message>
        <source>Error</source>
        <translation type="unfinished">エラー</translation>
    </message>
    <message>
        <source>The configuration file could not be opened.</source>
        <translation type="unfinished">設定ファイルを開くことができませんでした。</translation>
    </message>
    <message>
        <source>This change would require a client restart.</source>
        <translation type="unfinished">この変更はクライアントの再起動が必要です。</translation>
    </message>
    <message>
        <source>The supplied proxy address is invalid.</source>
        <translation>プロキシアドレスが無効です。</translation>
    </message>
</context>
<context>
    <name>OverviewPage</name>
    <message>
        <source>Form</source>
        <translation>フォーム</translation>
    </message>
    <message>
        <source>The displayed information may be out of date. Your wallet automatically synchronizes with the Particl network after a connection is established, but this process has not completed yet.</source>
        <translation>表示されている情報は古い可能性があります。ウォレットは接続確立後に Particl ネットワークと自動的に同期しますが、同期処理はまだ完了していません。</translation>
    </message>
    <message>
        <source>Watch-only:</source>
        <translation type="unfinished">ウォッチ限定:</translation>
    </message>
    <message>
        <source>Available:</source>
        <translation type="unfinished">利用可能:</translation>
    </message>
    <message>
        <source>Your current spendable balance</source>
        <translation>送金可能な残高</translation>
    </message>
    <message>
        <source>Pending:</source>
        <translation type="unfinished">検証待ち:</translation>
    </message>
    <message>
        <source>Total of transactions that have yet to be confirmed, and do not yet count toward the spendable balance</source>
        <translation>取引が未承認で残高に反映されていない総額</translation>
    </message>
    <message>
        <source>Immature:</source>
        <translation>未成熟:</translation>
    </message>
    <message>
        <source>Mined balance that has not yet matured</source>
        <translation>採掘された未成熟な残高</translation>
    </message>
    <message>
        <source>Balances</source>
        <translation type="unfinished">残高</translation>
    </message>
    <message>
        <source>Total:</source>
        <translation>合計:</translation>
    </message>
    <message>
        <source>Your current total balance</source>
        <translation>現在の残高の総計</translation>
    </message>
    <message>
        <source>Your current balance in watch-only addresses</source>
        <translation type="unfinished">ウォッチ限定アドレス内の現在の残高</translation>
    </message>
    <message>
        <source>Spendable:</source>
        <translation type="unfinished">送金可能:</translation>
    </message>
    <message>
        <source>Recent transactions</source>
        <translation type="unfinished">最近の取引</translation>
    </message>
    <message>
        <source>Unconfirmed transactions to watch-only addresses</source>
        <translation type="unfinished">ウォッチ限定アドレスの未承認取引</translation>
    </message>
    <message>
        <source>Mined balance in watch-only addresses that has not yet matured</source>
        <translation type="unfinished">ウォッチ限定アドレスで採掘された未成熟な残高</translation>
    </message>
    <message>
        <source>Current total balance in watch-only addresses</source>
        <translation type="unfinished">ウォッチ限定アドレスの現在の残高の総計</translation>
    </message>
    <message>
        <source>Privacy mode activated for the Overview tab. To unmask the values, uncheck Settings-&gt;Mask values.</source>
        <translation type="unfinished">概要タブでプライバシーモードが有効になっています。値のマスクを解除するには、設定-&gt;マスクの値のチェックを外してください。</translation>
    </message>
</context>
<context>
    <name>PSBTOperationsDialog</name>
    <message>
        <source>Dialog</source>
        <translation type="unfinished">ダイアログ</translation>
    </message>
    <message>
        <source>Sign Tx</source>
        <translation type="unfinished">署名されたトランザクション</translation>
    </message>
    <message>
        <source>Broadcast Tx</source>
        <translation type="unfinished">Txをブロードキャスト</translation>
    </message>
    <message>
        <source>Copy to Clipboard</source>
        <translation type="unfinished">クリップボードにコピー</translation>
    </message>
    <message>
        <source>Save…</source>
        <translation type="unfinished">保存...</translation>
    </message>
    <message>
        <source>Close</source>
        <translation type="unfinished">閉じる</translation>
    </message>
    <message>
        <source>Failed to load transaction: %1</source>
        <translation type="unfinished">%1 : トランザクションの読込失敗</translation>
    </message>
    <message>
        <source>Failed to sign transaction: %1</source>
        <translation type="unfinished">%1 : トランザクション署名失敗</translation>
    </message>
    <message>
        <source>Could not sign any more inputs.</source>
        <translation type="unfinished">これ以上インプットに署名できませんでした。</translation>
    </message>
    <message>
<<<<<<< HEAD
        <source>Cannot start particl: click-to-pay handler</source>
        <translation>Particl を起動できません: click-to-pay handler</translation>
=======
        <source>Signed %1 inputs, but more signatures are still required.</source>
        <translation type="unfinished">%1個のインプットに署名しましたが、さらに多くの署名が必要です。</translation>
>>>>>>> d3bd5410
    </message>
    <message>
        <source>Signed transaction successfully. Transaction is ready to broadcast.</source>
        <translation type="unfinished">トランザクションへの署名が成功しました。トランザクションのブロードキャストの準備ができています。</translation>
    </message>
    <message>
<<<<<<< HEAD
        <source>'particl://' is not a valid URI. Use 'particl:' instead.</source>
        <translation>'particl://' は正しいURIではありません｡ 'particl:'を使用してください｡</translation>
=======
        <source>Unknown error processing transaction.</source>
        <translation type="unfinished">トランザクション処理中の不明なエラー</translation>
>>>>>>> d3bd5410
    </message>
    <message>
        <source>Transaction broadcast successfully! Transaction ID: %1</source>
        <translation type="unfinished">トランザクションのブロードキャストに成功しました！トランザクションID: %1</translation>
    </message>
    <message>
        <source>Transaction broadcast failed: %1</source>
        <translation type="unfinished">トランザクションのブロードキャストが失敗しました: %1</translation>
    </message>
    <message>
        <source>PSBT copied to clipboard.</source>
        <translation type="unfinished">PSBTをクリップボードにコピーしました.</translation>
    </message>
    <message>
        <source>Save Transaction Data</source>
        <translation type="unfinished">トランザクションデータの保存</translation>
    </message>
    <message>
<<<<<<< HEAD
        <source>URI cannot be parsed! This can be caused by an invalid Particl address or malformed URI parameters.</source>
        <translation>URIを解析できませんでした！ Particl アドレスが無効であるか、URIパラメーターが不正な形式である可能性があります。</translation>
=======
        <source>Partially Signed Transaction (Binary)</source>
        <extracomment>Expanded name of the binary PSBT file format. See: BIP 174.</extracomment>
        <translation type="unfinished">部分的に署名されたトランザクション（バイナリ）</translation>
>>>>>>> d3bd5410
    </message>
    <message>
        <source>PSBT saved to disk.</source>
        <translation type="unfinished">PSBTはディスクに保存されました。</translation>
    </message>
    <message>
        <source> * Sends %1 to %2</source>
        <translation type="unfinished"> *  %1 から %2 へ送信</translation>
    </message>
    <message>
        <source>Unable to calculate transaction fee or total transaction amount.</source>
        <translation type="unfinished">取引手数料または合計取引金額を計算できません。</translation>
    </message>
    <message>
        <source>Pays transaction fee: </source>
        <translation type="unfinished">トランザクション手数料: </translation>
    </message>
    <message>
        <source>Total Amount</source>
        <translation type="unfinished">合計</translation>
    </message>
    <message>
        <source>or</source>
        <translation type="unfinished">または</translation>
    </message>
    <message>
        <source>Transaction has %1 unsigned inputs.</source>
        <translation type="unfinished">トランザクションには %1 個の未署名インプットがあります。</translation>
    </message>
    <message>
        <source>Transaction is missing some information about inputs.</source>
        <translation type="unfinished">トランザクションにインプットに関する情報がありません。</translation>
    </message>
    <message>
<<<<<<< HEAD
        <source>Enter a Particl address (e.g. %1)</source>
        <translation>Particl アドレスを入力してください (例: %1)</translation>
=======
        <source>Transaction still needs signature(s).</source>
        <translation type="unfinished">トランザクションにはまだ署名が必要です。</translation>
>>>>>>> d3bd5410
    </message>
    <message>
        <source>(But this wallet cannot sign transactions.)</source>
        <translation type="unfinished">（しかしこのウォレットはトランザクションに署名できません。）</translation>
    </message>
    <message>
        <source>(But this wallet does not have the right keys.)</source>
        <translation type="unfinished">（しかし、このウォレットは正しい鍵を持っていません。）</translation>
    </message>
    <message>
        <source>Transaction is fully signed and ready for broadcast.</source>
        <translation type="unfinished">トランザクションは完全に署名され、ブロードキャストの準備ができています。</translation>
    </message>
    <message>
        <source>Transaction status is unknown.</source>
        <translation type="unfinished">トランザクションの状態が不明です.</translation>
    </message>
</context>
<context>
    <name>PaymentServer</name>
    <message>
        <source>Payment request error</source>
        <translation type="unfinished">支払いリクエスト エラー</translation>
    </message>
    <message>
        <source>Cannot start bitcoin: click-to-pay handler</source>
        <translation type="unfinished">Bitcoin を起動できません: click-to-pay handler</translation>
    </message>
    <message>
        <source>URI handling</source>
        <translation type="unfinished">URIの処理</translation>
    </message>
    <message>
        <source>'bitcoin://' is not a valid URI. Use 'bitcoin:' instead.</source>
        <translation type="unfinished">'bitcoin://' は正しいURIではありません｡ 'bitcoin:'を使用してください｡</translation>
    </message>
    <message>
        <source>URI cannot be parsed! This can be caused by an invalid Bitcoin address or malformed URI parameters.</source>
        <translation type="unfinished">URIを解析できませんでした！ Bitcoin アドレスが無効であるか、URIパラメーターが不正な形式である可能性があります。</translation>
    </message>
    <message>
        <source>Payment request file handling</source>
        <translation type="unfinished">支払いリクエストファイルの処理</translation>
    </message>
</context>
<context>
    <name>PeerTableModel</name>
    <message>
        <source>User Agent</source>
        <extracomment>Title of Peers Table column which contains the peer's User Agent string.</extracomment>
        <translation type="unfinished">ユーザーエージェント</translation>
    </message>
    <message>
        <source>Peer</source>
        <extracomment>Title of Peers Table column which contains a unique number used to identify a connection.</extracomment>
        <translation type="unfinished">ピア</translation>
    </message>
    <message>
        <source>Sent</source>
        <extracomment>Title of Peers Table column which indicates the total amount of network information we have sent to the peer.</extracomment>
        <translation type="unfinished">送信</translation>
    </message>
    <message>
        <source>Received</source>
        <extracomment>Title of Peers Table column which indicates the total amount of network information we have received from the peer.</extracomment>
        <translation type="unfinished">受信</translation>
    </message>
    <message>
        <source>Address</source>
        <extracomment>Title of Peers Table column which contains the IP/Onion/I2P address of the connected peer.</extracomment>
        <translation type="unfinished">アドレス</translation>
    </message>
    <message>
        <source>Type</source>
        <extracomment>Title of Peers Table column which describes the type of peer connection. The "type" describes why the connection exists.</extracomment>
        <translation type="unfinished">種別</translation>
    </message>
    <message>
        <source>Network</source>
        <extracomment>Title of Peers Table column which states the network the peer connected through.</extracomment>
        <translation type="unfinished">ネットワーク</translation>
    </message>
</context>
<context>
    <name>QRImageWidget</name>
    <message>
        <source>&amp;Copy Image</source>
        <translation type="unfinished">画像をコピー(&amp;C)</translation>
    </message>
    <message>
        <source>Resulting URI too long, try to reduce the text for label / message.</source>
        <translation type="unfinished">生成されたURIが長すぎです。ラベルやメッセージのテキストを短くしてください。</translation>
    </message>
    <message>
        <source>Error encoding URI into QR Code.</source>
        <translation type="unfinished">URIをQRコードへ変換している際にエラーが発生しました。</translation>
    </message>
    <message>
        <source>QR code support not available.</source>
        <translation type="unfinished">QRコードは利用できません。</translation>
    </message>
    <message>
        <source>Save QR Code</source>
        <translation type="unfinished">QRコードの保存</translation>
    </message>
    <message>
        <source>PNG Image</source>
        <extracomment>Expanded name of the PNG file format. See https://en.wikipedia.org/wiki/Portable_Network_Graphics</extracomment>
        <translation type="unfinished">PNG画像</translation>
    </message>
</context>
<context>
    <name>RPCConsole</name>
    <message>
        <source>Client version</source>
        <translation>クライアントのバージョン</translation>
    </message>
    <message>
        <source>&amp;Information</source>
        <translation>情報(&amp;I)</translation>
    </message>
    <message>
        <source>General</source>
        <translation type="unfinished">全般</translation>
    </message>
    <message>
        <source>Datadir</source>
        <translation type="unfinished">データ ディレクトリ</translation>
    </message>
    <message>
        <source>To specify a non-default location of the data directory use the '%1' option.</source>
        <translation type="unfinished">データディレクトリを初期値以外にするには '%1' オプションを使用します。</translation>
    </message>
    <message>
        <source>Blocksdir</source>
        <translation type="unfinished">ブロックディレクトリ</translation>
    </message>
    <message>
        <source>To specify a non-default location of the blocks directory use the '%1' option.</source>
        <translation type="unfinished">ブロックディレクトリを初期値以外にするには '%1' オプションを使用します。</translation>
    </message>
    <message>
        <source>Startup time</source>
        <translation>起動日時</translation>
    </message>
    <message>
        <source>Network</source>
        <translation>ネットワーク</translation>
    </message>
    <message>
        <source>Name</source>
        <translation type="unfinished">名前</translation>
    </message>
    <message>
        <source>Number of connections</source>
        <translation>接続数</translation>
    </message>
    <message>
        <source>Block chain</source>
        <translation>ブロック チェーン</translation>
    </message>
    <message>
        <source>Memory Pool</source>
        <translation type="unfinished">メモリ プール</translation>
    </message>
    <message>
        <source>Current number of transactions</source>
        <translation type="unfinished">現在の取引数</translation>
    </message>
    <message>
        <source>Memory usage</source>
        <translation type="unfinished">メモリ使用量</translation>
    </message>
    <message>
        <source>Wallet: </source>
        <translation type="unfinished">ウォレット:</translation>
    </message>
    <message>
        <source>(none)</source>
        <translation type="unfinished">(なし)</translation>
    </message>
    <message>
        <source>&amp;Reset</source>
        <translation type="unfinished">リセット(&amp;R)</translation>
    </message>
    <message>
        <source>Received</source>
        <translation type="unfinished">受信</translation>
    </message>
    <message>
        <source>Sent</source>
        <translation type="unfinished">送信</translation>
    </message>
    <message>
        <source>&amp;Peers</source>
        <translation type="unfinished">ピア(&amp;P)</translation>
    </message>
    <message>
        <source>Banned peers</source>
        <translation type="unfinished">Banされたピア</translation>
    </message>
    <message>
        <source>Select a peer to view detailed information.</source>
        <translation type="unfinished">詳しい情報を見たいピアを選択してください。</translation>
    </message>
    <message>
        <source>Version</source>
        <translation type="unfinished">バージョン</translation>
    </message>
    <message>
        <source>Starting Block</source>
        <translation type="unfinished">開始ブロック</translation>
    </message>
    <message>
        <source>Synced Headers</source>
        <translation type="unfinished">同期済みヘッダ</translation>
    </message>
    <message>
        <source>Synced Blocks</source>
        <translation type="unfinished">同期済みブロック</translation>
    </message>
    <message>
        <source>The mapped Autonomous System used for diversifying peer selection.</source>
        <translation type="unfinished">ピア選択の多様化に使用できるマップ化された自律システム。</translation>
    </message>
    <message>
        <source>Mapped AS</source>
        <translation type="unfinished">マップ化された自律システム</translation>
    </message>
    <message>
        <source>User Agent</source>
        <translation type="unfinished">ユーザーエージェント</translation>
    </message>
    <message>
        <source>Node window</source>
        <translation type="unfinished">ノードウィンドウ</translation>
    </message>
    <message>
        <source>Current block height</source>
        <translation type="unfinished">現在のブロック高</translation>
    </message>
    <message>
        <source>Open the %1 debug log file from the current data directory. This can take a few seconds for large log files.</source>
        <translation type="unfinished">現在のデータディレクトリから %1 のデバッグ用ログファイルを開きます。ログファイルが巨大な場合、数秒かかることがあります。</translation>
    </message>
    <message>
        <source>Decrease font size</source>
        <translation type="unfinished">文字サイズを縮小</translation>
    </message>
    <message>
        <source>Increase font size</source>
        <translation type="unfinished">文字サイズを拡大</translation>
    </message>
    <message>
        <source>Permissions</source>
        <translation type="unfinished">パーミッション</translation>
    </message>
    <message>
        <source>Services</source>
        <translation type="unfinished">サービス</translation>
    </message>
    <message>
        <source>Whether the peer requested us to relay transactions.</source>
        <translation type="unfinished">ピアがトランザクションの中継を要求したかどうか。</translation>
    </message>
    <message>
        <source>High bandwidth BIP152 compact block relay: %1</source>
        <translation type="unfinished">高帯域幅のBIP152 Compact Blockリレー: %1</translation>
    </message>
    <message>
        <source>High Bandwidth</source>
        <translation type="unfinished">高帯域幅</translation>
    </message>
    <message>
        <source>Connection Time</source>
        <translation type="unfinished">接続時間</translation>
    </message>
    <message>
        <source>Elapsed time since a novel block passing initial validity checks was received from this peer.</source>
        <translation type="unfinished">このピアから初期有効性チェックに合格した新規ブロックを受信してからの経過時間。</translation>
    </message>
    <message>
        <source>Last Block</source>
        <translation type="unfinished">最終ブロック</translation>
    </message>
    <message>
        <source>Elapsed time since a novel transaction accepted into our mempool was received from this peer.</source>
        <translation type="unfinished">mempoolに受け入れられた新しいトランザクションがこのピアから受信されてからの経過時間。</translation>
    </message>
    <message>
        <source>Last Tx</source>
        <translation type="unfinished">最後のTx</translation>
    </message>
    <message>
        <source>Last Send</source>
        <translation type="unfinished">最終送信</translation>
    </message>
    <message>
        <source>Last Receive</source>
        <translation type="unfinished">最終受信</translation>
    </message>
    <message>
        <source>Ping Time</source>
        <translation type="unfinished">Ping時間</translation>
    </message>
    <message>
        <source>The duration of a currently outstanding ping.</source>
        <translation type="unfinished">現在実行中の ping にかかっている時間。</translation>
    </message>
    <message>
        <source>Ping Wait</source>
        <translation type="unfinished">Ping待ち</translation>
    </message>
    <message>
        <source>Min Ping</source>
        <translation type="unfinished">最小 Ping</translation>
    </message>
    <message>
        <source>Time Offset</source>
        <translation type="unfinished">時間オフセット</translation>
    </message>
    <message>
        <source>Last block time</source>
        <translation>最終ブロックの日時</translation>
    </message>
    <message>
        <source>&amp;Open</source>
        <translation>開く(&amp;O)</translation>
    </message>
    <message>
        <source>&amp;Console</source>
        <translation>コンソール(&amp;C)</translation>
    </message>
    <message>
        <source>&amp;Network Traffic</source>
        <translation type="unfinished">ネットワークトラフィック(&amp;N)</translation>
    </message>
    <message>
        <source>Totals</source>
        <translation type="unfinished">合計</translation>
    </message>
    <message>
        <source>Debug log file</source>
        <translation>デバッグ用ログファイル</translation>
    </message>
    <message>
        <source>Clear console</source>
        <translation>コンソールをクリア</translation>
    </message>
    <message>
        <source>In:</source>
        <translation type="unfinished">入力:</translation>
    </message>
    <message>
        <source>Out:</source>
        <translation type="unfinished">出力:</translation>
    </message>
    <message>
        <source>Outbound Full Relay: default</source>
        <translation type="unfinished">アウトバウンドフルリレー: デフォルト</translation>
    </message>
    <message>
        <source>Outbound Block Relay: does not relay transactions or addresses</source>
        <translation type="unfinished">アウトバウンドブロックリレー: トランザクションやアドレスは中継しません。</translation>
    </message>
    <message>
        <source>we selected the peer for high bandwidth relay</source>
        <translation type="unfinished">高帯域幅リレー用のピアを選択しました</translation>
    </message>
    <message>
        <source>no high bandwidth relay selected</source>
        <translation type="unfinished">高帯域幅リレーが選択されていません</translation>
    </message>
    <message>
        <source>&amp;Disconnect</source>
        <translation type="unfinished">切断(&amp;D)</translation>
    </message>
    <message>
        <source>1 &amp;hour</source>
        <translation type="unfinished">1時間(&amp;H)</translation>
    </message>
    <message>
        <source>1 &amp;week</source>
        <translation type="unfinished">1週間(&amp;W)</translation>
    </message>
    <message>
        <source>1 &amp;year</source>
        <translation type="unfinished">1年(&amp;Y)</translation>
    </message>
    <message>
        <source>&amp;Unban</source>
        <translation type="unfinished">Banを解除する(&amp;U)</translation>
    </message>
    <message>
        <source>Network activity disabled</source>
        <translation type="unfinished">ネットワーク活動が無効になりました</translation>
    </message>
    <message>
        <source>Executing command without any wallet</source>
        <translation type="unfinished">どのウォレットも使わずにコマンドを実行します</translation>
    </message>
    <message>
        <source>Executing command using "%1" wallet</source>
        <translation type="unfinished">"%1" ウォレットを使ってコマンドを実行します</translation>
    </message>
    <message>
        <source>Executing…</source>
        <extracomment>A console message indicating an entered command is currently being executed.</extracomment>
        <translation type="unfinished">実行中...</translation>
    </message>
    <message>
        <source>(peer: %1)</source>
        <translation type="unfinished">(ピア: %1)</translation>
    </message>
    <message>
        <source>via %1</source>
        <translation type="unfinished">%1 経由</translation>
    </message>
    <message>
        <source>Yes</source>
        <translation type="unfinished">はい</translation>
    </message>
    <message>
        <source>No</source>
        <translation type="unfinished">いいえ</translation>
    </message>
    <message>
        <source>To</source>
        <translation type="unfinished">送金先</translation>
    </message>
    <message>
        <source>From</source>
        <translation type="unfinished">送金元</translation>
    </message>
    <message>
        <source>Ban for</source>
        <translation type="unfinished">Banする:</translation>
    </message>
    <message>
        <source>Unknown</source>
        <translation type="unfinished">不明</translation>
    </message>
</context>
<context>
    <name>ReceiveCoinsDialog</name>
    <message>
        <source>&amp;Amount:</source>
        <translation type="unfinished">金額:(&amp;A)</translation>
    </message>
    <message>
        <source>&amp;Label:</source>
        <translation type="unfinished">ラベル(&amp;L):</translation>
    </message>
    <message>
        <source>&amp;Message:</source>
        <translation type="unfinished">メッセージ (&amp;M):</translation>
    </message>
    <message>
<<<<<<< HEAD
        <source>An optional message to attach to the payment request, which will be displayed when the request is opened. Note: The message will not be sent with the payment over the Particl network.</source>
        <translation>支払いリクエストに添付するメッセージ（任意）。支払リクエスト開始時に表示されます。注意: メッセージは Particl ネットワーク上へ送信されません。</translation>
=======
        <source>An optional message to attach to the payment request, which will be displayed when the request is opened. Note: The message will not be sent with the payment over the Bitcoin network.</source>
        <translation type="unfinished">支払いリクエストに添付するメッセージ（任意）。支払リクエスト開始時に表示されます。注意: メッセージは Bitcoin ネットワーク上へ送信されません。</translation>
>>>>>>> d3bd5410
    </message>
    <message>
        <source>An optional label to associate with the new receiving address.</source>
        <translation type="unfinished">新規受取用アドレスに紐づけるラベル（任意）。</translation>
    </message>
    <message>
        <source>Use this form to request payments. All fields are &lt;b&gt;optional&lt;/b&gt;.</source>
        <translation type="unfinished">このフォームで支払いをリクエストしましょう。全ての入力欄は&lt;b&gt;任意入力&lt;/b&gt;です。</translation>
    </message>
    <message>
        <source>An optional amount to request. Leave this empty or zero to not request a specific amount.</source>
        <translation type="unfinished">リクエストする金額（任意）。特定の金額をリクエストしない場合は、この欄は空白のままかゼロにしてください。</translation>
    </message>
    <message>
        <source>An optional label to associate with the new receiving address (used by you to identify an invoice).  It is also attached to the payment request.</source>
        <translation type="unfinished">新しい受取用アドレスに紐付ける任意のラベル(インボイスの判別に使えます)。支払いリクエストにも添付されます。</translation>
    </message>
    <message>
        <source>An optional message that is attached to the payment request and may be displayed to the sender.</source>
        <translation type="unfinished">支払いリクエストに任意で添付できるメッセージで、送り主に表示されます。</translation>
    </message>
    <message>
        <source>&amp;Create new receiving address</source>
        <translation type="unfinished">新しい受取用アドレスを作成</translation>
    </message>
    <message>
        <source>Clear all fields of the form.</source>
        <translation type="unfinished">全ての入力欄をクリア</translation>
    </message>
    <message>
        <source>Clear</source>
        <translation type="unfinished">クリア</translation>
    </message>
    <message>
        <source>Native segwit addresses (aka Bech32 or BIP-173) reduce your transaction fees later on and offer better protection against typos, but old wallets don't support them. When unchecked, an address compatible with older wallets will be created instead.</source>
        <translation type="unfinished">ネイティブ Segwit アドレス(別名: Bech32 アドレス・ BIP-173 アドレス)を利用することで、取引手数料が安くなり、誤入力防止機能も強化されますが、Segwit アドレスをサポートしない古いウォレットとは取引できません。チェックを外すと、古いウォレットとの互換性を保ったアドレスが代わりに生成されます。</translation>
    </message>
    <message>
        <source>Generate native segwit (Bech32) address</source>
        <translation type="unfinished">Segwit アドレス（Bech32 アドレス）を生成</translation>
    </message>
    <message>
        <source>Requested payments history</source>
        <translation type="unfinished">支払いリクエスト履歴</translation>
    </message>
    <message>
        <source>Show the selected request (does the same as double clicking an entry)</source>
        <translation type="unfinished">選択されたリクエストを表示（項目をダブルクリックすることでも表示できます）</translation>
    </message>
    <message>
        <source>Show</source>
        <translation type="unfinished">表示</translation>
    </message>
    <message>
        <source>Remove the selected entries from the list</source>
        <translation type="unfinished">選択項目をリストから削除</translation>
    </message>
    <message>
        <source>Remove</source>
        <translation type="unfinished">削除</translation>
    </message>
    <message>
        <source>Copy &amp;URI</source>
        <translation type="unfinished">URIをコピーする(&amp;U)</translation>
    </message>
    <message>
        <source>Could not unlock wallet.</source>
        <translation type="unfinished">ウォレットをアンロックできませんでした。</translation>
    </message>
    <message>
        <source>Could not generate new %1 address</source>
        <translation type="unfinished">新しい %1 アドレスを生成できませんでした</translation>
    </message>
</context>
<context>
    <name>ReceiveRequestDialog</name>
    <message>
        <source>Address:</source>
        <translation type="unfinished">アドレス：</translation>
    </message>
    <message>
        <source>Amount:</source>
        <translation type="unfinished">金額:</translation>
    </message>
    <message>
        <source>Label:</source>
        <translation type="unfinished">ラベル:</translation>
    </message>
    <message>
        <source>Message:</source>
        <translation type="unfinished">メッセージ:</translation>
    </message>
    <message>
        <source>Wallet:</source>
        <translation type="unfinished">ウォレット:</translation>
    </message>
    <message>
        <source>Copy &amp;URI</source>
        <translation type="unfinished">URIをコピーする(&amp;U)</translation>
    </message>
    <message>
        <source>Copy &amp;Address</source>
        <translation type="unfinished">アドレスをコピー(&amp;A)</translation>
    </message>
    <message>
        <source>Payment information</source>
        <translation type="unfinished">支払い情報</translation>
    </message>
    <message>
        <source>Request payment to %1</source>
        <translation type="unfinished">%1 への支払いリクエスト</translation>
    </message>
</context>
<context>
    <name>RecentRequestsTableModel</name>
    <message>
        <source>Date</source>
        <translation type="unfinished">日時</translation>
    </message>
    <message>
        <source>Label</source>
        <translation type="unfinished">ラベル</translation>
    </message>
    <message>
        <source>Message</source>
        <translation type="unfinished">メッセージ</translation>
    </message>
    <message>
        <source>(no label)</source>
        <translation type="unfinished">（ラベル無し）</translation>
    </message>
    <message>
        <source>(no message)</source>
        <translation type="unfinished">(メッセージ無し)</translation>
    </message>
    <message>
        <source>(no amount requested)</source>
        <translation type="unfinished">(指定無し)</translation>
    </message>
    <message>
        <source>Requested</source>
        <translation type="unfinished">リクエストされた金額</translation>
    </message>
</context>
<context>
    <name>SendCoinsDialog</name>
    <message>
        <source>Send Coins</source>
        <translation>コインの送金</translation>
    </message>
    <message>
        <source>Coin Control Features</source>
        <translation type="unfinished">コインコントロール機能</translation>
    </message>
    <message>
        <source>automatically selected</source>
        <translation type="unfinished">自動選択</translation>
    </message>
    <message>
        <source>Insufficient funds!</source>
        <translation type="unfinished">残高不足です！</translation>
    </message>
    <message>
        <source>Quantity:</source>
        <translation type="unfinished">選択数:</translation>
    </message>
    <message>
        <source>Bytes:</source>
        <translation type="unfinished">バイト数:</translation>
    </message>
    <message>
        <source>Amount:</source>
        <translation type="unfinished">金額:</translation>
    </message>
    <message>
        <source>Fee:</source>
        <translation type="unfinished">手数料:</translation>
    </message>
    <message>
        <source>After Fee:</source>
        <translation type="unfinished">手数料差引後金額:</translation>
    </message>
    <message>
        <source>Change:</source>
        <translation type="unfinished">お釣り:</translation>
    </message>
    <message>
        <source>If this is activated, but the change address is empty or invalid, change will be sent to a newly generated address.</source>
        <translation type="unfinished">チェックが付いているにもかかわらず、お釣りアドレスが空欄や無効である場合、お釣りは新しく生成されたアドレスへ送金されます。</translation>
    </message>
    <message>
        <source>Custom change address</source>
        <translation type="unfinished">カスタムお釣りアドレス</translation>
    </message>
    <message>
        <source>Transaction Fee:</source>
        <translation type="unfinished">トランザクション手数料：</translation>
    </message>
    <message>
        <source>Using the fallbackfee can result in sending a transaction that will take several hours or days (or never) to confirm. Consider choosing your fee manually or wait until you have validated the complete chain.</source>
        <translation type="unfinished">代替料金を利用することで、承認されるまでに数時間または数日 (ないし一生承認されない) トランザクションを送信してしまう可能性があります。手動にて手数料を選択するか、完全なブロックチェーンの検証が終わるまで待つことを検討しましょう</translation>
    </message>
    <message>
        <source>Warning: Fee estimation is currently not possible.</source>
        <translation type="unfinished">警告: 手数料推定機能は現在利用できません。</translation>
    </message>
    <message>
        <source>per kilobyte</source>
        <translation type="unfinished">1キロバイトあたり</translation>
    </message>
    <message>
        <source>Hide</source>
        <translation type="unfinished">隠す</translation>
    </message>
    <message>
        <source>Recommended:</source>
        <translation type="unfinished">推奨:</translation>
    </message>
    <message>
        <source>Custom:</source>
        <translation type="unfinished">カスタム:</translation>
    </message>
    <message>
        <source>Send to multiple recipients at once</source>
        <translation>一度に複数の送金先に送る</translation>
    </message>
    <message>
        <source>Add &amp;Recipient</source>
        <translation>送金先を追加(&amp;R)</translation>
    </message>
    <message>
        <source>Clear all fields of the form.</source>
        <translation type="unfinished">全ての入力欄をクリア</translation>
    </message>
    <message>
        <source>Inputs…</source>
        <translation type="unfinished">入力...</translation>
    </message>
    <message>
        <source>Dust:</source>
        <translation type="unfinished">ダスト：</translation>
    </message>
    <message>
        <source>Choose…</source>
        <translation type="unfinished">選択...</translation>
    </message>
    <message>
        <source>Hide transaction fee settings</source>
        <translation type="unfinished">トランザクション手数料の設定を隠す</translation>
    </message>
    <message>
<<<<<<< HEAD
        <source>When there is less transaction volume than space in the blocks, miners as well as relaying nodes may enforce a minimum fee. Paying only this minimum fee is just fine, but be aware that this can result in a never confirming transaction once there is more demand for particl transactions than the network can process.</source>
        <translation>ブロック内の空きよりトランザクション流量が少ない場合、マイナーや中継ノードは最低限の手数料でも処理することがあります。この最低限の手数料だけを支払っても問題ありませんが、一度トランザクションの需要がネットワークの処理能力を超えてしまった場合には、トランザクションが永久に承認されなくなってしまう可能性があることにご注意ください。</translation>
=======
        <source>When there is less transaction volume than space in the blocks, miners as well as relaying nodes may enforce a minimum fee. Paying only this minimum fee is just fine, but be aware that this can result in a never confirming transaction once there is more demand for bitcoin transactions than the network can process.</source>
        <translation type="unfinished">ブロック内の空きよりトランザクション流量が少ない場合、マイナーや中継ノードは最低限の手数料でも処理することがあります。この最低限の手数料だけを支払っても問題ありませんが、一度トランザクションの需要がネットワークの処理能力を超えてしまった場合には、トランザクションが永久に承認されなくなってしまう可能性があることにご注意ください。</translation>
>>>>>>> d3bd5410
    </message>
    <message>
        <source>A too low fee might result in a never confirming transaction (read the tooltip)</source>
        <translation type="unfinished">手数料が低すぎるとトランザクションが永久に承認されなくなる可能性があります (ツールチップを参照)</translation>
    </message>
    <message>
        <source>Confirmation time target:</source>
        <translation type="unfinished">目標承認時間</translation>
    </message>
    <message>
        <source>Enable Replace-By-Fee</source>
        <translation type="unfinished">Replace-By-Fee を有効化する</translation>
    </message>
    <message>
        <source>With Replace-By-Fee (BIP-125) you can increase a transaction's fee after it is sent. Without this, a higher fee may be recommended to compensate for increased transaction delay risk.</source>
        <translation type="unfinished">Replace-By-Fee(手数料の上乗せ: BIP-125)機能を有効にすることで、トランザクション送信後でも手数料を上乗せすることができます。この機能を利用しない場合、予め手数料を多めに見積もっておかないと取引が遅れる可能性があります。</translation>
    </message>
    <message>
        <source>Clear &amp;All</source>
        <translation>全てクリア(&amp;A)</translation>
    </message>
    <message>
        <source>Balance:</source>
        <translation>残高:</translation>
    </message>
    <message>
        <source>Confirm the send action</source>
        <translation>送金内容を確認</translation>
    </message>
    <message>
        <source>S&amp;end</source>
        <translation>送金(&amp;E)</translation>
    </message>
    <message>
        <source>Copy quantity</source>
        <translation type="unfinished">選択数をコピー</translation>
    </message>
    <message>
        <source>Copy amount</source>
        <translation type="unfinished">金額をコピー</translation>
    </message>
    <message>
        <source>Copy fee</source>
        <translation type="unfinished">手数料をコピー</translation>
    </message>
    <message>
        <source>Copy after fee</source>
        <translation type="unfinished">手数料差引後金額をコピー</translation>
    </message>
    <message>
        <source>Copy bytes</source>
        <translation type="unfinished">バイト数をコピー</translation>
    </message>
    <message>
        <source>Copy dust</source>
        <translation type="unfinished">ダストをコピー</translation>
    </message>
    <message>
        <source>Copy change</source>
        <translation type="unfinished">お釣りをコピー</translation>
    </message>
    <message>
        <source>%1 (%2 blocks)</source>
        <translation type="unfinished">%1 (%2 ブロック)</translation>
    </message>
    <message>
        <source>Cr&amp;eate Unsigned</source>
        <translation type="unfinished">未署名で作成</translation>
    </message>
    <message>
<<<<<<< HEAD
        <source>Creates a Partially Signed Particl Transaction (PSBT) for use with e.g. an offline %1 wallet, or a PSBT-compatible hardware wallet.</source>
        <translation>オフライン%1ウォレットまたはPSBTに対応したハードウェアウォレットと合わせて使用するためのPSBT(部分的に署名されたトランザクション)を作成します。</translation>
=======
        <source>Creates a Partially Signed Bitcoin Transaction (PSBT) for use with e.g. an offline %1 wallet, or a PSBT-compatible hardware wallet.</source>
        <translation type="unfinished">オフライン%1ウォレットまたはPSBTに対応したハードウェアウォレットと合わせて使用するためのPSBT(部分的に署名されたトランザクション)を作成します。</translation>
>>>>>>> d3bd5410
    </message>
    <message>
        <source> from wallet '%1'</source>
        <translation type="unfinished">ウォレット '%1' から</translation>
    </message>
    <message>
        <source>%1 to '%2'</source>
        <translation type="unfinished">%1 から '%2'</translation>
    </message>
    <message>
        <source>%1 to %2</source>
        <translation type="unfinished">%1 送金先: %2</translation>
    </message>
    <message>
        <source>Do you want to draft this transaction?</source>
        <translation type="unfinished">このトランザクションのひな形を作成しますか？</translation>
    </message>
    <message>
        <source>Are you sure you want to send?</source>
        <translation type="unfinished">送金してもよろしいですか？</translation>
    </message>
    <message>
        <source>To review recipient list click "Show Details…"</source>
        <translation type="unfinished">受信者の一覧を確認するには "詳細を表示..." をクリック</translation>
    </message>
    <message>
        <source>Create Unsigned</source>
        <translation type="unfinished">未署名で作成</translation>
    </message>
    <message>
        <source>Save Transaction Data</source>
        <translation type="unfinished">トランザクションデータの保存</translation>
    </message>
    <message>
        <source>Partially Signed Transaction (Binary)</source>
        <extracomment>Expanded name of the binary PSBT file format. See: BIP 174.</extracomment>
        <translation type="unfinished">部分的に署名されたトランザクション（バイナリ）</translation>
    </message>
    <message>
        <source>PSBT saved</source>
        <translation type="unfinished">PSBTは保存されました。</translation>
    </message>
    <message>
        <source>or</source>
        <translation type="unfinished">または</translation>
    </message>
    <message>
        <source>You can increase the fee later (signals Replace-By-Fee, BIP-125).</source>
        <translation type="unfinished">手数料は後から上乗せ可能です(Replace-By-Fee(手数料の上乗せ: BIP-125)機能が有効)。</translation>
    </message>
    <message>
        <source>Please, review your transaction proposal. This will produce a Partially Signed Bitcoin Transaction (PSBT) which you can save or copy and then sign with e.g. an offline %1 wallet, or a PSBT-compatible hardware wallet.</source>
        <translation type="unfinished">トランザクション提案を確認してください。これにより、部分的に署名されたビットコイン・トランザクション（PSBT）が作成されます。これを保存するかコピーして例えばオフラインの %1 ウォレットやPSBTを扱えるハードウェアウォレットで残りの署名が出来ます。</translation>
    </message>
    <message>
        <source>Please, review your transaction.</source>
        <translation type="unfinished">取引内容の最終確認をしてください。</translation>
    </message>
    <message>
        <source>Transaction fee</source>
        <translation type="unfinished">取引手数料</translation>
    </message>
    <message>
        <source>Not signalling Replace-By-Fee, BIP-125.</source>
        <translation type="unfinished">Replace-By-Fee(手数料の上乗せ: BIP-125)機能は有効になっていません。</translation>
    </message>
    <message>
        <source>Total Amount</source>
        <translation type="unfinished">合計</translation>
    </message>
    <message>
        <source>Confirm send coins</source>
        <translation type="unfinished">送金の確認</translation>
    </message>
    <message>
        <source>Confirm transaction proposal</source>
        <translation type="unfinished">トランザクション提案を承認する</translation>
    </message>
    <message>
        <source>Watch-only balance:</source>
        <translation type="unfinished">監視限定残高</translation>
    </message>
    <message>
        <source>The recipient address is not valid. Please recheck.</source>
        <translation type="unfinished">送金先アドレスが不正です。再確認してください。</translation>
    </message>
    <message>
        <source>The amount to pay must be larger than 0.</source>
        <translation type="unfinished">支払い総額は0より大きい必要があります。</translation>
    </message>
    <message>
        <source>The amount exceeds your balance.</source>
        <translation type="unfinished">支払い総額が残高を超えています。</translation>
    </message>
    <message>
        <source>The total exceeds your balance when the %1 transaction fee is included.</source>
        <translation type="unfinished">取引手数料 %1 を含めた総額が残高を超えています。</translation>
    </message>
    <message>
        <source>Duplicate address found: addresses should only be used once each.</source>
        <translation type="unfinished">重複したアドレスが見つかりました: アドレスはそれぞれ一度のみ使用することができます。</translation>
    </message>
    <message>
        <source>Transaction creation failed!</source>
        <translation type="unfinished">取引の作成に失敗しました！</translation>
    </message>
    <message>
        <source>A fee higher than %1 is considered an absurdly high fee.</source>
        <translation type="unfinished">%1 よりも高い手数料は、異常に高すぎです。</translation>
    </message>
    <message>
        <source>Payment request expired.</source>
        <translation type="unfinished">支払いリクエストが期限切れです。</translation>
    </message>
    <message numerus="yes">
        <source>Estimated to begin confirmation within %n block(s).</source>
        <translation>
            <numerusform />
        </translation>
    </message>
    <message>
<<<<<<< HEAD
        <source>Warning: Invalid Particl address</source>
        <translation>警告: 無効な Particl アドレス</translation>
=======
        <source>Warning: Invalid Bitcoin address</source>
        <translation type="unfinished">警告: 無効な Bitcoin アドレス</translation>
>>>>>>> d3bd5410
    </message>
    <message>
        <source>Warning: Unknown change address</source>
        <translation type="unfinished">警告：正体不明のお釣りアドレスです</translation>
    </message>
    <message>
        <source>Confirm custom change address</source>
        <translation type="unfinished">カスタムお釣りアドレスの確認</translation>
    </message>
    <message>
        <source>The address you selected for change is not part of this wallet. Any or all funds in your wallet may be sent to this address. Are you sure?</source>
        <translation type="unfinished">お釣り用として指定されたアドレスはこのウォレットのものではありません。このウォレットの一部又は全部の資産がこのアドレスへ送金されます。よろしいですか？</translation>
    </message>
    <message>
        <source>(no label)</source>
        <translation type="unfinished">（ラベル無し）</translation>
    </message>
</context>
<context>
    <name>SendCoinsEntry</name>
    <message>
        <source>A&amp;mount:</source>
        <translation>金額(&amp;A):</translation>
    </message>
    <message>
        <source>Pay &amp;To:</source>
        <translation>送金先(&amp;T):</translation>
    </message>
    <message>
        <source>&amp;Label:</source>
        <translation>ラベル(&amp;L):</translation>
    </message>
    <message>
        <source>Choose previously used address</source>
        <translation type="unfinished">これまでに使用したことがあるアドレスから選択</translation>
    </message>
    <message>
<<<<<<< HEAD
        <source>The Particl address to send the payment to</source>
        <translation>支払い先 Particl アドレス</translation>
    </message>
    <message>
        <source>Alt+A</source>
        <translation>Alt+A</translation>
=======
        <source>The Bitcoin address to send the payment to</source>
        <translation type="unfinished">支払い先 Bitcoin アドレス</translation>
>>>>>>> d3bd5410
    </message>
    <message>
        <source>Paste address from clipboard</source>
        <translation>クリップボードからアドレスを貼り付け</translation>
    </message>
    <message>
        <source>Remove this entry</source>
        <translation type="unfinished">この項目を削除</translation>
    </message>
    <message>
        <source>The amount to send in the selected unit</source>
        <translation type="unfinished">送金する金額の単位を選択</translation>
    </message>
    <message>
<<<<<<< HEAD
        <source>The fee will be deducted from the amount being sent. The recipient will receive less particl than you enter in the amount field. If multiple recipients are selected, the fee is split equally.</source>
        <translation>手数料は送金する金額から差し引かれます。送金先には金額欄で指定した額よりも少ない Particl が送られます。送金先が複数ある場合は、手数料は均等に分けられます。</translation>
=======
        <source>The fee will be deducted from the amount being sent. The recipient will receive less bitcoins than you enter in the amount field. If multiple recipients are selected, the fee is split equally.</source>
        <translation type="unfinished">手数料は送金する金額から差し引かれます。送金先には金額欄で指定した額よりも少ない Bitcoin が送られます。送金先が複数ある場合は、手数料は均等に分けられます。</translation>
>>>>>>> d3bd5410
    </message>
    <message>
        <source>S&amp;ubtract fee from amount</source>
        <translation type="unfinished">送金額から手数料を差し引く(&amp;U)</translation>
    </message>
    <message>
        <source>Use available balance</source>
        <translation type="unfinished">利用可能な残額を使用</translation>
    </message>
    <message>
        <source>Message:</source>
        <translation type="unfinished">メッセージ:</translation>
    </message>
    <message>
        <source>This is an unauthenticated payment request.</source>
        <translation type="unfinished">これは未認証の支払いリクエストです。</translation>
    </message>
    <message>
        <source>This is an authenticated payment request.</source>
        <translation type="unfinished">これは認証済みの支払いリクエストです。</translation>
    </message>
    <message>
        <source>Enter a label for this address to add it to the list of used addresses</source>
        <translation type="unfinished">このアドレスに対するラベルを入力することで、送金したことがあるアドレスの一覧に追加することができます</translation>
    </message>
    <message>
<<<<<<< HEAD
        <source>A message that was attached to the particl: URI which will be stored with the transaction for your reference. Note: This message will not be sent over the Particl network.</source>
        <translation>particl: URIに添付されていたメッセージです。これは参照用として取引とともに保存されます。注意: メッセージは Particl ネットワーク上へ送信されません。</translation>
=======
        <source>A message that was attached to the bitcoin: URI which will be stored with the transaction for your reference. Note: This message will not be sent over the Bitcoin network.</source>
        <translation type="unfinished">bitcoin: URIに添付されていたメッセージです。これは参照用として取引とともに保存されます。注意: メッセージは Bitcoin ネットワーク上へ送信されません。</translation>
>>>>>>> d3bd5410
    </message>
    <message>
        <source>Pay To:</source>
        <translation type="unfinished">送金先:</translation>
    </message>
    <message>
        <source>Memo:</source>
        <translation type="unfinished">メモ:</translation>
    </message>
</context>
<context>
    <name>SignVerifyMessageDialog</name>
    <message>
        <source>Signatures - Sign / Verify a Message</source>
        <translation>署名 - メッセージの署名・検証</translation>
    </message>
    <message>
        <source>&amp;Sign Message</source>
        <translation>メッセージの署名(&amp;S)</translation>
    </message>
    <message>
<<<<<<< HEAD
        <source>You can sign messages/agreements with your addresses to prove you can receive particl sent to them. Be careful not to sign anything vague or random, as phishing attacks may try to trick you into signing your identity over to them. Only sign fully-detailed statements you agree to.</source>
        <translation>あなたが所有しているアドレスでメッセージや契約書に署名をすることで、それらのアドレスへ送られた Particl を受け取ることができることを証明できます。フィッシング攻撃者があなたを騙して、あなたの身分情報に署名させようとしている可能性があるため、よくわからないものやランダムな文字列に対して署名しないでください。あなたが同意した、よく詳細の記された文言にのみ署名するようにしてください。</translation>
    </message>
    <message>
        <source>The Particl address to sign the message with</source>
        <translation>メッセージの署名に使用する Particl アドレス</translation>
=======
        <source>You can sign messages/agreements with your addresses to prove you can receive bitcoins sent to them. Be careful not to sign anything vague or random, as phishing attacks may try to trick you into signing your identity over to them. Only sign fully-detailed statements you agree to.</source>
        <translation type="unfinished">あなたが所有しているアドレスでメッセージや契約書に署名をすることで、それらのアドレスへ送られた Bitcoin を受け取ることができることを証明できます。フィッシング攻撃者があなたを騙して、あなたの身分情報に署名させようとしている可能性があるため、よくわからないものやランダムな文字列に対して署名しないでください。あなたが同意した、よく詳細の記された文言にのみ署名するようにしてください。</translation>
    </message>
    <message>
        <source>The Bitcoin address to sign the message with</source>
        <translation type="unfinished">メッセージの署名に使用する Bitcoin アドレス</translation>
>>>>>>> d3bd5410
    </message>
    <message>
        <source>Choose previously used address</source>
        <translation type="unfinished">これまでに使用したことがあるアドレスから選択</translation>
    </message>
    <message>
        <source>Paste address from clipboard</source>
        <translation>クリップボードからアドレスを貼り付け</translation>
    </message>
    <message>
        <source>Enter the message you want to sign here</source>
        <translation>署名するメッセージを入力</translation>
    </message>
    <message>
        <source>Signature</source>
        <translation>署名</translation>
    </message>
    <message>
        <source>Copy the current signature to the system clipboard</source>
        <translation>この署名をシステムのクリップボードにコピー</translation>
    </message>
    <message>
        <source>Sign the message to prove you own this Particl address</source>
        <translation>メッセージに署名してこの Particl アドレスを所有していることを証明</translation>
    </message>
    <message>
        <source>Sign &amp;Message</source>
        <translation>メッセージを署名(&amp;M)</translation>
    </message>
    <message>
        <source>Reset all sign message fields</source>
        <translation>入力欄の内容を全て消去</translation>
    </message>
    <message>
        <source>Clear &amp;All</source>
        <translation>全てクリア(&amp;A)</translation>
    </message>
    <message>
        <source>&amp;Verify Message</source>
        <translation>メッセージの検証(&amp;V)</translation>
    </message>
    <message>
        <source>Enter the receiver's address, message (ensure you copy line breaks, spaces, tabs, etc. exactly) and signature below to verify the message. Be careful not to read more into the signature than what is in the signed message itself, to avoid being tricked by a man-in-the-middle attack. Note that this only proves the signing party receives with the address, it cannot prove sendership of any transaction!</source>
        <translation type="unfinished">送金先のアドレスと、メッセージ（改行やスペース、タブなども完全に一致させること）および署名を以下に入力し、メッセージを検証します。中間者攻撃により騙されるのを防ぐため、署名対象のメッセージから書かれていること以上の意味を読み取ろうとしないでください。また、これは署名作成者がこのアドレスで受け取れることを証明するだけであり、取引の送信権限を証明するものではありません！</translation>
    </message>
    <message>
<<<<<<< HEAD
        <source>The Particl address the message was signed with</source>
        <translation>メッセージの署名に使われた Particl アドレス</translation>
=======
        <source>The Bitcoin address the message was signed with</source>
        <translation type="unfinished">メッセージの署名に使われた Bitcoin アドレス</translation>
>>>>>>> d3bd5410
    </message>
    <message>
        <source>The signed message to verify</source>
        <translation type="unfinished">検証したい署名済みメッセージ</translation>
    </message>
    <message>
        <source>The signature given when the message was signed</source>
        <translation type="unfinished">メッセージの署名時に生成された署名</translation>
    </message>
    <message>
        <source>Verify the message to ensure it was signed with the specified Particl address</source>
        <translation>メッセージを検証して指定された Particl アドレスで署名されたことを確認</translation>
    </message>
    <message>
        <source>Verify &amp;Message</source>
        <translation>メッセージを検証(&amp;M)</translation>
    </message>
    <message>
        <source>Reset all verify message fields</source>
        <translation>入力欄の内容を全て消去</translation>
    </message>
    <message>
        <source>Click "Sign Message" to generate signature</source>
        <translation type="unfinished">「メッセージを署名」をクリックして署名を生成</translation>
    </message>
    <message>
        <source>The entered address is invalid.</source>
        <translation type="unfinished">不正なアドレスが入力されました。</translation>
    </message>
    <message>
        <source>Please check the address and try again.</source>
        <translation type="unfinished">アドレスが正しいか確かめてから、もう一度試してください。</translation>
    </message>
    <message>
        <source>The entered address does not refer to a key.</source>
        <translation type="unfinished">入力されたアドレスに紐づく鍵がありません。</translation>
    </message>
    <message>
        <source>Wallet unlock was cancelled.</source>
        <translation type="unfinished">ウォレットのアンロックはキャンセルされました。</translation>
    </message>
    <message>
        <source>No error</source>
        <translation type="unfinished">エラーなし</translation>
    </message>
    <message>
        <source>Private key for the entered address is not available.</source>
        <translation type="unfinished">入力されたアドレスの秘密鍵は利用できません。</translation>
    </message>
    <message>
        <source>Message signing failed.</source>
        <translation type="unfinished">メッセージの署名に失敗しました。</translation>
    </message>
    <message>
        <source>Message signed.</source>
        <translation type="unfinished">メッセージに署名しました。</translation>
    </message>
    <message>
        <source>The signature could not be decoded.</source>
        <translation type="unfinished">署名が復号できませんでした。</translation>
    </message>
    <message>
        <source>Please check the signature and try again.</source>
        <translation type="unfinished">署名が正しいか確認してから、もう一度試してください。</translation>
    </message>
    <message>
        <source>The signature did not match the message digest.</source>
        <translation type="unfinished">署名がメッセージダイジェストと一致しませんでした。</translation>
    </message>
    <message>
        <source>Message verification failed.</source>
        <translation type="unfinished">メッセージの検証に失敗しました。</translation>
    </message>
    <message>
        <source>Message verified.</source>
        <translation type="unfinished">メッセージは検証されました。</translation>
    </message>
</context>
<context>
    <name>TrafficGraphWidget</name>
    <message>
        <source>kB/s</source>
        <translation type="unfinished">KB/秒</translation>
    </message>
</context>
<context>
    <name>TransactionDesc</name>
    <message numerus="yes">
        <source>Open for %n more block(s)</source>
        <translation>
            <numerusform />
        </translation>
    </message>
    <message>
        <source>Open until %1</source>
        <translation type="unfinished">%1 まで未承認の予定</translation>
    </message>
    <message>
        <source>conflicted with a transaction with %1 confirmations</source>
        <translation type="unfinished">%1 承認の取引と衝突</translation>
    </message>
    <message>
        <source>0/unconfirmed, %1</source>
        <translation type="unfinished">0/未承認, %1</translation>
    </message>
    <message>
        <source>in memory pool</source>
        <translation type="unfinished">メモリプール内</translation>
    </message>
    <message>
        <source>not in memory pool</source>
        <translation type="unfinished">メモリプール外</translation>
    </message>
    <message>
        <source>abandoned</source>
        <translation type="unfinished">送信中止</translation>
    </message>
    <message>
        <source>%1/unconfirmed</source>
        <translation type="unfinished">%1/未承認</translation>
    </message>
    <message>
        <source>%1 confirmations</source>
        <translation type="unfinished">%1 承認</translation>
    </message>
    <message>
        <source>Status</source>
        <translation type="unfinished">状態</translation>
    </message>
    <message>
        <source>Date</source>
        <translation type="unfinished">日時</translation>
    </message>
    <message>
        <source>Source</source>
        <translation type="unfinished">ソース</translation>
    </message>
    <message>
        <source>Generated</source>
        <translation type="unfinished">生成</translation>
    </message>
    <message>
        <source>From</source>
        <translation type="unfinished">送金元</translation>
    </message>
    <message>
        <source>unknown</source>
        <translation type="unfinished">不明</translation>
    </message>
    <message>
        <source>To</source>
        <translation type="unfinished">送金先</translation>
    </message>
    <message>
        <source>own address</source>
        <translation type="unfinished">自分のアドレス</translation>
    </message>
    <message>
        <source>watch-only</source>
        <translation type="unfinished">ウォッチ限定</translation>
    </message>
    <message>
        <source>label</source>
        <translation type="unfinished">ラベル</translation>
    </message>
    <message>
        <source>Credit</source>
        <translation type="unfinished">貸方</translation>
    </message>
    <message numerus="yes">
        <source>matures in %n more block(s)</source>
        <translation>
            <numerusform />
        </translation>
    </message>
    <message>
        <source>not accepted</source>
        <translation type="unfinished">承認されていない</translation>
    </message>
    <message>
        <source>Debit</source>
        <translation type="unfinished">借方</translation>
    </message>
    <message>
        <source>Total debit</source>
        <translation type="unfinished">借方総計</translation>
    </message>
    <message>
        <source>Total credit</source>
        <translation type="unfinished">貸方総計</translation>
    </message>
    <message>
        <source>Transaction fee</source>
        <translation type="unfinished">取引手数料</translation>
    </message>
    <message>
        <source>Net amount</source>
        <translation type="unfinished">正味金額</translation>
    </message>
    <message>
        <source>Message</source>
        <translation type="unfinished">メッセージ</translation>
    </message>
    <message>
        <source>Comment</source>
        <translation type="unfinished">コメント</translation>
    </message>
    <message>
        <source>Transaction ID</source>
        <translation type="unfinished">取引ID</translation>
    </message>
    <message>
        <source>Transaction total size</source>
        <translation type="unfinished">トランザクションの全体サイズ</translation>
    </message>
    <message>
        <source>Transaction virtual size</source>
        <translation type="unfinished">トランザクションの仮想サイズ</translation>
    </message>
    <message>
        <source>Output index</source>
        <translation type="unfinished">アウトプット インデックス数</translation>
    </message>
    <message>
        <source> (Certificate was not verified)</source>
        <translation type="unfinished">(証明書は検証されませんでした)</translation>
    </message>
    <message>
        <source>Merchant</source>
        <translation type="unfinished">リクエスト元</translation>
    </message>
    <message>
        <source>Generated coins must mature %1 blocks before they can be spent. When you generated this block, it was broadcast to the network to be added to the block chain. If it fails to get into the chain, its state will change to "not accepted" and it won't be spendable. This may occasionally happen if another node generates a block within a few seconds of yours.</source>
        <translation type="unfinished">生成されたコインは、%1 ブロックの間成熟させたあとに使用可能になります。このブロックは生成された際、ブロックチェーンに取り込まれるためにネットワークに放流されました。ブロックチェーンに取り込まれられなかった場合、取引状態が「承認されていない」に変更され、コインは使用不能になります。これは、別のノードがあなたの数秒前にブロックを生成した場合に時々起こる場合があります。</translation>
    </message>
    <message>
        <source>Debug information</source>
        <translation type="unfinished">デバッグ情報</translation>
    </message>
    <message>
        <source>Transaction</source>
        <translation type="unfinished">トランザクション</translation>
    </message>
    <message>
        <source>Inputs</source>
        <translation type="unfinished">インプット</translation>
    </message>
    <message>
        <source>Amount</source>
        <translation type="unfinished">金額</translation>
    </message>
    <message>
        <source>true</source>
        <translation type="unfinished">はい</translation>
    </message>
    <message>
        <source>false</source>
        <translation type="unfinished">いいえ</translation>
    </message>
</context>
<context>
    <name>TransactionDescDialog</name>
    <message>
        <source>This pane shows a detailed description of the transaction</source>
        <translation>取引の詳細</translation>
    </message>
    <message>
        <source>Details for %1</source>
        <translation type="unfinished">%1 の詳細</translation>
    </message>
</context>
<context>
    <name>TransactionTableModel</name>
    <message>
        <source>Date</source>
        <translation type="unfinished">日時</translation>
    </message>
    <message>
        <source>Type</source>
        <translation type="unfinished">種別</translation>
    </message>
    <message>
        <source>Label</source>
        <translation type="unfinished">ラベル</translation>
    </message>
    <message numerus="yes">
        <source>Open for %n more block(s)</source>
        <translation>
            <numerusform />
        </translation>
    </message>
    <message>
        <source>Open until %1</source>
        <translation type="unfinished">%1 まで未承認の予定</translation>
    </message>
    <message>
        <source>Unconfirmed</source>
        <translation type="unfinished">未承認</translation>
    </message>
    <message>
        <source>Abandoned</source>
        <translation type="unfinished">送信中止</translation>
    </message>
    <message>
        <source>Confirming (%1 of %2 recommended confirmations)</source>
        <translation type="unfinished">承認中（推奨承認数 %2 のうち %1 承認が完了）</translation>
    </message>
    <message>
        <source>Confirmed (%1 confirmations)</source>
        <translation type="unfinished">承認されました（%1 承認）</translation>
    </message>
    <message>
        <source>Conflicted</source>
        <translation type="unfinished">衝突</translation>
    </message>
    <message>
        <source>Immature (%1 confirmations, will be available after %2)</source>
        <translation type="unfinished">未成熟（%1 承認。%2 承認完了後に使用可能）</translation>
    </message>
    <message>
        <source>Generated but not accepted</source>
        <translation type="unfinished">生成されましたが承認されませんでした</translation>
    </message>
    <message>
        <source>Received with</source>
        <translation type="unfinished">受取(通常)</translation>
    </message>
    <message>
        <source>Received from</source>
        <translation type="unfinished">受取(その他)</translation>
    </message>
    <message>
        <source>Sent to</source>
        <translation type="unfinished">送金</translation>
    </message>
    <message>
        <source>Payment to yourself</source>
        <translation type="unfinished">自分への送金</translation>
    </message>
    <message>
        <source>Mined</source>
        <translation type="unfinished">発掘</translation>
    </message>
    <message>
        <source>watch-only</source>
        <translation type="unfinished">ウォッチ限定</translation>
    </message>
    <message>
        <source>(no label)</source>
        <translation type="unfinished">（ラベル無し）</translation>
    </message>
    <message>
        <source>Transaction status. Hover over this field to show number of confirmations.</source>
        <translation type="unfinished">トランザクションステータス。このフィールドの上にカーソルを合わせると承認数が表示されます。</translation>
    </message>
    <message>
        <source>Date and time that the transaction was received.</source>
        <translation type="unfinished">取引を受信した日時。</translation>
    </message>
    <message>
        <source>Type of transaction.</source>
        <translation type="unfinished">取引の種類。</translation>
    </message>
    <message>
        <source>Whether or not a watch-only address is involved in this transaction.</source>
        <translation type="unfinished">ウォッチ限定アドレスがこの取引に含まれているかどうか。</translation>
    </message>
    <message>
        <source>User-defined intent/purpose of the transaction.</source>
        <translation type="unfinished">ユーザー定義の取引の目的や用途。</translation>
    </message>
    <message>
        <source>Amount removed from or added to balance.</source>
        <translation type="unfinished">残高から増えた又は減った総額。</translation>
    </message>
</context>
<context>
    <name>TransactionView</name>
    <message>
        <source>All</source>
        <translation type="unfinished">すべて</translation>
    </message>
    <message>
        <source>Today</source>
        <translation type="unfinished">今日</translation>
    </message>
    <message>
        <source>This week</source>
        <translation type="unfinished">今週</translation>
    </message>
    <message>
        <source>This month</source>
        <translation type="unfinished">今月</translation>
    </message>
    <message>
        <source>Last month</source>
        <translation type="unfinished">先月</translation>
    </message>
    <message>
        <source>This year</source>
        <translation type="unfinished">今年</translation>
    </message>
    <message>
        <source>Received with</source>
        <translation type="unfinished">受取(通常)</translation>
    </message>
    <message>
        <source>Sent to</source>
        <translation type="unfinished">送金</translation>
    </message>
    <message>
        <source>To yourself</source>
        <translation type="unfinished">自己送金</translation>
    </message>
    <message>
        <source>Mined</source>
        <translation type="unfinished">発掘</translation>
    </message>
    <message>
        <source>Other</source>
        <translation type="unfinished">その他</translation>
    </message>
    <message>
        <source>Enter address, transaction id, or label to search</source>
        <translation type="unfinished">検索したいアドレスや取引ID、ラベルを入力</translation>
    </message>
    <message>
        <source>Min amount</source>
        <translation type="unfinished">表示最小金額</translation>
    </message>
    <message>
        <source>Range…</source>
        <translation type="unfinished">期間:</translation>
    </message>
    <message>
        <source>Export Transaction History</source>
        <translation type="unfinished">取引履歴をエクスポート</translation>
    </message>
    <message>
        <source>Comma separated file</source>
        <extracomment>Expanded name of the CSV file format. See https://en.wikipedia.org/wiki/Comma-separated_values</extracomment>
        <translation type="unfinished">CSVファイル</translation>
    </message>
    <message>
        <source>Confirmed</source>
        <translation type="unfinished">承認済み</translation>
    </message>
    <message>
        <source>Watch-only</source>
        <translation type="unfinished">ウォッチ限定</translation>
    </message>
    <message>
        <source>Date</source>
        <translation type="unfinished">日時</translation>
    </message>
    <message>
        <source>Type</source>
        <translation type="unfinished">種別</translation>
    </message>
    <message>
        <source>Label</source>
        <translation type="unfinished">ラベル</translation>
    </message>
    <message>
        <source>Address</source>
        <translation type="unfinished">アドレス</translation>
    </message>
    <message>
        <source>Exporting Failed</source>
        <translation type="unfinished">エクスポートに失敗しました</translation>
    </message>
    <message>
        <source>There was an error trying to save the transaction history to %1.</source>
        <translation type="unfinished">取引履歴を %1 に保存する際にエラーが発生しました。</translation>
    </message>
    <message>
        <source>Exporting Successful</source>
        <translation type="unfinished">エクスポートに成功しました</translation>
    </message>
    <message>
        <source>The transaction history was successfully saved to %1.</source>
        <translation type="unfinished">取引履歴は正常に %1 に保存されました。</translation>
    </message>
    <message>
        <source>Range:</source>
        <translation type="unfinished">期間:</translation>
    </message>
    <message>
        <source>to</source>
        <translation type="unfinished">〜</translation>
    </message>
</context>
<context>
    <name>WalletFrame</name>
    <message>
        <source>No wallet has been loaded.
Go to File &gt; Open Wallet to load a wallet.
- OR -</source>
        <translation type="unfinished">ウォレットがロードされていません。
ファイル &gt; ウォレットを開くを実行しウォレットをロードしてください。
- もしくは -</translation>
    </message>
    <message>
        <source>Create a new wallet</source>
        <translation type="unfinished">新しいウォレットを作成</translation>
    </message>
</context>
<context>
    <name>WalletModel</name>
    <message>
        <source>Send Coins</source>
        <translation type="unfinished">コインの送金</translation>
    </message>
    <message>
        <source>Fee bump error</source>
        <translation type="unfinished">手数料上乗せエラー</translation>
    </message>
    <message>
        <source>Increasing transaction fee failed</source>
        <translation type="unfinished">取引手数料の上乗せに失敗しました</translation>
    </message>
    <message>
        <source>Do you want to increase the fee?</source>
        <translation type="unfinished">手数料を上乗せしてもよろしいですか？</translation>
    </message>
    <message>
        <source>Do you want to draft a transaction with fee increase?</source>
        <translation type="unfinished">このトランザクションに手数料を上乗せしたひな形を作成しますか？</translation>
    </message>
    <message>
        <source>Current fee:</source>
        <translation type="unfinished">現在の手数料:</translation>
    </message>
    <message>
        <source>Increase:</source>
        <translation type="unfinished">上乗せ額:</translation>
    </message>
    <message>
        <source>New fee:</source>
        <translation type="unfinished">新しい手数料:</translation>
    </message>
    <message>
        <source>Warning: This may pay the additional fee by reducing change outputs or adding inputs, when necessary. It may add a new change output if one does not already exist. These changes may potentially leak privacy.</source>
        <translation type="unfinished">警告: 必要に応じて、お釣り用のアウトプットの額を減らしたり、インプットを追加することで追加手数料を支払うことができます。またお釣り用のアウトプットが存在しない場合、新たな乙利用のアウトプットを追加することもできます。これらの変更はプライバシーをリークする可能性があります。</translation>
    </message>
    <message>
        <source>Confirm fee bump</source>
        <translation type="unfinished">手数料上乗せの確認</translation>
    </message>
    <message>
        <source>Can't draft transaction.</source>
        <translation type="unfinished">トランザクションのひな型を作成できませんでした。</translation>
    </message>
    <message>
        <source>PSBT copied</source>
        <translation type="unfinished">PSBTがコピーされました</translation>
    </message>
    <message>
        <source>Can't sign transaction.</source>
        <translation type="unfinished">トランザクションを署名できませんでした。</translation>
    </message>
    <message>
        <source>Could not commit transaction</source>
        <translation type="unfinished">トランザクションのコミットに失敗しました</translation>
    </message>
    <message>
        <source>default wallet</source>
        <translation type="unfinished">デフォルトウォレット</translation>
    </message>
</context>
<context>
    <name>WalletView</name>
    <message>
        <source>&amp;Export</source>
        <translation type="unfinished">エクスポート (&amp;E)</translation>
    </message>
    <message>
        <source>Export the data in the current tab to a file</source>
        <translation type="unfinished">このタブのデータをファイルにエクスポート</translation>
    </message>
    <message>
        <source>Error</source>
        <translation type="unfinished">エラー</translation>
    </message>
    <message>
        <source>Unable to decode PSBT from clipboard (invalid base64)</source>
        <translation type="unfinished">クリップボードのPSBTをデコードできません（無効なbase64）</translation>
    </message>
    <message>
        <source>Load Transaction Data</source>
        <translation type="unfinished">トランザクションデータのロード</translation>
    </message>
    <message>
        <source>Partially Signed Transaction (*.psbt)</source>
        <translation type="unfinished">部分的に署名されたトランザクション (*.psbt)</translation>
    </message>
    <message>
        <source>PSBT file must be smaller than 100 MiB</source>
        <translation type="unfinished">PSBTファイルは、100MBより小さい必要があります.</translation>
    </message>
    <message>
        <source>Unable to decode PSBT</source>
        <translation type="unfinished">PSBTファイルを復号できません.</translation>
    </message>
    <message>
        <source>Backup Wallet</source>
        <translation type="unfinished">ウォレットのバックアップ</translation>
    </message>
    <message>
        <source>Wallet Data</source>
        <extracomment>Name of the wallet data file format.</extracomment>
        <translation type="unfinished">ウォレットデータ</translation>
    </message>
    <message>
        <source>Backup Failed</source>
        <translation type="unfinished">バックアップ失敗</translation>
    </message>
    <message>
        <source>There was an error trying to save the wallet data to %1.</source>
        <translation type="unfinished">ウォレットデータを %1 へ保存する際にエラーが発生しました。</translation>
    </message>
    <message>
        <source>Backup Successful</source>
        <translation type="unfinished">バックアップ成功</translation>
    </message>
    <message>
        <source>The wallet data was successfully saved to %1.</source>
        <translation type="unfinished">ウォレット データは正常に %1 に保存されました。</translation>
    </message>
    <message>
        <source>Cancel</source>
        <translation type="unfinished">キャンセル</translation>
    </message>
</context>
<context>
    <name>bitcoin-core</name>
    <message>
        <source>The %s developers</source>
        <translation type="unfinished">%s の開発者</translation>
    </message>
    <message>
        <source>%s corrupt. Try using the wallet tool bitcoin-wallet to salvage or restoring a backup.</source>
        <translation type="unfinished">%sが破損しています。ウォレットのツールbitcoin-walletを使って復旧するか、バックアップから復元してみてください。</translation>
    </message>
    <message>
        <source>-maxtxfee is set very high! Fees this large could be paid on a single transaction.</source>
        <translation type="unfinished">-maxtxfee が非常に高く設定されています！ ひとつの取引でこの金額の手数料が支払われてしまうことがあります。</translation>
    </message>
    <message>
        <source>Cannot downgrade wallet from version %i to version %i. Wallet version unchanged.</source>
        <translation type="unfinished">ウォレットをバージョン%iからバージョン%iにダウングレードできません。ウォレットバージョンは変更されていません。</translation>
    </message>
    <message>
        <source>Cannot obtain a lock on data directory %s. %s is probably already running.</source>
        <translation type="unfinished">データ ディレクトリ %s のロックを取得することができません。%s がおそらく既に実行中です。</translation>
    </message>
    <message>
        <source>Cannot provide specific connections and have addrman find outgoing connections at the same.</source>
        <translation type="unfinished">指定された接続が利用できず、また addrman は外向き接続を見つけられませんでした。</translation>
    </message>
    <message>
        <source>Cannot upgrade a non HD split wallet from version %i to version %i without upgrading to support pre-split keypool. Please use version %i or no version specified.</source>
        <translation type="unfinished">事前分割キープールをサポートするようアップグレードせずに、非HD分割ウォレットをバージョン%iからバージョン%iにアップグレードすることはできません。バージョン%iを使用するか、バージョンを指定しないでください。</translation>
    </message>
    <message>
        <source>Distributed under the MIT software license, see the accompanying file %s or %s</source>
        <translation type="unfinished">MIT ソフトウェアライセンスのもとで配布されています。付属の %s ファイルか、 %s を参照してください</translation>
    </message>
    <message>
        <source>Error reading %s! All keys read correctly, but transaction data or address book entries might be missing or incorrect.</source>
        <translation type="unfinished">%s の読み込み中にエラーが発生しました！ 全ての鍵は正しく読み込めましたが、取引データやアドレス帳の項目が失われたか、正しくない可能性があります。</translation>
    </message>
    <message>
        <source>Error: Listening for incoming connections failed (listen returned error %s)</source>
        <translation type="unfinished">エラー: 内向きの接続をリッスンするのに失敗しました（%s エラーが返却されました）</translation>
    </message>
    <message>
        <source>Fee estimation failed. Fallbackfee is disabled. Wait a few blocks or enable -fallbackfee.</source>
        <translation type="unfinished">手数料推定に失敗しました。代替手数料が無効です。数ブロック待つか、-fallbackfee オプションを有効にしてください。</translation>
    </message>
    <message>
        <source>File %s already exists. If you are sure this is what you want, move it out of the way first.</source>
        <translation type="unfinished">ファイル%sは既に存在します。これが必要なものである場合、まず邪魔にならない場所に移動してください。</translation>
    </message>
    <message>
        <source>Invalid amount for -maxtxfee=&lt;amount&gt;: '%s' (must be at least the minrelay fee of %s to prevent stuck transactions)</source>
        <translation type="unfinished">-maxtxfee=&lt;amount&gt; オプションに対する不正な amount: '%s'（トランザクション詰まり防止のため、最小中継手数料の %s より大きくする必要があります）</translation>
    </message>
    <message>
        <source>More than one onion bind address is provided. Using %s for the automatically created Tor onion service.</source>
        <translation type="unfinished">2つ以上のonionアドレスが与えられました。%sを自動的に作成されたTorのonionサービスとして使用します。</translation>
    </message>
    <message>
        <source>No dump file provided. To use createfromdump, -dumpfile=&lt;filename&gt; must be provided.</source>
        <translation type="unfinished">ダンプファイルが指定されていません。createfromdumpを使用するには、-dumpfile=&lt;filename&gt;を指定する必要があります。</translation>
    </message>
    <message>
        <source>No dump file provided. To use dump, -dumpfile=&lt;filename&gt; must be provided.</source>
        <translation type="unfinished">ダンプファイルが指定されていません。dumpを使用するには、-dumpfile=&lt;filename&gt;を指定する必要があります。</translation>
    </message>
    <message>
        <source>No wallet file format provided. To use createfromdump, -format=&lt;format&gt; must be provided.</source>
        <translation type="unfinished">ウォレットファイルフォーマットが指定されていません。createfromdumpを使用するには、-format=&lt;format&gt;を指定する必要があります。</translation>
    </message>
    <message>
        <source>Please check that your computer's date and time are correct! If your clock is wrong, %s will not work properly.</source>
        <translation type="unfinished">お使いのコンピューターの日付と時刻が正しいことを確認してください！ PCの時計が正しくない場合 %s は正確に動作しません。</translation>
    </message>
    <message>
        <source>Please contribute if you find %s useful. Visit %s for further information about the software.</source>
        <translation type="unfinished">%s が有用だと感じられた方はぜひプロジェクトへの貢献をお願いします。ソフトウェアのより詳細な情報については %s をご覧ください。</translation>
    </message>
    <message>
        <source>Prune configured below the minimum of %d MiB.  Please use a higher number.</source>
        <translation type="unfinished">剪定設定が、設定可能最小値の %d MiBより低く設定されています。より大きい値を使用してください。</translation>
    </message>
    <message>
        <source>Prune: last wallet synchronisation goes beyond pruned data. You need to -reindex (download the whole blockchain again in case of pruned node)</source>
        <translation type="unfinished">剪定: 最後のウォレット同期ポイントが、剪定されたデータを越えています。-reindex を実行する必要があります (剪定されたノードの場合、ブロックチェーン全体を再ダウンロードします)</translation>
    </message>
    <message>
        <source>SQLiteDatabase: Unknown sqlite wallet schema version %d. Only version %d is supported</source>
        <translation type="unfinished">SQLiteDatabase: 未知のsqliteウォレットスキーマバージョン %d 。バージョン %d のみがサポートされています。</translation>
    </message>
    <message>
        <source>The block database contains a block which appears to be from the future. This may be due to your computer's date and time being set incorrectly. Only rebuild the block database if you are sure that your computer's date and time are correct</source>
        <translation type="unfinished">ブロックデータベースに未来の時刻のブロックが含まれています。お使いのコンピューターの日付と時刻が間違っている可能性があります。コンピュータの日付と時刻が本当に正しい場合にのみ、ブロックデータベースの再構築を実行してください。</translation>
    </message>
    <message>
        <source>The transaction amount is too small to send after the fee has been deducted</source>
        <translation type="unfinished">取引の手数料差引後金額が小さすぎるため、送金できません。</translation>
    </message>
    <message>
        <source>This error could occur if this wallet was not shutdown cleanly and was last loaded using a build with a newer version of Berkeley DB. If so, please use the software that last loaded this wallet</source>
        <translation type="unfinished">このエラーはこのウォレットが正常にシャットダウンされず、前回ウォレットが読み込まれたときに新しいバージョンのBerkeley DBを使ったソフトウェアを利用していた場合に起こる可能性があります。もしそうであれば、このウォレットを前回読み込んだソフトウェアを使ってください</translation>
    </message>
    <message>
        <source>This is a pre-release test build - use at your own risk - do not use for mining or merchant applications</source>
        <translation type="unfinished">これはリリース前のテストビルドです - 自己責任で使用してください - 採掘や商取引に使用しないでください</translation>
    </message>
    <message>
        <source>This is the maximum transaction fee you pay (in addition to the normal fee) to prioritize partial spend avoidance over regular coin selection.</source>
        <translation type="unfinished">これは、通常のコイン選択よりも部分支払いの回避を優先するコイン選択を行う際に(通常の手数料に加えて)支払う最大のトランザクション手数料です。</translation>
    </message>
    <message>
        <source>This is the transaction fee you may discard if change is smaller than dust at this level</source>
        <translation type="unfinished">これは、このレベルでダストよりもお釣りが小さい場合に破棄されるトランザクション手数料です。</translation>
    </message>
    <message>
        <source>This is the transaction fee you may pay when fee estimates are not available.</source>
        <translation type="unfinished">これは、手数料推定機能が利用できない場合に支払う取引手数料です。</translation>
    </message>
    <message>
        <source>Total length of network version string (%i) exceeds maximum length (%i). Reduce the number or size of uacomments.</source>
        <translation type="unfinished">ネットワークバージョン文字列の長さ（%i）が、最大の長さ（%i） を超えています。UAコメントの数や長さを削減してください。</translation>
    </message>
    <message>
        <source>Unable to replay blocks. You will need to rebuild the database using -reindex-chainstate.</source>
        <translation type="unfinished">ブロックのリプレイができませんでした。-reindex-chainstate オプションを指定してデータベースを再構築する必要があります。</translation>
    </message>
    <message>
        <source>Unknown wallet file format "%s" provided. Please provide one of "bdb" or "sqlite".</source>
        <translation type="unfinished">未知のウォレットフォーマット"%s"が指定されました。"bdb"もしくは"sqlite"のどちらかを指定してください。</translation>
    </message>
    <message>
        <source>Warning: Dumpfile wallet format "%s" does not match command line specified format "%s".</source>
        <translation type="unfinished">警告: ダンプファイルウォレットフォーマット"%s"は、コマンドラインで指定されたフォーマット"%s"と合致していません。</translation>
    </message>
    <message>
        <source>Warning: Private keys detected in wallet {%s} with disabled private keys</source>
        <translation type="unfinished">警告: 秘密鍵が無効なウォレット {%s} で秘密鍵を検出しました。</translation>
    </message>
    <message>
        <source>Warning: We do not appear to fully agree with our peers! You may need to upgrade, or other nodes may need to upgrade.</source>
        <translation type="unfinished">警告: ピアと完全に合意が取れていないようです！ このノードもしくは他のノードのアップグレードが必要な可能性があります。</translation>
    </message>
    <message>
        <source>Witness data for blocks after height %d requires validation. Please restart with -reindex.</source>
        <translation type="unfinished">高さ%d以降のブロックのwitnessデータには検証が必要です。-reindexを付けて再起動してください。</translation>
    </message>
    <message>
        <source>You need to rebuild the database using -reindex to go back to unpruned mode.  This will redownload the entire blockchain</source>
        <translation type="unfinished">非剪定モードに戻るためには -reindex オプションを指定してデータベースを再構築する必要があります。 ブロックチェーン全体の再ダウンロードが必要となります。</translation>
    </message>
    <message>
        <source>%s is set very high!</source>
        <translation type="unfinished">%s の設定値が高すぎです！</translation>
    </message>
    <message>
        <source>-maxmempool must be at least %d MB</source>
        <translation type="unfinished">-maxmempoolは最低でも %d MB必要です</translation>
    </message>
    <message>
        <source>A fatal internal error occurred, see debug.log for details</source>
        <translation type="unfinished">致命的な内部エラーが発生しました。詳細はデバッグ用のログファイル debug.log を参照してください</translation>
    </message>
    <message>
        <source>Cannot resolve -%s address: '%s'</source>
        <translation type="unfinished">-%s アドレス '%s' を解決できません</translation>
    </message>
    <message>
        <source>Cannot set -peerblockfilters without -blockfilterindex.</source>
        <translation type="unfinished">-blockfilterindex のオプション無しでは  -peerblockfilters を設定できません。</translation>
    </message>
    <message>
        <source>Cannot write to data directory '%s'; check permissions.</source>
        <translation type="unfinished">データディレクトリ '%s' に書き込むことができません。アクセス権を確認してください。</translation>
    </message>
    <message>
        <source>Change index out of range</source>
        <translation type="unfinished">お釣りのインデックスが範囲外です</translation>
    </message>
    <message>
        <source>Config setting for %s only applied on %s network when in [%s] section.</source>
        <translation type="unfinished">%s の設定は、 [%s] セクションに書かれた場合のみ %s ネットワークへ適用されます。</translation>
    </message>
    <message>
        <source>Corrupted block database detected</source>
        <translation type="unfinished">破損したブロック データベースが見つかりました</translation>
    </message>
    <message>
        <source>Could not find asmap file %s</source>
        <translation type="unfinished">Asmapファイル%sが見つかりませんでした</translation>
    </message>
    <message>
        <source>Could not parse asmap file %s</source>
        <translation type="unfinished">Asmapファイル%sを解析できませんでした</translation>
    </message>
    <message>
        <source>Disk space is too low!</source>
        <translation type="unfinished">ディスク容量不足!</translation>
    </message>
    <message>
        <source>Do you want to rebuild the block database now?</source>
        <translation type="unfinished">ブロック データベースを今すぐ再構築しますか？</translation>
    </message>
    <message>
        <source>Done loading</source>
        <translation type="unfinished">読み込み完了</translation>
    </message>
    <message>
        <source>Dump file %s does not exist.</source>
        <translation type="unfinished">ダンプファイル%sは存在しません。</translation>
    </message>
    <message>
        <source>Error creating %s</source>
        <translation type="unfinished">%sの作成エラー</translation>
    </message>
    <message>
        <source>Error initializing block database</source>
        <translation type="unfinished">ブロックデータベースの初期化時にエラーが発生しました</translation>
    </message>
    <message>
        <source>Error initializing wallet database environment %s!</source>
        <translation type="unfinished">ウォレットデータベース環境 %s の初期化時にエラーが発生しました！</translation>
    </message>
    <message>
        <source>Error loading %s</source>
        <translation type="unfinished">%s の読み込みエラー</translation>
    </message>
    <message>
        <source>Error loading %s: Private keys can only be disabled during creation</source>
        <translation type="unfinished">%s の読み込みエラー: 秘密鍵の無効化はウォレットの生成時のみ可能です</translation>
    </message>
    <message>
        <source>Error loading %s: Wallet corrupted</source>
        <translation type="unfinished">%s の読み込みエラー: ウォレットが壊れています</translation>
    </message>
    <message>
        <source>Error loading %s: Wallet requires newer version of %s</source>
        <translation type="unfinished">%s の読み込みエラー: より新しいバージョンの %s が必要です</translation>
    </message>
    <message>
        <source>Error loading block database</source>
        <translation type="unfinished">ブロックデータベースの読み込み時にエラーが発生しました</translation>
    </message>
    <message>
        <source>Error opening block database</source>
        <translation type="unfinished">ブロックデータベースのオープン時にエラーが発生しました</translation>
    </message>
    <message>
        <source>Error reading from database, shutting down.</source>
        <translation type="unfinished">データベースの読み込みエラー。シャットダウンします。</translation>
    </message>
    <message>
        <source>Error reading next record from wallet database</source>
        <translation type="unfinished">ウォレットデータベースから次のレコードの読み取りでエラー</translation>
    </message>
    <message>
        <source>Error upgrading chainstate database</source>
        <translation type="unfinished">chainstate データベースの更新時にエラーが発生しました</translation>
    </message>
    <message>
        <source>Error: Couldn't create cursor into database</source>
        <translation type="unfinished">エラー: データベースにカーソルを作成できませんでした</translation>
    </message>
    <message>
        <source>Error: Disk space is low for %s</source>
        <translation type="unfinished">エラー: %s 用のディスク容量が不足しています</translation>
    </message>
    <message>
        <source>Error: Dumpfile checksum does not match. Computed %s, expected %s</source>
        <translation type="unfinished">エラー: ダンプファイルのチェックサムが合致しません。計算された値%s、期待される値%s</translation>
    </message>
    <message>
        <source>Error: Got key that was not hex: %s</source>
        <translation type="unfinished">エラー: hexではない鍵を取得しました: %s</translation>
    </message>
    <message>
        <source>Error: Got value that was not hex: %s</source>
        <translation type="unfinished">エラー: hexではない値を取得しました: %s</translation>
    </message>
    <message>
        <source>Error: Keypool ran out, please call keypoolrefill first</source>
        <translation type="unfinished">エラー: 鍵プールが枯渇しました。まずはじめに keypoolrefill を呼び出してください</translation>
    </message>
    <message>
        <source>Error: Missing checksum</source>
        <translation type="unfinished">エラー: チェックサムがありません</translation>
    </message>
    <message>
        <source>Error: Unable to parse version %u as a uint32_t</source>
        <translation type="unfinished">エラー: バージョン%uをuint32_tとしてパースできませんでした</translation>
    </message>
    <message>
        <source>Error: Unable to write record to new wallet</source>
        <translation type="unfinished">エラー: 新しいウォレットにレコードを書き込めません</translation>
    </message>
    <message>
        <source>Failed to listen on any port. Use -listen=0 if you want this.</source>
        <translation type="unfinished">ポートのリッスンに失敗しました。必要であれば -listen=0 を指定してください。</translation>
    </message>
    <message>
        <source>Failed to rescan the wallet during initialization</source>
        <translation type="unfinished">初期化中にウォレットの再スキャンに失敗しました</translation>
    </message>
    <message>
        <source>Failed to verify database</source>
        <translation type="unfinished">データベースの検証に失敗しました</translation>
    </message>
    <message>
        <source>Fee rate (%s) is lower than the minimum fee rate setting (%s)</source>
        <translation type="unfinished">手数料率(%s)が最低手数料率の設定(%s)を下回っています</translation>
    </message>
    <message>
        <source>Ignoring duplicate -wallet %s.</source>
        <translation type="unfinished">重複するウォレット%sを無視します。</translation>
    </message>
    <message>
        <source>Importing…</source>
        <translation type="unfinished">インポート中...</translation>
    </message>
    <message>
        <source>Incorrect or no genesis block found. Wrong datadir for network?</source>
        <translation type="unfinished">ジェネシスブロックが不正であるか、見つかりません。ネットワークの datadir が間違っていませんか？</translation>
    </message>
    <message>
        <source>Initialization sanity check failed. %s is shutting down.</source>
        <translation type="unfinished">初期化時の健全性検査に失敗しました。%s を終了します。</translation>
    </message>
    <message>
        <source>Insufficient funds</source>
        <translation type="unfinished">残高不足</translation>
    </message>
    <message>
        <source>Invalid -i2psam address or hostname: '%s'</source>
        <translation type="unfinished">無効な -i2psamアドレス、もしくはホスト名: '%s'</translation>
    </message>
    <message>
        <source>Invalid -onion address or hostname: '%s'</source>
        <translation type="unfinished">-onion オプションに対する不正なアドレスまたはホスト名: '%s'</translation>
    </message>
    <message>
        <source>Invalid -proxy address or hostname: '%s'</source>
        <translation type="unfinished">-proxy オプションに対する不正なアドレスまたはホスト名: '%s'</translation>
    </message>
    <message>
        <source>Invalid P2P permission: '%s'</source>
        <translation type="unfinished">無効なP2Pアクセス権: '%s'</translation>
    </message>
    <message>
        <source>Invalid amount for -%s=&lt;amount&gt;: '%s'</source>
        <translation type="unfinished">-%s=&lt;amount&gt; オプションに対する不正な amount: '%s'</translation>
    </message>
    <message>
        <source>Invalid amount for -discardfee=&lt;amount&gt;: '%s'</source>
        <translation type="unfinished">-discardfee=&lt;amount&gt; オプションに対する不正な amount: '%s'</translation>
    </message>
    <message>
        <source>Invalid amount for -fallbackfee=&lt;amount&gt;: '%s'</source>
        <translation type="unfinished">-fallbackfee=&lt;amount&gt; オプションに対する不正な amount: '%s'</translation>
    </message>
    <message>
        <source>Invalid amount for -paytxfee=&lt;amount&gt;: '%s' (must be at least %s)</source>
        <translation type="unfinished">-paytxfee=&lt;amount&gt; オプションにに対する不正な amount: '%s'（最低でも %s である必要があります）</translation>
    </message>
    <message>
        <source>Invalid netmask specified in -whitelist: '%s'</source>
        <translation type="unfinished">-whitelist オプションに対する不正なネットマスク: '%s'</translation>
    </message>
    <message>
        <source>Loading P2P addresses…</source>
        <translation type="unfinished">P2Pアドレスの読み込み中...</translation>
    </message>
    <message>
        <source>Loading banlist…</source>
        <translation type="unfinished">banリストの読み込み中...</translation>
    </message>
    <message>
        <source>Loading block index…</source>
        <translation type="unfinished">ブロックインデックスの読み込み中...</translation>
    </message>
    <message>
        <source>Loading wallet…</source>
        <translation type="unfinished">ウォレットの読み込み中...</translation>
    </message>
    <message>
        <source>Need to specify a port with -whitebind: '%s'</source>
        <translation type="unfinished">-whitebind オプションでポートを指定する必要があります: '%s'</translation>
    </message>
    <message>
        <source>No proxy server specified. Use -proxy=&lt;ip&gt; or -proxy=&lt;ip:port&gt;.</source>
        <translation type="unfinished">プロキシサーバーが指定されてません. -proxy=&lt;ip&gt; か -proxy=&lt;ip:port&gt; を使用してください.</translation>
    </message>
    <message>
        <source>Not enough file descriptors available.</source>
        <translation type="unfinished">使用可能なファイルディスクリプタが不足しています。</translation>
    </message>
    <message>
        <source>Prune cannot be configured with a negative value.</source>
        <translation type="unfinished">剪定モードの設定値は負の値にはできません。</translation>
    </message>
    <message>
        <source>Prune mode is incompatible with -coinstatsindex.</source>
        <translation type="unfinished">剪定モードは -txindex オプションと互換性がありません。</translation>
    </message>
    <message>
        <source>Prune mode is incompatible with -txindex.</source>
        <translation type="unfinished">剪定モードは -txindex オプションと互換性がありません。</translation>
    </message>
    <message>
        <source>Pruning blockstore…</source>
        <translation type="unfinished">プロックストアを剪定中...</translation>
    </message>
    <message>
        <source>Reducing -maxconnections from %d to %d, because of system limitations.</source>
        <translation type="unfinished">システム上の制約から、-maxconnections を %d から %d に削減しました。</translation>
    </message>
    <message>
        <source>Replaying blocks…</source>
        <translation type="unfinished">プロックをリプレイ中...</translation>
    </message>
    <message>
        <source>Rescanning…</source>
        <translation type="unfinished">再スキャン中...</translation>
    </message>
    <message>
        <source>SQLiteDatabase: Failed to execute statement to verify database: %s</source>
        <translation type="unfinished">SQLiteDatabase: データベースを検証するステートメントの実行に失敗しました: %s</translation>
    </message>
    <message>
        <source>SQLiteDatabase: Failed to prepare statement to verify database: %s</source>
        <translation type="unfinished">SQLiteDatabase: データベースを検証するプリペアドステートメントの作成に失敗しました: %s</translation>
    </message>
    <message>
        <source>SQLiteDatabase: Failed to read database verification error: %s</source>
        <translation type="unfinished">SQLiteDatabase: データベース検証エラーの読み込みに失敗しました: %s</translation>
    </message>
    <message>
        <source>SQLiteDatabase: Unexpected application id. Expected %u, got %u</source>
        <translation type="unfinished">SQLiteDatabase: 予期しないアプリケーションIDです。期待したものは%uで、%uを受け取りました。</translation>
    </message>
    <message>
        <source>Section [%s] is not recognized.</source>
        <translation type="unfinished">セクション名 [%s] は認識されません。</translation>
    </message>
    <message>
        <source>Signing transaction failed</source>
        <translation type="unfinished">取引の署名に失敗しました</translation>
    </message>
    <message>
        <source>Specified -walletdir "%s" does not exist</source>
        <translation type="unfinished">指定された -walletdir "%s" は存在しません。</translation>
    </message>
    <message>
        <source>Specified -walletdir "%s" is a relative path</source>
        <translation type="unfinished">指定された -walletdir "%s" は相対パスです。</translation>
    </message>
    <message>
        <source>Specified -walletdir "%s" is not a directory</source>
        <translation type="unfinished">指定された-walletdir "%s" はディレクトリではありません。</translation>
    </message>
    <message>
        <source>Specified blocks directory "%s" does not exist.</source>
        <translation type="unfinished">指定されたブロックディレクトリ "%s" は存在しません｡</translation>
    </message>
    <message>
        <source>Starting network threads…</source>
        <translation type="unfinished">ネットワークスレッドの起動中...</translation>
    </message>
    <message>
        <source>The source code is available from %s.</source>
        <translation type="unfinished">ソースコードは %s から入手できます。</translation>
    </message>
    <message>
        <source>The specified config file %s does not exist</source>
        <translation type="unfinished">指定された設定ファイル %s は存在しません｡</translation>
    </message>
    <message>
        <source>The transaction amount is too small to pay the fee</source>
        <translation type="unfinished">取引の手数料差引後金額が小さすぎるため、送金できません。</translation>
    </message>
    <message>
        <source>The wallet will avoid paying less than the minimum relay fee.</source>
        <translation type="unfinished">ウォレットは最小中継手数料を下回る金額は支払いません。</translation>
    </message>
    <message>
        <source>This is experimental software.</source>
        <translation type="unfinished">これは実験用のソフトウェアです。</translation>
    </message>
    <message>
        <source>This is the minimum transaction fee you pay on every transaction.</source>
        <translation type="unfinished">これは、全ての取引に対して最低限支払うべき手数料です。</translation>
    </message>
    <message>
        <source>This is the transaction fee you will pay if you send a transaction.</source>
        <translation type="unfinished">これは、取引を送信する場合に支払う取引手数料です。</translation>
    </message>
    <message>
        <source>Transaction amount too small</source>
        <translation type="unfinished">取引の金額が小さすぎます</translation>
    </message>
    <message>
        <source>Transaction amounts must not be negative</source>
        <translation type="unfinished">取引の金額は負の値にはできません</translation>
    </message>
    <message>
        <source>Transaction has too long of a mempool chain</source>
        <translation type="unfinished">トランザクションのmempoolチェーンが長すぎます</translation>
    </message>
    <message>
        <source>Transaction must have at least one recipient</source>
        <translation type="unfinished">トランザクションは最低ひとつの受取先が必要です</translation>
    </message>
    <message>
        <source>Transaction too large</source>
        <translation type="unfinished">トランザクションが大きすぎます</translation>
    </message>
    <message>
        <source>Unable to bind to %s on this computer (bind returned error %s)</source>
        <translation type="unfinished">このコンピュータの %s にバインドすることができません（%s エラーが返却されました）</translation>
    </message>
    <message>
        <source>Unable to bind to %s on this computer. %s is probably already running.</source>
        <translation type="unfinished">このコンピュータの %s にバインドすることができません。%s がおそらく既に実行中です。</translation>
    </message>
    <message>
        <source>Unable to create the PID file '%s': %s</source>
        <translation type="unfinished">PIDファイルの作成に失敗しました ('%s': %s)</translation>
    </message>
    <message>
        <source>Unable to generate initial keys</source>
        <translation type="unfinished">イニシャル鍵を生成できません</translation>
    </message>
    <message>
        <source>Unable to generate keys</source>
        <translation type="unfinished">鍵を生成できません</translation>
    </message>
    <message>
        <source>Unable to open %s for writing</source>
        <translation type="unfinished">書き込み用に%sを開くことができません</translation>
    </message>
    <message>
        <source>Unable to start HTTP server. See debug log for details.</source>
        <translation type="unfinished">HTTPサーバを開始できませんでした。詳細は debug.log を参照してください。</translation>
    </message>
    <message>
        <source>Unknown -blockfilterindex value %s.</source>
        <translation type="unfinished">不明な -blockfilterindex の値 %s。</translation>
    </message>
    <message>
        <source>Unknown address type '%s'</source>
        <translation type="unfinished">未知のアドレス形式 '%s' です</translation>
    </message>
    <message>
        <source>Unknown change type '%s'</source>
        <translation type="unfinished">未知のおつり用アドレス形式 '%s' です</translation>
    </message>
    <message>
        <source>Unknown network specified in -onlynet: '%s'</source>
        <translation type="unfinished">-onlynet オプションに対する不明なネットワーク: '%s'</translation>
    </message>
    <message>
        <source>Unsupported logging category %s=%s.</source>
        <translation type="unfinished">サポートされていないログカテゴリ %s=%s 。</translation>
    </message>
    <message>
        <source>Upgrading UTXO database</source>
        <translation type="unfinished">UTXOデータベースの更新中</translation>
    </message>
    <message>
        <source>Upgrading txindex database</source>
        <translation type="unfinished">txindex データベースの更新中</translation>
    </message>
    <message>
        <source>User Agent comment (%s) contains unsafe characters.</source>
        <translation type="unfinished">ユーザエージェントのコメント ( %s ) に安全でない文字が含まれています。</translation>
    </message>
    <message>
        <source>Verifying blocks…</source>
        <translation type="unfinished">ブロックの検証中...</translation>
    </message>
    <message>
        <source>Verifying wallet(s)…</source>
        <translation type="unfinished">ウォレットの検証中...</translation>
    </message>
    <message>
        <source>Wallet needed to be rewritten: restart %s to complete</source>
        <translation type="unfinished">ウォレットの書き直しが必要です: 完了するために %s を再起動します</translation>
    </message>
</context>
</TS><|MERGE_RESOLUTION|>--- conflicted
+++ resolved
@@ -66,18 +66,13 @@
         <translation type="unfinished">受取用アドレス</translation>
     </message>
     <message>
-<<<<<<< HEAD
         <source>These are your Particl addresses for sending payments. Always check the amount and the receiving address before sending coins.</source>
-        <translation>これらは、あなたが知っている送信先の Particl アドレスです。コインを送る前に必ず、金額と受取用アドレスを確認してください。</translation>
-=======
-        <source>These are your Bitcoin addresses for sending payments. Always check the amount and the receiving address before sending coins.</source>
-        <translation type="unfinished">これらは、あなたが知っている送信先の Bitcoin アドレスです。コインを送る前に必ず、金額と受取用アドレスを確認してください。</translation>
-    </message>
-    <message>
-        <source>These are your Bitcoin addresses for receiving payments. Use the 'Create new receiving address' button in the receive tab to create new addresses.
+        <translation type="unfinished">これらは、あなたが知っている送信先の Particl アドレスです。コインを送る前に必ず、金額と受取用アドレスを確認してください。</translation>
+    </message>
+    <message>
+        <source>These are your Particl addresses for receiving payments. Use the 'Create new receiving address' button in the receive tab to create new addresses.
 Signing is only possible with addresses of the type 'legacy'.</source>
-        <translation type="unfinished">これらは支払いを受け取るための、あなたの Bitcoin アドレスです。新しいアドレスを作成するには受取タブ内の「新しい受取用アドレスを作成」ボタンを使用します。</translation>
->>>>>>> d3bd5410
+        <translation type="unfinished">これらは支払いを受け取るための、あなたの Particl アドレスです。新しいアドレスを作成するには受取タブ内の「新しい受取用アドレスを作成」ボタンを使用します。</translation>
     </message>
     <message>
         <source>&amp;Copy Address</source>
@@ -168,13 +163,8 @@
         <translation type="unfinished">ウォレットの暗号化の承諾</translation>
     </message>
     <message>
-<<<<<<< HEAD
         <source>Warning: If you encrypt your wallet and lose your passphrase, you will &lt;b&gt;LOSE ALL OF YOUR PARTICL&lt;/b&gt;!</source>
-        <translation>警告: ウォレットの暗号化後にパスフレーズを忘れてしまった場合、&lt;b&gt;あなたの Particl はすべて失われます&lt;/b&gt;！</translation>
-=======
-        <source>Warning: If you encrypt your wallet and lose your passphrase, you will &lt;b&gt;LOSE ALL OF YOUR BITCOINS&lt;/b&gt;!</source>
-        <translation type="unfinished">警告: ウォレットの暗号化後にパスフレーズを忘れてしまった場合、&lt;b&gt;あなたの Bitcoin はすべて失われます&lt;/b&gt;！</translation>
->>>>>>> d3bd5410
+        <translation type="unfinished">警告: ウォレットの暗号化後にパスフレーズを忘れてしまった場合、&lt;b&gt;あなたの Particl はすべて失われます&lt;/b&gt;！</translation>
     </message>
     <message>
         <source>Are you sure you wish to encrypt your wallet?</source>
@@ -194,13 +184,8 @@
         <translation type="unfinished">ウォレット用の旧パスフレーズと新パスフレーズを入力してください。</translation>
     </message>
     <message>
-<<<<<<< HEAD
         <source>Remember that encrypting your wallet cannot fully protect your particl from being stolen by malware infecting your computer.</source>
-        <translation>ウォレットを暗号化しても、コンピュータに感染したマルウェアなどによる Particl の盗難を完全に防ぐことはできないことにご注意ください。</translation>
-=======
-        <source>Remember that encrypting your wallet cannot fully protect your bitcoins from being stolen by malware infecting your computer.</source>
-        <translation type="unfinished">ウォレットを暗号化しても、コンピュータに感染したマルウェアなどによる Bitcoin の盗難を完全に防ぐことはできないことにご注意ください。</translation>
->>>>>>> d3bd5410
+        <translation type="unfinished">ウォレットを暗号化しても、コンピュータに感染したマルウェアなどによる Particl の盗難を完全に防ぐことはできないことにご注意ください。</translation>
     </message>
     <message>
         <source>Wallet to be encrypted</source>
@@ -300,8 +285,8 @@
         <translation type="unfinished">金額</translation>
     </message>
     <message>
-        <source>Enter a Bitcoin address (e.g. %1)</source>
-        <translation type="unfinished">Bitcoin アドレスを入力してください (例: %1)</translation>
+        <source>Enter a Particl address (e.g. %1)</source>
+        <translation type="unfinished">Particl アドレスを入力してください (例: %1)</translation>
     </message>
     <message>
         <source>Unroutable</source>
@@ -544,13 +529,8 @@
         <translation>タブツールバー</translation>
     </message>
     <message>
-<<<<<<< HEAD
-        <source>Request payments (generates QR codes and particl: URIs)</source>
-        <translation>支払いをリクエストする（QRコードと particl:で始まるURIを生成する）</translation>
-=======
         <source>Syncing Headers (%1%)…</source>
         <translation type="unfinished">ヘッダを同期中 (%1%)...</translation>
->>>>>>> d3bd5410
     </message>
     <message>
         <source>Synchronizing with network…</source>
@@ -564,11 +544,6 @@
         <source>Processing blocks on disk…</source>
         <translation type="unfinished">ディスク上のブロックを処理中...</translation>
     </message>
-<<<<<<< HEAD
-    <message numerus="yes">
-        <source>%n active connection(s) to Particl network</source>
-        <translation><numerusform>Particl ネットワークへのアクティブな接続は %n 個</numerusform></translation>
-=======
     <message>
         <source>Reindexing blocks on disk…</source>
         <translation type="unfinished">ディスク上のブロックを再インデックス中...</translation>
@@ -578,13 +553,12 @@
         <translation type="unfinished">ピアに接続中...</translation>
     </message>
     <message>
-        <source>Request payments (generates QR codes and bitcoin: URIs)</source>
-        <translation type="unfinished">支払いをリクエストする（QRコードと bitcoin:で始まるURIを生成する）</translation>
+        <source>Request payments (generates QR codes and particl: URIs)</source>
+        <translation type="unfinished">支払いをリクエストする（QRコードと particl:で始まるURIを生成する）</translation>
     </message>
     <message>
         <source>Show the list of used sending addresses and labels</source>
         <translation type="unfinished">送金したことがあるアドレスとラベルの一覧を表示する</translation>
->>>>>>> d3bd5410
     </message>
     <message>
         <source>Show the list of used receiving addresses and labels</source>
@@ -629,17 +603,12 @@
         <translation>ブロックは最新</translation>
     </message>
     <message>
-        <source>Load Partially Signed Bitcoin Transaction</source>
+        <source>Load Partially Signed Particl Transaction</source>
         <translation type="unfinished">部分的に署名されたビットコインのトランザクションを読み込み</translation>
     </message>
     <message>
-<<<<<<< HEAD
         <source>Load Partially Signed Particl Transaction from clipboard</source>
-        <translation>部分的に署名されたビットコインのトランザクションをクリップボードから読み込み</translation>
-=======
-        <source>Load Partially Signed Bitcoin Transaction from clipboard</source>
         <translation type="unfinished">部分的に署名されたビットコインのトランザクションをクリップボードから読み込み</translation>
->>>>>>> d3bd5410
     </message>
     <message>
         <source>Node window</source>
@@ -658,13 +627,8 @@
         <translation type="unfinished">受取用アドレス一覧(&amp;R)...</translation>
     </message>
     <message>
-<<<<<<< HEAD
         <source>Open a particl: URI</source>
-        <translation>particl: URIを開く</translation>
-=======
-        <source>Open a bitcoin: URI</source>
-        <translation type="unfinished">bitcoin: URIを開く</translation>
->>>>>>> d3bd5410
+        <translation type="unfinished">particl: URIを開く</translation>
     </message>
     <message>
         <source>Open Wallet</source>
@@ -683,21 +647,16 @@
         <translation type="unfinished">全てのウォレットを閉じる</translation>
     </message>
     <message>
-        <source>Show the %1 help message to get a list with possible Bitcoin command-line options</source>
-        <translation type="unfinished">%1 のヘルプ メッセージを表示し、使用可能な Bitcoin のコマンドラインオプション一覧を見る。</translation>
+        <source>Show the %1 help message to get a list with possible Particl command-line options</source>
+        <translation type="unfinished">%1 のヘルプ メッセージを表示し、使用可能な Particl のコマンドラインオプション一覧を見る。</translation>
     </message>
     <message>
         <source>&amp;Mask values</source>
         <translation type="unfinished">&amp;値を隠す</translation>
     </message>
     <message>
-<<<<<<< HEAD
-        <source>Show the %1 help message to get a list with possible Particl command-line options</source>
-        <translation>%1 のヘルプ メッセージを表示し、使用可能な Particl のコマンドラインオプション一覧を見る。</translation>
-=======
         <source>Mask the values in the Overview tab</source>
         <translation type="unfinished">概要タブにある値を隠す</translation>
->>>>>>> d3bd5410
     </message>
     <message>
         <source>default wallet</source>
@@ -728,7 +687,7 @@
         <translation type="unfinished">%1 クライアント</translation>
     </message>
     <message numerus="yes">
-        <source>%n active connection(s) to Bitcoin network.</source>
+        <source>%n active connection(s) to Particl network.</source>
         <extracomment>A substring of the tooltip.</extracomment>
         <translation type="unfinished">
             <numerusform />
@@ -1112,13 +1071,8 @@
         <translation type="unfinished">送金先アドレスを編集</translation>
     </message>
     <message>
-<<<<<<< HEAD
         <source>The entered address "%1" is not a valid Particl address.</source>
-        <translation>入力されたアドレス "%1" は無効な Particl アドレスです。</translation>
-=======
-        <source>The entered address "%1" is not a valid Bitcoin address.</source>
-        <translation type="unfinished">入力されたアドレス "%1" は無効な Bitcoin アドレスです。</translation>
->>>>>>> d3bd5410
+        <translation type="unfinished">入力されたアドレス "%1" は無効な Particl アドレスです。</translation>
     </message>
     <message>
         <source>Address "%1" already exists as a receiving address with label "%2" and so cannot be added as a sending address.</source>
@@ -1182,8 +1136,8 @@
         </translation>
     </message>
     <message>
-        <source>%1 will download and store a copy of the Bitcoin block chain.</source>
-        <translation type="unfinished">%1 は Bitcoin ブロックチェーンのコピーをダウンロードし保存します。</translation>
+        <source>%1 will download and store a copy of the Particl block chain.</source>
+        <translation type="unfinished">%1 は Particl ブロックチェーンのコピーをダウンロードし保存します。</translation>
     </message>
     <message>
         <source>The wallet will also be stored in this directory.</source>
@@ -1241,38 +1195,16 @@
 <context>
     <name>HelpMessageDialog</name>
     <message>
-<<<<<<< HEAD
-        <source>Particl</source>
-        <translation>Particl</translation>
-=======
         <source>version</source>
         <translation type="unfinished">バージョン</translation>
->>>>>>> d3bd5410
     </message>
     <message>
         <source>About %1</source>
         <translation type="unfinished">%1 について</translation>
     </message>
     <message>
-<<<<<<< HEAD
-        <source>At least %1 GB of data will be stored in this directory, and it will grow over time.</source>
-        <translation>最低でも%1 GBのデータをこのディレクトリに保存する必要があります。またこのデータは時間とともに増加していきます。</translation>
-    </message>
-    <message>
-        <source>Approximately %1 GB of data will be stored in this directory.</source>
-        <translation>約%1 GBのデータがこのディレクトリに保存されます。</translation>
-    </message>
-    <message>
-        <source>%1 will download and store a copy of the Particl block chain.</source>
-        <translation>%1 は Particl ブロックチェーンのコピーをダウンロードし保存します。</translation>
-    </message>
-    <message>
-        <source>The wallet will also be stored in this directory.</source>
-        <translation>ウォレットもこのディレクトリに保存されます。</translation>
-=======
         <source>Command-line options</source>
         <translation type="unfinished">コマンドラインオプション</translation>
->>>>>>> d3bd5410
     </message>
 </context>
 <context>
@@ -1293,21 +1225,12 @@
         <translation type="unfinished">フォーム</translation>
     </message>
     <message>
-<<<<<<< HEAD
         <source>Recent transactions may not yet be visible, and therefore your wallet's balance might be incorrect. This information will be correct once your wallet has finished synchronizing with the particl network, as detailed below.</source>
-        <translation>最近の取引がまだ表示されていない可能性があります。そのため、ウォレットの残高が正しく表示されていないかもしれません。この情報は、ウォレットが Particl ネットワークへの同期が完了すると正確なものとなります。詳細は下記を参照してください。</translation>
+        <translation type="unfinished">最近の取引がまだ表示されていない可能性があります。そのため、ウォレットの残高が正しく表示されていないかもしれません。この情報は、ウォレットが Particl ネットワークへの同期が完了すると正確なものとなります。詳細は下記を参照してください。</translation>
     </message>
     <message>
         <source>Attempting to spend particl that are affected by not-yet-displayed transactions will not be accepted by the network.</source>
-        <translation>まだ表示されていない取引が関係する Particl の使用を試みた場合、ネットワークから認証を受けられません。</translation>
-=======
-        <source>Recent transactions may not yet be visible, and therefore your wallet's balance might be incorrect. This information will be correct once your wallet has finished synchronizing with the bitcoin network, as detailed below.</source>
-        <translation type="unfinished">最近の取引がまだ表示されていない可能性があります。そのため、ウォレットの残高が正しく表示されていないかもしれません。この情報は、ウォレットが Bitcoin ネットワークへの同期が完了すると正確なものとなります。詳細は下記を参照してください。</translation>
-    </message>
-    <message>
-        <source>Attempting to spend bitcoins that are affected by not-yet-displayed transactions will not be accepted by the network.</source>
-        <translation type="unfinished">まだ表示されていない取引が関係する Bitcoin の使用を試みた場合、ネットワークから認証を受けられません。</translation>
->>>>>>> d3bd5410
+        <translation type="unfinished">まだ表示されていない取引が関係する Particl の使用を試みた場合、ネットワークから認証を受けられません。</translation>
     </message>
     <message>
         <source>Number of blocks left</source>
@@ -1353,36 +1276,8 @@
 <context>
     <name>OpenURIDialog</name>
     <message>
-<<<<<<< HEAD
         <source>Open particl URI</source>
-        <translation>particl URIを開く</translation>
-    </message>
-    <message>
-        <source>URI:</source>
-        <translation>URI:</translation>
-    </message>
-</context>
-<context>
-    <name>OpenWalletActivity</name>
-    <message>
-        <source>Open wallet failed</source>
-        <translation>ウォレットを開くことに失敗しました</translation>
-    </message>
-    <message>
-        <source>Open wallet warning</source>
-        <translation>ウォレットを開く - 警告</translation>
-    </message>
-    <message>
-        <source>default wallet</source>
-        <translation>デフォルトウォレット</translation>
-    </message>
-    <message>
-        <source>Opening Wallet &lt;b&gt;%1&lt;/b&gt;...</source>
-        <translation>ウォレット &lt;b&gt;%1&lt;/b&gt;を開いています...</translation>
-=======
-        <source>Open bitcoin URI</source>
-        <translation type="unfinished">bitcoin URIを開く</translation>
->>>>>>> d3bd5410
+        <translation type="unfinished">particl URIを開く</translation>
     </message>
     </context>
 <context>
@@ -1492,8 +1387,8 @@
         <translation>UPnP を使ってポートを割り当てる(&amp;U)</translation>
     </message>
     <message>
-        <source>Automatically open the Bitcoin client port on the router. This only works when your router supports NAT-PMP and it is enabled. The external port could be random.</source>
-        <translation type="unfinished">自動的にルーター上の Bitcoin クライアントのポートを開放します。あなたのユーターがNAT-PMPに対応していて、それが有効になっている場合のみ動作します。外部ポートはランダムで構いません。</translation>
+        <source>Automatically open the Particl client port on the router. This only works when your router supports NAT-PMP and it is enabled. The external port could be random.</source>
+        <translation type="unfinished">自動的にルーター上の Particl クライアントのポートを開放します。あなたのユーターがNAT-PMPに対応していて、それが有効になっている場合のみ動作します。外部ポートはランダムで構いません。</translation>
     </message>
     <message>
         <source>Map port using NA&amp;T-PMP</source>
@@ -1508,13 +1403,8 @@
         <translation type="unfinished">外部からの接続を許可する(&amp;G)</translation>
     </message>
     <message>
-<<<<<<< HEAD
         <source>Connect to the Particl network through a SOCKS5 proxy.</source>
-        <translation>SOCKS5 プロキシ経由で Particl ネットワークに接続する。</translation>
-=======
-        <source>Connect to the Bitcoin network through a SOCKS5 proxy.</source>
-        <translation type="unfinished">SOCKS5 プロキシ経由で Bitcoin ネットワークに接続する。</translation>
->>>>>>> d3bd5410
+        <translation type="unfinished">SOCKS5 プロキシ経由で Particl ネットワークに接続する。</translation>
     </message>
     <message>
         <source>&amp;Connect through SOCKS5 proxy (default proxy):</source>
@@ -1585,8 +1475,8 @@
         <translation type="unfinished">コインコントロール機能を表示するかどうか。</translation>
     </message>
     <message>
-        <source>Connect to the Bitcoin network through a separate SOCKS5 proxy for Tor onion services.</source>
-        <translation type="unfinished">Tor onion service用の別のSOCKS5プロキシを介してBitcoinネットワークに接続します。</translation>
+        <source>Connect to the Particl network through a separate SOCKS5 proxy for Tor onion services.</source>
+        <translation type="unfinished">Tor onion service用の別のSOCKS5プロキシを介してParticlネットワークに接続します。</translation>
     </message>
     <message>
         <source>Use separate SOCKS&amp;5 proxy to reach peers via Tor onion services:</source>
@@ -1771,26 +1661,16 @@
         <translation type="unfinished">これ以上インプットに署名できませんでした。</translation>
     </message>
     <message>
-<<<<<<< HEAD
-        <source>Cannot start particl: click-to-pay handler</source>
-        <translation>Particl を起動できません: click-to-pay handler</translation>
-=======
         <source>Signed %1 inputs, but more signatures are still required.</source>
         <translation type="unfinished">%1個のインプットに署名しましたが、さらに多くの署名が必要です。</translation>
->>>>>>> d3bd5410
     </message>
     <message>
         <source>Signed transaction successfully. Transaction is ready to broadcast.</source>
         <translation type="unfinished">トランザクションへの署名が成功しました。トランザクションのブロードキャストの準備ができています。</translation>
     </message>
     <message>
-<<<<<<< HEAD
-        <source>'particl://' is not a valid URI. Use 'particl:' instead.</source>
-        <translation>'particl://' は正しいURIではありません｡ 'particl:'を使用してください｡</translation>
-=======
         <source>Unknown error processing transaction.</source>
         <translation type="unfinished">トランザクション処理中の不明なエラー</translation>
->>>>>>> d3bd5410
     </message>
     <message>
         <source>Transaction broadcast successfully! Transaction ID: %1</source>
@@ -1809,14 +1689,9 @@
         <translation type="unfinished">トランザクションデータの保存</translation>
     </message>
     <message>
-<<<<<<< HEAD
-        <source>URI cannot be parsed! This can be caused by an invalid Particl address or malformed URI parameters.</source>
-        <translation>URIを解析できませんでした！ Particl アドレスが無効であるか、URIパラメーターが不正な形式である可能性があります。</translation>
-=======
         <source>Partially Signed Transaction (Binary)</source>
         <extracomment>Expanded name of the binary PSBT file format. See: BIP 174.</extracomment>
         <translation type="unfinished">部分的に署名されたトランザクション（バイナリ）</translation>
->>>>>>> d3bd5410
     </message>
     <message>
         <source>PSBT saved to disk.</source>
@@ -1851,13 +1726,8 @@
         <translation type="unfinished">トランザクションにインプットに関する情報がありません。</translation>
     </message>
     <message>
-<<<<<<< HEAD
-        <source>Enter a Particl address (e.g. %1)</source>
-        <translation>Particl アドレスを入力してください (例: %1)</translation>
-=======
         <source>Transaction still needs signature(s).</source>
         <translation type="unfinished">トランザクションにはまだ署名が必要です。</translation>
->>>>>>> d3bd5410
     </message>
     <message>
         <source>(But this wallet cannot sign transactions.)</source>
@@ -1883,20 +1753,20 @@
         <translation type="unfinished">支払いリクエスト エラー</translation>
     </message>
     <message>
-        <source>Cannot start bitcoin: click-to-pay handler</source>
-        <translation type="unfinished">Bitcoin を起動できません: click-to-pay handler</translation>
+        <source>Cannot start particl: click-to-pay handler</source>
+        <translation type="unfinished">Particl を起動できません: click-to-pay handler</translation>
     </message>
     <message>
         <source>URI handling</source>
         <translation type="unfinished">URIの処理</translation>
     </message>
     <message>
-        <source>'bitcoin://' is not a valid URI. Use 'bitcoin:' instead.</source>
-        <translation type="unfinished">'bitcoin://' は正しいURIではありません｡ 'bitcoin:'を使用してください｡</translation>
-    </message>
-    <message>
-        <source>URI cannot be parsed! This can be caused by an invalid Bitcoin address or malformed URI parameters.</source>
-        <translation type="unfinished">URIを解析できませんでした！ Bitcoin アドレスが無効であるか、URIパラメーターが不正な形式である可能性があります。</translation>
+        <source>'particl://' is not a valid URI. Use 'particl:' instead.</source>
+        <translation type="unfinished">'particl://' は正しいURIではありません｡ 'particl:'を使用してください｡</translation>
+    </message>
+    <message>
+        <source>URI cannot be parsed! This can be caused by an invalid Particl address or malformed URI parameters.</source>
+        <translation type="unfinished">URIを解析できませんでした！ Particl アドレスが無効であるか、URIパラメーターが不正な形式である可能性があります。</translation>
     </message>
     <message>
         <source>Payment request file handling</source>
@@ -2316,13 +2186,8 @@
         <translation type="unfinished">メッセージ (&amp;M):</translation>
     </message>
     <message>
-<<<<<<< HEAD
         <source>An optional message to attach to the payment request, which will be displayed when the request is opened. Note: The message will not be sent with the payment over the Particl network.</source>
-        <translation>支払いリクエストに添付するメッセージ（任意）。支払リクエスト開始時に表示されます。注意: メッセージは Particl ネットワーク上へ送信されません。</translation>
-=======
-        <source>An optional message to attach to the payment request, which will be displayed when the request is opened. Note: The message will not be sent with the payment over the Bitcoin network.</source>
-        <translation type="unfinished">支払いリクエストに添付するメッセージ（任意）。支払リクエスト開始時に表示されます。注意: メッセージは Bitcoin ネットワーク上へ送信されません。</translation>
->>>>>>> d3bd5410
+        <translation type="unfinished">支払いリクエストに添付するメッセージ（任意）。支払リクエスト開始時に表示されます。注意: メッセージは Particl ネットワーク上へ送信されません。</translation>
     </message>
     <message>
         <source>An optional label to associate with the new receiving address.</source>
@@ -2574,13 +2439,8 @@
         <translation type="unfinished">トランザクション手数料の設定を隠す</translation>
     </message>
     <message>
-<<<<<<< HEAD
         <source>When there is less transaction volume than space in the blocks, miners as well as relaying nodes may enforce a minimum fee. Paying only this minimum fee is just fine, but be aware that this can result in a never confirming transaction once there is more demand for particl transactions than the network can process.</source>
-        <translation>ブロック内の空きよりトランザクション流量が少ない場合、マイナーや中継ノードは最低限の手数料でも処理することがあります。この最低限の手数料だけを支払っても問題ありませんが、一度トランザクションの需要がネットワークの処理能力を超えてしまった場合には、トランザクションが永久に承認されなくなってしまう可能性があることにご注意ください。</translation>
-=======
-        <source>When there is less transaction volume than space in the blocks, miners as well as relaying nodes may enforce a minimum fee. Paying only this minimum fee is just fine, but be aware that this can result in a never confirming transaction once there is more demand for bitcoin transactions than the network can process.</source>
         <translation type="unfinished">ブロック内の空きよりトランザクション流量が少ない場合、マイナーや中継ノードは最低限の手数料でも処理することがあります。この最低限の手数料だけを支払っても問題ありませんが、一度トランザクションの需要がネットワークの処理能力を超えてしまった場合には、トランザクションが永久に承認されなくなってしまう可能性があることにご注意ください。</translation>
->>>>>>> d3bd5410
     </message>
     <message>
         <source>A too low fee might result in a never confirming transaction (read the tooltip)</source>
@@ -2651,13 +2511,8 @@
         <translation type="unfinished">未署名で作成</translation>
     </message>
     <message>
-<<<<<<< HEAD
         <source>Creates a Partially Signed Particl Transaction (PSBT) for use with e.g. an offline %1 wallet, or a PSBT-compatible hardware wallet.</source>
-        <translation>オフライン%1ウォレットまたはPSBTに対応したハードウェアウォレットと合わせて使用するためのPSBT(部分的に署名されたトランザクション)を作成します。</translation>
-=======
-        <source>Creates a Partially Signed Bitcoin Transaction (PSBT) for use with e.g. an offline %1 wallet, or a PSBT-compatible hardware wallet.</source>
         <translation type="unfinished">オフライン%1ウォレットまたはPSBTに対応したハードウェアウォレットと合わせて使用するためのPSBT(部分的に署名されたトランザクション)を作成します。</translation>
->>>>>>> d3bd5410
     </message>
     <message>
         <source> from wallet '%1'</source>
@@ -2709,7 +2564,7 @@
         <translation type="unfinished">手数料は後から上乗せ可能です(Replace-By-Fee(手数料の上乗せ: BIP-125)機能が有効)。</translation>
     </message>
     <message>
-        <source>Please, review your transaction proposal. This will produce a Partially Signed Bitcoin Transaction (PSBT) which you can save or copy and then sign with e.g. an offline %1 wallet, or a PSBT-compatible hardware wallet.</source>
+        <source>Please, review your transaction proposal. This will produce a Partially Signed Particl Transaction (PSBT) which you can save or copy and then sign with e.g. an offline %1 wallet, or a PSBT-compatible hardware wallet.</source>
         <translation type="unfinished">トランザクション提案を確認してください。これにより、部分的に署名されたビットコイン・トランザクション（PSBT）が作成されます。これを保存するかコピーして例えばオフラインの %1 ウォレットやPSBTを扱えるハードウェアウォレットで残りの署名が出来ます。</translation>
     </message>
     <message>
@@ -2779,13 +2634,8 @@
         </translation>
     </message>
     <message>
-<<<<<<< HEAD
         <source>Warning: Invalid Particl address</source>
-        <translation>警告: 無効な Particl アドレス</translation>
-=======
-        <source>Warning: Invalid Bitcoin address</source>
-        <translation type="unfinished">警告: 無効な Bitcoin アドレス</translation>
->>>>>>> d3bd5410
+        <translation type="unfinished">警告: 無効な Particl アドレス</translation>
     </message>
     <message>
         <source>Warning: Unknown change address</source>
@@ -2823,17 +2673,8 @@
         <translation type="unfinished">これまでに使用したことがあるアドレスから選択</translation>
     </message>
     <message>
-<<<<<<< HEAD
         <source>The Particl address to send the payment to</source>
-        <translation>支払い先 Particl アドレス</translation>
-    </message>
-    <message>
-        <source>Alt+A</source>
-        <translation>Alt+A</translation>
-=======
-        <source>The Bitcoin address to send the payment to</source>
-        <translation type="unfinished">支払い先 Bitcoin アドレス</translation>
->>>>>>> d3bd5410
+        <translation type="unfinished">支払い先 Particl アドレス</translation>
     </message>
     <message>
         <source>Paste address from clipboard</source>
@@ -2848,13 +2689,8 @@
         <translation type="unfinished">送金する金額の単位を選択</translation>
     </message>
     <message>
-<<<<<<< HEAD
         <source>The fee will be deducted from the amount being sent. The recipient will receive less particl than you enter in the amount field. If multiple recipients are selected, the fee is split equally.</source>
-        <translation>手数料は送金する金額から差し引かれます。送金先には金額欄で指定した額よりも少ない Particl が送られます。送金先が複数ある場合は、手数料は均等に分けられます。</translation>
-=======
-        <source>The fee will be deducted from the amount being sent. The recipient will receive less bitcoins than you enter in the amount field. If multiple recipients are selected, the fee is split equally.</source>
-        <translation type="unfinished">手数料は送金する金額から差し引かれます。送金先には金額欄で指定した額よりも少ない Bitcoin が送られます。送金先が複数ある場合は、手数料は均等に分けられます。</translation>
->>>>>>> d3bd5410
+        <translation type="unfinished">手数料は送金する金額から差し引かれます。送金先には金額欄で指定した額よりも少ない Particl が送られます。送金先が複数ある場合は、手数料は均等に分けられます。</translation>
     </message>
     <message>
         <source>S&amp;ubtract fee from amount</source>
@@ -2881,13 +2717,8 @@
         <translation type="unfinished">このアドレスに対するラベルを入力することで、送金したことがあるアドレスの一覧に追加することができます</translation>
     </message>
     <message>
-<<<<<<< HEAD
         <source>A message that was attached to the particl: URI which will be stored with the transaction for your reference. Note: This message will not be sent over the Particl network.</source>
-        <translation>particl: URIに添付されていたメッセージです。これは参照用として取引とともに保存されます。注意: メッセージは Particl ネットワーク上へ送信されません。</translation>
-=======
-        <source>A message that was attached to the bitcoin: URI which will be stored with the transaction for your reference. Note: This message will not be sent over the Bitcoin network.</source>
-        <translation type="unfinished">bitcoin: URIに添付されていたメッセージです。これは参照用として取引とともに保存されます。注意: メッセージは Bitcoin ネットワーク上へ送信されません。</translation>
->>>>>>> d3bd5410
+        <translation type="unfinished">particl: URIに添付されていたメッセージです。これは参照用として取引とともに保存されます。注意: メッセージは Particl ネットワーク上へ送信されません。</translation>
     </message>
     <message>
         <source>Pay To:</source>
@@ -2909,21 +2740,12 @@
         <translation>メッセージの署名(&amp;S)</translation>
     </message>
     <message>
-<<<<<<< HEAD
         <source>You can sign messages/agreements with your addresses to prove you can receive particl sent to them. Be careful not to sign anything vague or random, as phishing attacks may try to trick you into signing your identity over to them. Only sign fully-detailed statements you agree to.</source>
-        <translation>あなたが所有しているアドレスでメッセージや契約書に署名をすることで、それらのアドレスへ送られた Particl を受け取ることができることを証明できます。フィッシング攻撃者があなたを騙して、あなたの身分情報に署名させようとしている可能性があるため、よくわからないものやランダムな文字列に対して署名しないでください。あなたが同意した、よく詳細の記された文言にのみ署名するようにしてください。</translation>
+        <translation type="unfinished">あなたが所有しているアドレスでメッセージや契約書に署名をすることで、それらのアドレスへ送られた Particl を受け取ることができることを証明できます。フィッシング攻撃者があなたを騙して、あなたの身分情報に署名させようとしている可能性があるため、よくわからないものやランダムな文字列に対して署名しないでください。あなたが同意した、よく詳細の記された文言にのみ署名するようにしてください。</translation>
     </message>
     <message>
         <source>The Particl address to sign the message with</source>
-        <translation>メッセージの署名に使用する Particl アドレス</translation>
-=======
-        <source>You can sign messages/agreements with your addresses to prove you can receive bitcoins sent to them. Be careful not to sign anything vague or random, as phishing attacks may try to trick you into signing your identity over to them. Only sign fully-detailed statements you agree to.</source>
-        <translation type="unfinished">あなたが所有しているアドレスでメッセージや契約書に署名をすることで、それらのアドレスへ送られた Bitcoin を受け取ることができることを証明できます。フィッシング攻撃者があなたを騙して、あなたの身分情報に署名させようとしている可能性があるため、よくわからないものやランダムな文字列に対して署名しないでください。あなたが同意した、よく詳細の記された文言にのみ署名するようにしてください。</translation>
-    </message>
-    <message>
-        <source>The Bitcoin address to sign the message with</source>
-        <translation type="unfinished">メッセージの署名に使用する Bitcoin アドレス</translation>
->>>>>>> d3bd5410
+        <translation type="unfinished">メッセージの署名に使用する Particl アドレス</translation>
     </message>
     <message>
         <source>Choose previously used address</source>
@@ -2970,13 +2792,8 @@
         <translation type="unfinished">送金先のアドレスと、メッセージ（改行やスペース、タブなども完全に一致させること）および署名を以下に入力し、メッセージを検証します。中間者攻撃により騙されるのを防ぐため、署名対象のメッセージから書かれていること以上の意味を読み取ろうとしないでください。また、これは署名作成者がこのアドレスで受け取れることを証明するだけであり、取引の送信権限を証明するものではありません！</translation>
     </message>
     <message>
-<<<<<<< HEAD
         <source>The Particl address the message was signed with</source>
-        <translation>メッセージの署名に使われた Particl アドレス</translation>
-=======
-        <source>The Bitcoin address the message was signed with</source>
-        <translation type="unfinished">メッセージの署名に使われた Bitcoin アドレス</translation>
->>>>>>> d3bd5410
+        <translation type="unfinished">メッセージの署名に使われた Particl アドレス</translation>
     </message>
     <message>
         <source>The signed message to verify</source>
@@ -3618,8 +3435,8 @@
         <translation type="unfinished">%s の開発者</translation>
     </message>
     <message>
-        <source>%s corrupt. Try using the wallet tool bitcoin-wallet to salvage or restoring a backup.</source>
-        <translation type="unfinished">%sが破損しています。ウォレットのツールbitcoin-walletを使って復旧するか、バックアップから復元してみてください。</translation>
+        <source>%s corrupt. Try using the wallet tool particl-wallet to salvage or restoring a backup.</source>
+        <translation type="unfinished">%sが破損しています。ウォレットのツールparticl-walletを使って復旧するか、バックアップから復元してみてください。</translation>
     </message>
     <message>
         <source>-maxtxfee is set very high! Fees this large could be paid on a single transaction.</source>
