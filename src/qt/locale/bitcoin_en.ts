--- conflicted
+++ resolved
@@ -35,6 +35,7 @@
     </message>
     <message>
         <location line="+3"/>
+        <location filename="../addressbookpage.cpp" line="+125"/>
         <source>&amp;Verify</source>
         <translation type="unfinished"></translation>
     </message>
@@ -64,12 +65,8 @@
         <translation>&amp;Export</translation>
     </message>
     <message>
-<<<<<<< HEAD
         <location line="-47"/>
-=======
-        <location line="-30"/>
-        <location filename="../addressbookpage.cpp" line="+122"/>
->>>>>>> 1edddf5d
+        <location filename="../addressbookpage.cpp" line="-3"/>
         <source>&amp;Delete</source>
         <translation>&amp;Delete</translation>
     </message>
@@ -125,21 +122,7 @@
         <translation type="unfinished"></translation>
     </message>
     <message>
-<<<<<<< HEAD
-        <location line="+3"/>
-        <source>Delete</source>
-        <translation type="unfinished"></translation>
-    </message>
-    <message>
-        <location line="+3"/>
-        <source>Verify</source>
-        <translation type="unfinished"></translation>
-    </message>
-    <message>
-        <location line="+187"/>
-=======
-        <location line="+164"/>
->>>>>>> 1edddf5d
+        <location line="+193"/>
         <source>Export Address List</source>
         <translation type="unfinished"></translation>
     </message>
@@ -353,11 +336,7 @@
 <context>
     <name>BitcoinApplication</name>
     <message>
-<<<<<<< HEAD
         <location filename="../bitcoin.cpp" line="+427"/>
-=======
-        <location filename="../bitcoin.cpp" line="+421"/>
->>>>>>> 1edddf5d
         <source>Runaway exception</source>
         <translation type="unfinished"></translation>
     </message>
@@ -380,7 +359,7 @@
 <context>
     <name>BitcoinGUI</name>
     <message>
-        <location filename="../bitcoingui.cpp" line="+250"/>
+        <location filename="../bitcoingui.cpp" line="+254"/>
         <source>&amp;Overview</source>
         <translation>&amp;Overview</translation>
     </message>
@@ -495,7 +474,7 @@
         <translation type="unfinished"></translation>
     </message>
     <message numerus="yes">
-        <location line="+403"/>
+        <location line="+418"/>
         <source>%n active connection(s) to Particl network.</source>
         <extracomment>A substring of the tooltip.</extracomment>
         <translation type="unfinished">
@@ -504,18 +483,13 @@
         </translation>
     </message>
     <message>
-<<<<<<< HEAD
-        <location line="+3"/>
-=======
-        <location line="+373"/>
->>>>>>> 1edddf5d
+        <location line="+3"/>
         <source>Network activity disabled.</source>
         <extracomment>A substring of the tooltip.</extracomment>
         <translation type="unfinished"></translation>
     </message>
     <message>
-<<<<<<< HEAD
-        <location line="+414"/>
+        <location line="+412"/>
         <source>Wallet is &lt;b&gt;encrypted&lt;/b&gt; and currently &lt;b&gt;unlocked&lt;/b&gt; for staking only</source>
         <translation type="unfinished"></translation>
     </message>
@@ -523,19 +497,9 @@
         <location line="+64"/>
         <source>Proxy is &lt;b&gt;enabled&lt;/b&gt;: %1</source>
         <translation type="unfinished"></translation>
-=======
-        <location line="+424"/>
-        <source>Proxy is &lt;b&gt;enabled&lt;/b&gt;: %1</source>
-        <translation type="unfinished"></translation>
-    </message>
-    <message>
-        <location line="-1109"/>
-        <source>Send coins to a Bitcoin address</source>
-        <translation>Send coins to a Bitcoin address</translation>
->>>>>>> 1edddf5d
-    </message>
-    <message>
-        <location line="-1139"/>
+    </message>
+    <message>
+        <location line="-1152"/>
         <source>Backup wallet to another location</source>
         <translation>Backup wallet to another location</translation>
     </message>
@@ -650,11 +614,7 @@
         <translation>Tabs toolbar</translation>
     </message>
     <message>
-<<<<<<< HEAD
-        <location line="+470"/>
-=======
-        <location line="+437"/>
->>>>>>> 1edddf5d
+        <location line="+485"/>
         <source>Syncing Headers (%1%)…</source>
         <translation type="unfinished"></translation>
     </message>
@@ -684,16 +644,7 @@
         <translation type="unfinished"></translation>
     </message>
     <message>
-<<<<<<< HEAD
-        <location line="-749"/>
-=======
-        <location line="-781"/>
-        <source>Request payments (generates QR codes and bitcoin: URIs)</source>
-        <translation type="unfinished"></translation>
-    </message>
-    <message>
-        <location line="+75"/>
->>>>>>> 1edddf5d
+        <location line="-764"/>
         <source>Show the list of used sending addresses and labels</source>
         <translation type="unfinished"></translation>
     </message>
@@ -708,11 +659,7 @@
         <translation type="unfinished"></translation>
     </message>
     <message numerus="yes">
-<<<<<<< HEAD
-        <location line="+736"/>
-=======
-        <location line="+693"/>
->>>>>>> 1edddf5d
+        <location line="+751"/>
         <source>Processed %n block(s) of transaction history.</source>
         <translation>
             <numerusform>Processed %n block of transaction history.</numerusform>
@@ -760,21 +707,7 @@
         <translation>Up to date</translation>
     </message>
     <message>
-<<<<<<< HEAD
-        <location line="-769"/>
-=======
-        <location line="-730"/>
-        <source>Load Partially Signed Bitcoin Transaction</source>
-        <translation type="unfinished"></translation>
-    </message>
-    <message>
-        <location line="+2"/>
-        <source>Load Partially Signed Bitcoin Transaction from clipboard</source>
-        <translation type="unfinished"></translation>
-    </message>
-    <message>
-        <location line="+2"/>
->>>>>>> 1edddf5d
+        <location line="-784"/>
         <source>Node window</source>
         <translation type="unfinished"></translation>
     </message>
@@ -854,11 +787,7 @@
         <translation type="unfinished"></translation>
     </message>
     <message>
-<<<<<<< HEAD
-        <location line="+259"/>
-=======
-        <location line="+263"/>
->>>>>>> 1edddf5d
+        <location line="+274"/>
         <source>%1 client</source>
         <translation type="unfinished"></translation>
     </message>
@@ -897,11 +826,7 @@
         <translation type="unfinished"></translation>
     </message>
     <message>
-<<<<<<< HEAD
-        <location line="+127"/>
-=======
-        <location line="+108"/>
->>>>>>> 1edddf5d
+        <location line="+125"/>
         <source>Date: %1
 </source>
         <translation type="unfinished"></translation>
@@ -1080,18 +1005,13 @@
         <translation type="unfinished">Confirmed</translation>
     </message>
     <message>
-<<<<<<< HEAD
-        <location filename="../coincontroldialog.cpp" line="+56"/>
-        <source>Copy address</source>
-=======
-        <location filename="../coincontroldialog.cpp" line="+66"/>
+        <location filename="../coincontroldialog.cpp" line="+67"/>
         <source>Copy amount</source>
         <translation type="unfinished"></translation>
     </message>
     <message>
         <location line="-11"/>
         <source>&amp;Copy address</source>
->>>>>>> 1edddf5d
         <translation type="unfinished"></translation>
     </message>
     <message>
@@ -1242,20 +1162,12 @@
 <context>
     <name>CreateWalletActivity</name>
     <message>
-<<<<<<< HEAD
-        <location filename="../walletcontroller.cpp" line="+255"/>
-=======
-        <location filename="../walletcontroller.cpp" line="+254"/>
->>>>>>> 1edddf5d
+        <location filename="../walletcontroller.cpp" line="+256"/>
         <source>Creating Wallet &lt;b&gt;%1&lt;/b&gt;…</source>
         <translation type="unfinished"></translation>
     </message>
     <message>
-<<<<<<< HEAD
-        <location line="+29"/>
-=======
-        <location line="+31"/>
->>>>>>> 1edddf5d
+        <location line="+32"/>
         <source>Create wallet failed</source>
         <translation type="unfinished"></translation>
     </message>
@@ -1333,9 +1245,6 @@
         <translation type="unfinished"></translation>
     </message>
     <message>
-<<<<<<< HEAD
-        <location filename="../createwalletdialog.cpp" line="+23"/>
-=======
         <location line="+7"/>
         <source>Use an external signing device such as a hardware wallet. Configure the external signer script in wallet preferences first.</source>
         <translation type="unfinished"></translation>
@@ -1346,17 +1255,12 @@
         <translation type="unfinished"></translation>
     </message>
     <message>
-        <location filename="../createwalletdialog.cpp" line="+22"/>
->>>>>>> 1edddf5d
+        <location filename="../createwalletdialog.cpp" line="+24"/>
         <source>Create</source>
         <translation type="unfinished"></translation>
     </message>
     <message>
-<<<<<<< HEAD
-        <location line="+48"/>
-=======
-        <location line="+68"/>
->>>>>>> 1edddf5d
+        <location line="+74"/>
         <source>Compiled without sqlite support (required for descriptor wallets)</source>
         <translation type="unfinished"></translation>
     </message>
@@ -1956,7 +1860,6 @@
         <translation type="unfinished"></translation>
     </message>
     <message>
-<<<<<<< HEAD
         <location line="+81"/>
         <source>Display notification dialog for incoming stake transactions.</source>
         <translation type="unfinished"></translation>
@@ -1977,7 +1880,7 @@
         <translation type="unfinished"></translation>
     </message>
     <message>
-        <location line="+30"/>
+        <location line="+60"/>
         <source>Automatically open the Particl client port on the router. This only works when your router supports UPnP and it is enabled.</source>
         <translation type="unfinished"></translation>
     </message>
@@ -1988,9 +1891,6 @@
     </message>
     <message>
         <location line="+37"/>
-=======
-        <location line="+201"/>
->>>>>>> 1edddf5d
         <location line="+187"/>
         <source>IP address of the proxy (e.g. IPv4: 127.0.0.1 / IPv6: ::1)</source>
         <translation type="unfinished"></translation>
@@ -2054,11 +1954,7 @@
         <translation>&amp;Network</translation>
     </message>
     <message>
-<<<<<<< HEAD
-        <location line="-208"/>
-=======
-        <location line="-218"/>
->>>>>>> 1edddf5d
+        <location line="-238"/>
         <source>Prune &amp;block storage to</source>
         <translation type="unfinished"></translation>
     </message>
@@ -2108,10 +2004,7 @@
         <translation type="unfinished"></translation>
     </message>
     <message>
-<<<<<<< HEAD
-        <location line="+53"/>
-=======
-        <location line="+10"/>
+        <location line="+30"/>
         <source>External Signer (e.g. hardware wallet)</source>
         <translation type="unfinished"></translation>
     </message>
@@ -2126,13 +2019,7 @@
         <translation type="unfinished"></translation>
     </message>
     <message>
-        <location line="+32"/>
-        <source>Automatically open the Bitcoin client port on the router. This only works when your router supports UPnP and it is enabled.</source>
-        <translation>Automatically open the Bitcoin client port on the router. This only works when your router supports UPnP and it is enabled.</translation>
-    </message>
-    <message>
-        <location line="+3"/>
->>>>>>> 1edddf5d
+        <location line="+35"/>
         <source>Map port using &amp;UPnP</source>
         <translation>Map port using &amp;UPnP</translation>
     </message>
@@ -2255,25 +2142,12 @@
         <translation>Choose the default subdivision unit to show in the interface and when sending coins.</translation>
     </message>
     <message>
-<<<<<<< HEAD
-        <location line="-483"/>
-=======
-        <location line="-493"/>
->>>>>>> 1edddf5d
+        <location line="-513"/>
         <source>Whether to show coin control features or not.</source>
         <translation type="unfinished"></translation>
     </message>
     <message>
-<<<<<<< HEAD
-        <location line="+283"/>
-=======
-        <location line="+290"/>
-        <source>Connect to the Bitcoin network through a separate SOCKS5 proxy for Tor onion services.</source>
-        <translation type="unfinished"></translation>
-    </message>
-    <message>
-        <location line="+3"/>
->>>>>>> 1edddf5d
+        <location line="+313"/>
         <source>Use separate SOCKS&amp;5 proxy to reach peers via Tor onion services:</source>
         <translation type="unfinished"></translation>
     </message>
@@ -2329,11 +2203,7 @@
         <translation type="unfinished"></translation>
     </message>
     <message>
-<<<<<<< HEAD
-        <location line="+96"/>
-=======
-        <location line="+93"/>
->>>>>>> 1edddf5d
+        <location line="+98"/>
         <source>Confirm options reset</source>
         <translation>Confirm options reset</translation>
     </message>
@@ -2514,7 +2384,7 @@
         <translation type="unfinished"></translation>
     </message>
     <message>
-        <location filename="../overviewpage.cpp" line="+188"/>
+        <location filename="../overviewpage.cpp" line="+187"/>
         <source>Privacy mode activated for the Overview tab. To unmask the values, uncheck Settings-&gt;Mask values.</source>
         <translation type="unfinished"></translation>
     </message>
@@ -2720,7 +2590,7 @@
 <context>
     <name>PeerTableModel</name>
     <message>
-        <location filename="../peertablemodel.h" line="+107"/>
+        <location filename="../peertablemodel.h" line="+104"/>
         <source>User Agent</source>
         <extracomment>Title of Peers Table column which contains the peer&apos;s User Agent string.</extracomment>
         <translation type="unfinished"></translation>
@@ -3161,7 +3031,7 @@
     </message>
     <message>
         <location line="+68"/>
-        <location filename="../rpcconsole.cpp" line="+1124"/>
+        <location filename="../rpcconsole.cpp" line="+1125"/>
         <source>Select a peer to view detailed information.</source>
         <translation type="unfinished"></translation>
     </message>
@@ -3818,11 +3688,7 @@
     <name>SendCoinsDialog</name>
     <message>
         <location filename="../forms/sendcoinsdialog.ui" line="+14"/>
-<<<<<<< HEAD
-        <location filename="../sendcoinsdialog.cpp" line="+934"/>
-=======
-        <location filename="../sendcoinsdialog.cpp" line="+738"/>
->>>>>>> 1edddf5d
+        <location filename="../sendcoinsdialog.cpp" line="+998"/>
         <source>Send Coins</source>
         <translation>Send Coins</translation>
     </message>
@@ -4057,11 +3923,7 @@
         <translation>S&amp;end</translation>
     </message>
     <message>
-<<<<<<< HEAD
-        <location filename="../sendcoinsdialog.cpp" line="-832"/>
-=======
-        <location filename="../sendcoinsdialog.cpp" line="-646"/>
->>>>>>> 1edddf5d
+        <location filename="../sendcoinsdialog.cpp" line="-896"/>
         <source>Copy quantity</source>
         <translation type="unfinished"></translation>
     </message>
@@ -4153,84 +4015,57 @@
         <translation type="unfinished"></translation>
     </message>
     <message>
-        <location line="+7"/>
+        <location line="+5"/>
         <source>Private keys disabled.</source>
         <translation type="unfinished"></translation>
     </message>
     <message>
-        <location line="+15"/>
+        <location line="+17"/>
         <source>Estimated Transaction fee</source>
         <translation type="unfinished"></translation>
     </message>
     <message>
-<<<<<<< HEAD
         <location line="+13"/>
         <source>removed for transaction fee</source>
-=======
+        <translation type="unfinished"></translation>
+    </message>
+    <message>
+        <location line="+2"/>
+        <source>added as transaction fee</source>
+        <translation type="unfinished"></translation>
+    </message>
+    <message>
+        <location line="+32"/>
+        <source>To review recipient list click &quot;Show Details…&quot;</source>
+        <translation type="unfinished"></translation>
+    </message>
+    <message>
+        <location line="+8"/>
+        <source>Your hardware device must be connected to sign this txn.</source>
+        <translation type="unfinished"></translation>
+    </message>
+    <message>
+        <location line="+25"/>
+        <source>Create Unsigned</source>
+        <translation type="unfinished"></translation>
+    </message>
+    <message>
         <location line="+0"/>
         <source>Sign and send</source>
         <translation type="unfinished"></translation>
     </message>
     <message>
-        <location line="+25"/>
-        <source>Sign failed</source>
-        <translation type="unfinished"></translation>
-    </message>
-    <message>
-        <location line="+6"/>
-        <source>External signer not found</source>
-        <extracomment>&quot;External signer&quot; means using devices such as hardware wallets.</extracomment>
-        <translation type="unfinished"></translation>
-    </message>
-    <message>
-        <location line="+6"/>
-        <source>External signer failure</source>
-        <extracomment>&quot;External signer&quot; means using devices such as hardware wallets.</extracomment>
-        <translation type="unfinished"></translation>
-    </message>
-    <message>
-        <location line="+58"/>
-        <source>Save Transaction Data</source>
->>>>>>> 1edddf5d
-        <translation type="unfinished"></translation>
-    </message>
-    <message>
-        <location line="+2"/>
-        <source>added as transaction fee</source>
-        <translation type="unfinished"></translation>
-    </message>
-    <message>
-        <location line="+32"/>
-        <source>To review recipient list click &quot;Show Details…&quot;</source>
-        <translation type="unfinished"></translation>
-    </message>
-    <message>
-<<<<<<< HEAD
-        <location line="+8"/>
-        <source>Your hardware device must be connected to sign this txn.</source>
-=======
-        <location line="+175"/>
+        <location line="+663"/>
+        <source>Warning: Invalid Particl address</source>
+        <translation type="unfinished"></translation>
+    </message>
+    <message>
+        <location line="-293"/>
         <source>External balance:</source>
         <translation type="unfinished"></translation>
     </message>
     <message>
-        <location line="-302"/>
-        <source>or</source>
->>>>>>> 1edddf5d
-        <translation type="unfinished"></translation>
-    </message>
-    <message>
-        <location line="+25"/>
-        <source>Create Unsigned</source>
-        <translation type="unfinished"></translation>
-    </message>
-    <message>
-        <location line="+610"/>
-        <source>Warning: Invalid Particl address</source>
-        <translation type="unfinished"></translation>
-    </message>
-    <message>
-        <location line="-647"/>
+        <location line="-407"/>
         <source>or</source>
         <translation type="unfinished"></translation>
     </message>
@@ -4265,16 +4100,7 @@
         <translation type="unfinished"></translation>
     </message>
     <message>
-<<<<<<< HEAD
-        <location line="+1"/>
-        <source>Send</source>
-        <translation type="unfinished"></translation>
-    </message>
-    <message>
-        <location line="+320"/>
-=======
-        <location line="+283"/>
->>>>>>> 1edddf5d
+        <location line="+374"/>
         <source>Watch-only balance:</source>
         <translation type="unfinished"></translation>
     </message>
@@ -5239,63 +5065,7 @@
         <translation type="unfinished"></translation>
     </message>
     <message>
-<<<<<<< HEAD
-        <location line="+77"/>
-        <source>Abandon transaction</source>
-=======
-        <location line="-26"/>
-        <source>Range…</source>
->>>>>>> 1edddf5d
-        <translation type="unfinished"></translation>
-    </message>
-    <message>
-        <location line="+90"/>
-        <source>&amp;Copy address</source>
-        <translation type="unfinished"></translation>
-    </message>
-    <message>
-        <location line="+1"/>
-        <source>Copy &amp;label</source>
-        <translation type="unfinished"></translation>
-    </message>
-    <message>
-        <location line="+1"/>
-        <source>Copy &amp;amount</source>
-        <translation type="unfinished"></translation>
-    </message>
-    <message>
-        <location line="+1"/>
-        <source>Copy transaction &amp;ID</source>
-        <translation type="unfinished"></translation>
-    </message>
-    <message>
-        <location line="+1"/>
-        <source>Copy &amp;raw transaction</source>
-        <translation type="unfinished"></translation>
-    </message>
-    <message>
-        <location line="+1"/>
-        <source>Copy full transaction &amp;details</source>
-        <translation type="unfinished"></translation>
-    </message>
-    <message>
-        <location line="+1"/>
-        <source>&amp;Show transaction details</source>
-        <translation type="unfinished"></translation>
-    </message>
-    <message>
-        <location line="+2"/>
-        <source>Increase transaction &amp;fee</source>
-        <translation type="unfinished"></translation>
-    </message>
-    <message>
-        <location line="+3"/>
-        <source>A&amp;bandon transaction</source>
-        <translation type="unfinished"></translation>
-    </message>
-    <message>
-<<<<<<< HEAD
-        <location line="-99"/>
+        <location line="-27"/>
         <source>Range…</source>
         <translation type="unfinished"></translation>
     </message>
@@ -5305,15 +5075,57 @@
         <translation type="unfinished"></translation>
     </message>
     <message>
-        <location line="+261"/>
-=======
+        <location line="+75"/>
+        <source>&amp;Copy address</source>
+        <translation type="unfinished"></translation>
+    </message>
+    <message>
+        <location line="+1"/>
+        <source>Copy &amp;label</source>
+        <translation type="unfinished"></translation>
+    </message>
+    <message>
+        <location line="+1"/>
+        <source>Copy &amp;amount</source>
+        <translation type="unfinished"></translation>
+    </message>
+    <message>
+        <location line="+1"/>
+        <source>Copy transaction &amp;ID</source>
+        <translation type="unfinished"></translation>
+    </message>
+    <message>
+        <location line="+1"/>
+        <source>Copy &amp;raw transaction</source>
+        <translation type="unfinished"></translation>
+    </message>
+    <message>
+        <location line="+1"/>
+        <source>Copy full transaction &amp;details</source>
+        <translation type="unfinished"></translation>
+    </message>
+    <message>
+        <location line="+1"/>
+        <source>&amp;Show transaction details</source>
+        <translation type="unfinished"></translation>
+    </message>
+    <message>
+        <location line="+2"/>
+        <source>Increase transaction &amp;fee</source>
+        <translation type="unfinished"></translation>
+    </message>
+    <message>
+        <location line="+3"/>
+        <source>A&amp;bandon transaction</source>
+        <translation type="unfinished"></translation>
+    </message>
+    <message>
         <location line="+1"/>
         <source>&amp;Edit address label</source>
         <translation type="unfinished"></translation>
     </message>
     <message>
         <location line="+174"/>
->>>>>>> 1edddf5d
         <source>Export Transaction History</source>
         <translation type="unfinished"></translation>
     </message>
@@ -5400,11 +5212,7 @@
 <context>
     <name>WalletController</name>
     <message>
-<<<<<<< HEAD
-        <location filename="../walletcontroller.cpp" line="-253"/>
-=======
-        <location filename="../walletcontroller.cpp" line="-262"/>
->>>>>>> 1edddf5d
+        <location filename="../walletcontroller.cpp" line="-265"/>
         <source>Close wallet</source>
         <translation type="unfinished"></translation>
     </message>
@@ -5454,11 +5262,7 @@
         <translation type="unfinished"></translation>
     </message>
     <message>
-<<<<<<< HEAD
         <location line="+27"/>
-=======
-        <location line="+260"/>
->>>>>>> 1edddf5d
         <location line="+52"/>
         <location line="+13"/>
         <location line="+5"/>
@@ -5526,16 +5330,12 @@
         <translation type="unfinished"></translation>
     </message>
     <message>
-<<<<<<< HEAD
-        <location line="+25"/>
-=======
         <location line="+14"/>
         <source>Can&apos;t display address</source>
         <translation type="unfinished"></translation>
     </message>
     <message>
-        <location line="+18"/>
->>>>>>> 1edddf5d
+        <location line="+23"/>
         <source>default wallet</source>
         <translation type="unfinished"></translation>
     </message>
@@ -5679,21 +5479,12 @@
         <translation type="unfinished"></translation>
     </message>
     <message>
-<<<<<<< HEAD
         <location line="+5"/>
-=======
-        <location line="+2"/>
-        <source>Error: Dumpfile version is not supported. This version of bitcoin-wallet only supports version 1 dumpfiles. Got dumpfile with version %s</source>
-        <translation type="unfinished"></translation>
-    </message>
-    <message>
-        <location line="+3"/>
         <source>Error: Legacy wallets only support the &quot;legacy&quot;, &quot;p2sh-segwit&quot;, and &quot;bech32&quot; address types</source>
         <translation type="unfinished"></translation>
     </message>
     <message>
         <location line="+3"/>
->>>>>>> 1edddf5d
         <source>Error: Listening for incoming connections failed (listen returned error %s)</source>
         <translation type="unfinished"></translation>
     </message>
@@ -5878,12 +5669,12 @@
         <translation type="unfinished"></translation>
     </message>
     <message>
-        <location line="+5"/>
+        <location line="+8"/>
         <source>Failed to rebuild rolling indices by rewinding the chain, a reindex is required.</source>
         <translation type="unfinished"></translation>
     </message>
     <message>
-        <location line="+82"/>
+        <location line="+79"/>
         <source>You need to rebuild the database using -reindex to change -balancesindex</source>
         <translation type="unfinished"></translation>
     </message>
@@ -6435,11 +6226,12 @@
     </message>
     <message>
         <location line="+1"/>
-<<<<<<< HEAD
         <source>Transaction must have at least one recipient.</source>
-=======
+        <translation type="unfinished"></translation>
+    </message>
+    <message>
+        <location line="+1"/>
         <source>Transaction needs a change address, but we can&apos;t generate it. %s</source>
->>>>>>> 1edddf5d
         <translation type="unfinished"></translation>
     </message>
     <message>
@@ -6523,7 +6315,7 @@
         <translation type="unfinished"></translation>
     </message>
     <message>
-        <location line="+7"/>
+        <location line="+6"/>
         <source>You need to rebuild the database using -reindex to change -addressindex</source>
         <translation type="unfinished"></translation>
     </message>
@@ -6533,7 +6325,7 @@
         <translation type="unfinished"></translation>
     </message>
     <message>
-        <location line="-7"/>
+        <location line="-6"/>
         <source>Upgrading txindex database</source>
         <translation type="unfinished"></translation>
     </message>
