--- conflicted
+++ resolved
@@ -1903,11 +1903,7 @@
         <translation type="unfinished"></translation>
     </message>
     <message>
-<<<<<<< HEAD
-        <location line="+101"/>
-=======
         <location line="+89"/>
->>>>>>> 379f71ea
         <source>Confirm options reset</source>
         <translation>Confirm options reset</translation>
     </message>
