<TS version="2.1" language="sk">
<context>
    <name>AddressBookPage</name>
    <message>
        <source>Right-click to edit address or label</source>
        <translation type="unfinished">Kliknutím pravého tlačidla upraviť adresu alebo popis</translation>
    </message>
    <message>
        <source>Create a new address</source>
        <translation>Vytvoriť novú adresu</translation>
    </message>
    <message>
        <source>&amp;New</source>
        <translation type="unfinished">&amp;Nový</translation>
    </message>
    <message>
        <source>Copy the currently selected address to the system clipboard</source>
        <translation>Zkopírovať práve zvolenú adresu</translation>
    </message>
    <message>
        <source>&amp;Copy</source>
        <translation type="unfinished">&amp;Kopírovať</translation>
    </message>
    <message>
        <source>C&amp;lose</source>
        <translation type="unfinished">Z&amp;atvoriť</translation>
    </message>
    <message>
        <source>Delete the currently selected address from the list</source>
        <translation>Vymazať vybranú adresu zo zoznamu</translation>
    </message>
    <message>
        <source>Enter address or label to search</source>
        <translation type="unfinished">Zadajte adresu alebo popis pre hľadanie</translation>
    </message>
    <message>
        <source>Export the data in the current tab to a file</source>
        <translation>Exportovať dáta v aktuálnej karte do súboru</translation>
    </message>
    <message>
        <source>&amp;Export</source>
        <translation>&amp;Exportovať...</translation>
    </message>
    <message>
        <source>&amp;Delete</source>
        <translation>&amp;Zmazať</translation>
    </message>
    <message>
        <source>Choose the address to send coins to</source>
        <translation type="unfinished">Zvoľte adresu kam poslať mince</translation>
    </message>
    <message>
        <source>Choose the address to receive coins with</source>
        <translation type="unfinished">Zvoľte adresu na ktorú chcete prijať mince</translation>
    </message>
    <message>
        <source>C&amp;hoose</source>
        <translation type="unfinished">Vy&amp;brať</translation>
    </message>
    <message>
        <source>Sending addresses</source>
        <translation type="unfinished">Odosielajúce adresy</translation>
    </message>
    <message>
        <source>Receiving addresses</source>
        <translation type="unfinished">Prijímajúce adresy</translation>
    </message>
    <message>
        <source>These are your Particl addresses for sending payments. Always check the amount and the receiving address before sending coins.</source>
        <translation type="unfinished">Toto sú Vaše Particl adresy pre posielanie platieb. Vždy skontrolujte sumu a prijímaciu adresu pred poslaním mincí.</translation>
    </message>
    <message>
        <source>These are your Particl addresses for receiving payments. Use the 'Create new receiving address' button in the receive tab to create new addresses.
Signing is only possible with addresses of the type 'legacy'.</source>
        <translation type="unfinished">Toto sú vaše Particl adresy pre prijímanie platieb. Pre vytvorenie nových adries kliknite na "Vytvoriť novú prijímaciu adresu" na karte "Prijať". Podpisovanie je možné iba s adresami typu "legacy".</translation>
    </message>
    <message>
        <source>&amp;Copy Address</source>
        <translation type="unfinished">&amp;Kopírovať adresu</translation>
    </message>
    <message>
        <source>Copy &amp;Label</source>
        <translation type="unfinished">Kopírovať &amp;popis</translation>
    </message>
    <message>
        <source>&amp;Edit</source>
        <translation type="unfinished">&amp;Upraviť</translation>
    </message>
    <message>
        <source>Export Address List</source>
        <translation type="unfinished">Exportovať zoznam adries</translation>
    </message>
    <message>
        <source>Comma separated file</source>
        <extracomment>Expanded name of the CSV file format. See https://en.wikipedia.org/wiki/Comma-separated_values</extracomment>
        <translation type="unfinished">Čiarkou oddelený súbor</translation>
    </message>
    <message>
        <source>There was an error trying to save the address list to %1. Please try again.</source>
        <extracomment>An error message. %1 is a stand-in argument for the name of the file we attempted to save to.</extracomment>
        <translation type="unfinished">Nastala chyba pri pokuse uložiť zoznam adries do %1. Skúste znovu.</translation>
    </message>
    <message>
        <source>Exporting Failed</source>
        <translation type="unfinished">Export zlyhal</translation>
    </message>
</context>
<context>
    <name>AddressTableModel</name>
    <message>
        <source>Label</source>
        <translation type="unfinished">Popis</translation>
    </message>
    <message>
        <source>Address</source>
        <translation type="unfinished">Adresa</translation>
    </message>
    <message>
        <source>(no label)</source>
        <translation type="unfinished">(bez popisu)</translation>
    </message>
</context>
<context>
    <name>AskPassphraseDialog</name>
    <message>
        <source>Passphrase Dialog</source>
        <translation>Dialóg hesla</translation>
    </message>
    <message>
        <source>Enter passphrase</source>
        <translation>Zadajte heslo</translation>
    </message>
    <message>
        <source>New passphrase</source>
        <translation>Nové heslo</translation>
    </message>
    <message>
        <source>Repeat new passphrase</source>
        <translation>Zopakujte nové heslo</translation>
    </message>
    <message>
        <source>Show passphrase</source>
        <translation type="unfinished">Zobraziť frázu</translation>
    </message>
    <message>
        <source>Encrypt wallet</source>
        <translation type="unfinished">Zašifrovať peňaženku</translation>
    </message>
    <message>
        <source>This operation needs your wallet passphrase to unlock the wallet.</source>
        <translation type="unfinished">Táto operácia potrebuje heslo k vašej peňaženke aby ju mohla odomknúť.</translation>
    </message>
    <message>
        <source>Unlock wallet</source>
        <translation type="unfinished">Odomknúť peňaženku</translation>
    </message>
    <message>
        <source>Change passphrase</source>
        <translation type="unfinished">Zmena hesla</translation>
    </message>
    <message>
        <source>Confirm wallet encryption</source>
        <translation type="unfinished">Potvrďte zašifrovanie peňaženky</translation>
    </message>
    <message>
        <source>Warning: If you encrypt your wallet and lose your passphrase, you will &lt;b&gt;LOSE ALL OF YOUR PARTICL&lt;/b&gt;!</source>
        <translation type="unfinished">Varovanie: Ak zašifrujete peňaženku a stratíte heslo, &lt;b&gt;STRATÍTE VŠETKY VAŠE PARTICLY&lt;/b&gt;!</translation>
    </message>
    <message>
        <source>Are you sure you wish to encrypt your wallet?</source>
        <translation type="unfinished">Ste si istí, že si želáte zašifrovať peňaženku?</translation>
    </message>
    <message>
        <source>Wallet encrypted</source>
        <translation type="unfinished">Peňaženka zašifrovaná</translation>
    </message>
    <message>
        <source>Enter the new passphrase for the wallet.&lt;br/&gt;Please use a passphrase of &lt;b&gt;ten or more random characters&lt;/b&gt;, or &lt;b&gt;eight or more words&lt;/b&gt;.</source>
        <translation type="unfinished">Zadajte novú prístupovú frázu pre peňaženku.&lt;br/&gt;Prosím použite frázu dlhú &lt;b&gt;desať či viac náhodných znakov&lt;/b&gt;, alebo &lt;b&gt;osem či viac slov&lt;/b&gt;.</translation>
    </message>
    <message>
        <source>Enter the old passphrase and new passphrase for the wallet.</source>
        <translation type="unfinished">Zadajte starú a novú frázu pre túto peňaženku.</translation>
    </message>
    <message>
        <source>Remember that encrypting your wallet cannot fully protect your particl from being stolen by malware infecting your computer.</source>
        <translation type="unfinished">Pamätajte, že zašifrovanie peňaženky neochráni úplne vaše particly pred ukradnutím škodlivými programami vo vašom počítači.</translation>
    </message>
    <message>
        <source>Wallet to be encrypted</source>
        <translation type="unfinished">Peňaženka na zašifrovanie</translation>
    </message>
    <message>
        <source>Your wallet is about to be encrypted. </source>
        <translation type="unfinished">Vaša peňaženka bude zašifrovaná.</translation>
    </message>
    <message>
        <source>Your wallet is now encrypted. </source>
        <translation type="unfinished">Vaša peňaženka je zašifrovaná.</translation>
    </message>
    <message>
        <source>IMPORTANT: Any previous backups you have made of your wallet file should be replaced with the newly generated, encrypted wallet file. For security reasons, previous backups of the unencrypted wallet file will become useless as soon as you start using the new, encrypted wallet.</source>
        <translation type="unfinished">DÔLEŽITÉ: Všetky predchádzajúce zálohy vašej peňaženky, ktoré ste vykonali by mali byť nahradené novo vytvorenou, zašifrovanou peňaženkou. Z bezpečnostných dôvodov bude predchádzajúca záloha nezašifrovanej peňaženky k ničomu, akonáhle začnete používať novú, zašifrovanú peňaženku.</translation>
    </message>
    <message>
        <source>Wallet encryption failed</source>
        <translation type="unfinished">Šifrovanie peňaženky zlyhalo</translation>
    </message>
    <message>
        <source>Wallet encryption failed due to an internal error. Your wallet was not encrypted.</source>
        <translation type="unfinished">Šifrovanie peňaženky zlyhalo kôli internej chybe. Vaša peňaženka nebola zašifrovaná.</translation>
    </message>
    <message>
        <source>The supplied passphrases do not match.</source>
        <translation type="unfinished">Zadané heslá nesúhlasia.</translation>
    </message>
    <message>
        <source>Wallet unlock failed</source>
        <translation type="unfinished">Odomykanie peňaženky zlyhalo</translation>
    </message>
    <message>
        <source>The passphrase entered for the wallet decryption was incorrect.</source>
        <translation type="unfinished">Zadané heslo pre dešifrovanie peňaženky bolo nesprávne.</translation>
    </message>
    <message>
        <source>Wallet passphrase was successfully changed.</source>
        <translation type="unfinished">Heslo k peňaženke bolo úspešne zmenené.</translation>
    </message>
    <message>
        <source>Warning: The Caps Lock key is on!</source>
        <translation type="unfinished">Upozornenie: Máte zapnutý Caps Lock!</translation>
    </message>
</context>
<context>
    <name>BanTableModel</name>
    <message>
        <source>IP/Netmask</source>
        <translation type="unfinished">IP/Maska stiete</translation>
    </message>
    <message>
        <source>Banned Until</source>
        <translation type="unfinished">Blokovaný do</translation>
    </message>
</context>
<context>
    <name>BitcoinApplication</name>
    <message>
        <source>Runaway exception</source>
        <translation type="unfinished">Nezachytená výnimka</translation>
    </message>
    <message>
        <source>A fatal error occurred. %1 can no longer continue safely and will quit.</source>
        <translation type="unfinished">Kritická chyba. %1  nemôže ďalej bezpečne pokračovať a ukončí sa.</translation>
    </message>
    <message>
        <source>Internal error</source>
        <translation type="unfinished">Interná chyba</translation>
    </message>
    <message>
        <source>An internal error occurred. %1 will attempt to continue safely. This is an unexpected bug which can be reported as described below.</source>
        <translation type="unfinished">Nastala interná chyba. %1 sa pokúsi bezpečne pokračovať. Toto je neočakávaná chyba, ktorú môžete nahlásiť podľa postupu nižšie.</translation>
    </message>
</context>
<context>
    <name>QObject</name>
    <message>
        <source>Error: Specified data directory "%1" does not exist.</source>
        <translation type="unfinished">Chyba: Zadaný adresár pre dáta „%1“ neexistuje.</translation>
    </message>
    <message>
        <source>Error: Cannot parse configuration file: %1.</source>
        <translation type="unfinished">Chyba: Konfiguračný súbor sa nedá spracovať: %1.</translation>
    </message>
    <message>
        <source>Error: %1</source>
        <translation type="unfinished">Chyba: %1</translation>
    </message>
    <message>
        <source>Error initializing settings: %1</source>
        <translation type="unfinished">Chyba pri inicializácii nastavení: %1</translation>
    </message>
    <message>
        <source>%1 didn't yet exit safely…</source>
        <translation type="unfinished">%1 ešte nebol bezpečne ukončený…</translation>
    </message>
    <message>
        <source>unknown</source>
        <translation type="unfinished">neznámy</translation>
    </message>
    <message>
        <source>Amount</source>
        <translation type="unfinished">Suma</translation>
    </message>
    <message>
        <source>Enter a Particl address (e.g. %1)</source>
        <translation type="unfinished">Zadajte particl adresu (napr. %1)</translation>
    </message>
    <message>
        <source>Unroutable</source>
        <translation type="unfinished">Nesmerovateľné</translation>
    </message>
    <message>
        <source>Internal</source>
        <translation type="unfinished">Interné</translation>
    </message>
    <message>
        <source>Inbound</source>
        <translation type="unfinished">Prichádzajúce</translation>
    </message>
    <message>
        <source>Outbound</source>
        <translation type="unfinished">Odchádzajúce</translation>
    </message>
    <message>
        <source>Full Relay</source>
        <translation type="unfinished">Plné preposielanie</translation>
    </message>
    <message>
        <source>Block Relay</source>
        <translation type="unfinished">Preposielanie blokov</translation>
    </message>
    <message>
        <source>Manual</source>
        <translation type="unfinished">Manuálne</translation>
    </message>
    <message>
        <source>Address Fetch</source>
        <translation type="unfinished">Získanie adries</translation>
    </message>
    <message>
        <source>None</source>
        <translation type="unfinished">Žiadne</translation>
    </message>
    <message>
        <source>N/A</source>
        <translation type="unfinished">nie je k dispozícii</translation>
    </message>
    <message numerus="yes">
        <source>%n second(s)</source>
        <translation>
            <numerusform>%n sekunda</numerusform>
            <numerusform>%n sekundy</numerusform>
            <numerusform>%n sekúnd</numerusform>
        </translation>
    </message>
    <message numerus="yes">
        <source>%n minute(s)</source>
        <translation>
            <numerusform>%n minúta</numerusform>
            <numerusform>%n minúty</numerusform>
            <numerusform>%n minút</numerusform>
        </translation>
    </message>
    <message numerus="yes">
        <source>%n hour(s)</source>
        <translation type="unfinished">
            <numerusform>%n hodina</numerusform>
            <numerusform>%n hodiny</numerusform>
            <numerusform>%n hodín</numerusform>
        </translation>
    </message>
    <message numerus="yes">
        <source>%n day(s)</source>
        <translation type="unfinished">
            <numerusform>%n deň</numerusform>
            <numerusform>%n dni</numerusform>
            <numerusform>%n dní</numerusform>
        </translation>
    </message>
    <message numerus="yes">
        <source>%n week(s)</source>
        <translation type="unfinished">
            <numerusform>%n týždeň</numerusform>
            <numerusform>%n týždne</numerusform>
            <numerusform>%n týždňov</numerusform>
        </translation>
    </message>
    <message>
        <source>%1 and %2</source>
        <translation type="unfinished">%1 a  %2</translation>
    </message>
    <message numerus="yes">
        <source>%n year(s)</source>
        <translation type="unfinished">
            <numerusform>%n rok</numerusform>
            <numerusform>%n roky</numerusform>
            <numerusform>%n rokov</numerusform>
        </translation>
    </message>
    </context>
<context>
    <name>BitcoinGUI</name>
    <message>
        <source>&amp;Overview</source>
        <translation>&amp;Prehľad</translation>
    </message>
    <message>
        <source>Show general overview of wallet</source>
        <translation>Zobraziť celkový prehľad o peňaženke</translation>
    </message>
    <message>
        <source>&amp;Transactions</source>
        <translation>&amp;Transakcie</translation>
    </message>
    <message>
        <source>Browse transaction history</source>
        <translation>Prechádzať históriu transakcií</translation>
    </message>
    <message>
        <source>E&amp;xit</source>
        <translation>U&amp;končiť</translation>
    </message>
    <message>
        <source>Quit application</source>
        <translation>Ukončiť program</translation>
    </message>
    <message>
        <source>&amp;About %1</source>
        <translation type="unfinished">&amp;O %1</translation>
    </message>
    <message>
        <source>Show information about %1</source>
        <translation type="unfinished">Ukázať informácie o %1</translation>
    </message>
    <message>
        <source>About &amp;Qt</source>
        <translation>O &amp;Qt</translation>
    </message>
    <message>
        <source>Show information about Qt</source>
        <translation>Zobrazit informácie o Qt</translation>
    </message>
    <message>
        <source>Modify configuration options for %1</source>
        <translation type="unfinished">Upraviť nastavenia pre %1</translation>
    </message>
    <message>
        <source>Create a new wallet</source>
        <translation type="unfinished">Vytvoriť novú peňaženku</translation>
    </message>
    <message>
        <source>Wallet:</source>
        <translation type="unfinished">Peňaženka:</translation>
    </message>
    <message>
        <source>Network activity disabled.</source>
        <extracomment>A substring of the tooltip.</extracomment>
        <translation type="unfinished">Sieťová aktivita zakázaná.</translation>
    </message>
    <message>
        <source>Proxy is &lt;b&gt;enabled&lt;/b&gt;: %1</source>
        <translation type="unfinished">Proxy sú &lt;b&gt;zapnuté&lt;/b&gt;: %1</translation>
    </message>
    <message>
        <source>Send coins to a Particl address</source>
        <translation>Poslať particl na adresu</translation>
    </message>
    <message>
        <source>Backup wallet to another location</source>
        <translation>Zálohovať peňaženku na iné miesto</translation>
    </message>
    <message>
        <source>Change the passphrase used for wallet encryption</source>
        <translation>Zmeniť heslo použité na šifrovanie peňaženky</translation>
    </message>
    <message>
        <source>&amp;Send</source>
        <translation>&amp;Odoslať</translation>
    </message>
    <message>
        <source>&amp;Receive</source>
        <translation>&amp;Prijať</translation>
    </message>
    <message>
        <source>&amp;Options…</source>
        <translation type="unfinished">M&amp;ožnosti…</translation>
    </message>
    <message>
        <source>&amp;Show / Hide</source>
        <translation>&amp;Zobraziť / Skryť</translation>
    </message>
    <message>
        <source>Show or hide the main Window</source>
        <translation>Zobraziť alebo skryť hlavné okno</translation>
    </message>
    <message>
        <source>&amp;Encrypt Wallet…</source>
        <translation type="unfinished">Zašifrovať p&amp;eňaženku…</translation>
    </message>
    <message>
        <source>Encrypt the private keys that belong to your wallet</source>
        <translation>Zašifruj súkromné kľúče ktoré patria do vašej peňaženky</translation>
    </message>
    <message>
<<<<<<< HEAD
        <source>Sign messages with your Particl addresses to prove you own them</source>
        <translation>Podpísať správu s vašou Particl adresou, aby ste preukázali, že ju vlastníte</translation>
    </message>
    <message>
        <source>Verify messages to ensure they were signed with specified Particl addresses</source>
        <translation>Overiť, či boli správy podpísané uvedenou Particl adresou</translation>
=======
        <source>&amp;Backup Wallet…</source>
        <translation type="unfinished">&amp;Zálohovať peňaženku…</translation>
    </message>
    <message>
        <source>&amp;Change Passphrase…</source>
        <translation type="unfinished">&amp;Zmeniť heslo…</translation>
    </message>
    <message>
        <source>Sign &amp;message…</source>
        <translation type="unfinished">Podpísať &amp;správu…</translation>
    </message>
    <message>
        <source>Sign messages with your Bitcoin addresses to prove you own them</source>
        <translation>Podpísať správu s vašou Bitcoin adresou, aby ste preukázali, že ju vlastníte</translation>
    </message>
    <message>
        <source>&amp;Verify message…</source>
        <translation type="unfinished">O&amp;veriť správu…</translation>
    </message>
    <message>
        <source>Verify messages to ensure they were signed with specified Bitcoin addresses</source>
        <translation>Overiť, či boli správy podpísané uvedenou Bitcoin adresou</translation>
>>>>>>> a46e1783
    </message>
    <message>
        <source>&amp;Load PSBT from file…</source>
        <translation type="unfinished">&amp;Načítať PSBT zo súboru…</translation>
    </message>
    <message>
        <source>Load PSBT from clipboard…</source>
        <translation type="unfinished">Načítať PSBT zo schránky…</translation>
    </message>
    <message>
        <source>Open &amp;URI…</source>
        <translation type="unfinished">Otvoriť &amp;URI…</translation>
    </message>
    <message>
        <source>Close Wallet…</source>
        <translation type="unfinished">Zatvoriť Peňaženku...</translation>
    </message>
    <message>
        <source>Create Wallet…</source>
        <translation type="unfinished">Vytvoriť Peňaženku...</translation>
    </message>
    <message>
        <source>Close All Wallets…</source>
        <translation type="unfinished">Zatvoriť všetky Peňaženky...</translation>
    </message>
    <message>
        <source>&amp;File</source>
        <translation>&amp;Súbor</translation>
    </message>
    <message>
        <source>&amp;Settings</source>
        <translation>&amp;Nastavenia</translation>
    </message>
    <message>
        <source>&amp;Help</source>
        <translation>&amp;Pomoc</translation>
    </message>
    <message>
        <source>Tabs toolbar</source>
        <translation>Lišta nástrojov</translation>
    </message>
    <message>
<<<<<<< HEAD
        <source>Request payments (generates QR codes and particl: URIs)</source>
        <translation type="unfinished">Vyžiadať platby (vygeneruje QR kódy a particl: URI)</translation>
=======
        <source>Syncing Headers (%1%)…</source>
        <translation type="unfinished">Synchronizujú sa hlavičky (%1%)…</translation>
    </message>
    <message>
        <source>Synchronizing with network…</source>
        <translation type="unfinished">Synchronizácia so sieťou…</translation>
    </message>
    <message>
        <source>Indexing blocks on disk…</source>
        <translation type="unfinished">Indexujem bloky na disku…</translation>
    </message>
    <message>
        <source>Processing blocks on disk…</source>
        <translation type="unfinished">Spracovávam bloky na disku…</translation>
    </message>
    <message>
        <source>Reindexing blocks on disk…</source>
        <translation type="unfinished">Pre-indexujem bloky na disku…</translation>
    </message>
    <message>
        <source>Connecting to peers…</source>
        <translation type="unfinished">Pripája sa k partnerom…</translation>
    </message>
    <message>
        <source>Request payments (generates QR codes and bitcoin: URIs)</source>
        <translation type="unfinished">Vyžiadať platby (vygeneruje QR kódy a bitcoin: URI)</translation>
>>>>>>> a46e1783
    </message>
    <message>
        <source>Show the list of used sending addresses and labels</source>
        <translation type="unfinished">Zobraziť zoznam použitých adries odosielateľa a ich popisy</translation>
    </message>
    <message>
        <source>Show the list of used receiving addresses and labels</source>
        <translation type="unfinished">Zobraziť zoznam použitých prijímacích adries a ich popisov</translation>
    </message>
    <message>
        <source>&amp;Command-line options</source>
        <translation type="unfinished">&amp;Možnosti príkazového riadku</translation>
    </message>
    <message numerus="yes">
        <source>Processed %n block(s) of transaction history.</source>
        <translation>
            <numerusform>Spracovaný %n blok transakčnej histórie.</numerusform>
            <numerusform>Spracované %n bloky transakčnej histórie.</numerusform>
            <numerusform>Spracovaných %n blokov transakčnej histórie.</numerusform>
        </translation>
    </message>
    <message>
        <source>%1 behind</source>
        <translation>%1 pozadu</translation>
    </message>
    <message>
        <source>Catching up…</source>
        <translation type="unfinished">Sťahujem…</translation>
    </message>
    <message>
        <source>Last received block was generated %1 ago.</source>
        <translation>Posledný prijatý blok bol vygenerovaný pred: %1.</translation>
    </message>
    <message>
        <source>Transactions after this will not yet be visible.</source>
        <translation>Transakcie po tomto čase ešte nebudú viditeľné.</translation>
    </message>
    <message>
        <source>Error</source>
        <translation>Chyba</translation>
    </message>
    <message>
        <source>Warning</source>
        <translation>Upozornenie</translation>
    </message>
    <message>
        <source>Information</source>
        <translation>Informácie</translation>
    </message>
    <message>
        <source>Up to date</source>
        <translation>Aktualizovaný</translation>
    </message>
    <message>
        <source>Load Partially Signed Particl Transaction</source>
        <translation type="unfinished">Načítať sčasti podpísanú Particl transakciu</translation>
    </message>
    <message>
        <source>Load Partially Signed Particl Transaction from clipboard</source>
        <translation type="unfinished">Načítať čiastočne podpísanú Particl transakciu, ktorú ste skopírovali</translation>
    </message>
    <message>
        <source>Node window</source>
        <translation type="unfinished">Okno uzlov</translation>
    </message>
    <message>
        <source>Open node debugging and diagnostic console</source>
        <translation type="unfinished">Otvor konzolu pre ladenie a diagnostiku uzlu</translation>
    </message>
    <message>
        <source>&amp;Sending addresses</source>
        <translation type="unfinished">&amp;Odosielajúce adresy</translation>
    </message>
    <message>
        <source>&amp;Receiving addresses</source>
        <translation type="unfinished">&amp;Prijímajúce adresy</translation>
    </message>
    <message>
        <source>Open a particl: URI</source>
        <translation type="unfinished">Otvoriť particl: URI</translation>
    </message>
    <message>
        <source>Open Wallet</source>
        <translation type="unfinished">Otvoriť peňaženku</translation>
    </message>
    <message>
        <source>Open a wallet</source>
        <translation type="unfinished">Otvoriť peňaženku</translation>
    </message>
    <message>
        <source>Close wallet</source>
        <translation type="unfinished">Zatvoriť peňaženku</translation>
    </message>
    <message>
        <source>Close all wallets</source>
        <translation type="unfinished">Zatvoriť všetky peňaženky</translation>
    </message>
    <message>
        <source>Show the %1 help message to get a list with possible Particl command-line options</source>
        <translation type="unfinished">Ukáž %1 zoznam možných nastavení Particlu pomocou príkazového riadku</translation>
    </message>
    <message>
        <source>&amp;Mask values</source>
        <translation type="unfinished">&amp;Skryť hodnoty</translation>
    </message>
    <message>
        <source>Mask the values in the Overview tab</source>
        <translation type="unfinished">Skryť hodnoty v karte "Prehľad"</translation>
    </message>
    <message>
        <source>default wallet</source>
        <translation type="unfinished">predvolená peňaženka</translation>
    </message>
    <message>
        <source>No wallets available</source>
        <translation type="unfinished">Nie je dostupná žiadna peňaženka</translation>
    </message>
    <message>
        <source>&amp;Window</source>
        <translation type="unfinished">&amp;Okno</translation>
    </message>
    <message>
        <source>Minimize</source>
        <translation type="unfinished">Minimalizovať</translation>
    </message>
    <message>
        <source>Zoom</source>
        <translation type="unfinished">Priblížiť</translation>
    </message>
    <message>
        <source>Main Window</source>
        <translation type="unfinished">Hlavné okno</translation>
    </message>
    <message>
        <source>%1 client</source>
        <translation type="unfinished">%1 klient</translation>
    </message>
    <message numerus="yes">
        <source>%n active connection(s) to Particl network.</source>
        <extracomment>A substring of the tooltip.</extracomment>
        <translation type="unfinished">
            <numerusform>%n aktívne pripojenie do siete Bitcoin</numerusform>
            <numerusform>%n aktívne pripojenia do siete Bitcoin</numerusform>
            <numerusform>%n aktívnych pripojení do siete Bitcoin</numerusform>
        </translation>
    </message>
    <message>
        <source>Click for more actions.</source>
        <extracomment>A substring of the tooltip. "More actions" are available via the context menu.</extracomment>
        <translation type="unfinished">Kliknite pre viac akcií.</translation>
    </message>
    <message>
        <source>Show Peers tab</source>
        <extracomment>A context menu item. The "Peers tab" is an element of the "Node window".</extracomment>
        <translation type="unfinished">Zobraziť kartu Partneri</translation>
    </message>
    <message>
        <source>Disable network activity</source>
        <extracomment>A context menu item.</extracomment>
        <translation type="unfinished">Zakázať sieťovú aktivitu</translation>
    </message>
    <message>
        <source>Enable network activity</source>
        <extracomment>A context menu item. The network activity was disabled previously.</extracomment>
        <translation type="unfinished">Povoliť sieťovú aktivitu</translation>
    </message>
    <message>
        <source>Error: %1</source>
        <translation type="unfinished">Chyba: %1</translation>
    </message>
    <message>
        <source>Warning: %1</source>
        <translation type="unfinished">Upozornenie: %1</translation>
    </message>
    <message>
        <source>Date: %1
</source>
        <translation type="unfinished">Dátum: %1
</translation>
    </message>
    <message>
        <source>Amount: %1
</source>
        <translation type="unfinished">Suma: %1
</translation>
    </message>
    <message>
        <source>Wallet: %1
</source>
        <translation type="unfinished">Peňaženka: %1
</translation>
    </message>
    <message>
        <source>Type: %1
</source>
        <translation type="unfinished">Typ: %1
</translation>
    </message>
    <message>
        <source>Label: %1
</source>
        <translation type="unfinished">Popis: %1
</translation>
    </message>
    <message>
        <source>Address: %1
</source>
        <translation type="unfinished">Adresa: %1
</translation>
    </message>
    <message>
        <source>Sent transaction</source>
        <translation>Odoslané transakcie</translation>
    </message>
    <message>
        <source>Incoming transaction</source>
        <translation>Prijatá transakcia</translation>
    </message>
    <message>
        <source>HD key generation is &lt;b&gt;enabled&lt;/b&gt;</source>
        <translation type="unfinished">Generovanie HD kľúčov je &lt;b&gt;zapnuté&lt;/b&gt;</translation>
    </message>
    <message>
        <source>HD key generation is &lt;b&gt;disabled&lt;/b&gt;</source>
        <translation type="unfinished">Generovanie HD kľúčov je &lt;b&gt;vypnuté&lt;/b&gt;</translation>
    </message>
    <message>
        <source>Private key &lt;b&gt;disabled&lt;/b&gt;</source>
        <translation type="unfinished">Súkromný kľúč &lt;b&gt;vypnutý&lt;/b&gt;</translation>
    </message>
    <message>
        <source>Wallet is &lt;b&gt;encrypted&lt;/b&gt; and currently &lt;b&gt;unlocked&lt;/b&gt;</source>
        <translation>Peňaženka je &lt;b&gt;zašifrovaná&lt;/b&gt; a momentálne &lt;b&gt;odomknutá&lt;/b&gt;</translation>
    </message>
    <message>
        <source>Wallet is &lt;b&gt;encrypted&lt;/b&gt; and currently &lt;b&gt;locked&lt;/b&gt;</source>
        <translation>Peňaženka je &lt;b&gt;zašifrovaná&lt;/b&gt; a momentálne &lt;b&gt;zamknutá&lt;/b&gt;</translation>
    </message>
    <message>
        <source>Original message:</source>
        <translation type="unfinished">Pôvodná správa:</translation>
    </message>
</context>
<context>
    <name>UnitDisplayStatusBarControl</name>
    <message>
        <source>Unit to show amounts in. Click to select another unit.</source>
        <translation type="unfinished">Jednotka pre zobrazovanie súm. Kliknite pre zvolenie inej jednotky.</translation>
    </message>
</context>
<context>
    <name>CoinControlDialog</name>
    <message>
        <source>Coin Selection</source>
        <translation type="unfinished">Výber mince</translation>
    </message>
    <message>
        <source>Quantity:</source>
        <translation type="unfinished">Množstvo:</translation>
    </message>
    <message>
        <source>Bytes:</source>
        <translation type="unfinished">Bajtov:</translation>
    </message>
    <message>
        <source>Amount:</source>
        <translation type="unfinished">Suma:</translation>
    </message>
    <message>
        <source>Fee:</source>
        <translation type="unfinished">Poplatok:</translation>
    </message>
    <message>
        <source>Dust:</source>
        <translation type="unfinished">Prach:</translation>
    </message>
    <message>
        <source>After Fee:</source>
        <translation type="unfinished">Po poplatku:</translation>
    </message>
    <message>
        <source>Change:</source>
        <translation type="unfinished">Zmena:</translation>
    </message>
    <message>
        <source>(un)select all</source>
        <translation type="unfinished">(ne)vybrať všetko</translation>
    </message>
    <message>
        <source>Tree mode</source>
        <translation type="unfinished">Stromový režim</translation>
    </message>
    <message>
        <source>List mode</source>
        <translation type="unfinished">Zoznamový režim</translation>
    </message>
    <message>
        <source>Amount</source>
        <translation type="unfinished">Suma</translation>
    </message>
    <message>
        <source>Received with label</source>
        <translation type="unfinished">Prijaté s označením</translation>
    </message>
    <message>
        <source>Received with address</source>
        <translation type="unfinished">Prijaté s adresou</translation>
    </message>
    <message>
        <source>Date</source>
        <translation type="unfinished">Dátum</translation>
    </message>
    <message>
        <source>Confirmations</source>
        <translation type="unfinished">Potvrdenia</translation>
    </message>
    <message>
        <source>Confirmed</source>
        <translation type="unfinished">Potvrdené</translation>
    </message>
    <message>
        <source>Copy amount</source>
        <translation type="unfinished">Kopírovať sumu</translation>
    </message>
    <message>
        <source>&amp;Copy address</source>
        <translation type="unfinished">&amp;Kopírovať adresu</translation>
    </message>
    <message>
        <source>Copy &amp;label</source>
        <translation type="unfinished">Kopírovať &amp;popis</translation>
    </message>
    <message>
        <source>Copy &amp;amount</source>
        <translation type="unfinished">Kopírovať &amp;sumu</translation>
    </message>
    <message>
        <source>Copy transaction &amp;ID</source>
        <translation type="unfinished">Kopírovať &amp;ID transakcie</translation>
    </message>
    <message>
        <source>L&amp;ock unspent</source>
        <translation type="unfinished">U&amp;zamknúť neminuté</translation>
    </message>
    <message>
        <source>&amp;Unlock unspent</source>
        <translation type="unfinished">&amp;Odomknúť neminuté</translation>
    </message>
    <message>
        <source>Copy quantity</source>
        <translation type="unfinished">Kopírovať množstvo</translation>
    </message>
    <message>
        <source>Copy fee</source>
        <translation type="unfinished">Kopírovať poplatok</translation>
    </message>
    <message>
        <source>Copy after fee</source>
        <translation type="unfinished">Kopírovať po poplatkoch</translation>
    </message>
    <message>
        <source>Copy bytes</source>
        <translation type="unfinished">Kopírovať bajty</translation>
    </message>
    <message>
        <source>Copy dust</source>
        <translation type="unfinished">Kopírovať prach</translation>
    </message>
    <message>
        <source>Copy change</source>
        <translation type="unfinished">Kopírovať zmenu</translation>
    </message>
    <message>
        <source>(%1 locked)</source>
        <translation type="unfinished">(%1 zamknutých)</translation>
    </message>
    <message>
        <source>yes</source>
        <translation type="unfinished">áno</translation>
    </message>
    <message>
        <source>no</source>
        <translation type="unfinished">nie</translation>
    </message>
    <message>
        <source>This label turns red if any recipient receives an amount smaller than the current dust threshold.</source>
        <translation type="unfinished">Tento popis sčervenie ak ktorýkoľvek príjemca dostane sumu menšiu ako súčasný limit pre "prach".</translation>
    </message>
    <message>
        <source>Can vary +/- %1 satoshi(s) per input.</source>
        <translation type="unfinished">Môže sa líšiť o +/- %1 satoshi(s) pre každý vstup.</translation>
    </message>
    <message>
        <source>(no label)</source>
        <translation type="unfinished">(bez popisu)</translation>
    </message>
    <message>
        <source>change from %1 (%2)</source>
        <translation type="unfinished">zmeniť z %1 (%2)</translation>
    </message>
    <message>
        <source>(change)</source>
        <translation type="unfinished">(zmena)</translation>
    </message>
</context>
<context>
    <name>CreateWalletActivity</name>
    <message>
        <source>Creating Wallet &lt;b&gt;%1&lt;/b&gt;…</source>
        <translation type="unfinished">Vytvára sa peňaženka &lt;b&gt;%1&lt;/b&gt;…</translation>
    </message>
    <message>
        <source>Create wallet failed</source>
        <translation type="unfinished">Vytvorenie peňaženky zlyhalo</translation>
    </message>
    <message>
        <source>Create wallet warning</source>
        <translation type="unfinished">Varovanie vytvárania peňaženky</translation>
    </message>
    <message>
        <source>Can't list signers</source>
        <translation type="unfinished">Nemôžem zobraziť podpisovateľov</translation>
    </message>
</context>
<context>
    <name>OpenWalletActivity</name>
    <message>
        <source>Open wallet failed</source>
        <translation type="unfinished">Otvorenie peňaženky zlyhalo</translation>
    </message>
    <message>
        <source>Open wallet warning</source>
        <translation type="unfinished">Varovanie otvárania peňaženky</translation>
    </message>
    <message>
        <source>default wallet</source>
        <translation type="unfinished">predvolená peňaženka</translation>
    </message>
    <message>
        <source>Opening Wallet &lt;b&gt;%1&lt;/b&gt;…</source>
        <translation type="unfinished">Otvára sa peňaženka &lt;b&gt;%1&lt;/b&gt;…</translation>
    </message>
</context>
<context>
    <name>WalletController</name>
    <message>
        <source>Close wallet</source>
        <translation type="unfinished">Zatvoriť peňaženku</translation>
    </message>
    <message>
        <source>Are you sure you wish to close the wallet &lt;i&gt;%1&lt;/i&gt;?</source>
        <translation type="unfinished">Naozaj chcete zavrieť peňaženku &lt;i&gt;%1&lt;/i&gt;?</translation>
    </message>
    <message>
        <source>Closing the wallet for too long can result in having to resync the entire chain if pruning is enabled.</source>
        <translation type="unfinished">Zatvorenie peňaženky na príliš dlhú dobu môže mať za následok potrebu znova synchronizovať celý reťazec blokov (blockchain) v prípade, že je aktivované redukovanie blokov.</translation>
    </message>
    <message>
        <source>Close all wallets</source>
        <translation type="unfinished">Zatvoriť všetky peňaženky</translation>
    </message>
    <message>
        <source>Are you sure you wish to close all wallets?</source>
        <translation type="unfinished">Naozaj si želáte zatvoriť všetky peňaženky?</translation>
    </message>
</context>
<context>
    <name>CreateWalletDialog</name>
    <message>
        <source>Create Wallet</source>
        <translation type="unfinished">Vytvoriť peňaženku</translation>
    </message>
    <message>
        <source>Wallet Name</source>
        <translation type="unfinished">Názov peňaženky</translation>
    </message>
    <message>
        <source>Wallet</source>
        <translation type="unfinished">Peňaženka</translation>
    </message>
    <message>
        <source>Encrypt the wallet. The wallet will be encrypted with a passphrase of your choice.</source>
        <translation type="unfinished">Zašifrovať peňaženku. Peňaženka bude zašifrovaná frázou, ktoré si zvolíte.</translation>
    </message>
    <message>
        <source>Encrypt Wallet</source>
        <translation type="unfinished">Zašifrovať peňaženku</translation>
    </message>
    <message>
        <source>Advanced Options</source>
        <translation type="unfinished">Rozšírené nastavenia</translation>
    </message>
    <message>
        <source>Disable private keys for this wallet. Wallets with private keys disabled will have no private keys and cannot have an HD seed or imported private keys. This is ideal for watch-only wallets.</source>
        <translation type="unfinished">Vypnúť súkromné kľúče pre túto peňaženku. Peňaženky s vypnutými súkromnými kľúčmi nebudú mať súkromné kľúče a nemôžu mať HD inicializáciu ani importované súkromné kľúče. Toto je ideálne pre peňaženky iba na sledovanie.</translation>
    </message>
    <message>
        <source>Disable Private Keys</source>
        <translation type="unfinished">Vypnúť súkromné kľúče</translation>
    </message>
    <message>
        <source>Make a blank wallet. Blank wallets do not initially have private keys or scripts. Private keys and addresses can be imported, or an HD seed can be set, at a later time.</source>
        <translation type="unfinished">Vytvoriť prázdnu peňaženku. Prázdne peňaženky na začiatku nemajú žiadne súkromné kľúče ani skripty. Neskôr môžu byť importované súkromné kľúče a adresy alebo nastavená HD inicializácia.</translation>
    </message>
    <message>
        <source>Make Blank Wallet</source>
        <translation type="unfinished">Vytvoriť prázdnu peňaženku</translation>
    </message>
    <message>
        <source>Use descriptors for scriptPubKey management</source>
        <translation type="unfinished">Na správu scriptPubKey používajte deskriptory</translation>
    </message>
    <message>
        <source>Descriptor Wallet</source>
        <translation type="unfinished">Peňaženka deskriptora</translation>
    </message>
    <message>
        <source>Use an external signing device such as a hardware wallet. Configure the external signer script in wallet preferences first.</source>
        <translation type="unfinished">Použiť externé podpisovacie zariadenie ako napr. hardvérová peňaženka. Nastavte najprv externý skript podpisovateľa v nastaveniach peňaženky.</translation>
    </message>
    <message>
        <source>External signer</source>
        <translation type="unfinished">Externý podpisovateľ</translation>
    </message>
    <message>
        <source>Create</source>
        <translation type="unfinished">Vytvoriť</translation>
    </message>
    <message>
        <source>Compiled without sqlite support (required for descriptor wallets)</source>
        <translation type="unfinished">Zostavené bez podpory sqlite (povinné pre peňaženky deskriptorov)</translation>
    </message>
    <message>
        <source>Compiled without external signing support (required for external signing)</source>
        <extracomment>"External signing" means using devices such as hardware wallets.</extracomment>
        <translation type="unfinished">Skompilované bez podpory externého podpisovania (potrebné pre externé podpisovanie)</translation>
    </message>
</context>
<context>
    <name>EditAddressDialog</name>
    <message>
        <source>Edit Address</source>
        <translation>Upraviť adresu</translation>
    </message>
    <message>
        <source>&amp;Label</source>
        <translation>&amp;Popis</translation>
    </message>
    <message>
        <source>The label associated with this address list entry</source>
        <translation type="unfinished">Popis spojený s týmto záznamom v adresári</translation>
    </message>
    <message>
        <source>The address associated with this address list entry. This can only be modified for sending addresses.</source>
        <translation type="unfinished">Adresa spojená s týmto záznamom v adresári. Možno upravovať len pre odosielajúce adresy.</translation>
    </message>
    <message>
        <source>&amp;Address</source>
        <translation>&amp;Adresa</translation>
    </message>
    <message>
        <source>New sending address</source>
        <translation type="unfinished">Nová adresa pre odoslanie</translation>
    </message>
    <message>
        <source>Edit receiving address</source>
        <translation type="unfinished">Upraviť prijímajúcu adresu</translation>
    </message>
    <message>
        <source>Edit sending address</source>
        <translation type="unfinished">Upraviť odosielaciu adresu</translation>
    </message>
    <message>
        <source>The entered address "%1" is not a valid Particl address.</source>
        <translation type="unfinished">Vložená adresa "%1" nieje platnou adresou Particl.</translation>
    </message>
    <message>
        <source>Address "%1" already exists as a receiving address with label "%2" and so cannot be added as a sending address.</source>
        <translation type="unfinished">Adresa "%1" už existuje ako prijímacia adresa s označením "%2" .Nemôže tak byť pridaná ako odosielacia adresa.</translation>
    </message>
    <message>
        <source>The entered address "%1" is already in the address book with label "%2".</source>
        <translation type="unfinished">Zadaná adresa "%1" sa už nachádza v zozname adries s označením "%2".</translation>
    </message>
    <message>
        <source>Could not unlock wallet.</source>
        <translation type="unfinished">Nepodarilo sa odomknúť peňaženku.</translation>
    </message>
    <message>
        <source>New key generation failed.</source>
        <translation type="unfinished">Generovanie nového kľúča zlyhalo.</translation>
    </message>
</context>
<context>
    <name>FreespaceChecker</name>
    <message>
        <source>A new data directory will be created.</source>
        <translation>Bude vytvorený nový dátový adresár.</translation>
    </message>
    <message>
        <source>name</source>
        <translation>názov</translation>
    </message>
    <message>
        <source>Directory already exists. Add %1 if you intend to create a new directory here.</source>
        <translation>Priečinok už existuje. Pridajte "%1", ak tu chcete vytvoriť nový priečinok.</translation>
    </message>
    <message>
        <source>Path already exists, and is not a directory.</source>
        <translation>Cesta už existuje a nie je to adresár.</translation>
    </message>
    <message>
        <source>Cannot create data directory here.</source>
        <translation>Tu nemôžem vytvoriť dátový adresár.</translation>
    </message>
</context>
<context>
    <name>Intro</name>
    <message>
        <source>%1 GB of free space available</source>
        <translation type="unfinished">%1 GB voľného miesta</translation>
    </message>
    <message>
        <source>(of %1 GB needed)</source>
        <translation type="unfinished">(z %1 GB potrebných)</translation>
    </message>
    <message>
        <source>(%1 GB needed for full chain)</source>
        <translation type="unfinished">(%1 GB potrebných pre plný reťazec)</translation>
    </message>
    <message>
        <source>At least %1 GB of data will be stored in this directory, and it will grow over time.</source>
        <translation type="unfinished">V tejto zložke bude uložených aspoň %1 GB dát a postupom času sa bude zväčšovať.</translation>
    </message>
    <message>
        <source>Approximately %1 GB of data will be stored in this directory.</source>
        <translation type="unfinished">Približne %1 GB dát bude uložených v tejto zložke.</translation>
    </message>
    <message numerus="yes">
        <source>(sufficient to restore backups %n day(s) old)</source>
        <extracomment>Explanatory text on the capability of the current prune target.</extracomment>
        <translation type="unfinished">
            <numerusform>(dostatočné pre obnovenie záloh %n deň starých)</numerusform>
            <numerusform>(dostatočné pre obnovenie záloh %n dni staré)</numerusform>
            <numerusform>(dostatočné pre obnovenie záloh %n dní starých)</numerusform>
        </translation>
    </message>
    <message>
        <source>%1 will download and store a copy of the Particl block chain.</source>
        <translation type="unfinished">%1 bude sťahovať kopiu reťazca blokov.</translation>
    </message>
    <message>
        <source>The wallet will also be stored in this directory.</source>
        <translation type="unfinished">Tvoja peňaženka bude uložena tiež v tomto adresári.</translation>
    </message>
    <message>
        <source>Error: Specified data directory "%1" cannot be created.</source>
        <translation type="unfinished">Chyba: Zadaný priečinok pre dáta "%1" nemôže byť vytvorený.</translation>
    </message>
    <message>
        <source>Error</source>
        <translation>Chyba</translation>
    </message>
    <message>
        <source>Welcome</source>
        <translation>Vitajte</translation>
    </message>
    <message>
        <source>Welcome to %1.</source>
        <translation type="unfinished">Vitajte v %1</translation>
    </message>
    <message>
        <source>As this is the first time the program is launched, you can choose where %1 will store its data.</source>
        <translation type="unfinished">Keďže toto je prvé spustenie programu, môžete si vybrať, kam %1 bude ukladať vaše údaje.</translation>
    </message>
    <message>
        <source>When you click OK, %1 will begin to download and process the full %4 block chain (%2GB) starting with the earliest transactions in %3 when %4 initially launched.</source>
        <translation type="unfinished">Hneď po stlačení OK, začne %1 sťahovať a spracovávať celý %4 blockchain (%2G B), začínajúc najaktuálnejšími transakciami z roku %3, kedy bol %4 spustený.</translation>
    </message>
    <message>
        <source>Limit block chain storage to</source>
        <translation type="unfinished">Obmedziť veľkosť reťazca blokov na</translation>
    </message>
    <message>
        <source>Reverting this setting requires re-downloading the entire blockchain. It is faster to download the full chain first and prune it later. Disables some advanced features.</source>
        <translation type="unfinished">Zvrátenie tohto nastavenia vyžaduje opätovné stiahnutie celého reťazca blokov. Je rýchlejšie najprv stiahnuť celý reťazec blokov a potom ho redukovať neskôr. Vypne niektoré pokročilé funkcie.</translation>
    </message>
    <message>
        <source>This initial synchronisation is very demanding, and may expose hardware problems with your computer that had previously gone unnoticed. Each time you run %1, it will continue downloading where it left off.</source>
        <translation type="unfinished">Prvá synchronizácia je veľmi náročná a môžu sa tak vďaka nej začat na Vašom počítači prejavovať doteraz skryté hardwarové problémy. Vždy, keď spustíte %1, bude sťahovanie pokračovať tam, kde naposledy skončilo.</translation>
    </message>
    <message>
        <source>If you have chosen to limit block chain storage (pruning), the historical data must still be downloaded and processed, but will be deleted afterward to keep your disk usage low.</source>
        <translation type="unfinished">Ak ste obmedzili úložný priestor pre reťazec blokov (t.j. redukovanie), tak sa historické dáta síce stiahnu a spracujú, ale následne sa zasa zmažú, aby nezaberali na disku miesto.</translation>
    </message>
    <message>
        <source>Use the default data directory</source>
        <translation>Použiť predvolený dátový adresár</translation>
    </message>
    <message>
        <source>Use a custom data directory:</source>
        <translation>Použiť vlastný dátový adresár:</translation>
    </message>
</context>
<context>
    <name>HelpMessageDialog</name>
    <message>
        <source>version</source>
        <translation type="unfinished">verzia</translation>
    </message>
    <message>
        <source>About %1</source>
        <translation type="unfinished">O %1</translation>
    </message>
    <message>
        <source>Command-line options</source>
        <translation type="unfinished">Voľby príkazového riadku</translation>
    </message>
</context>
<context>
    <name>ShutdownWindow</name>
    <message>
        <source>%1 is shutting down…</source>
        <translation type="unfinished">%1 sa vypína…</translation>
    </message>
    <message>
        <source>Do not shut down the computer until this window disappears.</source>
        <translation type="unfinished">Nevypínajte počítač kým toto okno nezmizne.</translation>
    </message>
</context>
<context>
    <name>ModalOverlay</name>
    <message>
        <source>Form</source>
        <translation type="unfinished">Formulár</translation>
    </message>
    <message>
        <source>Recent transactions may not yet be visible, and therefore your wallet's balance might be incorrect. This information will be correct once your wallet has finished synchronizing with the particl network, as detailed below.</source>
        <translation type="unfinished">Nedávne transakcie nemusia byť ešte viditeľné preto môže byť zostatok vo vašej peňaženke nesprávny. Táto informácia bude správna keď sa dokončí synchronizovanie peňaženky so sieťou particl, ako je rozpísané nižšie.</translation>
    </message>
    <message>
        <source>Attempting to spend particl that are affected by not-yet-displayed transactions will not be accepted by the network.</source>
        <translation type="unfinished">Pokus o minutie particlov, ktoré sú ovplyvnené ešte nezobrazenými transakciami, nebude sieťou akceptovaný.</translation>
    </message>
    <message>
        <source>Number of blocks left</source>
        <translation type="unfinished">Počet zostávajúcich blokov</translation>
    </message>
    <message>
        <source>Unknown…</source>
        <translation type="unfinished">Neznámy…</translation>
    </message>
    <message>
        <source>calculating…</source>
        <translation type="unfinished">počíta sa…</translation>
    </message>
    <message>
        <source>Last block time</source>
        <translation type="unfinished">Čas posledného bloku</translation>
    </message>
    <message>
        <source>Progress</source>
        <translation type="unfinished">Postup synchronizácie</translation>
    </message>
    <message>
        <source>Progress increase per hour</source>
        <translation type="unfinished">Prírastok postupu za hodinu</translation>
    </message>
    <message>
        <source>Estimated time left until synced</source>
        <translation type="unfinished">Odhadovaný čas do ukončenia synchronizácie</translation>
    </message>
    <message>
        <source>Hide</source>
        <translation type="unfinished">Skryť</translation>
    </message>
    <message>
        <source>Esc</source>
        <translation type="unfinished">Esc - úniková klávesa</translation>
    </message>
    <message>
        <source>%1 is currently syncing.  It will download headers and blocks from peers and validate them until reaching the tip of the block chain.</source>
        <translation type="unfinished">%1 sa práve synchronizuje. Sťahujú sa hlavičky a bloky od partnerov. Tie sa budú sa overovať až sa kompletne overí celý reťazec blokov (blockchain).</translation>
    </message>
    <message>
        <source>Unknown. Syncing Headers (%1, %2%)…</source>
        <translation type="unfinished">Neznámy. Synchronizujú sa hlavičky (%1, %2%)…</translation>
    </message>
</context>
<context>
    <name>OpenURIDialog</name>
    <message>
        <source>Open particl URI</source>
        <translation type="unfinished">Otvoriť particl URI</translation>
    </message>
    </context>
<context>
    <name>OptionsDialog</name>
    <message>
        <source>Options</source>
        <translation>Možnosti</translation>
    </message>
    <message>
        <source>&amp;Main</source>
        <translation>&amp;Hlavné</translation>
    </message>
    <message>
        <source>Automatically start %1 after logging in to the system.</source>
        <translation type="unfinished">Automaticky spustiť %1 pri spustení systému.</translation>
    </message>
    <message>
        <source>&amp;Start %1 on system login</source>
        <translation type="unfinished">&amp;Spustiť %1 pri prihlásení</translation>
    </message>
    <message>
        <source>Enabling pruning significantly reduces the disk space required to store transactions. All blocks are still fully validated. Reverting this setting requires re-downloading the entire blockchain.</source>
        <translation type="unfinished">Zapnutie redukovania rapídne zníži priestor potrebný pre uloženie transakcií. Všetky bloky sú plne overované. Zvrátenie tohto nastavenia vyžaduje následné stiahnutie celého reťazca blokov.</translation>
    </message>
    <message>
        <source>Size of &amp;database cache</source>
        <translation type="unfinished">Veľkosť vyrovnávacej pamäti &amp;databázy</translation>
    </message>
    <message>
        <source>Number of script &amp;verification threads</source>
        <translation type="unfinished">Počet &amp;vlákien overujúcich skript</translation>
    </message>
    <message>
        <source>IP address of the proxy (e.g. IPv4: 127.0.0.1 / IPv6: ::1)</source>
        <translation type="unfinished">IP adresy proxy (napr. IPv4: 127.0.0.1 / IPv6: ::1)</translation>
    </message>
    <message>
        <source>Shows if the supplied default SOCKS5 proxy is used to reach peers via this network type.</source>
        <translation type="unfinished">Ukazuje, či sa zadaná východzia SOCKS5 proxy používa k pripojovaniu k peerom v rámci tohto typu siete.</translation>
    </message>
    <message>
        <source>Minimize instead of exit the application when the window is closed. When this option is enabled, the application will be closed only after selecting Exit in the menu.</source>
        <translation type="unfinished">Minimalizovať namiesto ukončenia aplikácie keď sa okno zavrie. Keď je zvolená táto možnosť, aplikácia sa zavrie len po zvolení Ukončiť v menu.</translation>
    </message>
    <message>
        <source>Third party URLs (e.g. a block explorer) that appear in the transactions tab as context menu items. %s in the URL is replaced by transaction hash. Multiple URLs are separated by vertical bar |.</source>
        <translation type="unfinished">URL tretích strán (napr. prehliadač blockchain) ktoré sa zobrazujú v záložke transakcií ako položky kontextového menu. %s v URL je nahradené hash-om transakcie. Viaceré URL sú oddelené zvislou čiarou |.</translation>
    </message>
    <message>
        <source>Open the %1 configuration file from the working directory.</source>
        <translation type="unfinished">Otvorte konfiguračný súbor %1 s pracovného adresára.</translation>
    </message>
    <message>
        <source>Open Configuration File</source>
        <translation type="unfinished">Otvoriť konfiguračný súbor</translation>
    </message>
    <message>
        <source>Reset all client options to default.</source>
        <translation>Vynulovať všetky voľby klienta na predvolené.</translation>
    </message>
    <message>
        <source>&amp;Reset Options</source>
        <translation>&amp;Vynulovať voľby</translation>
    </message>
    <message>
        <source>&amp;Network</source>
        <translation>&amp;Sieť</translation>
    </message>
    <message>
        <source>Prune &amp;block storage to</source>
        <translation type="unfinished">Redukovať priestor pre &amp;bloky na</translation>
    </message>
    <message>
        <source>Reverting this setting requires re-downloading the entire blockchain.</source>
        <translation type="unfinished">Obnovenie tohto nastavenia vyžaduje opätovné stiahnutie celého blockchainu.</translation>
    </message>
    <message>
        <source>(0 = auto, &lt;0 = leave that many cores free)</source>
        <translation type="unfinished">(0 = auto, &lt;0 = toľko jadier nechať  voľných)</translation>
    </message>
    <message>
        <source>W&amp;allet</source>
        <translation type="unfinished">&amp;Peňaženka</translation>
    </message>
    <message>
        <source>Enable coin &amp;control features</source>
        <translation type="unfinished">Povoliť možnosti &amp;kontroly mincí</translation>
    </message>
    <message>
        <source>If you disable the spending of unconfirmed change, the change from a transaction cannot be used until that transaction has at least one confirmation. This also affects how your balance is computed.</source>
        <translation type="unfinished">Ak vypnete míňanie nepotvrdeného výdavku, tak výdavok z transakcie bude možné použiť, až keď daná transakcia bude mať aspoň jedno potvrdenie. Toto má vplyv aj na výpočet vášho zostatku.</translation>
    </message>
    <message>
        <source>&amp;Spend unconfirmed change</source>
        <translation type="unfinished">&amp;Minúť nepotvrdený výdavok</translation>
    </message>
    <message>
<<<<<<< HEAD
        <source>Automatically open the Particl client port on the router. This only works when your router supports UPnP and it is enabled.</source>
        <translation>Automaticky otvorit port pre Particl na routeri. Toto funguje len ak router podporuje UPnP a je táto podpora aktivovaná.</translation>
=======
        <source>External Signer (e.g. hardware wallet)</source>
        <translation type="unfinished">Externý podpisovateľ (napr. hardvérová peňaženka)</translation>
    </message>
    <message>
        <source>&amp;External signer script path</source>
        <translation type="unfinished">Cesta k &amp;externému skriptu podpisovateľa</translation>
    </message>
    <message>
        <source>Full path to a Bitcoin Core compatible script (e.g. C:\Downloads\hwi.exe or /Users/you/Downloads/hwi.py). Beware: malware can steal your coins!</source>
        <translation type="unfinished">Plná cesta k skriptu kompatibilnému s Bitcoin Core (napr. C:\Downloads\hwi.exe alebo /Users/Vy/Stahovania/hwi.py). Pozor: škodlivé programy môžu ukradnúť vaše mince!</translation>
    </message>
    <message>
        <source>Automatically open the Bitcoin client port on the router. This only works when your router supports UPnP and it is enabled.</source>
        <translation>Automaticky otvoriť port pre Bitcoin na routeri. Toto funguje len ak router podporuje UPnP a je táto podpora aktivovaná.</translation>
>>>>>>> a46e1783
    </message>
    <message>
        <source>Map port using &amp;UPnP</source>
        <translation>Mapovať port pomocou &amp;UPnP</translation>
    </message>
    <message>
        <source>Automatically open the Bitcoin client port on the router. This only works when your router supports NAT-PMP and it is enabled. The external port could be random.</source>
        <translation type="unfinished">Automaticky otvoriť port pre Bitcoin na routeri. Toto funguje len ak router podporuje NAT-PMP a je táto podpora aktivovaná. Externý port môže byť náhodný.</translation>
    </message>
    <message>
        <source>Map port using NA&amp;T-PMP</source>
        <translation type="unfinished">Mapovať port pomocou NA&amp;T-PMP</translation>
    </message>
    <message>
        <source>Accept connections from outside.</source>
        <translation type="unfinished">Prijať spojenia zvonku.</translation>
    </message>
    <message>
        <source>Allow incomin&amp;g connections</source>
        <translation type="unfinished">Povoliť prichá&amp;dzajúce spojenia</translation>
    </message>
    <message>
        <source>Connect to the Particl network through a SOCKS5 proxy.</source>
        <translation type="unfinished">Pripojiť do siete Particl cez proxy server SOCKS5.</translation>
    </message>
    <message>
        <source>&amp;Connect through SOCKS5 proxy (default proxy):</source>
        <translation type="unfinished">&amp;Pripojiť cez proxy server SOCKS5 (predvolený proxy):</translation>
    </message>
    <message>
        <source>Port of the proxy (e.g. 9050)</source>
        <translation>Port proxy (napr. 9050)</translation>
    </message>
    <message>
        <source>Used for reaching peers via:</source>
        <translation type="unfinished">Použité pre získavanie peerov cez:</translation>
    </message>
    <message>
        <source>&amp;Window</source>
        <translation>&amp;Okno</translation>
    </message>
    <message>
        <source>Show the icon in the system tray.</source>
        <translation type="unfinished">Zobraziť ikonu v systémovej lište.</translation>
    </message>
    <message>
        <source>&amp;Show tray icon</source>
        <translation type="unfinished">Zobraziť ikonu v obla&amp;sti oznámení</translation>
    </message>
    <message>
        <source>Show only a tray icon after minimizing the window.</source>
        <translation>Zobraziť len ikonu na lište po minimalizovaní okna.</translation>
    </message>
    <message>
        <source>&amp;Minimize to the tray instead of the taskbar</source>
        <translation>&amp;Zobraziť len ikonu na lište po minimalizovaní okna.</translation>
    </message>
    <message>
        <source>M&amp;inimize on close</source>
        <translation>M&amp;inimalizovať pri zatvorení</translation>
    </message>
    <message>
        <source>&amp;Display</source>
        <translation>&amp;Zobrazenie</translation>
    </message>
    <message>
        <source>User Interface &amp;language:</source>
        <translation>&amp;Jazyk užívateľského rozhrania:</translation>
    </message>
    <message>
        <source>The user interface language can be set here. This setting will take effect after restarting %1.</source>
        <translation type="unfinished">Jazyk uživateľského rozhrania sa dá nastaviť tu. Toto nastavenie sa uplatní až po reštarte %1.</translation>
    </message>
    <message>
        <source>&amp;Unit to show amounts in:</source>
        <translation>&amp;Zobrazovať hodnoty v jednotkách:</translation>
    </message>
    <message>
        <source>Choose the default subdivision unit to show in the interface and when sending coins.</source>
        <translation>Zvoľte ako deliť particl pri zobrazovaní pri platbách a užívateľskom rozhraní.</translation>
    </message>
    <message>
        <source>Whether to show coin control features or not.</source>
        <translation type="unfinished">Či zobrazovať možnosti kontroly mincí alebo nie.</translation>
    </message>
    <message>
        <source>Connect to the Particl network through a separate SOCKS5 proxy for Tor onion services.</source>
        <translation type="unfinished">Pripojiť k Particl sieti skrz samostatnú SOCKS5 proxy pre službu Tor.</translation>
    </message>
    <message>
        <source>Use separate SOCKS&amp;5 proxy to reach peers via Tor onion services:</source>
        <translation type="unfinished">Použiť samostatný SOCKS&amp;5 proxy server na nadviazanie spojenia s peer-mi cez službu Tor:</translation>
    </message>
    <message>
        <source>&amp;Third party transaction URLs</source>
        <translation type="unfinished">URL transakcií tretích strán</translation>
    </message>
    <message>
        <source>Monospaced font in the Overview tab:</source>
        <translation type="unfinished">Písmo s pevnou šírkou na karte Prehľad:</translation>
    </message>
    <message>
        <source>embedded "%1"</source>
        <translation type="unfinished">zabudovaný "%1"</translation>
    </message>
    <message>
        <source>closest matching "%1"</source>
        <translation type="unfinished">najbližší zodpovedajúci "%1"</translation>
    </message>
    <message>
        <source>Options set in this dialog are overridden by the command line or in the configuration file:</source>
        <translation type="unfinished">Voľby nastavené v tomto dialógovom okne sú prepísané príkazovým riadkom alebo konfiguračným súborom:</translation>
    </message>
    <message>
        <source>&amp;Cancel</source>
        <translation>&amp;Zrušiť</translation>
    </message>
    <message>
        <source>Compiled without external signing support (required for external signing)</source>
        <extracomment>"External signing" means using devices such as hardware wallets.</extracomment>
        <translation type="unfinished">Skompilované bez podpory externého podpisovania (potrebné pre externé podpisovanie)</translation>
    </message>
    <message>
        <source>default</source>
        <translation>predvolené</translation>
    </message>
    <message>
        <source>none</source>
        <translation type="unfinished">žiadne</translation>
    </message>
    <message>
        <source>Confirm options reset</source>
        <translation>Potvrdiť obnovenie možností</translation>
    </message>
    <message>
        <source>Client restart required to activate changes.</source>
        <translation type="unfinished">Reštart klienta potrebný pre aktivovanie zmien.</translation>
    </message>
    <message>
        <source>Client will be shut down. Do you want to proceed?</source>
        <translation type="unfinished">Klient bude vypnutý, chcete pokračovať?</translation>
    </message>
    <message>
        <source>Configuration options</source>
        <translation type="unfinished">Možnosti nastavenia</translation>
    </message>
    <message>
        <source>The configuration file is used to specify advanced user options which override GUI settings. Additionally, any command-line options will override this configuration file.</source>
        <translation type="unfinished">Konfiguračný súbor slúži k nastavovaniu užívateľsky pokročilých možností, ktoré majú prednosť pred konfiguráciou z grafického rozhrania. Parametre z príkazového riadka však majú pred konfiguračným súborom prednosť.</translation>
    </message>
    <message>
        <source>Error</source>
        <translation type="unfinished">Chyba</translation>
    </message>
    <message>
        <source>The configuration file could not be opened.</source>
        <translation type="unfinished">Konfiguračný súbor nejde otvoriť.</translation>
    </message>
    <message>
        <source>This change would require a client restart.</source>
        <translation type="unfinished">Táto zmena by vyžadovala reštart klienta.</translation>
    </message>
    <message>
        <source>The supplied proxy address is invalid.</source>
        <translation>Zadaná proxy adresa je neplatná.</translation>
    </message>
</context>
<context>
    <name>OverviewPage</name>
    <message>
        <source>Form</source>
        <translation>Formulár</translation>
    </message>
    <message>
        <source>The displayed information may be out of date. Your wallet automatically synchronizes with the Particl network after a connection is established, but this process has not completed yet.</source>
        <translation>Zobrazené informácie môžu byť neaktuálne. Vaša peňaženka sa automaticky synchronizuje so sieťou Particl po nadviazaní spojenia, ale tento proces ešte nie je ukončený.</translation>
    </message>
    <message>
        <source>Watch-only:</source>
        <translation type="unfinished">Iba sledované:</translation>
    </message>
    <message>
        <source>Available:</source>
        <translation type="unfinished">Dostupné:</translation>
    </message>
    <message>
        <source>Your current spendable balance</source>
        <translation>Váš aktuálny disponibilný zostatok</translation>
    </message>
    <message>
        <source>Pending:</source>
        <translation type="unfinished">Čakajúce potvrdenie:</translation>
    </message>
    <message>
        <source>Total of transactions that have yet to be confirmed, and do not yet count toward the spendable balance</source>
        <translation>Suma transakcií ktoré ešte neboli potvrdené a ešte sa nepočítajú do disponibilného zostatku</translation>
    </message>
    <message>
        <source>Immature:</source>
        <translation>Nezrelé:</translation>
    </message>
    <message>
        <source>Mined balance that has not yet matured</source>
        <translation>Vytvorený zostatok ktorý ešte nedosiahol zrelosť</translation>
    </message>
    <message>
        <source>Balances</source>
        <translation type="unfinished">Stav účtu</translation>
    </message>
    <message>
        <source>Total:</source>
        <translation>Celkovo:</translation>
    </message>
    <message>
        <source>Your current total balance</source>
        <translation>Váš súčasný celkový zostatok</translation>
    </message>
    <message>
        <source>Your current balance in watch-only addresses</source>
        <translation type="unfinished">Váš celkový zostatok pre adresy ktoré sa iba sledujú</translation>
    </message>
    <message>
        <source>Spendable:</source>
        <translation type="unfinished">Použiteľné:</translation>
    </message>
    <message>
        <source>Recent transactions</source>
        <translation type="unfinished">Nedávne transakcie</translation>
    </message>
    <message>
        <source>Unconfirmed transactions to watch-only addresses</source>
        <translation type="unfinished">Nepotvrdené transakcie pre adresy ktoré sa iba sledujú</translation>
    </message>
    <message>
        <source>Mined balance in watch-only addresses that has not yet matured</source>
        <translation type="unfinished">Vyťažená suma pre adresy ktoré sa iba sledujú ale ešte nie je dozretá</translation>
    </message>
    <message>
        <source>Current total balance in watch-only addresses</source>
        <translation type="unfinished">Aktuálny celkový zostatok pre adries ktoré sa iba sledujú</translation>
    </message>
    <message>
        <source>Privacy mode activated for the Overview tab. To unmask the values, uncheck Settings-&gt;Mask values.</source>
        <translation type="unfinished">Na karte "Prehľad" je aktivovaný súkromný mód, pre odkrytie hodnôt odškrtnite v nastaveniach "Skryť hodnoty"</translation>
    </message>
</context>
<context>
    <name>PSBTOperationsDialog</name>
    <message>
        <source>Dialog</source>
        <translation type="unfinished">Dialóg</translation>
    </message>
    <message>
        <source>Sign Tx</source>
        <translation type="unfinished">Podpísať transakciu</translation>
    </message>
    <message>
        <source>Broadcast Tx</source>
        <translation type="unfinished">Odoslať transakciu</translation>
    </message>
    <message>
        <source>Copy to Clipboard</source>
        <translation type="unfinished">Skopírovať</translation>
    </message>
    <message>
        <source>Save…</source>
        <translation type="unfinished">Uložiť…</translation>
    </message>
    <message>
        <source>Close</source>
        <translation type="unfinished">Zatvoriť</translation>
    </message>
    <message>
        <source>Failed to load transaction: %1</source>
        <translation type="unfinished">Nepodarilo sa načítať transakciu: %1</translation>
    </message>
    <message>
        <source>Failed to sign transaction: %1</source>
        <translation type="unfinished">Nepodarilo sa podpísať transakciu: %1</translation>
    </message>
    <message>
        <source>Could not sign any more inputs.</source>
        <translation type="unfinished">Nie je možné podpísať žiadne ďalšie vstupy.</translation>
    </message>
    <message>
        <source>Signed %1 inputs, but more signatures are still required.</source>
        <translation type="unfinished">Podpísaných %1 vstupov, no ešte sú požadované ďalšie podpisy.</translation>
    </message>
    <message>
        <source>Signed transaction successfully. Transaction is ready to broadcast.</source>
        <translation type="unfinished">Transakcia bola úspešne podpísaná a je pripravená na odoslanie.</translation>
    </message>
    <message>
        <source>Unknown error processing transaction.</source>
        <translation type="unfinished">Neznáma chyba pri spracovávaní transakcie</translation>
    </message>
    <message>
        <source>Transaction broadcast successfully! Transaction ID: %1</source>
        <translation type="unfinished">Transakcia bola úspešne odoslaná! ID transakcie: %1</translation>
    </message>
    <message>
        <source>Transaction broadcast failed: %1</source>
        <translation type="unfinished">Odosielanie transakcie zlyhalo: %1</translation>
    </message>
    <message>
        <source>PSBT copied to clipboard.</source>
        <translation type="unfinished">PSBT bola skopírovaná.</translation>
    </message>
    <message>
        <source>Save Transaction Data</source>
        <translation type="unfinished">Uložiť údaje z transakcie</translation>
    </message>
    <message>
        <source>Partially Signed Transaction (Binary)</source>
        <extracomment>Expanded name of the binary PSBT file format. See: BIP 174.</extracomment>
        <translation type="unfinished">Čiastočne podpísaná transakcia (binárna)</translation>
    </message>
    <message>
        <source>PSBT saved to disk.</source>
        <translation type="unfinished">PSBT bola uložená na disk.</translation>
    </message>
    <message>
        <source> * Sends %1 to %2</source>
        <translation type="unfinished">* Pošle %1 do %2</translation>
    </message>
    <message>
        <source>Unable to calculate transaction fee or total transaction amount.</source>
        <translation type="unfinished">Nepodarilo sa vypočítať poplatok za transakciu alebo celkovú sumu transakcie.</translation>
    </message>
    <message>
        <source>Pays transaction fee: </source>
        <translation type="unfinished">Zaplatí poplatok za transakciu:</translation>
    </message>
    <message>
        <source>Total Amount</source>
        <translation type="unfinished">Celková suma</translation>
    </message>
    <message>
        <source>or</source>
        <translation type="unfinished">alebo</translation>
    </message>
    <message>
        <source>Transaction has %1 unsigned inputs.</source>
        <translation type="unfinished">Transakcia má %1 nepodpísaných vstupov.</translation>
    </message>
    <message>
        <source>Transaction is missing some information about inputs.</source>
        <translation type="unfinished">Transakcii chýbajú niektoré informácie o vstupoch.</translation>
    </message>
    <message>
        <source>Transaction still needs signature(s).</source>
        <translation type="unfinished">Transakcii stále chýbajú podpis(y).</translation>
    </message>
    <message>
        <source>(But this wallet cannot sign transactions.)</source>
        <translation type="unfinished">(Ale táto peňaženka nemôže podpisovať transakcie)</translation>
    </message>
    <message>
        <source>(But this wallet does not have the right keys.)</source>
        <translation type="unfinished">(Ale táto peňaženka nemá správne kľúče)</translation>
    </message>
    <message>
        <source>Transaction is fully signed and ready for broadcast.</source>
        <translation type="unfinished">Transakcia je plne podpísaná a je pripravená na odoslanie.</translation>
    </message>
    <message>
        <source>Transaction status is unknown.</source>
        <translation type="unfinished">Status transakcie je neznámy.</translation>
    </message>
</context>
<context>
    <name>PaymentServer</name>
    <message>
        <source>Payment request error</source>
        <translation type="unfinished">Chyba pri vyžiadaní platby</translation>
    </message>
    <message>
        <source>Cannot start particl: click-to-pay handler</source>
        <translation type="unfinished">Nemôžeme spustiť Particl: obsluha click-to-pay</translation>
    </message>
    <message>
        <source>URI handling</source>
        <translation type="unfinished">URI manipulácia</translation>
    </message>
    <message>
        <source>'particl://' is not a valid URI. Use 'particl:' instead.</source>
        <translation type="unfinished">'particl://' je neplatná URI. Použite 'particl:'</translation>
    </message>
    <message>
<<<<<<< HEAD
        <source>URI cannot be parsed! This can be caused by an invalid Particl address or malformed URI parameters.</source>
        <translation type="unfinished">URI sa nedá analyzovať! To môže byť spôsobené neplatnou Particl adresou alebo zle nastavenými vlastnosťami URI.</translation>
=======
        <source>Cannot process payment request because BIP70 is not supported.
Due to widespread security flaws in BIP70 it's strongly recommended that any merchant instructions to switch wallets be ignored.
If you are receiving this error you should request the merchant provide a BIP21 compatible URI.</source>
        <translation type="unfinished">Nemôžem spracovať platbu pretože BIP70 nie je podporovaný.
Kvôli bezpečnostným chybám v BIP70 sa odporúča ignorovať pokyny obchodníka na prepnutie peňaženky.
Ak ste dostali túto chybu mali by ste požiadať obchodníka o URI kompatibilné s BIP21.</translation>
    </message>
    <message>
        <source>URI cannot be parsed! This can be caused by an invalid Bitcoin address or malformed URI parameters.</source>
        <translation type="unfinished">URI sa nedá analyzovať! To môže byť spôsobené neplatnou Bitcoin adresou alebo zle nastavenými vlastnosťami URI.</translation>
>>>>>>> a46e1783
    </message>
    <message>
        <source>Payment request file handling</source>
        <translation type="unfinished">Obsluha súboru s požiadavkou na platbu</translation>
    </message>
</context>
<context>
    <name>PeerTableModel</name>
    <message>
        <source>User Agent</source>
        <extracomment>Title of Peers Table column which contains the peer's User Agent string.</extracomment>
        <translation type="unfinished">Aplikácia</translation>
    </message>
    <message>
        <source>Ping</source>
        <extracomment>Title of Peers Table column which indicates the current latency of the connection with the peer.</extracomment>
        <translation type="unfinished">Odozva</translation>
    </message>
    <message>
        <source>Peer</source>
        <extracomment>Title of Peers Table column which contains a unique number used to identify a connection.</extracomment>
        <translation type="unfinished">Partneri</translation>
    </message>
    <message>
        <source>Sent</source>
        <extracomment>Title of Peers Table column which indicates the total amount of network information we have sent to the peer.</extracomment>
        <translation type="unfinished">Odoslané</translation>
    </message>
    <message>
        <source>Received</source>
        <extracomment>Title of Peers Table column which indicates the total amount of network information we have received from the peer.</extracomment>
        <translation type="unfinished">Prijaté</translation>
    </message>
    <message>
        <source>Address</source>
        <extracomment>Title of Peers Table column which contains the IP/Onion/I2P address of the connected peer.</extracomment>
        <translation type="unfinished">Adresa</translation>
    </message>
    <message>
        <source>Type</source>
        <extracomment>Title of Peers Table column which describes the type of peer connection. The "type" describes why the connection exists.</extracomment>
        <translation type="unfinished">Typ</translation>
    </message>
    <message>
        <source>Network</source>
        <extracomment>Title of Peers Table column which states the network the peer connected through.</extracomment>
        <translation type="unfinished">Sieť</translation>
    </message>
</context>
<context>
    <name>QRImageWidget</name>
    <message>
        <source>&amp;Save Image…</source>
        <translation type="unfinished">&amp;Uložiť obrázok…</translation>
    </message>
    <message>
        <source>&amp;Copy Image</source>
        <translation type="unfinished">&amp;Kopírovať obrázok</translation>
    </message>
    <message>
        <source>Resulting URI too long, try to reduce the text for label / message.</source>
        <translation type="unfinished">Výsledné URI je príliš dlhé, skúste skrátiť text pre popis alebo správu.</translation>
    </message>
    <message>
        <source>Error encoding URI into QR Code.</source>
        <translation type="unfinished">Chyba kódovania URI do QR Code.</translation>
    </message>
    <message>
        <source>QR code support not available.</source>
        <translation type="unfinished">Nie je dostupná podpora QR kódov.</translation>
    </message>
    <message>
        <source>Save QR Code</source>
        <translation type="unfinished">Uložiť QR Code</translation>
    </message>
    <message>
        <source>PNG Image</source>
        <extracomment>Expanded name of the PNG file format. See https://en.wikipedia.org/wiki/Portable_Network_Graphics</extracomment>
        <translation type="unfinished">PNG obrázok</translation>
    </message>
</context>
<context>
    <name>RPCConsole</name>
    <message>
        <source>N/A</source>
        <translation>nie je k dispozícii</translation>
    </message>
    <message>
        <source>Client version</source>
        <translation>Verzia klienta</translation>
    </message>
    <message>
        <source>&amp;Information</source>
        <translation>&amp;Informácie</translation>
    </message>
    <message>
        <source>General</source>
        <translation type="unfinished">Všeobecné</translation>
    </message>
    <message>
        <source>Datadir</source>
        <translation type="unfinished">Priečinok s dátami</translation>
    </message>
    <message>
        <source>To specify a non-default location of the data directory use the '%1' option.</source>
        <translation type="unfinished">Ak chcete zadať miesto dátového adresára, ktoré nie je predvolené, použite voľbu '%1'.</translation>
    </message>
    <message>
        <source>Blocksdir</source>
        <translation type="unfinished">Priečinok s blokmi</translation>
    </message>
    <message>
        <source>To specify a non-default location of the blocks directory use the '%1' option.</source>
        <translation type="unfinished">Ak chcete zadať miesto adresára pre bloky, ktoré nie je predvolené, použite voľbu '%1'.</translation>
    </message>
    <message>
        <source>Startup time</source>
        <translation>Čas spustenia</translation>
    </message>
    <message>
        <source>Network</source>
        <translation>Sieť</translation>
    </message>
    <message>
        <source>Name</source>
        <translation type="unfinished">Názov</translation>
    </message>
    <message>
        <source>Number of connections</source>
        <translation>Počet pripojení</translation>
    </message>
    <message>
        <source>Block chain</source>
        <translation>Reťazec blokov</translation>
    </message>
    <message>
        <source>Memory Pool</source>
        <translation type="unfinished">Pamäť Poolu</translation>
    </message>
    <message>
        <source>Current number of transactions</source>
        <translation type="unfinished">Aktuálny počet transakcií</translation>
    </message>
    <message>
        <source>Memory usage</source>
        <translation type="unfinished">Využitie pamäte</translation>
    </message>
    <message>
        <source>Wallet: </source>
        <translation type="unfinished">Peňaženka:</translation>
    </message>
    <message>
        <source>(none)</source>
        <translation type="unfinished">(žiadne)</translation>
    </message>
    <message>
        <source>&amp;Reset</source>
        <translation type="unfinished">&amp;Vynulovať</translation>
    </message>
    <message>
        <source>Received</source>
        <translation type="unfinished">Prijaté</translation>
    </message>
    <message>
        <source>Sent</source>
        <translation type="unfinished">Odoslané</translation>
    </message>
    <message>
        <source>&amp;Peers</source>
        <translation type="unfinished">&amp;Partneri</translation>
    </message>
    <message>
        <source>Banned peers</source>
        <translation type="unfinished">Zablokovaní partneri</translation>
    </message>
    <message>
        <source>Select a peer to view detailed information.</source>
        <translation type="unfinished">Vyberte počítač partnera pre zobrazenie podrobností.</translation>
    </message>
    <message>
        <source>Version</source>
        <translation type="unfinished">Verzia</translation>
    </message>
    <message>
        <source>Starting Block</source>
        <translation type="unfinished">Počiatočný blok</translation>
    </message>
    <message>
        <source>Synced Headers</source>
        <translation type="unfinished">Zosynchronizované hlavičky</translation>
    </message>
    <message>
        <source>Synced Blocks</source>
        <translation type="unfinished">Zosynchronizované bloky</translation>
    </message>
    <message>
        <source>The mapped Autonomous System used for diversifying peer selection.</source>
        <translation type="unfinished">Mapovaný nezávislý - Autonómny Systém používaný na rozšírenie vzájomného výberu peerov.</translation>
    </message>
    <message>
        <source>Mapped AS</source>
        <translation type="unfinished">Mapovaný AS</translation>
    </message>
    <message>
        <source>User Agent</source>
        <translation type="unfinished">Aplikácia</translation>
    </message>
    <message>
        <source>Node window</source>
        <translation type="unfinished">Okno uzlov</translation>
    </message>
    <message>
        <source>Current block height</source>
        <translation type="unfinished">Aktuálne číslo bloku</translation>
    </message>
    <message>
        <source>Open the %1 debug log file from the current data directory. This can take a few seconds for large log files.</source>
        <translation type="unfinished">Otvoriť %1 ladiaci výpis z aktuálnej zložky. Pre veľké súbory to môže chvíľu trvať.</translation>
    </message>
    <message>
        <source>Decrease font size</source>
        <translation type="unfinished">Zmenšiť písmo</translation>
    </message>
    <message>
        <source>Increase font size</source>
        <translation type="unfinished">Zväčšiť písmo</translation>
    </message>
    <message>
        <source>Permissions</source>
        <translation type="unfinished">Povolenia</translation>
    </message>
    <message>
        <source>The direction and type of peer connection: %1</source>
        <translation type="unfinished">Smer a typ spojenia s partnerom: %1</translation>
    </message>
    <message>
        <source>Direction/Type</source>
        <translation type="unfinished">Smer/Typ</translation>
    </message>
    <message>
        <source>The network protocol this peer is connected through: IPv4, IPv6, Onion, I2P, or CJDNS.</source>
        <translation type="unfinished">Sieťový protokol, ktorým je pripojený tento partner: IPv4, IPv6, Onion, I2P, alebo CJDNS.</translation>
    </message>
    <message>
        <source>Services</source>
        <translation type="unfinished">Služby</translation>
    </message>
    <message>
        <source>Whether the peer requested us to relay transactions.</source>
        <translation type="unfinished">Či nás partner požiadal o preposielanie transakcií.</translation>
    </message>
    <message>
        <source>Wants Tx Relay</source>
        <translation type="unfinished">Požaduje preposielanie transakcií</translation>
    </message>
    <message>
        <source>High bandwidth BIP152 compact block relay: %1</source>
        <translation type="unfinished">Preposielanie kompaktných blokov vysokou rýchlosťou podľa BIP152: %1</translation>
    </message>
    <message>
        <source>High Bandwidth</source>
        <translation type="unfinished">Vysoká rýchlosť</translation>
    </message>
    <message>
        <source>Connection Time</source>
        <translation type="unfinished">Dĺžka spojenia</translation>
    </message>
    <message>
        <source>Elapsed time since a novel block passing initial validity checks was received from this peer.</source>
        <translation type="unfinished">Uplynutý čas odkedy bol od tohto partnera prijatý nový blok s overenou platnosťou.</translation>
    </message>
    <message>
        <source>Last Block</source>
        <translation type="unfinished">Posledný blok</translation>
    </message>
    <message>
        <source>Elapsed time since a novel transaction accepted into our mempool was received from this peer.</source>
        <translation type="unfinished">Uplynutý čas odkedy bola od tohto partnera prijatá nová transakcia do pamäte.</translation>
    </message>
    <message>
        <source>Last Tx</source>
        <translation type="unfinished">Posledná transakcia</translation>
    </message>
    <message>
        <source>Last Send</source>
        <translation type="unfinished">Posledné odoslanie</translation>
    </message>
    <message>
        <source>Last Receive</source>
        <translation type="unfinished">Posledné prijatie</translation>
    </message>
    <message>
        <source>Ping Time</source>
        <translation type="unfinished">Čas odozvy</translation>
    </message>
    <message>
        <source>The duration of a currently outstanding ping.</source>
        <translation type="unfinished">Trvanie aktuálnej požiadavky na odozvu.</translation>
    </message>
    <message>
        <source>Ping Wait</source>
        <translation type="unfinished">Čakanie na odozvu</translation>
    </message>
    <message>
        <source>Min Ping</source>
        <translation type="unfinished">Minimálna odozva</translation>
    </message>
    <message>
        <source>Time Offset</source>
        <translation type="unfinished">Časový posun</translation>
    </message>
    <message>
        <source>Last block time</source>
        <translation>Čas posledného bloku</translation>
    </message>
    <message>
        <source>&amp;Open</source>
        <translation>&amp;Otvoriť</translation>
    </message>
    <message>
        <source>&amp;Console</source>
        <translation>&amp;Konzola</translation>
    </message>
    <message>
        <source>&amp;Network Traffic</source>
        <translation type="unfinished">&amp;Sieťová prevádzka</translation>
    </message>
    <message>
        <source>Totals</source>
        <translation type="unfinished">Celkovo:</translation>
    </message>
    <message>
        <source>Debug log file</source>
        <translation>Súbor záznamu ladenia</translation>
    </message>
    <message>
        <source>Clear console</source>
        <translation>Vymazať konzolu</translation>
    </message>
    <message>
        <source>In:</source>
        <translation type="unfinished">Dnu:</translation>
    </message>
    <message>
        <source>Out:</source>
        <translation type="unfinished">Von:</translation>
    </message>
    <message>
        <source>Inbound: initiated by peer</source>
        <translation type="unfinished">Prichádzajúce: iniciované partnerom</translation>
    </message>
    <message>
        <source>Outbound Full Relay: default</source>
        <translation type="unfinished">Odchádzajúce plné preposielanie: predvolené</translation>
    </message>
    <message>
        <source>Outbound Block Relay: does not relay transactions or addresses</source>
        <translation type="unfinished">Odchádzajúce preposielanie blokov: nepreposiela transakcie alebo adresy</translation>
    </message>
    <message>
        <source>Outbound Manual: added using RPC %1 or %2/%3 configuration options</source>
        <translation type="unfinished">Odchádzajúce manuálne: pridané pomocou RPC %1 alebo konfiguračnými voľbami %2/%3</translation>
    </message>
    <message>
        <source>Outbound Feeler: short-lived, for testing addresses</source>
        <translation type="unfinished">Odchádzajúci Feeler: krátkodobé, pre testovanie adries</translation>
    </message>
    <message>
        <source>Outbound Address Fetch: short-lived, for soliciting addresses</source>
        <translation type="unfinished">Odchádzajúce získavanie adries: krátkodobé, pre dohodnutie adries</translation>
    </message>
    <message>
        <source>we selected the peer for high bandwidth relay</source>
        <translation type="unfinished">zvolili sme partnera pre rýchle preposielanie</translation>
    </message>
    <message>
        <source>the peer selected us for high bandwidth relay</source>
        <translation type="unfinished">partner nás zvolil pre rýchle preposielanie</translation>
    </message>
    <message>
        <source>no high bandwidth relay selected</source>
        <translation type="unfinished">nebolo zvolené rýchle preposielanie</translation>
    </message>
    <message>
        <source>&amp;Disconnect</source>
        <translation type="unfinished">&amp;Odpojiť</translation>
    </message>
    <message>
        <source>1 &amp;hour</source>
        <translation type="unfinished">1 &amp;hodinu</translation>
    </message>
    <message>
        <source>1 d&amp;ay</source>
        <translation type="unfinished">1 &amp;deň</translation>
    </message>
    <message>
        <source>1 &amp;week</source>
        <translation type="unfinished">1 &amp;týždeň</translation>
    </message>
    <message>
        <source>1 &amp;year</source>
        <translation type="unfinished">1 &amp;rok</translation>
    </message>
    <message>
        <source>&amp;Unban</source>
        <translation type="unfinished">&amp;Zrušiť zákaz</translation>
    </message>
    <message>
        <source>Network activity disabled</source>
        <translation type="unfinished">Sieťová aktivita zakázaná</translation>
    </message>
    <message>
        <source>Executing command without any wallet</source>
        <translation type="unfinished">Príkaz sa vykonáva bez peňaženky</translation>
    </message>
    <message>
        <source>Executing command using "%1" wallet</source>
        <translation type="unfinished">Príkaz sa vykonáva s použitím peňaženky "%1"</translation>
    </message>
    <message>
        <source>Welcome to the %1 RPC console.
Use up and down arrows to navigate history, and %2 to clear screen.
Use %3 and %4 to increase or decrease the font size.
Type %5 for an overview of available commands.
For more information on using this console, type %6.

%7WARNING: Scammers have been active, telling users to type commands here, stealing their wallet contents. Do not use this console without fully understanding the ramifications of a command.%8</source>
        <extracomment>RPC console welcome message. Placeholders %7 and %8 are style tags for the warning content, and they are not space separated from the rest of the text intentionally.</extracomment>
        <translation type="unfinished">Vitajte v RPC konzole %1.
Použite šípky hore a dolu pre posun v histórii, a %2 pre výmaz obrazovky.
Použite %3 a %4 pre zväčenie alebo zmenšenie veľkosti písma.
Napíšte %5 pre prehľad dostupných príkazov.
Pre viac informácií o používaní tejto konzoly napíšte %6.

%7Varovanie: Podvodníci sú aktívni, nabádajú používateľov písať sem príkazy, čím ukradnú obsah ich peňaženky. Nepoužívajte túto konzolu ak plne nerozumiete dôsledkom príslušného príkazu.%8</translation>
    </message>
    <message>
        <source>Executing…</source>
        <extracomment>A console message indicating an entered command is currently being executed.</extracomment>
        <translation type="unfinished">Vykonáva sa…</translation>
    </message>
    <message>
        <source>(peer: %1)</source>
        <translation type="unfinished">(partner: %1)</translation>
    </message>
    <message>
        <source>via %1</source>
        <translation type="unfinished">cez %1</translation>
    </message>
    <message>
        <source>Yes</source>
        <translation type="unfinished">Áno</translation>
    </message>
    <message>
        <source>No</source>
        <translation type="unfinished">Nie</translation>
    </message>
    <message>
        <source>To</source>
        <translation type="unfinished">Do</translation>
    </message>
    <message>
        <source>From</source>
        <translation type="unfinished">Od</translation>
    </message>
    <message>
        <source>Ban for</source>
        <translation type="unfinished">Zákaz pre</translation>
    </message>
    <message>
        <source>Never</source>
        <translation type="unfinished">Nikdy</translation>
    </message>
    <message>
        <source>Unknown</source>
        <translation type="unfinished">neznámy</translation>
    </message>
</context>
<context>
    <name>ReceiveCoinsDialog</name>
    <message>
        <source>&amp;Amount:</source>
        <translation type="unfinished">&amp;Suma:</translation>
    </message>
    <message>
        <source>&amp;Label:</source>
        <translation type="unfinished">&amp;Popis:</translation>
    </message>
    <message>
        <source>&amp;Message:</source>
        <translation type="unfinished">&amp;Správa:</translation>
    </message>
    <message>
        <source>An optional message to attach to the payment request, which will be displayed when the request is opened. Note: The message will not be sent with the payment over the Particl network.</source>
        <translation type="unfinished">Pridať voliteľnú správu k výzve na zaplatenie, ktorá sa zobrazí keď bude výzva otvorená. Poznámka: Správa nebude poslaná s platbou cez sieť Particl.</translation>
    </message>
    <message>
        <source>An optional label to associate with the new receiving address.</source>
        <translation type="unfinished">Voliteľný popis ktorý sa pridá k tejto novej prijímajúcej adrese.</translation>
    </message>
    <message>
        <source>Use this form to request payments. All fields are &lt;b&gt;optional&lt;/b&gt;.</source>
        <translation type="unfinished">Použite tento formulár pre vyžiadanie platby. Všetky polia sú &lt;b&gt;voliteľné&lt;/b&gt;.</translation>
    </message>
    <message>
        <source>An optional amount to request. Leave this empty or zero to not request a specific amount.</source>
        <translation type="unfinished">Voliteľná požadovaná suma. Nechajte prázdne alebo nulu ak nepožadujete určitú sumu.</translation>
    </message>
    <message>
        <source>An optional label to associate with the new receiving address (used by you to identify an invoice).  It is also attached to the payment request.</source>
        <translation type="unfinished">Voliteľný popis ktorý sa pridá k tejto novej prijímajúcej adrese (pre jednoduchšiu identifikáciu). Tento popis je taktiež pridaný do výzvy k platbe.</translation>
    </message>
    <message>
        <source>An optional message that is attached to the payment request and may be displayed to the sender.</source>
        <translation type="unfinished">Voliteľná správa ktorá bude pridaná k tejto platobnej výzve a môže byť zobrazená odosielateľovi.</translation>
    </message>
    <message>
        <source>&amp;Create new receiving address</source>
        <translation type="unfinished">&amp;Vytvoriť novú prijímaciu adresu</translation>
    </message>
    <message>
        <source>Clear all fields of the form.</source>
        <translation type="unfinished">Vyčistiť všetky polia formulára.</translation>
    </message>
    <message>
        <source>Clear</source>
        <translation type="unfinished">Vyčistiť</translation>
    </message>
    <message>
        <source>Native segwit addresses (aka Bech32 or BIP-173) reduce your transaction fees later on and offer better protection against typos, but old wallets don't support them. When unchecked, an address compatible with older wallets will be created instead.</source>
        <translation type="unfinished">Natívne segwit adresy (Bech32 or BIP-173) znižujú Vaše budúce transakčné poplatky a ponúkajú lepšiu ochranu pred preklepmi, avšak staré peňaženky ich nepodporujú. Ak je toto pole nezaškrtnuté, bude vytvorená adresa kompatibilná so staršími peňaženkami.</translation>
    </message>
    <message>
        <source>Generate native segwit (Bech32) address</source>
        <translation type="unfinished">Generovať natívnu segwit adresu (Bech32)</translation>
    </message>
    <message>
        <source>Requested payments history</source>
        <translation type="unfinished">História vyžiadaných platieb</translation>
    </message>
    <message>
        <source>Show the selected request (does the same as double clicking an entry)</source>
        <translation type="unfinished">Zobraz zvolenú požiadavku (urobí to isté ako dvoj-klik na záznam)</translation>
    </message>
    <message>
        <source>Show</source>
        <translation type="unfinished">Zobraziť</translation>
    </message>
    <message>
        <source>Remove the selected entries from the list</source>
        <translation type="unfinished">Odstrániť zvolené záznamy zo zoznamu</translation>
    </message>
    <message>
        <source>Remove</source>
        <translation type="unfinished">Odstrániť</translation>
    </message>
    <message>
        <source>Copy &amp;URI</source>
        <translation type="unfinished">Kopírovať &amp;URI</translation>
    </message>
    <message>
        <source>&amp;Copy address</source>
        <translation type="unfinished">&amp;Kopírovať adresu</translation>
    </message>
    <message>
        <source>Copy &amp;label</source>
        <translation type="unfinished">Kopírovať &amp;popis</translation>
    </message>
    <message>
        <source>Copy &amp;message</source>
        <translation type="unfinished">Kopírovať &amp;správu</translation>
    </message>
    <message>
        <source>Copy &amp;amount</source>
        <translation type="unfinished">Kopírovať &amp;sumu</translation>
    </message>
    <message>
        <source>Could not unlock wallet.</source>
        <translation type="unfinished">Nepodarilo sa odomknúť peňaženku.</translation>
    </message>
    <message>
        <source>Could not generate new %1 address</source>
        <translation type="unfinished">Nepodarilo sa vygenerovať novú %1 adresu</translation>
    </message>
</context>
<context>
    <name>ReceiveRequestDialog</name>
    <message>
        <source>Request payment to …</source>
        <translation type="unfinished">Požiadať o platbu pre …</translation>
    </message>
    <message>
        <source>Address:</source>
        <translation type="unfinished">Adresa:</translation>
    </message>
    <message>
        <source>Amount:</source>
        <translation type="unfinished">Suma:</translation>
    </message>
    <message>
        <source>Label:</source>
        <translation type="unfinished">Popis:</translation>
    </message>
    <message>
        <source>Message:</source>
        <translation type="unfinished">Správa:</translation>
    </message>
    <message>
        <source>Wallet:</source>
        <translation type="unfinished">Peňaženka:</translation>
    </message>
    <message>
        <source>Copy &amp;URI</source>
        <translation type="unfinished">Kopírovať &amp;URI</translation>
    </message>
    <message>
        <source>Copy &amp;Address</source>
        <translation type="unfinished">Kopírovať &amp;adresu</translation>
    </message>
    <message>
        <source>&amp;Verify</source>
        <translation type="unfinished">O&amp;veriť</translation>
    </message>
    <message>
        <source>Verify this address on e.g. a hardware wallet screen</source>
        <translation type="unfinished">Overiť túto adresu napr. na obrazovke hardvérovej peňaženky</translation>
    </message>
    <message>
        <source>&amp;Save Image…</source>
        <translation type="unfinished">&amp;Uložiť obrázok…</translation>
    </message>
    <message>
        <source>Payment information</source>
        <translation type="unfinished">Informácia o platbe</translation>
    </message>
    <message>
        <source>Request payment to %1</source>
        <translation type="unfinished">Vyžiadať platbu pre %1</translation>
    </message>
</context>
<context>
    <name>RecentRequestsTableModel</name>
    <message>
        <source>Date</source>
        <translation type="unfinished">Dátum</translation>
    </message>
    <message>
        <source>Label</source>
        <translation type="unfinished">Popis</translation>
    </message>
    <message>
        <source>Message</source>
        <translation type="unfinished">Správa</translation>
    </message>
    <message>
        <source>(no label)</source>
        <translation type="unfinished">(bez popisu)</translation>
    </message>
    <message>
        <source>(no message)</source>
        <translation type="unfinished">(žiadna správa)</translation>
    </message>
    <message>
        <source>(no amount requested)</source>
        <translation type="unfinished">(nepožadovaná žiadna suma)</translation>
    </message>
    <message>
        <source>Requested</source>
        <translation type="unfinished">Požadované</translation>
    </message>
</context>
<context>
    <name>SendCoinsDialog</name>
    <message>
        <source>Send Coins</source>
        <translation>Poslať mince</translation>
    </message>
    <message>
        <source>Coin Control Features</source>
        <translation type="unfinished">Možnosti kontroly mincí</translation>
    </message>
    <message>
        <source>automatically selected</source>
        <translation type="unfinished">automaticky vybrané</translation>
    </message>
    <message>
        <source>Insufficient funds!</source>
        <translation type="unfinished">Nedostatok prostriedkov!</translation>
    </message>
    <message>
        <source>Quantity:</source>
        <translation type="unfinished">Množstvo:</translation>
    </message>
    <message>
        <source>Bytes:</source>
        <translation type="unfinished">Bajtov:</translation>
    </message>
    <message>
        <source>Amount:</source>
        <translation type="unfinished">Suma:</translation>
    </message>
    <message>
        <source>Fee:</source>
        <translation type="unfinished">Poplatok:</translation>
    </message>
    <message>
        <source>After Fee:</source>
        <translation type="unfinished">Po poplatku:</translation>
    </message>
    <message>
        <source>Change:</source>
        <translation type="unfinished">Zmena:</translation>
    </message>
    <message>
        <source>If this is activated, but the change address is empty or invalid, change will be sent to a newly generated address.</source>
        <translation type="unfinished">Ak aktivované ale adresa pre výdavok je prázdna alebo neplatná, výdavok bude poslaný na novovytvorenú adresu.</translation>
    </message>
    <message>
        <source>Custom change address</source>
        <translation type="unfinished">Vlastná adresa zmeny</translation>
    </message>
    <message>
        <source>Transaction Fee:</source>
        <translation type="unfinished">Poplatok za transakciu:</translation>
    </message>
    <message>
        <source>Using the fallbackfee can result in sending a transaction that will take several hours or days (or never) to confirm. Consider choosing your fee manually or wait until you have validated the complete chain.</source>
        <translation type="unfinished">Použitie núdzového poplatku („fallbackfee“) môže vyústiť v transakciu, ktoré bude trvat hodiny nebo dny (prípadne večnosť), kým bude potvrdená. Zvážte preto ručné nastaveníe poplatku, prípadne počkajte, až sa Vám kompletne zvaliduje reťazec blokov.</translation>
    </message>
    <message>
        <source>Warning: Fee estimation is currently not possible.</source>
        <translation type="unfinished">Upozornenie: teraz nie je možné poplatok odhadnúť.</translation>
    </message>
    <message>
        <source>per kilobyte</source>
        <translation type="unfinished">za kilobajt</translation>
    </message>
    <message>
        <source>Hide</source>
        <translation type="unfinished">Skryť</translation>
    </message>
    <message>
        <source>Recommended:</source>
        <translation type="unfinished">Odporúčaný:</translation>
    </message>
    <message>
        <source>Custom:</source>
        <translation type="unfinished">Vlastný:</translation>
    </message>
    <message>
        <source>Send to multiple recipients at once</source>
        <translation>Poslať viacerým príjemcom naraz</translation>
    </message>
    <message>
        <source>Add &amp;Recipient</source>
        <translation>&amp;Pridať príjemcu</translation>
    </message>
    <message>
        <source>Clear all fields of the form.</source>
        <translation type="unfinished">Vyčistiť všetky polia formulára.</translation>
    </message>
    <message>
        <source>Inputs…</source>
        <translation type="unfinished">Vstupy…</translation>
    </message>
    <message>
        <source>Dust:</source>
        <translation type="unfinished">Prach:</translation>
    </message>
    <message>
        <source>Choose…</source>
        <translation type="unfinished">Zvoliť…</translation>
    </message>
    <message>
        <source>Hide transaction fee settings</source>
        <translation type="unfinished">Skryť nastavenie poplatkov transakcie</translation>
    </message>
    <message>
<<<<<<< HEAD
        <source>When there is less transaction volume than space in the blocks, miners as well as relaying nodes may enforce a minimum fee. Paying only this minimum fee is just fine, but be aware that this can result in a never confirming transaction once there is more demand for particl transactions than the network can process.</source>
        <translation type="unfinished">Ak je v blokoch menej objemu transakcií ako priestoru, ťažiari ako aj vysielacie uzly, môžu uplatniť minimálny poplatok. Platiť iba minimálny poplatok je v poriadku, ale uvedomte si, že to môže mať za následok transakciu, ktorá sa nikdy nepotvrdí, akonáhle je väčší dopyt po particlových transakciách, než dokáže sieť spracovať.</translation>
=======
        <source>Specify a custom fee per kB (1,000 bytes) of the transaction's virtual size.

Note:  Since the fee is calculated on a per-byte basis, a fee rate of "100 satoshis per kvB" for a transaction size of 500 virtual bytes (half of 1 kvB) would ultimately yield a fee of only 50 satoshis.</source>
        <translation type="unfinished">Špecifikujte vlastný poplatok za kB (1000 bajtov) virtuálnej veľkosti transakcie.

Poznámka: Keďže poplatok je počítaný za bajt, poplatok pri sadzbe "100 satoshi za kB" pri veľkosti transakcie 500 bajtov (polovica z 1 kB) by stál len 50 satoshi.</translation>
    </message>
    <message>
        <source>When there is less transaction volume than space in the blocks, miners as well as relaying nodes may enforce a minimum fee. Paying only this minimum fee is just fine, but be aware that this can result in a never confirming transaction once there is more demand for bitcoin transactions than the network can process.</source>
        <translation type="unfinished">Ak je v blokoch menej objemu transakcií ako priestoru, ťažiari ako aj vysielacie uzly, môžu uplatniť minimálny poplatok. Platiť iba minimálny poplatok je v poriadku, ale uvedomte si, že to môže mať za následok transakciu, ktorá sa nikdy nepotvrdí, akonáhle je väčší dopyt po bitcoinových transakciách, než dokáže sieť spracovať.</translation>
>>>>>>> a46e1783
    </message>
    <message>
        <source>A too low fee might result in a never confirming transaction (read the tooltip)</source>
        <translation type="unfinished">Príliš nízky poplatok môže mať za následok nikdy nepotvrdenú transakciu (prečítajte si popis)</translation>
    </message>
    <message>
        <source>(Smart fee not initialized yet. This usually takes a few blocks…)</source>
        <translation type="unfinished">(Smart poplatok ešte nie je inicializovaný. Toto zvyčajne vyžaduje niekoľko blokov…)</translation>
    </message>
    <message>
        <source>Confirmation time target:</source>
        <translation type="unfinished">Cieľový čas potvrdenia:</translation>
    </message>
    <message>
        <source>Enable Replace-By-Fee</source>
        <translation type="unfinished">Povoliť dodatočné navýšenie poplatku (tzv. „Replace-By-Fee“)</translation>
    </message>
    <message>
        <source>With Replace-By-Fee (BIP-125) you can increase a transaction's fee after it is sent. Without this, a higher fee may be recommended to compensate for increased transaction delay risk.</source>
        <translation type="unfinished">S dodatočným navýšením poplatku (BIP-125, tzv. „Replace-By-Fee“), môžete zvýšiť poplatok aj po odoslaní. Bez toho, by mohol byť navrhnutý väčší transakčný poplatok, aby kompenzoval zvýšené riziko omeškania transakcie.</translation>
    </message>
    <message>
        <source>Clear &amp;All</source>
        <translation>&amp;Zmazať všetko</translation>
    </message>
    <message>
        <source>Balance:</source>
        <translation>Zostatok:</translation>
    </message>
    <message>
        <source>Confirm the send action</source>
        <translation>Potvrďte odoslanie</translation>
    </message>
    <message>
        <source>S&amp;end</source>
        <translation>&amp;Odoslať</translation>
    </message>
    <message>
        <source>Copy quantity</source>
        <translation type="unfinished">Kopírovať množstvo</translation>
    </message>
    <message>
        <source>Copy amount</source>
        <translation type="unfinished">Kopírovať sumu</translation>
    </message>
    <message>
        <source>Copy fee</source>
        <translation type="unfinished">Kopírovať poplatok</translation>
    </message>
    <message>
        <source>Copy after fee</source>
        <translation type="unfinished">Kopírovať po poplatkoch</translation>
    </message>
    <message>
        <source>Copy bytes</source>
        <translation type="unfinished">Kopírovať bajty</translation>
    </message>
    <message>
        <source>Copy dust</source>
        <translation type="unfinished">Kopírovať prach</translation>
    </message>
    <message>
        <source>Copy change</source>
        <translation type="unfinished">Kopírovať zmenu</translation>
    </message>
    <message>
        <source>%1 (%2 blocks)</source>
        <translation type="unfinished">%1 (%2 bloky(ov))</translation>
    </message>
    <message>
        <source>Sign on device</source>
        <extracomment>"device" usually means a hardware wallet</extracomment>
        <translation type="unfinished">Podpísať na zariadení</translation>
    </message>
    <message>
        <source>Connect your hardware wallet first.</source>
        <translation type="unfinished">Najprv pripojte hardvérovú peňaženku.</translation>
    </message>
    <message>
        <source>Set external signer script path in Options -&gt; Wallet</source>
        <extracomment>"External signer" means using devices such as hardware wallets.</extracomment>
        <translation type="unfinished">Nastavte cestu ku skriptu externého podpisovateľa v Možnosti -&gt; Peňaženka</translation>
    </message>
    <message>
        <source>Cr&amp;eate Unsigned</source>
        <translation type="unfinished">Vy&amp;tvoriť bez podpisu</translation>
    </message>
    <message>
        <source>Creates a Partially Signed Particl Transaction (PSBT) for use with e.g. an offline %1 wallet, or a PSBT-compatible hardware wallet.</source>
        <translation type="unfinished">Vytvorí čiastočne podpísanú Particl transakciu (Partially Signed Particl Transaction - PSBT) na použitie napríklad s offline %1 peňaženkou alebo v hardvérovej peňaženke kompatibilnej s PSBT.</translation>
    </message>
    <message>
        <source> from wallet '%1'</source>
        <translation type="unfinished"> z peňaženky '%1'</translation>
    </message>
    <message>
        <source>%1 to '%2'</source>
        <translation type="unfinished">%1 do '%2'</translation>
    </message>
    <message>
        <source>%1 to %2</source>
        <translation type="unfinished">%1 do %2</translation>
    </message>
    <message>
        <source>Do you want to draft this transaction?</source>
        <translation type="unfinished">Chcete naplánovať túto transakciu?</translation>
    </message>
    <message>
        <source>Are you sure you want to send?</source>
        <translation type="unfinished">Určite chcete odoslať transakciu?</translation>
    </message>
    <message>
        <source>To review recipient list click "Show Details…"</source>
        <translation type="unfinished">Pre kontrolu zoznamu príjemcov kliknite "Zobraziť detaily…"</translation>
    </message>
    <message>
        <source>Create Unsigned</source>
        <translation type="unfinished">Vytvoriť bez podpisu</translation>
    </message>
    <message>
        <source>Sign and send</source>
        <translation type="unfinished">Podpísať a odoslať</translation>
    </message>
    <message>
        <source>Sign failed</source>
        <translation type="unfinished">Podpisovanie neúspešné</translation>
    </message>
    <message>
        <source>External signer not found</source>
        <extracomment>"External signer" means using devices such as hardware wallets.</extracomment>
        <translation type="unfinished">Externý podpisovateľ sa nenašiel</translation>
    </message>
    <message>
        <source>External signer failure</source>
        <extracomment>"External signer" means using devices such as hardware wallets.</extracomment>
        <translation type="unfinished">Externý podpisovateľ zlyhal</translation>
    </message>
    <message>
        <source>Save Transaction Data</source>
        <translation type="unfinished">Uložiť údaje z transakcie</translation>
    </message>
    <message>
        <source>Partially Signed Transaction (Binary)</source>
        <extracomment>Expanded name of the binary PSBT file format. See: BIP 174.</extracomment>
        <translation type="unfinished">Čiastočne podpísaná transakcia (binárna)</translation>
    </message>
    <message>
        <source>PSBT saved</source>
        <translation type="unfinished">PSBT uložená</translation>
    </message>
    <message>
        <source>External balance:</source>
        <translation type="unfinished">Externý zostatok:</translation>
    </message>
    <message>
        <source>or</source>
        <translation type="unfinished">alebo</translation>
    </message>
    <message>
        <source>You can increase the fee later (signals Replace-By-Fee, BIP-125).</source>
        <translation type="unfinished">Poplatok môžete navýšiť neskôr (vysiela sa "Replace-By-Fee" - nahradenie poplatkom, BIP-125).</translation>
    </message>
    <message>
        <source>Please, review your transaction proposal. This will produce a Partially Signed Bitcoin Transaction (PSBT) which you can save or copy and then sign with e.g. an offline %1 wallet, or a PSBT-compatible hardware wallet.</source>
        <translation type="unfinished">Prečítajte si prosím svoj návrh transakcie. Výsledkom bude čiastočne podpísaná bitcoinová transakcia (PSBT), ktorú môžete uložiť alebo skopírovať a potom podpísať napr. cez offline peňaženku %1 alebo hardvérovú peňaženku kompatibilnú s PSBT.</translation>
    </message>
    <message>
        <source>Please, review your transaction.</source>
        <translation type="unfinished">Prosím, skontrolujte Vašu transakciu.</translation>
    </message>
    <message>
        <source>Transaction fee</source>
        <translation type="unfinished">Transakčný poplatok</translation>
    </message>
    <message>
        <source>Not signalling Replace-By-Fee, BIP-125.</source>
        <translation type="unfinished">Nevysiela sa "Replace-By-Fee" - nahradenie poplatkom, BIP-125.</translation>
    </message>
    <message>
        <source>Total Amount</source>
        <translation type="unfinished">Celková suma</translation>
    </message>
    <message>
        <source>Confirm send coins</source>
        <translation type="unfinished">Potvrďte odoslanie mincí</translation>
    </message>
    <message>
        <source>Confirm transaction proposal</source>
        <translation type="unfinished">Potvrdiť návrh transakcie</translation>
    </message>
    <message>
        <source>Watch-only balance:</source>
        <translation type="unfinished">Iba sledovaný zostatok:</translation>
    </message>
    <message>
        <source>The recipient address is not valid. Please recheck.</source>
        <translation type="unfinished">Adresa príjemcu je neplatná. Prosím, overte ju.</translation>
    </message>
    <message>
        <source>The amount to pay must be larger than 0.</source>
        <translation type="unfinished">Suma na úhradu musí byť väčšia ako 0.</translation>
    </message>
    <message>
        <source>The amount exceeds your balance.</source>
        <translation type="unfinished">Suma je vyššia ako Váš zostatok.</translation>
    </message>
    <message>
        <source>The total exceeds your balance when the %1 transaction fee is included.</source>
        <translation type="unfinished">Celková suma prevyšuje Váš zostatok ak sú započítané aj transakčné poplatky %1.</translation>
    </message>
    <message>
        <source>Duplicate address found: addresses should only be used once each.</source>
        <translation type="unfinished">Našla sa duplicitná adresa: každá adresa by sa mala použiť len raz.</translation>
    </message>
    <message>
        <source>Transaction creation failed!</source>
        <translation type="unfinished">Vytvorenie transakcie zlyhalo!</translation>
    </message>
    <message>
        <source>A fee higher than %1 is considered an absurdly high fee.</source>
        <translation type="unfinished">Poplatok vyšší ako %1 sa považuje za neprimerane vysoký.</translation>
    </message>
    <message>
        <source>Payment request expired.</source>
        <translation type="unfinished">Vypršala platnosť požiadavky na platbu.</translation>
    </message>
    <message numerus="yes">
        <source>Estimated to begin confirmation within %n block(s).</source>
        <translation>
            <numerusform>Odhadované potvrdenie za %n blok.</numerusform>
            <numerusform>Odhadované potvrdenie za %n bloky.</numerusform>
            <numerusform>Odhadované potvrdenie za %n blokov.</numerusform>
        </translation>
    </message>
    <message>
        <source>Warning: Invalid Particl address</source>
        <translation type="unfinished">Varovanie: Neplatná Particl adresa</translation>
    </message>
    <message>
        <source>Warning: Unknown change address</source>
        <translation type="unfinished">UPOZORNENIE: Neznáma výdavková adresa</translation>
    </message>
    <message>
        <source>Confirm custom change address</source>
        <translation type="unfinished">Potvrďte vlastnú výdavkovú adresu</translation>
    </message>
    <message>
        <source>The address you selected for change is not part of this wallet. Any or all funds in your wallet may be sent to this address. Are you sure?</source>
        <translation type="unfinished">Zadaná adresa pre výdavok nie je súčasťou tejto peňaženky. Časť alebo všetky peniaze z peňaženky môžu byť odoslané na túto adresu. Ste si istý?</translation>
    </message>
    <message>
        <source>(no label)</source>
        <translation type="unfinished">(bez popisu)</translation>
    </message>
</context>
<context>
    <name>SendCoinsEntry</name>
    <message>
        <source>A&amp;mount:</source>
        <translation>Su&amp;ma:</translation>
    </message>
    <message>
        <source>Pay &amp;To:</source>
        <translation>Zapla&amp;tiť:</translation>
    </message>
    <message>
        <source>&amp;Label:</source>
        <translation>&amp;Popis:</translation>
    </message>
    <message>
        <source>Choose previously used address</source>
        <translation type="unfinished">Vybrať predtým použitú adresu</translation>
    </message>
    <message>
        <source>The Particl address to send the payment to</source>
        <translation type="unfinished">Zvoľte adresu kam poslať platbu</translation>
    </message>
    <message>
        <source>Paste address from clipboard</source>
        <translation>Vložiť adresu zo schránky</translation>
    </message>
    <message>
        <source>Remove this entry</source>
        <translation type="unfinished">Odstrániť túto položku</translation>
    </message>
    <message>
        <source>The amount to send in the selected unit</source>
        <translation type="unfinished">Suma na odoslanie vo vybranej mene</translation>
    </message>
    <message>
        <source>The fee will be deducted from the amount being sent. The recipient will receive less particl than you enter in the amount field. If multiple recipients are selected, the fee is split equally.</source>
        <translation type="unfinished">Poplatok sa odpočíta od čiastky, ktorú odosielate. Príjemca dostane menej particlov ako zadáte. Ak je vybraných viacero príjemcov, poplatok je rozdelený rovným dielom.</translation>
    </message>
    <message>
        <source>S&amp;ubtract fee from amount</source>
        <translation type="unfinished">Odpočítať poplatok od s&amp;umy</translation>
    </message>
    <message>
        <source>Use available balance</source>
        <translation type="unfinished">Použiť dostupné zdroje</translation>
    </message>
    <message>
        <source>Message:</source>
        <translation type="unfinished">Správa:</translation>
    </message>
    <message>
        <source>This is an unauthenticated payment request.</source>
        <translation type="unfinished">Toto je neoverená výzva k platbe.</translation>
    </message>
    <message>
        <source>This is an authenticated payment request.</source>
        <translation type="unfinished">Toto je overená výzva k platbe.</translation>
    </message>
    <message>
        <source>Enter a label for this address to add it to the list of used addresses</source>
        <translation type="unfinished">Vložte popis pre túto adresu aby sa uložila do zoznamu použitých adries</translation>
    </message>
    <message>
        <source>A message that was attached to the particl: URI which will be stored with the transaction for your reference. Note: This message will not be sent over the Particl network.</source>
        <translation type="unfinished">Správa ktorá bola pripojená k particl: URI a ktorá bude uložená s transakcou pre Vaše potreby. Poznámka: Táto správa nebude poslaná cez sieť Particl.</translation>
    </message>
    <message>
        <source>Pay To:</source>
        <translation type="unfinished">Platba pre:</translation>
    </message>
    <message>
        <source>Memo:</source>
        <translation type="unfinished">Poznámka:</translation>
    </message>
</context>
<context>
    <name>SignVerifyMessageDialog</name>
    <message>
        <source>Signatures - Sign / Verify a Message</source>
        <translation>Podpisy - Podpísať / Overiť správu</translation>
    </message>
    <message>
        <source>&amp;Sign Message</source>
        <translation>&amp;Podpísať Správu</translation>
    </message>
    <message>
        <source>You can sign messages/agreements with your addresses to prove you can receive particl sent to them. Be careful not to sign anything vague or random, as phishing attacks may try to trick you into signing your identity over to them. Only sign fully-detailed statements you agree to.</source>
        <translation type="unfinished">Môžete podpísať správy svojou adresou a dokázať, že viete prijímať mince zaslané na túto adresu. Buďte však opatrní a podpíšte len podrobné prehlásenia, s ktorými plne súhlasíte, nakoľko útoky typu "phishing" Vás môžu lákať k podpísaniu nejasných alebo príliš všeobecných tvrdení čím prevezmú vašu identitu.</translation>
    </message>
    <message>
        <source>The Particl address to sign the message with</source>
        <translation type="unfinished">Particl adresa pre podpísanie správy s</translation>
    </message>
    <message>
        <source>Choose previously used address</source>
        <translation type="unfinished">Vybrať predtým použitú adresu</translation>
    </message>
    <message>
        <source>Paste address from clipboard</source>
        <translation>Vložiť adresu zo schránky</translation>
    </message>
    <message>
        <source>Enter the message you want to sign here</source>
        <translation>Sem vložte správu ktorú chcete podpísať</translation>
    </message>
    <message>
        <source>Signature</source>
        <translation>Podpis</translation>
    </message>
    <message>
        <source>Copy the current signature to the system clipboard</source>
        <translation>Kopírovať tento podpis do systémovej schránky</translation>
    </message>
    <message>
        <source>Sign the message to prove you own this Particl address</source>
        <translation>Podpíšte správu aby ste dokázali že vlastníte túto adresu</translation>
    </message>
    <message>
        <source>Sign &amp;Message</source>
        <translation>Podpísať &amp;správu</translation>
    </message>
    <message>
        <source>Reset all sign message fields</source>
        <translation>Vynulovať všetky polia podpisu správy</translation>
    </message>
    <message>
        <source>Clear &amp;All</source>
        <translation>&amp;Zmazať všetko</translation>
    </message>
    <message>
        <source>&amp;Verify Message</source>
        <translation>O&amp;veriť správu...</translation>
    </message>
    <message>
        <source>Enter the receiver's address, message (ensure you copy line breaks, spaces, tabs, etc. exactly) and signature below to verify the message. Be careful not to read more into the signature than what is in the signed message itself, to avoid being tricked by a man-in-the-middle attack. Note that this only proves the signing party receives with the address, it cannot prove sendership of any transaction!</source>
        <translation type="unfinished">Vložte adresu príjemcu, správu (uistite sa, že presne kopírujete ukončenia riadkov, medzery, odrážky, atď.) a podpis pre potvrdenie správy. Buďte opatrní a nedomýšľajte si viac než je uvedené v samotnej podpísanej správe a môžete sa tak vyhnúť podvodu MITM útokom. Toto len potvrdzuje, že podpisujúca strana môže prijímať na tejto adrese, nepotvrdzuje to vlastníctvo žiadnej transakcie!</translation>
    </message>
    <message>
        <source>The Particl address the message was signed with</source>
        <translation type="unfinished">Adresa Particl, ktorou bola podpísaná správa</translation>
    </message>
    <message>
        <source>The signed message to verify</source>
        <translation type="unfinished">Podpísaná správa na overenie</translation>
    </message>
    <message>
        <source>The signature given when the message was signed</source>
        <translation type="unfinished">Poskytnutý podpis pri podpísaní správy</translation>
    </message>
    <message>
        <source>Verify the message to ensure it was signed with the specified Particl address</source>
        <translation>Overím správy sa uistiť že bola podpísaná označenou Particl adresou</translation>
    </message>
    <message>
        <source>Verify &amp;Message</source>
        <translation>&amp;Overiť správu</translation>
    </message>
    <message>
        <source>Reset all verify message fields</source>
        <translation>Obnoviť všetky polia v overiť správu</translation>
    </message>
    <message>
        <source>Click "Sign Message" to generate signature</source>
        <translation type="unfinished">Kliknite "Podpísať správu" pre vytvorenie podpisu</translation>
    </message>
    <message>
        <source>The entered address is invalid.</source>
        <translation type="unfinished">Zadaná adresa je neplatná.</translation>
    </message>
    <message>
        <source>Please check the address and try again.</source>
        <translation type="unfinished">Prosím skontrolujte adresu a skúste znova.</translation>
    </message>
    <message>
        <source>The entered address does not refer to a key.</source>
        <translation type="unfinished">Vložená adresa nezodpovedá žiadnemu kľúču.</translation>
    </message>
    <message>
        <source>Wallet unlock was cancelled.</source>
        <translation type="unfinished">Odomknutie peňaženky bolo zrušené.</translation>
    </message>
    <message>
        <source>No error</source>
        <translation type="unfinished">Bez chyby</translation>
    </message>
    <message>
        <source>Private key for the entered address is not available.</source>
        <translation type="unfinished">Súkromný kľúč pre zadanú adresu nieje k dispozícii.</translation>
    </message>
    <message>
        <source>Message signing failed.</source>
        <translation type="unfinished">Podpísanie správy zlyhalo.</translation>
    </message>
    <message>
        <source>Message signed.</source>
        <translation type="unfinished">Správa podpísaná.</translation>
    </message>
    <message>
        <source>The signature could not be decoded.</source>
        <translation type="unfinished">Podpis nie je možné dekódovať.</translation>
    </message>
    <message>
        <source>Please check the signature and try again.</source>
        <translation type="unfinished">Prosím skontrolujte podpis a skúste znova.</translation>
    </message>
    <message>
        <source>The signature did not match the message digest.</source>
        <translation type="unfinished">Podpis sa nezhoduje so zhrnutím správy.</translation>
    </message>
    <message>
        <source>Message verification failed.</source>
        <translation type="unfinished">Overenie správy zlyhalo.</translation>
    </message>
    <message>
        <source>Message verified.</source>
        <translation type="unfinished">Správa overená.</translation>
    </message>
</context>
<context>
    <name>TransactionDesc</name>
    <message numerus="yes">
        <source>Open for %n more block(s)</source>
        <translation>
            <numerusform>Otvorená pre ďalší %n blok</numerusform>
            <numerusform>Otvorená pre ďalšie %n bloky</numerusform>
            <numerusform>Otvorená pre ďalších %n blokov</numerusform>
        </translation>
    </message>
    <message>
        <source>Open until %1</source>
        <translation type="unfinished">Otvorené do %1</translation>
    </message>
    <message>
        <source>conflicted with a transaction with %1 confirmations</source>
        <translation type="unfinished">koliduje s transakciou s %1 potvrdeniami</translation>
    </message>
    <message>
        <source>0/unconfirmed, %1</source>
        <translation type="unfinished">0/nepotvrdené, %1</translation>
    </message>
    <message>
        <source>in memory pool</source>
        <translation type="unfinished">v transakčnom zásobníku</translation>
    </message>
    <message>
        <source>not in memory pool</source>
        <translation type="unfinished">nie je v transakčnom zásobníku</translation>
    </message>
    <message>
        <source>abandoned</source>
        <translation type="unfinished">zanechaná</translation>
    </message>
    <message>
        <source>%1/unconfirmed</source>
        <translation type="unfinished">%1/nepotvrdené</translation>
    </message>
    <message>
        <source>%1 confirmations</source>
        <translation type="unfinished">%1 potvrdení</translation>
    </message>
    <message>
        <source>Status</source>
        <translation type="unfinished">Stav</translation>
    </message>
    <message>
        <source>Date</source>
        <translation type="unfinished">Dátum</translation>
    </message>
    <message>
        <source>Source</source>
        <translation type="unfinished">Zdroj</translation>
    </message>
    <message>
        <source>Generated</source>
        <translation type="unfinished">Vygenerované</translation>
    </message>
    <message>
        <source>From</source>
        <translation type="unfinished">Od</translation>
    </message>
    <message>
        <source>unknown</source>
        <translation type="unfinished">neznámy</translation>
    </message>
    <message>
        <source>To</source>
        <translation type="unfinished">Do</translation>
    </message>
    <message>
        <source>own address</source>
        <translation type="unfinished">vlastná adresa</translation>
    </message>
    <message>
        <source>watch-only</source>
        <translation type="unfinished">Iba sledovanie</translation>
    </message>
    <message>
        <source>label</source>
        <translation type="unfinished">popis</translation>
    </message>
    <message>
        <source>Credit</source>
        <translation type="unfinished">Kredit</translation>
    </message>
    <message numerus="yes">
        <source>matures in %n more block(s)</source>
        <translation>
            <numerusform>dozrie o ďalší %n blok</numerusform>
            <numerusform>dozrie o ďalšie %n bloky</numerusform>
            <numerusform>dozrie o ďalších %n blokov</numerusform>
        </translation>
    </message>
    <message>
        <source>not accepted</source>
        <translation type="unfinished">neprijaté</translation>
    </message>
    <message>
        <source>Debit</source>
        <translation type="unfinished">Debet</translation>
    </message>
    <message>
        <source>Total debit</source>
        <translation type="unfinished">Celkový debet</translation>
    </message>
    <message>
        <source>Total credit</source>
        <translation type="unfinished">Celkový kredit</translation>
    </message>
    <message>
        <source>Transaction fee</source>
        <translation type="unfinished">Transakčný poplatok</translation>
    </message>
    <message>
        <source>Net amount</source>
        <translation type="unfinished">Suma netto</translation>
    </message>
    <message>
        <source>Message</source>
        <translation type="unfinished">Správa</translation>
    </message>
    <message>
        <source>Comment</source>
        <translation type="unfinished">Komentár</translation>
    </message>
    <message>
        <source>Transaction ID</source>
        <translation type="unfinished">ID transakcie</translation>
    </message>
    <message>
        <source>Transaction total size</source>
        <translation type="unfinished">Celková veľkosť transakcie</translation>
    </message>
    <message>
        <source>Transaction virtual size</source>
        <translation type="unfinished">Virtuálna veľkosť transakcie</translation>
    </message>
    <message>
        <source>Output index</source>
        <translation type="unfinished">Index výstupu</translation>
    </message>
    <message>
        <source> (Certificate was not verified)</source>
        <translation type="unfinished">(Certifikát nebol overený)</translation>
    </message>
    <message>
        <source>Merchant</source>
        <translation type="unfinished">Kupec</translation>
    </message>
    <message>
        <source>Generated coins must mature %1 blocks before they can be spent. When you generated this block, it was broadcast to the network to be added to the block chain. If it fails to get into the chain, its state will change to "not accepted" and it won't be spendable. This may occasionally happen if another node generates a block within a few seconds of yours.</source>
        <translation type="unfinished">Vytvorené coins musia dospieť %1 blokov kým môžu byť minuté. Keď vytvoríte tento blok, bude rozoslaný do siete aby bol akceptovaný do reťaze blokov. Ak sa nedostane reťaze, jeho stav sa zmení na "zamietnutý" a nebude sa dať minúť. Toto sa môže občas stať ak iná nóda vytvorí blok približne v tom istom čase.</translation>
    </message>
    <message>
        <source>Debug information</source>
        <translation type="unfinished">Ladiace informácie</translation>
    </message>
    <message>
        <source>Transaction</source>
        <translation type="unfinished">Transakcie</translation>
    </message>
    <message>
        <source>Inputs</source>
        <translation type="unfinished">Vstupy</translation>
    </message>
    <message>
        <source>Amount</source>
        <translation type="unfinished">Suma</translation>
    </message>
    <message>
        <source>true</source>
        <translation type="unfinished">pravda</translation>
    </message>
    <message>
        <source>false</source>
        <translation type="unfinished">nepravda</translation>
    </message>
</context>
<context>
    <name>TransactionDescDialog</name>
    <message>
        <source>This pane shows a detailed description of the transaction</source>
        <translation>Táto časť obrazovky zobrazuje detailný popis transakcie</translation>
    </message>
    <message>
        <source>Details for %1</source>
        <translation type="unfinished">Podrobnosti pre %1</translation>
    </message>
</context>
<context>
    <name>TransactionTableModel</name>
    <message>
        <source>Date</source>
        <translation type="unfinished">Dátum</translation>
    </message>
    <message>
        <source>Type</source>
        <translation type="unfinished">Typ</translation>
    </message>
    <message>
        <source>Label</source>
        <translation type="unfinished">Popis</translation>
    </message>
    <message numerus="yes">
        <source>Open for %n more block(s)</source>
        <translation>
            <numerusform>Otvorená pre ďalší %n blok</numerusform>
            <numerusform>Otvorená pre ďalšie %n bloky</numerusform>
            <numerusform>Otvorená pre ďalších %n blokov</numerusform>
        </translation>
    </message>
    <message>
        <source>Open until %1</source>
        <translation type="unfinished">Otvorené do %1</translation>
    </message>
    <message>
        <source>Unconfirmed</source>
        <translation type="unfinished">Nepotvrdené</translation>
    </message>
    <message>
        <source>Abandoned</source>
        <translation type="unfinished">Zanechaná</translation>
    </message>
    <message>
        <source>Confirming (%1 of %2 recommended confirmations)</source>
        <translation type="unfinished">Potvrdzujem (%1 z %2 odporúčaných potvrdení)</translation>
    </message>
    <message>
        <source>Confirmed (%1 confirmations)</source>
        <translation type="unfinished">Potvrdené (%1 potvrdení)</translation>
    </message>
    <message>
        <source>Conflicted</source>
        <translation type="unfinished">V rozpore</translation>
    </message>
    <message>
        <source>Immature (%1 confirmations, will be available after %2)</source>
        <translation type="unfinished">Nezrelé (%1 potvrdení, bude dostupné po %2)</translation>
    </message>
    <message>
        <source>Generated but not accepted</source>
        <translation type="unfinished">Vypočítané ale neakceptované</translation>
    </message>
    <message>
        <source>Received with</source>
        <translation type="unfinished">Prijaté s</translation>
    </message>
    <message>
        <source>Received from</source>
        <translation type="unfinished">Prijaté od</translation>
    </message>
    <message>
        <source>Sent to</source>
        <translation type="unfinished">Odoslané na</translation>
    </message>
    <message>
        <source>Payment to yourself</source>
        <translation type="unfinished">Platba sebe samému</translation>
    </message>
    <message>
        <source>Mined</source>
        <translation type="unfinished">Vyťažené</translation>
    </message>
    <message>
        <source>watch-only</source>
        <translation type="unfinished">Iba sledovanie</translation>
    </message>
    <message>
        <source>(no label)</source>
        <translation type="unfinished">(bez popisu)</translation>
    </message>
    <message>
        <source>Transaction status. Hover over this field to show number of confirmations.</source>
        <translation type="unfinished">Stav transakcie. Prejdite ponad toto pole pre zobrazenie počtu potvrdení.</translation>
    </message>
    <message>
        <source>Date and time that the transaction was received.</source>
        <translation type="unfinished">Dátum a čas prijatia transakcie.</translation>
    </message>
    <message>
        <source>Type of transaction.</source>
        <translation type="unfinished">Typ transakcie.</translation>
    </message>
    <message>
        <source>Whether or not a watch-only address is involved in this transaction.</source>
        <translation type="unfinished">Či je v tejto transakcii adresy iba na sledovanie.</translation>
    </message>
    <message>
        <source>User-defined intent/purpose of the transaction.</source>
        <translation type="unfinished">Užívateľsky určený účel transakcie.</translation>
    </message>
    <message>
        <source>Amount removed from or added to balance.</source>
        <translation type="unfinished">Suma pridaná alebo odobraná k zostatku.</translation>
    </message>
</context>
<context>
    <name>TransactionView</name>
    <message>
        <source>All</source>
        <translation type="unfinished">Všetky</translation>
    </message>
    <message>
        <source>Today</source>
        <translation type="unfinished">Dnes</translation>
    </message>
    <message>
        <source>This week</source>
        <translation type="unfinished">Tento týždeň</translation>
    </message>
    <message>
        <source>This month</source>
        <translation type="unfinished">Tento mesiac</translation>
    </message>
    <message>
        <source>Last month</source>
        <translation type="unfinished">Minulý mesiac</translation>
    </message>
    <message>
        <source>This year</source>
        <translation type="unfinished">Tento rok</translation>
    </message>
    <message>
        <source>Received with</source>
        <translation type="unfinished">Prijaté s</translation>
    </message>
    <message>
        <source>Sent to</source>
        <translation type="unfinished">Odoslané na</translation>
    </message>
    <message>
        <source>To yourself</source>
        <translation type="unfinished">Ku mne</translation>
    </message>
    <message>
        <source>Mined</source>
        <translation type="unfinished">Vyťažené</translation>
    </message>
    <message>
        <source>Other</source>
        <translation type="unfinished">Iné</translation>
    </message>
    <message>
        <source>Enter address, transaction id, or label to search</source>
        <translation type="unfinished">Pre vyhľadávanie vložte adresu, id transakcie, alebo popis.</translation>
    </message>
    <message>
        <source>Min amount</source>
        <translation type="unfinished">Minimálna suma</translation>
    </message>
    <message>
        <source>Range…</source>
        <translation type="unfinished">Rozsah…</translation>
    </message>
    <message>
        <source>&amp;Copy address</source>
        <translation type="unfinished">&amp;Kopírovať adresu</translation>
    </message>
    <message>
        <source>Copy &amp;label</source>
        <translation type="unfinished">Kopírovať &amp;popis</translation>
    </message>
    <message>
        <source>Copy &amp;amount</source>
        <translation type="unfinished">Kopírovať &amp;sumu</translation>
    </message>
    <message>
        <source>Copy transaction &amp;ID</source>
        <translation type="unfinished">Kopírovať &amp;ID transakcie</translation>
    </message>
    <message>
        <source>Copy &amp;raw transaction</source>
        <translation type="unfinished">Skopírovať neup&amp;ravenú transakciu</translation>
    </message>
    <message>
        <source>Copy full transaction &amp;details</source>
        <translation type="unfinished">Skopírovať plné &amp;detaily transakcie</translation>
    </message>
    <message>
        <source>&amp;Show transaction details</source>
        <translation type="unfinished">&amp;Zobraziť podrobnosti transakcie</translation>
    </message>
    <message>
        <source>Increase transaction &amp;fee</source>
        <translation type="unfinished">Zvýšiť transakčný &amp;poplatok</translation>
    </message>
    <message>
        <source>A&amp;bandon transaction</source>
        <translation type="unfinished">Z&amp;amietnuť transakciu</translation>
    </message>
    <message>
        <source>&amp;Edit address label</source>
        <translation type="unfinished">&amp;Upraviť popis transakcie</translation>
    </message>
    <message>
        <source>Export Transaction History</source>
        <translation type="unfinished">Exportovať históriu transakcií</translation>
    </message>
    <message>
        <source>Comma separated file</source>
        <extracomment>Expanded name of the CSV file format. See https://en.wikipedia.org/wiki/Comma-separated_values</extracomment>
        <translation type="unfinished">Čiarkou oddelený súbor</translation>
    </message>
    <message>
        <source>Confirmed</source>
        <translation type="unfinished">Potvrdené</translation>
    </message>
    <message>
        <source>Watch-only</source>
        <translation type="unfinished">Iba sledovanie</translation>
    </message>
    <message>
        <source>Date</source>
        <translation type="unfinished">Dátum</translation>
    </message>
    <message>
        <source>Type</source>
        <translation type="unfinished">Typ</translation>
    </message>
    <message>
        <source>Label</source>
        <translation type="unfinished">Popis</translation>
    </message>
    <message>
        <source>Address</source>
        <translation type="unfinished">Adresa</translation>
    </message>
    <message>
        <source>Exporting Failed</source>
        <translation type="unfinished">Export zlyhal</translation>
    </message>
    <message>
        <source>There was an error trying to save the transaction history to %1.</source>
        <translation type="unfinished">Vyskytla sa chyba pri pokuse o uloženie histórie transakcií do %1.</translation>
    </message>
    <message>
        <source>Exporting Successful</source>
        <translation type="unfinished">Export úspešný</translation>
    </message>
    <message>
        <source>The transaction history was successfully saved to %1.</source>
        <translation type="unfinished">História transakciá bola úspešne uložená do %1.</translation>
    </message>
    <message>
        <source>Range:</source>
        <translation type="unfinished">Rozsah:</translation>
    </message>
    <message>
        <source>to</source>
        <translation type="unfinished">do</translation>
    </message>
</context>
<context>
    <name>WalletFrame</name>
    <message>
        <source>No wallet has been loaded.
Go to File &gt; Open Wallet to load a wallet.
- OR -</source>
        <translation type="unfinished">Nie je načítaná žiadna peňaženka.
Choďte do Súbor &gt; Otvoriť Peňaženku, pre načítanie peňaženky.
- ALEBO -</translation>
    </message>
    <message>
        <source>Create a new wallet</source>
        <translation type="unfinished">Vytvoriť novú peňaženku</translation>
    </message>
</context>
<context>
    <name>WalletModel</name>
    <message>
        <source>Send Coins</source>
        <translation type="unfinished">Poslať mince</translation>
    </message>
    <message>
        <source>Fee bump error</source>
        <translation type="unfinished">Chyba pri navyšovaní poplatku</translation>
    </message>
    <message>
        <source>Increasing transaction fee failed</source>
        <translation type="unfinished">Nepodarilo sa navýšiť poplatok</translation>
    </message>
    <message>
        <source>Do you want to increase the fee?</source>
        <translation type="unfinished">Chcete navýšiť poplatok?</translation>
    </message>
    <message>
        <source>Do you want to draft a transaction with fee increase?</source>
        <translation type="unfinished">Chcete naplánovať túto transakciu s navýšením poplatkov.</translation>
    </message>
    <message>
        <source>Current fee:</source>
        <translation type="unfinished">Momentálny poplatok:</translation>
    </message>
    <message>
        <source>Increase:</source>
        <translation type="unfinished">Navýšenie:</translation>
    </message>
    <message>
        <source>New fee:</source>
        <translation type="unfinished">Nový poplatok:</translation>
    </message>
    <message>
        <source>Warning: This may pay the additional fee by reducing change outputs or adding inputs, when necessary. It may add a new change output if one does not already exist. These changes may potentially leak privacy.</source>
        <translation type="unfinished">Varovanie: Toto môže zaplatiť ďalší poplatok znížením výstupov alebo pridaním vstupov, ak to bude potrebné. Môže pridať nový výstup ak ešte žiadny neexistuje. Tieto zmeny by mohli ohroziť súkromie.</translation>
    </message>
    <message>
        <source>Confirm fee bump</source>
        <translation type="unfinished">Potvrď navýšenie poplatku</translation>
    </message>
    <message>
        <source>Can't draft transaction.</source>
        <translation type="unfinished">Nemožno naplánovať túto transakciu.</translation>
    </message>
    <message>
        <source>PSBT copied</source>
        <translation type="unfinished">PSBT skopírovaná</translation>
    </message>
    <message>
        <source>Can't sign transaction.</source>
        <translation type="unfinished">Nemôzeme podpíaať transakciu.</translation>
    </message>
    <message>
        <source>Could not commit transaction</source>
        <translation type="unfinished">Nemôzeme uložiť transakciu do peňaženky</translation>
    </message>
    <message>
        <source>Can't display address</source>
        <translation type="unfinished">Nemôžem zobraziť adresu</translation>
    </message>
    <message>
        <source>default wallet</source>
        <translation type="unfinished">predvolená peňaženka</translation>
    </message>
</context>
<context>
    <name>WalletView</name>
    <message>
        <source>&amp;Export</source>
        <translation type="unfinished">&amp;Exportovať...</translation>
    </message>
    <message>
        <source>Export the data in the current tab to a file</source>
        <translation type="unfinished">Exportovať dáta v aktuálnej karte do súboru</translation>
    </message>
    <message>
        <source>Error</source>
        <translation type="unfinished">Chyba</translation>
    </message>
    <message>
        <source>Unable to decode PSBT from clipboard (invalid base64)</source>
        <translation type="unfinished">Nepodarilo sa dekódovať skopírovanú PSBT (invalid base64)</translation>
    </message>
    <message>
        <source>Load Transaction Data</source>
        <translation type="unfinished">Načítať údaje o transakcii</translation>
    </message>
    <message>
        <source>Partially Signed Transaction (*.psbt)</source>
        <translation type="unfinished">Čiastočne podpísaná transakcia (*.psbt)</translation>
    </message>
    <message>
        <source>PSBT file must be smaller than 100 MiB</source>
        <translation type="unfinished">Súbor PSBT musí byť menší než 100 MiB</translation>
    </message>
    <message>
        <source>Unable to decode PSBT</source>
        <translation type="unfinished">Nepodarilo sa dekódovať PSBT</translation>
    </message>
    <message>
        <source>Backup Wallet</source>
        <translation type="unfinished">Zálohovanie peňaženky</translation>
    </message>
    <message>
        <source>Wallet Data</source>
        <extracomment>Name of the wallet data file format.</extracomment>
        <translation type="unfinished">Dáta peňaženky</translation>
    </message>
    <message>
        <source>Backup Failed</source>
        <translation type="unfinished">Zálohovanie zlyhalo</translation>
    </message>
    <message>
        <source>There was an error trying to save the wallet data to %1.</source>
        <translation type="unfinished">Vyskytla sa chyba pri pokuse o uloženie dát peňaženky do %1.</translation>
    </message>
    <message>
        <source>Backup Successful</source>
        <translation type="unfinished">Záloha úspešná</translation>
    </message>
    <message>
        <source>The wallet data was successfully saved to %1.</source>
        <translation type="unfinished">Dáta peňaženky boli úspešne uložené do %1.</translation>
    </message>
    <message>
        <source>Cancel</source>
        <translation type="unfinished">Zrušiť</translation>
    </message>
</context>
<context>
    <name>bitcoin-core</name>
    <message>
        <source>The %s developers</source>
        <translation type="unfinished">Vývojári %s</translation>
    </message>
    <message>
        <source>%s corrupt. Try using the wallet tool bitcoin-wallet to salvage or restoring a backup.</source>
        <translation type="unfinished">%s je poškodený. Skúste použiť nástroj peňaženky bitcoin-wallet na záchranu alebo obnovu zálohy.</translation>
    </message>
    <message>
        <source>-maxtxfee is set very high! Fees this large could be paid on a single transaction.</source>
        <translation type="unfinished">-maxtxfee je nastavené veľmi vysoko! Takto vysoký poplatok môže byť zaplatebý v jednej transakcii.</translation>
    </message>
    <message>
        <source>Cannot downgrade wallet from version %i to version %i. Wallet version unchanged.</source>
        <translation type="unfinished">Nie je možné degradovať peňaženku z verzie %i na verziu %i. Verzia peňaženky nebola zmenená.</translation>
    </message>
    <message>
        <source>Cannot obtain a lock on data directory %s. %s is probably already running.</source>
        <translation type="unfinished">Nemožné uzamknúť zložku %s. %s pravdepodobne už beží.</translation>
    </message>
    <message>
        <source>Cannot provide specific connections and have addrman find outgoing connections at the same.</source>
        <translation type="unfinished">Nemôžete zadať konkrétne spojenia a zároveň mať nastavený addrman pre hľadanie odchádzajúcich spojení.</translation>
    </message>
    <message>
        <source>Cannot upgrade a non HD split wallet from version %i to version %i without upgrading to support pre-split keypool. Please use version %i or no version specified.</source>
        <translation type="unfinished">Nie je možné vylepšiť peňaženku bez rozdelenia HD z verzie %i na verziu %i bez upgradovania na podporu kľúčov pred rozdelením. Prosím použite verziu %i alebo nezadávajte verziu.</translation>
    </message>
    <message>
        <source>Distributed under the MIT software license, see the accompanying file %s or %s</source>
        <translation type="unfinished">Distribuované pod softvérovou licenciou MIT, pozri sprievodný súbor %s alebo %s</translation>
    </message>
    <message>
        <source>Error reading %s! All keys read correctly, but transaction data or address book entries might be missing or incorrect.</source>
        <translation type="unfinished">Nastala chyba pri čítaní súboru %s! Všetkz kľúče sa prečítali správne, ale dáta o transakcíách alebo záznamy v adresári môžu chýbať alebo byť nesprávne.</translation>
    </message>
    <message>
        <source>Error: Dumpfile format record is incorrect. Got "%s", expected "format".</source>
        <translation type="unfinished">Chyba: Formát záznamu v súbore dumpu je nesprávny. Obdržaný "%s", očakávaný "format".</translation>
    </message>
    <message>
        <source>Error: Dumpfile identifier record is incorrect. Got "%s", expected "%s".</source>
        <translation type="unfinished">Chyba: Záznam identifikátora v súbore dumpu je nesprávny. Obdržaný "%s", očakávaný "%s".</translation>
    </message>
    <message>
        <source>Error: Dumpfile version is not supported. This version of bitcoin-wallet only supports version 1 dumpfiles. Got dumpfile with version %s</source>
        <translation type="unfinished">Chyba: Verzia súboru dumpu nie je podporovaná. Táto verzia peňaženky bitcoin podporuje iba súbory dumpu verzie 1. Obdržal som súbor s verziou %s</translation>
    </message>
    <message>
        <source>Error: Legacy wallets only support the "legacy", "p2sh-segwit", and "bech32" address types</source>
        <translation type="unfinished">Chyba: Staršie peňaženky podporujú len adresy typu "legacy", "p2sh-segwit", a "bech32"</translation>
    </message>
    <message>
        <source>Error: Listening for incoming connections failed (listen returned error %s)</source>
        <translation type="unfinished">Chyba: Počúvanie prichádzajúcich spojení zlyhalo (vrátená chyba je %s)</translation>
    </message>
    <message>
        <source>Fee estimation failed. Fallbackfee is disabled. Wait a few blocks or enable -fallbackfee.</source>
        <translation type="unfinished">Odhad poplatku sa nepodaril. Fallbackfee je zakázaný. Počkajte niekoľko blokov alebo povoľte -fallbackfee.</translation>
    </message>
    <message>
        <source>File %s already exists. If you are sure this is what you want, move it out of the way first.</source>
        <translation type="unfinished">Súbor %s už existuje. Ak si nie ste istý, že toto chcete, presuňte ho najprv preč.</translation>
    </message>
    <message>
        <source>Invalid amount for -maxtxfee=&lt;amount&gt;: '%s' (must be at least the minrelay fee of %s to prevent stuck transactions)</source>
        <translation type="unfinished">Neplatná suma pre -maxtxfee=&lt;amount&gt;: '%s' (aby sa transakcia nezasekla, minimálny prenosový poplatok musí byť aspoň %s)</translation>
    </message>
    <message>
        <source>More than one onion bind address is provided. Using %s for the automatically created Tor onion service.</source>
        <translation type="unfinished">K dispozícii je viac ako jedna adresa onion. Použitie %s pre automaticky vytvorenú službu Tor.</translation>
    </message>
    <message>
        <source>No dump file provided. To use createfromdump, -dumpfile=&lt;filename&gt; must be provided.</source>
        <translation type="unfinished">Nezadaný žiadny súbor dumpu. Pre použitie createfromdump musíte zadať -dumpfile=&lt;filename&gt;.</translation>
    </message>
    <message>
        <source>No dump file provided. To use dump, -dumpfile=&lt;filename&gt; must be provided.</source>
        <translation type="unfinished">Nezadaný žiadny súbor dumpu. Pre použitie dump musíte zadať -dumpfile=&lt;filename&gt;.</translation>
    </message>
    <message>
        <source>No wallet file format provided. To use createfromdump, -format=&lt;format&gt; must be provided.</source>
        <translation type="unfinished">Nezadaný formát súboru peňaženky. Pre použitie createfromdump musíte zadať -format=&lt;format&gt;.</translation>
    </message>
    <message>
        <source>Please check that your computer's date and time are correct! If your clock is wrong, %s will not work properly.</source>
        <translation type="unfinished">Prosím skontrolujte systémový čas a dátum. Keď je váš čas nesprávny, %s nebude fungovať správne.</translation>
    </message>
    <message>
        <source>Please contribute if you find %s useful. Visit %s for further information about the software.</source>
        <translation type="unfinished">Keď si myslíte, že %s je užitočný, podporte nás. Pre viac informácií o software navštívte %s.</translation>
    </message>
    <message>
        <source>Prune configured below the minimum of %d MiB.  Please use a higher number.</source>
        <translation type="unfinished">Redukcia nastavená pod minimálnu hodnotu %d MiB. Prosím použite vyššiu hodnotu.</translation>
    </message>
    <message>
        <source>Prune: last wallet synchronisation goes beyond pruned data. You need to -reindex (download the whole blockchain again in case of pruned node)</source>
        <translation type="unfinished">Redukovanie: posledná synchronizácia peňaženky prebehla pred časmi blokov v redukovaných dátach. Je potrebné vykonať -reindex (v prípade redukovaného režimu stiahne znovu celý reťazec blokov)</translation>
    </message>
    <message>
        <source>SQLiteDatabase: Unknown sqlite wallet schema version %d. Only version %d is supported</source>
        <translation type="unfinished">SQLiteDatabase: Neznáma verzia schémy peňaženky sqlite %d. Podporovaná je iba verzia %d</translation>
    </message>
    <message>
        <source>The block database contains a block which appears to be from the future. This may be due to your computer's date and time being set incorrectly. Only rebuild the block database if you are sure that your computer's date and time are correct</source>
        <translation type="unfinished">Databáza blokov obsahuje blok, ktorý vyzerá byť z budúcnosti. Toto môže byť spôsobené nesprávnym systémovým časom vášho počítača. Obnovujte databázu blokov len keď ste si istý, že systémový čas je nastavený správne.</translation>
    </message>
    <message>
        <source>The transaction amount is too small to send after the fee has been deducted</source>
        <translation type="unfinished">Suma je príliš malá pre odoslanie transakcie</translation>
    </message>
    <message>
        <source>This error could occur if this wallet was not shutdown cleanly and was last loaded using a build with a newer version of Berkeley DB. If so, please use the software that last loaded this wallet</source>
        <translation type="unfinished">K tejto chybe môže dôjsť, ak nebola táto peňaženka správne vypnutá a bola naposledy načítaná pomocou zostavy s novšou verziou Berkeley DB. Ak je to tak, použite softvér, ktorý naposledy načítal túto peňaženku</translation>
    </message>
    <message>
        <source>This is a pre-release test build - use at your own risk - do not use for mining or merchant applications</source>
        <translation type="unfinished">Toto je predbežná testovacia zostava - používate na vlastné riziko - nepoužívajte na ťaženie alebo obchodné aplikácie</translation>
    </message>
    <message>
        <source>This is the maximum transaction fee you pay (in addition to the normal fee) to prioritize partial spend avoidance over regular coin selection.</source>
        <translation type="unfinished">Toto je maximálny transakčný poplatok, ktorý zaplatíte (okrem bežného poplatku), aby ste uprednostnili čiastočné vyhýbanie sa výdavkom pred pravidelným výberom mincí.</translation>
    </message>
    <message>
        <source>This is the transaction fee you may discard if change is smaller than dust at this level</source>
        <translation type="unfinished">Toto je transakčný poplatok, ktorý môžete škrtnúť, ak je zmena na tejto úrovni menšia ako prach</translation>
    </message>
    <message>
        <source>This is the transaction fee you may pay when fee estimates are not available.</source>
        <translation type="unfinished">Toto je poplatok za transakciu keď odhad poplatkov ešte nie je k dispozícii.</translation>
    </message>
    <message>
        <source>Total length of network version string (%i) exceeds maximum length (%i). Reduce the number or size of uacomments.</source>
        <translation type="unfinished">Celková dĺžka verzie sieťového reťazca (%i) prekračuje maximálnu dĺžku (%i). Znížte počet a veľkosť komentárov.</translation>
    </message>
    <message>
        <source>Unable to replay blocks. You will need to rebuild the database using -reindex-chainstate.</source>
        <translation type="unfinished">Nedarí sa znovu aplikovať bloky. Budete musieť prestavať databázu použitím -reindex-chainstate.</translation>
    </message>
    <message>
        <source>Unknown wallet file format "%s" provided. Please provide one of "bdb" or "sqlite".</source>
        <translation type="unfinished">Poskytnutý neznámy formát peňaženky "%s". Prosím použite "bdb" alebo "sqlite".</translation>
    </message>
    <message>
        <source>Warning: Dumpfile wallet format "%s" does not match command line specified format "%s".</source>
        <translation type="unfinished">Varovanie: Formát peňaženky súboru dumpu "%s" nesúhlasí s formátom zadaným na príkazovom riadku "%s".</translation>
    </message>
    <message>
        <source>Warning: Private keys detected in wallet {%s} with disabled private keys</source>
        <translation type="unfinished">Upozornenie: Boli zistené súkromné kľúče v peňaženke {%s} so zakázanými súkromnými kľúčmi.</translation>
    </message>
    <message>
        <source>Warning: We do not appear to fully agree with our peers! You may need to upgrade, or other nodes may need to upgrade.</source>
        <translation type="unfinished">Varovanie: Zjavne sa úplne nezhodujeme s našimi peer-mi! Možno potrebujete prejsť na novšiu verziu alebo ostatné uzly potrebujú vyššiu verziu.</translation>
    </message>
    <message>
        <source>Witness data for blocks after height %d requires validation. Please restart with -reindex.</source>
        <translation type="unfinished">Svedecké údaje pre bloky za výškou %d vyžadujú overenie. Prosím reštartujte s parametrom -reindex.</translation>
    </message>
    <message>
        <source>You need to rebuild the database using -reindex to go back to unpruned mode.  This will redownload the entire blockchain</source>
        <translation type="unfinished">K návratu k neredukovanému režimu je potrebné prestavať databázu použitím -reindex. Tiež sa znova stiahne celý reťazec blokov</translation>
    </message>
    <message>
        <source>%s is set very high!</source>
        <translation type="unfinished">Hodnota %s je nastavená veľmi vysoko!</translation>
    </message>
    <message>
        <source>-maxmempool must be at least %d MB</source>
        <translation type="unfinished">-maxmempool musí byť najmenej %d MB</translation>
    </message>
    <message>
        <source>A fatal internal error occurred, see debug.log for details</source>
        <translation type="unfinished">Nastala fatálna interná chyba, pre viac informácií pozrite debug.log</translation>
    </message>
    <message>
        <source>Cannot resolve -%s address: '%s'</source>
        <translation type="unfinished">Nedá preložiť -%s adresu: '%s'</translation>
    </message>
    <message>
        <source>Cannot set -peerblockfilters without -blockfilterindex.</source>
        <translation type="unfinished">Nepodarilo sa určiť -peerblockfilters bez -blockfilterindex.</translation>
    </message>
    <message>
        <source>Cannot write to data directory '%s'; check permissions.</source>
        <translation type="unfinished">Nie je možné zapísať do adresára ' %s'. Skontrolujte povolenia.</translation>
    </message>
    <message>
        <source>Change index out of range</source>
        <translation type="unfinished">Menný index mimo rozsah</translation>
    </message>
    <message>
        <source>Config setting for %s only applied on %s network when in [%s] section.</source>
        <translation type="unfinished">Nastavenie konfigurácie pre %s platí iba v sieti %s a v sekcii [%s].</translation>
    </message>
    <message>
        <source>Corrupted block database detected</source>
        <translation type="unfinished">Zistená poškodená databáza blokov</translation>
    </message>
    <message>
        <source>Could not find asmap file %s</source>
        <translation type="unfinished">Nepodarilo sa nájsť asmap súbor %s</translation>
    </message>
    <message>
        <source>Could not parse asmap file %s</source>
        <translation type="unfinished">Nepodarilo sa analyzovať asmap súbor %s</translation>
    </message>
    <message>
        <source>Disk space is too low!</source>
        <translation type="unfinished">Nedostatok miesta na disku!</translation>
    </message>
    <message>
        <source>Do you want to rebuild the block database now?</source>
        <translation type="unfinished">Chcete znovu zostaviť databázu blokov?</translation>
    </message>
    <message>
        <source>Done loading</source>
        <translation type="unfinished">Dokončené načítavanie</translation>
    </message>
    <message>
        <source>Dump file %s does not exist.</source>
        <translation type="unfinished">Súbor dumpu %s neexistuje.</translation>
    </message>
    <message>
        <source>Error creating %s</source>
        <translation type="unfinished">Chyba pri vytváraní %s</translation>
    </message>
    <message>
        <source>Error initializing block database</source>
        <translation type="unfinished">Chyba inicializácie databázy blokov</translation>
    </message>
    <message>
        <source>Error initializing wallet database environment %s!</source>
        <translation type="unfinished">Chyba spustenia databázového prostredia peňaženky %s!</translation>
    </message>
    <message>
        <source>Error loading %s</source>
        <translation type="unfinished">Chyba načítania %s</translation>
    </message>
    <message>
        <source>Error loading %s: Private keys can only be disabled during creation</source>
        <translation type="unfinished">Chyba pri načítaní %s: Súkromné kľúče môžu byť zakázané len počas vytvárania</translation>
    </message>
    <message>
        <source>Error loading %s: Wallet corrupted</source>
        <translation type="unfinished">Chyba načítania %s: Peňaženka je poškodená</translation>
    </message>
    <message>
        <source>Error loading %s: Wallet requires newer version of %s</source>
        <translation type="unfinished">Chyba načítania %s: Peňaženka vyžaduje novšiu verziu %s</translation>
    </message>
    <message>
        <source>Error loading block database</source>
        <translation type="unfinished">Chyba načítania databázy blokov</translation>
    </message>
    <message>
        <source>Error opening block database</source>
        <translation type="unfinished">Chyba otvárania databázy blokov</translation>
    </message>
    <message>
        <source>Error reading from database, shutting down.</source>
        <translation type="unfinished">Chyba pri načítaní z databázy, ukončuje sa.</translation>
    </message>
    <message>
        <source>Error reading next record from wallet database</source>
        <translation type="unfinished">Chyba pri čítaní ďalšieho záznamu z databázy peňaženky</translation>
    </message>
    <message>
        <source>Error upgrading chainstate database</source>
        <translation type="unfinished">Chyba pri vylepšení databáze reťzcov blokov</translation>
    </message>
    <message>
        <source>Error: Couldn't create cursor into database</source>
        <translation type="unfinished">Chyba: Nepodarilo sa vytvoriť kurzor do databázy</translation>
    </message>
    <message>
        <source>Error: Disk space is low for %s</source>
        <translation type="unfinished">Chyba: Málo miesta na disku pre %s</translation>
    </message>
    <message>
        <source>Error: Dumpfile checksum does not match. Computed %s, expected %s</source>
        <translation type="unfinished">Chyba: Kontrolný súčet súboru dumpu nesúhlasí. Vypočítaný %s, očakávaný %s</translation>
    </message>
    <message>
        <source>Error: Got key that was not hex: %s</source>
        <translation type="unfinished">Chyba: Obdržaný kľúč nebol v hex tvare: %s</translation>
    </message>
    <message>
        <source>Error: Got value that was not hex: %s</source>
        <translation type="unfinished">Chyba: Obdržaná hodnota nebola v hex tvare: : %s</translation>
    </message>
    <message>
        <source>Error: Keypool ran out, please call keypoolrefill first</source>
        <translation type="unfinished">Chyba: Keypool došiel, zavolajte najskôr keypoolrefill</translation>
    </message>
    <message>
        <source>Error: Missing checksum</source>
        <translation type="unfinished">Chyba: Chýba kontrolný súčet</translation>
    </message>
    <message>
        <source>Error: No %s addresses available.</source>
        <translation type="unfinished">Chyba: Žiadne adresy %s.</translation>
    </message>
    <message>
        <source>Error: Unable to parse version %u as a uint32_t</source>
        <translation type="unfinished">Chyba: Nepodarilo sa prečítať verziu %u ako uint32_t</translation>
    </message>
    <message>
        <source>Error: Unable to write record to new wallet</source>
        <translation type="unfinished">Chyba: Nepodarilo sa zapísať záznam do novej peňaženky</translation>
    </message>
    <message>
        <source>Failed to listen on any port. Use -listen=0 if you want this.</source>
        <translation type="unfinished">Chyba počúvania na ktoromkoľvek porte. Použi -listen=0 ak toto chcete.</translation>
    </message>
    <message>
        <source>Failed to rescan the wallet during initialization</source>
        <translation type="unfinished">Počas inicializácie sa nepodarila pre-skenovať peňaženka</translation>
    </message>
    <message>
        <source>Failed to verify database</source>
        <translation type="unfinished">Nepodarilo sa overiť databázu</translation>
    </message>
    <message>
        <source>Fee rate (%s) is lower than the minimum fee rate setting (%s)</source>
        <translation type="unfinished">Zvolený poplatok (%s)  je nižší ako nastavený minimálny poplatok (%s)</translation>
    </message>
    <message>
        <source>Ignoring duplicate -wallet %s.</source>
        <translation type="unfinished">Ignorujú sa duplikátne -wallet %s.</translation>
    </message>
    <message>
        <source>Importing…</source>
        <translation type="unfinished">Prebieha import…</translation>
    </message>
    <message>
        <source>Incorrect or no genesis block found. Wrong datadir for network?</source>
        <translation type="unfinished">Nesprávny alebo žiadny genesis blok nájdený. Nesprávny dátový priečinok alebo sieť?</translation>
    </message>
    <message>
        <source>Initialization sanity check failed. %s is shutting down.</source>
        <translation type="unfinished">Kontrola čistoty pri inicializácií zlyhala. %s sa vypína.</translation>
    </message>
    <message>
        <source>Insufficient funds</source>
        <translation type="unfinished">Nedostatok prostriedkov</translation>
    </message>
    <message>
        <source>Invalid -i2psam address or hostname: '%s'</source>
        <translation type="unfinished">Neplatná adresa alebo názov počítača pre -i2psam: '%s'</translation>
    </message>
    <message>
        <source>Invalid -onion address or hostname: '%s'</source>
        <translation type="unfinished">Neplatná -onion adresa alebo hostiteľ: '%s'</translation>
    </message>
    <message>
        <source>Invalid -proxy address or hostname: '%s'</source>
        <translation type="unfinished">Neplatná -proxy adresa alebo hostiteľ: '%s'</translation>
    </message>
    <message>
        <source>Invalid P2P permission: '%s'</source>
        <translation type="unfinished">Neplatné oprávnenie P2P: '%s'</translation>
    </message>
    <message>
        <source>Invalid amount for -%s=&lt;amount&gt;: '%s'</source>
        <translation type="unfinished">Neplatná suma pre -%s=&lt;amount&gt;: '%s'</translation>
    </message>
    <message>
        <source>Invalid amount for -discardfee=&lt;amount&gt;: '%s'</source>
        <translation type="unfinished">Neplatná čiastka pre -discardfee=&lt;čiastka&gt;: '%s'</translation>
    </message>
    <message>
        <source>Invalid amount for -fallbackfee=&lt;amount&gt;: '%s'</source>
        <translation type="unfinished">Neplatná suma pre -fallbackfee=&lt;amount&gt;: '%s'</translation>
    </message>
    <message>
        <source>Invalid amount for -paytxfee=&lt;amount&gt;: '%s' (must be at least %s)</source>
        <translation type="unfinished">Neplatná suma pre -paytxfee=&lt;amount&gt;: '%s' (musí byť aspoň %s)</translation>
    </message>
    <message>
        <source>Invalid netmask specified in -whitelist: '%s'</source>
        <translation type="unfinished">Nadaná neplatná netmask vo -whitelist: '%s'</translation>
    </message>
    <message>
        <source>Loading P2P addresses…</source>
        <translation type="unfinished">Načítavam P2P adresy…</translation>
    </message>
    <message>
        <source>Loading banlist…</source>
        <translation type="unfinished">Načítavam zoznam zákazov…</translation>
    </message>
    <message>
        <source>Loading block index…</source>
        <translation type="unfinished">Načítavam zoznam blokov…</translation>
    </message>
    <message>
        <source>Loading wallet…</source>
        <translation type="unfinished">Načítavam peňaženku…</translation>
    </message>
    <message>
        <source>Need to specify a port with -whitebind: '%s'</source>
        <translation type="unfinished">Je potrebné zadať port s -whitebind: '%s'</translation>
    </message>
    <message>
        <source>No proxy server specified. Use -proxy=&lt;ip&gt; or -proxy=&lt;ip:port&gt;.</source>
        <translation type="unfinished">Nie je špecifikovaný proxy server. Použite -proxy=&lt;ip&gt; alebo -proxy=&lt;ip:port&gt;.</translation>
    </message>
    <message>
        <source>Not enough file descriptors available.</source>
        <translation type="unfinished">Nedostatok kľúčových slov súboru.</translation>
    </message>
    <message>
        <source>Prune cannot be configured with a negative value.</source>
        <translation type="unfinished">Redukovanie nemôže byť nastavené na zápornú hodnotu.</translation>
    </message>
    <message>
        <source>Prune mode is incompatible with -coinstatsindex.</source>
        <translation type="unfinished">Režim redukovania je nekompatibilný s -coinstatsindex.</translation>
    </message>
    <message>
        <source>Prune mode is incompatible with -txindex.</source>
        <translation type="unfinished">Režim redukovania je nekompatibilný s -txindex.</translation>
    </message>
    <message>
        <source>Pruning blockstore…</source>
        <translation type="unfinished">Redukuje sa úložisko blokov…</translation>
    </message>
    <message>
        <source>Reducing -maxconnections from %d to %d, because of system limitations.</source>
        <translation type="unfinished">Obmedzuje sa -maxconnections z %d na %d kvôli systémovým obmedzeniam.</translation>
    </message>
    <message>
        <source>Replaying blocks…</source>
        <translation type="unfinished">Preposielam bloky…</translation>
    </message>
    <message>
        <source>Rescanning…</source>
        <translation type="unfinished">Nové prehľadávanie…</translation>
    </message>
    <message>
        <source>SQLiteDatabase: Failed to execute statement to verify database: %s</source>
        <translation type="unfinished">SQLiteDatabase: Nepodarilo sa vykonať príkaz na overenie databázy: %s</translation>
    </message>
    <message>
        <source>SQLiteDatabase: Failed to prepare statement to verify database: %s</source>
        <translation type="unfinished">SQLiteDatabase: Nepodarilo sa pripraviť príkaz na overenie databázy: %s</translation>
    </message>
    <message>
        <source>SQLiteDatabase: Failed to read database verification error: %s</source>
        <translation type="unfinished">SQLiteDatabase: Nepodarilo sa prečítať chybu overenia databázy: %s</translation>
    </message>
    <message>
        <source>SQLiteDatabase: Unexpected application id. Expected %u, got %u</source>
        <translation type="unfinished">SQLiteDatabase: Neočakávané ID aplikácie: %u. Očakávané:  %u</translation>
    </message>
    <message>
        <source>Section [%s] is not recognized.</source>
        <translation type="unfinished">Sekcia [%s] nie je rozpoznaná.</translation>
    </message>
    <message>
        <source>Signing transaction failed</source>
        <translation type="unfinished">Podpísanie správy zlyhalo</translation>
    </message>
    <message>
        <source>Specified -walletdir "%s" does not exist</source>
        <translation type="unfinished">Uvedená -walletdir "%s" neexistuje</translation>
    </message>
    <message>
        <source>Specified -walletdir "%s" is a relative path</source>
        <translation type="unfinished">Uvedená -walletdir "%s" je relatívna cesta</translation>
    </message>
    <message>
        <source>Specified -walletdir "%s" is not a directory</source>
        <translation type="unfinished">Uvedený -walletdir "%s" nie je priečinok</translation>
    </message>
    <message>
        <source>Specified blocks directory "%s" does not exist.</source>
        <translation type="unfinished">Zadaný adresár blokov "%s" neexistuje.</translation>
    </message>
    <message>
        <source>Starting network threads…</source>
        <translation type="unfinished">Spúšťajú sa sieťové vlákna…</translation>
    </message>
    <message>
        <source>The source code is available from %s.</source>
        <translation type="unfinished">Zdrojový kód je dostupný z %s</translation>
    </message>
    <message>
        <source>The specified config file %s does not exist</source>
        <translation type="unfinished">Zadaný konfiguračný súbor %s neexistuje</translation>
    </message>
    <message>
        <source>The transaction amount is too small to pay the fee</source>
        <translation type="unfinished">Suma transakcie je príliš malá na zaplatenie poplatku</translation>
    </message>
    <message>
        <source>The wallet will avoid paying less than the minimum relay fee.</source>
        <translation type="unfinished">Peňaženka zabráni zaplateniu menšej sumy ako je minimálny poplatok.</translation>
    </message>
    <message>
        <source>This is experimental software.</source>
        <translation type="unfinished">Toto je experimentálny softvér.</translation>
    </message>
    <message>
        <source>This is the minimum transaction fee you pay on every transaction.</source>
        <translation type="unfinished">Toto je minimálny poplatok za transakciu pri každej transakcii.</translation>
    </message>
    <message>
        <source>This is the transaction fee you will pay if you send a transaction.</source>
        <translation type="unfinished">Toto je poplatok za transakciu pri odoslaní transakcie.</translation>
    </message>
    <message>
        <source>Transaction amount too small</source>
        <translation type="unfinished">Suma transakcie príliš malá</translation>
    </message>
    <message>
        <source>Transaction amounts must not be negative</source>
        <translation type="unfinished">Sumy transakcií nesmú byť záporné</translation>
    </message>
    <message>
        <source>Transaction has too long of a mempool chain</source>
        <translation type="unfinished">Transakcia má v transakčnom zásobníku príliš dlhý reťazec</translation>
    </message>
    <message>
        <source>Transaction must have at least one recipient</source>
        <translation type="unfinished">Transakcia musí mať aspoň jedného príjemcu</translation>
    </message>
    <message>
        <source>Transaction needs a change address, but we can't generate it. %s</source>
        <translation type="unfinished">Transakcia potrebuje adresu na zmenu, ale nemôžeme ju vygenerovať. %s</translation>
    </message>
    <message>
        <source>Transaction too large</source>
        <translation type="unfinished">Transakcia príliš veľká</translation>
    </message>
    <message>
        <source>Unable to bind to %s on this computer (bind returned error %s)</source>
        <translation type="unfinished">Na tomto počítači sa nedá vytvoriť väzba %s (vytvorenie väzby vrátilo chybu %s)</translation>
    </message>
    <message>
        <source>Unable to bind to %s on this computer. %s is probably already running.</source>
        <translation type="unfinished">Nemožné pripojiť k %s na tomto počíťači. %s už pravdepodobne beží.</translation>
    </message>
    <message>
        <source>Unable to create the PID file '%s': %s</source>
        <translation type="unfinished">Nepodarilo sa vytvoriť súbor PID '%s': %s</translation>
    </message>
    <message>
        <source>Unable to generate initial keys</source>
        <translation type="unfinished">Nepodarilo sa vygenerovať úvodné kľúče</translation>
    </message>
    <message>
        <source>Unable to generate keys</source>
        <translation type="unfinished">Nepodarilo sa vygenerovať kľúče</translation>
    </message>
    <message>
        <source>Unable to open %s for writing</source>
        <translation type="unfinished">Nepodarilo sa otvoriť %s pre zapisovanie</translation>
    </message>
    <message>
        <source>Unable to start HTTP server. See debug log for details.</source>
        <translation type="unfinished">Nepodarilo sa spustiť HTTP server. Pre viac detailov zobrazte debug log.</translation>
    </message>
    <message>
        <source>Unknown -blockfilterindex value %s.</source>
        <translation type="unfinished">Neznáma -blockfilterindex hodnota %s.</translation>
    </message>
    <message>
        <source>Unknown address type '%s'</source>
        <translation type="unfinished">Neznámy typ adresy '%s'</translation>
    </message>
    <message>
        <source>Unknown change type '%s'</source>
        <translation type="unfinished">Neznámy typ zmeny '%s'</translation>
    </message>
    <message>
        <source>Unknown network specified in -onlynet: '%s'</source>
        <translation type="unfinished">Neznáma sieť upresnená v -onlynet: '%s'</translation>
    </message>
    <message>
        <source>Unknown new rules activated (versionbit %i)</source>
        <translation type="unfinished">Aktivované neznáme nové pravidlá (bit verzie %i)</translation>
    </message>
    <message>
        <source>Unsupported logging category %s=%s.</source>
        <translation type="unfinished">Nepodporovaná logovacia kategória %s=%s.</translation>
    </message>
    <message>
        <source>Upgrading UTXO database</source>
        <translation type="unfinished">Vylepšuje sa databáza neminutých výstupov (UTXO)</translation>
    </message>
    <message>
        <source>Upgrading txindex database</source>
        <translation type="unfinished">Inovuje sa txindex databáza</translation>
    </message>
    <message>
        <source>User Agent comment (%s) contains unsafe characters.</source>
        <translation type="unfinished">Komentár u typu klienta (%s) obsahuje riskantné znaky.</translation>
    </message>
    <message>
        <source>Verifying blocks…</source>
        <translation type="unfinished">Overujem bloky…</translation>
    </message>
    <message>
        <source>Verifying wallet(s)…</source>
        <translation type="unfinished">Kontrolujem peňaženku(y)…</translation>
    </message>
    <message>
        <source>Wallet needed to be rewritten: restart %s to complete</source>
        <translation type="unfinished">Peňaženka musí byť prepísaná: pre dokončenie reštartujte %s</translation>
    </message>
</context>
</TS><|MERGE_RESOLUTION|>--- conflicted
+++ resolved
@@ -492,37 +492,28 @@
         <translation>Zašifruj súkromné kľúče ktoré patria do vašej peňaženky</translation>
     </message>
     <message>
-<<<<<<< HEAD
+        <source>&amp;Backup Wallet…</source>
+        <translation type="unfinished">&amp;Zálohovať peňaženku…</translation>
+    </message>
+    <message>
+        <source>&amp;Change Passphrase…</source>
+        <translation type="unfinished">&amp;Zmeniť heslo…</translation>
+    </message>
+    <message>
+        <source>Sign &amp;message…</source>
+        <translation type="unfinished">Podpísať &amp;správu…</translation>
+    </message>
+    <message>
         <source>Sign messages with your Particl addresses to prove you own them</source>
         <translation>Podpísať správu s vašou Particl adresou, aby ste preukázali, že ju vlastníte</translation>
     </message>
     <message>
+        <source>&amp;Verify message…</source>
+        <translation type="unfinished">O&amp;veriť správu…</translation>
+    </message>
+    <message>
         <source>Verify messages to ensure they were signed with specified Particl addresses</source>
         <translation>Overiť, či boli správy podpísané uvedenou Particl adresou</translation>
-=======
-        <source>&amp;Backup Wallet…</source>
-        <translation type="unfinished">&amp;Zálohovať peňaženku…</translation>
-    </message>
-    <message>
-        <source>&amp;Change Passphrase…</source>
-        <translation type="unfinished">&amp;Zmeniť heslo…</translation>
-    </message>
-    <message>
-        <source>Sign &amp;message…</source>
-        <translation type="unfinished">Podpísať &amp;správu…</translation>
-    </message>
-    <message>
-        <source>Sign messages with your Bitcoin addresses to prove you own them</source>
-        <translation>Podpísať správu s vašou Bitcoin adresou, aby ste preukázali, že ju vlastníte</translation>
-    </message>
-    <message>
-        <source>&amp;Verify message…</source>
-        <translation type="unfinished">O&amp;veriť správu…</translation>
-    </message>
-    <message>
-        <source>Verify messages to ensure they were signed with specified Bitcoin addresses</source>
-        <translation>Overiť, či boli správy podpísané uvedenou Bitcoin adresou</translation>
->>>>>>> a46e1783
     </message>
     <message>
         <source>&amp;Load PSBT from file…</source>
@@ -565,37 +556,32 @@
         <translation>Lišta nástrojov</translation>
     </message>
     <message>
-<<<<<<< HEAD
+        <source>Syncing Headers (%1%)…</source>
+        <translation type="unfinished">Synchronizujú sa hlavičky (%1%)…</translation>
+    </message>
+    <message>
+        <source>Synchronizing with network…</source>
+        <translation type="unfinished">Synchronizácia so sieťou…</translation>
+    </message>
+    <message>
+        <source>Indexing blocks on disk…</source>
+        <translation type="unfinished">Indexujem bloky na disku…</translation>
+    </message>
+    <message>
+        <source>Processing blocks on disk…</source>
+        <translation type="unfinished">Spracovávam bloky na disku…</translation>
+    </message>
+    <message>
+        <source>Reindexing blocks on disk…</source>
+        <translation type="unfinished">Pre-indexujem bloky na disku…</translation>
+    </message>
+    <message>
+        <source>Connecting to peers…</source>
+        <translation type="unfinished">Pripája sa k partnerom…</translation>
+    </message>
+    <message>
         <source>Request payments (generates QR codes and particl: URIs)</source>
         <translation type="unfinished">Vyžiadať platby (vygeneruje QR kódy a particl: URI)</translation>
-=======
-        <source>Syncing Headers (%1%)…</source>
-        <translation type="unfinished">Synchronizujú sa hlavičky (%1%)…</translation>
-    </message>
-    <message>
-        <source>Synchronizing with network…</source>
-        <translation type="unfinished">Synchronizácia so sieťou…</translation>
-    </message>
-    <message>
-        <source>Indexing blocks on disk…</source>
-        <translation type="unfinished">Indexujem bloky na disku…</translation>
-    </message>
-    <message>
-        <source>Processing blocks on disk…</source>
-        <translation type="unfinished">Spracovávam bloky na disku…</translation>
-    </message>
-    <message>
-        <source>Reindexing blocks on disk…</source>
-        <translation type="unfinished">Pre-indexujem bloky na disku…</translation>
-    </message>
-    <message>
-        <source>Connecting to peers…</source>
-        <translation type="unfinished">Pripája sa k partnerom…</translation>
-    </message>
-    <message>
-        <source>Request payments (generates QR codes and bitcoin: URIs)</source>
-        <translation type="unfinished">Vyžiadať platby (vygeneruje QR kódy a bitcoin: URI)</translation>
->>>>>>> a46e1783
     </message>
     <message>
         <source>Show the list of used sending addresses and labels</source>
@@ -737,9 +723,9 @@
         <source>%n active connection(s) to Particl network.</source>
         <extracomment>A substring of the tooltip.</extracomment>
         <translation type="unfinished">
-            <numerusform>%n aktívne pripojenie do siete Bitcoin</numerusform>
-            <numerusform>%n aktívne pripojenia do siete Bitcoin</numerusform>
-            <numerusform>%n aktívnych pripojení do siete Bitcoin</numerusform>
+            <numerusform>%n aktívne pripojenie do siete Particl</numerusform>
+            <numerusform>%n aktívne pripojenia do siete Particl</numerusform>
+            <numerusform>%n aktívnych pripojení do siete Particl</numerusform>
         </translation>
     </message>
     <message>
@@ -1487,10 +1473,6 @@
         <translation type="unfinished">&amp;Minúť nepotvrdený výdavok</translation>
     </message>
     <message>
-<<<<<<< HEAD
-        <source>Automatically open the Particl client port on the router. This only works when your router supports UPnP and it is enabled.</source>
-        <translation>Automaticky otvorit port pre Particl na routeri. Toto funguje len ak router podporuje UPnP a je táto podpora aktivovaná.</translation>
-=======
         <source>External Signer (e.g. hardware wallet)</source>
         <translation type="unfinished">Externý podpisovateľ (napr. hardvérová peňaženka)</translation>
     </message>
@@ -1499,21 +1481,20 @@
         <translation type="unfinished">Cesta k &amp;externému skriptu podpisovateľa</translation>
     </message>
     <message>
-        <source>Full path to a Bitcoin Core compatible script (e.g. C:\Downloads\hwi.exe or /Users/you/Downloads/hwi.py). Beware: malware can steal your coins!</source>
-        <translation type="unfinished">Plná cesta k skriptu kompatibilnému s Bitcoin Core (napr. C:\Downloads\hwi.exe alebo /Users/Vy/Stahovania/hwi.py). Pozor: škodlivé programy môžu ukradnúť vaše mince!</translation>
-    </message>
-    <message>
-        <source>Automatically open the Bitcoin client port on the router. This only works when your router supports UPnP and it is enabled.</source>
-        <translation>Automaticky otvoriť port pre Bitcoin na routeri. Toto funguje len ak router podporuje UPnP a je táto podpora aktivovaná.</translation>
->>>>>>> a46e1783
+        <source>Full path to a Particl Core compatible script (e.g. C:\Downloads\hwi.exe or /Users/you/Downloads/hwi.py). Beware: malware can steal your coins!</source>
+        <translation type="unfinished">Plná cesta k skriptu kompatibilnému s Particl Core (napr. C:\Downloads\hwi.exe alebo /Users/Vy/Stahovania/hwi.py). Pozor: škodlivé programy môžu ukradnúť vaše mince!</translation>
+    </message>
+    <message>
+        <source>Automatically open the Particl client port on the router. This only works when your router supports UPnP and it is enabled.</source>
+        <translation>Automaticky otvoriť port pre Particl na routeri. Toto funguje len ak router podporuje UPnP a je táto podpora aktivovaná.</translation>
     </message>
     <message>
         <source>Map port using &amp;UPnP</source>
         <translation>Mapovať port pomocou &amp;UPnP</translation>
     </message>
     <message>
-        <source>Automatically open the Bitcoin client port on the router. This only works when your router supports NAT-PMP and it is enabled. The external port could be random.</source>
-        <translation type="unfinished">Automaticky otvoriť port pre Bitcoin na routeri. Toto funguje len ak router podporuje NAT-PMP a je táto podpora aktivovaná. Externý port môže byť náhodný.</translation>
+        <source>Automatically open the Particl client port on the router. This only works when your router supports NAT-PMP and it is enabled. The external port could be random.</source>
+        <translation type="unfinished">Automaticky otvoriť port pre Particl na routeri. Toto funguje len ak router podporuje NAT-PMP a je táto podpora aktivovaná. Externý port môže byť náhodný.</translation>
     </message>
     <message>
         <source>Map port using NA&amp;T-PMP</source>
@@ -1895,10 +1876,6 @@
         <translation type="unfinished">'particl://' je neplatná URI. Použite 'particl:'</translation>
     </message>
     <message>
-<<<<<<< HEAD
-        <source>URI cannot be parsed! This can be caused by an invalid Particl address or malformed URI parameters.</source>
-        <translation type="unfinished">URI sa nedá analyzovať! To môže byť spôsobené neplatnou Particl adresou alebo zle nastavenými vlastnosťami URI.</translation>
-=======
         <source>Cannot process payment request because BIP70 is not supported.
 Due to widespread security flaws in BIP70 it's strongly recommended that any merchant instructions to switch wallets be ignored.
 If you are receiving this error you should request the merchant provide a BIP21 compatible URI.</source>
@@ -1907,9 +1884,8 @@
 Ak ste dostali túto chybu mali by ste požiadať obchodníka o URI kompatibilné s BIP21.</translation>
     </message>
     <message>
-        <source>URI cannot be parsed! This can be caused by an invalid Bitcoin address or malformed URI parameters.</source>
-        <translation type="unfinished">URI sa nedá analyzovať! To môže byť spôsobené neplatnou Bitcoin adresou alebo zle nastavenými vlastnosťami URI.</translation>
->>>>>>> a46e1783
+        <source>URI cannot be parsed! This can be caused by an invalid Particl address or malformed URI parameters.</source>
+        <translation type="unfinished">URI sa nedá analyzovať! To môže byť spôsobené neplatnou Particl adresou alebo zle nastavenými vlastnosťami URI.</translation>
     </message>
     <message>
         <source>Payment request file handling</source>
@@ -2688,10 +2664,6 @@
         <translation type="unfinished">Skryť nastavenie poplatkov transakcie</translation>
     </message>
     <message>
-<<<<<<< HEAD
-        <source>When there is less transaction volume than space in the blocks, miners as well as relaying nodes may enforce a minimum fee. Paying only this minimum fee is just fine, but be aware that this can result in a never confirming transaction once there is more demand for particl transactions than the network can process.</source>
-        <translation type="unfinished">Ak je v blokoch menej objemu transakcií ako priestoru, ťažiari ako aj vysielacie uzly, môžu uplatniť minimálny poplatok. Platiť iba minimálny poplatok je v poriadku, ale uvedomte si, že to môže mať za následok transakciu, ktorá sa nikdy nepotvrdí, akonáhle je väčší dopyt po particlových transakciách, než dokáže sieť spracovať.</translation>
-=======
         <source>Specify a custom fee per kB (1,000 bytes) of the transaction's virtual size.
 
 Note:  Since the fee is calculated on a per-byte basis, a fee rate of "100 satoshis per kvB" for a transaction size of 500 virtual bytes (half of 1 kvB) would ultimately yield a fee of only 50 satoshis.</source>
@@ -2700,9 +2672,8 @@
 Poznámka: Keďže poplatok je počítaný za bajt, poplatok pri sadzbe "100 satoshi za kB" pri veľkosti transakcie 500 bajtov (polovica z 1 kB) by stál len 50 satoshi.</translation>
     </message>
     <message>
-        <source>When there is less transaction volume than space in the blocks, miners as well as relaying nodes may enforce a minimum fee. Paying only this minimum fee is just fine, but be aware that this can result in a never confirming transaction once there is more demand for bitcoin transactions than the network can process.</source>
-        <translation type="unfinished">Ak je v blokoch menej objemu transakcií ako priestoru, ťažiari ako aj vysielacie uzly, môžu uplatniť minimálny poplatok. Platiť iba minimálny poplatok je v poriadku, ale uvedomte si, že to môže mať za následok transakciu, ktorá sa nikdy nepotvrdí, akonáhle je väčší dopyt po bitcoinových transakciách, než dokáže sieť spracovať.</translation>
->>>>>>> a46e1783
+        <source>When there is less transaction volume than space in the blocks, miners as well as relaying nodes may enforce a minimum fee. Paying only this minimum fee is just fine, but be aware that this can result in a never confirming transaction once there is more demand for particl transactions than the network can process.</source>
+        <translation type="unfinished">Ak je v blokoch menej objemu transakcií ako priestoru, ťažiari ako aj vysielacie uzly, môžu uplatniť minimálny poplatok. Platiť iba minimálny poplatok je v poriadku, ale uvedomte si, že to môže mať za následok transakciu, ktorá sa nikdy nepotvrdí, akonáhle je väčší dopyt po particlových transakciách, než dokáže sieť spracovať.</translation>
     </message>
     <message>
         <source>A too low fee might result in a never confirming transaction (read the tooltip)</source>
@@ -2866,8 +2837,8 @@
         <translation type="unfinished">Poplatok môžete navýšiť neskôr (vysiela sa "Replace-By-Fee" - nahradenie poplatkom, BIP-125).</translation>
     </message>
     <message>
-        <source>Please, review your transaction proposal. This will produce a Partially Signed Bitcoin Transaction (PSBT) which you can save or copy and then sign with e.g. an offline %1 wallet, or a PSBT-compatible hardware wallet.</source>
-        <translation type="unfinished">Prečítajte si prosím svoj návrh transakcie. Výsledkom bude čiastočne podpísaná bitcoinová transakcia (PSBT), ktorú môžete uložiť alebo skopírovať a potom podpísať napr. cez offline peňaženku %1 alebo hardvérovú peňaženku kompatibilnú s PSBT.</translation>
+        <source>Please, review your transaction proposal. This will produce a Partially Signed Particl Transaction (PSBT) which you can save or copy and then sign with e.g. an offline %1 wallet, or a PSBT-compatible hardware wallet.</source>
+        <translation type="unfinished">Prečítajte si prosím svoj návrh transakcie. Výsledkom bude čiastočne podpísaná particlová transakcia (PSBT), ktorú môžete uložiť alebo skopírovať a potom podpísať napr. cez offline peňaženku %1 alebo hardvérovú peňaženku kompatibilnú s PSBT.</translation>
     </message>
     <message>
         <source>Please, review your transaction.</source>
@@ -3782,8 +3753,8 @@
         <translation type="unfinished">Vývojári %s</translation>
     </message>
     <message>
-        <source>%s corrupt. Try using the wallet tool bitcoin-wallet to salvage or restoring a backup.</source>
-        <translation type="unfinished">%s je poškodený. Skúste použiť nástroj peňaženky bitcoin-wallet na záchranu alebo obnovu zálohy.</translation>
+        <source>%s corrupt. Try using the wallet tool particl-wallet to salvage or restoring a backup.</source>
+        <translation type="unfinished">%s je poškodený. Skúste použiť nástroj peňaženky particl-wallet na záchranu alebo obnovu zálohy.</translation>
     </message>
     <message>
         <source>-maxtxfee is set very high! Fees this large could be paid on a single transaction.</source>
@@ -3822,8 +3793,8 @@
         <translation type="unfinished">Chyba: Záznam identifikátora v súbore dumpu je nesprávny. Obdržaný "%s", očakávaný "%s".</translation>
     </message>
     <message>
-        <source>Error: Dumpfile version is not supported. This version of bitcoin-wallet only supports version 1 dumpfiles. Got dumpfile with version %s</source>
-        <translation type="unfinished">Chyba: Verzia súboru dumpu nie je podporovaná. Táto verzia peňaženky bitcoin podporuje iba súbory dumpu verzie 1. Obdržal som súbor s verziou %s</translation>
+        <source>Error: Dumpfile version is not supported. This version of particl-wallet only supports version 1 dumpfiles. Got dumpfile with version %s</source>
+        <translation type="unfinished">Chyba: Verzia súboru dumpu nie je podporovaná. Táto verzia peňaženky particl podporuje iba súbory dumpu verzie 1. Obdržal som súbor s verziou %s</translation>
     </message>
     <message>
         <source>Error: Legacy wallets only support the "legacy", "p2sh-segwit", and "bech32" address types</source>
