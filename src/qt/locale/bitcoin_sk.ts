<TS language="sk" version="2.1">
<context>
    <name>AddressBookPage</name>
    <message>
        <source>Right-click to edit address or label</source>
        <translation>Kliknutím pravým tlačidlom upraviť adresu alebo popis</translation>
    </message>
    <message>
        <source>Create a new address</source>
        <translation>Vytvoriť novú adresu</translation>
    </message>
    <message>
        <source>&amp;New</source>
        <translation>&amp;Nový</translation>
    </message>
    <message>
        <source>Copy the currently selected address to the system clipboard</source>
        <translation>Zkopírovať práve zvolenú adresu</translation>
    </message>
    <message>
        <source>&amp;Copy</source>
        <translation>&amp;Kopírovať</translation>
    </message>
    <message>
        <source>C&amp;lose</source>
        <translation>Z&amp;atvoriť</translation>
    </message>
    <message>
        <source>Delete the currently selected address from the list</source>
        <translation>Vymaž vybranú adresu zo zoznamu</translation>
    </message>
    <message>
        <source>Enter address or label to search</source>
        <translation>Zadajte adresu alebo popis pre hľadanie</translation>
    </message>
    <message>
        <source>Export the data in the current tab to a file</source>
        <translation>Exportovať tento náhľad do súboru</translation>
    </message>
    <message>
        <source>&amp;Export</source>
        <translation>&amp;Exportovať...</translation>
    </message>
    <message>
        <source>&amp;Delete</source>
        <translation>&amp;Zmazať</translation>
    </message>
    <message>
        <source>Choose the address to send coins to</source>
        <translation>Zvoľte adresu kam poslať mince</translation>
    </message>
    <message>
        <source>Choose the address to receive coins with</source>
        <translation>Zvoľte adresu na ktorú chcete prijať mince</translation>
    </message>
    <message>
        <source>C&amp;hoose</source>
        <translation>Vy&amp;brať</translation>
    </message>
    <message>
        <source>Sending addresses</source>
        <translation>Odosielajúce adresy</translation>
    </message>
    <message>
        <source>Receiving addresses</source>
        <translation>Prijímajúce adresy</translation>
    </message>
    <message>
        <source>These are your Particl addresses for sending payments. Always check the amount and the receiving address before sending coins.</source>
        <translation>Toto sú Vaše Particl adresy pre posielanie platieb. Vždy skontrolujte sumu a prijímaciu adresu pred poslaním mincí.</translation>
    </message>
    <message>
<<<<<<< HEAD
        <source>These are your Particl addresses for receiving payments. It is recommended to use a new receiving address for each transaction.</source>
        <translation>Toto sú vaše Particl adresy pre prijímanie platieb. Odporúča sa použiť vždy novú prijímaciu adresu pre každú transakciu.</translation>
    </message>
    <message>
=======
>>>>>>> a54e52b4
        <source>&amp;Copy Address</source>
        <translation>&amp;Kopírovať adresu</translation>
    </message>
    <message>
        <source>Copy &amp;Label</source>
        <translation>Kopírovať &amp;popis</translation>
    </message>
    <message>
        <source>&amp;Edit</source>
        <translation>&amp;Upraviť</translation>
    </message>
    <message>
        <source>Export Address List</source>
        <translation>Exportovať zoznam adries</translation>
    </message>
    <message>
        <source>Comma separated file (*.csv)</source>
        <translation>Čiarkou oddelovaný súbor (*.csv)</translation>
    </message>
    <message>
        <source>Exporting Failed</source>
        <translation>Export zlyhal</translation>
    </message>
    <message>
        <source>There was an error trying to save the address list to %1. Please try again.</source>
        <translation>Nastala chyba pri pokuse uložiť zoznam adries do %1. Skúste znovu.</translation>
    </message>
</context>
<context>
    <name>AddressTableModel</name>
    <message>
        <source>Label</source>
        <translation>Popis</translation>
    </message>
    <message>
        <source>Address</source>
        <translation>Adresa</translation>
    </message>
    <message>
        <source>(no label)</source>
        <translation>(bez popisu)</translation>
    </message>
</context>
<context>
    <name>AskPassphraseDialog</name>
    <message>
        <source>Passphrase Dialog</source>
        <translation>Dialóg hesla</translation>
    </message>
    <message>
        <source>Enter passphrase</source>
        <translation>Zadajte heslo</translation>
    </message>
    <message>
        <source>New passphrase</source>
        <translation>Nové heslo</translation>
    </message>
    <message>
        <source>Repeat new passphrase</source>
        <translation>Zopakujte nové heslo</translation>
    </message>
    <message>
        <source>Encrypt wallet</source>
        <translation>Zašifrovať peňaženku</translation>
    </message>
    <message>
        <source>This operation needs your wallet passphrase to unlock the wallet.</source>
        <translation>Táto operácia potrebuje heslo k vašej peňaženke aby ju mohla odomknúť.</translation>
    </message>
    <message>
        <source>Unlock wallet</source>
        <translation>Odomknúť peňaženku</translation>
    </message>
    <message>
        <source>This operation needs your wallet passphrase to decrypt the wallet.</source>
        <translation>Táto operácia potrebuje heslo k vašej peňaženke na dešifrovanie peňaženky.</translation>
    </message>
    <message>
        <source>Decrypt wallet</source>
        <translation>Dešifrovať peňaženku</translation>
    </message>
    <message>
        <source>Change passphrase</source>
        <translation>Zmena hesla</translation>
    </message>
    <message>
        <source>Confirm wallet encryption</source>
        <translation>Potvrďte zašifrovanie peňaženky</translation>
    </message>
    <message>
        <source>Warning: If you encrypt your wallet and lose your passphrase, you will &lt;b&gt;LOSE ALL OF YOUR PARTICL&lt;/b&gt;!</source>
        <translation>Varovanie: Ak zašifrujete peňaženku a stratíte heslo, &lt;b&gt;STRATÍTE VŠETKY VAŠE PARTICLY&lt;/b&gt;!</translation>
    </message>
    <message>
        <source>Are you sure you wish to encrypt your wallet?</source>
        <translation>Ste si istí, že si želáte zašifrovať peňaženku?</translation>
    </message>
    <message>
        <source>Wallet encrypted</source>
        <translation>Peňaženka zašifrovaná</translation>
    </message>
    <message>
<<<<<<< HEAD
        <source>%1 will close now to finish the encryption process. Remember that encrypting your wallet cannot fully protect your particl from being stolen by malware infecting your computer.</source>
        <translation>%1 sa teraz zavrie, aby sa ukončil proces šifrovania. Zašifrovanie peňaženky neochráni úplne pred krádežou particlov škodlivými programami, ktoré prenikli do vášho počítača.</translation>
    </message>
    <message>
=======
>>>>>>> a54e52b4
        <source>IMPORTANT: Any previous backups you have made of your wallet file should be replaced with the newly generated, encrypted wallet file. For security reasons, previous backups of the unencrypted wallet file will become useless as soon as you start using the new, encrypted wallet.</source>
        <translation>DÔLEŽITÉ: Všetky predchádzajúce zálohy vašej peňaženky, ktoré ste vykonali by mali byť nahradené novo vytvorenou, zašifrovanou peňaženkou. Z bezpečnostných dôvodov bude predchádzajúca záloha nezašifrovanej peňaženky k ničomu, akonáhle začnete používať novú, zašifrovanú peňaženku.</translation>
    </message>
    <message>
        <source>Wallet encryption failed</source>
        <translation>Šifrovanie peňaženky zlyhalo</translation>
    </message>
    <message>
        <source>Wallet encryption failed due to an internal error. Your wallet was not encrypted.</source>
        <translation>Šifrovanie peňaženky zlyhalo kôli internej chybe. Vaša peňaženka nebola zašifrovaná.</translation>
    </message>
    <message>
        <source>The supplied passphrases do not match.</source>
        <translation>Zadané heslá nesúhlasia.</translation>
    </message>
    <message>
        <source>Wallet unlock failed</source>
        <translation>Odomykanie peňaženky zlyhalo</translation>
    </message>
    <message>
        <source>The passphrase entered for the wallet decryption was incorrect.</source>
        <translation>Zadané heslo pre dešifrovanie peňaženky bolo nesprávne.</translation>
    </message>
    <message>
        <source>Wallet decryption failed</source>
        <translation>Zlyhalo šifrovanie peňaženky.</translation>
    </message>
    <message>
        <source>Wallet passphrase was successfully changed.</source>
        <translation>Heslo k peňaženke bolo úspešne zmenené.</translation>
    </message>
    <message>
        <source>Warning: The Caps Lock key is on!</source>
        <translation>Upozornenie: Máte zapnutý Caps Lock!</translation>
    </message>
</context>
<context>
    <name>BanTableModel</name>
    <message>
        <source>IP/Netmask</source>
        <translation>IP/Maska stiete</translation>
    </message>
    <message>
        <source>Banned Until</source>
        <translation>Blokovaný do</translation>
    </message>
</context>
<context>
    <name>BitcoinGUI</name>
    <message>
        <source>Sign &amp;message...</source>
        <translation>Podpísať &amp;správu...</translation>
    </message>
    <message>
        <source>Synchronizing with network...</source>
        <translation>Synchronizácia so sieťou...</translation>
    </message>
    <message>
        <source>&amp;Overview</source>
        <translation>&amp;Prehľad</translation>
    </message>
    <message>
        <source>Show general overview of wallet</source>
        <translation>Zobraziť celkový prehľad o peňaženke</translation>
    </message>
    <message>
        <source>&amp;Transactions</source>
        <translation>&amp;Transakcie</translation>
    </message>
    <message>
        <source>Browse transaction history</source>
        <translation>Prechádzať históriu transakcií</translation>
    </message>
    <message>
        <source>E&amp;xit</source>
        <translation>U&amp;končiť</translation>
    </message>
    <message>
        <source>Quit application</source>
        <translation>Ukončiť program</translation>
    </message>
    <message>
        <source>&amp;About %1</source>
        <translation>&amp;O %1</translation>
    </message>
    <message>
        <source>Show information about %1</source>
        <translation>Ukázať informácie o %1</translation>
    </message>
    <message>
        <source>About &amp;Qt</source>
        <translation>O &amp;Qt</translation>
    </message>
    <message>
        <source>Show information about Qt</source>
        <translation>Zobrazit informácie o Qt</translation>
    </message>
    <message>
        <source>&amp;Options...</source>
        <translation>&amp;Možnosti...</translation>
    </message>
    <message>
        <source>Modify configuration options for %1</source>
        <translation>Upraviť nastavenia pre %1</translation>
    </message>
    <message>
        <source>&amp;Encrypt Wallet...</source>
        <translation>&amp;Zašifrovať Peňaženku...</translation>
    </message>
    <message>
        <source>&amp;Backup Wallet...</source>
        <translation>&amp;Zálohovať peňaženku...</translation>
    </message>
    <message>
        <source>&amp;Change Passphrase...</source>
        <translation>&amp;Zmena Hesla...</translation>
    </message>
    <message>
        <source>Open &amp;URI...</source>
        <translation>Otvoriť &amp;URI...</translation>
    </message>
    <message>
        <source>Wallet:</source>
        <translation>Peňaženka:</translation>
    </message>
    <message>
        <source>Click to disable network activity.</source>
        <translation>Kliknite pre zakázanie sieťovej aktivity.</translation>
    </message>
    <message>
        <source>Network activity disabled.</source>
        <translation>Sieťová aktivita zakázaná.</translation>
    </message>
    <message>
        <source>Click to enable network activity again.</source>
        <translation>Kliknite pre povolenie sieťovej aktivity.</translation>
    </message>
    <message>
        <source>Syncing Headers (%1%)...</source>
        <translation>Synchronizujú sa hlavičky (%1%)...</translation>
    </message>
    <message>
        <source>Reindexing blocks on disk...</source>
        <translation>Preindexúvam bloky na disku...</translation>
    </message>
    <message>
        <source>Proxy is &lt;b&gt;enabled&lt;/b&gt;: %1</source>
        <translation>Proxy je &lt;b&gt;zapnuté&lt;/b&gt;: %1</translation>
    </message>
    <message>
        <source>Send coins to a Particl address</source>
        <translation>Poslať particl na adresu</translation>
    </message>
    <message>
        <source>Backup wallet to another location</source>
        <translation>Zálohovať peňaženku na iné miesto</translation>
    </message>
    <message>
        <source>Change the passphrase used for wallet encryption</source>
        <translation>Zmeniť heslo použité na šifrovanie peňaženky</translation>
    </message>
    <message>
        <source>&amp;Debug window</source>
        <translation>&amp;Okno pre ladenie</translation>
    </message>
    <message>
        <source>Open debugging and diagnostic console</source>
        <translation>Otvor konzolu pre ladenie a diagnostiku</translation>
    </message>
    <message>
        <source>&amp;Verify message...</source>
        <translation>O&amp;veriť správu...</translation>
    </message>
    <message>
<<<<<<< HEAD
        <source>Particl.</source>
        <translation>Particl.</translation>
    </message>
    <message>
        <source>Wallet</source>
        <translation>Peňaženka</translation>
    </message>
    <message>
=======
>>>>>>> a54e52b4
        <source>&amp;Send</source>
        <translation>&amp;Odoslať</translation>
    </message>
    <message>
        <source>&amp;Receive</source>
        <translation>&amp;Prijať</translation>
    </message>
    <message>
        <source>&amp;Show / Hide</source>
        <translation>&amp;Zobraziť / Skryť</translation>
    </message>
    <message>
        <source>Show or hide the main Window</source>
        <translation>Zobraziť alebo skryť hlavné okno</translation>
    </message>
    <message>
        <source>Encrypt the private keys that belong to your wallet</source>
        <translation>Zašifruj súkromné kľúče ktoré patria do vašej peňaženky</translation>
    </message>
    <message>
        <source>Sign messages with your Particl addresses to prove you own them</source>
        <translation>Podpísať správu s vašou adresou Particl aby ste preukázali že ju vlastníte</translation>
    </message>
    <message>
        <source>Verify messages to ensure they were signed with specified Particl addresses</source>
        <translation>Overiť či správa bola podpísaná uvedenou Particl adresou</translation>
    </message>
    <message>
        <source>&amp;File</source>
        <translation>&amp;Súbor</translation>
    </message>
    <message>
        <source>&amp;Settings</source>
        <translation>&amp;Nastavenia</translation>
    </message>
    <message>
        <source>&amp;Help</source>
        <translation>&amp;Pomoc</translation>
    </message>
    <message>
        <source>Tabs toolbar</source>
        <translation>Lišta záložiek</translation>
    </message>
    <message>
        <source>Request payments (generates QR codes and particl: URIs)</source>
        <translation>Vyžiadať platby (vygeneruje QR kódy a particl: URI)</translation>
    </message>
    <message>
        <source>Show the list of used sending addresses and labels</source>
        <translation>Zobraziť zoznam použitých adries odosielateľa a ich popisy</translation>
    </message>
    <message>
        <source>Show the list of used receiving addresses and labels</source>
        <translation>Zobraziť zoznam použitých prijímacích adries a ich popisov</translation>
    </message>
    <message>
        <source>Open a particl: URI or payment request</source>
        <translation>Otvoriť particl URI alebo výzvu k platbe</translation>
    </message>
    <message>
        <source>&amp;Command-line options</source>
        <translation>&amp;Možnosti príkazového riadku</translation>
    </message>
    <message numerus="yes">
        <source>%n active connection(s) to Particl network</source>
        <translation><numerusform>%n aktívne pripojenie do siete Particl.</numerusform><numerusform>%n aktívne pripojenia do siete Particl.</numerusform><numerusform>%n aktívnych pripojení do siete Particl.</numerusform><numerusform>%n aktívnych pripojení do siete Particl.</numerusform></translation>
    </message>
    <message>
        <source>Indexing blocks on disk...</source>
        <translation>Indexujem bloky na disku...</translation>
    </message>
    <message>
        <source>Processing blocks on disk...</source>
        <translation>Spracovávam bloky na disku...</translation>
    </message>
    <message numerus="yes">
        <source>Processed %n block(s) of transaction history.</source>
        <translation><numerusform>Spracovaných %n blok transakčnej histórie.</numerusform><numerusform>Spracovaných %n bloky transakčnej histórie.</numerusform><numerusform>Spracovaných %n blokov transakčnej histórie.</numerusform><numerusform>Spracovaných %n blokov transakčnej histórie.</numerusform></translation>
    </message>
    <message>
        <source>%1 behind</source>
        <translation>%1 pozadu</translation>
    </message>
    <message>
        <source>Last received block was generated %1 ago.</source>
        <translation>Posledný prijatý blok bol vygenerovaný pred: %1.</translation>
    </message>
    <message>
        <source>Transactions after this will not yet be visible.</source>
        <translation>Transakcie po tomto čase ešte nebudú viditeľné.</translation>
    </message>
    <message>
        <source>Error</source>
        <translation>Chyba</translation>
    </message>
    <message>
        <source>Warning</source>
        <translation>Upozornenie</translation>
    </message>
    <message>
        <source>Information</source>
        <translation>Informácia</translation>
    </message>
    <message>
        <source>Up to date</source>
        <translation>Aktualizovaný</translation>
    </message>
    <message>
<<<<<<< HEAD
        <source>Show the %1 help message to get a list with possible Particl command-line options</source>
        <translation>Ukáž %1 zoznam možných nastavení Particlu pomocou príkazového riadku</translation>
=======
        <source>&amp;Sending addresses</source>
        <translation>&amp;Odosielajúce adresy</translation>
    </message>
    <message>
        <source>&amp;Receiving addresses</source>
        <translation>&amp;Prijímajúce adresy</translation>
    </message>
    <message>
        <source>Open Wallet</source>
        <translation>Otvoriť peňaženku</translation>
    </message>
    <message>
        <source>Open a wallet</source>
        <translation>Otvoriť peňaženku</translation>
    </message>
    <message>
        <source>Close Wallet...</source>
        <translation>Zatvoriť peňaženku...</translation>
    </message>
    <message>
        <source>Close wallet</source>
        <translation>Zatvoriť peňaženku</translation>
    </message>
    <message>
        <source>Show the %1 help message to get a list with possible Bitcoin command-line options</source>
        <translation>Ukáž %1 zoznam možných nastavení Bitcoinu pomocou príkazového riadku</translation>
>>>>>>> a54e52b4
    </message>
    <message>
        <source>default wallet</source>
        <translation>predvolená peňaženka</translation>
    </message>
    <message>
        <source>No wallets available</source>
        <translation>Nie je dostupná žiadna peňaženka</translation>
    </message>
    <message>
        <source>&amp;Window</source>
        <translation>&amp;Okno</translation>
    </message>
    <message>
        <source>Minimize</source>
        <translation>Minimalizovať</translation>
    </message>
    <message>
        <source>Zoom</source>
        <translation>Priblížiť</translation>
    </message>
    <message>
        <source>Main Window</source>
        <translation>Hlavné okno</translation>
    </message>
    <message>
        <source>%1 client</source>
        <translation>%1 klient</translation>
    </message>
    <message>
        <source>Connecting to peers...</source>
        <translation>Pripája sa k partnerom...</translation>
    </message>
    <message>
        <source>Catching up...</source>
        <translation>Sťahujem...</translation>
    </message>
    <message>
        <source>Error: %1</source>
        <translation>Chyba: %1</translation>
    </message>
    <message>
        <source>Warning: %1</source>
        <translation>Upozornenie: %1</translation>
    </message>
    <message>
        <source>Date: %1
</source>
        <translation>Dátum: %1
</translation>
    </message>
    <message>
        <source>Amount: %1
</source>
        <translation>Suma: %1
</translation>
    </message>
    <message>
        <source>Wallet: %1
</source>
        <translation>Peňaženka: %1
</translation>
    </message>
    <message>
        <source>Type: %1
</source>
        <translation>Typ: %1
</translation>
    </message>
    <message>
        <source>Label: %1
</source>
        <translation>Popis: %1
</translation>
    </message>
    <message>
        <source>Address: %1
</source>
        <translation>Adresa: %1
</translation>
    </message>
    <message>
        <source>Sent transaction</source>
        <translation>Odoslané transakcie</translation>
    </message>
    <message>
        <source>Incoming transaction</source>
        <translation>Prijatá transakcia</translation>
    </message>
    <message>
        <source>HD key generation is &lt;b&gt;enabled&lt;/b&gt;</source>
        <translation>Generovanie HD kľúčov je &lt;b&gt;zapnuté&lt;/b&gt;</translation>
    </message>
    <message>
        <source>HD key generation is &lt;b&gt;disabled&lt;/b&gt;</source>
        <translation>Generovanie HD kľúčov je &lt;b&gt;vypnuté&lt;/b&gt;</translation>
    </message>
    <message>
        <source>Private key &lt;b&gt;disabled&lt;/b&gt;</source>
        <translation>Súkromný kľúč &lt;b&gt;vypnutý&lt;/b&gt;</translation>
    </message>
    <message>
        <source>Wallet is &lt;b&gt;encrypted&lt;/b&gt; and currently &lt;b&gt;unlocked&lt;/b&gt;</source>
        <translation>Peňaženka je &lt;b&gt;zašifrovaná&lt;/b&gt; a momentálne &lt;b&gt;odomknutá&lt;/b&gt;</translation>
    </message>
    <message>
        <source>Wallet is &lt;b&gt;encrypted&lt;/b&gt; and currently &lt;b&gt;locked&lt;/b&gt;</source>
        <translation>Peňaženka je &lt;b&gt;zašifrovaná&lt;/b&gt; a momentálne &lt;b&gt;zamknutá&lt;/b&gt;</translation>
    </message>
    <message>
        <source>A fatal error occurred. Particl can no longer continue safely and will quit.</source>
        <translation>Vyskytla sa kritická chyba. Particl nemôže ďalej bezpečne pokračovať a ukončí sa.</translation>
    </message>
</context>
<context>
    <name>CoinControlDialog</name>
    <message>
        <source>Coin Selection</source>
        <translation>Výber mince</translation>
    </message>
    <message>
        <source>Quantity:</source>
        <translation>Množstvo:</translation>
    </message>
    <message>
        <source>Bytes:</source>
        <translation>Bajtov:</translation>
    </message>
    <message>
        <source>Amount:</source>
        <translation>Suma:</translation>
    </message>
    <message>
        <source>Fee:</source>
        <translation>Poplatok:</translation>
    </message>
    <message>
        <source>Dust:</source>
        <translation>Prach:</translation>
    </message>
    <message>
        <source>After Fee:</source>
        <translation>Po poplatku:</translation>
    </message>
    <message>
        <source>Change:</source>
        <translation>Zmena:</translation>
    </message>
    <message>
        <source>(un)select all</source>
        <translation>(ne)vybrať všetko</translation>
    </message>
    <message>
        <source>Tree mode</source>
        <translation>Stromový režim</translation>
    </message>
    <message>
        <source>List mode</source>
        <translation>Zoznamový režim</translation>
    </message>
    <message>
        <source>Amount</source>
        <translation>Suma</translation>
    </message>
    <message>
        <source>Received with label</source>
        <translation>Prijaté s označením</translation>
    </message>
    <message>
        <source>Received with address</source>
        <translation>Prijaté s adresou</translation>
    </message>
    <message>
        <source>Date</source>
        <translation>Dátum</translation>
    </message>
    <message>
        <source>Confirmations</source>
        <translation>Potvrdenia</translation>
    </message>
    <message>
        <source>Confirmed</source>
        <translation>Potvrdené</translation>
    </message>
    <message>
        <source>Copy address</source>
        <translation>Kopírovať adresu</translation>
    </message>
    <message>
        <source>Copy label</source>
        <translation>Kopírovať popis</translation>
    </message>
    <message>
        <source>Copy amount</source>
        <translation>Kopírovať sumu</translation>
    </message>
    <message>
        <source>Copy transaction ID</source>
        <translation>Kopírovať ID transakcie</translation>
    </message>
    <message>
        <source>Lock unspent</source>
        <translation>Uzamknúť neminuté</translation>
    </message>
    <message>
        <source>Unlock unspent</source>
        <translation>Odomknúť neminuté</translation>
    </message>
    <message>
        <source>Copy quantity</source>
        <translation>Kopírovať množstvo</translation>
    </message>
    <message>
        <source>Copy fee</source>
        <translation>Kopírovať poplatok</translation>
    </message>
    <message>
        <source>Copy after fee</source>
        <translation>Kopírovať po poplatkoch</translation>
    </message>
    <message>
        <source>Copy bytes</source>
        <translation>Kopírovať bajty</translation>
    </message>
    <message>
        <source>Copy dust</source>
        <translation>Kopírovať prach</translation>
    </message>
    <message>
        <source>Copy change</source>
        <translation>Kopírovať zmenu</translation>
    </message>
    <message>
        <source>(%1 locked)</source>
        <translation>(%1 zamknutých)</translation>
    </message>
    <message>
        <source>yes</source>
        <translation>áno</translation>
    </message>
    <message>
        <source>no</source>
        <translation>nie</translation>
    </message>
    <message>
        <source>This label turns red if any recipient receives an amount smaller than the current dust threshold.</source>
        <translation>Tento popis sčervenie ak ktorýkoľvek príjemca dostane sumu menšiu ako súčasný limit pre "prach".</translation>
    </message>
    <message>
        <source>Can vary +/- %1 satoshi(s) per input.</source>
        <translation>Môže sa líšiť o +/- %1 satoshi pre každý vstup.</translation>
    </message>
    <message>
        <source>(no label)</source>
        <translation>(bez popisu)</translation>
    </message>
    <message>
        <source>change from %1 (%2)</source>
        <translation>zmena od %1 (%2)</translation>
    </message>
    <message>
        <source>(change)</source>
        <translation>(zmena)</translation>
    </message>
</context>
<context>
    <name>CreateWalletActivity</name>
    </context>
<context>
    <name>CreateWalletDialog</name>
    </context>
<context>
    <name>EditAddressDialog</name>
    <message>
        <source>Edit Address</source>
        <translation>Upraviť adresu</translation>
    </message>
    <message>
        <source>&amp;Label</source>
        <translation>&amp;Popis</translation>
    </message>
    <message>
        <source>The label associated with this address list entry</source>
        <translation>Popis spojený s týmto záznamom v adresári</translation>
    </message>
    <message>
        <source>The address associated with this address list entry. This can only be modified for sending addresses.</source>
        <translation>Adresa spojená s týmto záznamom v adresári. Možno upravovať len pre odosielajúce adresy.</translation>
    </message>
    <message>
        <source>&amp;Address</source>
        <translation>&amp;Adresa</translation>
    </message>
    <message>
        <source>New sending address</source>
        <translation>Nová adresa pre odoslanie</translation>
    </message>
    <message>
        <source>Edit receiving address</source>
        <translation>Upraviť prijímajúcu adresu</translation>
    </message>
    <message>
        <source>Edit sending address</source>
        <translation>Upraviť odosielaciu adresu</translation>
    </message>
    <message>
        <source>The entered address "%1" is not a valid Particl address.</source>
        <translation>Vložená adresa "%1" nieje platnou adresou Particl.</translation>
    </message>
    <message>
        <source>Address "%1" already exists as a receiving address with label "%2" and so cannot be added as a sending address.</source>
        <translation>Adresa "%1" už existuje ako prijímacia adresa s označením "%2" .Nemôže tak byť pridaná ako odosielacia adresa.</translation>
    </message>
    <message>
        <source>The entered address "%1" is already in the address book with label "%2".</source>
        <translation>Zadaná adresa "%1" sa už nachádza v zozname adries s označením "%2".</translation>
    </message>
    <message>
        <source>Could not unlock wallet.</source>
        <translation>Nepodarilo sa odomknúť peňaženku.</translation>
    </message>
    <message>
        <source>New key generation failed.</source>
        <translation>Generovanie nového kľúča zlyhalo.</translation>
    </message>
</context>
<context>
    <name>FreespaceChecker</name>
    <message>
        <source>A new data directory will be created.</source>
        <translation>Bude vytvorený nový dátový adresár.</translation>
    </message>
    <message>
        <source>name</source>
        <translation>názov</translation>
    </message>
    <message>
        <source>Directory already exists. Add %1 if you intend to create a new directory here.</source>
        <translation>Priečinok už existuje. Pridajte "%1", ak tu chcete vytvoriť nový priečinok.</translation>
    </message>
    <message>
        <source>Path already exists, and is not a directory.</source>
        <translation>Cesta už existuje a nie je to adresár.</translation>
    </message>
    <message>
        <source>Cannot create data directory here.</source>
        <translation>Tu nemôžem vytvoriť dátový adresár.</translation>
    </message>
</context>
<context>
    <name>HelpMessageDialog</name>
    <message>
        <source>version</source>
        <translation>verzia</translation>
    </message>
    <message>
        <source>(%1-bit)</source>
        <translation>(%1-bit)</translation>
    </message>
    <message>
        <source>About %1</source>
        <translation>O %1</translation>
    </message>
    <message>
        <source>Command-line options</source>
        <translation>Voľby príkazového riadku</translation>
    </message>
</context>
<context>
    <name>Intro</name>
    <message>
        <source>Welcome</source>
        <translation>Vitajte</translation>
    </message>
    <message>
        <source>Welcome to %1.</source>
        <translation>Vitajte v %1</translation>
    </message>
    <message>
        <source>As this is the first time the program is launched, you can choose where %1 will store its data.</source>
        <translation>Keďže toto je prvé spustenie programu, môžete si vybrať, kam %1 bude ukladať vaše údaje.</translation>
    </message>
    <message>
        <source>When you click OK, %1 will begin to download and process the full %4 block chain (%2GB) starting with the earliest transactions in %3 when %4 initially launched.</source>
        <translation>Hneď po stlačení OK, začne %1 stťahovať a spracovávať celý %4 reťazec blokov (%2 GB), začínajúc nejstaršími transakcemi z roku %3, kdey bol %4 spustený.</translation>
    </message>
    <message>
        <source>This initial synchronisation is very demanding, and may expose hardware problems with your computer that had previously gone unnoticed. Each time you run %1, it will continue downloading where it left off.</source>
        <translation>Prvá synchronizácia je veľmi náročná a môžu sa tak vďaka nej začat na Vašom počítači projavovať doteraz skryté hárdwarové problémy. Vždy, keď spustíte %1, bude sťahovanie pokračovať tam, kde skončilo.</translation>
    </message>
    <message>
        <source>If you have chosen to limit block chain storage (pruning), the historical data must still be downloaded and processed, but will be deleted afterward to keep your disk usage low.</source>
        <translation>Ak ste ombedzili úložný priestor pre reťazec blokov (tj. povolil prepezávanie), tak sa historické dáta sice stiahnu a zpracujú, ale následne sa zasa zzažú, aby nezaberala na disku miesto.</translation>
    </message>
    <message>
        <source>Use the default data directory</source>
        <translation>Použiť predvolený dátový adresár</translation>
    </message>
    <message>
        <source>Use a custom data directory:</source>
        <translation>Použiť vlastný dátový adresár:</translation>
    </message>
    <message>
        <source>Particl.</source>
        <translation>Particl.</translation>
    </message>
    <message>
        <source>At least %1 GB of data will be stored in this directory, and it will grow over time.</source>
        <translation>V tejto zložke bude uložených aspoň %1 GB dát a postupom času sa bude zväčšovať.</translation>
    </message>
    <message>
        <source>Approximately %1 GB of data will be stored in this directory.</source>
        <translation>Približne %1 GB dát bude uložených v tejto zložke.</translation>
    </message>
    <message>
        <source>%1 will download and store a copy of the Particl block chain.</source>
        <translation>%1 bude sťahovať kopiu reťazca blokov.</translation>
    </message>
    <message>
        <source>The wallet will also be stored in this directory.</source>
        <translation>Tvoja peňaženka bude uložena tiež v tomto adresári.</translation>
    </message>
    <message>
        <source>Error: Specified data directory "%1" cannot be created.</source>
        <translation>Chyba: Zadaný priečinok pre dáta "%1" nemôže byť vytvorený.</translation>
    </message>
    <message>
        <source>Error</source>
        <translation>Chyba</translation>
    </message>
    <message numerus="yes">
        <source>%n GB of free space available</source>
        <translation><numerusform>%n GB voľného miesta</numerusform><numerusform>%n GB voľného miesta</numerusform><numerusform>%n GB voľného miesta</numerusform><numerusform>%n GB voľného miesta</numerusform></translation>
    </message>
    <message numerus="yes">
        <source>(of %n GB needed)</source>
        <translation><numerusform>(z %n GB potrebného)</numerusform><numerusform>(z %n GB potrebných)</numerusform><numerusform>(z %n GB potrebných)</numerusform><numerusform>(z %n GB potrebných)</numerusform></translation>
    </message>
    </context>
<context>
    <name>ModalOverlay</name>
    <message>
        <source>Form</source>
        <translation>Formulár</translation>
    </message>
    <message>
        <source>Recent transactions may not yet be visible, and therefore your wallet's balance might be incorrect. This information will be correct once your wallet has finished synchronizing with the particl network, as detailed below.</source>
        <translation>Nedávne transakcie nemusia byť ešte viditeľné preto môže byť zostatok vo vašej peňaženke nesprávny. Táto informácia bude správna keď sa dokončí synchronizovanie peňaženky so sieťou particl, ako je rozpísané nižšie.</translation>
    </message>
    <message>
        <source>Attempting to spend particl that are affected by not-yet-displayed transactions will not be accepted by the network.</source>
        <translation>Pokus o minutie particlov, ktoré sú ovplyvnené ešte nezobrazenými transakciami, nebude sieťou akceptovaný.</translation>
    </message>
    <message>
        <source>Number of blocks left</source>
        <translation>Počet zostávajúcich blokov</translation>
    </message>
    <message>
        <source>Unknown...</source>
        <translation>Neznáme...</translation>
    </message>
    <message>
        <source>Last block time</source>
        <translation>Čas posledného bloku</translation>
    </message>
    <message>
        <source>Progress</source>
        <translation>Postup synchronizácie</translation>
    </message>
    <message>
        <source>Progress increase per hour</source>
        <translation>Prírastok postupu za hodinu</translation>
    </message>
    <message>
        <source>calculating...</source>
        <translation>počíta sa...</translation>
    </message>
    <message>
        <source>Estimated time left until synced</source>
        <translation>Odhadovaný čas do ukončenia synchronizácie</translation>
    </message>
    <message>
        <source>Hide</source>
        <translation>Skryť</translation>
    </message>
    <message>
        <source>Unknown. Syncing Headers (%1, %2%)...</source>
        <translation>Neznámy. Synchronizujú sa hlavičky (%1, %2%)...</translation>
    </message>
</context>
<context>
    <name>OpenURIDialog</name>
    <message>
        <source>Open URI</source>
        <translation>Otvoriť URI</translation>
    </message>
    <message>
        <source>Open payment request from URI or file</source>
        <translation>Otvoriť požiadavku na zaplatenie z URI alebo súboru</translation>
    </message>
    <message>
        <source>URI:</source>
        <translation>URI:</translation>
    </message>
    <message>
        <source>Select payment request file</source>
        <translation>Vyberte súbor s výzvou k platbe</translation>
    </message>
    <message>
        <source>Select payment request file to open</source>
        <translation>Vyberte ktorý súbor s výzvou na platbu otvoriť</translation>
    </message>
</context>
<context>
    <name>OpenWalletActivity</name>
    <message>
        <source>default wallet</source>
        <translation>predvolená peňaženka</translation>
    </message>
    <message>
        <source>Opening Wallet &lt;b&gt;%1&lt;/b&gt;...</source>
        <translation>Otvára sa peňaženka &lt;b&gt;%1&lt;/b&gt;...</translation>
    </message>
</context>
<context>
    <name>OptionsDialog</name>
    <message>
        <source>Options</source>
        <translation>Možnosti</translation>
    </message>
    <message>
        <source>&amp;Main</source>
        <translation>&amp;Hlavné</translation>
    </message>
    <message>
        <source>Automatically start %1 after logging in to the system.</source>
        <translation>Automaticky spustiť %1 pri spustení systému.</translation>
    </message>
    <message>
        <source>&amp;Start %1 on system login</source>
        <translation>&amp;Spustiť %1 pri prihlásení</translation>
    </message>
    <message>
        <source>Size of &amp;database cache</source>
        <translation>Veľkosť vyrovnávacej pamäti &amp;databázy</translation>
    </message>
    <message>
        <source>Number of script &amp;verification threads</source>
        <translation>Počet &amp;vlákien overujúcich skript</translation>
    </message>
    <message>
        <source>IP address of the proxy (e.g. IPv4: 127.0.0.1 / IPv6: ::1)</source>
        <translation>IP adresy proxy (napr. IPv4: 127.0.0.1 / IPv6: ::1)</translation>
    </message>
    <message>
        <source>Shows if the supplied default SOCKS5 proxy is used to reach peers via this network type.</source>
        <translation>Ukazuje, či se zadaná východzia SOCKS5 proxy používá k pripojovaniu k peerom v rámci tohoto typu siete.</translation>
    </message>
    <message>
        <source>Use separate SOCKS&amp;5 proxy to reach peers via Tor hidden services:</source>
        <translation>Použiť samostatný SOCKS&amp;5 proxy server na dosiahnutie počítačov cez skryté služby Tor:</translation>
    </message>
    <message>
        <source>Hide the icon from the system tray.</source>
        <translation>Skryť ikonu zo systémovej lišty.</translation>
    </message>
    <message>
        <source>&amp;Hide tray icon</source>
        <translation>&amp;Skryť ikonu v oblasti oznámení</translation>
    </message>
    <message>
        <source>Minimize instead of exit the application when the window is closed. When this option is enabled, the application will be closed only after selecting Exit in the menu.</source>
        <translation>Minimalizovať namiesto ukončenia aplikácie keď sa okno zavrie. Keď je zvolená táto možnosť, aplikácia sa zavrie len po zvolení Ukončiť v menu.</translation>
    </message>
    <message>
        <source>Third party URLs (e.g. a block explorer) that appear in the transactions tab as context menu items. %s in the URL is replaced by transaction hash. Multiple URLs are separated by vertical bar |.</source>
        <translation>URL tretích strán (napr. prehliadač blockchain) ktoré sa zobrazujú v záložke transakcií ako položky kontextového menu. %s v URL je nahradené hash-om transakcie. Viaceré URL sú oddelené zvislou čiarou |.</translation>
    </message>
    <message>
        <source>Open the %1 configuration file from the working directory.</source>
        <translation>Otvorte konfiguračný súbor %1 s pracovného adresára.</translation>
    </message>
    <message>
        <source>Open Configuration File</source>
        <translation>Otvoriť konfiguračný súbor </translation>
    </message>
    <message>
        <source>Reset all client options to default.</source>
        <translation>Vynulovať všetky voľby klienta na predvolené.</translation>
    </message>
    <message>
        <source>&amp;Reset Options</source>
        <translation>&amp;Vynulovať voľby</translation>
    </message>
    <message>
        <source>&amp;Network</source>
        <translation>&amp;Sieť</translation>
    </message>
    <message>
        <source>Disables some advanced features but all blocks will still be fully validated. Reverting this setting requires re-downloading the entire blockchain. Actual disk usage may be somewhat higher.</source>
        <translation>Zakáže niektoré pokročilé funkcie, ale všetky bloky budú stále plne overené. Obnovenie tohto nastavenia vyžaduje opätovné prevzatie celého blockchainu. Skutočné využitie disku môže byť o niečo vyššie.</translation>
    </message>
    <message>
        <source>Prune &amp;block storage to</source>
        <translation>Redukovať priestor pre &amp;bloky na</translation>
    </message>
    <message>
        <source>GB</source>
        <translation>GB</translation>
    </message>
    <message>
        <source>Reverting this setting requires re-downloading the entire blockchain.</source>
        <translation>Obnovenie tohto nastavenia vyžaduje opätovné prevzatie celého blockchainu.</translation>
    </message>
    <message>
        <source>MiB</source>
        <translation>MiB</translation>
    </message>
    <message>
        <source>(0 = auto, &lt;0 = leave that many cores free)</source>
        <translation>(0 = auto, &lt;0 = nechať toľko jadier voľných)</translation>
    </message>
    <message>
        <source>W&amp;allet</source>
        <translation>&amp;Peňaženka</translation>
    </message>
    <message>
        <source>Expert</source>
        <translation>Expert</translation>
    </message>
    <message>
        <source>Enable coin &amp;control features</source>
        <translation>Povoliť možnosti &amp;kontroly minci</translation>
    </message>
    <message>
        <source>If you disable the spending of unconfirmed change, the change from a transaction cannot be used until that transaction has at least one confirmation. This also affects how your balance is computed.</source>
        <translation>Ak vypnete míňanie nepotvrdeného výdavku, tak výdavok z transakcie bude možné použiť, až keď daná transakcia bude mať aspoň jedno potvrdenie. Toto má vplyv aj na výpočet vášho zostatku.</translation>
    </message>
    <message>
        <source>&amp;Spend unconfirmed change</source>
        <translation>&amp;Minúť nepotvrdený výdavok</translation>
    </message>
    <message>
        <source>Automatically open the Particl client port on the router. This only works when your router supports UPnP and it is enabled.</source>
        <translation>Automaticky otvorit port pre Particl na routeri. Toto funguje len ak router podporuje UPnP a je táto podpora aktivovaná.</translation>
    </message>
    <message>
        <source>Map port using &amp;UPnP</source>
        <translation>Mapovať port pomocou &amp;UPnP</translation>
    </message>
    <message>
        <source>Accept connections from outside.</source>
        <translation>Prijať spojenia zvonku.</translation>
    </message>
    <message>
        <source>Allow incomin&amp;g connections</source>
        <translation>Povoliť prichá&amp;dzajúce spojenia</translation>
    </message>
    <message>
        <source>Connect to the Particl network through a SOCKS5 proxy.</source>
        <translation>Pripojiť do siete Particl cez proxy server SOCKS5.</translation>
    </message>
    <message>
        <source>&amp;Connect through SOCKS5 proxy (default proxy):</source>
        <translation>&amp;Pripojiť cez proxy server SOCKS5 (predvolený proxy).</translation>
    </message>
    <message>
        <source>Proxy &amp;IP:</source>
        <translation>Proxy &amp;IP:</translation>
    </message>
    <message>
        <source>&amp;Port:</source>
        <translation>&amp;Port:</translation>
    </message>
    <message>
        <source>Port of the proxy (e.g. 9050)</source>
        <translation>Port proxy (napr. 9050)</translation>
    </message>
    <message>
        <source>Used for reaching peers via:</source>
        <translation>Použité pre získavanie peerov cez:</translation>
    </message>
    <message>
        <source>IPv4</source>
        <translation>IPv4</translation>
    </message>
    <message>
        <source>IPv6</source>
        <translation>IPv6</translation>
    </message>
    <message>
        <source>Tor</source>
        <translation>Tor</translation>
    </message>
    <message>
        <source>Connect to the Particl network through a separate SOCKS5 proxy for Tor hidden services.</source>
        <translation>Pripojiť k Particl.vej sieti cez separované SOCKS5 proxy pre skrytú službu Tor.</translation>
    </message>
    <message>
        <source>&amp;Window</source>
        <translation>&amp;Okno</translation>
    </message>
    <message>
        <source>Show only a tray icon after minimizing the window.</source>
        <translation>Zobraziť len ikonu na lište po minimalizovaní okna.</translation>
    </message>
    <message>
        <source>&amp;Minimize to the tray instead of the taskbar</source>
        <translation>&amp;Zobraziť len ikonu na lište po minimalizovaní okna.</translation>
    </message>
    <message>
        <source>M&amp;inimize on close</source>
        <translation>M&amp;inimalizovať pri zatvorení</translation>
    </message>
    <message>
        <source>&amp;Display</source>
        <translation>&amp;Zobrazenie</translation>
    </message>
    <message>
        <source>User Interface &amp;language:</source>
        <translation>&amp;Jazyk užívateľského rozhrania:</translation>
    </message>
    <message>
        <source>The user interface language can be set here. This setting will take effect after restarting %1.</source>
        <translation>Jazyk uživateľského rozhrania sa dá nastaviť tu. Toto nastavenie sa uplatní až po reštarte %1.</translation>
    </message>
    <message>
        <source>&amp;Unit to show amounts in:</source>
        <translation>&amp;Zobrazovať hodnoty v jednotkách:</translation>
    </message>
    <message>
        <source>Choose the default subdivision unit to show in the interface and when sending coins.</source>
        <translation>Zvoľte ako deliť particl pri zobrazovaní pri platbách a užívateľskom rozhraní.</translation>
    </message>
    <message>
        <source>Whether to show coin control features or not.</source>
        <translation>Či zobrazovať možnosti kontroly minci alebo nie.</translation>
    </message>
    <message>
        <source>&amp;Third party transaction URLs</source>
        <translation>URL transakcií tretích strán</translation>
    </message>
    <message>
        <source>Options set in this dialog are overridden by the command line or in the configuration file:</source>
        <translation>Voľby nastavené v tomto dialógovom okne sú prepísané príkazovým riadkom alebo v konfiguračným súborom:</translation>
    </message>
    <message>
        <source>&amp;OK</source>
        <translation>&amp;OK</translation>
    </message>
    <message>
        <source>&amp;Cancel</source>
        <translation>&amp;Zrušiť</translation>
    </message>
    <message>
        <source>default</source>
        <translation>predvolené</translation>
    </message>
    <message>
        <source>none</source>
        <translation>žiadne</translation>
    </message>
    <message>
        <source>Confirm options reset</source>
        <translation>Potvrdiť obnovenie možností</translation>
    </message>
    <message>
        <source>Client restart required to activate changes.</source>
        <translation>Reštart klienta potrebný pre aktivovanie zmien.</translation>
    </message>
    <message>
        <source>Client will be shut down. Do you want to proceed?</source>
        <translation>Klient bude vypnutý, chcete pokračovať?</translation>
    </message>
    <message>
        <source>Configuration options</source>
        <translation>Možnosti nastavenia</translation>
    </message>
    <message>
        <source>The configuration file is used to specify advanced user options which override GUI settings. Additionally, any command-line options will override this configuration file.</source>
        <translation>Konfiguračný súbor slúží k nastavovaniu užívateľsky pokročilých možností, ktoré majú prednosť pred konfiguráciou z GUI. Parametre z príkazovej riadky však majú pred konfiguračným súborom prednosť.</translation>
    </message>
    <message>
        <source>Error</source>
        <translation>Chyba</translation>
    </message>
    <message>
        <source>The configuration file could not be opened.</source>
        <translation>Konfiguračný súbor nejde otvoriť.</translation>
    </message>
    <message>
        <source>This change would require a client restart.</source>
        <translation>Táto zmena by vyžadovala reštart klienta.</translation>
    </message>
    <message>
        <source>The supplied proxy address is invalid.</source>
        <translation>Zadaná proxy adresa je neplatná.</translation>
    </message>
</context>
<context>
    <name>OverviewPage</name>
    <message>
        <source>Form</source>
        <translation>Formulár</translation>
    </message>
    <message>
        <source>The displayed information may be out of date. Your wallet automatically synchronizes with the Particl network after a connection is established, but this process has not completed yet.</source>
        <translation>Zobrazené informácie môžu byť neaktuálne. Vaša peňaženka sa automaticky synchronizuje so sieťou Particl po nadviazaní spojenia, ale tento proces ešte nie je ukončený.</translation>
    </message>
    <message>
        <source>Watch-only:</source>
        <translation>Iba sledované:</translation>
    </message>
    <message>
        <source>Available:</source>
        <translation>Disponibilné:</translation>
    </message>
    <message>
        <source>Your current spendable balance</source>
        <translation>Váš aktuálny disponibilný zostatok</translation>
    </message>
    <message>
        <source>Pending:</source>
        <translation>Čakajúce potvrdenie:</translation>
    </message>
    <message>
        <source>Total of transactions that have yet to be confirmed, and do not yet count toward the spendable balance</source>
        <translation>Suma transakcií ktoré ešte neboli potvrdené a ešte sa nepočítajú do disponibilného zostatku</translation>
    </message>
    <message>
        <source>Immature:</source>
        <translation>Nezrelé:</translation>
    </message>
    <message>
        <source>Mined balance that has not yet matured</source>
        <translation>Vytvorený zostatok ktorý ešte nedosiahol zrelosť</translation>
    </message>
    <message>
        <source>Balances</source>
        <translation>Stav účtu</translation>
    </message>
    <message>
        <source>Total:</source>
        <translation>Celkovo:</translation>
    </message>
    <message>
        <source>Your current total balance</source>
        <translation>Váš súčasný celkový zostatok</translation>
    </message>
    <message>
        <source>Your current balance in watch-only addresses</source>
        <translation>Váš celkový zostatok pre adresy ktoré sa iba sledujú</translation>
    </message>
    <message>
        <source>Spendable:</source>
        <translation>Použiteľné:</translation>
    </message>
    <message>
        <source>Recent transactions</source>
        <translation>Nedávne transakcie</translation>
    </message>
    <message>
        <source>Unconfirmed transactions to watch-only addresses</source>
        <translation>Nepotvrdené transakcie pre adresy ktoré sa iba sledujú</translation>
    </message>
    <message>
        <source>Mined balance in watch-only addresses that has not yet matured</source>
        <translation>Vyťažená suma pre adresy ktoré sa iba sledujú ale ešte nie je dozretá</translation>
    </message>
    <message>
        <source>Current total balance in watch-only addresses</source>
        <translation>Aktuálny celkový zostatok pre adries ktoré sa iba sledujú</translation>
    </message>
</context>
<context>
    <name>PaymentServer</name>
    <message>
        <source>Payment request error</source>
        <translation>Chyba pri vyžiadaní platby</translation>
    </message>
    <message>
        <source>Cannot start particl: click-to-pay handler</source>
        <translation>Nemôžeme spustiť Particl. obsluha click-to-pay</translation>
    </message>
    <message>
        <source>URI handling</source>
        <translation>URI manipulácia</translation>
    </message>
    <message>
        <source>'particl://' is not a valid URI. Use 'particl:' instead.</source>
        <translation>'particl://' je neplatná URI. Použite 'particl:'</translation>
    </message>
    <message>
        <source>You are using a BIP70 URL which will be unsupported in the future.</source>
        <translation>Používate adresu URL typu BIP70, ktorá nebude v budúcnosti podporovaná.</translation>
    </message>
    <message>
        <source>Payment request fetch URL is invalid: %1</source>
        <translation>URL pre stiahnutie výzvy na zaplatenie je neplatné: %1</translation>
    </message>
    <message>
        <source>Cannot process payment request because BIP70 support was not compiled in.</source>
        <translation>Nemožno spracovať žiadosť o platbu, pretože podpora pre BIP70 nebola zahrnutá.</translation>
    </message>
    <message>
        <source>Invalid payment address %1</source>
        <translation>Neplatná adresa platby %1</translation>
    </message>
    <message>
        <source>URI cannot be parsed! This can be caused by an invalid Particl address or malformed URI parameters.</source>
        <translation>URI sa nedá analyzovať! To môže byť spôsobené neplatnou Particl adresou alebo zle nastavenými vlastnosťami URI.</translation>
    </message>
    <message>
        <source>Payment request file handling</source>
        <translation>Obsluha súboru s požiadavkou na platbu</translation>
    </message>
    <message>
        <source>Payment request file cannot be read! This can be caused by an invalid payment request file.</source>
        <translation>Súbor s výzvou na zaplatenie sa nedá čítať! To môže byť spôsobené aj neplatným súborom s výzvou.</translation>
    </message>
    <message>
        <source>Payment request rejected</source>
        <translation>Požiadavka na platbu zamietnutá</translation>
    </message>
    <message>
        <source>Payment request network doesn't match client network.</source>
        <translation>Sieť požiadavky na platbu nie je zhodná so sieťou klienta.</translation>
    </message>
    <message>
        <source>Payment request expired.</source>
        <translation>Vypršala platnosť požiadavky na platbu.</translation>
    </message>
    <message>
        <source>Payment request is not initialized.</source>
        <translation>Požiadavka na platbu nie je inicializovaná</translation>
    </message>
    <message>
        <source>Unverified payment requests to custom payment scripts are unsupported.</source>
        <translation>Program nepodporuje neoverené platobné požiadavky na vlastné skripty.</translation>
    </message>
    <message>
        <source>Invalid payment request.</source>
        <translation>Chybná požiadavka na platbu.</translation>
    </message>
    <message>
        <source>Requested payment amount of %1 is too small (considered dust).</source>
        <translation>Požadovaná suma platby %1 je príliš nízka (považovaná za prach).</translation>
    </message>
    <message>
        <source>Refund from %1</source>
        <translation>Vrátenie z  %1</translation>
    </message>
    <message>
        <source>Payment request %1 is too large (%2 bytes, allowed %3 bytes).</source>
        <translation>Požiadavka na platbu %1 je príliš veľká (%2 bajtov, povolené je %3 bajtov).</translation>
    </message>
    <message>
        <source>Error communicating with %1: %2</source>
        <translation>Chyba komunikácie s %1: %2 </translation>
    </message>
    <message>
        <source>Payment request cannot be parsed!</source>
        <translation>Požiadavka na platbu nemôže byť analyzovaná!</translation>
    </message>
    <message>
        <source>Bad response from server %1</source>
        <translation>Zlá odpoveď zo servera %1</translation>
    </message>
    <message>
        <source>Network request error</source>
        <translation>Chyba požiadavky siete</translation>
    </message>
    <message>
        <source>Payment acknowledged</source>
        <translation>Platba potvrdená</translation>
    </message>
</context>
<context>
    <name>PeerTableModel</name>
    <message>
        <source>User Agent</source>
        <translation>Aplikácia</translation>
    </message>
    <message>
        <source>Node/Service</source>
        <translation>Uzol/Služba</translation>
    </message>
    <message>
        <source>NodeId</source>
        <translation>ID uzlu</translation>
    </message>
    <message>
        <source>Ping</source>
        <translation>Odozva</translation>
    </message>
    <message>
        <source>Sent</source>
        <translation>Odoslané</translation>
    </message>
    <message>
        <source>Received</source>
        <translation>Prijaté</translation>
    </message>
</context>
<context>
    <name>QObject</name>
    <message>
        <source>Amount</source>
        <translation>Suma</translation>
    </message>
    <message>
        <source>Enter a Particl address (e.g. %1)</source>
        <translation>Zadajte particl adresu (napr. %1)</translation>
    </message>
    <message>
        <source>%1 d</source>
        <translation>%1 d</translation>
    </message>
    <message>
        <source>%1 h</source>
        <translation>%1 h</translation>
    </message>
    <message>
        <source>%1 m</source>
        <translation>%1 m</translation>
    </message>
    <message>
        <source>%1 s</source>
        <translation>%1 s</translation>
    </message>
    <message>
        <source>None</source>
        <translation>Žiadne</translation>
    </message>
    <message>
        <source>N/A</source>
        <translation>nie je k dispozícii</translation>
    </message>
    <message>
        <source>%1 ms</source>
        <translation>%1 ms</translation>
    </message>
    <message numerus="yes">
        <source>%n second(s)</source>
        <translation><numerusform>%n sekunda</numerusform><numerusform>%n sekundy</numerusform><numerusform>%n sekúnd</numerusform><numerusform>%n sekúnd</numerusform></translation>
    </message>
    <message numerus="yes">
        <source>%n minute(s)</source>
        <translation><numerusform>%n minúta</numerusform><numerusform>%n minúty</numerusform><numerusform>%n minút</numerusform><numerusform>%n minút</numerusform></translation>
    </message>
    <message numerus="yes">
        <source>%n hour(s)</source>
        <translation><numerusform>%n hodina</numerusform><numerusform>%n hodiny</numerusform><numerusform>%n hodín</numerusform><numerusform>%n hodín</numerusform></translation>
    </message>
    <message numerus="yes">
        <source>%n day(s)</source>
        <translation><numerusform>%n deň</numerusform><numerusform>%n dni</numerusform><numerusform>%n dní</numerusform><numerusform>%n dní</numerusform></translation>
    </message>
    <message numerus="yes">
        <source>%n week(s)</source>
        <translation><numerusform>%n týždeň</numerusform><numerusform>%n týždne</numerusform><numerusform>%n týždňov</numerusform><numerusform>%n týždňov</numerusform></translation>
    </message>
    <message>
        <source>%1 and %2</source>
        <translation> %1 a  %2</translation>
    </message>
    <message numerus="yes">
        <source>%n year(s)</source>
        <translation><numerusform>%n rok</numerusform><numerusform>%n roky</numerusform><numerusform>%n rokov</numerusform><numerusform>%n rokov</numerusform></translation>
    </message>
    <message>
        <source>%1 B</source>
        <translation>%1 B</translation>
    </message>
    <message>
        <source>%1 KB</source>
        <translation>%1 KB</translation>
    </message>
    <message>
        <source>%1 MB</source>
        <translation>%1 MB</translation>
    </message>
    <message>
        <source>%1 GB</source>
        <translation>%1 GB</translation>
    </message>
    <message>
        <source>Error: Specified data directory "%1" does not exist.</source>
        <translation>Chyba: Zadaný adresár pre dáta „%1“ neexistuje.</translation>
    </message>
    <message>
        <source>Error: Cannot parse configuration file: %1.</source>
        <translation>Chyba: Konfiguračný súbor sa nedá spracovať: %1.</translation>
    </message>
    <message>
        <source>Error: %1</source>
        <translation>Chyba: %1</translation>
    </message>
    <message>
        <source>%1 didn't yet exit safely...</source>
        <translation>%1 ešte nebol bezpečne ukončený...</translation>
    </message>
    <message>
        <source>unknown</source>
        <translation>neznámy</translation>
    </message>
</context>
<context>
    <name>QRImageWidget</name>
    <message>
        <source>&amp;Save Image...</source>
        <translation>&amp;Uložiť obrázok...</translation>
    </message>
    <message>
        <source>&amp;Copy Image</source>
        <translation>&amp;Kopírovať obrázok</translation>
    </message>
    <message>
        <source>Resulting URI too long, try to reduce the text for label / message.</source>
        <translation>Výsledné URI je príliš dlhé, skúste skrátiť text pre popis alebo správu.</translation>
    </message>
    <message>
        <source>Error encoding URI into QR Code.</source>
        <translation>Chyba kódovania URI do QR Code.</translation>
    </message>
    <message>
        <source>Save QR Code</source>
        <translation>Uložiť QR Code</translation>
    </message>
    <message>
        <source>PNG Image (*.png)</source>
        <translation>PNG obrázok (*.png)</translation>
    </message>
</context>
<context>
    <name>RPCConsole</name>
    <message>
        <source>N/A</source>
        <translation>nie je k dispozícii</translation>
    </message>
    <message>
        <source>Client version</source>
        <translation>Verzia klienta</translation>
    </message>
    <message>
        <source>&amp;Information</source>
        <translation>&amp;Informácia</translation>
    </message>
    <message>
        <source>Debug window</source>
        <translation>Okno pre ladenie</translation>
    </message>
    <message>
        <source>General</source>
        <translation>Všeobecné</translation>
    </message>
    <message>
        <source>Using BerkeleyDB version</source>
        <translation>Používa verziu BerkeleyDB</translation>
    </message>
    <message>
        <source>Datadir</source>
        <translation>Priečinok s dátami</translation>
    </message>
    <message>
        <source>To specify a non-default location of the data directory use the '%1' option.</source>
        <translation>Ak chcete zadať miesto dátového adresára, ktoré nie je predvolené, použite voľbu '%1'.</translation>
    </message>
    <message>
        <source>Blocksdir</source>
        <translation>Blocksdir</translation>
    </message>
    <message>
        <source>To specify a non-default location of the blocks directory use the '%1' option.</source>
        <translation>Ak chcete zadať miesto adresára pre bloky, ktoré nie je predvolené, použite voľbu '%1'.</translation>
    </message>
    <message>
        <source>Startup time</source>
        <translation>Čas spustenia</translation>
    </message>
    <message>
        <source>Network</source>
        <translation>Sieť</translation>
    </message>
    <message>
        <source>Name</source>
        <translation>Názov</translation>
    </message>
    <message>
        <source>Number of connections</source>
        <translation>Počet pripojení</translation>
    </message>
    <message>
        <source>Block chain</source>
        <translation>Reťazec blokov</translation>
    </message>
    <message>
        <source>Current number of blocks</source>
        <translation>Aktuálny počet blokov</translation>
    </message>
    <message>
        <source>Memory Pool</source>
        <translation>Pamäť Poolu</translation>
    </message>
    <message>
        <source>Current number of transactions</source>
        <translation>Aktuálny počet transakcií</translation>
    </message>
    <message>
        <source>Memory usage</source>
        <translation>Využitie pamäte</translation>
    </message>
    <message>
        <source>Wallet: </source>
        <translation>Peňaženka:</translation>
    </message>
    <message>
        <source>(none)</source>
        <translation>(žiadna)</translation>
    </message>
    <message>
        <source>&amp;Reset</source>
        <translation>&amp;Vynulovať</translation>
    </message>
    <message>
        <source>Received</source>
        <translation>Prijaté</translation>
    </message>
    <message>
        <source>Sent</source>
        <translation>Odoslané</translation>
    </message>
    <message>
        <source>&amp;Peers</source>
        <translation>&amp;Partneri</translation>
    </message>
    <message>
        <source>Banned peers</source>
        <translation>Zablokované spojenia</translation>
    </message>
    <message>
        <source>Select a peer to view detailed information.</source>
        <translation>Vyberte počítač pre zobrazenie podrobností.</translation>
    </message>
    <message>
        <source>Whitelisted</source>
        <translation>Povolené</translation>
    </message>
    <message>
        <source>Direction</source>
        <translation>Smer</translation>
    </message>
    <message>
        <source>Version</source>
        <translation>Verzia</translation>
    </message>
    <message>
        <source>Starting Block</source>
        <translation>Počiatočný blok</translation>
    </message>
    <message>
        <source>Synced Headers</source>
        <translation>Synchronizované hlavičky
</translation>
    </message>
    <message>
        <source>Synced Blocks</source>
        <translation>Synchronizované bloky</translation>
    </message>
    <message>
        <source>User Agent</source>
        <translation>Aplikácia</translation>
    </message>
    <message>
        <source>Open the %1 debug log file from the current data directory. This can take a few seconds for large log files.</source>
        <translation>Otvoriť %1 ladiaci výpis z aktuálnej zložky. Pre veľké súbory to môže chvíľu trvať.</translation>
    </message>
    <message>
        <source>Decrease font size</source>
        <translation>Zmenšiť písmo</translation>
    </message>
    <message>
        <source>Increase font size</source>
        <translation>Zväčšiť písmo</translation>
    </message>
    <message>
        <source>Services</source>
        <translation>Služby</translation>
    </message>
    <message>
        <source>Ban Score</source>
        <translation>Skóre zákazu</translation>
    </message>
    <message>
        <source>Connection Time</source>
        <translation>Dĺžka spojenia</translation>
    </message>
    <message>
        <source>Last Send</source>
        <translation>Posledné odoslanie</translation>
    </message>
    <message>
        <source>Last Receive</source>
        <translation>Posledné prijatie</translation>
    </message>
    <message>
        <source>Ping Time</source>
        <translation>Čas odozvy</translation>
    </message>
    <message>
        <source>The duration of a currently outstanding ping.</source>
        <translation>Trvanie aktuálnej požiadavky na odozvu.</translation>
    </message>
    <message>
        <source>Ping Wait</source>
        <translation>Čakanie na odozvu</translation>
    </message>
    <message>
        <source>Min Ping</source>
        <translation>Minimálna odozva</translation>
    </message>
    <message>
        <source>Time Offset</source>
        <translation>Časový posun</translation>
    </message>
    <message>
        <source>Last block time</source>
        <translation>Čas posledného bloku</translation>
    </message>
    <message>
        <source>&amp;Open</source>
        <translation>&amp;Otvoriť</translation>
    </message>
    <message>
        <source>&amp;Console</source>
        <translation>&amp;Konzola</translation>
    </message>
    <message>
        <source>&amp;Network Traffic</source>
        <translation>&amp;Sieťová prevádzka</translation>
    </message>
    <message>
        <source>Totals</source>
        <translation>Celkovo:</translation>
    </message>
    <message>
        <source>In:</source>
        <translation>Dnu:</translation>
    </message>
    <message>
        <source>Out:</source>
        <translation>Von:</translation>
    </message>
    <message>
        <source>Debug log file</source>
        <translation>Súbor záznamu ladenia</translation>
    </message>
    <message>
        <source>Clear console</source>
        <translation>Vymazať konzolu</translation>
    </message>
    <message>
        <source>1 &amp;hour</source>
        <translation>1 &amp;hodinu</translation>
    </message>
    <message>
        <source>1 &amp;day</source>
        <translation>1 &amp;deň</translation>
    </message>
    <message>
        <source>1 &amp;week</source>
        <translation>1 &amp;týždeň</translation>
    </message>
    <message>
        <source>1 &amp;year</source>
        <translation>1 &amp;rok</translation>
    </message>
    <message>
        <source>&amp;Disconnect</source>
        <translation>&amp;Odpojiť</translation>
    </message>
    <message>
        <source>Ban for</source>
        <translation>Zákaz pre</translation>
    </message>
    <message>
        <source>&amp;Unban</source>
        <translation>&amp;Zrušiť zákaz</translation>
    </message>
    <message>
        <source>Welcome to the %1 RPC console.</source>
        <translation>Vitajte v %1 RPC konzole</translation>
    </message>
    <message>
        <source>Use up and down arrows to navigate history, and %1 to clear screen.</source>
        <translation>V histórii sa pohybujete šípkami hore a dole a pomocou %1 čistíte obrazovku.</translation>
    </message>
    <message>
        <source>Type %1 for an overview of available commands.</source>
        <translation>Napíš %1 pre prehľad dostupných príkazov.</translation>
    </message>
    <message>
        <source>For more information on using this console type %1.</source>
        <translation>Pre viac informácií ako používať túto konzolu napíšte %1.</translation>
    </message>
    <message>
        <source>WARNING: Scammers have been active, telling users to type commands here, stealing their wallet contents. Do not use this console without fully understanding the ramifications of a command.</source>
        <translation>UPOZORNENIE: Podvodníci sú aktívni a hovoria používateľom, aby sem zadávali príkazy, ktorými im ale následne vykradnú ich peňaženky. Nepoužívajte túto konzolu, ak plne nepoynáte dôsledky jednotlivých príkazov.</translation>
    </message>
    <message>
        <source>Network activity disabled</source>
        <translation>Sieťová aktivita zakázaná</translation>
    </message>
    <message>
        <source>Executing command without any wallet</source>
        <translation>Príkaz sa vykonáva bez peňaženky</translation>
    </message>
    <message>
        <source>Executing command using "%1" wallet</source>
        <translation>Príkaz sa vykonáva s použitím peňaženky "%1"</translation>
    </message>
    <message>
        <source>(node id: %1)</source>
        <translation>(ID uzlu: %1)</translation>
    </message>
    <message>
        <source>via %1</source>
        <translation>cez %1</translation>
    </message>
    <message>
        <source>never</source>
        <translation>nikdy</translation>
    </message>
    <message>
        <source>Inbound</source>
        <translation>Prichádzajúce</translation>
    </message>
    <message>
        <source>Outbound</source>
        <translation>Odchádzajúce</translation>
    </message>
    <message>
        <source>Yes</source>
        <translation>Áno</translation>
    </message>
    <message>
        <source>No</source>
        <translation>Nie</translation>
    </message>
    <message>
        <source>Unknown</source>
        <translation>neznámy</translation>
    </message>
</context>
<context>
    <name>ReceiveCoinsDialog</name>
    <message>
        <source>&amp;Amount:</source>
        <translation>&amp;Suma:</translation>
    </message>
    <message>
        <source>&amp;Label:</source>
        <translation>&amp;Popis:</translation>
    </message>
    <message>
        <source>&amp;Message:</source>
        <translation>&amp;Správa:</translation>
    </message>
    <message>
        <source>An optional message to attach to the payment request, which will be displayed when the request is opened. Note: The message will not be sent with the payment over the Particl network.</source>
        <translation>Pridať voliteľnú správu k výzve na zaplatenie, ktorá sa zobrazí keď bude výzva otvorená. Poznámka: Správa nebude poslaná s platbou cez sieť Particl.</translation>
    </message>
    <message>
        <source>An optional label to associate with the new receiving address.</source>
        <translation>Voliteľný popis ktorý sa pridá k tejto novej prijímajúcej adrese.</translation>
    </message>
    <message>
        <source>Use this form to request payments. All fields are &lt;b&gt;optional&lt;/b&gt;.</source>
        <translation>Použite tento formulár pre vyžiadanie platby. Všetky polia sú &lt;b&gt;voliteľné&lt;/b&gt;.</translation>
    </message>
    <message>
        <source>An optional amount to request. Leave this empty or zero to not request a specific amount.</source>
        <translation>Voliteľná požadovaná suma. Nechajte prázdne alebo nulu ak nepožadujete určitú sumu.</translation>
    </message>
    <message>
        <source>Clear all fields of the form.</source>
        <translation>Vyčistiť všetky polia formulára.</translation>
    </message>
    <message>
        <source>Clear</source>
        <translation>Vyčistiť</translation>
    </message>
    <message>
        <source>Native segwit addresses (aka Bech32 or BIP-173) reduce your transaction fees later on and offer better protection against typos, but old wallets don't support them. When unchecked, an address compatible with older wallets will be created instead.</source>
        <translation>Natívne segwit adresy (Bech32 or BIP-173) znižujú Vaše budúce transakčné poplatky and ponúkajú lepšiu ochranu pred preklepmi, avšak staré peňaženky ich nepodporujú. Ak je toto pole nezaškrtnuté, bude vytvorená adresa kompatibilná so staršími peňaženkami.</translation>
    </message>
    <message>
        <source>Generate native segwit (Bech32) address</source>
        <translation>Generovať natívnu segwit adresu (Bech32)</translation>
    </message>
    <message>
        <source>Requested payments history</source>
        <translation>História vyžiadaných platieb</translation>
    </message>
    <message>
        <source>Show the selected request (does the same as double clicking an entry)</source>
        <translation>Zobraz zvolenú požiadavku (urobí to isté ako dvoj-klik na záznam)</translation>
    </message>
    <message>
        <source>Show</source>
        <translation>Zobraziť</translation>
    </message>
    <message>
        <source>Remove the selected entries from the list</source>
        <translation>Odstrániť zvolené záznamy zo zoznamu</translation>
    </message>
    <message>
        <source>Remove</source>
        <translation>Odstrániť</translation>
    </message>
    <message>
        <source>Copy URI</source>
        <translation>Kopírovať URI</translation>
    </message>
    <message>
        <source>Copy label</source>
        <translation>Kopírovať popis</translation>
    </message>
    <message>
        <source>Copy message</source>
        <translation>Kopírovať správu</translation>
    </message>
    <message>
        <source>Copy amount</source>
        <translation>Kopírovať sumu</translation>
    </message>
</context>
<context>
    <name>ReceiveRequestDialog</name>
    <message>
        <source>QR Code</source>
        <translation>QR kód</translation>
    </message>
    <message>
        <source>Copy &amp;URI</source>
        <translation>Kopírovať &amp;URI</translation>
    </message>
    <message>
        <source>Copy &amp;Address</source>
        <translation>Kopírovať &amp;adresu</translation>
    </message>
    <message>
        <source>&amp;Save Image...</source>
        <translation>&amp;Uložiť obrázok...</translation>
    </message>
    <message>
        <source>Request payment to %1</source>
        <translation>Vyžiadať platbu pre %1</translation>
    </message>
    <message>
        <source>Payment information</source>
        <translation>Informácia o platbe</translation>
    </message>
    <message>
        <source>URI</source>
        <translation>URI</translation>
    </message>
    <message>
        <source>Address</source>
        <translation>Adresa</translation>
    </message>
    <message>
        <source>Amount</source>
        <translation>Suma</translation>
    </message>
    <message>
        <source>Label</source>
        <translation>Popis</translation>
    </message>
    <message>
        <source>Message</source>
        <translation>Správa</translation>
    </message>
    <message>
        <source>Wallet</source>
        <translation>Peňaženka</translation>
    </message>
</context>
<context>
    <name>RecentRequestsTableModel</name>
    <message>
        <source>Date</source>
        <translation>Dátum</translation>
    </message>
    <message>
        <source>Label</source>
        <translation>Popis</translation>
    </message>
    <message>
        <source>Message</source>
        <translation>Správa</translation>
    </message>
    <message>
        <source>(no label)</source>
        <translation>(bez popisu)</translation>
    </message>
    <message>
        <source>(no message)</source>
        <translation>(žiadna správa)</translation>
    </message>
    <message>
        <source>(no amount requested)</source>
        <translation>(nepožadovaná žiadna suma)</translation>
    </message>
    <message>
        <source>Requested</source>
        <translation>Požadované</translation>
    </message>
</context>
<context>
    <name>SendCoinsDialog</name>
    <message>
        <source>Send Coins</source>
        <translation>Poslať Particl.</translation>
    </message>
    <message>
        <source>Coin Control Features</source>
        <translation>Možnosti kontroly minci</translation>
    </message>
    <message>
        <source>Inputs...</source>
        <translation>Vstupy...</translation>
    </message>
    <message>
        <source>automatically selected</source>
        <translation>automaticky vybrané</translation>
    </message>
    <message>
        <source>Insufficient funds!</source>
        <translation>Nedostatok prostriedkov!</translation>
    </message>
    <message>
        <source>Quantity:</source>
        <translation>Množstvo:</translation>
    </message>
    <message>
        <source>Bytes:</source>
        <translation>Bajtov:</translation>
    </message>
    <message>
        <source>Amount:</source>
        <translation>Suma:</translation>
    </message>
    <message>
        <source>Fee:</source>
        <translation>Poplatok:</translation>
    </message>
    <message>
        <source>After Fee:</source>
        <translation>Po poplatku:</translation>
    </message>
    <message>
        <source>Change:</source>
        <translation>Zmena:</translation>
    </message>
    <message>
        <source>If this is activated, but the change address is empty or invalid, change will be sent to a newly generated address.</source>
        <translation>Ak aktivované ale adresa pre výdavok je prázdna alebo neplatná, výdavok bude poslaný na novovytvorenú adresu.</translation>
    </message>
    <message>
        <source>Custom change address</source>
        <translation>Vlastná adresa zmeny</translation>
    </message>
    <message>
        <source>Transaction Fee:</source>
        <translation>Poplatok za transakciu:</translation>
    </message>
    <message>
        <source>Choose...</source>
        <translation>Zvoliť...</translation>
    </message>
    <message>
        <source>Using the fallbackfee can result in sending a transaction that will take several hours or days (or never) to confirm. Consider choosing your fee manually or wait until you have validated the complete chain.</source>
        <translation>Použitie núdzového poplatku („fallbackfee“) môže vyústiť v transakciu, ktoré bude trvat hodiny nebo dny (prípadne večnosť), kým bude potvrdená. Zvážte preto ručné nastaveníe poplatku, prípadne počkajte, až sa Vám kompletne zvaliduje reťazec blokov.</translation>
    </message>
    <message>
        <source>Warning: Fee estimation is currently not possible.</source>
        <translation>Upozornenie: teraz nie je možné poplatok odhadnúť.</translation>
    </message>
    <message>
        <source>collapse fee-settings</source>
        <translation>zbaliť nastavenia poplatkov</translation>
    </message>
    <message>
        <source>Specify a custom fee per kB (1,000 bytes) of the transaction's virtual size.

Note:  Since the fee is calculated on a per-byte basis, a fee of "100 satoshis per kB" for a transaction size of 500 bytes (half of 1 kB) would ultimately yield a fee of only 50 satoshis.</source>
        <translation>Špecifikujte vlastný poplatok za kB (1000 bajtov) virtuálnej veľkosti transakcie.

Poznámka: Keďže poplatok je počítaný za bajt, poplatok o hodnote "100 satoshi za kB" a veľkosti transakcie 500 bajtov (polovica z 1 kB) by stál len 50 satoshi.</translation>
    </message>
    <message>
        <source>per kilobyte</source>
        <translation>za kilobajt</translation>
    </message>
    <message>
        <source>Hide</source>
        <translation>Skryť</translation>
    </message>
    <message>
<<<<<<< HEAD
        <source>Paying only the minimum fee is just fine as long as there is less transaction volume than space in the blocks. But be aware that this can end up in a never confirming transaction once there is more demand for particl transactions than the network can process.</source>
        <translation>Zaplatenie len minimálneho poplatku je v poriadku, pokiaľ existuje menej transakcií ako miesta v blokoch. Uvedomte si však, že ak bude vyšší dopyt po transakciách ako dokáže sieť spracovať, môže byť vaša transakcia odsúvaná a nepotvrdená donekonečna.</translation>
    </message>
    <message>
        <source>(read the tooltip)</source>
        <translation>(prečítajte si nápovedu pod kurzorom)</translation>
    </message>
    <message>
=======
>>>>>>> a54e52b4
        <source>Recommended:</source>
        <translation>Odporúčaný:</translation>
    </message>
    <message>
        <source>Custom:</source>
        <translation>Vlastný:</translation>
    </message>
    <message>
        <source>(Smart fee not initialized yet. This usually takes a few blocks...)</source>
        <translation>(Automatický poplatok ešte nebol vypočítaný. Toto zvyčajne trvá niekoľko blokov...)</translation>
    </message>
    <message>
        <source>Send to multiple recipients at once</source>
        <translation>Poslať viacerým príjemcom naraz</translation>
    </message>
    <message>
        <source>Add &amp;Recipient</source>
        <translation>&amp;Pridať príjemcu</translation>
    </message>
    <message>
        <source>Clear all fields of the form.</source>
        <translation>Vyčistiť všetky polia formulára.</translation>
    </message>
    <message>
        <source>Dust:</source>
        <translation>Prach:</translation>
    </message>
    <message>
        <source>When there is less transaction volume than space in the blocks, miners as well as relaying nodes may enforce a minimum fee. Paying only this minimum fee is just fine, but be aware that this can result in a never confirming transaction once there is more demand for bitcoin transactions than the network can process.</source>
        <translation>Ak je v blokoch menej objemu transakcií ako priestoru, ťažiari ako aj vysielacie uzly, môžu uplatniť minimálny poplatok. Platiť iba minimálny poplatok je v poriadku, ale uvedomte si, že to môže mať za následok transakciu, ktorá sa nikdy nepotvrdí, akonáhle je väčší dopyt po bitcoinových transakciách, než dokáže sieť spracovať.</translation>
    </message>
    <message>
        <source>A too low fee might result in a never confirming transaction (read the tooltip)</source>
        <translation>Príliš nízky poplatok môže mať za následok nikdy nepotvrdenú transakciu (prečítajte si popis)</translation>
    </message>
    <message>
        <source>Confirmation time target:</source>
        <translation>Cieľový čas potvrdenia:</translation>
    </message>
    <message>
        <source>Enable Replace-By-Fee</source>
        <translation>Povoliť dodatočné navýšenie poplatku (tzv. „Replace-By-Fee“)</translation>
    </message>
    <message>
        <source>With Replace-By-Fee (BIP-125) you can increase a transaction's fee after it is sent. Without this, a higher fee may be recommended to compensate for increased transaction delay risk.</source>
        <translation>S dodatočným navýšením poplatku (BIP-125, tzv. „Replace-By-Fee“), môžete zvýšiť poplatok aj po odoslaní. Bez toho, by mohol byť navrhnutý väčší transakčný poplatok, aby kompenzoval zvýšené riziko omeškania transakcie.</translation>
    </message>
    <message>
        <source>Clear &amp;All</source>
        <translation>&amp;Zmazať všetko</translation>
    </message>
    <message>
        <source>Balance:</source>
        <translation>Zostatok:</translation>
    </message>
    <message>
        <source>Confirm the send action</source>
        <translation>Potvrďte odoslanie</translation>
    </message>
    <message>
        <source>S&amp;end</source>
        <translation>&amp;Odoslať</translation>
    </message>
    <message>
        <source>Copy quantity</source>
        <translation>Kopírovať množstvo</translation>
    </message>
    <message>
        <source>Copy amount</source>
        <translation>Kopírovať sumu</translation>
    </message>
    <message>
        <source>Copy fee</source>
        <translation>Kopírovať poplatok</translation>
    </message>
    <message>
        <source>Copy after fee</source>
        <translation>Kopírovať po poplatkoch</translation>
    </message>
    <message>
        <source>Copy bytes</source>
        <translation>Kopírovať bajty</translation>
    </message>
    <message>
        <source>Copy dust</source>
        <translation>Kopírovať prach</translation>
    </message>
    <message>
        <source>Copy change</source>
        <translation>Kopírovať zmenu</translation>
    </message>
    <message>
        <source>%1 (%2 blocks)</source>
        <translation>%1 (%2 blokov)</translation>
    </message>
    <message>
        <source>%1 to '%2'</source>
        <translation>%1 do '%2'</translation>
    </message>
    <message>
        <source>%1 to %2</source>
        <translation>%1 do %2</translation>
    </message>
    <message>
        <source>Are you sure you want to send?</source>
        <translation>Určite chcete odoslať transakciu?</translation>
    </message>
    <message>
        <source>or</source>
        <translation>alebo</translation>
    </message>
    <message>
        <source>You can increase the fee later (signals Replace-By-Fee, BIP-125).</source>
        <translation>Poplatok môžete navýšiť neskôr (vysiela sa "Replace-By-Fee" - nahradenie poplatkom, BIP-125).</translation>
    </message>
    <message>
        <source>Please, review your transaction.</source>
        <translation>Prosím, skontrolujte Vašu transakciu.</translation>
    </message>
    <message>
        <source>Transaction fee</source>
        <translation>Transakčný poplatok</translation>
    </message>
    <message>
        <source>Not signalling Replace-By-Fee, BIP-125.</source>
        <translation>Nevysiela sa "Replace-By-Fee" - nahradenie poplatkom, BIP-125.</translation>
    </message>
    <message>
        <source>Total Amount</source>
        <translation>Celková suma</translation>
    </message>
    <message>
        <source>Confirm send coins</source>
        <translation>Potvrďte odoslanie mincí</translation>
    </message>
    <message>
        <source>The recipient address is not valid. Please recheck.</source>
        <translation>Adresa príjemcu je neplatná. Prosím, overte ju.</translation>
    </message>
    <message>
        <source>The amount to pay must be larger than 0.</source>
        <translation>Suma na úhradu musí byť väčšia ako 0.</translation>
    </message>
    <message>
        <source>The amount exceeds your balance.</source>
        <translation>Suma je vyššia ako Váš zostatok.</translation>
    </message>
    <message>
        <source>The total exceeds your balance when the %1 transaction fee is included.</source>
        <translation>Celková suma prevyšuje Váš zostatok ak sú započítané aj transakčné poplatky %1.</translation>
    </message>
    <message>
        <source>Duplicate address found: addresses should only be used once each.</source>
        <translation>Našla sa duplicitná adresa: každá adresa by sa mala použiť len raz.</translation>
    </message>
    <message>
        <source>Transaction creation failed!</source>
        <translation>Vytvorenie transakcie zlyhalo!</translation>
    </message>
    <message>
        <source>The transaction was rejected with the following reason: %1</source>
        <translation>Transakcia bola odmietnutá z nasledujúceho dôvodu: %1</translation>
    </message>
    <message>
        <source>A fee higher than %1 is considered an absurdly high fee.</source>
        <translation>Poplatok vyšší ako %1 sa považuje za neprimerane vysoký.</translation>
    </message>
    <message>
        <source>Payment request expired.</source>
        <translation>Vypršala platnosť požiadavky na platbu.</translation>
    </message>
    <message numerus="yes">
        <source>Estimated to begin confirmation within %n block(s).</source>
        <translation><numerusform>Odhadovaný začiatok potvrdzovania po %n bloku.</numerusform><numerusform>Odhadovaný začiatok potvrdzovania po %n blokoch.</numerusform><numerusform>Odhadovaný začiatok potvrdzovania po %n blokoch.</numerusform><numerusform>Odhadovaný začiatok potvrdzovania po %n blokoch.</numerusform></translation>
    </message>
    <message>
        <source>Warning: Invalid Particl address</source>
        <translation>Varovanie: Neplatná Particl adresa</translation>
    </message>
    <message>
        <source>Warning: Unknown change address</source>
        <translation>UPOZORNENIE: Neznáma výdavková adresa</translation>
    </message>
    <message>
        <source>Confirm custom change address</source>
        <translation>Potvrďte vlastnú výdavkovú adresu</translation>
    </message>
    <message>
        <source>The address you selected for change is not part of this wallet. Any or all funds in your wallet may be sent to this address. Are you sure?</source>
        <translation>Zadaná adresa pre výdavok nie je súčasťou tejto peňaženky. Časť alebo všetky peniaze z peňaženky môžu byť odoslané na túto adresu. Ste si istý?</translation>
    </message>
    <message>
        <source>(no label)</source>
        <translation>(bez popisu)</translation>
    </message>
</context>
<context>
    <name>SendCoinsEntry</name>
    <message>
        <source>A&amp;mount:</source>
        <translation>Su&amp;ma:</translation>
    </message>
    <message>
        <source>Pay &amp;To:</source>
        <translation>Zapla&amp;tiť:</translation>
    </message>
    <message>
        <source>&amp;Label:</source>
        <translation>&amp;Popis:</translation>
    </message>
    <message>
        <source>Choose previously used address</source>
        <translation>Vybrať predtým použitú adresu</translation>
    </message>
    <message>
        <source>This is a normal payment.</source>
        <translation>Toto je normálna platba.</translation>
    </message>
    <message>
        <source>The Particl address to send the payment to</source>
        <translation>Zvoľte adresu kam poslať platbu</translation>
    </message>
    <message>
        <source>Alt+A</source>
        <translation>Alt+A</translation>
    </message>
    <message>
        <source>Paste address from clipboard</source>
        <translation>Vložiť adresu zo schránky</translation>
    </message>
    <message>
        <source>Alt+P</source>
        <translation>Alt+P</translation>
    </message>
    <message>
        <source>Remove this entry</source>
        <translation>Odstrániť túto položku</translation>
    </message>
    <message>
        <source>The fee will be deducted from the amount being sent. The recipient will receive less particl than you enter in the amount field. If multiple recipients are selected, the fee is split equally.</source>
        <translation>Poplatok sa odpočíta od čiastky, ktorú odosielate. Príjemca dostane menej particlov ako zadáte. Ak je vybraných viacero príjemcov, poplatok je rozdelený rovným dielom.</translation>
    </message>
    <message>
        <source>S&amp;ubtract fee from amount</source>
        <translation>Odpočítať poplatok od s&amp;umy</translation>
    </message>
    <message>
        <source>Use available balance</source>
        <translation>Použiť dostupné zdroje</translation>
    </message>
    <message>
        <source>Message:</source>
        <translation>Správa:</translation>
    </message>
    <message>
        <source>This is an unauthenticated payment request.</source>
        <translation>Toto je neoverená výzva k platbe.</translation>
    </message>
    <message>
        <source>This is an authenticated payment request.</source>
        <translation>Toto je overená výzva k platbe.</translation>
    </message>
    <message>
        <source>Enter a label for this address to add it to the list of used addresses</source>
        <translation>Vložte popis pre túto adresu aby sa uložila do zoznamu použitých adries</translation>
    </message>
    <message>
        <source>A message that was attached to the particl: URI which will be stored with the transaction for your reference. Note: This message will not be sent over the Particl network.</source>
        <translation>Správa ktorá bola pripojená k particl: URI a ktorá bude uložená s transakcou pre Vaše potreby. Poznámka: Táto správa nebude poslaná cez sieť Particl.</translation>
    </message>
    <message>
        <source>Pay To:</source>
        <translation>Platba pre:</translation>
    </message>
    <message>
        <source>Memo:</source>
        <translation>Poznámka:</translation>
    </message>
    <message>
        <source>Enter a label for this address to add it to your address book</source>
        <translation>Zadajte popis pre túto adresu pre pridanie do adresára</translation>
    </message>
</context>
<context>
    <name>SendConfirmationDialog</name>
    <message>
        <source>Yes</source>
        <translation>áno</translation>
    </message>
</context>
<context>
    <name>ShutdownWindow</name>
    <message>
        <source>%1 is shutting down...</source>
        <translation>%1 sa vypína...</translation>
    </message>
    <message>
        <source>Do not shut down the computer until this window disappears.</source>
        <translation>Nevypínajte počítač kým toto okno nezmizne.</translation>
    </message>
</context>
<context>
    <name>SignVerifyMessageDialog</name>
    <message>
        <source>Signatures - Sign / Verify a Message</source>
        <translation>Podpisy - Podpísať / Overiť správu</translation>
    </message>
    <message>
        <source>&amp;Sign Message</source>
        <translation>&amp;Podpísať Správu</translation>
    </message>
    <message>
        <source>You can sign messages/agreements with your addresses to prove you can receive particl sent to them. Be careful not to sign anything vague or random, as phishing attacks may try to trick you into signing your identity over to them. Only sign fully-detailed statements you agree to.</source>
        <translation>Môžete podpísať správy svojou adresou a dokázať, že viete prijímať mince zaslané na túto adresu. Buďte však opatrní a podpíšte len podrobné prehlásenia, s ktorými plne súhlasíte, nakoľko útoky typu "phishing" Vás môžu lákať k podpísaniu nejasných alebo príliš všeobecných tvrdení čím prevezmú vašu identitu.</translation>
    </message>
    <message>
        <source>The Particl address to sign the message with</source>
        <translation>Particl adresa pre podpísanie správy s</translation>
    </message>
    <message>
        <source>Choose previously used address</source>
        <translation>Vybrať predtým použitú adresu</translation>
    </message>
    <message>
        <source>Alt+A</source>
        <translation>Alt+A</translation>
    </message>
    <message>
        <source>Paste address from clipboard</source>
        <translation>Vložiť adresu zo schránky</translation>
    </message>
    <message>
        <source>Alt+P</source>
        <translation>Alt+P</translation>
    </message>
    <message>
        <source>Enter the message you want to sign here</source>
        <translation>Sem vložte správu ktorú chcete podpísať</translation>
    </message>
    <message>
        <source>Signature</source>
        <translation>Podpis</translation>
    </message>
    <message>
        <source>Copy the current signature to the system clipboard</source>
        <translation>Kopírovať tento podpis do systémovej schránky</translation>
    </message>
    <message>
        <source>Sign the message to prove you own this Particl address</source>
        <translation>Podpíšte správu aby ste dokázali že vlastníte túto adresu</translation>
    </message>
    <message>
        <source>Sign &amp;Message</source>
        <translation>Podpísať &amp;správu</translation>
    </message>
    <message>
        <source>Reset all sign message fields</source>
        <translation>Vynulovať všetky polia podpisu správy</translation>
    </message>
    <message>
        <source>Clear &amp;All</source>
        <translation>&amp;Zmazať všetko</translation>
    </message>
    <message>
        <source>&amp;Verify Message</source>
        <translation>O&amp;veriť správu...</translation>
    </message>
    <message>
        <source>Enter the receiver's address, message (ensure you copy line breaks, spaces, tabs, etc. exactly) and signature below to verify the message. Be careful not to read more into the signature than what is in the signed message itself, to avoid being tricked by a man-in-the-middle attack. Note that this only proves the signing party receives with the address, it cannot prove sendership of any transaction!</source>
        <translation>Vložte adresu príjemcu, správu (uistite sa, že presne kopírujete ukončenia riadkov, medzery, odrážky, atď.) a podpis pre potvrdenie správy. Buďte opatrní a nedomýšľajte si viac než je uvedené v samotnej podpísanej správe a môžete sa tak vyhnúť podvodu MITM útokom. Toto len potvrdzuje, že podpisujúca strana môže prijímať na tejto adrese, nepotvrdzuje to vlastníctvo žiadnej transakcie!</translation>
    </message>
    <message>
        <source>The Particl address the message was signed with</source>
        <translation>Adresa Particl. ktorou bola podpísaná správa</translation>
    </message>
    <message>
        <source>Verify the message to ensure it was signed with the specified Particl address</source>
        <translation>Overím správy sa uistiť že bola podpísaná označenou Particl adresou</translation>
    </message>
    <message>
        <source>Verify &amp;Message</source>
        <translation>&amp;Overiť správu</translation>
    </message>
    <message>
        <source>Reset all verify message fields</source>
        <translation>Obnoviť všetky polia v overiť správu</translation>
    </message>
    <message>
        <source>Click "Sign Message" to generate signature</source>
        <translation>Kliknite "Podpísať správu" pre vytvorenie podpisu</translation>
    </message>
    <message>
        <source>The entered address is invalid.</source>
        <translation>Zadaná adresa je neplatná.</translation>
    </message>
    <message>
        <source>Please check the address and try again.</source>
        <translation>Prosím skontrolujte adresu a skúste znova.</translation>
    </message>
    <message>
        <source>The entered address does not refer to a key.</source>
        <translation>Vložená adresa nezodpovedá žiadnemu kľúču.</translation>
    </message>
    <message>
        <source>Wallet unlock was cancelled.</source>
        <translation>Odomknutie peňaženky bolo zrušené.</translation>
    </message>
    <message>
        <source>Private key for the entered address is not available.</source>
        <translation>Súkromný kľúč pre zadanú adresu nieje k dispozícii.</translation>
    </message>
    <message>
        <source>Message signing failed.</source>
        <translation>Podpísanie správy zlyhalo.</translation>
    </message>
    <message>
        <source>Message signed.</source>
        <translation>Správa podpísaná.</translation>
    </message>
    <message>
        <source>The signature could not be decoded.</source>
        <translation>Podpis nie je možné dekódovať.</translation>
    </message>
    <message>
        <source>Please check the signature and try again.</source>
        <translation>Prosím skontrolujte podpis a skúste znova.</translation>
    </message>
    <message>
        <source>The signature did not match the message digest.</source>
        <translation>Podpis sa nezhoduje so zhrnutím správy.</translation>
    </message>
    <message>
        <source>Message verification failed.</source>
        <translation>Overenie správy zlyhalo.</translation>
    </message>
    <message>
        <source>Message verified.</source>
        <translation>Správa overená.</translation>
    </message>
</context>
<context>
    <name>TrafficGraphWidget</name>
    <message>
        <source>KB/s</source>
        <translation>KB/s</translation>
    </message>
</context>
<context>
    <name>TransactionDesc</name>
    <message numerus="yes">
        <source>Open for %n more block(s)</source>
        <translation><numerusform>Otvoriť pre %n ďalší blok</numerusform><numerusform>Otvoriť pre %n ďalšie bloky</numerusform><numerusform>Otvoriť pre %n ďalších blokov</numerusform><numerusform>Otvoriť pre %n ďalších blokov</numerusform></translation>
    </message>
    <message>
        <source>Open until %1</source>
        <translation>Otvorené do %1</translation>
    </message>
    <message>
        <source>conflicted with a transaction with %1 confirmations</source>
        <translation>koliduje s transakciou s %1 potvrdeniami</translation>
    </message>
    <message>
        <source>0/unconfirmed, %1</source>
        <translation>0/nepotvrdené, %1</translation>
    </message>
    <message>
        <source>in memory pool</source>
        <translation>v transakčnom zásobníku</translation>
    </message>
    <message>
        <source>not in memory pool</source>
        <translation>nie je v transakčnom zásobníku</translation>
    </message>
    <message>
        <source>abandoned</source>
        <translation>zanechaná</translation>
    </message>
    <message>
        <source>%1/unconfirmed</source>
        <translation>%1/nepotvrdené</translation>
    </message>
    <message>
        <source>%1 confirmations</source>
        <translation>%1 potvrdení</translation>
    </message>
    <message>
        <source>Status</source>
        <translation>Stav</translation>
    </message>
    <message>
        <source>Date</source>
        <translation>Dátum</translation>
    </message>
    <message>
        <source>Source</source>
        <translation>Zdroj</translation>
    </message>
    <message>
        <source>Generated</source>
        <translation>Vygenerované</translation>
    </message>
    <message>
        <source>From</source>
        <translation>Od</translation>
    </message>
    <message>
        <source>unknown</source>
        <translation>neznámy</translation>
    </message>
    <message>
        <source>To</source>
        <translation>do</translation>
    </message>
    <message>
        <source>own address</source>
        <translation>vlastná adresa</translation>
    </message>
    <message>
        <source>watch-only</source>
        <translation>Iba sledovanie</translation>
    </message>
    <message>
        <source>label</source>
        <translation>popis</translation>
    </message>
    <message>
        <source>Credit</source>
        <translation>Kredit</translation>
    </message>
    <message numerus="yes">
        <source>matures in %n more block(s)</source>
        <translation><numerusform>dozreje za %n ďalší blok</numerusform><numerusform>dozreje za %n ďalšie bloky</numerusform><numerusform>dozreje za %n ďalších blokov</numerusform><numerusform>dozreje za %n ďalších blokov</numerusform></translation>
    </message>
    <message>
        <source>not accepted</source>
        <translation>neprijaté</translation>
    </message>
    <message>
        <source>Debit</source>
        <translation>Debet</translation>
    </message>
    <message>
        <source>Total debit</source>
        <translation>Celkový debet</translation>
    </message>
    <message>
        <source>Total credit</source>
        <translation>Celkový kredit</translation>
    </message>
    <message>
        <source>Transaction fee</source>
        <translation>Transakčný poplatok</translation>
    </message>
    <message>
        <source>Net amount</source>
        <translation>Suma netto</translation>
    </message>
    <message>
        <source>Message</source>
        <translation>Správa</translation>
    </message>
    <message>
        <source>Comment</source>
        <translation>Komentár</translation>
    </message>
    <message>
        <source>Transaction ID</source>
        <translation>ID transakcie</translation>
    </message>
    <message>
        <source>Transaction total size</source>
        <translation>Celková veľkosť transakcie</translation>
    </message>
    <message>
        <source>Transaction virtual size</source>
        <translation>Virtuálna veľkosť transakcie</translation>
    </message>
    <message>
        <source>Output index</source>
        <translation>Index výstupu</translation>
    </message>
    <message>
        <source>Merchant</source>
        <translation>Kupec</translation>
    </message>
    <message>
        <source>Generated coins must mature %1 blocks before they can be spent. When you generated this block, it was broadcast to the network to be added to the block chain. If it fails to get into the chain, its state will change to "not accepted" and it won't be spendable. This may occasionally happen if another node generates a block within a few seconds of yours.</source>
        <translation>Vytvorené coins musia dospieť %1 blokov kým môžu byť minuté. Keď vytvoríte tento blok, bude rozoslaný do siete aby bol akceptovaný do reťaze blokov. Ak sa nedostane reťaze, jeho stav sa zmení na "zamietnutý" a nebude sa dať minúť. Toto sa môže občas stať ak iná nóda vytvorí blok približne v tom istom čase.</translation>
    </message>
    <message>
        <source>Debug information</source>
        <translation>Ladiace informácie</translation>
    </message>
    <message>
        <source>Transaction</source>
        <translation>Transakcie</translation>
    </message>
    <message>
        <source>Inputs</source>
        <translation>Vstupy</translation>
    </message>
    <message>
        <source>Amount</source>
        <translation>Suma</translation>
    </message>
    <message>
        <source>true</source>
        <translation>pravda</translation>
    </message>
    <message>
        <source>false</source>
        <translation>nepravda</translation>
    </message>
</context>
<context>
    <name>TransactionDescDialog</name>
    <message>
        <source>This pane shows a detailed description of the transaction</source>
        <translation>Táto časť obrazovky zobrazuje detailný popis transakcie</translation>
    </message>
    <message>
        <source>Details for %1</source>
        <translation>Podrobnosti pre %1</translation>
    </message>
</context>
<context>
    <name>TransactionTableModel</name>
    <message>
        <source>Date</source>
        <translation>Dátum</translation>
    </message>
    <message>
        <source>Type</source>
        <translation>Typ</translation>
    </message>
    <message>
        <source>Label</source>
        <translation>Popis</translation>
    </message>
    <message numerus="yes">
        <source>Open for %n more block(s)</source>
        <translation><numerusform>Otvoriť pre %n ďalší blok</numerusform><numerusform>Otvoriť pre %n ďalšie bloky</numerusform><numerusform>Otvoriť pre %n ďalších blokov</numerusform><numerusform>Otvoriť pre %n ďalších blokov</numerusform></translation>
    </message>
    <message>
        <source>Open until %1</source>
        <translation>Otvorené do %1</translation>
    </message>
    <message>
        <source>Unconfirmed</source>
        <translation>Nepotvrdené</translation>
    </message>
    <message>
        <source>Abandoned</source>
        <translation>Zanechaná</translation>
    </message>
    <message>
        <source>Confirming (%1 of %2 recommended confirmations)</source>
        <translation>Potvrdzujem (%1 z %2 odporúčaných potvrdení)</translation>
    </message>
    <message>
        <source>Confirmed (%1 confirmations)</source>
        <translation>Potvrdené (%1 potvrdení)</translation>
    </message>
    <message>
        <source>Conflicted</source>
        <translation>V rozpore</translation>
    </message>
    <message>
        <source>Immature (%1 confirmations, will be available after %2)</source>
        <translation>Nezrelé (%1 potvrdení, bude dostupné po %2)</translation>
    </message>
    <message>
        <source>Generated but not accepted</source>
        <translation>Vypočítané ale neakceptované</translation>
    </message>
    <message>
        <source>Received with</source>
        <translation>Prijaté s</translation>
    </message>
    <message>
        <source>Received from</source>
        <translation>Prijaté od</translation>
    </message>
    <message>
        <source>Sent to</source>
        <translation>Odoslané na</translation>
    </message>
    <message>
        <source>Payment to yourself</source>
        <translation>Platba sebe samému</translation>
    </message>
    <message>
        <source>Mined</source>
        <translation>Vyťažené</translation>
    </message>
    <message>
        <source>watch-only</source>
        <translation>Iba sledovanie</translation>
    </message>
    <message>
        <source>(n/a)</source>
        <translation>(n/a)</translation>
    </message>
    <message>
        <source>(no label)</source>
        <translation>(bez popisu)</translation>
    </message>
    <message>
        <source>Transaction status. Hover over this field to show number of confirmations.</source>
        <translation>Stav transakcie. Prejdite ponad toto pole pre zobrazenie počtu potvrdení.</translation>
    </message>
    <message>
        <source>Date and time that the transaction was received.</source>
        <translation>Dátum a čas prijatia transakcie.</translation>
    </message>
    <message>
        <source>Type of transaction.</source>
        <translation>Typ transakcie.</translation>
    </message>
    <message>
        <source>Whether or not a watch-only address is involved in this transaction.</source>
        <translation>Či je v tejto transakcii adresy iba na sledovanie.</translation>
    </message>
    <message>
        <source>User-defined intent/purpose of the transaction.</source>
        <translation>Užívateľsky určený účel transakcie.</translation>
    </message>
    <message>
        <source>Amount removed from or added to balance.</source>
        <translation>Suma pridaná alebo odobraná k zostatku.</translation>
    </message>
</context>
<context>
    <name>TransactionView</name>
    <message>
        <source>All</source>
        <translation>Všetky</translation>
    </message>
    <message>
        <source>Today</source>
        <translation>Dnes</translation>
    </message>
    <message>
        <source>This week</source>
        <translation>Tento týždeň</translation>
    </message>
    <message>
        <source>This month</source>
        <translation>Tento mesiac</translation>
    </message>
    <message>
        <source>Last month</source>
        <translation>Minulý mesiac</translation>
    </message>
    <message>
        <source>This year</source>
        <translation>Tento rok</translation>
    </message>
    <message>
        <source>Range...</source>
        <translation>Rozsah...</translation>
    </message>
    <message>
        <source>Received with</source>
        <translation>Prijaté s</translation>
    </message>
    <message>
        <source>Sent to</source>
        <translation>Odoslané na</translation>
    </message>
    <message>
        <source>To yourself</source>
        <translation>Ku mne</translation>
    </message>
    <message>
        <source>Mined</source>
        <translation>Vyťažené</translation>
    </message>
    <message>
        <source>Other</source>
        <translation>Iné</translation>
    </message>
    <message>
        <source>Enter address, transaction id, or label to search</source>
        <translation>Pre vyhľadávanie vložte adresu, id transakcie, alebo popis.</translation>
    </message>
    <message>
        <source>Min amount</source>
        <translation>Minimálna suma</translation>
    </message>
    <message>
        <source>Abandon transaction</source>
        <translation>Zabudnúť transakciu</translation>
    </message>
    <message>
        <source>Increase transaction fee</source>
        <translation>Navíš transakčný poplatok</translation>
    </message>
    <message>
        <source>Copy address</source>
        <translation>Kopírovať adresu</translation>
    </message>
    <message>
        <source>Copy label</source>
        <translation>Kopírovať popis</translation>
    </message>
    <message>
        <source>Copy amount</source>
        <translation>Kopírovať sumu</translation>
    </message>
    <message>
        <source>Copy transaction ID</source>
        <translation>Kopírovať ID transakcie</translation>
    </message>
    <message>
        <source>Copy raw transaction</source>
        <translation>Skopírovať neupravenú transakciu</translation>
    </message>
    <message>
        <source>Copy full transaction details</source>
        <translation>Kopírovať všetky podrobnosti o transakcii</translation>
    </message>
    <message>
        <source>Edit label</source>
        <translation>Upraviť popis</translation>
    </message>
    <message>
        <source>Show transaction details</source>
        <translation>Zobraziť podrobnosti transakcie</translation>
    </message>
    <message>
        <source>Export Transaction History</source>
        <translation>Exportovať históriu transakcií</translation>
    </message>
    <message>
        <source>Comma separated file (*.csv)</source>
        <translation>Čiarkou oddelovaný súbor (*.csv)</translation>
    </message>
    <message>
        <source>Confirmed</source>
        <translation>Potvrdené</translation>
    </message>
    <message>
        <source>Watch-only</source>
        <translation>Iba sledovanie</translation>
    </message>
    <message>
        <source>Date</source>
        <translation>Dátum</translation>
    </message>
    <message>
        <source>Type</source>
        <translation>Typ</translation>
    </message>
    <message>
        <source>Label</source>
        <translation>Popis</translation>
    </message>
    <message>
        <source>Address</source>
        <translation>Adresa</translation>
    </message>
    <message>
        <source>ID</source>
        <translation>ID</translation>
    </message>
    <message>
        <source>Exporting Failed</source>
        <translation>Export zlyhal</translation>
    </message>
    <message>
        <source>There was an error trying to save the transaction history to %1.</source>
        <translation>Vyskytla sa chyba pri pokuse o uloženie histórie transakcií do %1.</translation>
    </message>
    <message>
        <source>Exporting Successful</source>
        <translation>Export úspešný</translation>
    </message>
    <message>
        <source>The transaction history was successfully saved to %1.</source>
        <translation>História transakciá bola úspešne uložená do %1.</translation>
    </message>
    <message>
        <source>Range:</source>
        <translation>Rozsah:</translation>
    </message>
    <message>
        <source>to</source>
        <translation>do</translation>
    </message>
</context>
<context>
    <name>UnitDisplayStatusBarControl</name>
    <message>
        <source>Unit to show amounts in. Click to select another unit.</source>
        <translation>Jednotka pre zobrazovanie súm. Kliknite pre zvolenie inej jednotky.</translation>
    </message>
</context>
<context>
    <name>WalletController</name>
    <message>
        <source>Close wallet</source>
        <translation>Zatvoriť peňaženku</translation>
    </message>
    <message>
        <source>Closing the wallet for too long can result in having to resync the entire chain if pruning is enabled.</source>
        <translation>Zatvorenie peňaženky na príliš dlhú dobu môže mať za následok potrebu znova synchronizovať celý blockchain v prípade, že je aktivované redukovanie blockchainu. </translation>
    </message>
</context>
<context>
    <name>WalletFrame</name>
    <message>
        <source>No wallet has been loaded.</source>
        <translation>Nie je načítaná peňaženka.</translation>
    </message>
</context>
<context>
    <name>WalletModel</name>
    <message>
        <source>Send Coins</source>
        <translation>Poslať mince</translation>
    </message>
    <message>
        <source>Fee bump error</source>
        <translation>Chyba pri navyšovaní poplatku</translation>
    </message>
    <message>
        <source>Increasing transaction fee failed</source>
        <translation>Nepodarilo sa navýšiť poplatok</translation>
    </message>
    <message>
        <source>Do you want to increase the fee?</source>
        <translation>Chceš poplatok navýšiť?</translation>
    </message>
    <message>
        <source>Current fee:</source>
        <translation>Momentálny poplatok:</translation>
    </message>
    <message>
        <source>Increase:</source>
        <translation>Navýšenie:</translation>
    </message>
    <message>
        <source>New fee:</source>
        <translation>Nový poplatok:</translation>
    </message>
    <message>
        <source>Confirm fee bump</source>
        <translation>Potvrď navýšenie poplatku</translation>
    </message>
    <message>
        <source>Can't sign transaction.</source>
        <translation>Nemôzeme podpíaať transakciu.</translation>
    </message>
    <message>
        <source>Could not commit transaction</source>
        <translation>Nemôzeme uložiť transakciu do peňaženky</translation>
    </message>
    <message>
        <source>default wallet</source>
        <translation>predvolená peňaženka</translation>
    </message>
</context>
<context>
    <name>WalletView</name>
    <message>
        <source>&amp;Export</source>
        <translation>&amp;Exportovať...</translation>
    </message>
    <message>
        <source>Export the data in the current tab to a file</source>
        <translation>Exportovať dáta v aktuálnej karte do súboru</translation>
    </message>
    <message>
        <source>Backup Wallet</source>
        <translation>Zálohovanie peňaženky</translation>
    </message>
    <message>
        <source>Wallet Data (*.dat)</source>
        <translation>Dáta peňaženky (*.dat)</translation>
    </message>
    <message>
        <source>Backup Failed</source>
        <translation>Zálohovanie zlyhalo</translation>
    </message>
    <message>
        <source>There was an error trying to save the wallet data to %1.</source>
        <translation>Vyskytla sa chyba pri pokuse o uloženie dát peňaženky do %1.</translation>
    </message>
    <message>
        <source>Backup Successful</source>
        <translation>Záloha úspešná</translation>
    </message>
    <message>
        <source>The wallet data was successfully saved to %1.</source>
        <translation>Dáta peňaženky boli úspešne uložené do %1.</translation>
    </message>
    <message>
        <source>Cancel</source>
        <translation>Zrušiť</translation>
    </message>
</context>
<context>
    <name>bitcoin-core</name>
    <message>
        <source>Distributed under the MIT software license, see the accompanying file %s or %s</source>
        <translation>Distribuované pod softvérovou licenciou MIT, viď sprievodný súbor %s alebo %s</translation>
    </message>
    <message>
        <source>Prune configured below the minimum of %d MiB.  Please use a higher number.</source>
        <translation>Redukcia nastavená pod minimálnu hodnotu %d MiB. Prosím použite vyššiu hodnotu.</translation>
    </message>
    <message>
        <source>Prune: last wallet synchronisation goes beyond pruned data. You need to -reindex (download the whole blockchain again in case of pruned node)</source>
        <translation>Prerezávanie: posledná synchronizácia peňaženky prebehla pred už prerezanými dátami. Je treba previesť -reindex (v prípade prerezávacieho režimu stiahne znovu celý reťazec blokov)</translation>
    </message>
    <message>
        <source>Rescans are not possible in pruned mode. You will need to use -reindex which will download the whole blockchain again.</source>
        <translation>V prerezávaciom režime nie je možné reťazec blokov preskenovať. Musíte vykonať -reindex, čo znova stiahne celý reťaec blokov.</translation>
    </message>
    <message>
        <source>Error: A fatal internal error occurred, see debug.log for details</source>
        <translation>Chyba: Vyskytla sa interná chyba, pre viac informácií zobrazte debug.log</translation>
    </message>
    <message>
        <source>Pruning blockstore...</source>
        <translation>Redukovanie blockstore...</translation>
    </message>
    <message>
        <source>Unable to start HTTP server. See debug log for details.</source>
        <translation>Nepodarilo sa spustiť HTTP server. Pre viac detailov zobrazte debug log.</translation>
    </message>
    <message>
<<<<<<< HEAD
        <source>Particl Core</source>
        <translation>Particl Core</translation>
    </message>
    <message>
=======
>>>>>>> a54e52b4
        <source>The %s developers</source>
        <translation>Vývojári %s</translation>
    </message>
    <message>
        <source>Can't generate a change-address key. No keys in the internal keypool and can't generate any keys.</source>
        <translation>Nie je možné vygenerovať kľúč na zmenu adresy. Nie sú dostupné žiadne kľúče a nie je možné ich ani generovať.</translation>
    </message>
    <message>
        <source>Cannot obtain a lock on data directory %s. %s is probably already running.</source>
        <translation>Nemožné uzamknúť zložku %s. %s pravdepodobne už beží.</translation>
    </message>
    <message>
        <source>Cannot provide specific connections and have addrman find outgoing connections at the same.</source>
        <translation>Nemôžete zadať konkrétne spojenia a zároveň mať nastavený addrman pre hľadanie odchádzajúcich spojení.</translation>
    </message>
    <message>
        <source>Error reading %s! All keys read correctly, but transaction data or address book entries might be missing or incorrect.</source>
        <translation>Nastala chyba pri čítaní súboru %s! Všetkz kľúče sa prečítali správne, ale dáta o transakcíách alebo záznamy v adresári môžu chýbať alebo byť nesprávne.</translation>
    </message>
    <message>
        <source>Please check that your computer's date and time are correct! If your clock is wrong, %s will not work properly.</source>
        <translation>Prosím skontrolujte systémový čas a dátum. Keď je váš čas nesprávny, %s nebude fungovať správne.</translation>
    </message>
    <message>
        <source>Please contribute if you find %s useful. Visit %s for further information about the software.</source>
        <translation>Keď si myslíte, že %s je užitočný, podporte nás. Pre viac informácií o software navštívte %s.</translation>
    </message>
    <message>
        <source>The block database contains a block which appears to be from the future. This may be due to your computer's date and time being set incorrectly. Only rebuild the block database if you are sure that your computer's date and time are correct</source>
        <translation>Databáza blokov obsahuje blok, ktorý vyzerá byť z budúcnosti. Toto môže byť spôsobené nesprávnym systémovým časom vášho počítača. Obnovujte databázu blokov len keď ste si istý, že systémový čas je nastavený správne.</translation>
    </message>
    <message>
        <source>This is a pre-release test build - use at your own risk - do not use for mining or merchant applications</source>
        <translation>Toto je predbežná testovacia zostava - používate na vlastné riziko - nepoužívajte na ťaženie alebo obchodné aplikácie</translation>
    </message>
    <message>
        <source>This is the transaction fee you may discard if change is smaller than dust at this level</source>
        <translation>Toto je transakčný poplatok, ktorý môžete škrtnúť, ak je zmena na tejto úrovni menšia ako prach</translation>
    </message>
    <message>
        <source>Unable to replay blocks. You will need to rebuild the database using -reindex-chainstate.</source>
        <translation>Nedarí sa znovu aplikovať bloky. Budete musieť prestavať databázu použitím -reindex-chainstate.</translation>
    </message>
    <message>
        <source>Unable to rewind the database to a pre-fork state. You will need to redownload the blockchain</source>
        <translation>Nedará sa vrátiť databázu do stavu pred rozdelením. Budete musieť znovu stiahnuť celý reťaztec blokov</translation>
    </message>
    <message>
        <source>Warning: The network does not appear to fully agree! Some miners appear to be experiencing issues.</source>
        <translation>Varovanie: Javí sa že sieť sieť úplne nesúhlasí! Niektorí mineri zjavne majú ťažkosti.</translation>
    </message>
    <message>
        <source>Warning: We do not appear to fully agree with our peers! You may need to upgrade, or other nodes may need to upgrade.</source>
        <translation>Varovanie: Zjavne sa úplne nezhodujeme s našimi peer-mi! Možno potrebujete prejsť na novšiu verziu alebo ostatné uzly potrebujú vyššiu verziu.</translation>
    </message>
    <message>
        <source>%d of last 100 blocks have unexpected version</source>
        <translation>%d z poslednźých 100 blokov má neočakávanú verziu</translation>
    </message>
    <message>
        <source>%s corrupt, salvage failed</source>
        <translation>%s je poškodený, záchrana zlyhala</translation>
    </message>
    <message>
        <source>-maxmempool must be at least %d MB</source>
        <translation>-maxmempool musí byť najmenej %d MB</translation>
    </message>
    <message>
        <source>Cannot resolve -%s address: '%s'</source>
        <translation>Nedá preložiť -%s adresu: '%s'</translation>
    </message>
    <message>
        <source>Change index out of range</source>
        <translation>Menný index mimo rozsah</translation>
    </message>
    <message>
        <source>Config setting for %s only applied on %s network when in [%s] section.</source>
        <translation>Nastavenie konfigurácie pre %s platí iba v sieti %s a v sekcii [%s].</translation>
    </message>
    <message>
        <source>Copyright (C) %i-%i</source>
        <translation>Copyright (C) %i-%i</translation>
    </message>
    <message>
        <source>Corrupted block database detected</source>
        <translation>Zistená poškodená databáza blokov</translation>
    </message>
    <message>
        <source>Do you want to rebuild the block database now?</source>
        <translation>Chcete znovu zostaviť databázu blokov?</translation>
    </message>
    <message>
        <source>Error initializing block database</source>
        <translation>Chyba inicializácie databázy blokov</translation>
    </message>
    <message>
        <source>Error initializing wallet database environment %s!</source>
        <translation>Chyba spustenia databázového prostredia peňaženky %s!</translation>
    </message>
    <message>
        <source>Error loading %s</source>
        <translation>Chyba načítania %s</translation>
    </message>
    <message>
        <source>Error loading %s: Private keys can only be disabled during creation</source>
        <translation>Chyba pri načítaní %s: Súkromné kľúče môžu byť zakázané len počas vytvárania</translation>
    </message>
    <message>
        <source>Error loading %s: Wallet corrupted</source>
        <translation>Chyba načítania %s: Peňaženka je poškodená</translation>
    </message>
    <message>
        <source>Error loading %s: Wallet requires newer version of %s</source>
        <translation>Chyba načítania %s: Peňaženka vyžaduje novšiu verziu %s</translation>
    </message>
    <message>
        <source>Error loading block database</source>
        <translation>Chyba načítania databázy blokov</translation>
    </message>
    <message>
        <source>Error opening block database</source>
        <translation>Chyba otvárania databázy blokov</translation>
    </message>
    <message>
        <source>Failed to listen on any port. Use -listen=0 if you want this.</source>
        <translation>Chyba počúvania na ktoromkoľvek porte. Použi -listen=0 ak toto chcete.</translation>
    </message>
    <message>
        <source>Failed to rescan the wallet during initialization</source>
        <translation>Počas inicializácie sa nepodarila pre-skenovať peňaženka</translation>
    </message>
    <message>
        <source>Importing...</source>
        <translation>Prebieha import ...</translation>
    </message>
    <message>
        <source>Incorrect or no genesis block found. Wrong datadir for network?</source>
        <translation>Nesprávny alebo žiadny genesis blok nájdený. Nesprávny dátový priečinok alebo sieť?</translation>
    </message>
    <message>
        <source>Initialization sanity check failed. %s is shutting down.</source>
        <translation>Kontrola čistoty pri inicializácií zlyhala. %s sa vypína.</translation>
    </message>
    <message>
        <source>Invalid amount for -%s=&lt;amount&gt;: '%s'</source>
        <translation>Neplatná suma pre -%s=&lt;amount&gt;: '%s'</translation>
    </message>
    <message>
        <source>Invalid amount for -discardfee=&lt;amount&gt;: '%s'</source>
        <translation>Neplatná čiastka pre -discardfee=&lt;čiastka&gt;: '%s'</translation>
    </message>
    <message>
        <source>Invalid amount for -fallbackfee=&lt;amount&gt;: '%s'</source>
        <translation>Neplatná suma pre -fallbackfee=&lt;amount&gt;: '%s'</translation>
    </message>
    <message>
        <source>Specified blocks directory "%s" does not exist.</source>
        <translation>Zadaný adresár blokov "%s" neexistuje.</translation>
    </message>
    <message>
        <source>Upgrading txindex database</source>
        <translation>Inovuje sa txindex databáza</translation>
    </message>
    <message>
        <source>Loading P2P addresses...</source>
        <translation>Načítavam P2P adresy…</translation>
    </message>
    <message>
        <source>Loading banlist...</source>
        <translation>Načítavam banlist...</translation>
    </message>
    <message>
        <source>Not enough file descriptors available.</source>
        <translation>Nedostatok kľúčových slov súboru.</translation>
    </message>
    <message>
        <source>Prune cannot be configured with a negative value.</source>
        <translation>Redukovanie nemôže byť nastavené na zápornú hodnotu.</translation>
    </message>
    <message>
        <source>Prune mode is incompatible with -txindex.</source>
        <translation>Redukovanie je nekompatibilné s -txindex.</translation>
    </message>
    <message>
        <source>Replaying blocks...</source>
        <translation>Znovu sa aplikujú bloky…</translation>
    </message>
    <message>
        <source>Rewinding blocks...</source>
        <translation>Vracajú sa bloky dozadu…</translation>
    </message>
    <message>
        <source>The source code is available from %s.</source>
        <translation>Zdrojový kód je dostupný z %s</translation>
    </message>
    <message>
        <source>Transaction fee and change calculation failed</source>
        <translation>Zlyhal výpočet transakčného poplatku a výdavku</translation>
    </message>
    <message>
        <source>Unable to bind to %s on this computer. %s is probably already running.</source>
        <translation>Nemožné pripojiť k %s na tomto počíťači. %s už pravdepodobne beží.</translation>
    </message>
    <message>
        <source>Unable to generate keys</source>
        <translation>Nepodarilo sa vygenerovať kľúče</translation>
    </message>
    <message>
        <source>Unsupported logging category %s=%s.</source>
        <translation>Nepodporovaná logovacia kategória %s=%s.</translation>
    </message>
    <message>
        <source>Upgrading UTXO database</source>
        <translation>Vylepšuje sa databáza neminutých výstupov (UTXO)</translation>
    </message>
    <message>
        <source>User Agent comment (%s) contains unsafe characters.</source>
        <translation>Komentár u typu klienta (%s) obsahuje riskantné znaky.</translation>
    </message>
    <message>
        <source>Verifying blocks...</source>
        <translation>Overujem bloky...</translation>
    </message>
    <message>
        <source>Wallet needed to be rewritten: restart %s to complete</source>
        <translation>Peňaženka musí byť prepísaná: pre dokončenie reštartujte %s</translation>
    </message>
    <message>
        <source>Error: Listening for incoming connections failed (listen returned error %s)</source>
        <translation>Chyba: Počúvanie prichádzajúcich spojení zlyhalo (vrátená chyba je %s)</translation>
    </message>
    <message>
        <source>Invalid amount for -maxtxfee=&lt;amount&gt;: '%s' (must be at least the minrelay fee of %s to prevent stuck transactions)</source>
        <translation>Neplatná suma pre -maxtxfee=&lt;amount&gt;: '%s' (aby sa transakcia nezasekla, minimálny prenosový poplatok musí byť aspoň %s)</translation>
    </message>
    <message>
        <source>The transaction amount is too small to send after the fee has been deducted</source>
        <translation>Suma je príliš malá pre odoslanie transakcie</translation>
    </message>
    <message>
        <source>You need to rebuild the database using -reindex to go back to unpruned mode.  This will redownload the entire blockchain</source>
        <translation>K návratu k neprerezávaciemu režimu je treba prestavať databázu použitím -reindex. Tiež sa znova stiahne celý reťazec blokov</translation>
    </message>
    <message>
        <source>Error reading from database, shutting down.</source>
        <translation>Chyba pri načítaní z databázy, ukončuje sa.</translation>
    </message>
    <message>
        <source>Error upgrading chainstate database</source>
        <translation>Chyba pri vylepšení databáze reťzcov blokov</translation>
    </message>
    <message>
        <source>Error: Disk space is low for %s</source>
        <translation>Chyba: Málo miesta na disku pre %s</translation>
    </message>
    <message>
        <source>Invalid -onion address or hostname: '%s'</source>
        <translation>Neplatná -onion adresa alebo hostiteľ: '%s'</translation>
    </message>
    <message>
        <source>Invalid -proxy address or hostname: '%s'</source>
        <translation>Neplatná -proxy adresa alebo hostiteľ: '%s'</translation>
    </message>
    <message>
        <source>Invalid amount for -paytxfee=&lt;amount&gt;: '%s' (must be at least %s)</source>
        <translation>Neplatná suma pre -paytxfee=&lt;amount&gt;: '%s' (musí byť aspoň %s)</translation>
    </message>
    <message>
        <source>Invalid netmask specified in -whitelist: '%s'</source>
        <translation>Nadaná neplatná netmask vo -whitelist: '%s'</translation>
    </message>
    <message>
        <source>Need to specify a port with -whitebind: '%s'</source>
        <translation>Je potrebné zadať port s -whitebind: '%s'</translation>
    </message>
    <message>
        <source>Reducing -maxconnections from %d to %d, because of system limitations.</source>
        <translation>Obmedzuje sa -maxconnections z %d na %d kvôli systémovým obmedzeniam.</translation>
    </message>
    <message>
        <source>Section [%s] is not recognized.</source>
        <translation>Sekcia [%s] nie je rozpoznaná.</translation>
    </message>
    <message>
        <source>Signing transaction failed</source>
        <translation>Podpísanie správy zlyhalo</translation>
    </message>
    <message>
        <source>Specified -walletdir "%s" does not exist</source>
        <translation>Uvedená -walletdir "%s" neexistuje</translation>
    </message>
    <message>
        <source>Specified -walletdir "%s" is a relative path</source>
        <translation>Uvedená -walletdir "%s" je relatívna cesta</translation>
    </message>
    <message>
        <source>Specified -walletdir "%s" is not a directory</source>
        <translation>Uvedený -walletdir "%s" nie je priečinok</translation>
    </message>
    <message>
        <source>The specified config file %s does not exist
</source>
        <translation>Zadaný konfiguračný súbor %s neexistuje
</translation>
    </message>
    <message>
        <source>The transaction amount is too small to pay the fee</source>
        <translation>Suma transakcie je príliš malá na zaplatenie poplatku</translation>
    </message>
    <message>
        <source>This is experimental software.</source>
        <translation>Toto je experimentálny softvér.</translation>
    </message>
    <message>
        <source>Transaction amount too small</source>
        <translation>Suma transakcie príliš malá</translation>
    </message>
    <message>
        <source>Transaction too large</source>
        <translation>Transakcia príliš veľká</translation>
    </message>
    <message>
        <source>Unable to bind to %s on this computer (bind returned error %s)</source>
        <translation>Na tomto počítači sa nedá vytvoriť väzba %s (vytvorenie väzby vrátilo chybu %s)</translation>
    </message>
    <message>
        <source>Unable to create the PID file '%s': %s</source>
        <translation>Nepodarilo sa vytvoriť súbor PID '%s': %s</translation>
    </message>
    <message>
        <source>Unable to generate initial keys</source>
        <translation>Nepodarilo sa vygenerovať úvodné kľúče</translation>
    </message>
    <message>
        <source>Unknown -blockfilterindex value %s.</source>
        <translation>Neznáma -blockfilterindex hodnota %s.</translation>
    </message>
    <message>
        <source>Verifying wallet(s)...</source>
        <translation>Kontrolujem peňaženku(y)…</translation>
    </message>
    <message>
        <source>Warning: unknown new rules activated (versionbit %i)</source>
        <translation>Upozornenie: aktivovaná neznáme nové pravidlá (verzový bit %i)</translation>
    </message>
    <message>
        <source>Zapping all transactions from wallet...</source>
        <translation>Zmazať všetky transakcie z peňaženky...</translation>
    </message>
    <message>
        <source>-maxtxfee is set very high! Fees this large could be paid on a single transaction.</source>
        <translation>-maxtxfee je nastavené veľmi vysoko! Takto vysoký poplatok môže byť zaplatebý v jednej transakcii.</translation>
    </message>
    <message>
        <source>This is the transaction fee you may pay when fee estimates are not available.</source>
        <translation>Toto je poplatok za transakciu keď odhad poplatkov ešte nie je k dispozícii.</translation>
    </message>
    <message>
        <source>This product includes software developed by the OpenSSL Project for use in the OpenSSL Toolkit %s and cryptographic software written by Eric Young and UPnP software written by Thomas Bernard.</source>
        <translation>Tento produkt zahrňuje programy vyvinuté projektom OpenSSL pre použití v OpenSSL Toolkite %s a kryptografický program od Erika Younga a program UPnP od Thomasa Bernarda.</translation>
    </message>
    <message>
        <source>Total length of network version string (%i) exceeds maximum length (%i). Reduce the number or size of uacomments.</source>
        <translation>Celková dĺžka verzie sieťového reťazca (%i) prekračuje maximálnu dĺžku (%i). Znížte počet a veľkosť komentárov.</translation>
    </message>
    <message>
        <source>Warning: Wallet file corrupt, data salvaged! Original %s saved as %s in %s; if your balance or transactions are incorrect you should restore from a backup.</source>
        <translation>Varovanie: Peňaženka poškodená, dáta boli zachránené! Originálna %s ako %s v %s; ak váš zostatok alebo transakcie sú nesprávne, mali by ste obnoviť zálohu.</translation>
    </message>
    <message>
        <source>%s is set very high!</source>
        <translation>Hodnota %s je nastavená veľmi vysoko!</translation>
    </message>
    <message>
        <source>Error loading wallet %s. Duplicate -wallet filename specified.</source>
        <translation>Chyba pri načítaní peňaženky %s. Zadaný duplicitný názov súboru -wallet.</translation>
    </message>
    <message>
        <source>Starting network threads...</source>
        <translation>Spúšťajú sa sieťové vlákna...</translation>
    </message>
    <message>
        <source>The wallet will avoid paying less than the minimum relay fee.</source>
        <translation>Peňaženka zabráni zaplateniu menšej sumy ako je minimálny poplatok.</translation>
    </message>
    <message>
        <source>This is the minimum transaction fee you pay on every transaction.</source>
        <translation>Toto je minimálny poplatok za transakciu pri každej transakcii.</translation>
    </message>
    <message>
        <source>This is the transaction fee you will pay if you send a transaction.</source>
        <translation>Toto je poplatok za transakciu pri odoslaní transakcie.</translation>
    </message>
    <message>
        <source>Transaction amounts must not be negative</source>
        <translation>Sumy transakcií nesmú byť záporné</translation>
    </message>
    <message>
        <source>Transaction has too long of a mempool chain</source>
        <translation>Transakcia má v transakčnom zásobníku príliš dlhý reťazec</translation>
    </message>
    <message>
        <source>Transaction must have at least one recipient</source>
        <translation>Transakcia musí mať aspoň jedného príjemcu</translation>
    </message>
    <message>
        <source>Unknown network specified in -onlynet: '%s'</source>
        <translation>Neznáma sieť upresnená v -onlynet: '%s'</translation>
    </message>
    <message>
        <source>Insufficient funds</source>
        <translation>Nedostatok prostriedkov</translation>
    </message>
    <message>
        <source>Cannot upgrade a non HD split wallet without upgrading to support pre split keypool. Please use -upgradewallet=169900 or -upgradewallet with no version specified.</source>
        <translation>Nie je možné vylepšiť peňaženku bez HD bez aktualizácie, ktorá podporuje delenie keypoolu. Použite prosím -upgradewallet=169900 alebo -upgradewallet bez špecifikovania verzie.</translation>
    </message>
    <message>
        <source>Fee estimation failed. Fallbackfee is disabled. Wait a few blocks or enable -fallbackfee.</source>
        <translation>Odhad poplatku sa nepodaril. Fallbackfee je zakázaný. Počkajte niekoľko blokov alebo povoľte -fallbackfee.</translation>
    </message>
    <message>
        <source>Warning: Private keys detected in wallet {%s} with disabled private keys</source>
        <translation>Upozornenie: Boli zistené súkromné kľúče v peňaženke {%s} so zakázanými súkromnými kľúčmi.</translation>
    </message>
    <message>
        <source>Cannot write to data directory '%s'; check permissions.</source>
        <translation>Nie je možné zapísať do adresára ' %s'. Skontrolujte povolenia.</translation>
    </message>
    <message>
        <source>Loading block index...</source>
        <translation>Načítavanie zoznamu blokov...</translation>
    </message>
    <message>
        <source>Loading wallet...</source>
        <translation>Načítavam peňaženku...</translation>
    </message>
    <message>
        <source>Cannot downgrade wallet</source>
        <translation>Nie je možné prejsť na nižšiu verziu peňaženky</translation>
    </message>
    <message>
        <source>Rescanning...</source>
        <translation>Nové prehľadávanie...</translation>
    </message>
    <message>
        <source>Done loading</source>
        <translation>Dokončené načítavanie</translation>
    </message>
</context>
</TS><|MERGE_RESOLUTION|>--- conflicted
+++ resolved
@@ -70,13 +70,6 @@
         <translation>Toto sú Vaše Particl adresy pre posielanie platieb. Vždy skontrolujte sumu a prijímaciu adresu pred poslaním mincí.</translation>
     </message>
     <message>
-<<<<<<< HEAD
-        <source>These are your Particl addresses for receiving payments. It is recommended to use a new receiving address for each transaction.</source>
-        <translation>Toto sú vaše Particl adresy pre prijímanie platieb. Odporúča sa použiť vždy novú prijímaciu adresu pre každú transakciu.</translation>
-    </message>
-    <message>
-=======
->>>>>>> a54e52b4
         <source>&amp;Copy Address</source>
         <translation>&amp;Kopírovať adresu</translation>
     </message>
@@ -179,13 +172,6 @@
         <translation>Peňaženka zašifrovaná</translation>
     </message>
     <message>
-<<<<<<< HEAD
-        <source>%1 will close now to finish the encryption process. Remember that encrypting your wallet cannot fully protect your particl from being stolen by malware infecting your computer.</source>
-        <translation>%1 sa teraz zavrie, aby sa ukončil proces šifrovania. Zašifrovanie peňaženky neochráni úplne pred krádežou particlov škodlivými programami, ktoré prenikli do vášho počítača.</translation>
-    </message>
-    <message>
-=======
->>>>>>> a54e52b4
         <source>IMPORTANT: Any previous backups you have made of your wallet file should be replaced with the newly generated, encrypted wallet file. For security reasons, previous backups of the unencrypted wallet file will become useless as soon as you start using the new, encrypted wallet.</source>
         <translation>DÔLEŽITÉ: Všetky predchádzajúce zálohy vašej peňaženky, ktoré ste vykonali by mali byť nahradené novo vytvorenou, zašifrovanou peňaženkou. Z bezpečnostných dôvodov bude predchádzajúca záloha nezašifrovanej peňaženky k ničomu, akonáhle začnete používať novú, zašifrovanú peňaženku.</translation>
     </message>
@@ -337,7 +323,7 @@
     </message>
     <message>
         <source>Send coins to a Particl address</source>
-        <translation>Poslať particl na adresu</translation>
+        <translation>Poslať particls na adresu</translation>
     </message>
     <message>
         <source>Backup wallet to another location</source>
@@ -360,17 +346,6 @@
         <translation>O&amp;veriť správu...</translation>
     </message>
     <message>
-<<<<<<< HEAD
-        <source>Particl.</source>
-        <translation>Particl.</translation>
-    </message>
-    <message>
-        <source>Wallet</source>
-        <translation>Peňaženka</translation>
-    </message>
-    <message>
-=======
->>>>>>> a54e52b4
         <source>&amp;Send</source>
         <translation>&amp;Odoslať</translation>
     </message>
@@ -436,7 +411,7 @@
     </message>
     <message numerus="yes">
         <source>%n active connection(s) to Particl network</source>
-        <translation><numerusform>%n aktívne pripojenie do siete Particl.</numerusform><numerusform>%n aktívne pripojenia do siete Particl.</numerusform><numerusform>%n aktívnych pripojení do siete Particl.</numerusform><numerusform>%n aktívnych pripojení do siete Particl.</numerusform></translation>
+        <translation><numerusform>%n aktívne pripojenie do siete Particl</numerusform><numerusform>%n aktívne pripojenia do siete Particl</numerusform><numerusform>%n aktívnych pripojení do siete Particl</numerusform><numerusform>%n aktívnych pripojení do siete Particl</numerusform></translation>
     </message>
     <message>
         <source>Indexing blocks on disk...</source>
@@ -479,37 +454,32 @@
         <translation>Aktualizovaný</translation>
     </message>
     <message>
-<<<<<<< HEAD
+        <source>&amp;Sending addresses</source>
+        <translation>&amp;Odosielajúce adresy</translation>
+    </message>
+    <message>
+        <source>&amp;Receiving addresses</source>
+        <translation>&amp;Prijímajúce adresy</translation>
+    </message>
+    <message>
+        <source>Open Wallet</source>
+        <translation>Otvoriť peňaženku</translation>
+    </message>
+    <message>
+        <source>Open a wallet</source>
+        <translation>Otvoriť peňaženku</translation>
+    </message>
+    <message>
+        <source>Close Wallet...</source>
+        <translation>Zatvoriť peňaženku...</translation>
+    </message>
+    <message>
+        <source>Close wallet</source>
+        <translation>Zatvoriť peňaženku</translation>
+    </message>
+    <message>
         <source>Show the %1 help message to get a list with possible Particl command-line options</source>
         <translation>Ukáž %1 zoznam možných nastavení Particlu pomocou príkazového riadku</translation>
-=======
-        <source>&amp;Sending addresses</source>
-        <translation>&amp;Odosielajúce adresy</translation>
-    </message>
-    <message>
-        <source>&amp;Receiving addresses</source>
-        <translation>&amp;Prijímajúce adresy</translation>
-    </message>
-    <message>
-        <source>Open Wallet</source>
-        <translation>Otvoriť peňaženku</translation>
-    </message>
-    <message>
-        <source>Open a wallet</source>
-        <translation>Otvoriť peňaženku</translation>
-    </message>
-    <message>
-        <source>Close Wallet...</source>
-        <translation>Zatvoriť peňaženku...</translation>
-    </message>
-    <message>
-        <source>Close wallet</source>
-        <translation>Zatvoriť peňaženku</translation>
-    </message>
-    <message>
-        <source>Show the %1 help message to get a list with possible Bitcoin command-line options</source>
-        <translation>Ukáž %1 zoznam možných nastavení Bitcoinu pomocou príkazového riadku</translation>
->>>>>>> a54e52b4
     </message>
     <message>
         <source>default wallet</source>
@@ -913,8 +883,8 @@
         <translation>Použiť vlastný dátový adresár:</translation>
     </message>
     <message>
-        <source>Particl.</source>
-        <translation>Particl.</translation>
+        <source>Particl</source>
+        <translation>Particl</translation>
     </message>
     <message>
         <source>At least %1 GB of data will be stored in this directory, and it will grow over time.</source>
@@ -1206,7 +1176,7 @@
     </message>
     <message>
         <source>Connect to the Particl network through a separate SOCKS5 proxy for Tor hidden services.</source>
-        <translation>Pripojiť k Particl.vej sieti cez separované SOCKS5 proxy pre skrytú službu Tor.</translation>
+        <translation>Pripojiť k Particlovej sieti cez separované SOCKS5 proxy pre skrytú službu Tor.</translation>
     </message>
     <message>
         <source>&amp;Window</source>
@@ -1392,7 +1362,7 @@
     </message>
     <message>
         <source>Cannot start particl: click-to-pay handler</source>
-        <translation>Nemôžeme spustiť Particl. obsluha click-to-pay</translation>
+        <translation>Nemôžeme spustiť Particl: obsluha click-to-pay</translation>
     </message>
     <message>
         <source>URI handling</source>
@@ -2133,7 +2103,7 @@
     <name>SendCoinsDialog</name>
     <message>
         <source>Send Coins</source>
-        <translation>Poslať Particl.</translation>
+        <translation>Poslať Particls</translation>
     </message>
     <message>
         <source>Coin Control Features</source>
@@ -2220,17 +2190,6 @@
         <translation>Skryť</translation>
     </message>
     <message>
-<<<<<<< HEAD
-        <source>Paying only the minimum fee is just fine as long as there is less transaction volume than space in the blocks. But be aware that this can end up in a never confirming transaction once there is more demand for particl transactions than the network can process.</source>
-        <translation>Zaplatenie len minimálneho poplatku je v poriadku, pokiaľ existuje menej transakcií ako miesta v blokoch. Uvedomte si však, že ak bude vyšší dopyt po transakciách ako dokáže sieť spracovať, môže byť vaša transakcia odsúvaná a nepotvrdená donekonečna.</translation>
-    </message>
-    <message>
-        <source>(read the tooltip)</source>
-        <translation>(prečítajte si nápovedu pod kurzorom)</translation>
-    </message>
-    <message>
-=======
->>>>>>> a54e52b4
         <source>Recommended:</source>
         <translation>Odporúčaný:</translation>
     </message>
@@ -2259,8 +2218,8 @@
         <translation>Prach:</translation>
     </message>
     <message>
-        <source>When there is less transaction volume than space in the blocks, miners as well as relaying nodes may enforce a minimum fee. Paying only this minimum fee is just fine, but be aware that this can result in a never confirming transaction once there is more demand for bitcoin transactions than the network can process.</source>
-        <translation>Ak je v blokoch menej objemu transakcií ako priestoru, ťažiari ako aj vysielacie uzly, môžu uplatniť minimálny poplatok. Platiť iba minimálny poplatok je v poriadku, ale uvedomte si, že to môže mať za následok transakciu, ktorá sa nikdy nepotvrdí, akonáhle je väčší dopyt po bitcoinových transakciách, než dokáže sieť spracovať.</translation>
+        <source>When there is less transaction volume than space in the blocks, miners as well as relaying nodes may enforce a minimum fee. Paying only this minimum fee is just fine, but be aware that this can result in a never confirming transaction once there is more demand for particl transactions than the network can process.</source>
+        <translation>Ak je v blokoch menej objemu transakcií ako priestoru, ťažiari ako aj vysielacie uzly, môžu uplatniť minimálny poplatok. Platiť iba minimálny poplatok je v poriadku, ale uvedomte si, že to môže mať za následok transakciu, ktorá sa nikdy nepotvrdí, akonáhle je väčší dopyt po particlových transakciách, než dokáže sieť spracovať.</translation>
     </message>
     <message>
         <source>A too low fee might result in a never confirming transaction (read the tooltip)</source>
@@ -2604,7 +2563,7 @@
     </message>
     <message>
         <source>The Particl address the message was signed with</source>
-        <translation>Adresa Particl. ktorou bola podpísaná správa</translation>
+        <translation>Adresa Particl, ktorou bola podpísaná správa</translation>
     </message>
     <message>
         <source>Verify the message to ensure it was signed with the specified Particl address</source>
@@ -3264,13 +3223,6 @@
         <translation>Nepodarilo sa spustiť HTTP server. Pre viac detailov zobrazte debug log.</translation>
     </message>
     <message>
-<<<<<<< HEAD
-        <source>Particl Core</source>
-        <translation>Particl Core</translation>
-    </message>
-    <message>
-=======
->>>>>>> a54e52b4
         <source>The %s developers</source>
         <translation>Vývojári %s</translation>
     </message>
