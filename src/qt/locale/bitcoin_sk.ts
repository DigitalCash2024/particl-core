--- conflicted
+++ resolved
@@ -607,8 +607,8 @@
         <translation type="unfinished">Upgrade -txindex spustený predchádzajúcou verziou nemôže byť dokončený. Reštartujte s prechdádzajúcou verziou programu alebo spustite s parametrom -reindex.</translation>
     </message>
     <message>
-        <source>%s request to listen on port %u. This port is considered "bad" and thus it is unlikely that any Bitcoin Core peers connect to it. See doc/p2p-bad-ports.md for details and a full list.</source>
-        <translation type="unfinished">Požiadavka %s na počúvanie na porte %u. Tento port je považovaný za "zlý" preto je nepravdepodobné, že sa naň pripojí nejaký Bitcoin Core partner. Pozrite doc/p2p-bad-ports.md pre detaily a celý zoznam.</translation>
+        <source>%s request to listen on port %u. This port is considered "bad" and thus it is unlikely that any Particl Core peers connect to it. See doc/p2p-bad-ports.md for details and a full list.</source>
+        <translation type="unfinished">Požiadavka %s na počúvanie na porte %u. Tento port je považovaný za "zlý" preto je nepravdepodobné, že sa naň pripojí nejaký Particl Core partner. Pozrite doc/p2p-bad-ports.md pre detaily a celý zoznam.</translation>
     </message>
     <message>
         <source>Cannot provide specific connections and have addrman find outgoing connections at the same time.</source>
@@ -1311,17 +1311,12 @@
         <translation type="unfinished">Načítať sčasti podpísanú Particl transakciu</translation>
     </message>
     <message>
-<<<<<<< HEAD
+        <source>Load PSBT from &amp;clipboard…</source>
+        <translation type="unfinished">Načítať PSBT zo s&amp;chránky…</translation>
+    </message>
+    <message>
         <source>Load Partially Signed Particl Transaction from clipboard</source>
         <translation type="unfinished">Načítať čiastočne podpísanú Particl transakciu, ktorú ste skopírovali</translation>
-=======
-        <source>Load PSBT from &amp;clipboard…</source>
-        <translation type="unfinished">Načítať PSBT zo s&amp;chránky…</translation>
-    </message>
-    <message>
-        <source>Load Partially Signed Bitcoin Transaction from clipboard</source>
-        <translation type="unfinished">Načítať čiastočne podpísanú Bitcoin transakciu, ktorú ste skopírovali</translation>
->>>>>>> 0567787f
     </message>
     <message>
         <source>Node window</source>
@@ -1407,9 +1402,9 @@
         <source>%n active connection(s) to Particl network.</source>
         <extracomment>A substring of the tooltip.</extracomment>
         <translation type="unfinished">
-            <numerusform>%n aktívne pripojenie do siete Bitcoin</numerusform>
-            <numerusform>%n aktívne pripojenia do siete Bitcoin</numerusform>
-            <numerusform>%n aktívnych pripojení do siete Bitcoin</numerusform>
+            <numerusform>%n aktívne pripojenie do siete Particl</numerusform>
+            <numerusform>%n aktívne pripojenia do siete Particl</numerusform>
+            <numerusform>%n aktívnych pripojení do siete Particl</numerusform>
         </translation>
     </message>
     <message>
@@ -3654,9 +3649,9 @@
         <translation type="unfinished">Chcete vytvoriť túto transakciu?</translation>
     </message>
     <message>
-        <source>Please, review your transaction. You can create and send this transaction or create a Partially Signed Bitcoin Transaction (PSBT), which you can save or copy and then sign with, e.g., an offline %1 wallet, or a PSBT-compatible hardware wallet.</source>
+        <source>Please, review your transaction. You can create and send this transaction or create a Partially Signed Particl Transaction (PSBT), which you can save or copy and then sign with, e.g., an offline %1 wallet, or a PSBT-compatible hardware wallet.</source>
         <extracomment>Text to inform a user attempting to create a transaction of their current options. At this stage, a user can send their transaction or create a PSBT. This string is displayed when both private keys and PSBT controls are enabled.</extracomment>
-        <translation type="unfinished">Skontrolujte prosím svoj návrh transakcie. Môžete vytvoriť a odoslať túto transakciu alebo vytvoriť čiastočne podpísanú bitcoinovú transakciu (PSBT), ktorú môžete uložiť alebo skopírovať a potom podpísať napr. cez offline peňaženku %1 alebo hardvérovú peňaženku kompatibilnú s PSBT.</translation>
+        <translation type="unfinished">Skontrolujte prosím svoj návrh transakcie. Môžete vytvoriť a odoslať túto transakciu alebo vytvoriť čiastočne podpísanú particlovú transakciu (PSBT), ktorú môžete uložiť alebo skopírovať a potom podpísať napr. cez offline peňaženku %1 alebo hardvérovú peňaženku kompatibilnú s PSBT.</translation>
     </message>
     <message>
         <source>Please, review your transaction.</source>
