<TS language="ta" version="2.1">
<context>
    <name>AddressBookPage</name>
    <message>
        <source>Create a new address</source>
        <translation>ஒரு புதிய முகவரியை உருவாக்கு</translation>
    </message>
    <message>
        <source>&amp;New</source>
        <translation>&amp;புதிய</translation>
    </message>
    <message>
        <source>Copy the currently selected address to the system clipboard</source>
        <translation>தற்போது தேர்ந்தெடுக்கப்பட்ட முகவரியை கணினி கிளிப்போர்டுக்கு நகலெடுக்கவும்.</translation>
    </message>
    <message>
        <source>&amp;Copy</source>
        <translation>&amp;நகல்</translation>
    </message>
    <message>
        <source>C&amp;lose</source>
        <translation>&amp;மூடு</translation>
    </message>
    <message>
        <source>Delete the currently selected address from the list</source>
        <translation>தற்போது தேர்ந்தெடுக்கப்பட்ட முகவரி பட்டியலிலிருந்து நீக்கவும்</translation>
    </message>
    <message>
        <source>Enter address or label to search</source>
        <translation>தேட முகவரி அல்லது லேபிளை உள்ளிடவும்</translation>
    </message>
    <message>
        <source>Export the data in the current tab to a file</source>
        <translation>தற்போதைய தாவலில் தரவை ஒரு கோப்பிற்கு ஏற்றுமதி செய்க</translation>
    </message>
    <message>
        <source>&amp;Export</source>
        <translation>&amp;ஏற்றுமதி</translation>
    </message>
    <message>
        <source>&amp;Delete</source>
        <translation>&amp;அழி</translation>
    </message>
    <message>
        <source>Choose the address to send coins to</source>
        <translation>நாணயங்களை அனுப்புவதற்கு முகவரியைத் தேர்வு செய்க</translation>
    </message>
    <message>
        <source>Choose the address to receive coins with</source>
        <translation>நாணயங்களைப் பெற முகவரியைத் தேர்வுசெய்யவும்</translation>
    </message>
    <message>
        <source>Sending addresses</source>
        <translation>முகவரிகள் அனுப்பப்படுகின்றன</translation>
    </message>
    <message>
        <source>Receiving addresses</source>
        <translation>முகவரிகள் பெறப்படுகின்றன</translation>
    </message>
    <message>
        <source>These are your Bitcoin addresses for sending payments. Always check the amount and the receiving address before sending coins.</source>
        <translation>இவை பணம் அனுப்புவதற்கு உங்கள் பிட்கின் முகவரிகள். நாணயங்களை அனுப்புவதற்கு முன் எப்பொழுதும் தொகையும் பெறுதலையும் சரிபார்க்கவும்.</translation>
    </message>
    <message>
        <source>These are your Bitcoin addresses for receiving payments. It is recommended to use a new receiving address for each transaction.</source>
        <translation>இவை உங்கள் Bitcoin முகவரிகள் பணம் பெறுவதற்கு. ஒவ்வொரு பரிவர்த்தனைக்கும் புதிய பெறுதல் முகவரியைப் பயன்படுத்த பரிந்துரைக்கப்படுகிறது.</translation>
    </message>
    <message>
        <source>&amp;Copy Address</source>
        <translation>&amp; நகல் முகவரி</translation>
    </message>
    <message>
        <source>Copy &amp;Label</source>
        <translation>&amp; லேபிள் நகலெடு</translation>
    </message>
    <message>
        <source>&amp;Edit</source>
        <translation>&amp;தொகு</translation>
    </message>
    <message>
        <source>Export Address List</source>
        <translation>முகவரி பட்டியல் ஏற்றுமதி</translation>
    </message>
    <message>
        <source>Comma separated file (*.csv)</source>
        <translation>கமா பிரிக்கப்பட்ட கோப்பு (*.csv)</translation>
    </message>
    <message>
        <source>Exporting Failed</source>
        <translation>ஏற்றுமதி தோல்வியடைந்தது</translation>
    </message>
    </context>
<context>
    <name>AddressTableModel</name>
    <message>
        <source>Label</source>
        <translation>லேபிள்</translation>
    </message>
    <message>
        <source>Address</source>
        <translation>முகவரி</translation>
    </message>
    <message>
        <source>(no label)</source>
        <translation>(லேபிள் இல்லை)</translation>
    </message>
</context>
<context>
    <name>AskPassphraseDialog</name>
    <message>
        <source>Passphrase Dialog</source>
        <translation>கடவுச்சொல் உரையாடல்</translation>
    </message>
    <message>
        <source>Enter passphrase</source>
        <translation>கடவுச்சொற்றொடரை உள்ளிடுக</translation>
    </message>
    <message>
        <source>New passphrase</source>
        <translation>புதிய கடவுச்சொல்</translation>
    </message>
    <message>
        <source>Repeat new passphrase</source>
        <translation>புதிய கடவுச்சொற்றொடரைக் கோருக</translation>
    </message>
    <message>
        <source>Show password</source>
        <translation>கடவுச்சொல்லை காட்டவும்</translation>
    </message>
    <message>
        <source>Enter the new passphrase to the wallet.&lt;br/&gt;Please use a passphrase of &lt;b&gt;ten or more random characters&lt;/b&gt;, or &lt;b&gt;eight or more words&lt;/b&gt;.</source>
        <translation>புதிய கடவுச்சொற்றொடரை வாலட்டில் சேர்க்கவும். பத்து அல்லது அதற்கு மேற்பட்ட சீரற்ற எழுத்துகள் அல்லது எட்டு அல்லது அதற்கு மேற்பட்ட சொற்களின் கடவுச்சொற்றொடரைப் பயன்படுத்தவும்.</translation>
    </message>
    <message>
        <source>Encrypt wallet</source>
        <translation>பணப்பையை குறியாக்கு</translation>
    </message>
    <message>
        <source>This operation needs your wallet passphrase to unlock the wallet.</source>
        <translation>பணப்பையை திறக்க, உங்கள் செயல்பாடு உங்கள் பணப்பை கடவுச்சொல்லை தேவை.</translation>
    </message>
    <message>
        <source>Unlock wallet</source>
        <translation>பணப்பை திறக்க</translation>
    </message>
    <message>
        <source>This operation needs your wallet passphrase to decrypt the wallet.</source>
        <translation>இந்தப் பணிக்கான பணப்பையை டிராப் செய்ய உங்கள் பணப்பை கடவுச்சொல் தேவை.</translation>
    </message>
    <message>
        <source>Decrypt wallet</source>
        <translation>குறியாக்க பணப்பை</translation>
    </message>
    <message>
        <source>Change passphrase</source>
        <translation>கடவுச்சொல்லை மாற்றுக</translation>
    </message>
    <message>
        <source>Enter the old passphrase and new passphrase to the wallet.</source>
        <translation>பழைய கடவுச்சொற்றொடரை மற்றும் புதிய கடவுச்சொற்றொடரை பணப்பைக்கு சேர்க்கவும்.</translation>
    </message>
    <message>
        <source>Confirm wallet encryption</source>
        <translation>பணப்பை குறியாக்கத்தை உறுதிப்படுத்துக</translation>
    </message>
    <message>
        <source>Warning: If you encrypt your wallet and lose your passphrase, you will &lt;b&gt;LOSE ALL OF YOUR BITCOINS&lt;/b&gt;!</source>
        <translation>எச்சரிக்கை: உங்கள் பணப்பையை குறியாக்கி உங்கள் கடவுச்சொற்றொடரை இழந்தால், நீங்கள் உங்கள் பைட்கோனை இழக்கலாம்!</translation>
    </message>
    <message>
        <source>Are you sure you wish to encrypt your wallet?</source>
        <translation>உங்கள் பணப்பை மறைக்க விரும்புகிறீர்களா?</translation>
    </message>
    <message>
        <source>Wallet encrypted</source>
        <translation>கைப்பை குறியாக்கம் செய்யப்பட்டது</translation>
    </message>
    <message>
        <source>Your wallet is now encrypted. Remember that encrypting your wallet cannot fully protect your bitcoins from being stolen by malware infecting your computer.</source>
        <translation>உங்கள் பணப்பை இப்போது குறியாக்கப்பட்டுள்ளது. உங்கள் கணினியைப் பாதிக்கும் தீம்பொருளால் திருடப்பட்டதில் இருந்து உங்கள் பணப்பை முழுவதையும் பாதுகாக்க முடியாது என்பதை நினைவில் கொள்க.</translation>
    </message>
    <message>
        <source>IMPORTANT: Any previous backups you have made of your wallet file should be replaced with the newly generated, encrypted wallet file. For security reasons, previous backups of the unencrypted wallet file will become useless as soon as you start using the new, encrypted wallet.</source>
        <translation>முக்கியமானது: உங்கள் பணப்பரிமாற்றத்தை நீங்கள் உருவாக்கிய முந்தைய காப்புப்பிரதி புதிதாக உருவாக்கப்பட்ட, மறைகுறியாக்கப்பட்ட பணப்பரிமாற்றத்துடன் மாற்றப்பட வேண்டும். பாதுகாப்பு காரணங்களுக்காக, நீங்கள் புதிய, மறைகுறியாக்கப்பட்ட பணப்பையைப் பயன்படுத்த ஆரம்பித்தவுடன், மறைகுறியாக்கப்பட்ட பணப்பல் கோப்பின் முந்தைய காப்புப்பிரதிகள் பயனற்றதாகிவிடும்.</translation>
    </message>
    <message>
        <source>Wallet encryption failed</source>
        <translation>கைப்பை குறியாக்கம் தோல்வியடைந்தது</translation>
    </message>
    <message>
        <source>Wallet encryption failed due to an internal error. Your wallet was not encrypted.</source>
        <translation>உள்ளக பிழை காரணமாக வால்லெட் குறியாக்கம் தோல்வியடைந்தது. உங்கள் பணப்பை மறைகுறியாக்கப்படவில்லை.</translation>
    </message>
    <message>
        <source>The supplied passphrases do not match.</source>
        <translation>வழங்கப்பட்ட கடவுச்சொற்கள் பொருந்தவில்லை.</translation>
    </message>
    <message>
        <source>Wallet unlock failed</source>
        <translation>Wallet திறத்தல் தோல்வி</translation>
    </message>
    <message>
        <source>The passphrase entered for the wallet decryption was incorrect.</source>
        <translation>பணப்பைக் குறியாக்கத்திற்கு அனுப்பப்பட்ட கடவுச்சொல் தவறானது.</translation>
    </message>
    <message>
        <source>Wallet decryption failed</source>
        <translation>Wallet குறியாக்கம் தோல்வியடைந்தது</translation>
    </message>
    <message>
        <source>Wallet passphrase was successfully changed.</source>
        <translation>Wallet குறியாக்கம் தோல்வியடைந்தது</translation>
    </message>
    <message>
        <source>Warning: The Caps Lock key is on!</source>
        <translation>எச்சரிக்கை: Caps Lock விசை இயக்கத்தில் உள்ளது!</translation>
    </message>
</context>
<context>
    <name>BanTableModel</name>
    <message>
        <source>IP/Netmask</source>
        <translation>IP/Netmask</translation>
    </message>
    <message>
        <source>Banned Until</source>
        <translation>வரை தடை செய்யப்பட்டது</translation>
    </message>
</context>
<context>
    <name>BitcoinGUI</name>
    <message>
        <source>Sign &amp;message...</source>
        <translation>கையொப்பம் &amp; செய்தி ...</translation>
    </message>
    <message>
        <source>Synchronizing with network...</source>
        <translation>நெட்வொர்க்குடன் ஒத்திசை ...</translation>
    </message>
    <message>
        <source>&amp;Overview</source>
        <translation>&amp;கண்ணோட்டம்</translation>
    </message>
    <message>
        <source>Show general overview of wallet</source>
        <translation>பணப்பை பொது கண்ணோட்டத்தை காட்டு</translation>
    </message>
    <message>
        <source>&amp;Transactions</source>
        <translation>&amp;பரிவர்த்தனைகள்</translation>
    </message>
    <message>
        <source>Browse transaction history</source>
        <translation>பணப்பை பொது கண்ணோட்டத்தை காட்டு</translation>
    </message>
    <message>
        <source>E&amp;xit</source>
        <translation>&amp;வெளியேறு</translation>
    </message>
    <message>
        <source>Quit application</source>
        <translation>விலகு</translation>
    </message>
    <message>
        <source>About &amp;Qt</source>
        <translation>&amp;Qt-ஐ பற்றி</translation>
    </message>
    <message>
        <source>Show information about Qt</source>
        <translation>Qt பற்றி தகவலைக் காட்டு</translation>
    </message>
    <message>
        <source>&amp;Options...</source>
        <translation>&amp;விருப்பங்கள்...</translation>
    </message>
    <message>
        <source>&amp;Encrypt Wallet...</source>
        <translation>&amp;என்க்ரிப்ட் பணப்பை...</translation>
    </message>
    <message>
        <source>&amp;Change Passphrase...</source>
        <translation>கடவுச்சொல்லை மாற்று &amp; ...</translation>
    </message>
    <message>
        <source>Open &amp;URI...</source>
        <translation>&amp;URI-ஐ திற</translation>
    </message>
    <message>
        <source>Wallet:</source>
        <translation>கைப்பை:</translation>
    </message>
    <message>
        <source>Click to disable network activity.</source>
        <translation>பிணைய செயல்பாட்டை முடக்க கிளிக் செய்க.</translation>
    </message>
    <message>
        <source>Network activity disabled.</source>
        <translation>நெட்வொர்க் செயல்பாடு முடக்கப்பட்டது.</translation>
    </message>
    <message>
        <source>Click to enable network activity again.</source>
        <translation>நெட்வொர்க் செயல்பாட்டை மீண்டும் இயக்க கிளிக் செய்க.</translation>
    </message>
    <message>
        <source>Reindexing blocks on disk...</source>
        <translation>வட்டில் தொகுதிகளை மறுஇயக்குகிறது ...</translation>
    </message>
    <message>
        <source>Send coins to a Bitcoin address</source>
        <translation>ஒரு விக்கிபீடியா முகவரிக்கு நாணயங்களை அனுப்பவும்</translation>
    </message>
    <message>
        <source>Backup wallet to another location</source>
        <translation>வேறொரு இடத்திற்கு காப்புப் பெட்டகம்</translation>
    </message>
    <message>
        <source>Change the passphrase used for wallet encryption</source>
        <translation>பணப்பை குறியாக்கத்திற்காக பயன்படுத்தப்படும் கடவுச்சொற்றொடரை மாற்றவும்</translation>
    </message>
    <message>
        <source>&amp;Debug window</source>
        <translation>&amp; பிழைத்திருத்த சாளரம்</translation>
    </message>
    <message>
        <source>Open debugging and diagnostic console</source>
        <translation>பிழைத்திருத்த மற்றும் கண்டறிதல் பணியகம் திறக்க</translation>
    </message>
    <message>
        <source>&amp;Verify message...</source>
        <translation>&amp;செய்தியை சரிசெய்...</translation>
    </message>
    <message>
        <source>Particl.</source>
        <translation>Particl.</translation>
    </message>
    <message>
        <source>&amp;Send</source>
        <translation>&amp;அனுப்பு</translation>
    </message>
    <message>
        <source>&amp;Receive</source>
        <translation>&amp;பெறு</translation>
    </message>
    <message>
        <source>&amp;Show / Hide</source>
        <translation>&amp;காட்டு/மறை</translation>
    </message>
    <message>
        <source>Show or hide the main Window</source>
        <translation>முக்கிய சாளரத்தை காட்டு அல்லது மறைக்க</translation>
    </message>
    <message>
        <source>Encrypt the private keys that belong to your wallet</source>
        <translation>உங்கள் பணப்பைச் சேர்ந்த தனிப்பட்ட விசைகளை குறியாக்குக</translation>
    </message>
    <message>
        <source>Sign messages with your Bitcoin addresses to prove you own them</source>
        <translation>உங்கள் பிட்டினின் முகவரியுடன் செய்திகளை உங்களிடம் வைத்திருப்பதை நிரூபிக்க</translation>
    </message>
    <message>
        <source>Verify messages to ensure they were signed with specified Bitcoin addresses</source>
        <translation>குறிப்பிடப்பட்ட விக்கிபீடியா முகவர்களுடன் கையொப்பமிடப்பட்டதை உறுதிப்படுத்த, செய்திகளை சரிபார்க்கவும்</translation>
    </message>
    <message>
        <source>&amp;File</source>
        <translation>&amp;கோப்பு</translation>
    </message>
    <message>
        <source>&amp;Settings</source>
        <translation>&amp;அமைப்பு</translation>
    </message>
    <message>
        <source>&amp;Help</source>
        <translation>&amp;உதவி</translation>
    </message>
    <message>
        <source>Tabs toolbar</source>
        <translation>தாவல்கள் கருவிப்பட்டி</translation>
    </message>
    <message>
        <source>Request payments (generates QR codes and bitcoin: URIs)</source>
        <translation>கொடுப்பனவுகளை கோருதல் (QR குறியீடுகள் மற்றும் bitcoin உருவாக்குகிறது: URI கள்)</translation>
    </message>
    <message>
        <source>Show the list of used sending addresses and labels</source>
        <translation>பயன்படுத்தப்பட்ட அனுப்புதல்கள் மற்றும் லேபிள்களின் பட்டியலைக் காட்டு</translation>
    </message>
    <message>
        <source>Show the list of used receiving addresses and labels</source>
        <translation>பயன்படுத்திய முகவரிகள் மற்றும் லேபிள்களின் பட்டியலைக் காட்டு</translation>
    </message>
    <message>
        <source>Open a bitcoin: URI or payment request</source>
        <translation>ஒரு Bitcoin திறக்க: URI அல்லது பணம் கோரிக்கை</translation>
    </message>
    <message>
        <source>&amp;Command-line options</source>
        <translation>&amp; கட்டளை வரி விருப்பங்கள்</translation>
    </message>
    <message>
        <source>Indexing blocks on disk...</source>
        <translation>வட்டில் தொகுதிகளை குறியாக்குகிறது ...</translation>
    </message>
    <message>
        <source>Processing blocks on disk...</source>
        <translation>வட்டில் தொகுதிகள் செயலாக்கப்படுகின்றன ...</translation>
    </message>
    <message>
        <source>%1 behind</source>
        <translation>%1 பின்னால்</translation>
    </message>
    <message>
        <source>Transactions after this will not yet be visible.</source>
        <translation>இதற்குப் பின் பரிமாற்றங்கள் இன்னும் காணப்படாது.</translation>
    </message>
    <message>
        <source>Error</source>
        <translation>தவறு</translation>
    </message>
    <message>
        <source>Warning</source>
        <translation>எச்சரிக்கை</translation>
    </message>
    <message>
        <source>Information</source>
        <translation>தகவல்</translation>
    </message>
    <message>
        <source>Up to date</source>
        <translation>தேதி வரை</translation>
    </message>
    <message>
        <source>&amp;Sending addresses</source>
        <translation>முகவரிகள் அனுப்புகிறது</translation>
    </message>
    <message>
        <source>&amp;Receiving addresses</source>
        <translation>முகவரிகள் பெறுதல்</translation>
    </message>
    <message>
        <source>&amp;Window</source>
        <translation>&amp;சாளரம்</translation>
    </message>
    <message>
        <source>Minimize</source>
        <translation>குறைத்தல்</translation>
    </message>
    <message>
        <source>Zoom</source>
        <translation>பெரிதாக்கு</translation>
    </message>
    <message>
        <source>Restore</source>
        <translation>மீட்டமை</translation>
    </message>
    <message>
        <source>Main Window</source>
        <translation>முதன்மை சாளரம்</translation>
    </message>
    <message>
        <source>Connecting to peers...</source>
        <translation>சக இணைக்கும்...</translation>
    </message>
    <message>
        <source>Catching up...</source>
        <translation>பிடித்துகொள்...</translation>
    </message>
    <message>
        <source>Date: %1
</source>
        <translation>தேதி: %1
</translation>
    </message>
    <message>
        <source>Amount: %1
</source>
        <translation>தொகை: %1
</translation>
    </message>
    <message>
        <source>Type: %1
</source>
        <translation>வகை: %1
</translation>
    </message>
    <message>
        <source>Address: %1
</source>
        <translation>முகவரி: %1
</translation>
    </message>
    <message>
        <source>Sent transaction</source>
        <translation>அனுப்பிய பரிவர்த்தனை</translation>
    </message>
    <message>
        <source>Incoming transaction</source>
        <translation>உள்வரும் பரிவர்த்தனை</translation>
    </message>
    <message>
        <source>HD key generation is &lt;b&gt;enabled&lt;/b&gt;</source>
        <translation>HD முக்கிய தலைமுறை இயக்கப்பட்டது</translation>
    </message>
    <message>
        <source>HD key generation is &lt;b&gt;disabled&lt;/b&gt;</source>
        <translation>HD முக்கிய தலைமுறை முடக்கப்பட்டுள்ளது</translation>
    </message>
    <message>
        <source>Private key &lt;b&gt;disabled&lt;/b&gt;</source>
        <translation>தனிப்பட்ட விசை முடக்கப்பட்டது</translation>
    </message>
    <message>
        <source>Wallet is &lt;b&gt;encrypted&lt;/b&gt; and currently &lt;b&gt;unlocked&lt;/b&gt;</source>
        <translation>Wallet குறியாக்கப்பட்டு தற்போது திறக்கப்பட்டது</translation>
    </message>
    <message>
        <source>Wallet is &lt;b&gt;encrypted&lt;/b&gt; and currently &lt;b&gt;locked&lt;/b&gt;</source>
        <translation>Wallet குறியாக்கப்பட்டு தற்போது பூட்டப்பட்டுள்ளது</translation>
    </message>
    <message>
        <source>A fatal error occurred. Bitcoin can no longer continue safely and will quit.</source>
        <translation>Wallet குறியாக்கப்பட்டு தற்போது பூட்டப்பட்டுள்ளது</translation>
    </message>
</context>
<context>
    <name>CoinControlDialog</name>
    <message>
        <source>Coin Selection</source>
        <translation>நாணயம் தேர்வு</translation>
    </message>
    <message>
        <source>Quantity:</source>
        <translation>அளவு</translation>
    </message>
    <message>
        <source>Bytes:</source>
        <translation>பைட்டுகள்</translation>
    </message>
    <message>
        <source>Amount:</source>
        <translation>விலை:</translation>
    </message>
    <message>
        <source>Fee:</source>
        <translation>கட்டணம்:</translation>
    </message>
    <message>
        <source>Dust:</source>
        <translation>டஸ்ட்</translation>
    </message>
    <message>
        <source>After Fee:</source>
        <translation>கட்டணத்திறகுப் பின்:</translation>
    </message>
    <message>
        <source>Change:</source>
        <translation>மாற்று:</translation>
    </message>
    <message>
        <source>(un)select all</source>
        <translation>(அனைத்தையும் தேர்வுநீக்கு)</translation>
    </message>
    <message>
        <source>Tree mode</source>
        <translation>மரம் பயன்முறை</translation>
    </message>
    <message>
        <source>List mode</source>
        <translation>பட்டியல் பயன்முறை</translation>
    </message>
    <message>
        <source>Amount</source>
        <translation>விலை</translation>
    </message>
    <message>
        <source>Received with label</source>
        <translation>லேபல் மூலம் பெறப்பட்டது</translation>
    </message>
    <message>
        <source>Received with address</source>
        <translation>முகவரி பெற்றார்</translation>
    </message>
    <message>
        <source>Date</source>
        <translation>தேதி</translation>
    </message>
    <message>
        <source>Confirmations</source>
        <translation>உறுதிப்படுத்தல்கள்</translation>
    </message>
    <message>
        <source>Confirmed</source>
        <translation>உறுதியாக</translation>
    </message>
    <message>
        <source>Copy address</source>
        <translation>முகவரி முகவரியை நகலெடுக்கவும்</translation>
    </message>
    <message>
        <source>Copy label</source>
        <translation>லேபிளை நகலெடு</translation>
    </message>
    <message>
<<<<<<< HEAD
        <source>Particl.</source>
        <translation>Particl.</translation>
=======
        <source>Copy amount</source>
        <translation>நகல் நகல்</translation>
>>>>>>> 936ef73f
    </message>
    <message>
        <source>Copy transaction ID</source>
        <translation>பரிவர்த்தனை ஐடியை நகலெடு</translation>
    </message>
    <message>
        <source>Lock unspent</source>
        <translation>விலக்கு இல்லை</translation>
    </message>
    <message>
        <source>Unlock unspent</source>
        <translation>விலக்கு திறக்க</translation>
    </message>
    <message>
        <source>Copy quantity</source>
        <translation>அளவு அளவு</translation>
    </message>
    <message>
        <source>Copy fee</source>
        <translation>நகல் கட்டணம்</translation>
    </message>
    <message>
        <source>Copy after fee</source>
        <translation>நகல் கட்டணம்</translation>
    </message>
    <message>
        <source>Copy bytes</source>
        <translation>பைட்டுகள் நகலெடுக்கவும்</translation>
    </message>
    <message>
        <source>Copy dust</source>
        <translation>தூசி நகலெடுக்கவும்</translation>
    </message>
    <message>
        <source>Copy change</source>
        <translation>மாற்றத்தை நகலெடுக்கவும்</translation>
    </message>
    <message>
        <source>yes</source>
        <translation>ஆம்</translation>
    </message>
    <message>
        <source>no</source>
        <translation>இல்லை</translation>
    </message>
    <message>
        <source>This label turns red if any recipient receives an amount smaller than the current dust threshold.</source>
        <translation>நடப்பு தூசி நிலையை விட குறைவான அளவு பெறுநரை பெறுமானால் இந்த லேபிள் சிவப்பு நிறமாக மாறும்.</translation>
    </message>
    <message>
        <source>(no label)</source>
        <translation>(லேபிள் இல்லை)</translation>
    </message>
    <message>
        <source>(change)</source>
        <translation>(மாற்றம்)</translation>
    </message>
</context>
<context>
    <name>EditAddressDialog</name>
    <message>
        <source>Edit Address</source>
        <translation>முகவரி திருத்த</translation>
    </message>
    <message>
        <source>&amp;Label</source>
        <translation>&amp; சிட்டை</translation>
    </message>
    <message>
        <source>The label associated with this address list entry</source>
        <translation>இந்த முகவரி பட்டியலுடன் தொடர்புடைய லேபிள்</translation>
    </message>
    <message>
        <source>The address associated with this address list entry. This can only be modified for sending addresses.</source>
        <translation>முகவரி முகவரியுடன் தொடர்புடைய முகவரி முகவரி. முகவரிகள் அனுப்புவதற்கு இது மாற்றியமைக்கப்படலாம்.</translation>
    </message>
    <message>
        <source>&amp;Address</source>
        <translation>&amp;முகவரி</translation>
    </message>
    <message>
        <source>New sending address</source>
        <translation>முகவரி அனுப்பும் புதியது</translation>
    </message>
    <message>
        <source>Edit receiving address</source>
        <translation>முகவரியைப் பெறுதல் திருத்து</translation>
    </message>
    <message>
        <source>Edit sending address</source>
        <translation>முகவரியை அனுப்புவதைத் திருத்து</translation>
    </message>
    <message>
        <source>Could not unlock wallet.</source>
        <translation>பணப்பை திறக்க முடியவில்லை.</translation>
    </message>
    <message>
        <source>New key generation failed.</source>
        <translation>புதிய முக்கிய தலைமுறை தோல்வியடைந்தது.</translation>
    </message>
</context>
<context>
    <name>FreespaceChecker</name>
    <message>
        <source>A new data directory will be created.</source>
        <translation>புதிய தரவு அடைவு உருவாக்கப்படும்.</translation>
    </message>
    <message>
        <source>name</source>
        <translation>பெயர்</translation>
    </message>
    <message>
        <source>Path already exists, and is not a directory.</source>
        <translation>பாதை ஏற்கனவே உள்ளது, மற்றும் ஒரு அடைவு இல்லை.</translation>
    </message>
    <message>
        <source>Cannot create data directory here.</source>
        <translation>இங்கே தரவு அடைவு உருவாக்க முடியாது.</translation>
    </message>
</context>
<context>
    <name>HelpMessageDialog</name>
    <message>
        <source>version</source>
        <translation>பதிப்பு</translation>
    </message>
    <message>
        <source>Command-line options</source>
        <translation>கட்டளை வரி விருப்பங்கள்</translation>
    </message>
</context>
<context>
    <name>Intro</name>
    <message>
        <source>Welcome</source>
        <translation>நல்வரவு</translation>
    </message>
    <message>
        <source>If you have chosen to limit block chain storage (pruning), the historical data must still be downloaded and processed, but will be deleted afterward to keep your disk usage low.</source>
        <translation>தடுப்பு சங்கிலி சேமிப்பகத்தை (கத்தரித்து) கட்டுப்படுத்த நீங்கள் தேர்ந்தெடுக்கப்பட்டிருந்தால், வரலாற்றுத் தரவுகள் இன்னும் பதிவிறக்கம் செய்யப்பட்டு, செயல்படுத்தப்பட வேண்டும், ஆனால் உங்கள் வட்டுப் பயன்பாட்டை குறைவாக வைத்திருப்பதற்குப் பிறகு நீக்கப்படும்.</translation>
    </message>
    <message>
        <source>Use the default data directory</source>
        <translation>இயல்புநிலை தரவு கோப்பகத்தைப் பயன்படுத்தவும்</translation>
    </message>
    <message>
        <source>Use a custom data directory:</source>
        <translation>தனிப்பயன் தரவு கோப்பகத்தைப் பயன்படுத்தவும்:</translation>
    </message>
    <message>
        <source>Bitcoin</source>
        <translation>Bitcoin</translation>
    </message>
    <message>
        <source>The wallet will also be stored in this directory.</source>
        <translation>பணத்தாள் இந்த அடைவில் சேமிக்கப்படும்.</translation>
    </message>
    <message>
        <source>Error</source>
        <translation>தவறு</translation>
    </message>
    </context>
<context>
    <name>ModalOverlay</name>
    <message>
        <source>Form</source>
        <translation>படிவம்</translation>
    </message>
    <message>
        <source>Recent transactions may not yet be visible, and therefore your wallet's balance might be incorrect. This information will be correct once your wallet has finished synchronizing with the bitcoin network, as detailed below.</source>
        <translation>சமீபத்திய பரிவர்த்தனைகள் இன்னும் காணப்படாமல் இருக்கலாம், எனவே உங்கள் பணப்பையின் சமநிலை தவறாக இருக்கலாம். கீழே விவரிக்கப்பட்டுள்ளபடி, உங்கள் பணப்பை பிட்ஃபோனை நெட்வொர்க்குடன் ஒத்திசைக்க முடிந்ததும் இந்த தகவல் சரியாக இருக்கும்.</translation>
    </message>
    <message>
        <source>Attempting to spend bitcoins that are affected by not-yet-displayed transactions will not be accepted by the network.</source>
        <translation>இதுவரை காட்டப்படாத பரிவர்த்தனைகளால் பாதிக்கப்படும் பிட்னிக்களை செலவிடுவதற்கு முயற்சி பிணையத்தால் ஏற்கப்படாது.</translation>
    </message>
    <message>
        <source>Number of blocks left</source>
        <translation>மீதமுள்ள தொகுதிகள் உள்ளன</translation>
    </message>
    <message>
        <source>Unknown...</source>
        <translation>தெரியாதது ...</translation>
    </message>
    <message>
        <source>Last block time</source>
        <translation>கடைசி தடுப்பு நேரம்</translation>
    </message>
    <message>
        <source>Progress</source>
        <translation>முன்னேற்றம்</translation>
    </message>
    <message>
        <source>Progress increase per hour</source>
        <translation>மணி நேரத்திற்கு முன்னேற்றம் அதிகரிப்பு</translation>
    </message>
    <message>
        <source>calculating...</source>
        <translation>கணக்கிடுகிறது ...</translation>
    </message>
    <message>
        <source>Estimated time left until synced</source>
        <translation>ஒத்திசைக்கப்படும் வரை மதிப்பிடப்பட்ட நேரங்கள் உள்ளன</translation>
    </message>
    <message>
        <source>Hide</source>
        <translation>மறை</translation>
    </message>
    </context>
<context>
    <name>OpenURIDialog</name>
    <message>
        <source>Open URI</source>
        <translation>URI-ஐ திற</translation>
    </message>
    <message>
        <source>Open payment request from URI or file</source>
        <translation>URI அல்லது கோப்பிலிருந்து பணம் செலுத்துவதற்கான கோரிக்கையைத் திறக்கவும்</translation>
    </message>
    <message>
        <source>URI:</source>
        <translation>URI:</translation>
    </message>
    <message>
        <source>Select payment request file</source>
        <translation>பணம் கோரிக்கை கோப்பைத் தேர்ந்தெடுக்கவும்</translation>
    </message>
    <message>
        <source>Select payment request file to open</source>
        <translation>திறக்க கட்டணம் கோரிக்கை கோப்பைத் தேர்ந்தெடுக்கவும்</translation>
    </message>
</context>
<context>
    <name>OptionsDialog</name>
    <message>
        <source>Options</source>
        <translation>விருப்பத்தேர்வு</translation>
    </message>
    <message>
        <source>&amp;Main</source>
        <translation>&amp;தலைமை</translation>
    </message>
    <message>
        <source>Size of &amp;database cache</source>
        <translation>&amp; தரவுத்தள தேக்ககத்தின் அளவு</translation>
    </message>
    <message>
        <source>Number of script &amp;verification threads</source>
        <translation>ஸ்கிரிப்ட் &amp; சரிபார்ப்பு நூல்கள் எண்ணிக்கை</translation>
    </message>
    <message>
        <source>IP address of the proxy (e.g. IPv4: 127.0.0.1 / IPv6: ::1)</source>
        <translation>ப்ராக்ஸியின் IP முகவரி (எ.கா. IPv4: 127.0.0.1 / IPv6: :: 1)</translation>
    </message>
    <message>
        <source>Shows if the supplied default SOCKS5 proxy is used to reach peers via this network type.</source>
        <translation>வழங்கப்பட்ட முன்னிருப்பு SOCKS5 ப்ராக்ஸி இந்த நெட்வொர்க் வகையின் மூலம் சகலருக்கும் சென்றால் பயன்படுத்தப்படுகிறது.</translation>
    </message>
    <message>
        <source>Use separate SOCKS&amp;5 proxy to reach peers via Tor hidden services:</source>
        <translation>Tor மறைக்கப்பட்ட சேவைகளை வழியாக சகலரையும் அணுக தனித்த SOCKS &amp; 5 ப்ராக்ஸி பயன்படுத்தவும்</translation>
    </message>
    <message>
        <source>Hide the icon from the system tray.</source>
        <translation>கணினி தட்டில் இருந்து ஐகானை மறைக்கவும்.</translation>
    </message>
    <message>
        <source>&amp;Hide tray icon</source>
        <translation>தட்டில் ஐகானை மறை</translation>
    </message>
    <message>
        <source>Minimize instead of exit the application when the window is closed. When this option is enabled, the application will be closed only after selecting Exit in the menu.</source>
        <translation>சாளரத்தை மூடும்போது பயன்பாட்டை வெளியேற்றுவதற்குப் பதிலாக சிறிதாக்கவும். இந்த விருப்பம் இயக்கப்பட்டால், மெனுவில் வெளியேறு தேர்வு செய்த பின் மட்டுமே பயன்பாடு மூடப்படும்.</translation>
    </message>
    <message>
        <source>Open Configuration File</source>
        <translation>கட்டமைப்பு கோப்பை திற</translation>
    </message>
    <message>
        <source>Reset all client options to default.</source>
        <translation>அனைத்து வாடிக்கையாளர் விருப்பங்களையும் இயல்புநிலைக்கு மீட்டமைக்கவும்.</translation>
    </message>
    <message>
        <source>&amp;Reset Options</source>
        <translation>&amp; மீட்டமை விருப்பங்கள்</translation>
    </message>
    <message>
        <source>&amp;Network</source>
        <translation>&amp;பிணையம்</translation>
    </message>
    <message>
        <source>Disables some advanced features but all blocks will still be fully validated. Reverting this setting requires re-downloading the entire blockchain. Actual disk usage may be somewhat higher.</source>
        <translation>சில மேம்பட்ட அம்சங்களை முடக்குகிறது ஆனால் அனைத்து தொகுதிகள் இன்னும் முழுமையாக சரிபார்க்கப்படும். இந்த அமைப்பை மறுபரிசீலனை செய்வது முழுமையான blockchain ஐ மீண்டும் பதிவிறக்க வேண்டும். உண்மையான வட்டு பயன்பாடு ஓரளவு அதிகமாக இருக்கலாம்.</translation>
    </message>
    <message>
        <source>Prune &amp;block storage to</source>
        <translation>பிரவுன் &amp; தடுப்பு சேமிப்பு</translation>
    </message>
    <message>
        <source>GB</source>
        <translation>ஜிபி</translation>
    </message>
    <message>
        <source>Reverting this setting requires re-downloading the entire blockchain.</source>
        <translation>இந்த அமைப்பை மறுபரிசீலனை செய்வது முழுமையான blockchain ஐ மீண்டும் பதிவிறக்க வேண்டும்.</translation>
    </message>
    <message>
        <source>MiB</source>
        <translation>மெபி.பை.</translation>
    </message>
    <message>
        <source>(0 = auto, &lt;0 = leave that many cores free)</source>
        <translation>(0 = தானாக, &lt;0 = பல கருக்கள் விடுபடுகின்றன)</translation>
    </message>
    <message>
        <source>W&amp;allet</source>
        <translation>&amp;பணப்பை</translation>
    </message>
    <message>
        <source>Expert</source>
        <translation>வல்லுநர்</translation>
    </message>
    <message>
        <source>Enable coin &amp;control features</source>
        <translation>நாணயம் மற்றும் கட்டுப்பாட்டு அம்சங்களை இயக்கவும்</translation>
    </message>
    <message>
        <source>If you disable the spending of unconfirmed change, the change from a transaction cannot be used until that transaction has at least one confirmation. This also affects how your balance is computed.</source>
        <translation>உறுதிப்படுத்தப்படாத மாற்றத்தின் செலவினத்தை நீங்கள் முடக்கினால், பரிவர்த்தனையில் குறைந்தது ஒரு உறுதிப்படுத்தல் வரை பரிமாற்றத்திலிருந்து வரும் மாற்றம் பயன்படுத்தப்படாது. இது உங்கள் இருப்பு எவ்வாறு கணக்கிடப்படுகிறது என்பதைப் பாதிக்கிறது.</translation>
    </message>
    <message>
        <source>&amp;Spend unconfirmed change</source>
        <translation>&amp; உறுதிப்படுத்தப்படாத மாற்றத்தை செலவழிக்கவும்</translation>
    </message>
    <message>
        <source>Automatically open the Bitcoin client port on the router. This only works when your router supports UPnP and it is enabled.</source>
        <translation>ரூட்டரில் Bitcoin கிளையன்ட் போர்ட் தானாக திறக்க. இது உங்கள் திசைவி UPnP ஐ ஆதரிக்கும் போது மட்டுமே இயங்குகிறது.</translation>
    </message>
    <message>
        <source>Map port using &amp;UPnP</source>
        <translation>&amp; UPnP ஐப் பயன்படுத்தி வரைபடம் துறைமுகம்</translation>
    </message>
    <message>
        <source>Accept connections from outside.</source>
        <translation>வெளியே இருந்து இணைப்புகளை ஏற்கவும்.</translation>
    </message>
    <message>
        <source>Allow incomin&amp;g connections</source>
        <translation>Incomin &amp; g இணைப்புகளை அனுமதிக்கவும்</translation>
    </message>
    <message>
        <source>Connect to the Bitcoin network through a SOCKS5 proxy.</source>
        <translation>Bitcoin பிணையத்துடன் SOCKS5 ப்ராக்ஸி மூலம் இணைக்கவும்.</translation>
    </message>
    <message>
        <source>&amp;Connect through SOCKS5 proxy (default proxy):</source>
        <translation>&amp; SOCKS5 ப்ராக்ஸி மூலம் இணைக்கவும் (இயல்புநிலை ப்ராக்ஸி):</translation>
    </message>
    <message>
        <source>Proxy &amp;IP:</source>
        <translation>ப்ராக்சி ஐ பி:</translation>
    </message>
    <message>
        <source>&amp;Port:</source>
        <translation>&amp; போர்ட்:</translation>
    </message>
    <message>
        <source>Port of the proxy (e.g. 9050)</source>
        <translation>ப்ராக்ஸியின் போர்ட் (எ.கா 9050)</translation>
    </message>
    <message>
        <source>Used for reaching peers via:</source>
        <translation>சகாக்கள் வழியாக வருவதற்குப் பயன்படுத்தப்பட்டது:</translation>
    </message>
    <message>
        <source>IPv4</source>
        <translation>IPv4</translation>
    </message>
    <message>
        <source>IPv6</source>
        <translation>IPv6</translation>
    </message>
    <message>
        <source>Tor</source>
        <translation>Tor</translation>
    </message>
    <message>
        <source>Connect to the Bitcoin network through a separate SOCKS5 proxy for Tor hidden services.</source>
        <translation>டார் மறைக்கப்பட்ட சேவைகளை தனித்த SOCKS5 ப்ராக்ஸி மூலம் பிட்கோடு நெட்வொர்க்குடன் இணைக்கவும்.</translation>
    </message>
    <message>
        <source>&amp;Window</source>
        <translation>&amp;சாளரம்</translation>
    </message>
    <message>
        <source>Show only a tray icon after minimizing the window.</source>
        <translation>சாளரத்தை குறைப்பதன் பின்னர் ஒரு தட்டு ஐகானை மட்டும் காண்பி.</translation>
    </message>
    <message>
        <source>&amp;Minimize to the tray instead of the taskbar</source>
        <translation>&amp; Taskbar க்கு பதிலாக தட்டில் குறைக்கவும்</translation>
    </message>
    <message>
        <source>M&amp;inimize on close</source>
        <translation>எம் &amp; நெருக்கமாக உள்ளமை</translation>
    </message>
    <message>
        <source>&amp;Display</source>
        <translation>&amp;காட்டு</translation>
    </message>
    <message>
        <source>User Interface &amp;language:</source>
        <translation>பயனர் இடைமுகம் &amp; மொழி:</translation>
    </message>
    <message>
        <source>&amp;Unit to show amounts in:</source>
        <translation>&amp; அளவு:</translation>
    </message>
    <message>
        <source>Choose the default subdivision unit to show in the interface and when sending coins.</source>
        <translation>இடைமுகத்தில் காண்பிக்க மற்றும் நாணயங்களை அனுப்புகையில் இயல்புநிலை துணைப்பிரிவு யூனிட்டை தேர்வு செய்யவும்.</translation>
    </message>
    <message>
        <source>Whether to show coin control features or not.</source>
        <translation>நாணயக் கட்டுப்பாட்டு அம்சங்களைக் காட்டலாமா அல்லது இல்லையா.</translation>
    </message>
    <message>
        <source>&amp;Third party transaction URLs</source>
        <translation>&amp; மூன்றாம் தரப்பு பரிவர்த்தனை URL கள்</translation>
    </message>
    <message>
        <source>Options set in this dialog are overridden by the command line or in the configuration file:</source>
        <translation>இந்த உரையாடலில் அமைக்கப்பட்டுள்ள விருப்பங்கள் கட்டளை வரியில் அல்லது கட்டமைப்பு கோப்பில் மீளமைக்கப்படும்:</translation>
    </message>
    <message>
        <source>&amp;OK</source>
        <translation>&amp;சரி</translation>
    </message>
    <message>
        <source>&amp;Cancel</source>
        <translation>&amp;ரத்து</translation>
    </message>
    <message>
        <source>default</source>
        <translation>இயல்புநிலை</translation>
    </message>
    <message>
        <source>none</source>
        <translation>none</translation>
    </message>
    <message>
        <source>Confirm options reset</source>
        <translation>விருப்பங்களை மீட்டமைக்கவும்</translation>
    </message>
    <message>
        <source>Client restart required to activate changes.</source>
        <translation>மாற்றங்களைச் செயல்படுத்த கிளையன் மறுதொடக்கம் தேவை.</translation>
    </message>
    <message>
        <source>Client will be shut down. Do you want to proceed?</source>
        <translation>கிளையண்ட் மூடப்படும். நீங்கள் தொடர விரும்புகிறீர்களா?</translation>
    </message>
    <message>
        <source>Configuration options</source>
        <translation>கட்டமைப்பு விருப்பங்கள்</translation>
    </message>
    <message>
        <source>The configuration file is used to specify advanced user options which override GUI settings. Additionally, any command-line options will override this configuration file.</source>
        <translation>GUI அமைப்புகளை மேலெழுதக்கூடிய மேம்பட்ட பயனர் விருப்பங்களைக் குறிப்பிட கட்டமைப்பு கோப்பு பயன்படுத்தப்படுகிறது. கூடுதலாக, எந்த கட்டளை வரி விருப்பங்கள் இந்த கட்டமைப்பு கோப்பு புறக்கணிக்க வேண்டும்.</translation>
    </message>
    <message>
        <source>Error</source>
        <translation>தவறு</translation>
    </message>
    <message>
        <source>The configuration file could not be opened.</source>
        <translation>கட்டமைப்பு கோப்பை திறக்க முடியவில்லை.</translation>
    </message>
    <message>
        <source>This change would require a client restart.</source>
        <translation>இந்த மாற்றம் கிளையன் மறுதொடக்கம் தேவைப்படும்.</translation>
    </message>
    <message>
        <source>The supplied proxy address is invalid.</source>
        <translation>வழங்கப்பட்ட ப்ராக்ஸி முகவரி தவறானது.</translation>
    </message>
</context>
<context>
    <name>OverviewPage</name>
    <message>
        <source>Form</source>
        <translation>படிவம்</translation>
    </message>
    <message>
        <source>The displayed information may be out of date. Your wallet automatically synchronizes with the Bitcoin network after a connection is established, but this process has not completed yet.</source>
        <translation>காட்டப்படும் தகவல் காலாவதியானதாக இருக்கலாம். ஒரு இணைப்பு நிறுவப்பட்ட பிறகு, உங்கள் பணப்பை தானாக பிட்கோடு நெட்வொர்க்குடன் ஒத்திசைக்கிறது, ஆனால் இந்த செயல்முறை இன்னும் முடிவடையவில்லை.</translation>
    </message>
    <message>
        <source>Watch-only:</source>
        <translation>பார்க்க மட்டுமே:</translation>
    </message>
    <message>
        <source>Available:</source>
        <translation>கிடைக்ககூடிய:</translation>
    </message>
    <message>
        <source>Your current spendable balance</source>
        <translation>உங்கள் தற்போதைய செலவிடத்தக்க இருப்பு</translation>
    </message>
    <message>
        <source>Pending:</source>
        <translation>நிலுவையில்:</translation>
    </message>
    <message>
        <source>Total of transactions that have yet to be confirmed, and do not yet count toward the spendable balance</source>
        <translation>இன்னும் உறுதிப்படுத்தப்பட வேண்டிய பரிவர்த்தனைகளின் மொத்த அளவு, இன்னும் செலவழித்த சமநிலையை நோக்கி கணக்கிடவில்லை</translation>
    </message>
    <message>
        <source>Immature:</source>
        <translation>முதிராத:</translation>
    </message>
    <message>
        <source>Mined balance that has not yet matured</source>
        <translation>இன்னும் முதிர்ச்சியடைந்த மின்கல சமநிலை</translation>
    </message>
    <message>
        <source>Balances</source>
        <translation>மீதி</translation>
    </message>
    <message>
        <source>Total:</source>
        <translation>மொத்தம்:</translation>
    </message>
    <message>
        <source>Your current total balance</source>
        <translation>உங்கள் தற்போதைய மொத்தச் சமநிலை</translation>
    </message>
    <message>
        <source>Your current balance in watch-only addresses</source>
        <translation>வாட்ச் மட்டும் முகவரிகள் உள்ள உங்கள் தற்போதைய இருப்பு</translation>
    </message>
    <message>
        <source>Spendable:</source>
        <translation>Spendable:</translation>
    </message>
    <message>
        <source>Recent transactions</source>
        <translation>சமீபத்திய பரிவர்த்தனைகள்</translation>
    </message>
    <message>
        <source>Unconfirmed transactions to watch-only addresses</source>
        <translation>உறுதிப்படுத்தப்படாத பரிவர்த்தனைகள் மட்டுமே பார்க்கும் முகவரிகள்</translation>
    </message>
    <message>
        <source>Mined balance in watch-only addresses that has not yet matured</source>
        <translation>இன்னும் முதிர்ச்சியடையாமல் இருக்கும் கண்காணிப்பு மட்டும் முகவரிகளில் மின்தடப்பு சமநிலை</translation>
    </message>
    <message>
        <source>Current total balance in watch-only addresses</source>
        <translation>தற்போதைய மொத்த சமநிலை வாட்ச் மட்டும் முகவரிகள்</translation>
    </message>
</context>
<context>
    <name>PaymentServer</name>
    <message>
        <source>Payment request error</source>
        <translation>கட்டணம் கோரிக்கை பிழை</translation>
    </message>
    <message>
        <source>Cannot start bitcoin: click-to-pay handler</source>
        <translation>Bitcoin தொடங்க முடியாது: கிளிக் க்கு ஊதியம் கையாளுதல்</translation>
    </message>
    <message>
        <source>URI handling</source>
        <translation>URI கையாளுதல்</translation>
    </message>
    <message>
        <source>'bitcoin://' is not a valid URI. Use 'bitcoin:' instead.</source>
        <translation>'bitcoin: //' சரியான URI அல்ல. அதற்கு பதிலாக 'பிட்கின்:' பயன்படுத்தவும்.</translation>
    </message>
    <message>
        <source>You are using a BIP70 URL which will be unsupported in the future.</source>
        <translation>நீங்கள் எதிர்காலத்தில் ஆதரிக்கப்படாத BIP70 URL ஐப் பயன்படுத்துகிறீர்கள்.</translation>
    </message>
    <message>
        <source>Cannot process payment request because BIP70 support was not compiled in.</source>
        <translation>கட்டண கோரிக்கையை செயல்படுத்த முடியவில்லை, ஏனெனில் BIP70 ஆதரவு தொகுக்கப்படவில்லை.</translation>
    </message>
    <message>
        <source>URI cannot be parsed! This can be caused by an invalid Bitcoin address or malformed URI parameters.</source>
        <translation>URI அலச முடியாது! தவறான பிட்கின் முகவரி அல்லது தவறான URI அளவுருக்கள் காரணமாக இது ஏற்படலாம்.</translation>
    </message>
    <message>
        <source>Payment request file handling</source>
        <translation>பணம் கோரிக்கை கோப்பு கையாளுதல்</translation>
    </message>
    <message>
        <source>Payment request file cannot be read! This can be caused by an invalid payment request file.</source>
        <translation>கட்டண கோரிக்கை கோப்பு படிக்க முடியாது! இது தவறான கட்டண கோரிக்கை கோப்பால் ஏற்படலாம்.</translation>
    </message>
    <message>
        <source>Payment request rejected</source>
        <translation>கட்டணம் கோரிக்கை நிராகரிக்கப்பட்டது</translation>
    </message>
    <message>
        <source>Payment request network doesn't match client network.</source>
        <translation>வாடிக்கையாளர் நெட்வொர்க்குடன் கட்டண கோரிக்கை பிணையம் பொருந்தவில்லை.</translation>
    </message>
    <message>
        <source>Payment request expired.</source>
        <translation>கட்டணம் கோரிக்கை காலாவதியானது.</translation>
    </message>
    <message>
        <source>Payment request is not initialized.</source>
        <translation>கட்டணம் கோரிக்கை ஆரம்பிக்கப்படவில்லை.</translation>
    </message>
    <message>
        <source>Unverified payment requests to custom payment scripts are unsupported.</source>
        <translation>தனிப்பயன் கட்டண ஸ்கிரிப்டுகளுக்கான சரிபார்க்கப்படாத கட்டண கோரிக்கைகள் ஆதரிக்கப்படவில்லை.</translation>
    </message>
    <message>
        <source>Invalid payment request.</source>
        <translation>தவறான கட்டண கோரிக்கை.</translation>
    </message>
    <message>
        <source>Payment request cannot be parsed!</source>
        <translation>கட்டண கோரிக்கையை பாகுபடுத்த முடியாது!</translation>
    </message>
    <message>
        <source>Network request error</source>
        <translation>நெட்வொர்க் கோரிக்கை பிழை</translation>
    </message>
    <message>
        <source>Payment acknowledged</source>
        <translation>கட்டணம் ஒப்புக் கொண்டது</translation>
    </message>
</context>
<context>
    <name>PeerTableModel</name>
    <message>
        <source>User Agent</source>
        <translation>பயனர் முகவர்</translation>
    </message>
    <message>
        <source>Node/Service</source>
        <translation>கணு / சேவை</translation>
    </message>
    <message>
        <source>NodeId</source>
        <translation>NodeId</translation>
    </message>
    <message>
        <source>Ping</source>
        <translation>பிங்</translation>
    </message>
    <message>
        <source>Sent</source>
        <translation>அனுப்பிய</translation>
    </message>
    <message>
        <source>Received</source>
        <translation>பெறப்பட்டது</translation>
    </message>
</context>
<context>
    <name>QObject</name>
    <message>
        <source>Amount</source>
        <translation>விலை</translation>
    </message>
    <message>
        <source>%1 d</source>
        <translation>%1 d</translation>
    </message>
    <message>
        <source>%1 h</source>
        <translation>%1 h</translation>
    </message>
    <message>
        <source>%1 m</source>
        <translation>%1 m</translation>
    </message>
    <message>
        <source>%1 s</source>
        <translation>%1 s</translation>
    </message>
    <message>
        <source>None</source>
        <translation>யாரும்</translation>
    </message>
    <message>
        <source>N/A</source>
        <translation>N/A</translation>
    </message>
    <message>
        <source>%1 ms</source>
        <translation>%1 ms</translation>
    </message>
    <message>
        <source>%1 and %2</source>
        <translation>%1 மற்றும் %2</translation>
    </message>
    <message>
        <source>%1 B</source>
        <translation>%1 B</translation>
    </message>
    <message>
        <source>%1 KB</source>
        <translation>%1 KB</translation>
    </message>
    <message>
        <source>%1 MB</source>
        <translation>%1 MB</translation>
    </message>
    <message>
        <source>%1 GB</source>
        <translation>%1 GB</translation>
    </message>
    <message>
        <source>unknown</source>
        <translation>தெரியாத</translation>
    </message>
</context>
<context>
    <name>QObject::QObject</name>
    </context>
<context>
    <name>QRImageWidget</name>
    <message>
        <source>&amp;Save Image...</source>
        <translation>&amp; படத்தை சேமி ...</translation>
    </message>
    <message>
        <source>&amp;Copy Image</source>
        <translation>&amp;படத்தை நகலெடு</translation>
    </message>
    <message>
        <source>Save QR Code</source>
        <translation>QR குறியீடு சேமிக்கவும்</translation>
    </message>
    <message>
        <source>PNG Image (*.png)</source>
        <translation>PNG படம் (* .png)</translation>
    </message>
</context>
<context>
    <name>RPCConsole</name>
    <message>
        <source>N/A</source>
        <translation>N/A</translation>
    </message>
    <message>
        <source>Client version</source>
        <translation>வாடிக்கையாளர் பதிப்பு</translation>
    </message>
    <message>
        <source>&amp;Information</source>
        <translation>&amp;தகவல்</translation>
    </message>
    <message>
        <source>Debug window</source>
        <translation>பிழைத்திருத்த சாளரம்</translation>
    </message>
    <message>
        <source>General</source>
        <translation>பொது</translation>
    </message>
    <message>
        <source>Using BerkeleyDB version</source>
        <translation>BerkeleyDB பதிப்பைப் பயன்படுத்துதல்</translation>
    </message>
    <message>
        <source>Datadir</source>
        <translation>Datadir</translation>
    </message>
    <message>
        <source>Blocksdir</source>
        <translation>Blocksdir</translation>
    </message>
    <message>
        <source>Startup time</source>
        <translation>தொடக்க நேரம்</translation>
    </message>
    <message>
        <source>Network</source>
        <translation>பிணையம்</translation>
    </message>
    <message>
        <source>Name</source>
        <translation>பெயர்</translation>
    </message>
    <message>
        <source>Number of connections</source>
        <translation>இணைப்புகள் எண்ணிக்கை</translation>
    </message>
    <message>
        <source>Block chain</source>
        <translation>தடுப்பு சங்கிலி</translation>
    </message>
    <message>
        <source>Current number of blocks</source>
        <translation>தொகுதிகள் தற்போதைய எண்</translation>
    </message>
    <message>
        <source>Memory Pool</source>
        <translation>நினைவக குளம்</translation>
    </message>
    <message>
        <source>Current number of transactions</source>
        <translation>பரிவர்த்தனைகளின் தற்போதைய எண்</translation>
    </message>
    <message>
        <source>Memory usage</source>
        <translation>நினைவக பயன்பாடு</translation>
    </message>
    <message>
        <source>Wallet: </source>
        <translation>கைப்பை:</translation>
    </message>
    <message>
        <source>(none)</source>
        <translation>(ஏதுமில்லை)</translation>
    </message>
    <message>
        <source>&amp;Reset</source>
        <translation>&amp; மீட்டமை</translation>
    </message>
    <message>
        <source>Received</source>
        <translation>பெறப்பட்டது</translation>
    </message>
    <message>
        <source>Sent</source>
        <translation>அனுப்பிய</translation>
    </message>
    <message>
        <source>&amp;Peers</source>
        <translation>&amp;சக</translation>
    </message>
    <message>
        <source>Banned peers</source>
        <translation>தடைசெய்யப்பட்டவர்கள்</translation>
    </message>
    <message>
        <source>Select a peer to view detailed information.</source>
        <translation>விரிவான தகவலைப் பார்வையிட ஒரு சகவரைத் தேர்ந்தெடுக்கவும்.</translation>
    </message>
    <message>
        <source>Whitelisted</source>
        <translation>அனுமதிக்கப்பட்டவை</translation>
    </message>
    <message>
        <source>Direction</source>
        <translation>திசை</translation>
    </message>
    <message>
        <source>Version</source>
        <translation>பதிப்பு</translation>
    </message>
    <message>
        <source>Starting Block</source>
        <translation>பிளாக் தொடங்குகிறது</translation>
    </message>
    <message>
        <source>Synced Headers</source>
        <translation>ஒத்திசைக்கப்பட்ட தலைப்புகள்</translation>
    </message>
    <message>
        <source>Synced Blocks</source>
        <translation>ஒத்திசைக்கப்பட்ட பிளாக்ஸ்</translation>
    </message>
    <message>
        <source>User Agent</source>
        <translation>பயனர் முகவர்</translation>
    </message>
    <message>
        <source>Decrease font size</source>
        <translation>எழுத்துரு அளவைக் குறைக்கவும்</translation>
    </message>
    <message>
        <source>Increase font size</source>
        <translation>எழுத்துரு அளவை அதிகரிக்கவும்</translation>
    </message>
    <message>
        <source>Services</source>
        <translation>சேவைகள்</translation>
    </message>
    <message>
        <source>Ban Score</source>
        <translation>பான் ஸ்கோர்</translation>
    </message>
    <message>
        <source>Connection Time</source>
        <translation>இணைப்பு நேரம்</translation>
    </message>
    <message>
        <source>Last Send</source>
        <translation>கடைசி அனுப்பவும்</translation>
    </message>
    <message>
        <source>Last Receive</source>
        <translation>கடைசியாக பெறவும்</translation>
    </message>
    <message>
        <source>Ping Time</source>
        <translation>பிங் நேரம்</translation>
    </message>
    <message>
        <source>The duration of a currently outstanding ping.</source>
        <translation>தற்போது நிலுவையில் இருக்கும் பிங் கால.</translation>
    </message>
    <message>
        <source>Ping Wait</source>
        <translation>பிங் காத்திருக்கவும்</translation>
    </message>
    <message>
        <source>Min Ping</source>
        <translation>குறைந்த பிங்</translation>
    </message>
    <message>
        <source>Time Offset</source>
        <translation>நேரம் ஆஃப்செட்</translation>
    </message>
    <message>
        <source>Last block time</source>
        <translation>கடைசி தடுப்பு நேரம்</translation>
    </message>
    <message>
        <source>&amp;Open</source>
        <translation>&amp;திற</translation>
    </message>
    <message>
        <source>&amp;Console</source>
        <translation>&amp;பணியகம்</translation>
    </message>
    <message>
        <source>&amp;Network Traffic</source>
        <translation>&amp; நெட்வொர்க் ட்ராஃபிக்</translation>
    </message>
    <message>
        <source>Totals</source>
        <translation>மொத்தம்</translation>
    </message>
    <message>
        <source>In:</source>
        <translation>உள்ளே:</translation>
    </message>
    <message>
        <source>Out:</source>
        <translation>வெளியே:</translation>
    </message>
    <message>
        <source>Debug log file</source>
        <translation>பதிவுப் பதிவுக் கோப்பு</translation>
    </message>
    <message>
        <source>Clear console</source>
        <translation>பணியகத்தை அழிக்கவும்</translation>
    </message>
    <message>
        <source>1 &amp;hour</source>
        <translation>1 &amp;மணி</translation>
    </message>
    <message>
        <source>1 &amp;day</source>
        <translation>1 &amp;நாள்</translation>
    </message>
    <message>
        <source>1 &amp;week</source>
        <translation>1 &amp;வாரம்</translation>
    </message>
    <message>
        <source>1 &amp;year</source>
        <translation>1 &amp;ஆண்டு</translation>
    </message>
    <message>
        <source>&amp;Disconnect</source>
        <translation>&amp; துண்டி</translation>
    </message>
    <message>
        <source>Ban for</source>
        <translation>தடை செய்</translation>
    </message>
    <message>
        <source>&amp;Unban</source>
        <translation>&amp; நீக்கு</translation>
    </message>
    <message>
        <source>WARNING: Scammers have been active, telling users to type commands here, stealing their wallet contents. Do not use this console without fully understanding the ramifications of a command.</source>
        <translation>எச்சரிக்கை: Scammers செயலில் இருந்தன, பயனர்களுக்கு இங்கே கட்டளைகளை தட்டச்சு செய்ய, தங்கள் பணப்பை உள்ளடக்கங்களை திருடி. கட்டளையின் கிளைகளை முழுமையாக புரிந்துகொள்ளாமல் இந்த பணியகத்தை பயன்படுத்த வேண்டாம்.</translation>
    </message>
    <message>
        <source>Network activity disabled</source>
        <translation>நெட்வொர்க் செயல்பாடு முடக்கப்பட்டது</translation>
    </message>
    <message>
        <source>Executing command without any wallet</source>
        <translation>எந்த பணமும் இல்லாமல் கட்டளையை நிறைவேற்றும்</translation>
    </message>
    <message>
        <source>via %1</source>
        <translation>via %1</translation>
    </message>
    <message>
        <source>never</source>
        <translation>ஒருபோதும்</translation>
    </message>
    <message>
        <source>Inbound</source>
        <translation>உள்வரும்</translation>
    </message>
    <message>
        <source>Outbound</source>
        <translation>வெளி செல்லும்</translation>
    </message>
    <message>
        <source>Yes</source>
        <translation>ஆம்</translation>
    </message>
    <message>
        <source>No</source>
        <translation>மறு</translation>
    </message>
    <message>
        <source>Unknown</source>
        <translation>அறியப்படாத</translation>
    </message>
</context>
<context>
    <name>ReceiveCoinsDialog</name>
    <message>
        <source>&amp;Amount:</source>
        <translation>&amp;தொகை:</translation>
    </message>
    <message>
        <source>&amp;Label:</source>
        <translation>&amp;சிட்டை:</translation>
    </message>
    <message>
        <source>&amp;Message:</source>
        <translation>&amp;செய்தி:</translation>
    </message>
    <message>
        <source>An optional message to attach to the payment request, which will be displayed when the request is opened. Note: The message will not be sent with the payment over the Bitcoin network.</source>
        <translation>கோரிக்கையை திறக்கும் போது காட்டப்படும் இது பணம் கோரிக்கை இணைக்க ஒரு விருப்ப செய்தி. குறிப்பு: Bitcoin நெட்வொர்க்கில் பணம் செலுத்தியவுடன் செய்தி அனுப்பப்படாது.</translation>
    </message>
    <message>
        <source>An optional label to associate with the new receiving address.</source>
        <translation>புதிய பெறுதல் முகவரியுடன் தொடர்பு கொள்ள ஒரு விருப்ப லேபிள்.</translation>
    </message>
    <message>
        <source>Use this form to request payments. All fields are &lt;b&gt;optional&lt;/b&gt;.</source>
        <translation>பணம் செலுத்த வேண்டுமெனில் இந்த படிவத்தைப் பயன்படுத்தவும். அனைத்து துறைகள் விருப்பமானவை.</translation>
    </message>
    <message>
        <source>An optional amount to request. Leave this empty or zero to not request a specific amount.</source>
        <translation>கோரிக்கைக்கு விருப்பமான தொகை. ஒரு குறிப்பிட்ட தொகையை கோர வேண்டாம் இந்த வெற்று அல்லது பூஜ்ஜியத்தை விடு.</translation>
    </message>
    <message>
        <source>Clear all fields of the form.</source>
        <translation>படிவத்தின் அனைத்து துறையையும் அழி.</translation>
    </message>
    <message>
        <source>Clear</source>
        <translation>நீக்கு</translation>
    </message>
    <message>
        <source>Native segwit addresses (aka Bech32 or BIP-173) reduce your transaction fees later on and offer better protection against typos, but old wallets don't support them. When unchecked, an address compatible with older wallets will be created instead.</source>
        <translation>நேட்டிவ் செக்யூரிட் முகவரிகள் (ach Bech32 அல்லது BIP-173) உங்கள் பரிவர்த்தனைக் கட்டணத்தை பின்னர் குறைக்க மற்றும் எழுத்துப்பிழைகள் எதிராக சிறந்த பாதுகாப்பு வழங்க, ஆனால் பழைய பணப்பைகள் அவர்களுக்கு ஆதரவு இல்லை. Unchecked போது, ​​பழைய பணப்பைகள் இணக்கமான ஒரு முகவரியை பதிலாக உருவாக்கப்படும்.</translation>
    </message>
    <message>
        <source>Generate native segwit (Bech32) address</source>
        <translation>சொந்த segwit (Bech32) முகவரியை உருவாக்குங்கள்</translation>
    </message>
    <message>
        <source>Requested payments history</source>
        <translation>பணம் செலுத்திய வரலாறு</translation>
    </message>
    <message>
        <source>&amp;Request payment</source>
        <translation>கட்டணம் மற்றும் கோரிக்கை கட்டணம்</translation>
    </message>
    <message>
        <source>Show the selected request (does the same as double clicking an entry)</source>
        <translation>தேர்ந்தெடுக்கப்பட்ட கோரிக்கையை காட்டு (இரட்டை இடுகையை இரட்டை கிளிக் செய்தால்)</translation>
    </message>
    <message>
        <source>Show</source>
        <translation>காண்பி</translation>
    </message>
    <message>
        <source>Remove the selected entries from the list</source>
        <translation>பட்டியலில் இருந்து தேர்ந்தெடுக்கப்பட்ட உள்ளீடுகளை நீக்கவும்</translation>
    </message>
    <message>
        <source>Remove</source>
        <translation>நீக்கு</translation>
    </message>
    <message>
        <source>Copy URI</source>
        <translation>URI ஐ நகலெடு</translation>
    </message>
    <message>
        <source>Copy label</source>
        <translation>லேபிளை நகலெடு</translation>
    </message>
    <message>
        <source>Copy message</source>
        <translation>செய்தியை நகலெடுக்கவும்</translation>
    </message>
    <message>
        <source>Copy amount</source>
        <translation>நகல் நகல்</translation>
    </message>
</context>
<context>
    <name>ReceiveRequestDialog</name>
    <message>
        <source>QR Code</source>
        <translation>QR குறியீடு</translation>
    </message>
    <message>
        <source>Copy &amp;URI</source>
        <translation>நகலை &amp;URI</translation>
    </message>
    <message>
        <source>Copy &amp;Address</source>
        <translation>நகலை விலாசம்</translation>
    </message>
    <message>
        <source>&amp;Save Image...</source>
        <translation>&amp;படத்தை சேமி...</translation>
    </message>
    <message>
        <source>Payment information</source>
        <translation>கொடுப்பனவு தகவல்</translation>
    </message>
    <message>
        <source>URI</source>
        <translation>URI</translation>
    </message>
    <message>
        <source>Address</source>
        <translation>முகவரி</translation>
    </message>
    <message>
        <source>Amount</source>
        <translation>தொகை</translation>
    </message>
    <message>
        <source>Label</source>
        <translation>லேபிள்</translation>
    </message>
    <message>
        <source>Message</source>
        <translation>செய்தி</translation>
    </message>
    <message>
        <source>Wallet</source>
        <translation>பணப்பை</translation>
    </message>
    <message>
        <source>Resulting URI too long, try to reduce the text for label / message.</source>
        <translation>யு.ஐ.ஐ. முடிவுக்கு நீண்ட காலம், லேபிள் / செய்திக்கு உரைகளை குறைக்க முயற்சிக்கவும்.</translation>
    </message>
    <message>
        <source>Error encoding URI into QR Code.</source>
        <translation>QR குறியீட்டில் யு.ஆர்.ஐ குறியாக்கப் பிழை.</translation>
    </message>
</context>
<context>
    <name>RecentRequestsTableModel</name>
    <message>
        <source>Date</source>
        <translation>தேதி</translation>
    </message>
    <message>
        <source>Label</source>
        <translation>லேபிள்</translation>
    </message>
    <message>
        <source>Message</source>
        <translation>செய்தி</translation>
    </message>
    <message>
        <source>(no label)</source>
        <translation>(லேபிள் இல்லை)</translation>
    </message>
    <message>
        <source>(no message)</source>
        <translation>(எந்த செய்தியும் இல்லை)</translation>
    </message>
    <message>
        <source>(no amount requested)</source>
        <translation>(தொகை கோரப்படவில்லை)</translation>
    </message>
    <message>
        <source>Requested</source>
        <translation>கோரப்பட்டது</translation>
    </message>
</context>
<context>
    <name>SendCoinsDialog</name>
    <message>
        <source>Send Coins</source>
        <translation>நாணயங்களை அனுப்பவும்</translation>
    </message>
    <message>
        <source>Coin Control Features</source>
        <translation>நாணயம் கட்டுப்பாடு அம்சங்கள்</translation>
    </message>
    <message>
        <source>Inputs...</source>
        <translation>உள்ளீடுகள் ...</translation>
    </message>
    <message>
        <source>automatically selected</source>
        <translation>தானாக தேர்ந்தெடுக்கப்பட்டது</translation>
    </message>
    <message>
        <source>Insufficient funds!</source>
        <translation>போதுமான பணம் இல்லை!</translation>
    </message>
    <message>
        <source>Quantity:</source>
        <translation>அளவு</translation>
    </message>
    <message>
        <source>Bytes:</source>
        <translation>பைட்டுகள்</translation>
    </message>
    <message>
        <source>Amount:</source>
        <translation>விலை</translation>
    </message>
    <message>
        <source>Fee:</source>
        <translation>கட்டணம்:</translation>
    </message>
    <message>
        <source>After Fee:</source>
        <translation>கட்டணத்திறகுப் பின்:</translation>
    </message>
    <message>
        <source>Change:</source>
        <translation>மாற்று:</translation>
    </message>
    <message>
        <source>If this is activated, but the change address is empty or invalid, change will be sent to a newly generated address.</source>
        <translation>இது செயல்படுத்தப்பட்டால், ஆனால் மாற்றம் முகவரி காலியாக உள்ளது அல்லது தவறானது, புதிதாக உருவாக்கப்பட்ட முகவரிக்கு மாற்றம் அனுப்பப்படும்.</translation>
    </message>
    <message>
        <source>Custom change address</source>
        <translation>விருப்ப மாற்று முகவரி</translation>
    </message>
    <message>
        <source>Transaction Fee:</source>
        <translation>பரிமாற்ற கட்டணம்:</translation>
    </message>
    <message>
        <source>Choose...</source>
        <translation>தேர்ந்தெடு...</translation>
    </message>
    <message>
        <source>Using the fallbackfee can result in sending a transaction that will take several hours or days (or never) to confirm. Consider choosing your fee manually or wait until you have validated the complete chain.</source>
        <translation>Fallbackfee பயன்படுத்தி ஒரு பரிவர்த்தனை அனுப்புவதன் மூலம் பல மணிநேரங்கள் அல்லது நாட்கள் (அல்லது ஒருபோதும்) உறுதிப்படுத்த முடியாது. உங்கள் கட்டணத்தை கைமுறையாக தேர்வு செய்யுங்கள் அல்லது முழு சங்கிலியை சரிபார்த்து வரும் வரை காத்திருக்கவும்.</translation>
    </message>
    <message>
        <source>Warning: Fee estimation is currently not possible.</source>
        <translation>எச்சரிக்கை: கட்டணம் மதிப்பீடு தற்போது சாத்தியமில்லை.</translation>
    </message>
    <message>
        <source>collapse fee-settings</source>
        <translation>கட்டண சரிவுகளை சரி செய்ய வேண்டும்</translation>
    </message>
    <message>
        <source>Specify a custom fee per kB (1,000 bytes) of the transaction's virtual size.

Note:  Since the fee is calculated on a per-byte basis, a fee of "100 satoshis per kB" for a transaction size of 500 bytes (half of 1 kB) would ultimately yield a fee of only 50 satoshis.</source>
        <translation>பரிமாற்றத்தின் மெய்நிகர் அளவுக்கு kB (1,000 பைட்டுகளுக்கு) ஒரு தனிபயன் கட்டணத்தை குறிப்பிடவும்.

குறிப்பு: கட்டணம் ஒவ்வொரு பைட் அடிப்படையில் கணக்கிடப்பட்டதால், 500 பைட்டுகள் (1 kB இன் பாதி) பரிவர்த்தனை அளவுக்கு "kB க்காக 100 satoshis" என்ற கட்டணம் இறுதியில் 50 சாத்தோஷிகளுக்கு கட்டணம் மட்டுமே கிடைக்கும்.</translation>
    </message>
    <message>
        <source>per kilobyte</source>
        <translation>ஒரு கிலோபைட்</translation>
    </message>
    <message>
        <source>Hide</source>
        <translation>மறை</translation>
    </message>
    <message>
        <source>Recommended:</source>
        <translation>பரிந்துரைக்கப்படுகிறது:</translation>
    </message>
    <message>
        <source>Custom:</source>
        <translation>விருப்ப:</translation>
    </message>
    <message>
        <source>(Smart fee not initialized yet. This usually takes a few blocks...)</source>
        <translation>(ஸ்மார்ட் கட்டணம் இன்னும் துவக்கப்படவில்லை இது பொதுவாக ஒரு சில தொகுதிகள் எடுக்கிறது ...)</translation>
    </message>
    <message>
        <source>Send to multiple recipients at once</source>
        <translation>ஒரே நேரத்தில் பல பெறுநர்களுக்கு அனுப்பவும்</translation>
    </message>
    <message>
        <source>Add &amp;Recipient</source>
        <translation>சேர் &amp; பெறுக</translation>
    </message>
    <message>
        <source>Clear all fields of the form.</source>
        <translation>படிவத்தின் அனைத்து துறையையும் அழி.</translation>
    </message>
    <message>
        <source>Dust:</source>
        <translation>டஸ்ட்</translation>
    </message>
    <message>
        <source>When there is less transaction volume than space in the blocks, miners as well as relaying nodes may enforce a minimum fee. Paying only this minimum fee is just fine, but be aware that this can result in a never confirming transaction once there is more demand for bitcoin transactions than the network can process.</source>
        <translation>தொகுதிகள் உள்ள இடத்தை விட குறைவான பரிவர்த்தனை அளவு இருக்கும் போது, ​​சுரங்க தொழிலாளர்கள் மற்றும் ரிலேடிங் முனைகள் குறைந்தபட்ச கட்டணத்தைச் செயல்படுத்தலாம். இந்த குறைந்தபட்ச கட்டணத்தை மட்டும் செலுத்துவது நன்றாக உள்ளது, ஆனால் நெட்வொர்க்கில் செயல்படுவதை விட bitcoin பரிவர்த்தனைகளுக்கு இன்னும் கோரிக்கை தேவைப்பட்டால் இது ஒருபோதும் உறுதிப்படுத்தாத பரிவர்த்தனைக்கு காரணமாக இருக்கலாம்.</translation>
    </message>
    <message>
        <source>A too low fee might result in a never confirming transaction (read the tooltip)</source>
        <translation>ஒரு மிக குறைந்த கட்டணம் ஒரு உறுதி பரிவர்த்தனை விளைவாக (உதவிக்குறிப்பு வாசிக்க)</translation>
    </message>
    <message>
        <source>Balance:</source>
        <translation>மீதி:</translation>
    </message>
    <message>
        <source>S&amp;end</source>
        <translation>&amp;அனுப்பு</translation>
    </message>
    <message>
        <source>Copy quantity</source>
        <translation>அளவு அளவு</translation>
    </message>
    <message>
        <source>Copy amount</source>
        <translation>நகல் நகல்</translation>
    </message>
    <message>
        <source>Copy fee</source>
        <translation>நகல் கட்டணம்</translation>
    </message>
    <message>
        <source>Copy after fee</source>
        <translation>நகல் கட்டணம்</translation>
    </message>
    <message>
        <source>Copy bytes</source>
        <translation>நகல் கட்டணம்</translation>
    </message>
    <message>
        <source>Copy dust</source>
        <translation>தூசி நகலெடுக்கவும்</translation>
    </message>
    <message>
        <source>Copy change</source>
        <translation>மாற்றத்தை நகலெடுக்கவும்</translation>
    </message>
    <message>
        <source>Payment request expired.</source>
        <translation>கட்டணம் கோரிக்கை காலாவதியானது.</translation>
    </message>
    <message>
        <source>(no label)</source>
        <translation>(லேபிள் இல்லை)</translation>
    </message>
</context>
<context>
    <name>SendCoinsEntry</name>
    <message>
        <source>A&amp;mount:</source>
        <translation>&amp;தொகை:</translation>
    </message>
    <message>
        <source>&amp;Label:</source>
        <translation>&amp;சிட்டை:</translation>
    </message>
    <message>
        <source>Alt+A</source>
        <translation>Alt+A</translation>
    </message>
    <message>
        <source>Alt+P</source>
        <translation>Alt+P</translation>
    </message>
    <message>
        <source>Message:</source>
        <translation>செய்தி:</translation>
    </message>
    </context>
<context>
    <name>SendConfirmationDialog</name>
    </context>
<context>
    <name>ShutdownWindow</name>
    </context>
<context>
    <name>SignVerifyMessageDialog</name>
    <message>
        <source>Alt+A</source>
        <translation>Alt+A</translation>
    </message>
    <message>
        <source>Alt+P</source>
        <translation>Alt+P</translation>
    </message>
    <message>
        <source>Signature</source>
        <translation>கையொப்பம்</translation>
    </message>
    </context>
<context>
    <name>SplashScreen</name>
    </context>
<context>
    <name>TrafficGraphWidget</name>
    <message>
        <source>KB/s</source>
        <translation>KB/s</translation>
    </message>
</context>
<context>
    <name>TransactionDesc</name>
    <message>
        <source>Date</source>
        <translation>தேதி</translation>
    </message>
    <message>
        <source>unknown</source>
        <translation>தெரியாத</translation>
    </message>
    <message>
        <source>Message</source>
        <translation>செய்தி</translation>
    </message>
    <message>
        <source>Amount</source>
        <translation>தொகை</translation>
    </message>
    </context>
<context>
    <name>TransactionDescDialog</name>
    </context>
<context>
    <name>TransactionTableModel</name>
    <message>
        <source>Date</source>
        <translation>தேதி</translation>
    </message>
    <message>
        <source>Label</source>
        <translation>லேபிள்</translation>
    </message>
    <message>
        <source>(no label)</source>
        <translation>(லேபிள் இல்லை)</translation>
    </message>
    </context>
<context>
    <name>TransactionView</name>
    <message>
        <source>Copy address</source>
        <translation>முகவரி முகவரியை நகலெடுக்கவும்</translation>
    </message>
    <message>
        <source>Copy label</source>
        <translation>லேபிளை நகலெடு</translation>
    </message>
    <message>
        <source>Copy amount</source>
        <translation>நகல் நகல்</translation>
    </message>
    <message>
        <source>Copy transaction ID</source>
        <translation>பரிவர்த்தனை ஐடியை நகலெடு</translation>
    </message>
    <message>
        <source>Comma separated file (*.csv)</source>
        <translation>கமா பிரிக்கப்பட்ட கோப்பு</translation>
    </message>
    <message>
        <source>Date</source>
        <translation>தேதி</translation>
    </message>
    <message>
        <source>Label</source>
        <translation>லேபிள்</translation>
    </message>
    <message>
        <source>Address</source>
        <translation>முகவரி</translation>
    </message>
    <message>
        <source>Exporting Failed</source>
        <translation>ஏற்றுமதி தோல்வியடைந்தது</translation>
    </message>
    </context>
<context>
    <name>UnitDisplayStatusBarControl</name>
    </context>
<context>
    <name>WalletFrame</name>
    </context>
<context>
    <name>WalletModel</name>
    <message>
        <source>Send Coins</source>
        <translation>நாணயங்களை அனுப்பவும்</translation>
    </message>
    </context>
<context>
    <name>WalletView</name>
    <message>
        <source>Export the data in the current tab to a file</source>
        <translation>தற்போதைய தாவலில் தரவை ஒரு கோப்பிற்கு ஏற்றுமதி செய்க</translation>
    </message>
    </context>
<context>
    <name>bitcoin-core</name>
    <message>
        <source>Particl Core</source>
        <translation>Particl மையம்</translation>
    </message>
    <message>
        <source>Information</source>
        <translation>தகவல்</translation>
    </message>
    <message>
        <source>Warning</source>
        <translation>எச்சரிக்கை</translation>
    </message>
    <message>
        <source>Error</source>
        <translation>தவறு</translation>
    </message>
</context>
</TS><|MERGE_RESOLUTION|>--- conflicted
+++ resolved
@@ -58,12 +58,12 @@
         <translation>முகவரிகள் பெறப்படுகின்றன</translation>
     </message>
     <message>
-        <source>These are your Bitcoin addresses for sending payments. Always check the amount and the receiving address before sending coins.</source>
+        <source>These are your Particl addresses for sending payments. Always check the amount and the receiving address before sending coins.</source>
         <translation>இவை பணம் அனுப்புவதற்கு உங்கள் பிட்கின் முகவரிகள். நாணயங்களை அனுப்புவதற்கு முன் எப்பொழுதும் தொகையும் பெறுதலையும் சரிபார்க்கவும்.</translation>
     </message>
     <message>
-        <source>These are your Bitcoin addresses for receiving payments. It is recommended to use a new receiving address for each transaction.</source>
-        <translation>இவை உங்கள் Bitcoin முகவரிகள் பணம் பெறுவதற்கு. ஒவ்வொரு பரிவர்த்தனைக்கும் புதிய பெறுதல் முகவரியைப் பயன்படுத்த பரிந்துரைக்கப்படுகிறது.</translation>
+        <source>These are your Particl addresses for receiving payments. It is recommended to use a new receiving address for each transaction.</source>
+        <translation>இவை உங்கள் Particl முகவரிகள் பணம் பெறுவதற்கு. ஒவ்வொரு பரிவர்த்தனைக்கும் புதிய பெறுதல் முகவரியைப் பயன்படுத்த பரிந்துரைக்கப்படுகிறது.</translation>
     </message>
     <message>
         <source>&amp;Copy Address</source>
@@ -164,7 +164,7 @@
         <translation>பணப்பை குறியாக்கத்தை உறுதிப்படுத்துக</translation>
     </message>
     <message>
-        <source>Warning: If you encrypt your wallet and lose your passphrase, you will &lt;b&gt;LOSE ALL OF YOUR BITCOINS&lt;/b&gt;!</source>
+        <source>Warning: If you encrypt your wallet and lose your passphrase, you will &lt;b&gt;LOSE ALL OF YOUR PARTICL&lt;/b&gt;!</source>
         <translation>எச்சரிக்கை: உங்கள் பணப்பையை குறியாக்கி உங்கள் கடவுச்சொற்றொடரை இழந்தால், நீங்கள் உங்கள் பைட்கோனை இழக்கலாம்!</translation>
     </message>
     <message>
@@ -176,7 +176,7 @@
         <translation>கைப்பை குறியாக்கம் செய்யப்பட்டது</translation>
     </message>
     <message>
-        <source>Your wallet is now encrypted. Remember that encrypting your wallet cannot fully protect your bitcoins from being stolen by malware infecting your computer.</source>
+        <source>Your wallet is now encrypted. Remember that encrypting your wallet cannot fully protect your particl from being stolen by malware infecting your computer.</source>
         <translation>உங்கள் பணப்பை இப்போது குறியாக்கப்பட்டுள்ளது. உங்கள் கணினியைப் பாதிக்கும் தீம்பொருளால் திருடப்பட்டதில் இருந்து உங்கள் பணப்பை முழுவதையும் பாதுகாக்க முடியாது என்பதை நினைவில் கொள்க.</translation>
     </message>
     <message>
@@ -306,7 +306,7 @@
         <translation>வட்டில் தொகுதிகளை மறுஇயக்குகிறது ...</translation>
     </message>
     <message>
-        <source>Send coins to a Bitcoin address</source>
+        <source>Send coins to a Particl address</source>
         <translation>ஒரு விக்கிபீடியா முகவரிக்கு நாணயங்களை அனுப்பவும்</translation>
     </message>
     <message>
@@ -330,8 +330,8 @@
         <translation>&amp;செய்தியை சரிசெய்...</translation>
     </message>
     <message>
-        <source>Particl.</source>
-        <translation>Particl.</translation>
+        <source>Particl</source>
+        <translation>Particl</translation>
     </message>
     <message>
         <source>&amp;Send</source>
@@ -354,11 +354,11 @@
         <translation>உங்கள் பணப்பைச் சேர்ந்த தனிப்பட்ட விசைகளை குறியாக்குக</translation>
     </message>
     <message>
-        <source>Sign messages with your Bitcoin addresses to prove you own them</source>
+        <source>Sign messages with your Particl addresses to prove you own them</source>
         <translation>உங்கள் பிட்டினின் முகவரியுடன் செய்திகளை உங்களிடம் வைத்திருப்பதை நிரூபிக்க</translation>
     </message>
     <message>
-        <source>Verify messages to ensure they were signed with specified Bitcoin addresses</source>
+        <source>Verify messages to ensure they were signed with specified Particl addresses</source>
         <translation>குறிப்பிடப்பட்ட விக்கிபீடியா முகவர்களுடன் கையொப்பமிடப்பட்டதை உறுதிப்படுத்த, செய்திகளை சரிபார்க்கவும்</translation>
     </message>
     <message>
@@ -378,8 +378,8 @@
         <translation>தாவல்கள் கருவிப்பட்டி</translation>
     </message>
     <message>
-        <source>Request payments (generates QR codes and bitcoin: URIs)</source>
-        <translation>கொடுப்பனவுகளை கோருதல் (QR குறியீடுகள் மற்றும் bitcoin உருவாக்குகிறது: URI கள்)</translation>
+        <source>Request payments (generates QR codes and particl: URIs)</source>
+        <translation>கொடுப்பனவுகளை கோருதல் (QR குறியீடுகள் மற்றும் particl உருவாக்குகிறது: URI கள்)</translation>
     </message>
     <message>
         <source>Show the list of used sending addresses and labels</source>
@@ -390,8 +390,8 @@
         <translation>பயன்படுத்திய முகவரிகள் மற்றும் லேபிள்களின் பட்டியலைக் காட்டு</translation>
     </message>
     <message>
-        <source>Open a bitcoin: URI or payment request</source>
-        <translation>ஒரு Bitcoin திறக்க: URI அல்லது பணம் கோரிக்கை</translation>
+        <source>Open a particl: URI or payment request</source>
+        <translation>ஒரு Particl திறக்க: URI அல்லது பணம் கோரிக்கை</translation>
     </message>
     <message>
         <source>&amp;Command-line options</source>
@@ -518,7 +518,7 @@
         <translation>Wallet குறியாக்கப்பட்டு தற்போது பூட்டப்பட்டுள்ளது</translation>
     </message>
     <message>
-        <source>A fatal error occurred. Bitcoin can no longer continue safely and will quit.</source>
+        <source>A fatal error occurred. Particl can no longer continue safely and will quit.</source>
         <translation>Wallet குறியாக்கப்பட்டு தற்போது பூட்டப்பட்டுள்ளது</translation>
     </message>
 </context>
@@ -601,13 +601,8 @@
         <translation>லேபிளை நகலெடு</translation>
     </message>
     <message>
-<<<<<<< HEAD
-        <source>Particl.</source>
-        <translation>Particl.</translation>
-=======
         <source>Copy amount</source>
         <translation>நகல் நகல்</translation>
->>>>>>> 936ef73f
     </message>
     <message>
         <source>Copy transaction ID</source>
@@ -758,8 +753,8 @@
         <translation>தனிப்பயன் தரவு கோப்பகத்தைப் பயன்படுத்தவும்:</translation>
     </message>
     <message>
-        <source>Bitcoin</source>
-        <translation>Bitcoin</translation>
+        <source>Particl</source>
+        <translation>Particl</translation>
     </message>
     <message>
         <source>The wallet will also be stored in this directory.</source>
@@ -777,11 +772,11 @@
         <translation>படிவம்</translation>
     </message>
     <message>
-        <source>Recent transactions may not yet be visible, and therefore your wallet's balance might be incorrect. This information will be correct once your wallet has finished synchronizing with the bitcoin network, as detailed below.</source>
+        <source>Recent transactions may not yet be visible, and therefore your wallet's balance might be incorrect. This information will be correct once your wallet has finished synchronizing with the particl network, as detailed below.</source>
         <translation>சமீபத்திய பரிவர்த்தனைகள் இன்னும் காணப்படாமல் இருக்கலாம், எனவே உங்கள் பணப்பையின் சமநிலை தவறாக இருக்கலாம். கீழே விவரிக்கப்பட்டுள்ளபடி, உங்கள் பணப்பை பிட்ஃபோனை நெட்வொர்க்குடன் ஒத்திசைக்க முடிந்ததும் இந்த தகவல் சரியாக இருக்கும்.</translation>
     </message>
     <message>
-        <source>Attempting to spend bitcoins that are affected by not-yet-displayed transactions will not be accepted by the network.</source>
+        <source>Attempting to spend particl that are affected by not-yet-displayed transactions will not be accepted by the network.</source>
         <translation>இதுவரை காட்டப்படாத பரிவர்த்தனைகளால் பாதிக்கப்படும் பிட்னிக்களை செலவிடுவதற்கு முயற்சி பிணையத்தால் ஏற்கப்படாது.</translation>
     </message>
     <message>
@@ -943,8 +938,8 @@
         <translation>&amp; உறுதிப்படுத்தப்படாத மாற்றத்தை செலவழிக்கவும்</translation>
     </message>
     <message>
-        <source>Automatically open the Bitcoin client port on the router. This only works when your router supports UPnP and it is enabled.</source>
-        <translation>ரூட்டரில் Bitcoin கிளையன்ட் போர்ட் தானாக திறக்க. இது உங்கள் திசைவி UPnP ஐ ஆதரிக்கும் போது மட்டுமே இயங்குகிறது.</translation>
+        <source>Automatically open the Particl client port on the router. This only works when your router supports UPnP and it is enabled.</source>
+        <translation>ரூட்டரில் Particl கிளையன்ட் போர்ட் தானாக திறக்க. இது உங்கள் திசைவி UPnP ஐ ஆதரிக்கும் போது மட்டுமே இயங்குகிறது.</translation>
     </message>
     <message>
         <source>Map port using &amp;UPnP</source>
@@ -959,8 +954,8 @@
         <translation>Incomin &amp; g இணைப்புகளை அனுமதிக்கவும்</translation>
     </message>
     <message>
-        <source>Connect to the Bitcoin network through a SOCKS5 proxy.</source>
-        <translation>Bitcoin பிணையத்துடன் SOCKS5 ப்ராக்ஸி மூலம் இணைக்கவும்.</translation>
+        <source>Connect to the Particl network through a SOCKS5 proxy.</source>
+        <translation>Particl பிணையத்துடன் SOCKS5 ப்ராக்ஸி மூலம் இணைக்கவும்.</translation>
     </message>
     <message>
         <source>&amp;Connect through SOCKS5 proxy (default proxy):</source>
@@ -995,7 +990,7 @@
         <translation>Tor</translation>
     </message>
     <message>
-        <source>Connect to the Bitcoin network through a separate SOCKS5 proxy for Tor hidden services.</source>
+        <source>Connect to the Particl network through a separate SOCKS5 proxy for Tor hidden services.</source>
         <translation>டார் மறைக்கப்பட்ட சேவைகளை தனித்த SOCKS5 ப்ராக்ஸி மூலம் பிட்கோடு நெட்வொர்க்குடன் இணைக்கவும்.</translation>
     </message>
     <message>
@@ -1102,7 +1097,7 @@
         <translation>படிவம்</translation>
     </message>
     <message>
-        <source>The displayed information may be out of date. Your wallet automatically synchronizes with the Bitcoin network after a connection is established, but this process has not completed yet.</source>
+        <source>The displayed information may be out of date. Your wallet automatically synchronizes with the Particl network after a connection is established, but this process has not completed yet.</source>
         <translation>காட்டப்படும் தகவல் காலாவதியானதாக இருக்கலாம். ஒரு இணைப்பு நிறுவப்பட்ட பிறகு, உங்கள் பணப்பை தானாக பிட்கோடு நெட்வொர்க்குடன் ஒத்திசைக்கிறது, ஆனால் இந்த செயல்முறை இன்னும் முடிவடையவில்லை.</translation>
     </message>
     <message>
@@ -1177,16 +1172,16 @@
         <translation>கட்டணம் கோரிக்கை பிழை</translation>
     </message>
     <message>
-        <source>Cannot start bitcoin: click-to-pay handler</source>
-        <translation>Bitcoin தொடங்க முடியாது: கிளிக் க்கு ஊதியம் கையாளுதல்</translation>
+        <source>Cannot start particl: click-to-pay handler</source>
+        <translation>Particl தொடங்க முடியாது: கிளிக் க்கு ஊதியம் கையாளுதல்</translation>
     </message>
     <message>
         <source>URI handling</source>
         <translation>URI கையாளுதல்</translation>
     </message>
     <message>
-        <source>'bitcoin://' is not a valid URI. Use 'bitcoin:' instead.</source>
-        <translation>'bitcoin: //' சரியான URI அல்ல. அதற்கு பதிலாக 'பிட்கின்:' பயன்படுத்தவும்.</translation>
+        <source>'particl://' is not a valid URI. Use 'particl:' instead.</source>
+        <translation>'particl: //' சரியான URI அல்ல. அதற்கு பதிலாக 'பிட்கின்:' பயன்படுத்தவும்.</translation>
     </message>
     <message>
         <source>You are using a BIP70 URL which will be unsupported in the future.</source>
@@ -1197,7 +1192,7 @@
         <translation>கட்டண கோரிக்கையை செயல்படுத்த முடியவில்லை, ஏனெனில் BIP70 ஆதரவு தொகுக்கப்படவில்லை.</translation>
     </message>
     <message>
-        <source>URI cannot be parsed! This can be caused by an invalid Bitcoin address or malformed URI parameters.</source>
+        <source>URI cannot be parsed! This can be caused by an invalid Particl address or malformed URI parameters.</source>
         <translation>URI அலச முடியாது! தவறான பிட்கின் முகவரி அல்லது தவறான URI அளவுருக்கள் காரணமாக இது ஏற்படலாம்.</translation>
     </message>
     <message>
@@ -1651,8 +1646,8 @@
         <translation>&amp;செய்தி:</translation>
     </message>
     <message>
-        <source>An optional message to attach to the payment request, which will be displayed when the request is opened. Note: The message will not be sent with the payment over the Bitcoin network.</source>
-        <translation>கோரிக்கையை திறக்கும் போது காட்டப்படும் இது பணம் கோரிக்கை இணைக்க ஒரு விருப்ப செய்தி. குறிப்பு: Bitcoin நெட்வொர்க்கில் பணம் செலுத்தியவுடன் செய்தி அனுப்பப்படாது.</translation>
+        <source>An optional message to attach to the payment request, which will be displayed when the request is opened. Note: The message will not be sent with the payment over the Particl network.</source>
+        <translation>கோரிக்கையை திறக்கும் போது காட்டப்படும் இது பணம் கோரிக்கை இணைக்க ஒரு விருப்ப செய்தி. குறிப்பு: Particl நெட்வொர்க்கில் பணம் செலுத்தியவுடன் செய்தி அனுப்பப்படாது.</translation>
     </message>
     <message>
         <source>An optional label to associate with the new receiving address.</source>
@@ -1928,8 +1923,8 @@
         <translation>டஸ்ட்</translation>
     </message>
     <message>
-        <source>When there is less transaction volume than space in the blocks, miners as well as relaying nodes may enforce a minimum fee. Paying only this minimum fee is just fine, but be aware that this can result in a never confirming transaction once there is more demand for bitcoin transactions than the network can process.</source>
-        <translation>தொகுதிகள் உள்ள இடத்தை விட குறைவான பரிவர்த்தனை அளவு இருக்கும் போது, ​​சுரங்க தொழிலாளர்கள் மற்றும் ரிலேடிங் முனைகள் குறைந்தபட்ச கட்டணத்தைச் செயல்படுத்தலாம். இந்த குறைந்தபட்ச கட்டணத்தை மட்டும் செலுத்துவது நன்றாக உள்ளது, ஆனால் நெட்வொர்க்கில் செயல்படுவதை விட bitcoin பரிவர்த்தனைகளுக்கு இன்னும் கோரிக்கை தேவைப்பட்டால் இது ஒருபோதும் உறுதிப்படுத்தாத பரிவர்த்தனைக்கு காரணமாக இருக்கலாம்.</translation>
+        <source>When there is less transaction volume than space in the blocks, miners as well as relaying nodes may enforce a minimum fee. Paying only this minimum fee is just fine, but be aware that this can result in a never confirming transaction once there is more demand for particl transactions than the network can process.</source>
+        <translation>தொகுதிகள் உள்ள இடத்தை விட குறைவான பரிவர்த்தனை அளவு இருக்கும் போது, ​​சுரங்க தொழிலாளர்கள் மற்றும் ரிலேடிங் முனைகள் குறைந்தபட்ச கட்டணத்தைச் செயல்படுத்தலாம். இந்த குறைந்தபட்ச கட்டணத்தை மட்டும் செலுத்துவது நன்றாக உள்ளது, ஆனால் நெட்வொர்க்கில் செயல்படுவதை விட particl பரிவர்த்தனைகளுக்கு இன்னும் கோரிக்கை தேவைப்பட்டால் இது ஒருபோதும் உறுதிப்படுத்தாத பரிவர்த்தனைக்கு காரணமாக இருக்கலாம்.</translation>
     </message>
     <message>
         <source>A too low fee might result in a never confirming transaction (read the tooltip)</source>
