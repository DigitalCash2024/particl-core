<TS language="ta" version="2.1">
<context>
    <name>AddressBookPage</name>
    <message>
        <source>Right-click to edit address or label</source>
        <translation>முகவரியை மாற்ற ரைட் கிளிக் செய்யவும்</translation>
    </message>
    <message>
        <source>Create a new address</source>
        <translation>புதிய முகவரியை உருவாக்கு</translation>
    </message>
    <message>
        <source>&amp;New</source>
        <translation>&amp;புதியது</translation>
    </message>
    <message>
        <source>Copy the currently selected address to the system clipboard</source>
        <translation>தற்போது தேர்ந்தெடுக்கப்பட்ட முகவரியை கணினி கிளிப்போர்டுக்கு காபி செய்யவும்.</translation>
    </message>
    <message>
        <source>&amp;Copy</source>
        <translation>&amp;காபி</translation>
    </message>
    <message>
        <source>C&amp;lose</source>
        <translation>&amp;மூடு</translation>
    </message>
    <message>
        <source>Delete the currently selected address from the list</source>
        <translation>பட்டியலிலிருந்து தற்போது தேர்ந்தெடுக்கப்பட்ட முகவரி நீக்கவும்</translation>
    </message>
    <message>
        <source>Enter address or label to search</source>
        <translation>தேட முகவரி அல்லது லேபிளை உள்ளிடவும்</translation>
    </message>
    <message>
        <source>Export the data in the current tab to a file</source>
        <translation>தற்போதைய டாபில் உள்ள தகவலை ஒரு பைலிற்கு ஏக்ஸ்போர்ட் செய்க</translation>
    </message>
    <message>
        <source>&amp;Export</source>
        <translation>&amp;எக்ஸ்போர்ட்</translation>
    </message>
    <message>
        <source>&amp;Delete</source>
        <translation>&amp;அழி</translation>
    </message>
    <message>
        <source>Choose the address to send coins to</source>
        <translation>பிட்காயினை அனுப்புவதற்கு முகவரியைத் தேர்வு செய்க</translation>
    </message>
    <message>
        <source>Choose the address to receive coins with</source>
        <translation>பிட்காயின்களை பெற முகவரியைத் தேர்வுசெய்யவும்</translation>
    </message>
    <message>
        <source>C&amp;hoose</source>
        <translation>தே&amp;ர்வுசெய் </translation>
    </message>
    <message>
<<<<<<< HEAD
        <source>Sending addresses</source>
        <translation>முகவரிகள் அனுப்பப்படுகின்றன</translation>
    </message>
    <message>
        <source>Receiving addresses</source>
        <translation>முகவரிகள் பெறப்படுகின்றன</translation>
    </message>
    <message>
        <source>These are your Particl addresses for sending payments. Always check the amount and the receiving address before sending coins.</source>
        <translation>இவை பணம் அனுப்புவதற்கு உங்களின் பிட்காயின் முகவரிகள். பிட்காயின்களை அனுப்புவதற்கு முன் எப்பொழுதும் தொகையும் பெறுதலையும் சரிபார்க்கவும்.</translation>
=======
        <source>These are your Bitcoin addresses for sending payments. Always check the amount and the receiving address before sending coins.</source>
        <translation type="unfinished">இவை பணம் அனுப்புவதற்கு உங்களின் பிட்காயின் முகவரிகள். பிட்காயின்களை அனுப்புவதற்கு முன் எப்பொழுதும் தொகையும் பெறுதலையும் சரிபார்க்கவும்.</translation>
    </message>
    <message>
        <source>These are your Bitcoin addresses for receiving payments. Use the 'Create new receiving address' button in the receive tab to create new addresses.
Signing is only possible with addresses of the type 'legacy'.</source>
        <translation type="unfinished">பிட்காயின் பெறுவதற்காக உங்கள் முகவரி இவை. புதிய முகவரிகளை உருவாக்க 'புதிய முகவரியை உருவாக்கு' என்ற பட்டனை கிளிக் செய்யவும்.
கையொப்பமிடுவது 'மரபு' வகையின் முகவரிகளால் மட்டுமே சாத்தியமாகும்.</translation>
>>>>>>> 44d8b13c
    </message>
    <message>
        <source>&amp;Copy Address</source>
        <translation>&amp;காபி முகவரி</translation>
    </message>
    <message>
        <source>Copy &amp;Label</source>
        <translation>காபி &amp;லேபிள்</translation>
    </message>
    <message>
        <source>&amp;Edit</source>
        <translation>&amp;எடிட்</translation>
    </message>
    <message>
        <source>Export Address List</source>
        <translation>முகவரி பட்டியல் ஏக்ஸ்போர்ட் செய்க </translation>
    </message>
    <message>
        <source>Comma separated file (*.csv)</source>
        <translation>கமா பிரிக்கப்பட்ட கோப்பு (*.csv)</translation>
    </message>
    <message>
        <source>Exporting Failed</source>
        <translation>ஏக்ஸ்போர்ட் தோல்வியடைந்தது</translation>
    </message>
    <message>
        <source>There was an error trying to save the address list to %1. Please try again.</source>
        <translation>முகவரி பட்டியலை %1 க்கு சேமிக்க முயற்சிக்கும் ஒரு பிழை ஏற்பட்டது. தயவுசெய்து மீண்டும் முயற்சிக்கவும்.</translation>
    </message>
</context>
<context>
    <name>AddressTableModel</name>
    <message>
        <source>Label</source>
        <translation>லேபிள்</translation>
    </message>
    <message>
        <source>Address</source>
        <translation>முகவரி</translation>
    </message>
    <message>
        <source>(no label)</source>
        <translation>(லேபிள் இல்லை)</translation>
    </message>
</context>
<context>
    <name>AskPassphraseDialog</name>
    <message>
        <source>Passphrase Dialog</source>
        <translation>கடவுச்சொல் உரையாடல் </translation>
    </message>
    <message>
        <source>Enter passphrase</source>
        <translation>கடவுச்சொற்றொடரை உள்ளிடுக</translation>
    </message>
    <message>
        <source>New passphrase</source>
        <translation>புதிய கடவுச்சொல்</translation>
    </message>
    <message>
        <source>Repeat new passphrase</source>
        <translation>புதிய கடவுச்சொற்றொடரைக் கோருக</translation>
    </message>
    <message>
        <source>Show passphrase</source>
        <translation>கடவுச்சொல்லை காட்டு</translation>
    </message>
    <message>
        <source>Encrypt wallet</source>
        <translation>வாலட்டை குறியாக்கு</translation>
    </message>
    <message>
        <source>This operation needs your wallet passphrase to unlock the wallet.</source>
        <translation>பணப்பையை திறக்க, உங்கள் செயல்பாடு உங்கள் பணப்பை கடவுச்சொல்லை தேவை.</translation>
    </message>
    <message>
        <source>Unlock wallet</source>
        <translation>பணப்பை திறக்க</translation>
    </message>
    <message>
        <source>This operation needs your wallet passphrase to decrypt the wallet.</source>
        <translation>இந்தப் பணிக்கான பணப்பையை டிராப் செய்ய உங்கள் பணப்பை கடவுச்சொல் தேவை.</translation>
    </message>
    <message>
        <source>Decrypt wallet</source>
        <translation>பணப்பை குறியாக்க</translation>
    </message>
    <message>
        <source>Change passphrase</source>
        <translation>கடுவு சொற்றொடரை மாற்று</translation>
    </message>
    <message>
        <source>Confirm wallet encryption</source>
        <translation>பணப்பை குறியாக்கத்தை உறுதிப்படுத்துக</translation>
    </message>
    <message>
        <source>Warning: If you encrypt your wallet and lose your passphrase, you will &lt;b&gt;LOSE ALL OF YOUR PARTICL&lt;/b&gt;!</source>
        <translation>எச்சரிக்கை: உங்கள் பணப்பையை குறியாக்கி உங்கள் கடவுச்சொற்றொடரை இழந்தால், நீங்கள் உங்கள் பைட்கோனை இழக்கலாம்!</translation>
    </message>
    <message>
        <source>Are you sure you wish to encrypt your wallet?</source>
        <translation>உங்கள் பணப்பை மறைக்க விரும்புகிறீர்களா?</translation>
    </message>
    <message>
        <source>Wallet encrypted</source>
        <translation>கைப்பை குறியாக்கம் செய்யப்பட்டது</translation>
    </message>
    <message>
        <source>Enter the new passphrase for the wallet.&lt;br/&gt;Please use a passphrase of &lt;b&gt;ten or more random characters&lt;/b&gt;, or &lt;b&gt;eight or more words&lt;/b&gt;.</source>
        <translation>வாலட்டை பாதுகாக்க புதிய கடவுச்சொல்லை உல்லிடவும். பத்து அல்லது அதற்கு மேற்பட்ட எழுத்துகள் அல்லது எட்டு அல்லது அதற்கு மேற்பட்ட எழுத்துக்களை கடவுச்சொல்லாக பயன்படுத்தவும்.</translation>
    </message>
    <message>
        <source>Enter the old passphrase and new passphrase for the wallet.</source>
        <translation>பழைய கடவுச்சொல் மற்றும் புதிய கடுவுசொல்லை உள்ளிடுக.</translation>
    </message>
    <message>
        <source>Remember that encrypting your wallet cannot fully protect your particl from being stolen by malware infecting your computer.</source>
        <translation>வாலட்டை குறியாக்கம் செய்தால் மட்டும் உங்கள் பிட்காயினை வைரஸிடம் இருந்து பாதுகாக்க இயலாது.</translation>
    </message>
    <message>
        <source>Wallet to be encrypted</source>
        <translation>குறியாக்கம் செய்யப்பட வேண்டிய வால்லட்</translation>
    </message>
    <message>
        <source>Your wallet is about to be encrypted. </source>
        <translation>உங்கள் வால்லட் குறியாக்கம் செய்யப்பட உள்ளது.</translation>
    </message>
    <message>
        <source>Your wallet is now encrypted. </source>
        <translation>வால்லட் இப்போது குறியாக்கம் செய்யப்பட்டது.</translation>
    </message>
    <message>
        <source>IMPORTANT: Any previous backups you have made of your wallet file should be replaced with the newly generated, encrypted wallet file. For security reasons, previous backups of the unencrypted wallet file will become useless as soon as you start using the new, encrypted wallet.</source>
        <translation>முக்கியமானது: உங்கள் பணப்பரிமாற்றத்தை நீங்கள் உருவாக்கிய முந்தைய காப்புப்பிரதி புதிதாக உருவாக்கப்பட்ட, மறைகுறியாக்கப்பட்ட பணப்பரிமாற்றத்துடன் மாற்றப்பட வேண்டும். பாதுகாப்பு காரணங்களுக்காக, நீங்கள் புதிய, மறைகுறியாக்கப்பட்ட பணப்பையைப் பயன்படுத்த ஆரம்பித்தவுடன், மறைகுறியாக்கப்பட்ட பணப்பல் கோப்பின் முந்தைய காப்புப்பிரதிகள் பயனற்றதாகிவிடும்.</translation>
    </message>
    <message>
        <source>Wallet encryption failed</source>
        <translation>கைப்பை குறியாக்கம் தோல்வியடைந்தது</translation>
    </message>
    <message>
        <source>Wallet encryption failed due to an internal error. Your wallet was not encrypted.</source>
        <translation>உள்ளக பிழை காரணமாக வால்லெட் குறியாக்கம் தோல்வியடைந்தது. உங்கள் பணப்பை மறைகுறியாக்கப்படவில்லை.</translation>
    </message>
    <message>
        <source>The supplied passphrases do not match.</source>
        <translation>வழங்கப்பட்ட கடவுச்சொற்கள் பொருந்தவில்லை.</translation>
    </message>
    <message>
        <source>Wallet unlock failed</source>
        <translation>Wallet திறத்தல் தோல்வி</translation>
    </message>
    <message>
        <source>The passphrase entered for the wallet decryption was incorrect.</source>
        <translation>பணப்பைக் குறியாக்கத்திற்கு அனுப்பப்பட்ட கடவுச்சொல் தவறானது.</translation>
    </message>
    <message>
        <source>Wallet decryption failed</source>
        <translation>Wallet குறியாக்கம் தோல்வியடைந்தது</translation>
    </message>
    <message>
        <source>Wallet passphrase was successfully changed.</source>
        <translation>Wallet குறியாக்கம் தோல்வியடைந்தது</translation>
    </message>
    <message>
        <source>Warning: The Caps Lock key is on!</source>
        <translation>எச்சரிக்கை: Caps Lock விசை இயக்கத்தில் உள்ளது!</translation>
    </message>
</context>
<context>
    <name>BanTableModel</name>
    <message>
        <source>IP/Netmask</source>
        <translation>IP/Netmask</translation>
    </message>
    <message>
        <source>Banned Until</source>
        <translation>வரை தடை செய்யப்பட்டது</translation>
    </message>
</context>
<context>
    <name>BitcoinGUI</name>
    <message>
        <source>Sign &amp;message...</source>
        <translation>கையொப்பம் &amp; செய்தி ...</translation>
    </message>
    <message>
        <source>Synchronizing with network...</source>
        <translation>நெட்வொர்க்குடன் ஒத்திசை ...</translation>
    </message>
    <message>
        <source>&amp;Overview</source>
        <translation>&amp;கண்ணோட்டம்</translation>
    </message>
    <message>
        <source>Show general overview of wallet</source>
        <translation>பணப்பை பொது கண்ணோட்டத்தை காட்டு</translation>
    </message>
    <message>
        <source>&amp;Transactions</source>
        <translation>&amp;பரிவர்த்தனைகள்</translation>
    </message>
    <message>
        <source>Browse transaction history</source>
        <translation>பணப்பை பொது கண்ணோட்டத்தை காட்டு</translation>
    </message>
    <message>
        <source>E&amp;xit</source>
        <translation>&amp;வெளியேறு</translation>
    </message>
    <message>
        <source>Quit application</source>
        <translation>விலகு</translation>
    </message>
    <message>
        <source>&amp;About %1</source>
        <translation>&amp; %1 பற்றி</translation>
    </message>
    <message>
        <source>Show information about %1</source>
        <translation>%1 பற்றிய தகவலைக் காட்டு</translation>
    </message>
    <message>
        <source>About &amp;Qt</source>
        <translation>&amp;Qt-ஐ பற்றி</translation>
    </message>
    <message>
        <source>Show information about Qt</source>
        <translation>Qt பற்றி தகவலைக் காட்டு</translation>
    </message>
    <message>
        <source>&amp;Options...</source>
        <translation>&amp;விருப்பங்கள்...</translation>
    </message>
    <message>
        <source>Modify configuration options for %1</source>
        <translation>%1 க்கான கட்டமைப்பு விருப்பங்களை மாற்றுக</translation>
    </message>
    <message>
        <source>&amp;Encrypt Wallet...</source>
        <translation>&amp;என்க்ரிப்ட் பணப்பை...</translation>
    </message>
    <message>
        <source>&amp;Backup Wallet...</source>
        <translation>&amp;1 இல் கட்டமைப்பு விருப்பங்களை மாற்றுக</translation>
    </message>
    <message>
        <source>&amp;Change Passphrase...</source>
        <translation>கடவுச்சொல்லை மாற்று &amp; ...</translation>
    </message>
    <message>
        <source>Open &amp;URI...</source>
        <translation>&amp;URI-ஐ திற</translation>
    </message>
    <message>
        <source>Create Wallet...</source>
        <translation>வாலட்டை உருவாக்கு...</translation>
    </message>
    <message>
        <source>Create a new wallet</source>
        <translation>புதிய வாலட்டை உருவாக்கு</translation>
    </message>
    <message>
        <source>Wallet:</source>
        <translation>கைப்பை:</translation>
    </message>
    <message>
        <source>Click to disable network activity.</source>
        <translation>பிணைய செயல்பாட்டை முடக்க கிளிக் செய்க.</translation>
    </message>
    <message>
        <source>Network activity disabled.</source>
        <translation>நெட்வொர்க் செயல்பாடு முடக்கப்பட்டது.</translation>
    </message>
    <message>
        <source>Click to enable network activity again.</source>
        <translation>நெட்வொர்க் செயல்பாட்டை மீண்டும் இயக்க கிளிக் செய்க.</translation>
    </message>
    <message>
        <source>Syncing Headers (%1%)...</source>
        <translation>தலைப்புகளை ஒத்திசைக்கிறது (%1%)</translation>
    </message>
    <message>
        <source>Reindexing blocks on disk...</source>
        <translation>வட்டில் தொகுதிகளை மறுஇயக்குகிறது ...</translation>
    </message>
    <message>
        <source>Proxy is &lt;b&gt;enabled&lt;/b&gt;: %1</source>
        <translation>ப்ராக்ஸி இயக்கப்பட்டது: %1</translation>
    </message>
    <message>
        <source>Send coins to a Particl address</source>
        <translation>ஒரு விக்கிபீடியா முகவரிக்கு நாணயங்களை அனுப்பவும்</translation>
    </message>
    <message>
        <source>Backup wallet to another location</source>
        <translation>வேறொரு இடத்திற்கு காப்புப் பெட்டகம்</translation>
    </message>
    <message>
        <source>Change the passphrase used for wallet encryption</source>
        <translation>பணப்பை குறியாக்கத்திற்காக பயன்படுத்தப்படும் கடவுச்சொற்றொடரை மாற்றவும்</translation>
    </message>
    <message>
        <source>&amp;Verify message...</source>
        <translation>&amp;செய்தியை சரிசெய்...</translation>
    </message>
    <message>
        <source>&amp;Send</source>
        <translation>&amp;அனுப்பு</translation>
    </message>
    <message>
        <source>&amp;Receive</source>
        <translation>&amp;பெறு</translation>
    </message>
    <message>
        <source>&amp;Show / Hide</source>
        <translation>&amp;காட்டு/மறை</translation>
    </message>
    <message>
        <source>Show or hide the main Window</source>
        <translation>முக்கிய சாளரத்தை காட்டு அல்லது மறைக்க</translation>
    </message>
    <message>
        <source>Encrypt the private keys that belong to your wallet</source>
        <translation>உங்கள் பணப்பைச் சேர்ந்த தனிப்பட்ட விசைகளை குறியாக்குக</translation>
    </message>
    <message>
        <source>Sign messages with your Particl addresses to prove you own them</source>
        <translation>உங்கள் பிட்டினின் முகவரியுடன் செய்திகளை உங்களிடம் வைத்திருப்பதை நிரூபிக்க</translation>
    </message>
    <message>
        <source>Verify messages to ensure they were signed with specified Particl addresses</source>
        <translation>குறிப்பிடப்பட்ட விக்கிபீடியா முகவர்களுடன் கையொப்பமிடப்பட்டதை உறுதிப்படுத்த, செய்திகளை சரிபார்க்கவும்</translation>
    </message>
    <message>
        <source>&amp;File</source>
        <translation>&amp;கோப்பு</translation>
    </message>
    <message>
        <source>&amp;Settings</source>
        <translation>&amp;அமைப்பு</translation>
    </message>
    <message>
        <source>&amp;Help</source>
        <translation>&amp;உதவி</translation>
    </message>
    <message>
        <source>Tabs toolbar</source>
        <translation>தாவல்கள் கருவிப்பட்டி</translation>
    </message>
    <message>
        <source>Request payments (generates QR codes and particl: URIs)</source>
        <translation>கொடுப்பனவுகளை கோருதல் (QR குறியீடுகள் மற்றும் particl உருவாக்குகிறது: URI கள்)</translation>
    </message>
    <message>
        <source>Show the list of used sending addresses and labels</source>
        <translation>பயன்படுத்தப்பட்ட அனுப்புதல்கள் மற்றும் லேபிள்களின் பட்டியலைக் காட்டு</translation>
    </message>
    <message>
        <source>Show the list of used receiving addresses and labels</source>
        <translation>பயன்படுத்திய முகவரிகள் மற்றும் லேபிள்களின் பட்டியலைக் காட்டு</translation>
    </message>
    <message>
        <source>&amp;Command-line options</source>
        <translation>&amp; கட்டளை வரி விருப்பங்கள்</translation>
    </message>
    <message numerus="yes">
        <source>%n active connection(s) to Particl network</source>
        <translation><numerusform>பிட்காயின் வலையமைப்புடன் %n செயலில் உள்ள இணைப்புகள்</numerusform><numerusform>பிட்காயின் வலையமைப்புடன் %n செயலில் உள்ள இணைப்புகள்</numerusform></translation>
    </message>
    <message>
        <source>Indexing blocks on disk...</source>
        <translation>வட்டில் தொகுதிகளை குறியாக்குகிறது ...</translation>
    </message>
    <message>
        <source>Processing blocks on disk...</source>
        <translation>வட்டில் தொகுதிகள் செயலாக்கப்படுகின்றன ...</translation>
    </message>
    <message numerus="yes">
        <source>Processed %n block(s) of transaction history.</source>
        <translation><numerusform>பரிவர்த்தனை வரலாற்றில் %n ப்லாக் செயலாக்கப்பட்டது.</numerusform><numerusform>பரிவர்த்தனை வரலாற்றில் %n ப்லாக்ககள் செயலாக்கப்பட்டன.</numerusform></translation>
    </message>
    <message>
        <source>%1 behind</source>
        <translation>%1 பின்னால்</translation>
    </message>
    <message>
        <source>Last received block was generated %1 ago.</source>
        <translation>கடைசியாக கிடைத்த தொகுதி %1 முன்பு உருவாக்கப்பட்டது.</translation>
    </message>
    <message>
        <source>Transactions after this will not yet be visible.</source>
        <translation>இதற்குப் பின் பரிமாற்றங்கள் இன்னும் காணப்படாது.</translation>
    </message>
    <message>
        <source>Error</source>
        <translation>பிழை</translation>
    </message>
    <message>
        <source>Warning</source>
        <translation>எச்சரிக்கை</translation>
    </message>
    <message>
        <source>Information</source>
        <translation>தகவல்</translation>
    </message>
    <message>
        <source>Up to date</source>
        <translation>தேதி வரை</translation>
    </message>
    <message>
        <source>Node window</source>
        <translation>நோட் விண்டோ</translation>
    </message>
    <message>
        <source>Open node debugging and diagnostic console</source>
        <translation>திற நோட் பிழைத்திருத்தம் மற்றும் கண்டறியும் பணியகம்</translation>
    </message>
    <message>
        <source>&amp;Sending addresses</source>
        <translation>முகவரிகள் அனுப்புகிறது</translation>
    </message>
    <message>
        <source>&amp;Receiving addresses</source>
        <translation>முகவரிகள் பெறுதல்</translation>
    </message>
    <message>
        <source>Open a particl: URI</source>
        <translation>திற பிட்காயின்: URI</translation>
    </message>
    <message>
        <source>Open Wallet</source>
        <translation>வாலட்டை திற</translation>
    </message>
    <message>
        <source>Open a wallet</source>
        <translation>வாலட்டை திற</translation>
    </message>
    <message>
        <source>Close Wallet...</source>
        <translation>வாலட்டை மூடு...</translation>
    </message>
    <message>
        <source>Close wallet</source>
        <translation>வாலட்டை மூடு</translation>
    </message>
    <message>
        <source>Show the %1 help message to get a list with possible Particl command-line options</source>
        <translation>சாத்தியமான Particl கட்டளை-வரி விருப்பங்களைக் கொண்ட பட்டியலைப் பெற %1 உதவிச் செய்தியைக் காட்டு</translation>
    </message>
    <message>
        <source>default wallet</source>
        <translation>அடிப்படை வாலட்</translation>
    </message>
    <message>
        <source>No wallets available</source>
        <translation>வாலட் எதுவும் இல்லை</translation>
    </message>
    <message>
        <source>&amp;Window</source>
        <translation>&amp;சாளரம்</translation>
    </message>
    <message>
        <source>Minimize</source>
        <translation>குறைத்தல்</translation>
    </message>
    <message>
        <source>Zoom</source>
        <translation>பெரிதாக்கு</translation>
    </message>
    <message>
        <source>Main Window</source>
        <translation>முதன்மை சாளரம்</translation>
    </message>
    <message>
        <source>%1 client</source>
        <translation>%1 கிளையன்</translation>
    </message>
    <message>
        <source>Connecting to peers...</source>
        <translation>சக இணைக்கும்...</translation>
    </message>
    <message>
        <source>Catching up...</source>
        <translation>பிடித்துகொள்...</translation>
    </message>
    <message>
        <source>Error: %1</source>
        <translation>பிழை: %1</translation>
    </message>
    <message>
        <source>Warning: %1</source>
        <translation>எச்சரிக்கை: %1</translation>
    </message>
    <message>
        <source>Date: %1
</source>
        <translation>தேதி: %1
</translation>
    </message>
    <message>
        <source>Amount: %1
</source>
        <translation>தொகை: %1
</translation>
    </message>
    <message>
        <source>Wallet: %1
</source>
        <translation>வாலட்: %1
</translation>
    </message>
    <message>
        <source>Type: %1
</source>
        <translation>வகை: %1
</translation>
    </message>
    <message>
        <source>Label: %1
</source>
        <translation>லேபிள்: %1
</translation>
    </message>
    <message>
        <source>Address: %1
</source>
        <translation>முகவரி: %1
</translation>
    </message>
    <message>
        <source>Sent transaction</source>
        <translation>அனுப்பிய பரிவர்த்தனை</translation>
    </message>
    <message>
        <source>Incoming transaction</source>
        <translation>உள்வரும் பரிவர்த்தனை</translation>
    </message>
    <message>
        <source>HD key generation is &lt;b&gt;enabled&lt;/b&gt;</source>
        <translation>HD முக்கிய தலைமுறை இயக்கப்பட்டது</translation>
    </message>
    <message>
        <source>HD key generation is &lt;b&gt;disabled&lt;/b&gt;</source>
        <translation>HD முக்கிய தலைமுறை முடக்கப்பட்டுள்ளது</translation>
    </message>
    <message>
        <source>Private key &lt;b&gt;disabled&lt;/b&gt;</source>
        <translation>தனிப்பட்ட விசை முடக்கப்பட்டது</translation>
    </message>
    <message>
        <source>Wallet is &lt;b&gt;encrypted&lt;/b&gt; and currently &lt;b&gt;unlocked&lt;/b&gt;</source>
        <translation>Wallet குறியாக்கப்பட்டு தற்போது திறக்கப்பட்டது</translation>
    </message>
    <message>
        <source>Wallet is &lt;b&gt;encrypted&lt;/b&gt; and currently &lt;b&gt;locked&lt;/b&gt;</source>
        <translation>Wallet குறியாக்கப்பட்டு தற்போது பூட்டப்பட்டுள்ளது</translation>
    </message>
    </context>
<context>
    <name>CoinControlDialog</name>
    <message>
        <source>Coin Selection</source>
        <translation>நாணயம் தேர்வு</translation>
    </message>
    <message>
        <source>Quantity:</source>
        <translation>அளவு</translation>
    </message>
    <message>
        <source>Bytes:</source>
        <translation>பைட்டுகள்</translation>
    </message>
    <message>
        <source>Amount:</source>
        <translation>விலை:</translation>
    </message>
    <message>
        <source>Fee:</source>
        <translation>கட்டணம்:</translation>
    </message>
    <message>
<<<<<<< HEAD
        <source>Dust:</source>
        <translation>டஸ்ட்</translation>
    </message>
    <message>
=======
>>>>>>> 44d8b13c
        <source>After Fee:</source>
        <translation>கட்டணத்திறகுப் பின்:</translation>
    </message>
    <message>
        <source>Change:</source>
        <translation>மாற்று:</translation>
    </message>
    <message>
        <source>(un)select all</source>
        <translation>(அனைத்தையும் தேர்வுநீக்கு)</translation>
    </message>
    <message>
        <source>Tree mode</source>
        <translation>மரம் பயன்முறை</translation>
    </message>
    <message>
        <source>List mode</source>
        <translation>பட்டியல் பயன்முறை</translation>
    </message>
    <message>
        <source>Amount</source>
        <translation>விலை</translation>
    </message>
    <message>
        <source>Received with label</source>
        <translation>லேபல் மூலம் பெறப்பட்டது</translation>
    </message>
    <message>
        <source>Received with address</source>
        <translation>முகவரி பெற்றார்</translation>
    </message>
    <message>
        <source>Date</source>
        <translation>தேதி</translation>
    </message>
    <message>
        <source>Confirmations</source>
        <translation>உறுதிப்படுத்தல்கள்</translation>
    </message>
    <message>
        <source>Confirmed</source>
        <translation>உறுதியாக</translation>
    </message>
    <message>
        <source>Copy address</source>
        <translation>முகவரி முகவரியை நகலெடுக்கவும்</translation>
    </message>
    <message>
        <source>Copy label</source>
        <translation>லேபிளை நகலெடு</translation>
    </message>
    <message>
        <source>Copy amount</source>
        <translation>நகல் நகல்</translation>
    </message>
    <message>
        <source>Copy transaction ID</source>
        <translation>பரிவர்த்தனை ஐடியை நகலெடு</translation>
    </message>
    <message>
        <source>Lock unspent</source>
        <translation>விலக்கு இல்லை</translation>
    </message>
    <message>
        <source>Unlock unspent</source>
        <translation>விலக்கு திறக்க</translation>
    </message>
    <message>
        <source>Copy quantity</source>
        <translation>அளவு அளவு</translation>
    </message>
    <message>
        <source>Copy fee</source>
        <translation>நகல் கட்டணம்</translation>
    </message>
    <message>
        <source>Copy after fee</source>
        <translation>நகல் கட்டணம்</translation>
    </message>
    <message>
        <source>Copy bytes</source>
        <translation>பைட்டுகள் நகலெடுக்கவும்</translation>
    </message>
    <message>
<<<<<<< HEAD
        <source>Copy dust</source>
        <translation>தூசி நகலெடுக்கவும்</translation>
    </message>
    <message>
=======
>>>>>>> 44d8b13c
        <source>Copy change</source>
        <translation>மாற்றத்தை நகலெடுக்கவும்</translation>
    </message>
    <message>
        <source>(%1 locked)</source>
        <translation>(%1 பூட்டப்பட்டது)</translation>
    </message>
    <message>
<<<<<<< HEAD
        <source>yes</source>
        <translation>ஆம்</translation>
    </message>
    <message>
        <source>no</source>
        <translation>இல்லை</translation>
    </message>
    <message>
        <source>This label turns red if any recipient receives an amount smaller than the current dust threshold.</source>
        <translation>நடப்பு தூசி நிலையை விட குறைவான அளவு பெறுநரை பெறுமானால் இந்த லேபிள் சிவப்பு நிறமாக மாறும்.</translation>
    </message>
    <message>
=======
>>>>>>> 44d8b13c
        <source>Can vary +/- %1 satoshi(s) per input.</source>
        <translation>உள்ளீடு ஒன்றுக்கு +/- %1 சாத்தோஷி (கள்) மாறுபடலாம்</translation>
    </message>
    <message>
        <source>(no label)</source>
        <translation>(லேபிள் இல்லை)</translation>
    </message>
    <message>
        <source>change from %1 (%2)</source>
        <translation>%1 (%2) இலிருந்து மாற்றவும்</translation>
    </message>
    <message>
        <source>(change)</source>
        <translation>(மாற்றம்)</translation>
    </message>
</context>
<context>
    <name>CreateWalletActivity</name>
    <message>
        <source>Creating Wallet &lt;b&gt;%1&lt;/b&gt;...</source>
        <translation>வாலட் உருவாக்கம்&lt;b&gt;%1&lt;/b&gt;...</translation>
    </message>
    <message>
        <source>Create wallet failed</source>
        <translation>வாலட் உருவாக்கம் தோல்வி அடைந்தது</translation>
    </message>
    <message>
        <source>Create wallet warning</source>
        <translation>வாலட் உருவாக்கம் எச்சரிக்கை</translation>
    </message>
</context>
<context>
    <name>CreateWalletDialog</name>
    <message>
        <source>Create Wallet</source>
        <translation>வாலட்டை உருவாக்கு</translation>
    </message>
    <message>
        <source>Wallet Name</source>
        <translation>வாலட் பெயர்</translation>
    </message>
    <message>
        <source>Encrypt the wallet. The wallet will be encrypted with a passphrase of your choice.</source>
        <translation>வாலட்டை குறியாக்கம் செய்யவும். உங்கள் விருப்பப்படி கடவுச்சொல்லுடன் வாலட் குறியாக்கம் செய்யப்படும்.</translation>
    </message>
    <message>
        <source>Encrypt Wallet</source>
        <translation>வாலட்டை குறியாக்குக</translation>
    </message>
    <message>
        <source>Disable private keys for this wallet. Wallets with private keys disabled will have no private keys and cannot have an HD seed or imported private keys. This is ideal for watch-only wallets.</source>
        <translation>இந்த வாலட்டிற்கு ப்ரைவேட் கீஸை முடக்கு. முடக்கப்பட்ட ப்ரைவேட் கீஸ் கொண்ட வாலட்டிற்கு ப்ரைவேட் கீஸ் இருக்காது மற்றும் எச்டி ஸீட் அல்லது இம்போர்ட் செய்யப்பட்ட ப்ரைவேட் கீஸ் இருக்கக்கூடாது. பார்க்க-மட்டும் உதவும் வாலட்டிற்கு இது ஏற்றது.</translation>
    </message>
    <message>
        <source>Disable Private Keys</source>
        <translation>ப்ரைவேட் கீஸ் ஐ முடக்கு</translation>
    </message>
    <message>
        <source>Make a blank wallet. Blank wallets do not initially have private keys or scripts. Private keys and addresses can be imported, or an HD seed can be set, at a later time.</source>
        <translation>காலியான வாலட்டை உருவாக்கு. காலியான வாலட்டிற்கு ஆரம்பத்தில் ப்ரைவேட் கீஸ் மற்றும் ஸ்கிரிப்ட் இருக்காது. ப்ரைவேட் கீஸ் மற்றும் முகவரிகளை இம்போர்ட் செய்து கொள்ளலாம், அல்லது எச்டி ஸீடை பின்னர், அமைத்து கொள்ளலாம்.</translation>
    </message>
    <message>
        <source>Make Blank Wallet</source>
        <translation>காலியான வாலட்டை உருவாக்கு</translation>
    </message>
    <message>
        <source>Create</source>
        <translation>உருவாக்கு</translation>
    </message>
</context>
<context>
    <name>EditAddressDialog</name>
    <message>
        <source>Edit Address</source>
        <translation>முகவரி திருத்த</translation>
    </message>
    <message>
        <source>&amp;Label</source>
        <translation>&amp; சிட்டை</translation>
    </message>
    <message>
        <source>The label associated with this address list entry</source>
        <translation>இந்த முகவரி பட்டியலுடன் தொடர்புடைய லேபிள்</translation>
    </message>
    <message>
        <source>The address associated with this address list entry. This can only be modified for sending addresses.</source>
        <translation>முகவரி முகவரியுடன் தொடர்புடைய முகவரி முகவரி. முகவரிகள் அனுப்புவதற்கு இது மாற்றியமைக்கப்படலாம்.</translation>
    </message>
    <message>
        <source>&amp;Address</source>
        <translation>&amp;முகவரி</translation>
    </message>
    <message>
        <source>New sending address</source>
        <translation>முகவரி அனுப்பும் புதியது</translation>
    </message>
    <message>
        <source>Edit receiving address</source>
        <translation>முகவரியைப் பெறுதல் திருத்து</translation>
    </message>
    <message>
        <source>Edit sending address</source>
        <translation>முகவரியை அனுப்புவதைத் திருத்து</translation>
    </message>
    <message>
        <source>The entered address "%1" is not a valid Particl address.</source>
        <translation>உள்ளிட்ட முகவரி "%1" என்பது செல்லுபடியாகும் விக்கிபீடியா முகவரி அல்ல.</translation>
    </message>
    <message>
        <source>Address "%1" already exists as a receiving address with label "%2" and so cannot be added as a sending address.</source>
        <translation>முகவரி "%1" ஏற்கனவே லேபிள் "%2" உடன் பெறும் முகவரியாக உள்ளது, எனவே அனுப்பும் முகவரியாக சேர்க்க முடியாது.</translation>
    </message>
    <message>
        <source>The entered address "%1" is already in the address book with label "%2".</source>
        <translation>"%1" உள்ளிடப்பட்ட முகவரி முன்பே "%2" என்ற லேபிளுடன் முகவரி புத்தகத்தில் உள்ளது.</translation>
    </message>
    <message>
        <source>Could not unlock wallet.</source>
        <translation>பணப்பை திறக்க முடியவில்லை.</translation>
    </message>
    <message>
        <source>New key generation failed.</source>
        <translation>புதிய முக்கிய தலைமுறை தோல்வியடைந்தது.</translation>
    </message>
</context>
<context>
    <name>FreespaceChecker</name>
    <message>
        <source>A new data directory will be created.</source>
        <translation>புதிய தரவு அடைவு உருவாக்கப்படும்.</translation>
    </message>
    <message>
        <source>name</source>
        <translation>பெயர்</translation>
    </message>
    <message>
        <source>Directory already exists. Add %1 if you intend to create a new directory here.</source>
        <translation>அடைவு ஏற்கனவே உள்ளது. நீங்கள் ஒரு புதிய கோப்பகத்தை உருவாக்க விரும்பினால், %1 ஐ சேர்க்கவும்</translation>
    </message>
    <message>
        <source>Path already exists, and is not a directory.</source>
        <translation>பாதை ஏற்கனவே உள்ளது, மற்றும் ஒரு அடைவு இல்லை.</translation>
    </message>
    <message>
        <source>Cannot create data directory here.</source>
        <translation>இங்கே தரவு அடைவு உருவாக்க முடியாது.</translation>
    </message>
</context>
<context>
    <name>HelpMessageDialog</name>
    <message>
        <source>version</source>
        <translation>பதிப்பு</translation>
    </message>
    <message>
        <source>About %1</source>
        <translation>%1 பற்றி</translation>
    </message>
    <message>
        <source>Command-line options</source>
        <translation>கட்டளை வரி விருப்பங்கள்</translation>
    </message>
</context>
<context>
    <name>Intro</name>
    <message>
        <source>Welcome</source>
        <translation>நல்வரவு</translation>
    </message>
    <message>
        <source>Welcome to %1.</source>
        <translation>%1 க்கு வரவேற்கிறோம்.</translation>
    </message>
    <message>
        <source>As this is the first time the program is launched, you can choose where %1 will store its data.</source>
        <translation>இது முதல் முறையாக துவங்கியது, நீங்கள் %1 அதன் தரவை எங்கு சேமித்து வைக்கும் என்பதை தேர்வு செய்யலாம்.</translation>
    </message>
    <message>
        <source>When you click OK, %1 will begin to download and process the full %4 block chain (%2GB) starting with the earliest transactions in %3 when %4 initially launched.</source>
        <translation>நீங்கள் சரி என்பதைக் கிளிக் செய்தால் %1 ஆரம்பத்தில் %4 இல் ஆரம்பிக்கப்பட்ட %3 இன் ஆரம்ப பரிவர்த்தனைகளைத் தொடங்கும் போது முழு %4 தொகுதி சங்கிலி (%2GB) பதிவிறக்க மற்றும் செயலாக்கத் தொடங்கும்.</translation>
    </message>
    <message>
        <source>Reverting this setting requires re-downloading the entire blockchain. It is faster to download the full chain first and prune it later. Disables some advanced features.</source>
        <translation>இந்த அமைப்பை மாற்றியமைக்க முழு பிளாக்செயினையும் மீண்டும் டவுன்லோட் செய்ய வேண்டும். முதலில் முழு செயினையும் டவுன்லோட் செய்த பின்னர் ப்ரூன் செய்வது வேகமான செயல் ஆகும். சில மேம்பட்ட அம்சங்களை முடக்கும்.</translation>
    </message>
    <message>
        <source>This initial synchronisation is very demanding, and may expose hardware problems with your computer that had previously gone unnoticed. Each time you run %1, it will continue downloading where it left off.</source>
        <translation>இந்த ஆரம்ப ஒத்திசைவு மிகவும் கோரி வருகிறது, முன்பு கவனிக்கப்படாத உங்கள் கணினியுடன் வன்பொருள் சிக்கல்களை அம்பலப்படுத்தலாம். ஒவ்வொரு முறையும் நீங்கள் %1 ரன் இயங்கும் போது, ​​அது எங்கிருந்து வெளியேறும் என்பதைத் தொடர்ந்து பதிவிறக்கும்.</translation>
    </message>
    <message>
        <source>If you have chosen to limit block chain storage (pruning), the historical data must still be downloaded and processed, but will be deleted afterward to keep your disk usage low.</source>
        <translation>தடுப்பு சங்கிலி சேமிப்பகத்தை (கத்தரித்து) கட்டுப்படுத்த நீங்கள் தேர்ந்தெடுக்கப்பட்டிருந்தால், வரலாற்றுத் தரவுகள் இன்னும் பதிவிறக்கம் செய்யப்பட்டு, செயல்படுத்தப்பட வேண்டும், ஆனால் உங்கள் வட்டுப் பயன்பாட்டை குறைவாக வைத்திருப்பதற்குப் பிறகு நீக்கப்படும்.</translation>
    </message>
    <message>
        <source>Use the default data directory</source>
        <translation>இயல்புநிலை தரவு கோப்பகத்தைப் பயன்படுத்தவும்</translation>
    </message>
    <message>
        <source>Use a custom data directory:</source>
        <translation>தனிப்பயன் தரவு கோப்பகத்தைப் பயன்படுத்தவும்:</translation>
    </message>
    <message>
        <source>Particl</source>
        <translation>Particl</translation>
    </message>
    <message>
        <source>Discard blocks after verification, except most recent %1 GB (prune)</source>
        <translation>சமீபத்திய %1 ஜிபி ப்லாக்கை தவிர (ப்ரூன்), சரிபார்ப்புக்குப் பிறகு மற்ற ப்லாக்கை நிராகரிக்கவும்</translation>
    </message>
    <message>
        <source>At least %1 GB of data will be stored in this directory, and it will grow over time.</source>
        <translation>குறைந்தது %1 ஜிபி தரவு இந்த அடைவில் சேமிக்கப்படும், மேலும் காலப்போக்கில் அது வளரும்.</translation>
    </message>
    <message>
        <source>Approximately %1 GB of data will be stored in this directory.</source>
        <translation>இந்த அடைவில் %1 ஜிபி தரவு சேமிக்கப்படும்.</translation>
    </message>
    <message>
        <source>%1 will download and store a copy of the Particl block chain.</source>
        <translation>Particl தொகுதி சங்கிலியின் நகலை %1 பதிவிறக்கம் செய்து சேமித்து வைக்கும்.</translation>
    </message>
    <message>
        <source>The wallet will also be stored in this directory.</source>
        <translation>பணத்தாள் இந்த அடைவில் சேமிக்கப்படும்.</translation>
    </message>
    <message>
        <source>Error: Specified data directory "%1" cannot be created.</source>
        <translation>பிழை: குறிப்பிட்ட தரவு அடைவு "%1" உருவாக்க முடியாது.</translation>
    </message>
    <message>
        <source>Error</source>
        <translation>பிழை</translation>
    </message>
    <message numerus="yes">
        <source>%n GB of free space available</source>
        <translation><numerusform>%n ஜிபி அளவு காலியாக உள்ளது</numerusform><numerusform>%n ஜிபி அளவு காலியாக உள்ளது</numerusform></translation>
    </message>
    <message numerus="yes">
        <source>(of %n GB needed)</source>
        <translation><numerusform>(%n ஜிபி தேவை)</numerusform><numerusform>(%n ஜிபி தேவை)</numerusform></translation>
    </message>
    </context>
<context>
    <name>ModalOverlay</name>
    <message>
        <source>Form</source>
        <translation>படிவம்</translation>
    </message>
    <message>
        <source>Recent transactions may not yet be visible, and therefore your wallet's balance might be incorrect. This information will be correct once your wallet has finished synchronizing with the particl network, as detailed below.</source>
        <translation>சமீபத்திய பரிவர்த்தனைகள் இன்னும் காணப்படாமல் இருக்கலாம், எனவே உங்கள் பணப்பையின் சமநிலை தவறாக இருக்கலாம். கீழே விவரிக்கப்பட்டுள்ளபடி, உங்கள் பணப்பை பிட்ஃபோனை நெட்வொர்க்குடன் ஒத்திசைக்க முடிந்ததும் இந்த தகவல் சரியாக இருக்கும்.</translation>
    </message>
    <message>
        <source>Attempting to spend particl that are affected by not-yet-displayed transactions will not be accepted by the network.</source>
        <translation>இதுவரை காட்டப்படாத பரிவர்த்தனைகளால் பாதிக்கப்படும் பிட்னிக்களை செலவிடுவதற்கு முயற்சி பிணையத்தால் ஏற்கப்படாது.</translation>
    </message>
    <message>
        <source>Number of blocks left</source>
        <translation>மீதமுள்ள தொகுதிகள் உள்ளன</translation>
    </message>
    <message>
        <source>Unknown...</source>
        <translation>தெரியாதது ...</translation>
    </message>
    <message>
        <source>Last block time</source>
        <translation>கடைசி தடுப்பு நேரம்</translation>
    </message>
    <message>
        <source>Progress</source>
        <translation>முன்னேற்றம்</translation>
    </message>
    <message>
        <source>Progress increase per hour</source>
        <translation>மணி நேரத்திற்கு முன்னேற்றம் அதிகரிப்பு</translation>
    </message>
    <message>
        <source>calculating...</source>
        <translation>கணக்கிடுகிறது ...</translation>
    </message>
    <message>
        <source>Estimated time left until synced</source>
        <translation>ஒத்திசைக்கப்படும் வரை மதிப்பிடப்பட்ட நேரங்கள் உள்ளன</translation>
    </message>
    <message>
        <source>Hide</source>
        <translation>மறை</translation>
    </message>
    <message>
        <source>Unknown. Syncing Headers (%1, %2%)...</source>
        <translation>தெரியாத. தலைப்புகளை ஒத்திசைக்கிறது (%1, %2%)</translation>
    </message>
</context>
<context>
    <name>OpenURIDialog</name>
    <message>
        <source>URI:</source>
        <translation>URI:</translation>
    </message>
</context>
<context>
    <name>OpenWalletActivity</name>
    <message>
        <source>Open wallet failed</source>
        <translation>வாலட் திறத்தல் தோல்வியுற்றது</translation>
    </message>
    <message>
        <source>Open wallet warning</source>
        <translation>வாலட் திறத்தல் எச்சரிக்கை</translation>
    </message>
    <message>
        <source>default wallet</source>
        <translation>அடிப்படை வாலட்</translation>
    </message>
    <message>
        <source>Opening Wallet &lt;b&gt;%1&lt;/b&gt;...</source>
        <translation>வாலட் திறத்தல் &lt;b&gt;%1&lt;/b&gt;...</translation>
    </message>
</context>
<context>
    <name>OptionsDialog</name>
    <message>
        <source>Options</source>
        <translation>விருப்பத்தேர்வு</translation>
    </message>
    <message>
        <source>&amp;Main</source>
        <translation>&amp;தலைமை</translation>
    </message>
    <message>
        <source>Automatically start %1 after logging in to the system.</source>
        <translation>கணினியில் உள்நுழைந்தவுடன் தானாக %1 ஐ துவங்கவும்.</translation>
    </message>
    <message>
        <source>&amp;Start %1 on system login</source>
        <translation>கணினி உள்நுழைவில் %1 ஐத் தொடங்குங்கள்</translation>
    </message>
    <message>
        <source>Size of &amp;database cache</source>
        <translation>&amp; தரவுத்தள தேக்ககத்தின் அளவு</translation>
    </message>
    <message>
        <source>Number of script &amp;verification threads</source>
        <translation>ஸ்கிரிப்ட் &amp; சரிபார்ப்பு நூல்கள் எண்ணிக்கை</translation>
    </message>
    <message>
        <source>IP address of the proxy (e.g. IPv4: 127.0.0.1 / IPv6: ::1)</source>
        <translation>ப்ராக்ஸியின் IP முகவரி (எ.கா. IPv4: 127.0.0.1 / IPv6: :: 1)</translation>
    </message>
    <message>
        <source>Shows if the supplied default SOCKS5 proxy is used to reach peers via this network type.</source>
        <translation>வழங்கப்பட்ட முன்னிருப்பு SOCKS5 ப்ராக்ஸி இந்த நெட்வொர்க் வகையின் மூலம் சகலருக்கும் சென்றால் பயன்படுத்தப்படுகிறது.</translation>
    </message>
    <message>
        <source>Hide the icon from the system tray.</source>
        <translation>கணினி தட்டில் இருந்து ஐகானை மறைக்கவும்.</translation>
    </message>
    <message>
        <source>&amp;Hide tray icon</source>
        <translation>தட்டில் ஐகானை மறை</translation>
    </message>
    <message>
        <source>Minimize instead of exit the application when the window is closed. When this option is enabled, the application will be closed only after selecting Exit in the menu.</source>
        <translation>சாளரத்தை மூடும்போது பயன்பாட்டை வெளியேற்றுவதற்குப் பதிலாக சிறிதாக்கவும். இந்த விருப்பம் இயக்கப்பட்டால், மெனுவில் வெளியேறு தேர்வு செய்த பின் மட்டுமே பயன்பாடு மூடப்படும்.</translation>
    </message>
    <message>
        <source>Third party URLs (e.g. a block explorer) that appear in the transactions tab as context menu items. %s in the URL is replaced by transaction hash. Multiple URLs are separated by vertical bar |.</source>
        <translation>பரிமாற்ற மெனு உருப்படிகளாக பரிவர்த்தனை தாவலில் தோன்றும் மூன்றாம் தரப்பு URL கள் (எ.கா. பிளாக் எக்ஸ்ப்ளோரர்). URL இல் %s ஆனது பரிவர்த்தனை ஹாஷ் மூலம் மாற்றப்பட்டுள்ளது. பல URL கள் செங்குத்துப் பட்டையால் பிரிக்கப்படுகின்றன.</translation>
    </message>
    <message>
        <source>Open the %1 configuration file from the working directory.</source>
        <translation>பணி அடைவில் இருந்து %1 உள்ளமைவு கோப்பை திறக்கவும்.</translation>
    </message>
    <message>
        <source>Open Configuration File</source>
        <translation>கட்டமைப்பு கோப்பை திற</translation>
    </message>
    <message>
        <source>Reset all client options to default.</source>
        <translation>அனைத்து வாடிக்கையாளர் விருப்பங்களையும் இயல்புநிலைக்கு மீட்டமைக்கவும்.</translation>
    </message>
    <message>
        <source>&amp;Reset Options</source>
        <translation>&amp; மீட்டமை விருப்பங்கள்</translation>
    </message>
    <message>
        <source>&amp;Network</source>
        <translation>&amp;பிணையம்</translation>
    </message>
    <message>
        <source>Disables some advanced features but all blocks will still be fully validated. Reverting this setting requires re-downloading the entire blockchain. Actual disk usage may be somewhat higher.</source>
        <translation>சில மேம்பட்ட அம்சங்களை முடக்குகிறது ஆனால் அனைத்து தொகுதிகள் இன்னும் முழுமையாக சரிபார்க்கப்படும். இந்த அமைப்பை மறுபரிசீலனை செய்வது முழுமையான blockchain ஐ மீண்டும் பதிவிறக்க வேண்டும். உண்மையான வட்டு பயன்பாடு ஓரளவு அதிகமாக இருக்கலாம்.</translation>
    </message>
    <message>
        <source>Prune &amp;block storage to</source>
        <translation>பிரவுன் &amp; தடுப்பு சேமிப்பு</translation>
    </message>
    <message>
        <source>GB</source>
        <translation>ஜிபி</translation>
    </message>
    <message>
        <source>Reverting this setting requires re-downloading the entire blockchain.</source>
        <translation>இந்த அமைப்பை மறுபரிசீலனை செய்வது முழுமையான blockchain ஐ மீண்டும் பதிவிறக்க வேண்டும்.</translation>
    </message>
    <message>
        <source>MiB</source>
        <translation>மெபி.பை.</translation>
    </message>
    <message>
        <source>(0 = auto, &lt;0 = leave that many cores free)</source>
        <translation>(0 = தானாக, &lt;0 = பல கருக்கள் விடுபடுகின்றன)</translation>
    </message>
    <message>
        <source>W&amp;allet</source>
        <translation>&amp;பணப்பை</translation>
    </message>
    <message>
        <source>Expert</source>
        <translation>வல்லுநர்</translation>
    </message>
    <message>
        <source>Enable coin &amp;control features</source>
        <translation>நாணயம் மற்றும் கட்டுப்பாட்டு அம்சங்களை இயக்கவும்</translation>
    </message>
    <message>
        <source>If you disable the spending of unconfirmed change, the change from a transaction cannot be used until that transaction has at least one confirmation. This also affects how your balance is computed.</source>
        <translation>உறுதிப்படுத்தப்படாத மாற்றத்தின் செலவினத்தை நீங்கள் முடக்கினால், பரிவர்த்தனையில் குறைந்தது ஒரு உறுதிப்படுத்தல் வரை பரிமாற்றத்திலிருந்து வரும் மாற்றம் பயன்படுத்தப்படாது. இது உங்கள் இருப்பு எவ்வாறு கணக்கிடப்படுகிறது என்பதைப் பாதிக்கிறது.</translation>
    </message>
    <message>
        <source>&amp;Spend unconfirmed change</source>
        <translation>&amp; உறுதிப்படுத்தப்படாத மாற்றத்தை செலவழிக்கவும்</translation>
    </message>
    <message>
        <source>Automatically open the Particl client port on the router. This only works when your router supports UPnP and it is enabled.</source>
        <translation>ரூட்டரில் Particl கிளையன்ட் போர்ட் தானாக திறக்க. இது உங்கள் திசைவி UPnP ஐ ஆதரிக்கும் போது மட்டுமே இயங்குகிறது.</translation>
    </message>
    <message>
        <source>Map port using &amp;UPnP</source>
        <translation>&amp; UPnP ஐப் பயன்படுத்தி வரைபடம் துறைமுகம்</translation>
    </message>
    <message>
        <source>Accept connections from outside.</source>
        <translation>வெளியே இருந்து இணைப்புகளை ஏற்கவும்.</translation>
    </message>
    <message>
        <source>Allow incomin&amp;g connections</source>
        <translation>Incomin &amp; g இணைப்புகளை அனுமதிக்கவும்</translation>
    </message>
    <message>
        <source>Connect to the Particl network through a SOCKS5 proxy.</source>
        <translation>Particl பிணையத்துடன் SOCKS5 ப்ராக்ஸி மூலம் இணைக்கவும்.</translation>
    </message>
    <message>
        <source>&amp;Connect through SOCKS5 proxy (default proxy):</source>
        <translation>&amp; SOCKS5 ப்ராக்ஸி மூலம் இணைக்கவும் (இயல்புநிலை ப்ராக்ஸி):</translation>
    </message>
    <message>
        <source>Proxy &amp;IP:</source>
        <translation>ப்ராக்சி ஐ பி:</translation>
    </message>
    <message>
        <source>&amp;Port:</source>
        <translation>&amp; போர்ட்:</translation>
    </message>
    <message>
        <source>Port of the proxy (e.g. 9050)</source>
        <translation>ப்ராக்ஸியின் போர்ட் (எ.கா 9050)</translation>
    </message>
    <message>
        <source>Used for reaching peers via:</source>
        <translation>சகாக்கள் வழியாக வருவதற்குப் பயன்படுத்தப்பட்டது:</translation>
    </message>
    <message>
        <source>IPv4</source>
        <translation>IPv4</translation>
    </message>
    <message>
        <source>IPv6</source>
        <translation>IPv6</translation>
    </message>
    <message>
        <source>Tor</source>
        <translation>Tor</translation>
    </message>
    <message>
        <source>&amp;Window</source>
        <translation>&amp;சாளரம்</translation>
    </message>
    <message>
        <source>Show only a tray icon after minimizing the window.</source>
        <translation>சாளரத்தை குறைப்பதன் பின்னர் ஒரு தட்டு ஐகானை மட்டும் காண்பி.</translation>
    </message>
    <message>
        <source>&amp;Minimize to the tray instead of the taskbar</source>
        <translation>&amp; Taskbar க்கு பதிலாக தட்டில் குறைக்கவும்</translation>
    </message>
    <message>
        <source>M&amp;inimize on close</source>
        <translation>எம் &amp; நெருக்கமாக உள்ளமை</translation>
    </message>
    <message>
        <source>&amp;Display</source>
        <translation>&amp;காட்டு</translation>
    </message>
    <message>
        <source>User Interface &amp;language:</source>
        <translation>பயனர் இடைமுகம் &amp; மொழி:</translation>
    </message>
    <message>
        <source>The user interface language can be set here. This setting will take effect after restarting %1.</source>
        <translation>பயனர் இடைமுக மொழி இங்கே அமைக்கப்படலாம். %1 ஐ மறுதொடக்கம் செய்த பிறகு இந்த அமைப்பு செயல்படுத்தப்படும்.</translation>
    </message>
    <message>
        <source>&amp;Unit to show amounts in:</source>
        <translation>&amp; அளவு:</translation>
    </message>
    <message>
        <source>Choose the default subdivision unit to show in the interface and when sending coins.</source>
        <translation>இடைமுகத்தில் காண்பிக்க மற்றும் நாணயங்களை அனுப்புகையில் இயல்புநிலை துணைப்பிரிவு யூனிட்டை தேர்வு செய்யவும்.</translation>
    </message>
    <message>
        <source>Whether to show coin control features or not.</source>
        <translation>நாணயக் கட்டுப்பாட்டு அம்சங்களைக் காட்டலாமா அல்லது இல்லையா.</translation>
    </message>
    <message>
        <source>&amp;Third party transaction URLs</source>
        <translation>&amp; மூன்றாம் தரப்பு பரிவர்த்தனை URL கள்</translation>
    </message>
    <message>
        <source>Options set in this dialog are overridden by the command line or in the configuration file:</source>
        <translation>இந்த உரையாடலில் அமைக்கப்பட்டுள்ள விருப்பங்கள் கட்டளை வரியில் அல்லது கட்டமைப்பு கோப்பில் மீளமைக்கப்படும்:</translation>
    </message>
    <message>
        <source>&amp;OK</source>
        <translation>&amp;சரி</translation>
    </message>
    <message>
        <source>&amp;Cancel</source>
        <translation>&amp;ரத்து</translation>
    </message>
    <message>
        <source>default</source>
        <translation>இயல்புநிலை</translation>
    </message>
    <message>
        <source>none</source>
        <translation>none</translation>
    </message>
    <message>
        <source>Confirm options reset</source>
        <translation>விருப்பங்களை மீட்டமைக்கவும்</translation>
    </message>
    <message>
        <source>Client restart required to activate changes.</source>
        <translation>மாற்றங்களைச் செயல்படுத்த கிளையன் மறுதொடக்கம் தேவை.</translation>
    </message>
    <message>
        <source>Client will be shut down. Do you want to proceed?</source>
        <translation>கிளையண்ட் மூடப்படும். நீங்கள் தொடர விரும்புகிறீர்களா?</translation>
    </message>
    <message>
        <source>Configuration options</source>
        <translation>கட்டமைப்பு விருப்பங்கள்</translation>
    </message>
    <message>
        <source>The configuration file is used to specify advanced user options which override GUI settings. Additionally, any command-line options will override this configuration file.</source>
        <translation>GUI அமைப்புகளை மேலெழுதக்கூடிய மேம்பட்ட பயனர் விருப்பங்களைக் குறிப்பிட கட்டமைப்பு கோப்பு பயன்படுத்தப்படுகிறது. கூடுதலாக, எந்த கட்டளை வரி விருப்பங்கள் இந்த கட்டமைப்பு கோப்பு புறக்கணிக்க வேண்டும்.</translation>
    </message>
    <message>
        <source>Error</source>
        <translation>பிழை</translation>
    </message>
    <message>
        <source>The configuration file could not be opened.</source>
        <translation>கட்டமைப்பு கோப்பை திறக்க முடியவில்லை.</translation>
    </message>
    <message>
        <source>This change would require a client restart.</source>
        <translation>இந்த மாற்றம் கிளையன் மறுதொடக்கம் தேவைப்படும்.</translation>
    </message>
    <message>
        <source>The supplied proxy address is invalid.</source>
        <translation>வழங்கப்பட்ட ப்ராக்ஸி முகவரி தவறானது.</translation>
    </message>
</context>
<context>
    <name>OverviewPage</name>
    <message>
        <source>Form</source>
        <translation>படிவம்</translation>
    </message>
    <message>
        <source>The displayed information may be out of date. Your wallet automatically synchronizes with the Particl network after a connection is established, but this process has not completed yet.</source>
        <translation>காட்டப்படும் தகவல் காலாவதியானதாக இருக்கலாம். ஒரு இணைப்பு நிறுவப்பட்ட பிறகு, உங்கள் பணப்பை தானாக பிட்கோடு நெட்வொர்க்குடன் ஒத்திசைக்கிறது, ஆனால் இந்த செயல்முறை இன்னும் முடிவடையவில்லை.</translation>
    </message>
    <message>
        <source>Watch-only:</source>
        <translation>பார்க்க மட்டுமே:</translation>
    </message>
    <message>
        <source>Available:</source>
        <translation>கிடைக்ககூடிய:</translation>
    </message>
    <message>
        <source>Your current spendable balance</source>
        <translation>உங்கள் தற்போதைய செலவிடத்தக்க இருப்பு</translation>
    </message>
    <message>
        <source>Pending:</source>
        <translation>நிலுவையில்:</translation>
    </message>
    <message>
        <source>Total of transactions that have yet to be confirmed, and do not yet count toward the spendable balance</source>
        <translation>இன்னும் உறுதிப்படுத்தப்பட வேண்டிய பரிவர்த்தனைகளின் மொத்த அளவு, இன்னும் செலவழித்த சமநிலையை நோக்கி கணக்கிடவில்லை</translation>
    </message>
    <message>
        <source>Immature:</source>
        <translation>முதிராத:</translation>
    </message>
    <message>
        <source>Mined balance that has not yet matured</source>
        <translation>இன்னும் முதிர்ச்சியடைந்த மின்கல சமநிலை</translation>
    </message>
    <message>
        <source>Balances</source>
        <translation>மீதி</translation>
    </message>
    <message>
        <source>Total:</source>
        <translation>மொத்தம்:</translation>
    </message>
    <message>
        <source>Your current total balance</source>
        <translation>உங்கள் தற்போதைய மொத்தச் சமநிலை</translation>
    </message>
    <message>
        <source>Your current balance in watch-only addresses</source>
        <translation>வாட்ச் மட்டும் முகவரிகள் உள்ள உங்கள் தற்போதைய இருப்பு</translation>
    </message>
    <message>
        <source>Spendable:</source>
        <translation>Spendable:</translation>
    </message>
    <message>
        <source>Recent transactions</source>
        <translation>சமீபத்திய பரிவர்த்தனைகள்</translation>
    </message>
    <message>
        <source>Unconfirmed transactions to watch-only addresses</source>
        <translation>உறுதிப்படுத்தப்படாத பரிவர்த்தனைகள் மட்டுமே பார்க்கும் முகவரிகள்</translation>
    </message>
    <message>
        <source>Mined balance in watch-only addresses that has not yet matured</source>
        <translation>இன்னும் முதிர்ச்சியடையாமல் இருக்கும் கண்காணிப்பு மட்டும் முகவரிகளில் மின்தடப்பு சமநிலை</translation>
    </message>
    <message>
        <source>Current total balance in watch-only addresses</source>
        <translation>தற்போதைய மொத்த சமநிலை வாட்ச் மட்டும் முகவரிகள்</translation>
    </message>
    </context>
<context>
    <name>PSBTOperationsDialog</name>
    <message>
<<<<<<< HEAD
=======
        <source>Sign Tx</source>
        <translation type="unfinished">கையெழுத்து Tx</translation>
    </message>
    <message>
        <source>Close</source>
        <translation type="unfinished">நெருக்கமான</translation>
    </message>
    <message>
        <source>own address</source>
        <translation type="unfinished">சொந்த முகவரி</translation>
    </message>
    <message>
>>>>>>> 44d8b13c
        <source>Total Amount</source>
        <translation>முழு தொகை</translation>
    </message>
    <message>
        <source>or</source>
        <translation>அல்லது</translation>
    </message>
    </context>
<context>
    <name>PaymentServer</name>
    <message>
        <source>Payment request error</source>
        <translation>கட்டணம் கோரிக்கை பிழை</translation>
    </message>
    <message>
        <source>Cannot start particl: click-to-pay handler</source>
        <translation>Particl தொடங்க முடியாது: கிளிக் க்கு ஊதியம் கையாளுதல்</translation>
    </message>
    <message>
        <source>URI handling</source>
        <translation>URI கையாளுதல்</translation>
    </message>
    <message>
        <source>'particl://' is not a valid URI. Use 'particl:' instead.</source>
        <translation>'particl: //' சரியான URI அல்ல. அதற்கு பதிலாக 'பிட்கின்:' பயன்படுத்தவும்.</translation>
    </message>
    <message>
        <source>Cannot process payment request because BIP70 is not supported.</source>
        <translation>பரிவர்த்தனை வேண்டுதலை ஏற்க இயலாது ஏனென்றால் BIP70  ஆதரவு தரவில்லை</translation>
    </message>
    <message>
        <source>Due to widespread security flaws in BIP70 it's strongly recommended that any merchant instructions to switch wallets be ignored.</source>
        <translation>பிப்70 இல் உள்ள பரவலான பாதுகாப்பு குறைபாடுகள் காரணமாக, வாலட்டை மாற்றுவதற்கான எந்தவொரு வணிக அறிவுறுத்தல்களும் புறக்கணிக்கப்பட வேண்டும் என்று கடுமையாக பரிந்துரைக்கப்படுகிறது.</translation>
    </message>
    <message>
        <source>If you are receiving this error you should request the merchant provide a BIP21 compatible URI.</source>
        <translation>இந்த பிழையை நீங்கள் பெறுகிறீர்கள் என்றால், வணிகரிடம் பிப்21 இணக்கமான யுஆர்எல் லை வழங்குமாறு கேட்க வேண்டும்.</translation>
    </message>
    <message>
        <source>Invalid payment address %1</source>
        <translation>தவறான கட்டண முகவரி %1</translation>
    </message>
    <message>
        <source>URI cannot be parsed! This can be caused by an invalid Particl address or malformed URI parameters.</source>
        <translation>URI அலச முடியாது! தவறான பிட்கின் முகவரி அல்லது தவறான URI அளவுருக்கள் காரணமாக இது ஏற்படலாம்.</translation>
    </message>
    <message>
        <source>Payment request file handling</source>
        <translation>பணம் கோரிக்கை கோப்பு கையாளுதல்</translation>
    </message>
</context>
<context>
    <name>PeerTableModel</name>
    <message>
        <source>User Agent</source>
        <translation>பயனர் முகவர்</translation>
    </message>
    <message>
        <source>Node/Service</source>
        <translation>கணு / சேவை</translation>
    </message>
    <message>
        <source>NodeId</source>
        <translation>NodeId</translation>
    </message>
    <message>
        <source>Ping</source>
        <translation>பிங்</translation>
    </message>
    <message>
        <source>Sent</source>
        <translation>அனுப்பிய</translation>
    </message>
    <message>
        <source>Received</source>
        <translation>பெறப்பட்டது</translation>
    </message>
</context>
<context>
    <name>QObject</name>
    <message>
        <source>Amount</source>
        <translation>விலை</translation>
    </message>
    <message>
        <source>Enter a Particl address (e.g. %1)</source>
        <translation>ஒரு விக்கிபீடியா முகவரியை உள்ளிடவும் (எ.கா. %1)</translation>
    </message>
    <message>
        <source>%1 d</source>
        <translation>%1 d</translation>
    </message>
    <message>
        <source>%1 h</source>
        <translation>%1 h</translation>
    </message>
    <message>
        <source>%1 m</source>
        <translation>%1 m</translation>
    </message>
    <message>
        <source>%1 s</source>
        <translation>%1 s</translation>
    </message>
    <message>
        <source>None</source>
        <translation>யாரும்</translation>
    </message>
    <message>
        <source>N/A</source>
        <translation>N/A</translation>
    </message>
    <message>
        <source>%1 ms</source>
        <translation>%1 ms</translation>
    </message>
    <message>
        <source>%1 and %2</source>
        <translation>%1 மற்றும் %2</translation>
    </message>
    <message>
        <source>%1 B</source>
        <translation>%1 B</translation>
    </message>
    <message>
        <source>%1 KB</source>
        <translation>%1 KB</translation>
    </message>
    <message>
        <source>%1 MB</source>
        <translation>%1 MB</translation>
    </message>
    <message>
        <source>%1 GB</source>
        <translation>%1 GB</translation>
    </message>
    <message>
        <source>Error: Specified data directory "%1" does not exist.</source>
        <translation>பிழை: குறிப்பிட்ட தரவு அடைவு "%1" இல்லை.</translation>
    </message>
    <message>
        <source>Error: Cannot parse configuration file: %1.</source>
        <translation>பிழை: கட்டமைப்பு கோப்பை அலச முடியவில்லை: %1.</translation>
    </message>
    <message>
        <source>Error: %1</source>
        <translation>பிழை: %1</translation>
    </message>
    <message>
        <source>%1 didn't yet exit safely...</source>
        <translation>%1 இன்னும் பாதுகாப்பாக வெளியேறவில்லை ...</translation>
    </message>
    <message>
        <source>unknown</source>
        <translation>தெரியாத</translation>
    </message>
</context>
<context>
    <name>QRImageWidget</name>
    <message>
        <source>&amp;Save Image...</source>
        <translation>&amp; படத்தை சேமி ...</translation>
    </message>
    <message>
        <source>&amp;Copy Image</source>
        <translation>&amp;படத்தை நகலெடு</translation>
    </message>
    <message>
        <source>Resulting URI too long, try to reduce the text for label / message.</source>
        <translation>யு.ஐ.ஐ. முடிவுக்கு நீண்ட காலம், லேபிள் / செய்திக்கு உரைகளை குறைக்க முயற்சிக்கவும்.</translation>
    </message>
    <message>
        <source>Error encoding URI into QR Code.</source>
        <translation>QR குறியீட்டில் யு.ஆர்.ஐ குறியாக்கப் பிழை.</translation>
    </message>
    <message>
        <source>QR code support not available.</source>
        <translation>க்யு ஆர் கோட் சப்போர்ட் இல்லை</translation>
    </message>
    <message>
        <source>Save QR Code</source>
        <translation>QR குறியீடு சேமிக்கவும்</translation>
    </message>
    <message>
        <source>PNG Image (*.png)</source>
        <translation>PNG படம் (* .png)</translation>
    </message>
</context>
<context>
    <name>RPCConsole</name>
    <message>
        <source>N/A</source>
        <translation>N/A</translation>
    </message>
    <message>
        <source>Client version</source>
        <translation>வாடிக்கையாளர் பதிப்பு</translation>
    </message>
    <message>
        <source>&amp;Information</source>
        <translation>&amp;தகவல்</translation>
    </message>
    <message>
        <source>General</source>
        <translation>பொது</translation>
    </message>
    <message>
        <source>Using BerkeleyDB version</source>
        <translation>BerkeleyDB பதிப்பைப் பயன்படுத்துதல்</translation>
    </message>
    <message>
        <source>Datadir</source>
        <translation>Datadir</translation>
    </message>
    <message>
        <source>To specify a non-default location of the data directory use the '%1' option.</source>
        <translation>தரவு அடைவின் இயல்புநிலை இருப்பிடத்தை குறிப்பிட ' %1' விருப்பத்தை பயன்படுத்தவும்.</translation>
    </message>
    <message>
        <source>Blocksdir</source>
        <translation>Blocksdir</translation>
    </message>
    <message>
        <source>To specify a non-default location of the blocks directory use the '%1' option.</source>
        <translation>தொகுதிகள் அடைவின் இயல்புநிலை இருப்பிடத்தை குறிப்பிட ' %1' விருப்பத்தை பயன்படுத்தவும்.</translation>
    </message>
    <message>
        <source>Startup time</source>
        <translation>தொடக்க நேரம்</translation>
    </message>
    <message>
        <source>Network</source>
        <translation>பிணையம்</translation>
    </message>
    <message>
        <source>Name</source>
        <translation>பெயர்</translation>
    </message>
    <message>
        <source>Number of connections</source>
        <translation>இணைப்புகள் எண்ணிக்கை</translation>
    </message>
    <message>
        <source>Block chain</source>
        <translation>தடுப்பு சங்கிலி</translation>
    </message>
    <message>
        <source>Memory Pool</source>
        <translation>நினைவக குளம்</translation>
    </message>
    <message>
        <source>Current number of transactions</source>
        <translation>பரிவர்த்தனைகளின் தற்போதைய எண்</translation>
    </message>
    <message>
        <source>Memory usage</source>
        <translation>நினைவக பயன்பாடு</translation>
    </message>
    <message>
        <source>Wallet: </source>
        <translation>கைப்பை:</translation>
    </message>
    <message>
        <source>(none)</source>
        <translation>(ஏதுமில்லை)</translation>
    </message>
    <message>
        <source>&amp;Reset</source>
        <translation>&amp; மீட்டமை</translation>
    </message>
    <message>
        <source>Received</source>
        <translation>பெறப்பட்டது</translation>
    </message>
    <message>
        <source>Sent</source>
        <translation>அனுப்பிய</translation>
    </message>
    <message>
        <source>&amp;Peers</source>
        <translation>&amp;சக</translation>
    </message>
    <message>
        <source>Banned peers</source>
        <translation>தடைசெய்யப்பட்டவர்கள்</translation>
    </message>
    <message>
        <source>Select a peer to view detailed information.</source>
        <translation>விரிவான தகவலைப் பார்வையிட ஒரு சகவரைத் தேர்ந்தெடுக்கவும்.</translation>
    </message>
    <message>
        <source>Direction</source>
        <translation>திசை</translation>
    </message>
    <message>
        <source>Version</source>
        <translation>பதிப்பு</translation>
    </message>
    <message>
        <source>Starting Block</source>
        <translation>பிளாக் தொடங்குகிறது</translation>
    </message>
    <message>
        <source>Synced Headers</source>
        <translation>ஒத்திசைக்கப்பட்ட தலைப்புகள்</translation>
    </message>
    <message>
        <source>Synced Blocks</source>
        <translation>ஒத்திசைக்கப்பட்ட பிளாக்ஸ்</translation>
    </message>
    <message>
        <source>User Agent</source>
        <translation>பயனர் முகவர்</translation>
    </message>
    <message>
        <source>Node window</source>
        <translation>நோட் விண்டோ</translation>
    </message>
    <message>
        <source>Open the %1 debug log file from the current data directory. This can take a few seconds for large log files.</source>
        <translation>தற்போதைய தரவு அடைவில் இருந்து %1 பிழைத்திருத்த பதிவு கோப்பைத் திறக்கவும். இது பெரிய பதிவு கோப்புகளை சில விநாடிகள் எடுக்கலாம்.</translation>
    </message>
    <message>
        <source>Decrease font size</source>
        <translation>எழுத்துரு அளவைக் குறைக்கவும்</translation>
    </message>
    <message>
        <source>Increase font size</source>
        <translation>எழுத்துரு அளவை அதிகரிக்கவும்</translation>
    </message>
    <message>
        <source>Services</source>
        <translation>சேவைகள்</translation>
    </message>
    <message>
        <source>Connection Time</source>
        <translation>இணைப்பு நேரம்</translation>
    </message>
    <message>
        <source>Last Send</source>
        <translation>கடைசி அனுப்பவும்</translation>
    </message>
    <message>
        <source>Last Receive</source>
        <translation>கடைசியாக பெறவும்</translation>
    </message>
    <message>
        <source>Ping Time</source>
        <translation>பிங் நேரம்</translation>
    </message>
    <message>
        <source>The duration of a currently outstanding ping.</source>
        <translation>தற்போது நிலுவையில் இருக்கும் பிங் கால.</translation>
    </message>
    <message>
        <source>Ping Wait</source>
        <translation>பிங் காத்திருக்கவும்</translation>
    </message>
    <message>
        <source>Min Ping</source>
        <translation>குறைந்த பிங்</translation>
    </message>
    <message>
        <source>Time Offset</source>
        <translation>நேரம் ஆஃப்செட்</translation>
    </message>
    <message>
        <source>Last block time</source>
        <translation>கடைசி தடுப்பு நேரம்</translation>
    </message>
    <message>
        <source>&amp;Open</source>
        <translation>&amp;திற</translation>
    </message>
    <message>
        <source>&amp;Console</source>
        <translation>&amp;பணியகம்</translation>
    </message>
    <message>
        <source>&amp;Network Traffic</source>
        <translation>&amp; நெட்வொர்க் ட்ராஃபிக்</translation>
    </message>
    <message>
        <source>Totals</source>
        <translation>மொத்தம்</translation>
    </message>
    <message>
        <source>In:</source>
        <translation>உள்ளே:</translation>
    </message>
    <message>
        <source>Out:</source>
        <translation>வெளியே:</translation>
    </message>
    <message>
        <source>Debug log file</source>
        <translation>பதிவுப் பதிவுக் கோப்பு</translation>
    </message>
    <message>
        <source>Clear console</source>
        <translation>பணியகத்தை அழிக்கவும்</translation>
    </message>
    <message>
        <source>1 &amp;hour</source>
        <translation>1 &amp;மணி</translation>
    </message>
    <message>
        <source>1 &amp;day</source>
        <translation>1 &amp;நாள்</translation>
    </message>
    <message>
        <source>1 &amp;week</source>
        <translation>1 &amp;வாரம்</translation>
    </message>
    <message>
        <source>1 &amp;year</source>
        <translation>1 &amp;ஆண்டு</translation>
    </message>
    <message>
        <source>&amp;Disconnect</source>
        <translation>&amp; துண்டி</translation>
    </message>
    <message>
        <source>Ban for</source>
        <translation>தடை செய்</translation>
    </message>
    <message>
        <source>&amp;Unban</source>
        <translation>&amp; நீக்கு</translation>
    </message>
    <message>
        <source>Welcome to the %1 RPC console.</source>
        <translation>%1 RPC பணியகத்திற்கு வரவேற்கிறோம்.</translation>
    </message>
    <message>
        <source>Use up and down arrows to navigate history, and %1 to clear screen.</source>
        <translation>வரலாற்றை நகர்த்த, அம்புக்குறியைப் பயன்படுத்தவும் மற்றும் திரையை அழிக்க %1 ஐப் பயன்படுத்தவும்.</translation>
    </message>
    <message>
        <source>Type %1 for an overview of available commands.</source>
        <translation>கிடைக்கும் கட்டளைகளின் கண்ணோட்டத்திற்கு %1 ஐ தட்டச்சு செய்க.</translation>
    </message>
    <message>
        <source>For more information on using this console type %1.</source>
        <translation>இந்த பணியிட வகை %1 ஐப் பயன்படுத்துவதற்கான மேலும் தகவலுக்கு.</translation>
    </message>
    <message>
        <source>WARNING: Scammers have been active, telling users to type commands here, stealing their wallet contents. Do not use this console without fully understanding the ramifications of a command.</source>
        <translation>எச்சரிக்கை: Scammers செயலில் இருந்தன, பயனர்களுக்கு இங்கே கட்டளைகளை தட்டச்சு செய்ய, தங்கள் பணப்பை உள்ளடக்கங்களை திருடி. கட்டளையின் கிளைகளை முழுமையாக புரிந்துகொள்ளாமல் இந்த பணியகத்தை பயன்படுத்த வேண்டாம்.</translation>
    </message>
    <message>
        <source>Network activity disabled</source>
        <translation>நெட்வொர்க் செயல்பாடு முடக்கப்பட்டது</translation>
    </message>
    <message>
        <source>Executing command without any wallet</source>
        <translation>எந்த பணமும் இல்லாமல் கட்டளையை நிறைவேற்றும்</translation>
    </message>
    <message>
        <source>Executing command using "%1" wallet</source>
        <translation>கட்டளையை "%1" பணியகத்தை பயன்படுத்துகிறது</translation>
    </message>
    <message>
        <source>(node id: %1)</source>
        <translation>(கணு ஐடி: %1)</translation>
    </message>
    <message>
        <source>via %1</source>
        <translation>via %1</translation>
    </message>
    <message>
        <source>never</source>
        <translation>ஒருபோதும்</translation>
    </message>
    <message>
        <source>Inbound</source>
        <translation>உள்வரும்</translation>
    </message>
    <message>
        <source>Outbound</source>
        <translation>வெளி செல்லும்</translation>
    </message>
    <message>
        <source>Unknown</source>
        <translation>அறியப்படாத</translation>
    </message>
</context>
<context>
    <name>ReceiveCoinsDialog</name>
    <message>
        <source>&amp;Amount:</source>
        <translation>&amp;தொகை:</translation>
    </message>
    <message>
        <source>&amp;Label:</source>
        <translation>&amp;சிட்டை:</translation>
    </message>
    <message>
        <source>&amp;Message:</source>
        <translation>&amp;செய்தி:</translation>
    </message>
    <message>
        <source>An optional message to attach to the payment request, which will be displayed when the request is opened. Note: The message will not be sent with the payment over the Particl network.</source>
        <translation>கோரிக்கையை திறக்கும் போது காட்டப்படும் இது பணம் கோரிக்கை இணைக்க ஒரு விருப்ப செய்தி. குறிப்பு: Particl நெட்வொர்க்கில் பணம் செலுத்தியவுடன் செய்தி அனுப்பப்படாது.</translation>
    </message>
    <message>
        <source>An optional label to associate with the new receiving address.</source>
        <translation>புதிய பெறுதல் முகவரியுடன் தொடர்பு கொள்ள ஒரு விருப்ப லேபிள்.</translation>
    </message>
    <message>
        <source>Use this form to request payments. All fields are &lt;b&gt;optional&lt;/b&gt;.</source>
        <translation>பணம் செலுத்த வேண்டுமெனில் இந்த படிவத்தைப் பயன்படுத்தவும். அனைத்து துறைகள் விருப்பமானவை.</translation>
    </message>
    <message>
        <source>An optional amount to request. Leave this empty or zero to not request a specific amount.</source>
        <translation>கோரிக்கைக்கு விருப்பமான தொகை. ஒரு குறிப்பிட்ட தொகையை கோர வேண்டாம் இந்த வெற்று அல்லது பூஜ்ஜியத்தை விடு.</translation>
    </message>
    <message>
        <source>&amp;Create new receiving address</source>
        <translation>&amp;புதிய பிட்காயின் பெறும் முகவரியை உருவாக்கு</translation>
    </message>
    <message>
        <source>Clear all fields of the form.</source>
        <translation>படிவத்தின் அனைத்து துறையையும் அழி.</translation>
    </message>
    <message>
        <source>Clear</source>
        <translation>நீக்கு</translation>
    </message>
    <message>
        <source>Native segwit addresses (aka Bech32 or BIP-173) reduce your transaction fees later on and offer better protection against typos, but old wallets don't support them. When unchecked, an address compatible with older wallets will be created instead.</source>
        <translation>நேட்டிவ் செக்யூரிட் முகவரிகள் (ach Bech32 அல்லது BIP-173) உங்கள் பரிவர்த்தனைக் கட்டணத்தை பின்னர் குறைக்க மற்றும் எழுத்துப்பிழைகள் எதிராக சிறந்த பாதுகாப்பு வழங்க, ஆனால் பழைய பணப்பைகள் அவர்களுக்கு ஆதரவு இல்லை. Unchecked போது, ​​பழைய பணப்பைகள் இணக்கமான ஒரு முகவரியை பதிலாக உருவாக்கப்படும்.</translation>
    </message>
    <message>
        <source>Generate native segwit (Bech32) address</source>
        <translation>சொந்த segwit (Bech32) முகவரியை உருவாக்குங்கள்</translation>
    </message>
    <message>
        <source>Requested payments history</source>
        <translation>பணம் செலுத்திய வரலாறு கோரப்பட்டது</translation>
    </message>
    <message>
        <source>Show the selected request (does the same as double clicking an entry)</source>
        <translation>தேர்ந்தெடுக்கப்பட்ட கோரிக்கையை காட்டு (இரட்டை இடுகையை இரட்டை கிளிக் செய்தால்)</translation>
    </message>
    <message>
        <source>Show</source>
        <translation>காண்பி</translation>
    </message>
    <message>
        <source>Remove the selected entries from the list</source>
        <translation>பட்டியலில் இருந்து தேர்ந்தெடுக்கப்பட்ட உள்ளீடுகளை நீக்கவும்</translation>
    </message>
    <message>
        <source>Remove</source>
        <translation>நீக்கு</translation>
    </message>
    <message>
        <source>Copy URI</source>
        <translation>URI ஐ நகலெடு</translation>
    </message>
    <message>
        <source>Copy label</source>
        <translation>லேபிளை நகலெடு</translation>
    </message>
    <message>
        <source>Copy message</source>
        <translation>செய்தியை நகலெடுக்கவும்</translation>
    </message>
    <message>
        <source>Copy amount</source>
        <translation>நகல் நகல்</translation>
    </message>
    <message>
        <source>Could not unlock wallet.</source>
        <translation>பணப்பை திறக்க முடியவில்லை.</translation>
    </message>
    </context>
<context>
    <name>ReceiveRequestDialog</name>
    <message>
        <source>Amount:</source>
        <translation>விலை</translation>
    </message>
    <message>
        <source>Message:</source>
        <translation>செய்தி:</translation>
    </message>
    <message>
        <source>Wallet:</source>
        <translation>கைப்பை:</translation>
    </message>
    <message>
        <source>Copy &amp;URI</source>
        <translation>நகலை &amp;URI</translation>
    </message>
    <message>
        <source>Copy &amp;Address</source>
        <translation>நகலை விலாசம்</translation>
    </message>
    <message>
        <source>&amp;Save Image...</source>
        <translation>&amp;படத்தை சேமி...</translation>
    </message>
    <message>
        <source>Request payment to %1</source>
        <translation>%1 க்கு கட்டணம் கோரவும்</translation>
    </message>
    <message>
        <source>Payment information</source>
        <translation>கொடுப்பனவு தகவல்</translation>
    </message>
</context>
<context>
    <name>RecentRequestsTableModel</name>
    <message>
        <source>Date</source>
        <translation>தேதி</translation>
    </message>
    <message>
        <source>Label</source>
        <translation>லேபிள்</translation>
    </message>
    <message>
        <source>Message</source>
        <translation>செய்தி</translation>
    </message>
    <message>
        <source>(no label)</source>
        <translation>(லேபிள் இல்லை)</translation>
    </message>
    <message>
        <source>(no message)</source>
        <translation>(எந்த செய்தியும் இல்லை)</translation>
    </message>
    <message>
        <source>(no amount requested)</source>
        <translation>(தொகை கோரப்படவில்லை)</translation>
    </message>
    <message>
        <source>Requested</source>
        <translation>கோரப்பட்டது</translation>
    </message>
</context>
<context>
    <name>SendCoinsDialog</name>
    <message>
        <source>Send Coins</source>
        <translation>நாணயங்களை அனுப்பவும்</translation>
    </message>
    <message>
        <source>Coin Control Features</source>
        <translation>நாணயம் கட்டுப்பாடு அம்சங்கள்</translation>
    </message>
    <message>
        <source>Inputs...</source>
        <translation>உள்ளீடுகள் ...</translation>
    </message>
    <message>
        <source>automatically selected</source>
        <translation>தானாக தேர்ந்தெடுக்கப்பட்டது</translation>
    </message>
    <message>
        <source>Insufficient funds!</source>
        <translation>போதுமான பணம் இல்லை!</translation>
    </message>
    <message>
        <source>Quantity:</source>
        <translation>அளவு</translation>
    </message>
    <message>
        <source>Bytes:</source>
        <translation>பைட்டுகள்</translation>
    </message>
    <message>
        <source>Amount:</source>
        <translation>விலை</translation>
    </message>
    <message>
        <source>Fee:</source>
        <translation>கட்டணம்:</translation>
    </message>
    <message>
        <source>After Fee:</source>
        <translation>கட்டணத்திறகுப் பின்:</translation>
    </message>
    <message>
        <source>Change:</source>
        <translation>மாற்று:</translation>
    </message>
    <message>
        <source>If this is activated, but the change address is empty or invalid, change will be sent to a newly generated address.</source>
        <translation>இது செயல்படுத்தப்பட்டால், ஆனால் மாற்றம் முகவரி காலியாக உள்ளது அல்லது தவறானது, புதிதாக உருவாக்கப்பட்ட முகவரிக்கு மாற்றம் அனுப்பப்படும்.</translation>
    </message>
    <message>
        <source>Custom change address</source>
        <translation>விருப்ப மாற்று முகவரி</translation>
    </message>
    <message>
        <source>Transaction Fee:</source>
        <translation>பரிமாற்ற கட்டணம்:</translation>
    </message>
    <message>
        <source>Choose...</source>
        <translation>தேர்ந்தெடு...</translation>
    </message>
    <message>
        <source>Using the fallbackfee can result in sending a transaction that will take several hours or days (or never) to confirm. Consider choosing your fee manually or wait until you have validated the complete chain.</source>
        <translation>Fallbackfee பயன்படுத்தி ஒரு பரிவர்த்தனை அனுப்புவதன் மூலம் பல மணிநேரங்கள் அல்லது நாட்கள் (அல்லது ஒருபோதும்) உறுதிப்படுத்த முடியாது. உங்கள் கட்டணத்தை கைமுறையாக தேர்வு செய்யுங்கள் அல்லது முழு சங்கிலியை சரிபார்த்து வரும் வரை காத்திருக்கவும்.</translation>
    </message>
    <message>
        <source>Warning: Fee estimation is currently not possible.</source>
        <translation>எச்சரிக்கை: கட்டணம் மதிப்பீடு தற்போது சாத்தியமில்லை.</translation>
    </message>
    <message>
        <source>Specify a custom fee per kB (1,000 bytes) of the transaction's virtual size.

Note:  Since the fee is calculated on a per-byte basis, a fee of "100 satoshis per kB" for a transaction size of 500 bytes (half of 1 kB) would ultimately yield a fee of only 50 satoshis.</source>
        <translation>பரிமாற்றத்தின் மெய்நிகர் அளவுக்கு kB (1,000 பைட்டுகளுக்கு) ஒரு தனிபயன் கட்டணத்தை குறிப்பிடவும்.

குறிப்பு: கட்டணம் ஒவ்வொரு பைட் அடிப்படையில் கணக்கிடப்பட்டதால், 500 பைட்டுகள் (1 kB இன் பாதி) பரிவர்த்தனை அளவுக்கு "kB க்காக 100 satoshis" என்ற கட்டணம் இறுதியில் 50 சாத்தோஷிகளுக்கு கட்டணம் மட்டுமே கிடைக்கும்.</translation>
    </message>
    <message>
        <source>per kilobyte</source>
        <translation>ஒரு கிலோபைட்</translation>
    </message>
    <message>
        <source>Hide</source>
        <translation>மறை</translation>
    </message>
    <message>
        <source>Recommended:</source>
        <translation>பரிந்துரைக்கப்படுகிறது:</translation>
    </message>
    <message>
        <source>Custom:</source>
        <translation>விருப்ப:</translation>
    </message>
    <message>
        <source>(Smart fee not initialized yet. This usually takes a few blocks...)</source>
        <translation>(ஸ்மார்ட் கட்டணம் இன்னும் துவக்கப்படவில்லை இது பொதுவாக ஒரு சில தொகுதிகள் எடுக்கிறது ...)</translation>
    </message>
    <message>
        <source>Send to multiple recipients at once</source>
        <translation>ஒரே நேரத்தில் பல பெறுநர்களுக்கு அனுப்பவும்</translation>
    </message>
    <message>
        <source>Add &amp;Recipient</source>
        <translation>சேர் &amp; பெறுக</translation>
    </message>
    <message>
        <source>Clear all fields of the form.</source>
        <translation>படிவத்தின் அனைத்து துறையையும் அழி.</translation>
    </message>
    <message>
<<<<<<< HEAD
        <source>Dust:</source>
        <translation>டஸ்ட்</translation>
    </message>
    <message>
        <source>When there is less transaction volume than space in the blocks, miners as well as relaying nodes may enforce a minimum fee. Paying only this minimum fee is just fine, but be aware that this can result in a never confirming transaction once there is more demand for particl transactions than the network can process.</source>
        <translation>தொகுதிகள் உள்ள இடத்தை விட குறைவான பரிவர்த்தனை அளவு இருக்கும் போது, ​​சுரங்க தொழிலாளர்கள் மற்றும் ரிலேடிங் முனைகள் குறைந்தபட்ச கட்டணத்தைச் செயல்படுத்தலாம். இந்த குறைந்தபட்ச கட்டணத்தை மட்டும் செலுத்துவது நன்றாக உள்ளது, ஆனால் நெட்வொர்க்கில் செயல்படுவதை விட particl பரிவர்த்தனைகளுக்கு இன்னும் கோரிக்கை தேவைப்பட்டால் இது ஒருபோதும் உறுதிப்படுத்தாத பரிவர்த்தனைக்கு காரணமாக இருக்கலாம்.</translation>
=======
        <source>When there is less transaction volume than space in the blocks, miners as well as relaying nodes may enforce a minimum fee. Paying only this minimum fee is just fine, but be aware that this can result in a never confirming transaction once there is more demand for bitcoin transactions than the network can process.</source>
        <translation type="unfinished">தொகுதிகள் உள்ள இடத்தை விட குறைவான பரிவர்த்தனை அளவு இருக்கும் போது, ​​சுரங்க தொழிலாளர்கள் மற்றும் ரிலேடிங் முனைகள் குறைந்தபட்ச கட்டணத்தைச் செயல்படுத்தலாம். இந்த குறைந்தபட்ச கட்டணத்தை மட்டும் செலுத்துவது நன்றாக உள்ளது, ஆனால் நெட்வொர்க்கில் செயல்படுவதை விட bitcoin பரிவர்த்தனைகளுக்கு இன்னும் கோரிக்கை தேவைப்பட்டால் இது ஒருபோதும் உறுதிப்படுத்தாத பரிவர்த்தனைக்கு காரணமாக இருக்கலாம்.</translation>
>>>>>>> 44d8b13c
    </message>
    <message>
        <source>A too low fee might result in a never confirming transaction (read the tooltip)</source>
        <translation>ஒரு மிக குறைந்த கட்டணம் ஒரு உறுதி பரிவர்த்தனை விளைவாக (உதவிக்குறிப்பு வாசிக்க)</translation>
    </message>
    <message>
        <source>Confirmation time target:</source>
        <translation>உறுதிப்படுத்தும் நேர இலக்கு:</translation>
    </message>
    <message>
        <source>Enable Replace-By-Fee</source>
        <translation>மாற்று-கட்டணத்தை இயக்கு</translation>
    </message>
    <message>
        <source>With Replace-By-Fee (BIP-125) you can increase a transaction's fee after it is sent. Without this, a higher fee may be recommended to compensate for increased transaction delay risk.</source>
        <translation>மாற்று-கட்டணத்தின் (பிப்-125) மூலம், ஒரு பரிவர்த்தனையின் கட்டணத்தை அனுப்பிய பின் அதை அதிகரிக்கலாம். இது இல்லை என்றால், பரிவர்த்தனையின் தாமத அபாயத்தை ஈடுசெய்ய அதிக கட்டணம் பரிந்துரைக்கப்படலாம்.</translation>
    </message>
    <message>
        <source>Clear &amp;All</source>
        <translation>அழி &amp;அனைத்து</translation>
    </message>
    <message>
        <source>Balance:</source>
        <translation>இருப்பு:</translation>
    </message>
    <message>
        <source>Confirm the send action</source>
        <translation>அனுப்பும் செயலை உறுதிப்படுத்து</translation>
    </message>
    <message>
        <source>S&amp;end</source>
        <translation>&amp;அனுப்பு</translation>
    </message>
    <message>
        <source>Copy quantity</source>
        <translation>அளவு அளவு</translation>
    </message>
    <message>
        <source>Copy amount</source>
        <translation>நகல் நகல்</translation>
    </message>
    <message>
        <source>Copy fee</source>
        <translation>நகல் கட்டணம்</translation>
    </message>
    <message>
        <source>Copy after fee</source>
        <translation>நகல் கட்டணம்</translation>
    </message>
    <message>
        <source>Copy bytes</source>
        <translation>நகல் கட்டணம்</translation>
    </message>
    <message>
<<<<<<< HEAD
        <source>Copy dust</source>
        <translation>தூசி நகலெடுக்கவும்</translation>
    </message>
    <message>
=======
>>>>>>> 44d8b13c
        <source>Copy change</source>
        <translation>மாற்றத்தை நகலெடுக்கவும்</translation>
    </message>
    <message>
        <source>%1 (%2 blocks)</source>
        <translation>%1 (%2 ப்ளாக்ஸ்)</translation>
    </message>
    <message>
        <source> from wallet '%1'</source>
        <translation>வாலட்டில்  இருந்து '%1'</translation>
    </message>
    <message>
        <source>%1 to '%2'</source>
        <translation>%1 இருந்து '%2'</translation>
    </message>
    <message>
        <source>%1 to %2</source>
        <translation>%1 இருந்து %2</translation>
    </message>
    <message>
        <source>Are you sure you want to send?</source>
        <translation>நீங்கள் நிச்சயமாக அனுப்ப விரும்புகிறீர்களா?</translation>
    </message>
    <message>
        <source>or</source>
        <translation>அல்லது</translation>
    </message>
    <message>
        <source>You can increase the fee later (signals Replace-By-Fee, BIP-125).</source>
        <translation>நீங்கள் கட்டணத்தை பின்னர் அதிகரிக்கலாம் (என்கிறது மாற்று கட்டணம், பிப்-125).</translation>
    </message>
    <message>
        <source>Please, review your transaction.</source>
        <translation>தயவு செய்து, உங்கள் பரிவர்த்தனையை சரிபார்க்கவும்.</translation>
    </message>
    <message>
        <source>Transaction fee</source>
        <translation>பரிமாற்ற கட்டணம்</translation>
    </message>
    <message>
        <source>Not signalling Replace-By-Fee, BIP-125.</source>
        <translation>சிக்னல் செய்யவில்லை மாற்று-கட்டணம், பிப்-125.</translation>
    </message>
    <message>
        <source>Total Amount</source>
        <translation>முழு தொகை</translation>
    </message>
    <message>
        <source>To review recipient list click "Show Details..."</source>
        <translation>பெறுநரின் பட்டியலை சரிபார்க்க "விவரங்களைக் காண்பி ..." என்பதைக் கிளிக் செய்யவும்</translation>
    </message>
    <message>
        <source>Confirm send coins</source>
        <translation>அனுப்பும் பிட்காயின்களை உறுதிப்படுத்தவும்</translation>
    </message>
    <message>
        <source>Confirm transaction proposal</source>
        <translation>பரிவர்த்தனை வரைவு உறுதி செய்</translation>
    </message>
    <message>
        <source>Send</source>
        <translation>அனுப்புவும்</translation>
    </message>
    <message>
        <source>The recipient address is not valid. Please recheck.</source>
        <translation>பெறுநரின் முகவரி தவறானது. மீண்டும் சரிபார்க்கவும்.</translation>
    </message>
    <message>
        <source>The amount to pay must be larger than 0.</source>
        <translation>அனுப்ப வேண்டிய தொகை 0வை விட பெரியதாக இருக்க வேண்டும்.</translation>
    </message>
    <message>
        <source>The amount exceeds your balance.</source>
        <translation>தொகை உங்கள் இருப்பையைவிட அதிகமாக உள்ளது.</translation>
    </message>
    <message>
        <source>Duplicate address found: addresses should only be used once each.</source>
        <translation>நகல் முகவரி காணப்பட்டது: முகவரிகள் ஒவ்வொன்றும் ஒரு முறை மட்டுமே பயன்படுத்தப்பட வேண்டும்.</translation>
    </message>
    <message>
        <source>Transaction creation failed!</source>
        <translation>பரிவர்த்தனை உருவாக்கம் தோல்வியடைந்தது!</translation>
    </message>
    <message>
        <source>Payment request expired.</source>
        <translation>கட்டணம் கோரிக்கை காலாவதியானது.</translation>
    </message>
    <message numerus="yes">
        <source>Estimated to begin confirmation within %n block(s).</source>
        <translation><numerusform>%n பிளாக் உறுதிப்படுத்தலைத் தொடங்க மதிப்பிடப்பட்டுள்ளது.</numerusform><numerusform>%n பிளாக்குள் உறுதிப்படுத்தலைத் தொடங்க மதிப்பிடப்பட்டுள்ளது.</numerusform></translation>
    </message>
    <message>
        <source>Warning: Invalid Particl address</source>
        <translation>எச்சரிக்கை: தவறான பிட்காயின் முகவரி</translation>
    </message>
    <message>
        <source>Warning: Unknown change address</source>
        <translation>எச்சரிக்கை: தெரியாத மாற்று முகவரி</translation>
    </message>
    <message>
        <source>Confirm custom change address</source>
        <translation>தனிப்பயன் மாற்று முகவரியை உறுதிப்படுத்து</translation>
    </message>
    <message>
        <source>The address you selected for change is not part of this wallet. Any or all funds in your wallet may be sent to this address. Are you sure?</source>
        <translation>மாற்றத்திற்காக நீங்கள் தேர்ந்தெடுத்த முகவரி இந்த வாலட்டிற்கு சொந்தமானது இல்லை. உங்கள் வாலாட்டில் உள்ள ஏதேனும் அல்லது அனைத்து தொகையையும் இந்த முகவரிக்கு அனுப்பப்படலாம். நீ சொல்வது உறுதியா? </translation>
    </message>
    <message>
        <source>(no label)</source>
        <translation>(லேபிள் இல்லை)</translation>
    </message>
</context>
<context>
    <name>SendCoinsEntry</name>
    <message>
        <source>A&amp;mount:</source>
        <translation>&amp;தொகை:</translation>
    </message>
    <message>
        <source>Pay &amp;To:</source>
        <translation>செலுத்து &amp;கொடு:</translation>
    </message>
    <message>
        <source>&amp;Label:</source>
        <translation>&amp;சிட்டை:</translation>
    </message>
    <message>
        <source>Choose previously used address</source>
        <translation>முன்பு பயன்படுத்திய முகவரியைத் தேர்வுசெய்</translation>
    </message>
    <message>
        <source>The Particl address to send the payment to</source>
        <translation>கட்டணத்தை அனுப்ப பிட்காயின் முகவரி</translation>
    </message>
    <message>
        <source>Alt+A</source>
        <translation>Alt+A</translation>
    </message>
    <message>
        <source>Paste address from clipboard</source>
        <translation>கிளிப்போர்டிலிருந்து முகவரியை பேஸ்ட் செய்யவும்</translation>
    </message>
    <message>
        <source>Alt+P</source>
        <translation>Alt+P</translation>
    </message>
    <message>
        <source>Remove this entry</source>
        <translation>இந்த உள்ளீட்டை அகற்று</translation>
    </message>
    <message>
        <source>The fee will be deducted from the amount being sent. The recipient will receive less particl than you enter in the amount field. If multiple recipients are selected, the fee is split equally.</source>
        <translation>அனுப்பப்படும் தொகையிலிருந்து கட்டணம் கழிக்கப்படும். நீங்கள் உள்ளிடும் தொகையை விட பெறுநர் குறைவான பிட்காயின்களைப் பெறுவார். பல பெறுநர்கள் தேர்ந்தெடுக்கப்பட்டால், கட்டணம் சமமாக பிரிக்கப்படும்.</translation>
    </message>
    <message>
        <source>S&amp;ubtract fee from amount</source>
        <translation>கட்டணத்தை தொகையிலிருந்து வி&amp;லக்கு</translation>
    </message>
    <message>
        <source>Use available balance</source>
        <translation>மீதம் உள்ள தொகையை பயன்படுத்தவும்</translation>
    </message>
    <message>
        <source>Message:</source>
        <translation>செய்தி:</translation>
    </message>
    <message>
        <source>This is an unauthenticated payment request.</source>
        <translation>இது ஒரு அங்கீகரிக்கப்படாத கட்டண கோரிக்கை.</translation>
    </message>
    <message>
        <source>This is an authenticated payment request.</source>
        <translation>இது ஒரு அங்கீகரிக்கப்பட்ட கட்டண கோரிக்கை.</translation>
    </message>
    <message>
        <source>Enter a label for this address to add it to the list of used addresses</source>
        <translation>இந்த முகவரியை பயன்படுத்தப்பட்ட முகவரிகளின் பட்டியலில் சேர்க்க ஒரு லேபிளை உள்ளிடவும்.</translation>
    </message>
    <message>
        <source>A message that was attached to the particl: URI which will be stored with the transaction for your reference. Note: This message will not be sent over the Particl network.</source>
        <translation>பிட்காயினுடன் இணைக்கப்பட்ட செய்தி: உங்கள் எதிர்கால குறிப்புக்காக பரிவர்த்தனையுடன் யூஆர்ஐ சேமிக்கப்படும். குறிப்பு: இந்த செய்தி பிட்காயின் வலையமைப்பிற்கு அனுப்பப்படாது.</translation>
    </message>
    <message>
        <source>Pay To:</source>
        <translation>பணம் செலுத்து:</translation>
    </message>
    <message>
        <source>Memo:</source>
        <translation>குறிப்பாணை:</translation>
    </message>
</context>
<context>
    <name>ShutdownWindow</name>
    <message>
        <source>%1 is shutting down...</source>
        <translation>%1 ஷட் டவுன் செய்யப்படுகிறது...</translation>
    </message>
    <message>
        <source>Do not shut down the computer until this window disappears.</source>
        <translation>இந்த விண்டோ மறைந்து போகும் வரை கணினியை ஷட் டவுன் வேண்டாம்.</translation>
    </message>
</context>
<context>
    <name>SignVerifyMessageDialog</name>
    <message>
        <source>Signatures - Sign / Verify a Message</source>
        <translation>கையொப்பங்கள் - ஒரு செய்தியை கையொப்பமிடுதல் / சரிபார்த்தல்</translation>
    </message>
    <message>
        <source>&amp;Sign Message</source>
        <translation>&amp;செய்தியை கையொப்பமிடுங்கள்</translation>
    </message>
    <message>
        <source>You can sign messages/agreements with your addresses to prove you can receive particl sent to them. Be careful not to sign anything vague or random, as phishing attacks may try to trick you into signing your identity over to them. Only sign fully-detailed statements you agree to.</source>
        <translation>மற்றவர்களுக்கு அனுப்பப்பட்ட பிட்காயின்களைப் நீங்கள் பெறலாம் என்பதை நிரூபிக்க உங்கள் முகவரிகளுடன் செய்திகள் / ஒப்பந்தங்களில் கையொப்பமிடலாம். தெளிவற்ற அல்லது சீரற்ற எதையும் கையொப்பமிடாமல் கவனமாக இருங்கள், ஏனெனில் ஃபிஷிங் தாக்குதல்கள் உங்கள் அடையாளத்தை அவர்களிடம் கையொப்பமிட்டு ஏமாற்ற முயற்சிக்கும். நீங்கள் ஒப்புக்கொள்ளும் முழுமையான மற்றும் விரிவான அறிக்கைகளில் மட்டுமே கையொப்பமிடுங்கள்.</translation>
    </message>
    <message>
        <source>The Particl address to sign the message with</source>
        <translation>செய்தியை கையொப்பமிட பிட்காயின் முகவரி</translation>
    </message>
    <message>
        <source>Choose previously used address</source>
        <translation>முன்பு பயன்படுத்திய முகவரியைத் தேர்வுசெய்</translation>
    </message>
    <message>
        <source>Alt+A</source>
        <translation>Alt+A</translation>
    </message>
    <message>
        <source>Paste address from clipboard</source>
        <translation>கிளிப்போர்டிலிருந்து முகவரியை பேஸ்ட் செய்யவும்</translation>
    </message>
    <message>
        <source>Alt+P</source>
        <translation>Alt+P</translation>
    </message>
    <message>
        <source>Enter the message you want to sign here</source>
        <translation>நீங்கள் கையொப்பமிட வேண்டிய செய்தியை இங்கே உள்ளிடவும்</translation>
    </message>
    <message>
        <source>Signature</source>
        <translation>கையொப்பம்</translation>
    </message>
    <message>
        <source>Copy the current signature to the system clipboard</source>
        <translation>தற்போதைய கையொப்பத்தை கிளிப்போர்டுக்கு காபி செய்</translation>
    </message>
    <message>
        <source>Sign the message to prove you own this Particl address</source>
        <translation>இந்த பிட்காயின் முகவரி உங்களுக்கு சொந்தமானது என்பதை நிரூபிக்க செய்தியை கையொப்பமிடுங்கள்</translation>
    </message>
    <message>
        <source>Sign &amp;Message</source>
        <translation>கையொப்பம் &amp;செய்தி</translation>
    </message>
    <message>
        <source>Reset all sign message fields</source>
        <translation>எல்லா கையொப்ப செய்தி உள்ளீடுகளை ரீசெட் செய்யவும்</translation>
    </message>
    <message>
        <source>Clear &amp;All</source>
        <translation>அழி &amp;அனைத்து</translation>
    </message>
    <message>
        <source>&amp;Verify Message</source>
        <translation>&amp;செய்தியைச் சரிபார்க்கவும்</translation>
    </message>
    <message>
        <source>The Particl address the message was signed with</source>
        <translation>செய்தி கையொப்பமிடப்பட்ட பிட்காயின் முகவரி</translation>
    </message>
    <message>
        <source>Verify the message to ensure it was signed with the specified Particl address</source>
        <translation>குறிப்பிட்ட பிட்காயின் முகவரியுடன் கையொப்பமிடப்பட்டதா என்பதை உறுதிப்படுத்த இந்த செய்தியைச் சரிபார்க்கவும்</translation>
    </message>
    <message>
        <source>Verify &amp;Message</source>
        <translation>சரிபார்க்கவும் &amp;செய்தி</translation>
    </message>
    <message>
        <source>Reset all verify message fields</source>
        <translation>எல்லா செய்தியை சரிபார்க்கும் உள்ளீடுகளை ரீசெட் செய்யவும்</translation>
    </message>
    <message>
        <source>Click "Sign Message" to generate signature</source>
        <translation>கையொப்பத்தை உருவாக்க "செய்தியை கையொப்பமிடு" என்பதை கிளிக் செய்யவும்</translation>
    </message>
    <message>
        <source>The entered address is invalid.</source>
        <translation>உள்ளிட்ட முகவரி தவறானது.</translation>
    </message>
    <message>
        <source>Please check the address and try again.</source>
        <translation>முகவரியைச் சரிபார்த்து மீண்டும் முயற்சிக்கவும்.</translation>
    </message>
    <message>
        <source>The entered address does not refer to a key.</source>
        <translation>உள்ளிட்ட முகவரி எந்த ஒரு கீயை குறிக்கவில்லை.</translation>
    </message>
    <message>
        <source>Wallet unlock was cancelled.</source>
        <translation>வாலட் திறத்தல் ரத்து செய்யப்பட்டது.</translation>
    </message>
    <message>
        <source>No error</source>
        <translation>தவறு எதுவுமில்லை</translation>
    </message>
    <message>
        <source>Private key for the entered address is not available.</source>
        <translation>உள்ளிட்ட முகவரிக்கான ப்ரைவேட் கீ கிடைக்கவில்லை.</translation>
    </message>
    <message>
        <source>Message signing failed.</source>
        <translation>செய்தியை கையொப்பமிடுதல் தோல்வியுற்றது.</translation>
    </message>
    <message>
        <source>Message signed.</source>
        <translation>செய்தி கையொப்பமிடப்பட்டது.</translation>
    </message>
    <message>
        <source>The signature could not be decoded.</source>
        <translation>கையொப்பத்தை டிகோட் செய்ய இயலவில்லை.</translation>
    </message>
    <message>
        <source>Please check the signature and try again.</source>
        <translation>கையொப்பத்தை சரிபார்த்து மீண்டும் முயற்சிக்கவும்.</translation>
    </message>
    <message>
        <source>The signature did not match the message digest.</source>
        <translation>கையொப்பம் செய்தியுடன் பொருந்தவில்லை.</translation>
    </message>
    <message>
        <source>Message verification failed.</source>
        <translation>செய்தி சரிபார்ப்பு தோல்வியுற்றது.</translation>
    </message>
    <message>
        <source>Message verified.</source>
        <translation>செய்தி சரிபார்க்கப்பட்டது.</translation>
    </message>
</context>
<context>
    <name>TrafficGraphWidget</name>
    <message>
        <source>KB/s</source>
        <translation>KB/s</translation>
    </message>
</context>
<context>
    <name>TransactionDesc</name>
    <message numerus="yes">
        <source>Open for %n more block(s)</source>
        <translation><numerusform>மேலும் %n பிளாக்க்கிற்கு திறந்துவைக்கப்பட்டுள்ளது</numerusform><numerusform>மேலும் %n பிளாக்குகளில் திறந்துவைக்கப்பட்டுள்ளது</numerusform></translation>
    </message>
    <message>
        <source>conflicted with a transaction with %1 confirmations</source>
        <translation>%1 உறுதிப்படுத்தல்களுடன் ஒரு பரிவர்த்தனை முரண்பட்டது</translation>
    </message>
    <message>
        <source>0/unconfirmed, %1</source>
        <translation>0/உறுதிப்படுத்தப்படாதது, %1</translation>
    </message>
    <message>
        <source>in memory pool</source>
        <translation>மெமரி பூலில் உள்ளது</translation>
    </message>
    <message>
        <source>not in memory pool</source>
        <translation>மெமரி பூலில் இல்லை</translation>
    </message>
    <message>
        <source>abandoned</source>
        <translation>கைவிடப்பட்டது</translation>
    </message>
    <message>
        <source>%1/unconfirmed</source>
        <translation>%1/உறுதிப்படுத்தப்படாதது</translation>
    </message>
    <message>
        <source>%1 confirmations</source>
        <translation>%1 உறுதிப்படுத்தல்</translation>
    </message>
    <message>
        <source>Status</source>
        <translation>தற்போதைய நிலை</translation>
    </message>
    <message>
        <source>Date</source>
        <translation>தேதி</translation>
    </message>
    <message>
        <source>Source</source>
        <translation>மூலம்</translation>
    </message>
    <message>
        <source>Generated</source>
        <translation>உருவாக்கப்பட்டது</translation>
    </message>
    <message>
        <source>From</source>
        <translation>இருந்து</translation>
    </message>
    <message>
        <source>unknown</source>
        <translation>தெரியாத</translation>
    </message>
    <message>
        <source>To</source>
        <translation>இதற்கு அனுப்பு</translation>
    </message>
    <message>
        <source>own address</source>
        <translation>சொந்த முகவரி</translation>
    </message>
    <message>
        <source>watch-only</source>
        <translation>பார்க்க-மட்டும்</translation>
    </message>
    <message>
        <source>label</source>
        <translation>லேபிள்</translation>
    </message>
    <message>
        <source>Credit</source>
        <translation>கடன்</translation>
    </message>
    <message numerus="yes">
        <source>matures in %n more block(s)</source>
        <translation><numerusform>மேலும் %n பிளாக்குகளில் முதிர்ச்சியடைகிறது</numerusform><numerusform>மேலும் %n பிளாக்குகளில் முதிர்ச்சியடைகிறது</numerusform></translation>
    </message>
    <message>
        <source>not accepted</source>
        <translation>ஏற்கப்படவில்லை</translation>
    </message>
    <message>
        <source>Debit</source>
        <translation>டெபிட்</translation>
    </message>
    <message>
        <source>Total debit</source>
        <translation>மொத்த டெபிட்</translation>
    </message>
    <message>
        <source>Total credit</source>
        <translation>முழு கடன்</translation>
    </message>
    <message>
        <source>Transaction fee</source>
        <translation>பரிமாற்ற கட்டணம்</translation>
    </message>
    <message>
        <source>Net amount</source>
        <translation>நிகர தொகை</translation>
    </message>
    <message>
        <source>Message</source>
        <translation>செய்தி</translation>
    </message>
    <message>
        <source>Comment</source>
        <translation>கருத்து</translation>
    </message>
    <message>
        <source>Transaction ID</source>
        <translation>பரிவர்த்தனை ஐடி</translation>
    </message>
    <message>
        <source>Transaction total size</source>
        <translation>பரிவர்த்தனையின் முழு அளவு</translation>
    </message>
    <message>
        <source>Transaction virtual size</source>
        <translation>பரிவர்த்தனையின் மெய்நிகர் அளவு</translation>
    </message>
    <message>
        <source>Output index</source>
        <translation>வெளியீட்டு அட்டவணை</translation>
    </message>
    <message>
        <source> (Certificate was not verified)</source>
        <translation>(சான்றிதழ் சரிபார்க்கப்படவில்லை)</translation>
    </message>
    <message>
        <source>Merchant</source>
        <translation>வணிகர்</translation>
    </message>
    <message>
        <source>Debug information</source>
        <translation>டிபக் தகவல்</translation>
    </message>
    <message>
        <source>Transaction</source>
        <translation>பரிவர்த்தனை</translation>
    </message>
    <message>
        <source>Inputs</source>
        <translation>உள்ளீடுகள்</translation>
    </message>
    <message>
        <source>Amount</source>
        <translation>தொகை</translation>
    </message>
    <message>
        <source>true</source>
        <translation>ஆம்</translation>
    </message>
    <message>
        <source>false</source>
        <translation>இல்லை</translation>
    </message>
</context>
<context>
    <name>TransactionDescDialog</name>
    <message>
        <source>This pane shows a detailed description of the transaction</source>
        <translation>இந்த பலகம் பரிவர்த்தனை பற்றிய விரிவான விளக்கத்தைக் காட்டுகிறது</translation>
    </message>
    </context>
<context>
    <name>TransactionTableModel</name>
    <message>
        <source>Date</source>
        <translation>தேதி</translation>
    </message>
    <message>
        <source>Type</source>
        <translation>வகை</translation>
    </message>
    <message>
        <source>Label</source>
        <translation>லேபிள்</translation>
    </message>
    <message numerus="yes">
        <source>Open for %n more block(s)</source>
        <translation><numerusform>மேலும் %n பிளாக்க்கிற்கு திறந்துவைக்கப்பட்டுள்ளது</numerusform><numerusform>மேலும் %n பிளாக்குகளில் திறந்துவைக்கப்பட்டுள்ளது</numerusform></translation>
    </message>
    <message>
        <source>Unconfirmed</source>
        <translation>உறுதிப்படுத்தப்படாதது</translation>
    </message>
    <message>
        <source>Abandoned</source>
        <translation>கைவிடப்பட்டது</translation>
    </message>
    <message>
        <source>Confirming (%1 of %2 recommended confirmations)</source>
        <translation>உறுதிப்படுத்துகிறது (%1 ன் %2 பரிந்துரைக்கப்பட்ட உறுதிப்படுத்தல்கல்)</translation>
    </message>
    <message>
        <source>Conflicted</source>
        <translation>முரண்பாடு</translation>
    </message>
    <message>
        <source>Generated but not accepted</source>
        <translation>உருவாக்கப்பட்டது ஆனால் ஏற்றுக்கொள்ளப்படவில்லை</translation>
    </message>
    <message>
        <source>Received with</source>
        <translation>உடன் பெறப்பட்டது</translation>
    </message>
    <message>
        <source>Received from</source>
        <translation>பெறப்பட்டது இதனிடமிருந்து</translation>
    </message>
    <message>
        <source>Sent to</source>
        <translation>அனுப்பப்பட்டது</translation>
    </message>
    <message>
<<<<<<< HEAD
        <source>Payment to yourself</source>
        <translation>உனக்கே பணம் செலுத்து</translation>
    </message>
    <message>
=======
>>>>>>> 44d8b13c
        <source>Mined</source>
        <translation>மைன் செய்யப்பட்டது</translation>
    </message>
    <message>
        <source>watch-only</source>
        <translation>பார்க்க-மட்டும்</translation>
    </message>
    <message>
        <source>(n/a)</source>
        <translation>(பொருந்தாது)</translation>
    </message>
    <message>
        <source>(no label)</source>
        <translation>(லேபிள் இல்லை)</translation>
    </message>
    <message>
        <source>Transaction status. Hover over this field to show number of confirmations.</source>
        <translation>பரிவர்த்தனையின் நிலை. உறுதிப்படுத்தல்களின் எண்ணிக்கையைக் காட்ட இந்த உள்ளீட்டில் பார்க்க.</translation>
    </message>
    <message>
        <source>Date and time that the transaction was received.</source>
        <translation>பரிவர்த்தனை பெறப்பட்ட தேதி மற்றும் நேரம்.</translation>
    </message>
    <message>
        <source>Type of transaction.</source>
        <translation>பரிவர்த்தனையின் வகை.</translation>
    </message>
    <message>
        <source>Whether or not a watch-only address is involved in this transaction.</source>
        <translation>இந்த பரிவர்த்தனையில் பார்க்க மட்டும் உள்ள முகவரி உள்ளதா இல்லையா.</translation>
    </message>
    <message>
        <source>User-defined intent/purpose of the transaction.</source>
        <translation>பயனர்-வரையறுக்கப்பட்ட நோக்கம்/பரிவர்த்தனையின் நோக்கம்.</translation>
    </message>
    <message>
        <source>Amount removed from or added to balance.</source>
        <translation>மீதியிலிருந்து நீக்கப்பட்ட அல்லது மீதிக்கு சேர்க்கப்பட்ட தொகை</translation>
    </message>
</context>
<context>
    <name>TransactionView</name>
    <message>
        <source>All</source>
        <translation>அனைத்தும்</translation>
    </message>
    <message>
        <source>Today</source>
        <translation>இன்று</translation>
    </message>
    <message>
        <source>This week</source>
        <translation>இந்த வாரம்</translation>
    </message>
    <message>
        <source>This month</source>
        <translation>இந்த மாதம்</translation>
    </message>
    <message>
        <source>Last month</source>
        <translation>சென்ற மாதம்</translation>
    </message>
    <message>
        <source>This year</source>
        <translation>இந்த வருடம்</translation>
    </message>
    <message>
        <source>Range...</source>
        <translation>எல்லை...</translation>
    </message>
    <message>
        <source>Received with</source>
        <translation>உடன் பெறப்பட்டது</translation>
    </message>
    <message>
        <source>Sent to</source>
        <translation>அனுப்பப்பட்டது</translation>
    </message>
    <message>
<<<<<<< HEAD
        <source>To yourself</source>
        <translation>உங்களுக்கே</translation>
    </message>
    <message>
=======
>>>>>>> 44d8b13c
        <source>Mined</source>
        <translation>மைன் செய்யப்பட்டது</translation>
    </message>
    <message>
        <source>Other</source>
        <translation>மற்ற</translation>
    </message>
    <message>
        <source>Enter address, transaction id, or label to search</source>
        <translation>தேடுவதற்காக முகவரி, பரிவர்த்தனை ஐடி அல்லது லேபிளை உள்ளிடவும்</translation>
    </message>
    <message>
        <source>Min amount</source>
        <translation>குறைந்தபட்ச தொகை</translation>
    </message>
    <message>
        <source>Abandon transaction</source>
        <translation>பரிவர்த்தனையை கைவிடவும்</translation>
    </message>
    <message>
        <source>Increase transaction fee</source>
        <translation>பரிவர்த்தனையின் கட்டணத்தை உயர்த்துக</translation>
    </message>
    <message>
        <source>Copy address</source>
        <translation>முகவரி முகவரியை நகலெடுக்கவும்</translation>
    </message>
    <message>
        <source>Copy label</source>
        <translation>லேபிளை நகலெடு</translation>
    </message>
    <message>
        <source>Copy amount</source>
        <translation>நகல் நகல்</translation>
    </message>
    <message>
        <source>Copy transaction ID</source>
        <translation>பரிவர்த்தனை ஐடியை நகலெடு</translation>
    </message>
    <message>
        <source>Copy raw transaction</source>
        <translation>மூல பரிவர்த்தனையை காபி செய்</translation>
    </message>
    <message>
        <source>Copy full transaction details</source>
        <translation>முழு பரிவர்த்தனை விவரங்களையும் காபி செய்</translation>
    </message>
    <message>
        <source>Edit label</source>
        <translation>லேபிளை திருத்து</translation>
    </message>
    <message>
        <source>Show transaction details</source>
        <translation>பரிவர்த்தனையின் விவரங்களைக் காட்டு</translation>
    </message>
    <message>
        <source>Export Transaction History</source>
        <translation>பரிவர்த்தனையின் வரலாற்றை எக்ஸ்போர்ட் செய்</translation>
    </message>
    <message>
        <source>Comma separated file (*.csv)</source>
        <translation>கமா பிரிக்கப்பட்ட கோப்பு</translation>
    </message>
    <message>
        <source>Confirmed</source>
        <translation>உறுதியாக</translation>
    </message>
    <message>
        <source>Watch-only</source>
        <translation>பார்க்க-மட்டும்</translation>
    </message>
    <message>
        <source>Date</source>
        <translation>தேதி</translation>
    </message>
    <message>
        <source>Type</source>
        <translation>வகை</translation>
    </message>
    <message>
        <source>Label</source>
        <translation>லேபிள்</translation>
    </message>
    <message>
        <source>Address</source>
        <translation>முகவரி</translation>
    </message>
    <message>
        <source>ID</source>
        <translation>ஐடி</translation>
    </message>
    <message>
        <source>Exporting Failed</source>
        <translation>ஏற்றுமதி தோல்வியடைந்தது</translation>
    </message>
    <message>
        <source>There was an error trying to save the transaction history to %1.</source>
        <translation>பரிவர்த்தனை வரலாற்றை %1 க்கு சேவ் செய்வதில் பிழை ஏற்பட்டது.</translation>
    </message>
    <message>
        <source>Exporting Successful</source>
        <translation>எக்ஸ்போர்ட் வெற்றிகரமாக முடிவடைந்தது</translation>
    </message>
    <message>
        <source>The transaction history was successfully saved to %1.</source>
        <translation>பரிவர்த்தனை வரலாறு வெற்றிகரமாக %1 க்கு சேவ் செய்யப்பட்டது.</translation>
    </message>
    <message>
        <source>Range:</source>
        <translation>எல்லை:</translation>
    </message>
    <message>
        <source>to</source>
        <translation>இதற்கு அனுப்பு</translation>
    </message>
</context>
<context>
    <name>UnitDisplayStatusBarControl</name>
    <message>
        <source>Unit to show amounts in. Click to select another unit.</source>
        <translation>அளவுகளைக் காண்பிக்கும் அலகு. மற்றொரு அலகு தேர்ந்தெடுக்க கிளிக் செய்யவும்.</translation>
    </message>
</context>
<context>
    <name>WalletController</name>
    <message>
        <source>Close wallet</source>
        <translation>வாலட்டை மூடு</translation>
    </message>
    <message>
        <source>Are you sure you wish to close the wallet &lt;i&gt;%1&lt;/i&gt;?</source>
        <translation>நீங்கள் வாலட்டை மூட விரும்புகிறீர்களா &lt;i&gt;%1&lt;/i&gt;?</translation>
    </message>
    <message>
        <source>Closing the wallet for too long can result in having to resync the entire chain if pruning is enabled.</source>
        <translation>வாலட்டை அதிக நேரம் மூடுவதாலும் ப்ரூனிங் இயக்கப்பட்டாலோ முழு செயினை ரீசிங்க் செய்வதற்கு இது வழிவகுக்கும்.</translation>
    </message>
    </context>
<context>
    <name>WalletFrame</name>
    <message>
        <source>Create a new wallet</source>
        <translation>புதிய வாலட்டை உருவாக்கு</translation>
    </message>
</context>
<context>
    <name>WalletModel</name>
    <message>
        <source>Send Coins</source>
        <translation>நாணயங்களை அனுப்பவும்</translation>
    </message>
    <message>
        <source>Fee bump error</source>
        <translation>கட்டணம் ஏற்றத்தில் பிழை</translation>
    </message>
    <message>
        <source>Increasing transaction fee failed</source>
        <translation>பரிவர்த்தனை கட்டணம் அதிகரித்தல் தோல்வியடைந்தது</translation>
    </message>
    <message>
        <source>Do you want to increase the fee?</source>
        <translation>கட்டணத்தை அதிகரிக்க விரும்புகிறீர்களா?</translation>
    </message>
    <message>
        <source>Current fee:</source>
        <translation>தற்போதைய கட்டணம்:</translation>
    </message>
    <message>
        <source>Increase:</source>
        <translation>அதிகரித்தல்:</translation>
    </message>
    <message>
        <source>New fee:</source>
        <translation>புதிய கட்டணம்:</translation>
    </message>
    <message>
        <source>Confirm fee bump</source>
        <translation>கட்டண ஏற்றத்தை உறுதிப்படுத்தவும்</translation>
    </message>
    <message>
        <source>Can't draft transaction.</source>
        <translation>பரிவர்த்தனை செய்ய இயலாது</translation>
    </message>
    <message>
        <source>Can't sign transaction.</source>
        <translation>பரிவர்த்தனையில் கையொப்பமிட முடியவில்லை.</translation>
    </message>
    <message>
        <source>Could not commit transaction</source>
        <translation>பரிவர்த்தனையை கமிட் செய்ய முடியவில்லை</translation>
    </message>
    <message>
        <source>default wallet</source>
        <translation>இயல்புநிலை வாலட்</translation>
    </message>
</context>
<context>
    <name>WalletView</name>
    <message>
        <source>&amp;Export</source>
        <translation>&amp;ஏற்றுமதி</translation>
    </message>
    <message>
        <source>Export the data in the current tab to a file</source>
        <translation>தற்போதைய தாவலில் தரவை ஒரு கோப்பிற்கு ஏற்றுமதி செய்க</translation>
    </message>
    <message>
        <source>Error</source>
        <translation>பிழை</translation>
    </message>
    <message>
        <source>Backup Wallet</source>
        <translation>பேக்அப் வாலட்</translation>
    </message>
    <message>
        <source>Wallet Data (*.dat)</source>
        <translation>வாலட் தகவல் (*.dat)</translation>
    </message>
    <message>
        <source>Backup Failed</source>
        <translation>பேக்அப் தோல்வியுற்றது</translation>
    </message>
    <message>
        <source>There was an error trying to save the wallet data to %1.</source>
        <translation>வாலட் தகவல்களை %1  சேவ் செய்வதில் பிழை ஏற்பட்டது</translation>
    </message>
    <message>
        <source>Backup Successful</source>
        <translation>பேக்அப் வெற்றிகரமாக முடிவடைந்தது</translation>
    </message>
    <message>
        <source>The wallet data was successfully saved to %1.</source>
        <translation>வாலட் தகவல்கள் வெற்றிகரமாக %1 சேவ் செய்யப்பட்டது.</translation>
    </message>
    <message>
        <source>Cancel</source>
        <translation>ரத்து</translation>
    </message>
</context>
<context>
    <name>bitcoin-core</name>
    <message>
        <source>Distributed under the MIT software license, see the accompanying file %s or %s</source>
        <translation>எம்ஐடி சாப்ட்வேர் விதிமுறைகளின் கீழ் பகிர்ந்தளிக்கப்படுகிறது, அதனுடன் கொடுக்கப்பட்டுள்ள %s அல்லது %s பைல் ஐ பார்க்கவும்</translation>
    </message>
    <message>
        <source>Prune configured below the minimum of %d MiB.  Please use a higher number.</source>
        <translation>ப்ரூனிங் குறைந்தபட்சம் %d MiB க்கு கீழே கட்டமைக்கப்பட்டுள்ளது. அதிக எண்ணிக்கையைப் பயன்படுத்தவும்.</translation>
    </message>
    <message>
        <source>Prune: last wallet synchronisation goes beyond pruned data. You need to -reindex (download the whole blockchain again in case of pruned node)</source>
        <translation>ப்ரூன்: கடைசி வாலட் ஒத்திசைவு ப்ரூன் தரவுக்கு அப்பாற்பட்டது. நீங்கள் -reindex செய்ய வேண்டும் (ப்ரூன் நோட் உபயோகித்தால் முழு பிளாக்செயினையும் மீண்டும் டவுன்லோட் செய்யவும்)</translation>
    </message>
    <message>
<<<<<<< HEAD
        <source>Pruning blockstore...</source>
        <translation>பிளாக்ஸ்டோர் ப்ரூன் செய்யபடுகிறது...</translation>
    </message>
    <message>
        <source>Unable to start HTTP server. See debug log for details.</source>
        <translation>HTTP சேவையகத்தைத் தொடங்க முடியவில்லை. விவரங்களுக்கு debug.log ஐ பார்க்கவும்.</translation>
=======
        <source>Please check that your computer's date and time are correct! If your clock is wrong, %s will not work properly.</source>
        <translation type="unfinished">உங்கள் கணினியின் தேதி மற்றும் நேரம் சரியாக உள்ளதா என்பதனை சரிபார்க்கவும்! உங்கள் கடிகாரம் தவறாக இருந்தால், %s சரியாக இயங்காது.</translation>
>>>>>>> 44d8b13c
    </message>
    <message>
        <source>The %s developers</source>
        <translation>%s டெவலப்பர்கள்</translation>
    </message>
    <message>
        <source>Cannot obtain a lock on data directory %s. %s is probably already running.</source>
        <translation>தரவு கோப்பகத்தை %s லாக் செய்ய முடியாது. %s ஏற்கனவே இயங்குகிறது.</translation>
    </message>
    <message>
        <source>Cannot provide specific connections and have addrman find outgoing connections at the same.</source>
        <translation>குறிப்பிட்ட இணைப்புகளை வழங்க முடியாது மற்றும் வெளிச்செல்லும் இணைப்புகளை addrman வைத்து கண்டுபிடிக்க வேண்டும்.</translation>
    </message>
    <message>
        <source>Error reading %s! All keys read correctly, but transaction data or address book entries might be missing or incorrect.</source>
        <translation>%s படிப்பதில் பிழை! எல்லா விசைகளும் சரியாகப் படிக்கப்படுகின்றன, ஆனால் பரிவர்த்தனை டேட்டா அல்லது முகவரி புத்தக உள்ளீடுகள் காணவில்லை அல்லது தவறாக இருக்கலாம்.</translation>
    </message>
    <message>
        <source>Please check that your computer's date and time are correct! If your clock is wrong, %s will not work properly.</source>
        <translation>உங்கள் கணினியின் தேதி மற்றும் நேரம் சரியாக உள்ளதா என்பதனை சரிபார்க்கவும்! உங்கள் கடிகாரம் தவறாக இருந்தால், %s சரியாக இயங்காது.</translation>
    </message>
    <message>
        <source>Please contribute if you find %s useful. Visit %s for further information about the software.</source>
        <translation>%s பயனுள்ளதாக இருந்தால் தயவுசெய்து பங்களியுங்கள். இந்த சாஃட்வேர் பற்றிய கூடுதல் தகவலுக்கு %s ஐப் பார்வையிடவும்.</translation>
    </message>
    <message>
        <source>The block database contains a block which appears to be from the future. This may be due to your computer's date and time being set incorrectly. Only rebuild the block database if you are sure that your computer's date and time are correct</source>
        <translation>பிளாக் டேட்டாபேசில் எதிர்காலத்தில் இருந்து தோன்றும் ஒரு பிளாக் உள்ளது. இது உங்கள் கணினியின் தேதி மற்றும் நேரம் தவறாக அமைக்கப்பட்டதன் காரணமாக இருக்கலாம். உங்கள் கணினியின் தேதி மற்றும் நேரம் சரியானதாக இருந்தால் மட்டுமே பிளாக் டேட்டாபேசை மீண்டும் உருவாக்கவும்</translation>
    </message>
    <message>
        <source>This is a pre-release test build - use at your own risk - do not use for mining or merchant applications</source>
        <translation>இது ஒரு வெளியீட்டுக்கு முந்தைய சோதனை கட்டமைப்பாகும் - உங்கள் சொந்த ஆபத்தில் பயன்படுத்தவும் - மைனிங் அல்லது வணிக பயன்பாடுகளுக்கு பயன்படுத்த வேண்டாம்</translation>
    </message>
    <message>
        <source>This is the transaction fee you may discard if change is smaller than dust at this level</source>
        <translation>இது பரிவர்த்தனைக் கட்டணம் ஆகும் அதன் வேறுபாடு தூசியை விட சிறியதாக இருந்தால் நீங்கள் அதை நிராகரிக்கலாம்.</translation>
    </message>
    <message>
        <source>Unable to replay blocks. You will need to rebuild the database using -reindex-chainstate.</source>
        <translation>பிளாக்களை இயக்க முடியவில்லை. -reindex-chainstate ஐப் பயன்படுத்தி டேட்டாபேசை மீண்டும் உருவாக்க வேண்டும்.</translation>
    </message>
    <message>
        <source>Unable to rewind the database to a pre-fork state. You will need to redownload the blockchain</source>
        <translation>ப்ரீ-போர்க் நிலைக்கு டேட்டாபேசை ரீவைண்ட் செய்ய முடியவில்லை. நீங்கள் பிளாக்செயினை மீண்டும் டவுன்லோட் செய்ய வேண்டும்</translation>
    </message>
    <message>
        <source>Warning: The network does not appear to fully agree! Some miners appear to be experiencing issues.</source>
        <translation>எச்சரிக்கை: பிட்காயின் நெட்ஒர்க் முழுமையாக ஒப்புக்கொள்ளவில்லை! சில மைனர்கள் சிக்கல்களை சந்திப்பதாகத் தெரிகிறது.</translation>
    </message>
    <message>
        <source>Warning: We do not appear to fully agree with our peers! You may need to upgrade, or other nodes may need to upgrade.</source>
        <translation>எச்சரிக்கை: நாங்கள் எங்கள் பீர்களுடன் முழுமையாக உடன்படுவதாகத் தெரியவில்லை! நீங்கள் அப்க்ரேட் செய்ய வேண்டியிருக்கலாம், அல்லது மற்ற நோடுகள் அப்க்ரேட் செய்ய வேண்டியிருக்கலாம்.</translation>
    </message>
    <message>
        <source>-maxmempool must be at least %d MB</source>
        <translation>-மேக்ஸ்மெம்பூல் குறைந்தது %d எம்பி ஆக இருக்க வேண்டும்</translation>
    </message>
    <message>
        <source>Cannot resolve -%s address: '%s'</source>
        <translation>தீர்க்க முடியாது -%s முகவரி: '%s'</translation>
    </message>
    <message>
        <source>Change index out of range</source>
        <translation>குறியீட்டை வரம்பிற்கு வெளியே மாற்றவும்</translation>
    </message>
    <message>
        <source>Copyright (C) %i-%i</source>
        <translation>பதிப்புரிமை (ப) %i-%i</translation>
    </message>
    <message>
        <source>Corrupted block database detected</source>
        <translation>சிதைந்த பிளாக் டேட்டாபேஸ் கண்டறியப்பட்டது</translation>
    </message>
    <message>
        <source>Do you want to rebuild the block database now?</source>
        <translation>இப்போது பிளாக் டேட்டாபேஸை மீண்டும் உருவாக்க விரும்புகிறீர்களா?</translation>
    </message>
    <message>
        <source>Error initializing block database</source>
        <translation>பிளாக் டேட்டாபேஸ் துவக்குவதில் பிழை!</translation>
    </message>
    <message>
        <source>Error initializing wallet database environment %s!</source>
        <translation>வாலட் டேட்டாபேஸ் சூழல் %s துவக்குவதில் பிழை!</translation>
    </message>
    <message>
        <source>Error loading %s</source>
        <translation>%s லோட் செய்வதில் பிழை</translation>
    </message>
    <message>
        <source>Error loading %s: Private keys can only be disabled during creation</source>
        <translation>லோட் செய்வதில் பிழை %s: ப்ரைவேட் கீஸ் உருவாக்கத்தின் போது மட்டுமே முடக்கப்படும்</translation>
    </message>
    <message>
        <source>Error loading %s: Wallet corrupted</source>
        <translation>லோட் செய்வதில் பிழை %s: வாலட் சிதைந்தது</translation>
    </message>
    <message>
        <source>Error loading %s: Wallet requires newer version of %s</source>
        <translation>லோட் செய்வதில் பிழை %s: வாலட்டிற்கு %s புதிய பதிப்பு தேவை</translation>
    </message>
    <message>
        <source>Error loading block database</source>
        <translation>பிளாக் டேட்டாபேஸை லோட் செய்வதில் பிழை</translation>
    </message>
    <message>
        <source>Error opening block database</source>
        <translation>பிளாக் டேட்டாபேஸை திறப்பதில் பிழை</translation>
    </message>
    <message>
        <source>Failed to listen on any port. Use -listen=0 if you want this.</source>
        <translation>எந்த போர்டிலும் கேட்க முடியவில்லை. இதை நீங்கள் கேட்க விரும்பினால் -லிசென்= 0 வை பயன்படுத்தவும்.</translation>
    </message>
    <message>
        <source>Failed to rescan the wallet during initialization</source>
        <translation>துவக்கத்தின் போது வாலட்டை ரீஸ்கேன் செய்வதில் தோல்வி</translation>
    </message>
    <message>
        <source>Importing...</source>
        <translation>இம்போர்ட் செய்யப்படுகிறது...</translation>
    </message>
    <message>
        <source>Invalid P2P permission: '%s'</source>
        <translation>தவறான பி2பி அனுமதி: '%s'</translation>
    </message>
    <message>
        <source>Invalid amount for -%s=&lt;amount&gt;: '%s'</source>
        <translation>-%s=&lt;amount&gt;: '%s' கான தவறான தொகை</translation>
    </message>
    <message>
        <source>Invalid amount for -discardfee=&lt;amount&gt;: '%s'</source>
        <translation>-discardfee கான தவறான தொகை=&lt;amount&gt;: '%s'</translation>
    </message>
    <message>
        <source>Invalid amount for -fallbackfee=&lt;amount&gt;: '%s'</source>
        <translation>தவறான தொகை -fallbackfee=&lt;amount&gt;: '%s'</translation>
    </message>
    <message>
        <source>Specified blocks directory "%s" does not exist.</source>
        <translation>குறிப்பிடப்பட்ட பிளாக் டைரக்டரி "%s" இல்லை.</translation>
    </message>
    <message>
        <source>Unknown address type '%s'</source>
        <translation>தெரியாத முகவரி வகை '%s'</translation>
    </message>
    <message>
        <source>Unknown change type '%s'</source>
        <translation>தெரியாத மாற்று வகை '%s'</translation>
    </message>
    <message>
        <source>Upgrading txindex database</source>
        <translation>txindex தகவல்தளத்தை மேம்படுத்துதல்</translation>
    </message>
    <message>
        <source>Loading P2P addresses...</source>
        <translation>பி2பி முகவரிகள் லோட் செய்யப்படுகிறது...</translation>
    </message>
    <message>
        <source>Loading banlist...</source>
        <translation>தடைப்பட்டியல் லோட் செய்யப்படுகிறது...</translation>
    </message>
    <message>
        <source>Not enough file descriptors available.</source>
        <translation>போதுமான ஃபைல் டிஸ்கிரிப்டார் கிடைக்கவில்லை.</translation>
    </message>
    <message>
        <source>Prune cannot be configured with a negative value.</source>
        <translation>ப்ரூனை எதிர்மறை மதிப்புகளுடன் கட்டமைக்க முடியாது.</translation>
    </message>
    <message>
        <source>Prune mode is incompatible with -txindex.</source>
        <translation>ப்ரூன் பயன்முறை -txindex உடன் பொருந்தாது.</translation>
    </message>
    <message>
        <source>Replaying blocks...</source>
        <translation>பிளாக்குகள் மீண்டும் இயக்குகிறது...</translation>
    </message>
    <message>
        <source>Rewinding blocks...</source>
        <translation>பிளாக்குகள் ரீவைன்ட் செய்யப்படுகிறது...</translation>
    </message>
    <message>
        <source>The source code is available from %s.</source>
        <translation>சோர்ஸ் கோட் %s இலிருந்து கிடைக்கிறது.</translation>
    </message>
    <message>
        <source>Transaction fee and change calculation failed</source>
        <translation>பரிவர்த்தனையின் கட்டணம் மற்றும் மீதிபண கணக்கீடு தோல்வியுற்றது</translation>
    </message>
    <message>
        <source>Unable to generate keys</source>
        <translation>கீஸை உருவாக்க முடியவில்லை</translation>
    </message>
    <message>
        <source>Upgrading UTXO database</source>
        <translation>UTXO தகவல்தளம் மேம்படுத்தப்படுகிறது</translation>
    </message>
    <message>
        <source>Verifying blocks...</source>
        <translation>பிளாக்குகள் சரிபார்க்கப்படுகிறது...</translation>
    </message>
    <message>
        <source>Wallet needed to be rewritten: restart %s to complete</source>
        <translation>வாலட் மீண்டும் எழுத படவேண்டும்: முடிக்க %s ஐ மறுதொடக்கம் செய்யுங்கள்</translation>
    </message>
    <message>
        <source>The transaction amount is too small to send after the fee has been deducted</source>
        <translation>கட்டணம் கழிக்கப்பட்ட பின்னர் பரிவர்த்தனை தொகை அனுப்ப மிகவும் சிறியது</translation>
    </message>
    <message>
        <source>Error reading from database, shutting down.</source>
        <translation>டேட்டாபேசிலிருந்து படிப்பதில் பிழை, ஷட் டவுன் செய்யப்படுகிறது.</translation>
    </message>
    <message>
        <source>Error upgrading chainstate database</source>
        <translation>செயின்ஸ்டேட் தகவல்தளத்தை மேம்படுத்துவதில் பிழை</translation>
    </message>
    <message>
        <source>Error: Disk space is low for %s</source>
        <translation>பிழை: டிஸ்க் ஸ்பேஸ் %s க்கு குறைவாக உள்ளது</translation>
    </message>
    <message>
        <source>Invalid -onion address or hostname: '%s'</source>
        <translation>தவறான -onion முகவரி அல்லது ஹோஸ்ட்நேம்: '%s'</translation>
    </message>
    <message>
        <source>Invalid -proxy address or hostname: '%s'</source>
        <translation>தவறான -proxy முகவரி அல்லது ஹோஸ்ட்நேம்: '%s'</translation>
    </message>
    <message>
        <source>Invalid amount for -paytxfee=&lt;amount&gt;: '%s' (must be at least %s)</source>
        <translation>-paytxfee க்கான தவறான தொகை=&lt;amount&gt;: '%s' (குறைந்தது %s ஆக இருக்க வேண்டும்)</translation>
    </message>
    <message>
        <source>Prune mode is incompatible with -blockfilterindex.</source>
        <translation>ப்ரூன் பயன்முறை -blockfilterindex உடன் பொருந்தாது.</translation>
    </message>
    <message>
        <source>Reducing -maxconnections from %d to %d, because of system limitations.</source>
        <translation>கணினி வரம்புகள் காரணமாக -maxconnections %d இலிருந்து %d ஆகக் குறைக்கப்படுகிறது.</translation>
    </message>
    <message>
        <source>Section [%s] is not recognized.</source>
        <translation>பிரிவு [%s] கண்டறியப்படவில்லை.</translation>
    </message>
    <message>
        <source>Signing transaction failed</source>
        <translation>கையொப்பமிடும் பரிவர்த்தனை தோல்வியடைந்தது</translation>
    </message>
    <message>
        <source>Specified -walletdir "%s" does not exist</source>
        <translation>குறிப்பிடப்பட்ட -walletdir "%s" இல்லை</translation>
    </message>
    <message>
        <source>Specified -walletdir "%s" is not a directory</source>
        <translation>குறிப்பிடப்பட்ட -walletdir "%s" ஒரு டைரக்டரி அல்ல</translation>
    </message>
    <message>
        <source>The transaction amount is too small to pay the fee</source>
        <translation>கட்டணம் செலுத்த பரிவர்த்தனை தொகை  மிகவும் குறைவு</translation>
    </message>
    <message>
        <source>This is experimental software.</source>
        <translation>இது ஒரு ஆராய்ச்சி மென்பொருள்.</translation>
    </message>
    <message>
        <source>Transaction amount too small</source>
        <translation>பரிவர்த்தனை தொகை மிகக் குறைவு</translation>
    </message>
    <message>
        <source>Transaction too large</source>
        <translation>பரிவர்த்தனை மிகப் பெரிது</translation>
    </message>
    <message>
        <source>Unable to create the PID file '%s': %s</source>
        <translation>PID பைலை உருவாக்க முடியவில்லை '%s': %s</translation>
    </message>
    <message>
        <source>Unable to generate initial keys</source>
        <translation>ஆரம்ப கீகளை உருவாக்க முடியவில்லை</translation>
    </message>
    <message>
        <source>Verifying wallet(s)...</source>
        <translation>வாலட்(களை) சரிபார்க்கிறது...</translation>
    </message>
    <message>
        <source>Warning: unknown new rules activated (versionbit %i)</source>
        <translation>எச்சரிக்கை: அறியப்படாத புதிய விதிகள் செயல்படுத்தப்பட்டன (வெர்ஷன்பிட் %i)</translation>
    </message>
    <message>
        <source>-maxtxfee is set very high! Fees this large could be paid on a single transaction.</source>
        <translation>-maxtxfee மிக அதிகமாக அமைக்கப்பட்டுள்ளது! இவ்வாறு அதிகமுள்ள கட்டணம் ஒரே பரிவர்த்தனையில் செலுத்தப்படலாம்.</translation>
    </message>
    <message>
        <source>This is the transaction fee you may pay when fee estimates are not available.</source>
        <translation>கட்டண மதிப்பீடுகள் இல்லாதபோது நீங்கள் செலுத்த வேண்டிய பரிவர்த்தனைக் கட்டணம் இதுவாகும்.</translation>
    </message>
    <message>
        <source>%s is set very high!</source>
        <translation>%s மிக அதிகமாக அமைக்கப்பட்டுள்ளது!</translation>
    </message>
    <message>
        <source>Starting network threads...</source>
        <translation>நெட்ஒர்க் த்ரெட் ஆரம்பமாகிறது...</translation>
    </message>
    <message>
        <source>This is the minimum transaction fee you pay on every transaction.</source>
        <translation>ஒவ்வொரு பரிவர்த்தனைக்கும் நீங்கள் செலுத்த வேண்டிய குறைந்தபட்ச பரிவர்த்தனைக் கட்டணம் இதுவாகும்.</translation>
    </message>
    <message>
        <source>This is the transaction fee you will pay if you send a transaction.</source>
        <translation>நீங்கள் ஒரு பரிவர்த்தனையை அனுப்பும்பொழுது நீங்கள் செலுத்த வேண்டிய பரிவர்த்தனைக் கட்டணம் இதுவாகும்.</translation>
    </message>
    <message>
        <source>Transaction amounts must not be negative</source>
        <translation>பரிவர்த்தனை தொகை எதிர்மறையாக இருக்கக்கூடாது</translation>
    </message>
    <message>
        <source>Transaction must have at least one recipient</source>
        <translation>பரிவர்த்தனைக்கு குறைந்தபட்சம் ஒரு பெறுநர் இருக்க வேண்டும்</translation>
    </message>
    <message>
        <source>Insufficient funds</source>
        <translation>போதுமான பணம் இல்லை</translation>
    </message>
    <message>
        <source>Loading block index...</source>
        <translation>பிளாக் குறியீடு லோட் செய்யபடுகிறது...</translation>
    </message>
    <message>
        <source>Loading wallet...</source>
        <translation>வாலட் லோடிங் செய்யப்படுகிறது...</translation>
    </message>
    <message>
        <source>Cannot downgrade wallet</source>
        <translation>வாலட்டை தரமிறக்க முடியாது</translation>
    </message>
    <message>
        <source>Rescanning...</source>
        <translation>ரீஸ்கேன்னிங்...</translation>
    </message>
    <message>
        <source>Done loading</source>
        <translation>லோடிங் முடிந்தது</translation>
    </message>
</context>
</TS><|MERGE_RESOLUTION|>--- conflicted
+++ resolved
@@ -1,1452 +1,1451 @@
-<TS language="ta" version="2.1">
+<TS version="2.1" language="ta">
 <context>
     <name>AddressBookPage</name>
     <message>
         <source>Right-click to edit address or label</source>
-        <translation>முகவரியை மாற்ற ரைட் கிளிக் செய்யவும்</translation>
+        <translation type="unfinished">முகவரியை மாற்ற ரைட் கிளிக் செய்யவும்</translation>
     </message>
     <message>
         <source>Create a new address</source>
-        <translation>புதிய முகவரியை உருவாக்கு</translation>
+        <translation type="unfinished">புதிய முகவரியை உருவாக்கு</translation>
     </message>
     <message>
         <source>&amp;New</source>
-        <translation>&amp;புதியது</translation>
+        <translation type="unfinished">&amp;புதியது</translation>
     </message>
     <message>
         <source>Copy the currently selected address to the system clipboard</source>
-        <translation>தற்போது தேர்ந்தெடுக்கப்பட்ட முகவரியை கணினி கிளிப்போர்டுக்கு காபி செய்யவும்.</translation>
+        <translation type="unfinished">தற்போது தேர்ந்தெடுக்கப்பட்ட முகவரியை கணினி கிளிப்போர்டுக்கு காபி செய்யவும்</translation>
     </message>
     <message>
         <source>&amp;Copy</source>
-        <translation>&amp;காபி</translation>
+        <translation type="unfinished">&amp;காபி</translation>
     </message>
     <message>
         <source>C&amp;lose</source>
-        <translation>&amp;மூடு</translation>
+        <translation type="unfinished">&amp;மூடு</translation>
     </message>
     <message>
         <source>Delete the currently selected address from the list</source>
-        <translation>பட்டியலிலிருந்து தற்போது தேர்ந்தெடுக்கப்பட்ட முகவரி நீக்கவும்</translation>
+        <translation type="unfinished">பட்டியலிலிருந்து தற்போது தேர்ந்தெடுக்கப்பட்ட முகவரி நீக்கவும்</translation>
     </message>
     <message>
         <source>Enter address or label to search</source>
-        <translation>தேட முகவரி அல்லது லேபிளை உள்ளிடவும்</translation>
+        <translation type="unfinished">தேட முகவரி அல்லது லேபிளை உள்ளிடவும்</translation>
     </message>
     <message>
         <source>Export the data in the current tab to a file</source>
-        <translation>தற்போதைய டாபில் உள்ள தகவலை ஒரு பைலிற்கு ஏக்ஸ்போர்ட் செய்க</translation>
+        <translation type="unfinished">தற்போதைய தாவலில் தரவை ஒரு கோப்பிற்கு ஏற்றுமதி செய்க</translation>
     </message>
     <message>
         <source>&amp;Export</source>
-        <translation>&amp;எக்ஸ்போர்ட்</translation>
+        <translation type="unfinished">&amp;ஏற்றுமதி</translation>
     </message>
     <message>
         <source>&amp;Delete</source>
-        <translation>&amp;அழி</translation>
+        <translation type="unfinished">&amp;அழி</translation>
     </message>
     <message>
         <source>Choose the address to send coins to</source>
-        <translation>பிட்காயினை அனுப்புவதற்கு முகவரியைத் தேர்வு செய்க</translation>
+        <translation type="unfinished">பிட்காயினை அனுப்புவதற்கு முகவரியைத் தேர்வு செய்க</translation>
     </message>
     <message>
         <source>Choose the address to receive coins with</source>
-        <translation>பிட்காயின்களை பெற முகவரியைத் தேர்வுசெய்யவும்</translation>
+        <translation type="unfinished">பிட்காயின்களை பெற முகவரியைத் தேர்வுசெய்யவும்</translation>
     </message>
     <message>
         <source>C&amp;hoose</source>
-        <translation>தே&amp;ர்வுசெய் </translation>
-    </message>
-    <message>
-<<<<<<< HEAD
-        <source>Sending addresses</source>
-        <translation>முகவரிகள் அனுப்பப்படுகின்றன</translation>
-    </message>
-    <message>
-        <source>Receiving addresses</source>
-        <translation>முகவரிகள் பெறப்படுகின்றன</translation>
+        <translation type="unfinished">தே&amp;ர்வுசெய் </translation>
     </message>
     <message>
         <source>These are your Particl addresses for sending payments. Always check the amount and the receiving address before sending coins.</source>
-        <translation>இவை பணம் அனுப்புவதற்கு உங்களின் பிட்காயின் முகவரிகள். பிட்காயின்களை அனுப்புவதற்கு முன் எப்பொழுதும் தொகையும் பெறுதலையும் சரிபார்க்கவும்.</translation>
-=======
-        <source>These are your Bitcoin addresses for sending payments. Always check the amount and the receiving address before sending coins.</source>
         <translation type="unfinished">இவை பணம் அனுப்புவதற்கு உங்களின் பிட்காயின் முகவரிகள். பிட்காயின்களை அனுப்புவதற்கு முன் எப்பொழுதும் தொகையும் பெறுதலையும் சரிபார்க்கவும்.</translation>
     </message>
     <message>
-        <source>These are your Bitcoin addresses for receiving payments. Use the 'Create new receiving address' button in the receive tab to create new addresses.
+        <source>These are your Particl addresses for receiving payments. Use the 'Create new receiving address' button in the receive tab to create new addresses.
 Signing is only possible with addresses of the type 'legacy'.</source>
         <translation type="unfinished">பிட்காயின் பெறுவதற்காக உங்கள் முகவரி இவை. புதிய முகவரிகளை உருவாக்க 'புதிய முகவரியை உருவாக்கு' என்ற பட்டனை கிளிக் செய்யவும்.
 கையொப்பமிடுவது 'மரபு' வகையின் முகவரிகளால் மட்டுமே சாத்தியமாகும்.</translation>
->>>>>>> 44d8b13c
     </message>
     <message>
         <source>&amp;Copy Address</source>
-        <translation>&amp;காபி முகவரி</translation>
+        <translation type="unfinished">&amp;காபி முகவரி</translation>
     </message>
     <message>
         <source>Copy &amp;Label</source>
-        <translation>காபி &amp;லேபிள்</translation>
+        <translation type="unfinished">காபி &amp;லேபிள்</translation>
     </message>
     <message>
         <source>&amp;Edit</source>
-        <translation>&amp;எடிட்</translation>
+        <translation type="unfinished">&amp;எடிட்</translation>
     </message>
     <message>
         <source>Export Address List</source>
-        <translation>முகவரி பட்டியல் ஏக்ஸ்போர்ட் செய்க </translation>
-    </message>
-    <message>
-        <source>Comma separated file (*.csv)</source>
-        <translation>கமா பிரிக்கப்பட்ட கோப்பு (*.csv)</translation>
+        <translation type="unfinished">முகவரி பட்டியல் ஏக்ஸ்போர்ட் செய்க </translation>
+    </message>
+    <message>
+        <source>Comma separated file</source>
+        <extracomment>Expanded name of the CSV file format. See: https://en.wikipedia.org/wiki/Comma-separated_values.</extracomment>
+        <translation type="unfinished">கமா பிரிக்கப்பட்ட கோப்பு</translation>
+    </message>
+    <message>
+        <source>There was an error trying to save the address list to %1. Please try again.</source>
+        <extracomment>An error message. %1 is a stand-in argument for the name of the file we attempted to save to.</extracomment>
+        <translation type="unfinished">முகவரி பட்டியலை %1 க்கு சேமிக்க முயற்சிக்கும் ஒரு பிழை ஏற்பட்டது. தயவுசெய்து மீண்டும் முயற்சிக்கவும்.</translation>
     </message>
     <message>
         <source>Exporting Failed</source>
-        <translation>ஏக்ஸ்போர்ட் தோல்வியடைந்தது</translation>
-    </message>
-    <message>
-        <source>There was an error trying to save the address list to %1. Please try again.</source>
-        <translation>முகவரி பட்டியலை %1 க்கு சேமிக்க முயற்சிக்கும் ஒரு பிழை ஏற்பட்டது. தயவுசெய்து மீண்டும் முயற்சிக்கவும்.</translation>
+        <translation type="unfinished">ஏக்ஸ்போர்ட் தோல்வியடைந்தது</translation>
     </message>
 </context>
 <context>
     <name>AddressTableModel</name>
     <message>
         <source>Label</source>
-        <translation>லேபிள்</translation>
+        <translation type="unfinished">லேபிள்</translation>
     </message>
     <message>
         <source>Address</source>
-        <translation>முகவரி</translation>
+        <translation type="unfinished">முகவரி</translation>
     </message>
     <message>
         <source>(no label)</source>
-        <translation>(லேபிள் இல்லை)</translation>
+        <translation type="unfinished">(லேபிள் இல்லை)</translation>
     </message>
 </context>
 <context>
     <name>AskPassphraseDialog</name>
     <message>
         <source>Passphrase Dialog</source>
-        <translation>கடவுச்சொல் உரையாடல் </translation>
+        <translation type="unfinished">கடவுச்சொல் உரையாடல் </translation>
     </message>
     <message>
         <source>Enter passphrase</source>
-        <translation>கடவுச்சொற்றொடரை உள்ளிடுக</translation>
+        <translation type="unfinished">கடவுச்சொற்றொடரை உள்ளிடுக</translation>
     </message>
     <message>
         <source>New passphrase</source>
-        <translation>புதிய கடவுச்சொல்</translation>
+        <translation type="unfinished">புதிய கடவுச்சொல்</translation>
     </message>
     <message>
         <source>Repeat new passphrase</source>
-        <translation>புதிய கடவுச்சொற்றொடரைக் கோருக</translation>
+        <translation type="unfinished">புதிய கடவுச்சொற்றொடரைக் கோருக</translation>
     </message>
     <message>
         <source>Show passphrase</source>
-        <translation>கடவுச்சொல்லை காட்டு</translation>
+        <translation type="unfinished">கடவுச்சொல்லை காட்டு</translation>
     </message>
     <message>
         <source>Encrypt wallet</source>
-        <translation>வாலட்டை குறியாக்கு</translation>
+        <translation type="unfinished">வாலட்டை குறியாக்கு</translation>
     </message>
     <message>
         <source>This operation needs your wallet passphrase to unlock the wallet.</source>
-        <translation>பணப்பையை திறக்க, உங்கள் செயல்பாடு உங்கள் பணப்பை கடவுச்சொல்லை தேவை.</translation>
+        <translation type="unfinished">பணப்பையை திறக்க, உங்கள் செயல்பாடு உங்கள் பணப்பை கடவுச்சொல்லை தேவை.</translation>
     </message>
     <message>
         <source>Unlock wallet</source>
-        <translation>பணப்பை திறக்க</translation>
-    </message>
-    <message>
-        <source>This operation needs your wallet passphrase to decrypt the wallet.</source>
-        <translation>இந்தப் பணிக்கான பணப்பையை டிராப் செய்ய உங்கள் பணப்பை கடவுச்சொல் தேவை.</translation>
-    </message>
-    <message>
-        <source>Decrypt wallet</source>
-        <translation>பணப்பை குறியாக்க</translation>
+        <translation type="unfinished">பணப்பை திறக்க</translation>
     </message>
     <message>
         <source>Change passphrase</source>
-        <translation>கடுவு சொற்றொடரை மாற்று</translation>
+        <translation type="unfinished">கடுவு சொற்றொடரை மாற்று</translation>
     </message>
     <message>
         <source>Confirm wallet encryption</source>
-        <translation>பணப்பை குறியாக்கத்தை உறுதிப்படுத்துக</translation>
+        <translation type="unfinished">பணப்பை குறியாக்கத்தை உறுதிப்படுத்துக</translation>
     </message>
     <message>
         <source>Warning: If you encrypt your wallet and lose your passphrase, you will &lt;b&gt;LOSE ALL OF YOUR PARTICL&lt;/b&gt;!</source>
-        <translation>எச்சரிக்கை: உங்கள் பணப்பையை குறியாக்கி உங்கள் கடவுச்சொற்றொடரை இழந்தால், நீங்கள் உங்கள் பைட்கோனை இழக்கலாம்!</translation>
+        <translation type="unfinished">எச்சரிக்கை: உங்கள் பணப்பையை குறியாக்கி உங்கள் கடவுச்சொற்றொடரை இழந்தால், நீங்கள் உங்கள் பைட்கோனை இழக்கலாம்!</translation>
     </message>
     <message>
         <source>Are you sure you wish to encrypt your wallet?</source>
-        <translation>உங்கள் பணப்பை மறைக்க விரும்புகிறீர்களா?</translation>
+        <translation type="unfinished">உங்கள் பணப்பை மறைக்க விரும்புகிறீர்களா?</translation>
     </message>
     <message>
         <source>Wallet encrypted</source>
-        <translation>கைப்பை குறியாக்கம் செய்யப்பட்டது</translation>
+        <translation type="unfinished">கைப்பை குறியாக்கம் செய்யப்பட்டது</translation>
     </message>
     <message>
         <source>Enter the new passphrase for the wallet.&lt;br/&gt;Please use a passphrase of &lt;b&gt;ten or more random characters&lt;/b&gt;, or &lt;b&gt;eight or more words&lt;/b&gt;.</source>
-        <translation>வாலட்டை பாதுகாக்க புதிய கடவுச்சொல்லை உல்லிடவும். பத்து அல்லது அதற்கு மேற்பட்ட எழுத்துகள் அல்லது எட்டு அல்லது அதற்கு மேற்பட்ட எழுத்துக்களை கடவுச்சொல்லாக பயன்படுத்தவும்.</translation>
+        <translation type="unfinished">வாலட்டை பாதுகாக்க புதிய கடவுச்சொல்லை உல்லிடவும். பத்து அல்லது அதற்கு மேற்பட்ட எழுத்துகள் அல்லது எட்டு அல்லது அதற்கு மேற்பட்ட எழுத்துக்களை கடவுச்சொல்லாக பயன்படுத்தவும்.</translation>
     </message>
     <message>
         <source>Enter the old passphrase and new passphrase for the wallet.</source>
-        <translation>பழைய கடவுச்சொல் மற்றும் புதிய கடுவுசொல்லை உள்ளிடுக.</translation>
+        <translation type="unfinished">பழைய கடவுச்சொல் மற்றும் புதிய கடுவுசொல்லை உள்ளிடுக.</translation>
     </message>
     <message>
         <source>Remember that encrypting your wallet cannot fully protect your particl from being stolen by malware infecting your computer.</source>
-        <translation>வாலட்டை குறியாக்கம் செய்தால் மட்டும் உங்கள் பிட்காயினை வைரஸிடம் இருந்து பாதுகாக்க இயலாது.</translation>
+        <translation type="unfinished">வாலட்டை குறியாக்கம் செய்தால் மட்டும் உங்கள் பிட்காயினை வைரஸிடம் இருந்து பாதுகாக்க இயலாது.</translation>
     </message>
     <message>
         <source>Wallet to be encrypted</source>
-        <translation>குறியாக்கம் செய்யப்பட வேண்டிய வால்லட்</translation>
+        <translation type="unfinished">குறியாக்கம் செய்யப்பட வேண்டிய வால்லட்</translation>
     </message>
     <message>
         <source>Your wallet is about to be encrypted. </source>
-        <translation>உங்கள் வால்லட் குறியாக்கம் செய்யப்பட உள்ளது.</translation>
+        <translation type="unfinished">உங்கள் வால்லட் குறியாக்கம் செய்யப்பட உள்ளது.</translation>
     </message>
     <message>
         <source>Your wallet is now encrypted. </source>
-        <translation>வால்லட் இப்போது குறியாக்கம் செய்யப்பட்டது.</translation>
+        <translation type="unfinished">வால்லட் இப்போது குறியாக்கம் செய்யப்பட்டது.</translation>
     </message>
     <message>
         <source>IMPORTANT: Any previous backups you have made of your wallet file should be replaced with the newly generated, encrypted wallet file. For security reasons, previous backups of the unencrypted wallet file will become useless as soon as you start using the new, encrypted wallet.</source>
-        <translation>முக்கியமானது: உங்கள் பணப்பரிமாற்றத்தை நீங்கள் உருவாக்கிய முந்தைய காப்புப்பிரதி புதிதாக உருவாக்கப்பட்ட, மறைகுறியாக்கப்பட்ட பணப்பரிமாற்றத்துடன் மாற்றப்பட வேண்டும். பாதுகாப்பு காரணங்களுக்காக, நீங்கள் புதிய, மறைகுறியாக்கப்பட்ட பணப்பையைப் பயன்படுத்த ஆரம்பித்தவுடன், மறைகுறியாக்கப்பட்ட பணப்பல் கோப்பின் முந்தைய காப்புப்பிரதிகள் பயனற்றதாகிவிடும்.</translation>
+        <translation type="unfinished">முக்கியமானது: உங்கள் பணப்பரிமாற்றத்தை நீங்கள் உருவாக்கிய முந்தைய காப்புப்பிரதி புதிதாக உருவாக்கப்பட்ட, மறைகுறியாக்கப்பட்ட பணப்பரிமாற்றத்துடன் மாற்றப்பட வேண்டும். பாதுகாப்பு காரணங்களுக்காக, நீங்கள் புதிய, மறைகுறியாக்கப்பட்ட பணப்பையைப் பயன்படுத்த ஆரம்பித்தவுடன், மறைகுறியாக்கப்பட்ட பணப்பல் கோப்பின் முந்தைய காப்புப்பிரதிகள் பயனற்றதாகிவிடும்.</translation>
     </message>
     <message>
         <source>Wallet encryption failed</source>
-        <translation>கைப்பை குறியாக்கம் தோல்வியடைந்தது</translation>
+        <translation type="unfinished">கைப்பை குறியாக்கம் தோல்வியடைந்தது</translation>
     </message>
     <message>
         <source>Wallet encryption failed due to an internal error. Your wallet was not encrypted.</source>
-        <translation>உள்ளக பிழை காரணமாக வால்லெட் குறியாக்கம் தோல்வியடைந்தது. உங்கள் பணப்பை மறைகுறியாக்கப்படவில்லை.</translation>
+        <translation type="unfinished">உள்ளக பிழை காரணமாக வால்லெட் குறியாக்கம் தோல்வியடைந்தது. உங்கள் பணப்பை மறைகுறியாக்கப்படவில்லை.</translation>
     </message>
     <message>
         <source>The supplied passphrases do not match.</source>
-        <translation>வழங்கப்பட்ட கடவுச்சொற்கள் பொருந்தவில்லை.</translation>
+        <translation type="unfinished">வழங்கப்பட்ட கடவுச்சொற்கள் பொருந்தவில்லை.</translation>
     </message>
     <message>
         <source>Wallet unlock failed</source>
-        <translation>Wallet திறத்தல் தோல்வி</translation>
+        <translation type="unfinished">Wallet திறத்தல் தோல்வி</translation>
     </message>
     <message>
         <source>The passphrase entered for the wallet decryption was incorrect.</source>
-        <translation>பணப்பைக் குறியாக்கத்திற்கு அனுப்பப்பட்ட கடவுச்சொல் தவறானது.</translation>
-    </message>
-    <message>
-        <source>Wallet decryption failed</source>
-        <translation>Wallet குறியாக்கம் தோல்வியடைந்தது</translation>
+        <translation type="unfinished">பணப்பைக் குறியாக்கத்திற்கு அனுப்பப்பட்ட கடவுச்சொல் தவறானது.</translation>
     </message>
     <message>
         <source>Wallet passphrase was successfully changed.</source>
-        <translation>Wallet குறியாக்கம் தோல்வியடைந்தது</translation>
+        <translation type="unfinished">Wallet குறியாக்கம் தோல்வியடைந்தது</translation>
     </message>
     <message>
         <source>Warning: The Caps Lock key is on!</source>
-        <translation>எச்சரிக்கை: Caps Lock விசை இயக்கத்தில் உள்ளது!</translation>
+        <translation type="unfinished">எச்சரிக்கை: Caps Lock விசை இயக்கத்தில் உள்ளது!</translation>
     </message>
 </context>
 <context>
     <name>BanTableModel</name>
     <message>
-        <source>IP/Netmask</source>
-        <translation>IP/Netmask</translation>
-    </message>
-    <message>
         <source>Banned Until</source>
-        <translation>வரை தடை செய்யப்பட்டது</translation>
+        <translation type="unfinished">வரை தடை செய்யப்பட்டது</translation>
     </message>
 </context>
 <context>
+    <name>BitcoinApplication</name>
+    <message>
+        <source>Runaway exception</source>
+        <translation type="unfinished">ரனவே எக்ஸெப்ஷன்</translation>
+    </message>
+    <message>
+        <source>A fatal error occurred. %1 can no longer continue safely and will quit.</source>
+        <translation type="unfinished">ஒரு அபாயகரமான ஏரற் ஏற்பட்டது. %1 இனி பாதுகாப்பாக தொடர முடியாது மற்றும் வெளியேறும்</translation>
+    </message>
+    <message>
+        <source>Internal error</source>
+        <translation type="unfinished">உள் எறர்</translation>
+    </message>
+    <message>
+        <source>An internal error occurred. %1 will attempt to continue safely. This is an unexpected bug which can be reported as described below.</source>
+        <translation type="unfinished">உள் பிழை ஏற்பட்டது. 1%1  தொடர முயற்சிக்கும். இது எதிர்பாராத பிழை, கீழே விவரிக்கப்பட்டுள்ளபடி புகாரளிக்கலாம்.</translation>
+    </message>
+</context>
+<context>
+    <name>QObject</name>
+    <message>
+        <source>Do you want to reset settings to default values, or to abort without making changes?</source>
+        <extracomment>Explanatory text shown on startup when the settings file cannot be read. Prompts user to make a choice between resetting or aborting.</extracomment>
+        <translation type="unfinished">அமைப்புகளை இயல்புநிலை மதிப்புகளுக்கு மீட்டமைக்க வேண்டுமா அல்லது மாற்றங்களைச் செய்யாமல் நிறுத்த வேண்டுமா?</translation>
+    </message>
+    <message>
+        <source>A fatal error occurred. Check that settings file is writable, or try running with -nosettings.</source>
+        <extracomment>Explanatory text shown on startup when the settings file could not be written. Prompts user to check that we have the ability to write to the file. Explains that the user has the option of running without a settings file.</extracomment>
+        <translation type="unfinished">ஒரு அபாயகரமான பிழை ஏற்பட்டது. அமைப்புகள் கோப்பு எழுதக்கூடியதா என்பதைச் சரிபார்க்கவும் அல்லது -nosettings மூலம் இயக்க முயற்சிக்கவும்.</translation>
+    </message>
+    <message>
+        <source>Error: %1</source>
+        <translation type="unfinished">பிழை: %1</translation>
+    </message>
+    <message>
+        <source>%1 didn't yet exit safely…</source>
+        <translation type="unfinished">%1இன்னும் பாதுகாப்பாக வெளியேரவில்லை ...</translation>
+    </message>
+    <message>
+        <source>unknown</source>
+        <translation type="unfinished">தெரியாத</translation>
+    </message>
+    <message>
+        <source>Amount</source>
+        <translation type="unfinished">விலை</translation>
+    </message>
+    <message>
+        <source>Enter a Particl address (e.g. %1)</source>
+        <translation type="unfinished">ஒரு விக்கிபீடியா முகவரியை உள்ளிடவும் (எ.கா. %1)</translation>
+    </message>
+    <message>
+        <source>Inbound</source>
+        <extracomment>An inbound connection from a peer. An inbound connection is a connection initiated by a peer.</extracomment>
+        <translation type="unfinished">உள்வரும்</translation>
+    </message>
+    <message>
+        <source>Outbound</source>
+        <extracomment>An outbound connection to a peer. An outbound connection is a connection initiated by us.</extracomment>
+        <translation type="unfinished">வெளி செல்லும்</translation>
+    </message>
+    <message>
+        <source>None</source>
+        <translation type="unfinished">யாரும்</translation>
+    </message>
+    <message numerus="yes">
+        <source>%n second(s)</source>
+        <translation type="unfinished">
+            <numerusform />
+            <numerusform />
+        </translation>
+    </message>
+    <message numerus="yes">
+        <source>%n minute(s)</source>
+        <translation type="unfinished">
+            <numerusform />
+            <numerusform />
+        </translation>
+    </message>
+    <message numerus="yes">
+        <source>%n hour(s)</source>
+        <translation type="unfinished">
+            <numerusform />
+            <numerusform />
+        </translation>
+    </message>
+    <message numerus="yes">
+        <source>%n day(s)</source>
+        <translation type="unfinished">
+            <numerusform />
+            <numerusform />
+        </translation>
+    </message>
+    <message numerus="yes">
+        <source>%n week(s)</source>
+        <translation type="unfinished">
+            <numerusform />
+            <numerusform />
+        </translation>
+    </message>
+    <message>
+        <source>%1 and %2</source>
+        <translation type="unfinished">%1 மற்றும் %2</translation>
+    </message>
+    <message numerus="yes">
+        <source>%n year(s)</source>
+        <translation type="unfinished">
+            <numerusform />
+            <numerusform />
+        </translation>
+    </message>
+    </context>
+<context>
     <name>BitcoinGUI</name>
     <message>
-        <source>Sign &amp;message...</source>
-        <translation>கையொப்பம் &amp; செய்தி ...</translation>
-    </message>
-    <message>
-        <source>Synchronizing with network...</source>
-        <translation>நெட்வொர்க்குடன் ஒத்திசை ...</translation>
-    </message>
-    <message>
         <source>&amp;Overview</source>
-        <translation>&amp;கண்ணோட்டம்</translation>
+        <translation type="unfinished">&amp;கண்ணோட்டம்</translation>
     </message>
     <message>
         <source>Show general overview of wallet</source>
-        <translation>பணப்பை பொது கண்ணோட்டத்தை காட்டு</translation>
+        <translation type="unfinished">பணப்பை பொது கண்ணோட்டத்தை காட்டு</translation>
     </message>
     <message>
         <source>&amp;Transactions</source>
-        <translation>&amp;பரிவர்த்தனைகள்</translation>
+        <translation type="unfinished">&amp;பரிவர்த்தனைகள்</translation>
     </message>
     <message>
         <source>Browse transaction history</source>
-        <translation>பணப்பை பொது கண்ணோட்டத்தை காட்டு</translation>
+        <translation type="unfinished">பணப்பை பொது கண்ணோட்டத்தை காட்டு</translation>
     </message>
     <message>
         <source>E&amp;xit</source>
-        <translation>&amp;வெளியேறு</translation>
+        <translation type="unfinished">&amp;வெளியேறு</translation>
     </message>
     <message>
         <source>Quit application</source>
-        <translation>விலகு</translation>
+        <translation type="unfinished">விலகு</translation>
     </message>
     <message>
         <source>&amp;About %1</source>
-        <translation>&amp; %1 பற்றி</translation>
+        <translation type="unfinished">&amp; %1 பற்றி</translation>
     </message>
     <message>
         <source>Show information about %1</source>
-        <translation>%1 பற்றிய தகவலைக் காட்டு</translation>
+        <translation type="unfinished">%1 பற்றிய தகவலைக் காட்டு</translation>
     </message>
     <message>
         <source>About &amp;Qt</source>
-        <translation>&amp;Qt-ஐ பற்றி</translation>
+        <translation type="unfinished">&amp;Qt-ஐ பற்றி</translation>
     </message>
     <message>
         <source>Show information about Qt</source>
-        <translation>Qt பற்றி தகவலைக் காட்டு</translation>
-    </message>
-    <message>
-        <source>&amp;Options...</source>
-        <translation>&amp;விருப்பங்கள்...</translation>
+        <translation type="unfinished">Qt பற்றி தகவலைக் காட்டு</translation>
     </message>
     <message>
         <source>Modify configuration options for %1</source>
-        <translation>%1 க்கான கட்டமைப்பு விருப்பங்களை மாற்றுக</translation>
-    </message>
-    <message>
-        <source>&amp;Encrypt Wallet...</source>
-        <translation>&amp;என்க்ரிப்ட் பணப்பை...</translation>
-    </message>
-    <message>
-        <source>&amp;Backup Wallet...</source>
-        <translation>&amp;1 இல் கட்டமைப்பு விருப்பங்களை மாற்றுக</translation>
-    </message>
-    <message>
-        <source>&amp;Change Passphrase...</source>
-        <translation>கடவுச்சொல்லை மாற்று &amp; ...</translation>
-    </message>
-    <message>
-        <source>Open &amp;URI...</source>
-        <translation>&amp;URI-ஐ திற</translation>
-    </message>
-    <message>
-        <source>Create Wallet...</source>
-        <translation>வாலட்டை உருவாக்கு...</translation>
+        <translation type="unfinished">%1 க்கான கட்டமைப்பு விருப்பங்களை மாற்றுக</translation>
     </message>
     <message>
         <source>Create a new wallet</source>
-        <translation>புதிய வாலட்டை உருவாக்கு</translation>
+        <translation type="unfinished">புதிய வாலட்டை உருவாக்கு</translation>
+    </message>
+    <message>
+        <source>&amp;Minimize</source>
+        <translation type="unfinished">&amp;குறைத்தல்</translation>
     </message>
     <message>
         <source>Wallet:</source>
-        <translation>கைப்பை:</translation>
-    </message>
-    <message>
-        <source>Click to disable network activity.</source>
-        <translation>பிணைய செயல்பாட்டை முடக்க கிளிக் செய்க.</translation>
+        <translation type="unfinished">கைப்பை:</translation>
     </message>
     <message>
         <source>Network activity disabled.</source>
-        <translation>நெட்வொர்க் செயல்பாடு முடக்கப்பட்டது.</translation>
-    </message>
-    <message>
-        <source>Click to enable network activity again.</source>
-        <translation>நெட்வொர்க் செயல்பாட்டை மீண்டும் இயக்க கிளிக் செய்க.</translation>
-    </message>
-    <message>
-        <source>Syncing Headers (%1%)...</source>
-        <translation>தலைப்புகளை ஒத்திசைக்கிறது (%1%)</translation>
-    </message>
-    <message>
-        <source>Reindexing blocks on disk...</source>
-        <translation>வட்டில் தொகுதிகளை மறுஇயக்குகிறது ...</translation>
+        <extracomment>A substring of the tooltip.</extracomment>
+        <translation type="unfinished">நெட்வொர்க் செயல்பாடு முடக்கப்பட்டது.</translation>
     </message>
     <message>
         <source>Proxy is &lt;b&gt;enabled&lt;/b&gt;: %1</source>
-        <translation>ப்ராக்ஸி இயக்கப்பட்டது: %1</translation>
+        <translation type="unfinished">ப்ராக்ஸி இயக்கப்பட்டது: %1</translation>
     </message>
     <message>
         <source>Send coins to a Particl address</source>
-        <translation>ஒரு விக்கிபீடியா முகவரிக்கு நாணயங்களை அனுப்பவும்</translation>
+        <translation type="unfinished">ஒரு விக்கிபீடியா முகவரிக்கு நாணயங்களை அனுப்பவும்</translation>
     </message>
     <message>
         <source>Backup wallet to another location</source>
-        <translation>வேறொரு இடத்திற்கு காப்புப் பெட்டகம்</translation>
+        <translation type="unfinished">வேறொரு இடத்திற்கு காப்புப் பெட்டகம்</translation>
     </message>
     <message>
         <source>Change the passphrase used for wallet encryption</source>
-        <translation>பணப்பை குறியாக்கத்திற்காக பயன்படுத்தப்படும் கடவுச்சொற்றொடரை மாற்றவும்</translation>
-    </message>
-    <message>
-        <source>&amp;Verify message...</source>
-        <translation>&amp;செய்தியை சரிசெய்...</translation>
+        <translation type="unfinished">பணப்பை குறியாக்கத்திற்காக பயன்படுத்தப்படும் கடவுச்சொற்றொடரை மாற்றவும்</translation>
     </message>
     <message>
         <source>&amp;Send</source>
-        <translation>&amp;அனுப்பு</translation>
+        <translation type="unfinished">&amp;அனுப்பு</translation>
     </message>
     <message>
         <source>&amp;Receive</source>
-        <translation>&amp;பெறு</translation>
-    </message>
-    <message>
-        <source>&amp;Show / Hide</source>
-        <translation>&amp;காட்டு/மறை</translation>
-    </message>
-    <message>
-        <source>Show or hide the main Window</source>
-        <translation>முக்கிய சாளரத்தை காட்டு அல்லது மறைக்க</translation>
+        <translation type="unfinished">&amp;பெறு</translation>
+    </message>
+    <message>
+        <source>&amp;Options…</source>
+        <translation type="unfinished">&amp;விருப்பங்கள்</translation>
     </message>
     <message>
         <source>Encrypt the private keys that belong to your wallet</source>
-        <translation>உங்கள் பணப்பைச் சேர்ந்த தனிப்பட்ட விசைகளை குறியாக்குக</translation>
+        <translation type="unfinished">உங்கள் பணப்பைச் சேர்ந்த தனிப்பட்ட விசைகளை குறியாக்குக</translation>
+    </message>
+    <message>
+        <source>&amp;Backup Wallet…</source>
+        <translation type="unfinished">&amp;பேக்கப் வாலட்...</translation>
     </message>
     <message>
         <source>Sign messages with your Particl addresses to prove you own them</source>
-        <translation>உங்கள் பிட்டினின் முகவரியுடன் செய்திகளை உங்களிடம் வைத்திருப்பதை நிரூபிக்க</translation>
+        <translation type="unfinished">உங்கள் பிட்டினின் முகவரியுடன் செய்திகளை உங்களிடம் வைத்திருப்பதை நிரூபிக்க</translation>
     </message>
     <message>
         <source>Verify messages to ensure they were signed with specified Particl addresses</source>
-        <translation>குறிப்பிடப்பட்ட விக்கிபீடியா முகவர்களுடன் கையொப்பமிடப்பட்டதை உறுதிப்படுத்த, செய்திகளை சரிபார்க்கவும்</translation>
+        <translation type="unfinished">குறிப்பிடப்பட்ட விக்கிபீடியா முகவர்களுடன் கையொப்பமிடப்பட்டதை உறுதிப்படுத்த, செய்திகளை சரிபார்க்கவும்</translation>
+    </message>
+    <message>
+        <source>Open &amp;URI…</source>
+        <translation type="unfinished">திறந்த &amp;URI...</translation>
     </message>
     <message>
         <source>&amp;File</source>
-        <translation>&amp;கோப்பு</translation>
+        <translation type="unfinished">&amp;கோப்பு</translation>
     </message>
     <message>
         <source>&amp;Settings</source>
-        <translation>&amp;அமைப்பு</translation>
+        <translation type="unfinished">&amp;அமைப்பு</translation>
     </message>
     <message>
         <source>&amp;Help</source>
-        <translation>&amp;உதவி</translation>
+        <translation type="unfinished">&amp;உதவி</translation>
     </message>
     <message>
         <source>Tabs toolbar</source>
-        <translation>தாவல்கள் கருவிப்பட்டி</translation>
+        <translation type="unfinished">தாவல்கள் கருவிப்பட்டி</translation>
     </message>
     <message>
         <source>Request payments (generates QR codes and particl: URIs)</source>
-        <translation>கொடுப்பனவுகளை கோருதல் (QR குறியீடுகள் மற்றும் particl உருவாக்குகிறது: URI கள்)</translation>
+        <translation type="unfinished">கொடுப்பனவுகளை கோருதல் (QR குறியீடுகள் மற்றும் particl உருவாக்குகிறது: URI கள்)</translation>
     </message>
     <message>
         <source>Show the list of used sending addresses and labels</source>
-        <translation>பயன்படுத்தப்பட்ட அனுப்புதல்கள் மற்றும் லேபிள்களின் பட்டியலைக் காட்டு</translation>
+        <translation type="unfinished">பயன்படுத்தப்பட்ட அனுப்புதல்கள் மற்றும் லேபிள்களின் பட்டியலைக் காட்டு</translation>
     </message>
     <message>
         <source>Show the list of used receiving addresses and labels</source>
-        <translation>பயன்படுத்திய முகவரிகள் மற்றும் லேபிள்களின் பட்டியலைக் காட்டு</translation>
+        <translation type="unfinished">பயன்படுத்திய முகவரிகள் மற்றும் லேபிள்களின் பட்டியலைக் காட்டு</translation>
     </message>
     <message>
         <source>&amp;Command-line options</source>
-        <translation>&amp; கட்டளை வரி விருப்பங்கள்</translation>
-    </message>
-    <message numerus="yes">
-        <source>%n active connection(s) to Particl network</source>
-        <translation><numerusform>பிட்காயின் வலையமைப்புடன் %n செயலில் உள்ள இணைப்புகள்</numerusform><numerusform>பிட்காயின் வலையமைப்புடன் %n செயலில் உள்ள இணைப்புகள்</numerusform></translation>
-    </message>
-    <message>
-        <source>Indexing blocks on disk...</source>
-        <translation>வட்டில் தொகுதிகளை குறியாக்குகிறது ...</translation>
-    </message>
-    <message>
-        <source>Processing blocks on disk...</source>
-        <translation>வட்டில் தொகுதிகள் செயலாக்கப்படுகின்றன ...</translation>
+        <translation type="unfinished">&amp; கட்டளை வரி விருப்பங்கள்</translation>
     </message>
     <message numerus="yes">
         <source>Processed %n block(s) of transaction history.</source>
-        <translation><numerusform>பரிவர்த்தனை வரலாற்றில் %n ப்லாக் செயலாக்கப்பட்டது.</numerusform><numerusform>பரிவர்த்தனை வரலாற்றில் %n ப்லாக்ககள் செயலாக்கப்பட்டன.</numerusform></translation>
+        <translation type="unfinished">
+            <numerusform />
+            <numerusform />
+        </translation>
     </message>
     <message>
         <source>%1 behind</source>
-        <translation>%1 பின்னால்</translation>
+        <translation type="unfinished">%1 பின்னால்</translation>
     </message>
     <message>
         <source>Last received block was generated %1 ago.</source>
-        <translation>கடைசியாக கிடைத்த தொகுதி %1 முன்பு உருவாக்கப்பட்டது.</translation>
+        <translation type="unfinished">கடைசியாக கிடைத்த தொகுதி %1 முன்பு உருவாக்கப்பட்டது.</translation>
     </message>
     <message>
         <source>Transactions after this will not yet be visible.</source>
-        <translation>இதற்குப் பின் பரிமாற்றங்கள் இன்னும் காணப்படாது.</translation>
+        <translation type="unfinished">இதற்குப் பின் பரிமாற்றங்கள் இன்னும் காணப்படாது.</translation>
     </message>
     <message>
         <source>Error</source>
-        <translation>பிழை</translation>
+        <translation type="unfinished">பிழை</translation>
     </message>
     <message>
         <source>Warning</source>
-        <translation>எச்சரிக்கை</translation>
+        <translation type="unfinished">எச்சரிக்கை</translation>
     </message>
     <message>
         <source>Information</source>
-        <translation>தகவல்</translation>
+        <translation type="unfinished">தகவல்</translation>
     </message>
     <message>
         <source>Up to date</source>
-        <translation>தேதி வரை</translation>
+        <translation type="unfinished">தேதி வரை</translation>
+    </message>
+    <message>
+        <source>Load Partially Signed Particl Transaction</source>
+        <translation type="unfinished"> ஓரளவு கையொப்பமிடப்பட்ட பிட்காயின் பரிவர்த்தனையை ஏற்றவும்
+</translation>
     </message>
     <message>
         <source>Node window</source>
-        <translation>நோட் விண்டோ</translation>
+        <translation type="unfinished">நோட் விண்டோ</translation>
     </message>
     <message>
         <source>Open node debugging and diagnostic console</source>
-        <translation>திற நோட் பிழைத்திருத்தம் மற்றும் கண்டறியும் பணியகம்</translation>
+        <translation type="unfinished">திற நோட் பிழைத்திருத்தம் மற்றும் கண்டறியும் பணியகம்</translation>
     </message>
     <message>
         <source>&amp;Sending addresses</source>
-        <translation>முகவரிகள் அனுப்புகிறது</translation>
+        <translation type="unfinished">முகவரிகள் அனுப்புகிறது</translation>
     </message>
     <message>
         <source>&amp;Receiving addresses</source>
-        <translation>முகவரிகள் பெறுதல்</translation>
+        <translation type="unfinished">முகவரிகள் பெறுதல்</translation>
     </message>
     <message>
         <source>Open a particl: URI</source>
-        <translation>திற பிட்காயின்: URI</translation>
+        <translation type="unfinished">திற பிட்காயின்: URI</translation>
     </message>
     <message>
         <source>Open Wallet</source>
-        <translation>வாலட்டை திற</translation>
+        <translation type="unfinished">வாலட்டை திற</translation>
     </message>
     <message>
         <source>Open a wallet</source>
-        <translation>வாலட்டை திற</translation>
-    </message>
-    <message>
-        <source>Close Wallet...</source>
-        <translation>வாலட்டை மூடு...</translation>
+        <translation type="unfinished">வாலட்டை திற</translation>
     </message>
     <message>
         <source>Close wallet</source>
-        <translation>வாலட்டை மூடு</translation>
+        <translation type="unfinished">வாலட்டை மூடு</translation>
+    </message>
+    <message>
+        <source>Close all wallets</source>
+        <translation type="unfinished">அனைத்து பணப்பைகள் மூடு</translation>
     </message>
     <message>
         <source>Show the %1 help message to get a list with possible Particl command-line options</source>
-        <translation>சாத்தியமான Particl கட்டளை-வரி விருப்பங்களைக் கொண்ட பட்டியலைப் பெற %1 உதவிச் செய்தியைக் காட்டு</translation>
+        <translation type="unfinished">சாத்தியமான Particl கட்டளை-வரி விருப்பங்களைக் கொண்ட பட்டியலைப் பெற %1 உதவிச் செய்தியைக் காட்டு</translation>
+    </message>
+    <message>
+        <source>&amp;Mask values</source>
+        <translation type="unfinished">&amp;மதிப்புகளை மறைக்கவும்</translation>
+    </message>
+    <message>
+        <source>Mask the values in the Overview tab</source>
+        <translation type="unfinished">கண்ணோட்டம் தாவலில் மதிப்புகளை மறைக்கவும்</translation>
     </message>
     <message>
         <source>default wallet</source>
-        <translation>அடிப்படை வாலட்</translation>
+        <translation type="unfinished">இயல்புநிலை வாலட்</translation>
     </message>
     <message>
         <source>No wallets available</source>
-        <translation>வாலட் எதுவும் இல்லை</translation>
+        <translation type="unfinished">வாலட் எதுவும் இல்லை</translation>
+    </message>
+    <message>
+        <source>Wallet Name</source>
+        <extracomment>Label of the input field where the name of the wallet is entered.</extracomment>
+        <translation type="unfinished">வாலட் பெயர்</translation>
     </message>
     <message>
         <source>&amp;Window</source>
-        <translation>&amp;சாளரம்</translation>
-    </message>
-    <message>
-        <source>Minimize</source>
-        <translation>குறைத்தல்</translation>
+        <translation type="unfinished">&amp;சாளரம்</translation>
     </message>
     <message>
         <source>Zoom</source>
-        <translation>பெரிதாக்கு</translation>
+        <translation type="unfinished">பெரிதாக்கு</translation>
     </message>
     <message>
         <source>Main Window</source>
-        <translation>முதன்மை சாளரம்</translation>
+        <translation type="unfinished">முதன்மை சாளரம்</translation>
     </message>
     <message>
         <source>%1 client</source>
-        <translation>%1 கிளையன்</translation>
-    </message>
-    <message>
-        <source>Connecting to peers...</source>
-        <translation>சக இணைக்கும்...</translation>
-    </message>
-    <message>
-        <source>Catching up...</source>
-        <translation>பிடித்துகொள்...</translation>
+        <translation type="unfinished">%1 கிளையன்</translation>
+    </message>
+    <message numerus="yes">
+        <source>%n active connection(s) to Particl network.</source>
+        <extracomment>A substring of the tooltip.</extracomment>
+        <translation type="unfinished">
+            <numerusform />
+            <numerusform />
+        </translation>
     </message>
     <message>
         <source>Error: %1</source>
-        <translation>பிழை: %1</translation>
+        <translation type="unfinished">பிழை: %1</translation>
     </message>
     <message>
         <source>Warning: %1</source>
-        <translation>எச்சரிக்கை: %1</translation>
+        <translation type="unfinished">எச்சரிக்கை: %1</translation>
     </message>
     <message>
         <source>Date: %1
 </source>
-        <translation>தேதி: %1
+        <translation type="unfinished">தேதி: %1
 </translation>
     </message>
     <message>
         <source>Amount: %1
 </source>
-        <translation>தொகை: %1
+        <translation type="unfinished">தொகை: %1
 </translation>
     </message>
     <message>
         <source>Wallet: %1
 </source>
-        <translation>வாலட்: %1
+        <translation type="unfinished">வாலட்: %1
 </translation>
     </message>
     <message>
         <source>Type: %1
 </source>
-        <translation>வகை: %1
+        <translation type="unfinished">வகை: %1
 </translation>
     </message>
     <message>
         <source>Label: %1
 </source>
-        <translation>லேபிள்: %1
+        <translation type="unfinished">லேபிள்: %1
 </translation>
     </message>
     <message>
         <source>Address: %1
 </source>
-        <translation>முகவரி: %1
+        <translation type="unfinished">முகவரி: %1
 </translation>
     </message>
     <message>
         <source>Sent transaction</source>
-        <translation>அனுப்பிய பரிவர்த்தனை</translation>
+        <translation type="unfinished">அனுப்பிய பரிவர்த்தனை</translation>
     </message>
     <message>
         <source>Incoming transaction</source>
-        <translation>உள்வரும் பரிவர்த்தனை</translation>
+        <translation type="unfinished">உள்வரும் பரிவர்த்தனை</translation>
     </message>
     <message>
         <source>HD key generation is &lt;b&gt;enabled&lt;/b&gt;</source>
-        <translation>HD முக்கிய தலைமுறை இயக்கப்பட்டது</translation>
+        <translation type="unfinished">HD முக்கிய தலைமுறை இயக்கப்பட்டது</translation>
     </message>
     <message>
         <source>HD key generation is &lt;b&gt;disabled&lt;/b&gt;</source>
-        <translation>HD முக்கிய தலைமுறை முடக்கப்பட்டுள்ளது</translation>
+        <translation type="unfinished">HD முக்கிய தலைமுறை முடக்கப்பட்டுள்ளது</translation>
     </message>
     <message>
         <source>Private key &lt;b&gt;disabled&lt;/b&gt;</source>
-        <translation>தனிப்பட்ட விசை முடக்கப்பட்டது</translation>
+        <translation type="unfinished">தனிப்பட்ட விசை முடக்கப்பட்டது</translation>
     </message>
     <message>
         <source>Wallet is &lt;b&gt;encrypted&lt;/b&gt; and currently &lt;b&gt;unlocked&lt;/b&gt;</source>
-        <translation>Wallet குறியாக்கப்பட்டு தற்போது திறக்கப்பட்டது</translation>
+        <translation type="unfinished">Wallet குறியாக்கப்பட்டு தற்போது திறக்கப்பட்டது</translation>
     </message>
     <message>
         <source>Wallet is &lt;b&gt;encrypted&lt;/b&gt; and currently &lt;b&gt;locked&lt;/b&gt;</source>
-        <translation>Wallet குறியாக்கப்பட்டு தற்போது பூட்டப்பட்டுள்ளது</translation>
+        <translation type="unfinished">Wallet குறியாக்கப்பட்டு தற்போது பூட்டப்பட்டுள்ளது</translation>
+    </message>
+    <message>
+        <source>Original message:</source>
+        <translation type="unfinished">முதல் செய்தி:</translation>
+    </message>
+</context>
+<context>
+    <name>UnitDisplayStatusBarControl</name>
+    <message>
+        <source>Unit to show amounts in. Click to select another unit.</source>
+        <translation type="unfinished">அளவுகளைக் காண்பிக்கும் அலகு. மற்றொரு அலகு தேர்ந்தெடுக்க கிளிக் செய்யவும்.</translation>
+    </message>
+</context>
+<context>
+    <name>CoinControlDialog</name>
+    <message>
+        <source>Coin Selection</source>
+        <translation type="unfinished">நாணயம் தேர்வு</translation>
+    </message>
+    <message>
+        <source>Quantity:</source>
+        <translation type="unfinished">அளவு</translation>
+    </message>
+    <message>
+        <source>Bytes:</source>
+        <translation type="unfinished">பைட்டுகள்</translation>
+    </message>
+    <message>
+        <source>Amount:</source>
+        <translation type="unfinished">விலை</translation>
+    </message>
+    <message>
+        <source>Fee:</source>
+        <translation type="unfinished">கட்டணம்:</translation>
+    </message>
+    <message>
+        <source>After Fee:</source>
+        <translation type="unfinished">கட்டணத்திறகுப் பின்:</translation>
+    </message>
+    <message>
+        <source>Change:</source>
+        <translation type="unfinished">மாற்று:</translation>
+    </message>
+    <message>
+        <source>(un)select all</source>
+        <translation type="unfinished">(அனைத்தையும் தேர்வுநீக்கு)</translation>
+    </message>
+    <message>
+        <source>Tree mode</source>
+        <translation type="unfinished">மரம் பயன்முறை</translation>
+    </message>
+    <message>
+        <source>List mode</source>
+        <translation type="unfinished">பட்டியல் பயன்முறை</translation>
+    </message>
+    <message>
+        <source>Amount</source>
+        <translation type="unfinished">விலை</translation>
+    </message>
+    <message>
+        <source>Received with label</source>
+        <translation type="unfinished">லேபல் மூலம் பெறப்பட்டது</translation>
+    </message>
+    <message>
+        <source>Received with address</source>
+        <translation type="unfinished">முகவரி பெற்றார்</translation>
+    </message>
+    <message>
+        <source>Date</source>
+        <translation type="unfinished">தேதி</translation>
+    </message>
+    <message>
+        <source>Confirmations</source>
+        <translation type="unfinished">உறுதிப்படுத்தல்கள்</translation>
+    </message>
+    <message>
+        <source>Confirmed</source>
+        <translation type="unfinished">உறுதியாக</translation>
+    </message>
+    <message>
+        <source>Copy amount</source>
+        <translation type="unfinished">நகல் நகல்</translation>
+    </message>
+    <message>
+        <source>Copy quantity</source>
+        <translation type="unfinished">அளவு அளவு</translation>
+    </message>
+    <message>
+        <source>Copy fee</source>
+        <translation type="unfinished">நகல் கட்டணம்</translation>
+    </message>
+    <message>
+        <source>Copy after fee</source>
+        <translation type="unfinished">நகல் கட்டணம்</translation>
+    </message>
+    <message>
+        <source>Copy bytes</source>
+        <translation type="unfinished">நகல் கட்டணம்</translation>
+    </message>
+    <message>
+        <source>Copy change</source>
+        <translation type="unfinished">மாற்றத்தை நகலெடுக்கவும்</translation>
+    </message>
+    <message>
+        <source>(%1 locked)</source>
+        <translation type="unfinished">(%1 பூட்டப்பட்டது)</translation>
+    </message>
+    <message>
+        <source>Can vary +/- %1 satoshi(s) per input.</source>
+        <translation type="unfinished">உள்ளீடு ஒன்றுக்கு +/- %1 சாத்தோஷி (கள்) மாறுபடலாம்</translation>
+    </message>
+    <message>
+        <source>(no label)</source>
+        <translation type="unfinished">(லேபிள் இல்லை)</translation>
+    </message>
+    <message>
+        <source>change from %1 (%2)</source>
+        <translation type="unfinished">%1 (%2) இலிருந்து மாற்றவும்</translation>
+    </message>
+    <message>
+        <source>(change)</source>
+        <translation type="unfinished">(மாற்றம்)</translation>
+    </message>
+</context>
+<context>
+    <name>CreateWalletActivity</name>
+    <message>
+        <source>Create Wallet</source>
+        <extracomment>Title of window indicating the progress of creation of a new wallet.</extracomment>
+        <translation type="unfinished">வாலட்டை உருவாக்கு</translation>
+    </message>
+    <message>
+        <source>Create wallet failed</source>
+        <translation type="unfinished">வாலட் உருவாக்கம் தோல்வி அடைந்தது</translation>
+    </message>
+    <message>
+        <source>Create wallet warning</source>
+        <translation type="unfinished">வாலட் உருவாக்கம் எச்சரிக்கை</translation>
     </message>
     </context>
 <context>
-    <name>CoinControlDialog</name>
-    <message>
-        <source>Coin Selection</source>
-        <translation>நாணயம் தேர்வு</translation>
-    </message>
-    <message>
-        <source>Quantity:</source>
-        <translation>அளவு</translation>
-    </message>
-    <message>
-        <source>Bytes:</source>
-        <translation>பைட்டுகள்</translation>
-    </message>
-    <message>
-        <source>Amount:</source>
-        <translation>விலை:</translation>
-    </message>
-    <message>
-        <source>Fee:</source>
-        <translation>கட்டணம்:</translation>
-    </message>
-    <message>
-<<<<<<< HEAD
-        <source>Dust:</source>
-        <translation>டஸ்ட்</translation>
-    </message>
-    <message>
-=======
->>>>>>> 44d8b13c
-        <source>After Fee:</source>
-        <translation>கட்டணத்திறகுப் பின்:</translation>
-    </message>
-    <message>
-        <source>Change:</source>
-        <translation>மாற்று:</translation>
-    </message>
-    <message>
-        <source>(un)select all</source>
-        <translation>(அனைத்தையும் தேர்வுநீக்கு)</translation>
-    </message>
-    <message>
-        <source>Tree mode</source>
-        <translation>மரம் பயன்முறை</translation>
-    </message>
-    <message>
-        <source>List mode</source>
-        <translation>பட்டியல் பயன்முறை</translation>
-    </message>
-    <message>
-        <source>Amount</source>
-        <translation>விலை</translation>
-    </message>
-    <message>
-        <source>Received with label</source>
-        <translation>லேபல் மூலம் பெறப்பட்டது</translation>
-    </message>
-    <message>
-        <source>Received with address</source>
-        <translation>முகவரி பெற்றார்</translation>
-    </message>
-    <message>
-        <source>Date</source>
-        <translation>தேதி</translation>
-    </message>
-    <message>
-        <source>Confirmations</source>
-        <translation>உறுதிப்படுத்தல்கள்</translation>
-    </message>
-    <message>
-        <source>Confirmed</source>
-        <translation>உறுதியாக</translation>
-    </message>
-    <message>
-        <source>Copy address</source>
-        <translation>முகவரி முகவரியை நகலெடுக்கவும்</translation>
-    </message>
-    <message>
-        <source>Copy label</source>
-        <translation>லேபிளை நகலெடு</translation>
-    </message>
-    <message>
-        <source>Copy amount</source>
-        <translation>நகல் நகல்</translation>
-    </message>
-    <message>
-        <source>Copy transaction ID</source>
-        <translation>பரிவர்த்தனை ஐடியை நகலெடு</translation>
-    </message>
-    <message>
-        <source>Lock unspent</source>
-        <translation>விலக்கு இல்லை</translation>
-    </message>
-    <message>
-        <source>Unlock unspent</source>
-        <translation>விலக்கு திறக்க</translation>
-    </message>
-    <message>
-        <source>Copy quantity</source>
-        <translation>அளவு அளவு</translation>
-    </message>
-    <message>
-        <source>Copy fee</source>
-        <translation>நகல் கட்டணம்</translation>
-    </message>
-    <message>
-        <source>Copy after fee</source>
-        <translation>நகல் கட்டணம்</translation>
-    </message>
-    <message>
-        <source>Copy bytes</source>
-        <translation>பைட்டுகள் நகலெடுக்கவும்</translation>
-    </message>
-    <message>
-<<<<<<< HEAD
-        <source>Copy dust</source>
-        <translation>தூசி நகலெடுக்கவும்</translation>
-    </message>
-    <message>
-=======
->>>>>>> 44d8b13c
-        <source>Copy change</source>
-        <translation>மாற்றத்தை நகலெடுக்கவும்</translation>
-    </message>
-    <message>
-        <source>(%1 locked)</source>
-        <translation>(%1 பூட்டப்பட்டது)</translation>
-    </message>
-    <message>
-<<<<<<< HEAD
-        <source>yes</source>
-        <translation>ஆம்</translation>
-    </message>
-    <message>
-        <source>no</source>
-        <translation>இல்லை</translation>
-    </message>
-    <message>
-        <source>This label turns red if any recipient receives an amount smaller than the current dust threshold.</source>
-        <translation>நடப்பு தூசி நிலையை விட குறைவான அளவு பெறுநரை பெறுமானால் இந்த லேபிள் சிவப்பு நிறமாக மாறும்.</translation>
-    </message>
-    <message>
-=======
->>>>>>> 44d8b13c
-        <source>Can vary +/- %1 satoshi(s) per input.</source>
-        <translation>உள்ளீடு ஒன்றுக்கு +/- %1 சாத்தோஷி (கள்) மாறுபடலாம்</translation>
-    </message>
-    <message>
-        <source>(no label)</source>
-        <translation>(லேபிள் இல்லை)</translation>
-    </message>
-    <message>
-        <source>change from %1 (%2)</source>
-        <translation>%1 (%2) இலிருந்து மாற்றவும்</translation>
-    </message>
-    <message>
-        <source>(change)</source>
-        <translation>(மாற்றம்)</translation>
+    <name>OpenWalletActivity</name>
+    <message>
+        <source>Open wallet failed</source>
+        <translation type="unfinished">வாலட் திறத்தல் தோல்வியுற்றது</translation>
+    </message>
+    <message>
+        <source>Open wallet warning</source>
+        <translation type="unfinished">வாலட் திறத்தல் எச்சரிக்கை</translation>
+    </message>
+    <message>
+        <source>default wallet</source>
+        <translation type="unfinished">இயல்புநிலை வாலட்</translation>
+    </message>
+    <message>
+        <source>Open Wallet</source>
+        <extracomment>Title of window indicating the progress of opening of a wallet.</extracomment>
+        <translation type="unfinished">வாலட்டை திற</translation>
+    </message>
+    </context>
+<context>
+    <name>WalletController</name>
+    <message>
+        <source>Close wallet</source>
+        <translation type="unfinished">வாலட்டை மூடு</translation>
+    </message>
+    <message>
+        <source>Are you sure you wish to close the wallet &lt;i&gt;%1&lt;/i&gt;?</source>
+        <translation type="unfinished">நீங்கள் வாலட்டை மூட விரும்புகிறீர்களா &lt;i&gt;%1&lt;/i&gt;?</translation>
+    </message>
+    <message>
+        <source>Closing the wallet for too long can result in having to resync the entire chain if pruning is enabled.</source>
+        <translation type="unfinished">வாலட்டை அதிக நேரம் மூடுவதாலும் ப்ரூனிங் இயக்கப்பட்டாலோ முழு செயினை ரீசிங்க் செய்வதற்கு இது வழிவகுக்கும்.</translation>
+    </message>
+    <message>
+        <source>Close all wallets</source>
+        <translation type="unfinished">அனைத்து பணப்பைகள் மூடு</translation>
+    </message>
+    </context>
+<context>
+    <name>CreateWalletDialog</name>
+    <message>
+        <source>Create Wallet</source>
+        <translation type="unfinished">வாலட்டை உருவாக்கு</translation>
+    </message>
+    <message>
+        <source>Wallet Name</source>
+        <translation type="unfinished">வாலட் பெயர்</translation>
+    </message>
+    <message>
+        <source>Wallet</source>
+        <translation type="unfinished">பணப்பை</translation>
+    </message>
+    <message>
+        <source>Encrypt the wallet. The wallet will be encrypted with a passphrase of your choice.</source>
+        <translation type="unfinished">வாலட்டை குறியாக்கம் செய்யவும். உங்கள் விருப்பப்படி கடவுச்சொல்லுடன் வாலட் குறியாக்கம் செய்யப்படும்.</translation>
+    </message>
+    <message>
+        <source>Encrypt Wallet</source>
+        <translation type="unfinished">வாலட்டை குறியாக்குக</translation>
+    </message>
+    <message>
+        <source>Disable private keys for this wallet. Wallets with private keys disabled will have no private keys and cannot have an HD seed or imported private keys. This is ideal for watch-only wallets.</source>
+        <translation type="unfinished">இந்த வாலட்டிற்கு ப்ரைவேட் கீஸை முடக்கு. முடக்கப்பட்ட ப்ரைவேட் கீஸ் கொண்ட வாலட்டிற்கு ப்ரைவேட் கீஸ் இருக்காது மற்றும் எச்டி ஸீட் அல்லது இம்போர்ட் செய்யப்பட்ட ப்ரைவேட் கீஸ் இருக்கக்கூடாது. பார்க்க-மட்டும் உதவும் வாலட்டிற்கு இது ஏற்றது.</translation>
+    </message>
+    <message>
+        <source>Disable Private Keys</source>
+        <translation type="unfinished">ப்ரைவேட் கீஸ் ஐ முடக்கு</translation>
+    </message>
+    <message>
+        <source>Make a blank wallet. Blank wallets do not initially have private keys or scripts. Private keys and addresses can be imported, or an HD seed can be set, at a later time.</source>
+        <translation type="unfinished">காலியான வாலட்டை உருவாக்கு. காலியான வாலட்டிற்கு ஆரம்பத்தில் ப்ரைவேட் கீஸ் மற்றும் ஸ்கிரிப்ட் இருக்காது. ப்ரைவேட் கீஸ் மற்றும் முகவரிகளை இம்போர்ட் செய்து கொள்ளலாம், அல்லது எச்டி ஸீடை பின்னர், அமைத்து கொள்ளலாம்.</translation>
+    </message>
+    <message>
+        <source>Make Blank Wallet</source>
+        <translation type="unfinished">காலியான வாலட்டை உருவாக்கு</translation>
+    </message>
+    <message>
+        <source>Create</source>
+        <translation type="unfinished">உருவாக்கு</translation>
+    </message>
+    </context>
+<context>
+    <name>EditAddressDialog</name>
+    <message>
+        <source>Edit Address</source>
+        <translation type="unfinished">முகவரி திருத்த</translation>
+    </message>
+    <message>
+        <source>&amp;Label</source>
+        <translation type="unfinished">&amp; சிட்டை</translation>
+    </message>
+    <message>
+        <source>The label associated with this address list entry</source>
+        <translation type="unfinished">இந்த முகவரி பட்டியலுடன் தொடர்புடைய லேபிள்</translation>
+    </message>
+    <message>
+        <source>The address associated with this address list entry. This can only be modified for sending addresses.</source>
+        <translation type="unfinished">முகவரி முகவரியுடன் தொடர்புடைய முகவரி முகவரி. முகவரிகள் அனுப்புவதற்கு இது மாற்றியமைக்கப்படலாம்.</translation>
+    </message>
+    <message>
+        <source>&amp;Address</source>
+        <translation type="unfinished">&amp;முகவரி</translation>
+    </message>
+    <message>
+        <source>New sending address</source>
+        <translation type="unfinished">முகவரி அனுப்பும் புதியது</translation>
+    </message>
+    <message>
+        <source>Edit receiving address</source>
+        <translation type="unfinished">முகவரியைப் பெறுதல் திருத்து</translation>
+    </message>
+    <message>
+        <source>Edit sending address</source>
+        <translation type="unfinished">முகவரியை அனுப்புவதைத் திருத்து</translation>
+    </message>
+    <message>
+        <source>The entered address "%1" is not a valid Particl address.</source>
+        <translation type="unfinished">உள்ளிட்ட முகவரி "%1" என்பது செல்லுபடியாகும் விக்கிபீடியா முகவரி அல்ல.</translation>
+    </message>
+    <message>
+        <source>Address "%1" already exists as a receiving address with label "%2" and so cannot be added as a sending address.</source>
+        <translation type="unfinished">முகவரி "%1" ஏற்கனவே லேபிள் "%2" உடன் பெறும் முகவரியாக உள்ளது, எனவே அனுப்பும் முகவரியாக சேர்க்க முடியாது.</translation>
+    </message>
+    <message>
+        <source>The entered address "%1" is already in the address book with label "%2".</source>
+        <translation type="unfinished">"%1" உள்ளிடப்பட்ட முகவரி முன்பே "%2" என்ற லேபிளுடன் முகவரி புத்தகத்தில் உள்ளது.</translation>
+    </message>
+    <message>
+        <source>Could not unlock wallet.</source>
+        <translation type="unfinished">பணப்பை திறக்க முடியவில்லை.</translation>
+    </message>
+    <message>
+        <source>New key generation failed.</source>
+        <translation type="unfinished">புதிய முக்கிய தலைமுறை தோல்வியடைந்தது.</translation>
     </message>
 </context>
 <context>
-    <name>CreateWalletActivity</name>
-    <message>
-        <source>Creating Wallet &lt;b&gt;%1&lt;/b&gt;...</source>
-        <translation>வாலட் உருவாக்கம்&lt;b&gt;%1&lt;/b&gt;...</translation>
-    </message>
-    <message>
-        <source>Create wallet failed</source>
-        <translation>வாலட் உருவாக்கம் தோல்வி அடைந்தது</translation>
-    </message>
-    <message>
-        <source>Create wallet warning</source>
-        <translation>வாலட் உருவாக்கம் எச்சரிக்கை</translation>
+    <name>FreespaceChecker</name>
+    <message>
+        <source>A new data directory will be created.</source>
+        <translation type="unfinished">புதிய தரவு அடைவு உருவாக்கப்படும்.</translation>
+    </message>
+    <message>
+        <source>name</source>
+        <translation type="unfinished">பெயர்</translation>
+    </message>
+    <message>
+        <source>Directory already exists. Add %1 if you intend to create a new directory here.</source>
+        <translation type="unfinished">அடைவு ஏற்கனவே உள்ளது. நீங்கள் ஒரு புதிய கோப்பகத்தை உருவாக்க விரும்பினால், %1 ஐ சேர்க்கவும்</translation>
+    </message>
+    <message>
+        <source>Path already exists, and is not a directory.</source>
+        <translation type="unfinished">பாதை ஏற்கனவே உள்ளது, மற்றும் ஒரு அடைவு இல்லை.</translation>
+    </message>
+    <message>
+        <source>Cannot create data directory here.</source>
+        <translation type="unfinished">இங்கே தரவு அடைவு உருவாக்க முடியாது.</translation>
     </message>
 </context>
 <context>
-    <name>CreateWalletDialog</name>
-    <message>
-        <source>Create Wallet</source>
-        <translation>வாலட்டை உருவாக்கு</translation>
-    </message>
-    <message>
-        <source>Wallet Name</source>
-        <translation>வாலட் பெயர்</translation>
-    </message>
-    <message>
-        <source>Encrypt the wallet. The wallet will be encrypted with a passphrase of your choice.</source>
-        <translation>வாலட்டை குறியாக்கம் செய்யவும். உங்கள் விருப்பப்படி கடவுச்சொல்லுடன் வாலட் குறியாக்கம் செய்யப்படும்.</translation>
-    </message>
-    <message>
-        <source>Encrypt Wallet</source>
-        <translation>வாலட்டை குறியாக்குக</translation>
-    </message>
-    <message>
-        <source>Disable private keys for this wallet. Wallets with private keys disabled will have no private keys and cannot have an HD seed or imported private keys. This is ideal for watch-only wallets.</source>
-        <translation>இந்த வாலட்டிற்கு ப்ரைவேட் கீஸை முடக்கு. முடக்கப்பட்ட ப்ரைவேட் கீஸ் கொண்ட வாலட்டிற்கு ப்ரைவேட் கீஸ் இருக்காது மற்றும் எச்டி ஸீட் அல்லது இம்போர்ட் செய்யப்பட்ட ப்ரைவேட் கீஸ் இருக்கக்கூடாது. பார்க்க-மட்டும் உதவும் வாலட்டிற்கு இது ஏற்றது.</translation>
-    </message>
-    <message>
-        <source>Disable Private Keys</source>
-        <translation>ப்ரைவேட் கீஸ் ஐ முடக்கு</translation>
-    </message>
-    <message>
-        <source>Make a blank wallet. Blank wallets do not initially have private keys or scripts. Private keys and addresses can be imported, or an HD seed can be set, at a later time.</source>
-        <translation>காலியான வாலட்டை உருவாக்கு. காலியான வாலட்டிற்கு ஆரம்பத்தில் ப்ரைவேட் கீஸ் மற்றும் ஸ்கிரிப்ட் இருக்காது. ப்ரைவேட் கீஸ் மற்றும் முகவரிகளை இம்போர்ட் செய்து கொள்ளலாம், அல்லது எச்டி ஸீடை பின்னர், அமைத்து கொள்ளலாம்.</translation>
-    </message>
-    <message>
-        <source>Make Blank Wallet</source>
-        <translation>காலியான வாலட்டை உருவாக்கு</translation>
-    </message>
-    <message>
-        <source>Create</source>
-        <translation>உருவாக்கு</translation>
-    </message>
-</context>
-<context>
-    <name>EditAddressDialog</name>
-    <message>
-        <source>Edit Address</source>
-        <translation>முகவரி திருத்த</translation>
-    </message>
-    <message>
-        <source>&amp;Label</source>
-        <translation>&amp; சிட்டை</translation>
-    </message>
-    <message>
-        <source>The label associated with this address list entry</source>
-        <translation>இந்த முகவரி பட்டியலுடன் தொடர்புடைய லேபிள்</translation>
-    </message>
-    <message>
-        <source>The address associated with this address list entry. This can only be modified for sending addresses.</source>
-        <translation>முகவரி முகவரியுடன் தொடர்புடைய முகவரி முகவரி. முகவரிகள் அனுப்புவதற்கு இது மாற்றியமைக்கப்படலாம்.</translation>
-    </message>
-    <message>
-        <source>&amp;Address</source>
-        <translation>&amp;முகவரி</translation>
-    </message>
-    <message>
-        <source>New sending address</source>
-        <translation>முகவரி அனுப்பும் புதியது</translation>
-    </message>
-    <message>
-        <source>Edit receiving address</source>
-        <translation>முகவரியைப் பெறுதல் திருத்து</translation>
-    </message>
-    <message>
-        <source>Edit sending address</source>
-        <translation>முகவரியை அனுப்புவதைத் திருத்து</translation>
-    </message>
-    <message>
-        <source>The entered address "%1" is not a valid Particl address.</source>
-        <translation>உள்ளிட்ட முகவரி "%1" என்பது செல்லுபடியாகும் விக்கிபீடியா முகவரி அல்ல.</translation>
-    </message>
-    <message>
-        <source>Address "%1" already exists as a receiving address with label "%2" and so cannot be added as a sending address.</source>
-        <translation>முகவரி "%1" ஏற்கனவே லேபிள் "%2" உடன் பெறும் முகவரியாக உள்ளது, எனவே அனுப்பும் முகவரியாக சேர்க்க முடியாது.</translation>
-    </message>
-    <message>
-        <source>The entered address "%1" is already in the address book with label "%2".</source>
-        <translation>"%1" உள்ளிடப்பட்ட முகவரி முன்பே "%2" என்ற லேபிளுடன் முகவரி புத்தகத்தில் உள்ளது.</translation>
-    </message>
-    <message>
-        <source>Could not unlock wallet.</source>
-        <translation>பணப்பை திறக்க முடியவில்லை.</translation>
-    </message>
-    <message>
-        <source>New key generation failed.</source>
-        <translation>புதிய முக்கிய தலைமுறை தோல்வியடைந்தது.</translation>
-    </message>
-</context>
-<context>
-    <name>FreespaceChecker</name>
-    <message>
-        <source>A new data directory will be created.</source>
-        <translation>புதிய தரவு அடைவு உருவாக்கப்படும்.</translation>
-    </message>
-    <message>
-        <source>name</source>
-        <translation>பெயர்</translation>
-    </message>
-    <message>
-        <source>Directory already exists. Add %1 if you intend to create a new directory here.</source>
-        <translation>அடைவு ஏற்கனவே உள்ளது. நீங்கள் ஒரு புதிய கோப்பகத்தை உருவாக்க விரும்பினால், %1 ஐ சேர்க்கவும்</translation>
-    </message>
-    <message>
-        <source>Path already exists, and is not a directory.</source>
-        <translation>பாதை ஏற்கனவே உள்ளது, மற்றும் ஒரு அடைவு இல்லை.</translation>
-    </message>
-    <message>
-        <source>Cannot create data directory here.</source>
-        <translation>இங்கே தரவு அடைவு உருவாக்க முடியாது.</translation>
-    </message>
-</context>
-<context>
-    <name>HelpMessageDialog</name>
-    <message>
-        <source>version</source>
-        <translation>பதிப்பு</translation>
-    </message>
-    <message>
-        <source>About %1</source>
-        <translation>%1 பற்றி</translation>
-    </message>
-    <message>
-        <source>Command-line options</source>
-        <translation>கட்டளை வரி விருப்பங்கள்</translation>
-    </message>
-</context>
-<context>
     <name>Intro</name>
-    <message>
-        <source>Welcome</source>
-        <translation>நல்வரவு</translation>
-    </message>
-    <message>
-        <source>Welcome to %1.</source>
-        <translation>%1 க்கு வரவேற்கிறோம்.</translation>
-    </message>
-    <message>
-        <source>As this is the first time the program is launched, you can choose where %1 will store its data.</source>
-        <translation>இது முதல் முறையாக துவங்கியது, நீங்கள் %1 அதன் தரவை எங்கு சேமித்து வைக்கும் என்பதை தேர்வு செய்யலாம்.</translation>
-    </message>
-    <message>
-        <source>When you click OK, %1 will begin to download and process the full %4 block chain (%2GB) starting with the earliest transactions in %3 when %4 initially launched.</source>
-        <translation>நீங்கள் சரி என்பதைக் கிளிக் செய்தால் %1 ஆரம்பத்தில் %4 இல் ஆரம்பிக்கப்பட்ட %3 இன் ஆரம்ப பரிவர்த்தனைகளைத் தொடங்கும் போது முழு %4 தொகுதி சங்கிலி (%2GB) பதிவிறக்க மற்றும் செயலாக்கத் தொடங்கும்.</translation>
-    </message>
-    <message>
-        <source>Reverting this setting requires re-downloading the entire blockchain. It is faster to download the full chain first and prune it later. Disables some advanced features.</source>
-        <translation>இந்த அமைப்பை மாற்றியமைக்க முழு பிளாக்செயினையும் மீண்டும் டவுன்லோட் செய்ய வேண்டும். முதலில் முழு செயினையும் டவுன்லோட் செய்த பின்னர் ப்ரூன் செய்வது வேகமான செயல் ஆகும். சில மேம்பட்ட அம்சங்களை முடக்கும்.</translation>
-    </message>
-    <message>
-        <source>This initial synchronisation is very demanding, and may expose hardware problems with your computer that had previously gone unnoticed. Each time you run %1, it will continue downloading where it left off.</source>
-        <translation>இந்த ஆரம்ப ஒத்திசைவு மிகவும் கோரி வருகிறது, முன்பு கவனிக்கப்படாத உங்கள் கணினியுடன் வன்பொருள் சிக்கல்களை அம்பலப்படுத்தலாம். ஒவ்வொரு முறையும் நீங்கள் %1 ரன் இயங்கும் போது, ​​அது எங்கிருந்து வெளியேறும் என்பதைத் தொடர்ந்து பதிவிறக்கும்.</translation>
-    </message>
-    <message>
-        <source>If you have chosen to limit block chain storage (pruning), the historical data must still be downloaded and processed, but will be deleted afterward to keep your disk usage low.</source>
-        <translation>தடுப்பு சங்கிலி சேமிப்பகத்தை (கத்தரித்து) கட்டுப்படுத்த நீங்கள் தேர்ந்தெடுக்கப்பட்டிருந்தால், வரலாற்றுத் தரவுகள் இன்னும் பதிவிறக்கம் செய்யப்பட்டு, செயல்படுத்தப்பட வேண்டும், ஆனால் உங்கள் வட்டுப் பயன்பாட்டை குறைவாக வைத்திருப்பதற்குப் பிறகு நீக்கப்படும்.</translation>
-    </message>
-    <message>
-        <source>Use the default data directory</source>
-        <translation>இயல்புநிலை தரவு கோப்பகத்தைப் பயன்படுத்தவும்</translation>
-    </message>
-    <message>
-        <source>Use a custom data directory:</source>
-        <translation>தனிப்பயன் தரவு கோப்பகத்தைப் பயன்படுத்தவும்:</translation>
-    </message>
-    <message>
-        <source>Particl</source>
-        <translation>Particl</translation>
-    </message>
-    <message>
-        <source>Discard blocks after verification, except most recent %1 GB (prune)</source>
-        <translation>சமீபத்திய %1 ஜிபி ப்லாக்கை தவிர (ப்ரூன்), சரிபார்ப்புக்குப் பிறகு மற்ற ப்லாக்கை நிராகரிக்கவும்</translation>
-    </message>
-    <message>
-        <source>At least %1 GB of data will be stored in this directory, and it will grow over time.</source>
-        <translation>குறைந்தது %1 ஜிபி தரவு இந்த அடைவில் சேமிக்கப்படும், மேலும் காலப்போக்கில் அது வளரும்.</translation>
-    </message>
-    <message>
-        <source>Approximately %1 GB of data will be stored in this directory.</source>
-        <translation>இந்த அடைவில் %1 ஜிபி தரவு சேமிக்கப்படும்.</translation>
-    </message>
-    <message>
-        <source>%1 will download and store a copy of the Particl block chain.</source>
-        <translation>Particl தொகுதி சங்கிலியின் நகலை %1 பதிவிறக்கம் செய்து சேமித்து வைக்கும்.</translation>
-    </message>
-    <message>
-        <source>The wallet will also be stored in this directory.</source>
-        <translation>பணத்தாள் இந்த அடைவில் சேமிக்கப்படும்.</translation>
-    </message>
-    <message>
-        <source>Error: Specified data directory "%1" cannot be created.</source>
-        <translation>பிழை: குறிப்பிட்ட தரவு அடைவு "%1" உருவாக்க முடியாது.</translation>
-    </message>
-    <message>
-        <source>Error</source>
-        <translation>பிழை</translation>
-    </message>
     <message numerus="yes">
-        <source>%n GB of free space available</source>
-        <translation><numerusform>%n ஜிபி அளவு காலியாக உள்ளது</numerusform><numerusform>%n ஜிபி அளவு காலியாக உள்ளது</numerusform></translation>
+        <source>%n GB of space available</source>
+        <translation type="unfinished">
+            <numerusform />
+            <numerusform />
+        </translation>
     </message>
     <message numerus="yes">
         <source>(of %n GB needed)</source>
-        <translation><numerusform>(%n ஜிபி தேவை)</numerusform><numerusform>(%n ஜிபி தேவை)</numerusform></translation>
+        <translation type="unfinished">
+            <numerusform>(%n ஜிபி தேவை)</numerusform>
+            <numerusform>(%n ஜிபி தேவை)</numerusform>
+        </translation>
+    </message>
+    <message>
+        <source>At least %1 GB of data will be stored in this directory, and it will grow over time.</source>
+        <translation type="unfinished">குறைந்தது %1 ஜிபி தரவு இந்த அடைவில் சேமிக்கப்படும், மேலும் காலப்போக்கில் அது வளரும்.</translation>
+    </message>
+    <message>
+        <source>Approximately %1 GB of data will be stored in this directory.</source>
+        <translation type="unfinished">இந்த அடைவில் %1 ஜிபி தரவு சேமிக்கப்படும்.</translation>
+    </message>
+    <message numerus="yes">
+        <source>(sufficient to restore backups %n day(s) old)</source>
+        <extracomment>Explanatory text on the capability of the current prune target.</extracomment>
+        <translation type="unfinished">
+            <numerusform />
+            <numerusform />
+        </translation>
+    </message>
+    <message>
+        <source>%1 will download and store a copy of the Particl block chain.</source>
+        <translation type="unfinished">Particl தொகுதி சங்கிலியின் நகலை %1 பதிவிறக்கம் செய்து சேமித்து வைக்கும்.</translation>
+    </message>
+    <message>
+        <source>The wallet will also be stored in this directory.</source>
+        <translation type="unfinished">பணத்தாள் இந்த அடைவில் சேமிக்கப்படும்.</translation>
+    </message>
+    <message>
+        <source>Error: Specified data directory "%1" cannot be created.</source>
+        <translation type="unfinished">பிழை: குறிப்பிட்ட தரவு அடைவு "%1" உருவாக்க முடியாது.</translation>
+    </message>
+    <message>
+        <source>Error</source>
+        <translation type="unfinished">பிழை</translation>
+    </message>
+    <message>
+        <source>Welcome</source>
+        <translation type="unfinished">நல்வரவு</translation>
+    </message>
+    <message>
+        <source>Welcome to %1.</source>
+        <translation type="unfinished">%1 க்கு வரவேற்கிறோம்.</translation>
+    </message>
+    <message>
+        <source>As this is the first time the program is launched, you can choose where %1 will store its data.</source>
+        <translation type="unfinished">இது முதல் முறையாக துவங்கியது, நீங்கள் %1 அதன் தரவை எங்கு சேமித்து வைக்கும் என்பதை தேர்வு செய்யலாம்.</translation>
+    </message>
+    <message>
+        <source>Reverting this setting requires re-downloading the entire blockchain. It is faster to download the full chain first and prune it later. Disables some advanced features.</source>
+        <translation type="unfinished">இந்த அமைப்பை மாற்றியமைக்க முழு பிளாக்செயினையும் மீண்டும் டவுன்லோட் செய்ய வேண்டும். முதலில் முழு செயினையும் டவுன்லோட் செய்த பின்னர் ப்ரூன் செய்வது வேகமான செயல் ஆகும். சில மேம்பட்ட அம்சங்களை முடக்கும்.</translation>
+    </message>
+    <message>
+        <source>This initial synchronisation is very demanding, and may expose hardware problems with your computer that had previously gone unnoticed. Each time you run %1, it will continue downloading where it left off.</source>
+        <translation type="unfinished">இந்த ஆரம்ப ஒத்திசைவு மிகவும் கோரி வருகிறது, முன்பு கவனிக்கப்படாத உங்கள் கணினியுடன் வன்பொருள் சிக்கல்களை அம்பலப்படுத்தலாம். ஒவ்வொரு முறையும் நீங்கள் %1 ரன் இயங்கும் போது, ​​அது எங்கிருந்து வெளியேறும் என்பதைத் தொடர்ந்து பதிவிறக்கும்.</translation>
+    </message>
+    <message>
+        <source>If you have chosen to limit block chain storage (pruning), the historical data must still be downloaded and processed, but will be deleted afterward to keep your disk usage low.</source>
+        <translation type="unfinished">தடுப்பு சங்கிலி சேமிப்பகத்தை (கத்தரித்து) கட்டுப்படுத்த நீங்கள் தேர்ந்தெடுக்கப்பட்டிருந்தால், வரலாற்றுத் தரவுகள் இன்னும் பதிவிறக்கம் செய்யப்பட்டு, செயல்படுத்தப்பட வேண்டும், ஆனால் உங்கள் வட்டுப் பயன்பாட்டை குறைவாக வைத்திருப்பதற்குப் பிறகு நீக்கப்படும்.</translation>
+    </message>
+    <message>
+        <source>Use the default data directory</source>
+        <translation type="unfinished">இயல்புநிலை தரவு கோப்பகத்தைப் பயன்படுத்தவும்</translation>
+    </message>
+    <message>
+        <source>Use a custom data directory:</source>
+        <translation type="unfinished">தனிப்பயன் தரவு கோப்பகத்தைப் பயன்படுத்தவும்:</translation>
+    </message>
+</context>
+<context>
+    <name>HelpMessageDialog</name>
+    <message>
+        <source>version</source>
+        <translation type="unfinished">பதிப்பு</translation>
+    </message>
+    <message>
+        <source>About %1</source>
+        <translation type="unfinished">%1 பற்றி</translation>
+    </message>
+    <message>
+        <source>Command-line options</source>
+        <translation type="unfinished">கட்டளை வரி விருப்பங்கள்</translation>
+    </message>
+</context>
+<context>
+    <name>ShutdownWindow</name>
+    <message>
+        <source>Do not shut down the computer until this window disappears.</source>
+        <translation type="unfinished">இந்த விண்டோ மறைந்து போகும் வரை கணினியை ஷட் டவுன் வேண்டாம்.</translation>
+    </message>
+</context>
+<context>
+    <name>ModalOverlay</name>
+    <message>
+        <source>Form</source>
+        <translation type="unfinished">படிவம்</translation>
+    </message>
+    <message>
+        <source>Recent transactions may not yet be visible, and therefore your wallet's balance might be incorrect. This information will be correct once your wallet has finished synchronizing with the particl network, as detailed below.</source>
+        <translation type="unfinished">சமீபத்திய பரிவர்த்தனைகள் இன்னும் காணப்படாமல் இருக்கலாம், எனவே உங்கள் பணப்பையின் சமநிலை தவறாக இருக்கலாம். கீழே விவரிக்கப்பட்டுள்ளபடி, உங்கள் பணப்பை பிட்ஃபோனை நெட்வொர்க்குடன் ஒத்திசைக்க முடிந்ததும் இந்த தகவல் சரியாக இருக்கும்.</translation>
+    </message>
+    <message>
+        <source>Attempting to spend particl that are affected by not-yet-displayed transactions will not be accepted by the network.</source>
+        <translation type="unfinished">இதுவரை காட்டப்படாத பரிவர்த்தனைகளால் பாதிக்கப்படும் பிட்னிக்களை செலவிடுவதற்கு முயற்சி பிணையத்தால் ஏற்கப்படாது.</translation>
+    </message>
+    <message>
+        <source>Number of blocks left</source>
+        <translation type="unfinished">மீதமுள்ள தொகுதிகள் உள்ளன</translation>
+    </message>
+    <message>
+        <source>Last block time</source>
+        <translation type="unfinished">கடைசி தடுப்பு நேரம்</translation>
+    </message>
+    <message>
+        <source>Progress</source>
+        <translation type="unfinished">முன்னேற்றம்</translation>
+    </message>
+    <message>
+        <source>Progress increase per hour</source>
+        <translation type="unfinished">மணி நேரத்திற்கு முன்னேற்றம் அதிகரிப்பு</translation>
+    </message>
+    <message>
+        <source>Estimated time left until synced</source>
+        <translation type="unfinished">ஒத்திசைக்கப்படும் வரை மதிப்பிடப்பட்ட நேரங்கள் உள்ளன</translation>
+    </message>
+    <message>
+        <source>Hide</source>
+        <translation type="unfinished">மறை</translation>
     </message>
     </context>
 <context>
-    <name>ModalOverlay</name>
+    <name>OpenURIDialog</name>
+    <message>
+        <source>Open particl URI</source>
+        <translation type="unfinished">பிட்காயின் யூ. ஆர். ஐ.யை திர</translation>
+    </message>
+    <message>
+        <source>Paste address from clipboard</source>
+        <extracomment>Tooltip text for button that allows you to paste an address that is in your clipboard.</extracomment>
+        <translation type="unfinished">கிளிப்போர்டிலிருந்து முகவரியை பேஸ்ட் செய்யவும்</translation>
+    </message>
+</context>
+<context>
+    <name>OptionsDialog</name>
+    <message>
+        <source>Options</source>
+        <translation type="unfinished">விருப்பத்தேர்வு</translation>
+    </message>
+    <message>
+        <source>&amp;Main</source>
+        <translation type="unfinished">&amp;தலைமை</translation>
+    </message>
+    <message>
+        <source>Automatically start %1 after logging in to the system.</source>
+        <translation type="unfinished">கணினியில் உள்நுழைந்தவுடன் தானாக %1 ஐ துவங்கவும்.</translation>
+    </message>
+    <message>
+        <source>&amp;Start %1 on system login</source>
+        <translation type="unfinished">கணினி உள்நுழைவில் %1 ஐத் தொடங்குங்கள்</translation>
+    </message>
+    <message>
+        <source>Size of &amp;database cache</source>
+        <translation type="unfinished">&amp; தரவுத்தள தேக்ககத்தின் அளவு</translation>
+    </message>
+    <message>
+        <source>Number of script &amp;verification threads</source>
+        <translation type="unfinished">ஸ்கிரிப்ட் &amp; சரிபார்ப்பு நூல்கள் எண்ணிக்கை</translation>
+    </message>
+    <message>
+        <source>IP address of the proxy (e.g. IPv4: 127.0.0.1 / IPv6: ::1)</source>
+        <translation type="unfinished">ப்ராக்ஸியின் IP முகவரி (எ.கா. IPv4: 127.0.0.1 / IPv6: :: 1)</translation>
+    </message>
+    <message>
+        <source>Shows if the supplied default SOCKS5 proxy is used to reach peers via this network type.</source>
+        <translation type="unfinished">வழங்கப்பட்ட முன்னிருப்பு SOCKS5 ப்ராக்ஸி இந்த நெட்வொர்க் வகையின் மூலம் சகலருக்கும் சென்றால் பயன்படுத்தப்படுகிறது.</translation>
+    </message>
+    <message>
+        <source>Minimize instead of exit the application when the window is closed. When this option is enabled, the application will be closed only after selecting Exit in the menu.</source>
+        <translation type="unfinished">சாளரத்தை மூடும்போது பயன்பாட்டை வெளியேற்றுவதற்குப் பதிலாக சிறிதாக்கவும். இந்த விருப்பம் இயக்கப்பட்டால், மெனுவில் வெளியேறு தேர்வு செய்த பின் மட்டுமே பயன்பாடு மூடப்படும்.</translation>
+    </message>
+    <message>
+        <source>Open the %1 configuration file from the working directory.</source>
+        <translation type="unfinished">பணி அடைவில் இருந்து %1 உள்ளமைவு கோப்பை திறக்கவும்.</translation>
+    </message>
+    <message>
+        <source>Open Configuration File</source>
+        <translation type="unfinished">கட்டமைப்பு கோப்பை திற</translation>
+    </message>
+    <message>
+        <source>Reset all client options to default.</source>
+        <translation type="unfinished">அனைத்து வாடிக்கையாளர் விருப்பங்களையும் இயல்புநிலைக்கு மீட்டமைக்கவும்.</translation>
+    </message>
+    <message>
+        <source>&amp;Reset Options</source>
+        <translation type="unfinished">&amp; மீட்டமை விருப்பங்கள்</translation>
+    </message>
+    <message>
+        <source>&amp;Network</source>
+        <translation type="unfinished">&amp;பிணையம்</translation>
+    </message>
+    <message>
+        <source>Prune &amp;block storage to</source>
+        <translation type="unfinished">பிரவுன் &amp; தடுப்பு சேமிப்பு</translation>
+    </message>
+    <message>
+        <source>GB</source>
+        <translation type="unfinished">ஜிபி</translation>
+    </message>
+    <message>
+        <source>Reverting this setting requires re-downloading the entire blockchain.</source>
+        <translation type="unfinished">இந்த அமைப்பை மறுபரிசீலனை செய்வது முழுமையான blockchain ஐ மீண்டும் பதிவிறக்க வேண்டும்.</translation>
+    </message>
+    <message>
+        <source>MiB</source>
+        <translation type="unfinished">மெபி.பை.</translation>
+    </message>
+    <message>
+        <source>(0 = auto, &lt;0 = leave that many cores free)</source>
+        <translation type="unfinished">(0 = தானாக, &lt;0 = பல கருக்கள் விடுபடுகின்றன)</translation>
+    </message>
+    <message>
+        <source>W&amp;allet</source>
+        <translation type="unfinished">&amp;பணப்பை</translation>
+    </message>
+    <message>
+        <source>Expert</source>
+        <translation type="unfinished">வல்லுநர்</translation>
+    </message>
+    <message>
+        <source>Enable coin &amp;control features</source>
+        <translation type="unfinished">நாணயம் மற்றும் கட்டுப்பாட்டு அம்சங்களை இயக்கவும்</translation>
+    </message>
+    <message>
+        <source>If you disable the spending of unconfirmed change, the change from a transaction cannot be used until that transaction has at least one confirmation. This also affects how your balance is computed.</source>
+        <translation type="unfinished">உறுதிப்படுத்தப்படாத மாற்றத்தின் செலவினத்தை நீங்கள் முடக்கினால், பரிவர்த்தனையில் குறைந்தது ஒரு உறுதிப்படுத்தல் வரை பரிமாற்றத்திலிருந்து வரும் மாற்றம் பயன்படுத்தப்படாது. இது உங்கள் இருப்பு எவ்வாறு கணக்கிடப்படுகிறது என்பதைப் பாதிக்கிறது.</translation>
+    </message>
+    <message>
+        <source>&amp;Spend unconfirmed change</source>
+        <translation type="unfinished">&amp; உறுதிப்படுத்தப்படாத மாற்றத்தை செலவழிக்கவும்</translation>
+    </message>
+    <message>
+        <source>Automatically open the Particl client port on the router. This only works when your router supports UPnP and it is enabled.</source>
+        <translation type="unfinished">ரூட்டரில் Particl கிளையன்ட் போர்ட் தானாக திறக்க. இது உங்கள் திசைவி UPnP ஐ ஆதரிக்கும் போது மட்டுமே இயங்குகிறது.</translation>
+    </message>
+    <message>
+        <source>Map port using &amp;UPnP</source>
+        <translation type="unfinished">&amp; UPnP ஐப் பயன்படுத்தி வரைபடம் துறைமுகம்</translation>
+    </message>
+    <message>
+        <source>Accept connections from outside.</source>
+        <translation type="unfinished">வெளியே இருந்து இணைப்புகளை ஏற்கவும்.</translation>
+    </message>
+    <message>
+        <source>Allow incomin&amp;g connections</source>
+        <translation type="unfinished">Incomin &amp; g இணைப்புகளை அனுமதிக்கவும்</translation>
+    </message>
+    <message>
+        <source>Connect to the Particl network through a SOCKS5 proxy.</source>
+        <translation type="unfinished">Particl பிணையத்துடன் SOCKS5 ப்ராக்ஸி மூலம் இணைக்கவும்.</translation>
+    </message>
+    <message>
+        <source>&amp;Connect through SOCKS5 proxy (default proxy):</source>
+        <translation type="unfinished">&amp; SOCKS5 ப்ராக்ஸி மூலம் இணைக்கவும் (இயல்புநிலை ப்ராக்ஸி):</translation>
+    </message>
+    <message>
+        <source>Proxy &amp;IP:</source>
+        <translation type="unfinished">ப்ராக்சி ஐ பி:</translation>
+    </message>
+    <message>
+        <source>&amp;Port:</source>
+        <translation type="unfinished">&amp; போர்ட்:</translation>
+    </message>
+    <message>
+        <source>Port of the proxy (e.g. 9050)</source>
+        <translation type="unfinished">ப்ராக்ஸியின் போர்ட் (எ.கா 9050)</translation>
+    </message>
+    <message>
+        <source>Used for reaching peers via:</source>
+        <translation type="unfinished">சகாக்கள் வழியாக வருவதற்குப் பயன்படுத்தப்பட்டது:</translation>
+    </message>
+    <message>
+        <source>&amp;Window</source>
+        <translation type="unfinished">&amp;சாளரம்</translation>
+    </message>
+    <message>
+        <source>Show only a tray icon after minimizing the window.</source>
+        <translation type="unfinished">சாளரத்தை குறைப்பதன் பின்னர் ஒரு தட்டு ஐகானை மட்டும் காண்பி.</translation>
+    </message>
+    <message>
+        <source>&amp;Minimize to the tray instead of the taskbar</source>
+        <translation type="unfinished">&amp; Taskbar க்கு பதிலாக தட்டில் குறைக்கவும்</translation>
+    </message>
+    <message>
+        <source>M&amp;inimize on close</source>
+        <translation type="unfinished">எம் &amp; நெருக்கமாக உள்ளமை</translation>
+    </message>
+    <message>
+        <source>&amp;Display</source>
+        <translation type="unfinished">&amp;காட்டு</translation>
+    </message>
+    <message>
+        <source>User Interface &amp;language:</source>
+        <translation type="unfinished">பயனர் இடைமுகம் &amp; மொழி:</translation>
+    </message>
+    <message>
+        <source>The user interface language can be set here. This setting will take effect after restarting %1.</source>
+        <translation type="unfinished">பயனர் இடைமுக மொழி இங்கே அமைக்கப்படலாம். %1 ஐ மறுதொடக்கம் செய்த பிறகு இந்த அமைப்பு செயல்படுத்தப்படும்.</translation>
+    </message>
+    <message>
+        <source>&amp;Unit to show amounts in:</source>
+        <translation type="unfinished">&amp; அளவு:</translation>
+    </message>
+    <message>
+        <source>Choose the default subdivision unit to show in the interface and when sending coins.</source>
+        <translation type="unfinished">இடைமுகத்தில் காண்பிக்க மற்றும் நாணயங்களை அனுப்புகையில் இயல்புநிலை துணைப்பிரிவு யூனிட்டை தேர்வு செய்யவும்.</translation>
+    </message>
+    <message>
+        <source>Whether to show coin control features or not.</source>
+        <translation type="unfinished">நாணயக் கட்டுப்பாட்டு அம்சங்களைக் காட்டலாமா அல்லது இல்லையா.</translation>
+    </message>
+    <message>
+        <source>&amp;OK</source>
+        <translation type="unfinished">&amp;சரி</translation>
+    </message>
+    <message>
+        <source>&amp;Cancel</source>
+        <translation type="unfinished">&amp;ரத்து</translation>
+    </message>
+    <message>
+        <source>default</source>
+        <translation type="unfinished">இயல்புநிலை</translation>
+    </message>
+    <message>
+        <source>Confirm options reset</source>
+        <extracomment>Window title text of pop-up window shown when the user has chosen to reset options.</extracomment>
+        <translation type="unfinished">விருப்பங்களை மீட்டமைக்கவும்</translation>
+    </message>
+    <message>
+        <source>Client restart required to activate changes.</source>
+        <extracomment>Text explaining that the settings changed will not come into effect until the client is restarted.</extracomment>
+        <translation type="unfinished">மாற்றங்களைச் செயல்படுத்த கிளையன் மறுதொடக்கம் தேவை.</translation>
+    </message>
+    <message>
+        <source>Client will be shut down. Do you want to proceed?</source>
+        <extracomment>Text asking the user to confirm if they would like to proceed with a client shutdown.</extracomment>
+        <translation type="unfinished">கிளையண்ட் மூடப்படும். நீங்கள் தொடர விரும்புகிறீர்களா?</translation>
+    </message>
+    <message>
+        <source>Configuration options</source>
+        <extracomment>Window title text of pop-up box that allows opening up of configuration file.</extracomment>
+        <translation type="unfinished">கட்டமைப்பு விருப்பங்கள்</translation>
+    </message>
+    <message>
+        <source>The configuration file is used to specify advanced user options which override GUI settings. Additionally, any command-line options will override this configuration file.</source>
+        <extracomment>Explanatory text about the priority order of instructions considered by client. The order from high to low being: command-line, configuration file, GUI settings.</extracomment>
+        <translation type="unfinished">GUI அமைப்புகளை மேலெழுதக்கூடிய மேம்பட்ட பயனர் விருப்பங்களைக் குறிப்பிட கட்டமைப்பு கோப்பு பயன்படுத்தப்படுகிறது. கூடுதலாக, எந்த கட்டளை வரி விருப்பங்கள் இந்த கட்டமைப்பு கோப்பு புறக்கணிக்க வேண்டும்.</translation>
+    </message>
+    <message>
+        <source>Cancel</source>
+        <translation type="unfinished">ரத்து</translation>
+    </message>
+    <message>
+        <source>Error</source>
+        <translation type="unfinished">பிழை</translation>
+    </message>
+    <message>
+        <source>The configuration file could not be opened.</source>
+        <translation type="unfinished">கட்டமைப்பு கோப்பை திறக்க முடியவில்லை.</translation>
+    </message>
+    <message>
+        <source>This change would require a client restart.</source>
+        <translation type="unfinished">இந்த மாற்றம் கிளையன் மறுதொடக்கம் தேவைப்படும்.</translation>
+    </message>
+    <message>
+        <source>The supplied proxy address is invalid.</source>
+        <translation type="unfinished">வழங்கப்பட்ட ப்ராக்ஸி முகவரி தவறானது.</translation>
+    </message>
+</context>
+<context>
+    <name>OverviewPage</name>
     <message>
         <source>Form</source>
-        <translation>படிவம்</translation>
-    </message>
-    <message>
-        <source>Recent transactions may not yet be visible, and therefore your wallet's balance might be incorrect. This information will be correct once your wallet has finished synchronizing with the particl network, as detailed below.</source>
-        <translation>சமீபத்திய பரிவர்த்தனைகள் இன்னும் காணப்படாமல் இருக்கலாம், எனவே உங்கள் பணப்பையின் சமநிலை தவறாக இருக்கலாம். கீழே விவரிக்கப்பட்டுள்ளபடி, உங்கள் பணப்பை பிட்ஃபோனை நெட்வொர்க்குடன் ஒத்திசைக்க முடிந்ததும் இந்த தகவல் சரியாக இருக்கும்.</translation>
-    </message>
-    <message>
-        <source>Attempting to spend particl that are affected by not-yet-displayed transactions will not be accepted by the network.</source>
-        <translation>இதுவரை காட்டப்படாத பரிவர்த்தனைகளால் பாதிக்கப்படும் பிட்னிக்களை செலவிடுவதற்கு முயற்சி பிணையத்தால் ஏற்கப்படாது.</translation>
-    </message>
-    <message>
-        <source>Number of blocks left</source>
-        <translation>மீதமுள்ள தொகுதிகள் உள்ளன</translation>
-    </message>
-    <message>
-        <source>Unknown...</source>
-        <translation>தெரியாதது ...</translation>
-    </message>
-    <message>
-        <source>Last block time</source>
-        <translation>கடைசி தடுப்பு நேரம்</translation>
-    </message>
-    <message>
-        <source>Progress</source>
-        <translation>முன்னேற்றம்</translation>
-    </message>
-    <message>
-        <source>Progress increase per hour</source>
-        <translation>மணி நேரத்திற்கு முன்னேற்றம் அதிகரிப்பு</translation>
-    </message>
-    <message>
-        <source>calculating...</source>
-        <translation>கணக்கிடுகிறது ...</translation>
-    </message>
-    <message>
-        <source>Estimated time left until synced</source>
-        <translation>ஒத்திசைக்கப்படும் வரை மதிப்பிடப்பட்ட நேரங்கள் உள்ளன</translation>
-    </message>
-    <message>
-        <source>Hide</source>
-        <translation>மறை</translation>
-    </message>
-    <message>
-        <source>Unknown. Syncing Headers (%1, %2%)...</source>
-        <translation>தெரியாத. தலைப்புகளை ஒத்திசைக்கிறது (%1, %2%)</translation>
-    </message>
-</context>
-<context>
-    <name>OpenURIDialog</name>
-    <message>
-        <source>URI:</source>
-        <translation>URI:</translation>
-    </message>
-</context>
-<context>
-    <name>OpenWalletActivity</name>
-    <message>
-        <source>Open wallet failed</source>
-        <translation>வாலட் திறத்தல் தோல்வியுற்றது</translation>
-    </message>
-    <message>
-        <source>Open wallet warning</source>
-        <translation>வாலட் திறத்தல் எச்சரிக்கை</translation>
-    </message>
-    <message>
-        <source>default wallet</source>
-        <translation>அடிப்படை வாலட்</translation>
-    </message>
-    <message>
-        <source>Opening Wallet &lt;b&gt;%1&lt;/b&gt;...</source>
-        <translation>வாலட் திறத்தல் &lt;b&gt;%1&lt;/b&gt;...</translation>
-    </message>
-</context>
-<context>
-    <name>OptionsDialog</name>
-    <message>
-        <source>Options</source>
-        <translation>விருப்பத்தேர்வு</translation>
-    </message>
-    <message>
-        <source>&amp;Main</source>
-        <translation>&amp;தலைமை</translation>
-    </message>
-    <message>
-        <source>Automatically start %1 after logging in to the system.</source>
-        <translation>கணினியில் உள்நுழைந்தவுடன் தானாக %1 ஐ துவங்கவும்.</translation>
-    </message>
-    <message>
-        <source>&amp;Start %1 on system login</source>
-        <translation>கணினி உள்நுழைவில் %1 ஐத் தொடங்குங்கள்</translation>
-    </message>
-    <message>
-        <source>Size of &amp;database cache</source>
-        <translation>&amp; தரவுத்தள தேக்ககத்தின் அளவு</translation>
-    </message>
-    <message>
-        <source>Number of script &amp;verification threads</source>
-        <translation>ஸ்கிரிப்ட் &amp; சரிபார்ப்பு நூல்கள் எண்ணிக்கை</translation>
-    </message>
-    <message>
-        <source>IP address of the proxy (e.g. IPv4: 127.0.0.1 / IPv6: ::1)</source>
-        <translation>ப்ராக்ஸியின் IP முகவரி (எ.கா. IPv4: 127.0.0.1 / IPv6: :: 1)</translation>
-    </message>
-    <message>
-        <source>Shows if the supplied default SOCKS5 proxy is used to reach peers via this network type.</source>
-        <translation>வழங்கப்பட்ட முன்னிருப்பு SOCKS5 ப்ராக்ஸி இந்த நெட்வொர்க் வகையின் மூலம் சகலருக்கும் சென்றால் பயன்படுத்தப்படுகிறது.</translation>
-    </message>
-    <message>
-        <source>Hide the icon from the system tray.</source>
-        <translation>கணினி தட்டில் இருந்து ஐகானை மறைக்கவும்.</translation>
-    </message>
-    <message>
-        <source>&amp;Hide tray icon</source>
-        <translation>தட்டில் ஐகானை மறை</translation>
-    </message>
-    <message>
-        <source>Minimize instead of exit the application when the window is closed. When this option is enabled, the application will be closed only after selecting Exit in the menu.</source>
-        <translation>சாளரத்தை மூடும்போது பயன்பாட்டை வெளியேற்றுவதற்குப் பதிலாக சிறிதாக்கவும். இந்த விருப்பம் இயக்கப்பட்டால், மெனுவில் வெளியேறு தேர்வு செய்த பின் மட்டுமே பயன்பாடு மூடப்படும்.</translation>
-    </message>
-    <message>
-        <source>Third party URLs (e.g. a block explorer) that appear in the transactions tab as context menu items. %s in the URL is replaced by transaction hash. Multiple URLs are separated by vertical bar |.</source>
-        <translation>பரிமாற்ற மெனு உருப்படிகளாக பரிவர்த்தனை தாவலில் தோன்றும் மூன்றாம் தரப்பு URL கள் (எ.கா. பிளாக் எக்ஸ்ப்ளோரர்). URL இல் %s ஆனது பரிவர்த்தனை ஹாஷ் மூலம் மாற்றப்பட்டுள்ளது. பல URL கள் செங்குத்துப் பட்டையால் பிரிக்கப்படுகின்றன.</translation>
-    </message>
-    <message>
-        <source>Open the %1 configuration file from the working directory.</source>
-        <translation>பணி அடைவில் இருந்து %1 உள்ளமைவு கோப்பை திறக்கவும்.</translation>
-    </message>
-    <message>
-        <source>Open Configuration File</source>
-        <translation>கட்டமைப்பு கோப்பை திற</translation>
-    </message>
-    <message>
-        <source>Reset all client options to default.</source>
-        <translation>அனைத்து வாடிக்கையாளர் விருப்பங்களையும் இயல்புநிலைக்கு மீட்டமைக்கவும்.</translation>
-    </message>
-    <message>
-        <source>&amp;Reset Options</source>
-        <translation>&amp; மீட்டமை விருப்பங்கள்</translation>
-    </message>
-    <message>
-        <source>&amp;Network</source>
-        <translation>&amp;பிணையம்</translation>
-    </message>
-    <message>
-        <source>Disables some advanced features but all blocks will still be fully validated. Reverting this setting requires re-downloading the entire blockchain. Actual disk usage may be somewhat higher.</source>
-        <translation>சில மேம்பட்ட அம்சங்களை முடக்குகிறது ஆனால் அனைத்து தொகுதிகள் இன்னும் முழுமையாக சரிபார்க்கப்படும். இந்த அமைப்பை மறுபரிசீலனை செய்வது முழுமையான blockchain ஐ மீண்டும் பதிவிறக்க வேண்டும். உண்மையான வட்டு பயன்பாடு ஓரளவு அதிகமாக இருக்கலாம்.</translation>
-    </message>
-    <message>
-        <source>Prune &amp;block storage to</source>
-        <translation>பிரவுன் &amp; தடுப்பு சேமிப்பு</translation>
-    </message>
-    <message>
-        <source>GB</source>
-        <translation>ஜிபி</translation>
-    </message>
-    <message>
-        <source>Reverting this setting requires re-downloading the entire blockchain.</source>
-        <translation>இந்த அமைப்பை மறுபரிசீலனை செய்வது முழுமையான blockchain ஐ மீண்டும் பதிவிறக்க வேண்டும்.</translation>
-    </message>
-    <message>
-        <source>MiB</source>
-        <translation>மெபி.பை.</translation>
-    </message>
-    <message>
-        <source>(0 = auto, &lt;0 = leave that many cores free)</source>
-        <translation>(0 = தானாக, &lt;0 = பல கருக்கள் விடுபடுகின்றன)</translation>
-    </message>
-    <message>
-        <source>W&amp;allet</source>
-        <translation>&amp;பணப்பை</translation>
-    </message>
-    <message>
-        <source>Expert</source>
-        <translation>வல்லுநர்</translation>
-    </message>
-    <message>
-        <source>Enable coin &amp;control features</source>
-        <translation>நாணயம் மற்றும் கட்டுப்பாட்டு அம்சங்களை இயக்கவும்</translation>
-    </message>
-    <message>
-        <source>If you disable the spending of unconfirmed change, the change from a transaction cannot be used until that transaction has at least one confirmation. This also affects how your balance is computed.</source>
-        <translation>உறுதிப்படுத்தப்படாத மாற்றத்தின் செலவினத்தை நீங்கள் முடக்கினால், பரிவர்த்தனையில் குறைந்தது ஒரு உறுதிப்படுத்தல் வரை பரிமாற்றத்திலிருந்து வரும் மாற்றம் பயன்படுத்தப்படாது. இது உங்கள் இருப்பு எவ்வாறு கணக்கிடப்படுகிறது என்பதைப் பாதிக்கிறது.</translation>
-    </message>
-    <message>
-        <source>&amp;Spend unconfirmed change</source>
-        <translation>&amp; உறுதிப்படுத்தப்படாத மாற்றத்தை செலவழிக்கவும்</translation>
-    </message>
-    <message>
-        <source>Automatically open the Particl client port on the router. This only works when your router supports UPnP and it is enabled.</source>
-        <translation>ரூட்டரில் Particl கிளையன்ட் போர்ட் தானாக திறக்க. இது உங்கள் திசைவி UPnP ஐ ஆதரிக்கும் போது மட்டுமே இயங்குகிறது.</translation>
-    </message>
-    <message>
-        <source>Map port using &amp;UPnP</source>
-        <translation>&amp; UPnP ஐப் பயன்படுத்தி வரைபடம் துறைமுகம்</translation>
-    </message>
-    <message>
-        <source>Accept connections from outside.</source>
-        <translation>வெளியே இருந்து இணைப்புகளை ஏற்கவும்.</translation>
-    </message>
-    <message>
-        <source>Allow incomin&amp;g connections</source>
-        <translation>Incomin &amp; g இணைப்புகளை அனுமதிக்கவும்</translation>
-    </message>
-    <message>
-        <source>Connect to the Particl network through a SOCKS5 proxy.</source>
-        <translation>Particl பிணையத்துடன் SOCKS5 ப்ராக்ஸி மூலம் இணைக்கவும்.</translation>
-    </message>
-    <message>
-        <source>&amp;Connect through SOCKS5 proxy (default proxy):</source>
-        <translation>&amp; SOCKS5 ப்ராக்ஸி மூலம் இணைக்கவும் (இயல்புநிலை ப்ராக்ஸி):</translation>
-    </message>
-    <message>
-        <source>Proxy &amp;IP:</source>
-        <translation>ப்ராக்சி ஐ பி:</translation>
-    </message>
-    <message>
-        <source>&amp;Port:</source>
-        <translation>&amp; போர்ட்:</translation>
-    </message>
-    <message>
-        <source>Port of the proxy (e.g. 9050)</source>
-        <translation>ப்ராக்ஸியின் போர்ட் (எ.கா 9050)</translation>
-    </message>
-    <message>
-        <source>Used for reaching peers via:</source>
-        <translation>சகாக்கள் வழியாக வருவதற்குப் பயன்படுத்தப்பட்டது:</translation>
-    </message>
-    <message>
-        <source>IPv4</source>
-        <translation>IPv4</translation>
-    </message>
-    <message>
-        <source>IPv6</source>
-        <translation>IPv6</translation>
-    </message>
-    <message>
-        <source>Tor</source>
-        <translation>Tor</translation>
-    </message>
-    <message>
-        <source>&amp;Window</source>
-        <translation>&amp;சாளரம்</translation>
-    </message>
-    <message>
-        <source>Show only a tray icon after minimizing the window.</source>
-        <translation>சாளரத்தை குறைப்பதன் பின்னர் ஒரு தட்டு ஐகானை மட்டும் காண்பி.</translation>
-    </message>
-    <message>
-        <source>&amp;Minimize to the tray instead of the taskbar</source>
-        <translation>&amp; Taskbar க்கு பதிலாக தட்டில் குறைக்கவும்</translation>
-    </message>
-    <message>
-        <source>M&amp;inimize on close</source>
-        <translation>எம் &amp; நெருக்கமாக உள்ளமை</translation>
-    </message>
-    <message>
-        <source>&amp;Display</source>
-        <translation>&amp;காட்டு</translation>
-    </message>
-    <message>
-        <source>User Interface &amp;language:</source>
-        <translation>பயனர் இடைமுகம் &amp; மொழி:</translation>
-    </message>
-    <message>
-        <source>The user interface language can be set here. This setting will take effect after restarting %1.</source>
-        <translation>பயனர் இடைமுக மொழி இங்கே அமைக்கப்படலாம். %1 ஐ மறுதொடக்கம் செய்த பிறகு இந்த அமைப்பு செயல்படுத்தப்படும்.</translation>
-    </message>
-    <message>
-        <source>&amp;Unit to show amounts in:</source>
-        <translation>&amp; அளவு:</translation>
-    </message>
-    <message>
-        <source>Choose the default subdivision unit to show in the interface and when sending coins.</source>
-        <translation>இடைமுகத்தில் காண்பிக்க மற்றும் நாணயங்களை அனுப்புகையில் இயல்புநிலை துணைப்பிரிவு யூனிட்டை தேர்வு செய்யவும்.</translation>
-    </message>
-    <message>
-        <source>Whether to show coin control features or not.</source>
-        <translation>நாணயக் கட்டுப்பாட்டு அம்சங்களைக் காட்டலாமா அல்லது இல்லையா.</translation>
-    </message>
-    <message>
-        <source>&amp;Third party transaction URLs</source>
-        <translation>&amp; மூன்றாம் தரப்பு பரிவர்த்தனை URL கள்</translation>
-    </message>
-    <message>
-        <source>Options set in this dialog are overridden by the command line or in the configuration file:</source>
-        <translation>இந்த உரையாடலில் அமைக்கப்பட்டுள்ள விருப்பங்கள் கட்டளை வரியில் அல்லது கட்டமைப்பு கோப்பில் மீளமைக்கப்படும்:</translation>
-    </message>
-    <message>
-        <source>&amp;OK</source>
-        <translation>&amp;சரி</translation>
-    </message>
-    <message>
-        <source>&amp;Cancel</source>
-        <translation>&amp;ரத்து</translation>
-    </message>
-    <message>
-        <source>default</source>
-        <translation>இயல்புநிலை</translation>
-    </message>
-    <message>
-        <source>none</source>
-        <translation>none</translation>
-    </message>
-    <message>
-        <source>Confirm options reset</source>
-        <translation>விருப்பங்களை மீட்டமைக்கவும்</translation>
-    </message>
-    <message>
-        <source>Client restart required to activate changes.</source>
-        <translation>மாற்றங்களைச் செயல்படுத்த கிளையன் மறுதொடக்கம் தேவை.</translation>
-    </message>
-    <message>
-        <source>Client will be shut down. Do you want to proceed?</source>
-        <translation>கிளையண்ட் மூடப்படும். நீங்கள் தொடர விரும்புகிறீர்களா?</translation>
-    </message>
-    <message>
-        <source>Configuration options</source>
-        <translation>கட்டமைப்பு விருப்பங்கள்</translation>
-    </message>
-    <message>
-        <source>The configuration file is used to specify advanced user options which override GUI settings. Additionally, any command-line options will override this configuration file.</source>
-        <translation>GUI அமைப்புகளை மேலெழுதக்கூடிய மேம்பட்ட பயனர் விருப்பங்களைக் குறிப்பிட கட்டமைப்பு கோப்பு பயன்படுத்தப்படுகிறது. கூடுதலாக, எந்த கட்டளை வரி விருப்பங்கள் இந்த கட்டமைப்பு கோப்பு புறக்கணிக்க வேண்டும்.</translation>
-    </message>
-    <message>
-        <source>Error</source>
-        <translation>பிழை</translation>
-    </message>
-    <message>
-        <source>The configuration file could not be opened.</source>
-        <translation>கட்டமைப்பு கோப்பை திறக்க முடியவில்லை.</translation>
-    </message>
-    <message>
-        <source>This change would require a client restart.</source>
-        <translation>இந்த மாற்றம் கிளையன் மறுதொடக்கம் தேவைப்படும்.</translation>
-    </message>
-    <message>
-        <source>The supplied proxy address is invalid.</source>
-        <translation>வழங்கப்பட்ட ப்ராக்ஸி முகவரி தவறானது.</translation>
-    </message>
-</context>
-<context>
-    <name>OverviewPage</name>
-    <message>
-        <source>Form</source>
-        <translation>படிவம்</translation>
+        <translation type="unfinished">படிவம்</translation>
     </message>
     <message>
         <source>The displayed information may be out of date. Your wallet automatically synchronizes with the Particl network after a connection is established, but this process has not completed yet.</source>
-        <translation>காட்டப்படும் தகவல் காலாவதியானதாக இருக்கலாம். ஒரு இணைப்பு நிறுவப்பட்ட பிறகு, உங்கள் பணப்பை தானாக பிட்கோடு நெட்வொர்க்குடன் ஒத்திசைக்கிறது, ஆனால் இந்த செயல்முறை இன்னும் முடிவடையவில்லை.</translation>
+        <translation type="unfinished">காட்டப்படும் தகவல் காலாவதியானதாக இருக்கலாம். ஒரு இணைப்பு நிறுவப்பட்ட பிறகு, உங்கள் பணப்பை தானாக பிட்கோடு நெட்வொர்க்குடன் ஒத்திசைக்கிறது, ஆனால் இந்த செயல்முறை இன்னும் முடிவடையவில்லை.</translation>
     </message>
     <message>
         <source>Watch-only:</source>
-        <translation>பார்க்க மட்டுமே:</translation>
+        <translation type="unfinished">பார்க்க மட்டுமே:</translation>
     </message>
     <message>
         <source>Available:</source>
-        <translation>கிடைக்ககூடிய:</translation>
+        <translation type="unfinished">கிடைக்ககூடிய:</translation>
     </message>
     <message>
         <source>Your current spendable balance</source>
-        <translation>உங்கள் தற்போதைய செலவிடத்தக்க இருப்பு</translation>
+        <translation type="unfinished">உங்கள் தற்போதைய செலவிடத்தக்க இருப்பு</translation>
     </message>
     <message>
         <source>Pending:</source>
-        <translation>நிலுவையில்:</translation>
+        <translation type="unfinished">நிலுவையில்:</translation>
     </message>
     <message>
         <source>Total of transactions that have yet to be confirmed, and do not yet count toward the spendable balance</source>
-        <translation>இன்னும் உறுதிப்படுத்தப்பட வேண்டிய பரிவர்த்தனைகளின் மொத்த அளவு, இன்னும் செலவழித்த சமநிலையை நோக்கி கணக்கிடவில்லை</translation>
+        <translation type="unfinished">இன்னும் உறுதிப்படுத்தப்பட வேண்டிய பரிவர்த்தனைகளின் மொத்த அளவு, இன்னும் செலவழித்த சமநிலையை நோக்கி கணக்கிடவில்லை</translation>
     </message>
     <message>
         <source>Immature:</source>
-        <translation>முதிராத:</translation>
+        <translation type="unfinished">முதிராத:</translation>
     </message>
     <message>
         <source>Mined balance that has not yet matured</source>
-        <translation>இன்னும் முதிர்ச்சியடைந்த மின்கல சமநிலை</translation>
+        <translation type="unfinished">இன்னும் முதிர்ச்சியடைந்த மின்கல சமநிலை</translation>
     </message>
     <message>
         <source>Balances</source>
-        <translation>மீதி</translation>
+        <translation type="unfinished">மீதி</translation>
     </message>
     <message>
         <source>Total:</source>
-        <translation>மொத்தம்:</translation>
+        <translation type="unfinished">மொத்தம்:</translation>
     </message>
     <message>
         <source>Your current total balance</source>
-        <translation>உங்கள் தற்போதைய மொத்தச் சமநிலை</translation>
+        <translation type="unfinished">உங்கள் தற்போதைய மொத்தச் சமநிலை</translation>
     </message>
     <message>
         <source>Your current balance in watch-only addresses</source>
-        <translation>வாட்ச் மட்டும் முகவரிகள் உள்ள உங்கள் தற்போதைய இருப்பு</translation>
-    </message>
-    <message>
-        <source>Spendable:</source>
-        <translation>Spendable:</translation>
+        <translation type="unfinished">வாட்ச் மட்டும் முகவரிகள் உள்ள உங்கள் தற்போதைய இருப்பு</translation>
     </message>
     <message>
         <source>Recent transactions</source>
-        <translation>சமீபத்திய பரிவர்த்தனைகள்</translation>
+        <translation type="unfinished">சமீபத்திய பரிவர்த்தனைகள்</translation>
     </message>
     <message>
         <source>Unconfirmed transactions to watch-only addresses</source>
-        <translation>உறுதிப்படுத்தப்படாத பரிவர்த்தனைகள் மட்டுமே பார்க்கும் முகவரிகள்</translation>
+        <translation type="unfinished">உறுதிப்படுத்தப்படாத பரிவர்த்தனைகள் மட்டுமே பார்க்கும் முகவரிகள்</translation>
     </message>
     <message>
         <source>Mined balance in watch-only addresses that has not yet matured</source>
-        <translation>இன்னும் முதிர்ச்சியடையாமல் இருக்கும் கண்காணிப்பு மட்டும் முகவரிகளில் மின்தடப்பு சமநிலை</translation>
+        <translation type="unfinished">இன்னும் முதிர்ச்சியடையாமல் இருக்கும் கண்காணிப்பு மட்டும் முகவரிகளில் மின்தடப்பு சமநிலை</translation>
     </message>
     <message>
         <source>Current total balance in watch-only addresses</source>
-        <translation>தற்போதைய மொத்த சமநிலை வாட்ச் மட்டும் முகவரிகள்</translation>
+        <translation type="unfinished">தற்போதைய மொத்த சமநிலை வாட்ச் மட்டும் முகவரிகள்</translation>
     </message>
     </context>
 <context>
     <name>PSBTOperationsDialog</name>
     <message>
-<<<<<<< HEAD
-=======
         <source>Sign Tx</source>
         <translation type="unfinished">கையெழுத்து Tx</translation>
     </message>
@@ -1459,2105 +1458,1671 @@
         <translation type="unfinished">சொந்த முகவரி</translation>
     </message>
     <message>
->>>>>>> 44d8b13c
         <source>Total Amount</source>
-        <translation>முழு தொகை</translation>
+        <translation type="unfinished">முழு தொகை</translation>
     </message>
     <message>
         <source>or</source>
-        <translation>அல்லது</translation>
+        <translation type="unfinished">அல்லது</translation>
     </message>
     </context>
 <context>
     <name>PaymentServer</name>
     <message>
         <source>Payment request error</source>
-        <translation>கட்டணம் கோரிக்கை பிழை</translation>
+        <translation type="unfinished">கட்டணம் கோரிக்கை பிழை</translation>
     </message>
     <message>
         <source>Cannot start particl: click-to-pay handler</source>
-        <translation>Particl தொடங்க முடியாது: கிளிக் க்கு ஊதியம் கையாளுதல்</translation>
+        <translation type="unfinished">Particl தொடங்க முடியாது: கிளிக் க்கு ஊதியம் கையாளுதல்</translation>
     </message>
     <message>
         <source>URI handling</source>
-        <translation>URI கையாளுதல்</translation>
+        <translation type="unfinished">URI கையாளுதல்</translation>
     </message>
     <message>
         <source>'particl://' is not a valid URI. Use 'particl:' instead.</source>
-        <translation>'particl: //' சரியான URI அல்ல. அதற்கு பதிலாக 'பிட்கின்:' பயன்படுத்தவும்.</translation>
-    </message>
-    <message>
-        <source>Cannot process payment request because BIP70 is not supported.</source>
-        <translation>பரிவர்த்தனை வேண்டுதலை ஏற்க இயலாது ஏனென்றால் BIP70  ஆதரவு தரவில்லை</translation>
-    </message>
-    <message>
-        <source>Due to widespread security flaws in BIP70 it's strongly recommended that any merchant instructions to switch wallets be ignored.</source>
-        <translation>பிப்70 இல் உள்ள பரவலான பாதுகாப்பு குறைபாடுகள் காரணமாக, வாலட்டை மாற்றுவதற்கான எந்தவொரு வணிக அறிவுறுத்தல்களும் புறக்கணிக்கப்பட வேண்டும் என்று கடுமையாக பரிந்துரைக்கப்படுகிறது.</translation>
-    </message>
-    <message>
-        <source>If you are receiving this error you should request the merchant provide a BIP21 compatible URI.</source>
-        <translation>இந்த பிழையை நீங்கள் பெறுகிறீர்கள் என்றால், வணிகரிடம் பிப்21 இணக்கமான யுஆர்எல் லை வழங்குமாறு கேட்க வேண்டும்.</translation>
-    </message>
-    <message>
-        <source>Invalid payment address %1</source>
-        <translation>தவறான கட்டண முகவரி %1</translation>
+        <translation type="unfinished">'particl: //' சரியான URI அல்ல. அதற்கு பதிலாக 'பிட்கின்:' பயன்படுத்தவும்.</translation>
     </message>
     <message>
         <source>URI cannot be parsed! This can be caused by an invalid Particl address or malformed URI parameters.</source>
-        <translation>URI அலச முடியாது! தவறான பிட்கின் முகவரி அல்லது தவறான URI அளவுருக்கள் காரணமாக இது ஏற்படலாம்.</translation>
+        <translation type="unfinished">URI அலச முடியாது! தவறான பிட்கின் முகவரி அல்லது தவறான URI அளவுருக்கள் காரணமாக இது ஏற்படலாம்.</translation>
     </message>
     <message>
         <source>Payment request file handling</source>
-        <translation>பணம் கோரிக்கை கோப்பு கையாளுதல்</translation>
+        <translation type="unfinished">பணம் கோரிக்கை கோப்பு கையாளுதல்</translation>
     </message>
 </context>
 <context>
     <name>PeerTableModel</name>
     <message>
         <source>User Agent</source>
-        <translation>பயனர் முகவர்</translation>
-    </message>
-    <message>
-        <source>Node/Service</source>
-        <translation>கணு / சேவை</translation>
-    </message>
-    <message>
-        <source>NodeId</source>
-        <translation>NodeId</translation>
+        <extracomment>Title of Peers Table column which contains the peer's User Agent string.</extracomment>
+        <translation type="unfinished">பயனர் முகவர்</translation>
     </message>
     <message>
         <source>Ping</source>
-        <translation>பிங்</translation>
+        <extracomment>Title of Peers Table column which indicates the current latency of the connection with the peer.</extracomment>
+        <translation type="unfinished">பிங்</translation>
+    </message>
+    <message>
+        <source>Direction</source>
+        <extracomment>Title of Peers Table column which indicates the direction the peer connection was initiated from.</extracomment>
+        <translation type="unfinished">திசை</translation>
     </message>
     <message>
         <source>Sent</source>
-        <translation>அனுப்பிய</translation>
+        <extracomment>Title of Peers Table column which indicates the total amount of network information we have sent to the peer.</extracomment>
+        <translation type="unfinished">அனுப்பிய</translation>
     </message>
     <message>
         <source>Received</source>
-        <translation>பெறப்பட்டது</translation>
+        <extracomment>Title of Peers Table column which indicates the total amount of network information we have received from the peer.</extracomment>
+        <translation type="unfinished">பெறப்பட்டது</translation>
+    </message>
+    <message>
+        <source>Address</source>
+        <extracomment>Title of Peers Table column which contains the IP/Onion/I2P address of the connected peer.</extracomment>
+        <translation type="unfinished">முகவரி</translation>
+    </message>
+    <message>
+        <source>Type</source>
+        <extracomment>Title of Peers Table column which describes the type of peer connection. The "type" describes why the connection exists.</extracomment>
+        <translation type="unfinished">வகை</translation>
+    </message>
+    <message>
+        <source>Network</source>
+        <extracomment>Title of Peers Table column which states the network the peer connected through.</extracomment>
+        <translation type="unfinished">பிணையம்</translation>
+    </message>
+    <message>
+        <source>Inbound</source>
+        <extracomment>An Inbound Connection from a Peer.</extracomment>
+        <translation type="unfinished">உள்வரும்</translation>
+    </message>
+    <message>
+        <source>Outbound</source>
+        <extracomment>An Outbound Connection to a Peer.</extracomment>
+        <translation type="unfinished">வெளி செல்லும்</translation>
     </message>
 </context>
 <context>
-    <name>QObject</name>
-    <message>
-        <source>Amount</source>
-        <translation>விலை</translation>
-    </message>
-    <message>
-        <source>Enter a Particl address (e.g. %1)</source>
-        <translation>ஒரு விக்கிபீடியா முகவரியை உள்ளிடவும் (எ.கா. %1)</translation>
-    </message>
-    <message>
-        <source>%1 d</source>
-        <translation>%1 d</translation>
-    </message>
-    <message>
-        <source>%1 h</source>
-        <translation>%1 h</translation>
-    </message>
-    <message>
-        <source>%1 m</source>
-        <translation>%1 m</translation>
-    </message>
-    <message>
-        <source>%1 s</source>
-        <translation>%1 s</translation>
-    </message>
-    <message>
-        <source>None</source>
-        <translation>யாரும்</translation>
-    </message>
-    <message>
-        <source>N/A</source>
-        <translation>N/A</translation>
-    </message>
-    <message>
-        <source>%1 ms</source>
-        <translation>%1 ms</translation>
-    </message>
-    <message>
-        <source>%1 and %2</source>
-        <translation>%1 மற்றும் %2</translation>
-    </message>
-    <message>
-        <source>%1 B</source>
-        <translation>%1 B</translation>
-    </message>
-    <message>
-        <source>%1 KB</source>
-        <translation>%1 KB</translation>
-    </message>
-    <message>
-        <source>%1 MB</source>
-        <translation>%1 MB</translation>
-    </message>
-    <message>
-        <source>%1 GB</source>
-        <translation>%1 GB</translation>
-    </message>
-    <message>
-        <source>Error: Specified data directory "%1" does not exist.</source>
-        <translation>பிழை: குறிப்பிட்ட தரவு அடைவு "%1" இல்லை.</translation>
-    </message>
-    <message>
-        <source>Error: Cannot parse configuration file: %1.</source>
-        <translation>பிழை: கட்டமைப்பு கோப்பை அலச முடியவில்லை: %1.</translation>
-    </message>
-    <message>
-        <source>Error: %1</source>
-        <translation>பிழை: %1</translation>
-    </message>
-    <message>
-        <source>%1 didn't yet exit safely...</source>
-        <translation>%1 இன்னும் பாதுகாப்பாக வெளியேறவில்லை ...</translation>
-    </message>
-    <message>
-        <source>unknown</source>
-        <translation>தெரியாத</translation>
+    <name>QRImageWidget</name>
+    <message>
+        <source>&amp;Copy Image</source>
+        <translation type="unfinished">&amp;படத்தை நகலெடு</translation>
+    </message>
+    <message>
+        <source>Resulting URI too long, try to reduce the text for label / message.</source>
+        <translation type="unfinished">யு.ஐ.ஐ. முடிவுக்கு நீண்ட காலம், லேபிள் / செய்திக்கு உரைகளை குறைக்க முயற்சிக்கவும்.</translation>
+    </message>
+    <message>
+        <source>Error encoding URI into QR Code.</source>
+        <translation type="unfinished">QR குறியீட்டில் யு.ஆர்.ஐ குறியாக்கப் பிழை.</translation>
+    </message>
+    <message>
+        <source>QR code support not available.</source>
+        <translation type="unfinished">க்யு ஆர் கோட் சப்போர்ட் இல்லை</translation>
+    </message>
+    <message>
+        <source>Save QR Code</source>
+        <translation type="unfinished">QR குறியீடு சேமிக்கவும்</translation>
+    </message>
+    </context>
+<context>
+    <name>RPCConsole</name>
+    <message>
+        <source>Client version</source>
+        <translation type="unfinished">வாடிக்கையாளர் பதிப்பு</translation>
+    </message>
+    <message>
+        <source>&amp;Information</source>
+        <translation type="unfinished">&amp;தகவல்</translation>
+    </message>
+    <message>
+        <source>General</source>
+        <translation type="unfinished">பொது</translation>
+    </message>
+    <message>
+        <source>To specify a non-default location of the data directory use the '%1' option.</source>
+        <translation type="unfinished">தரவு அடைவின் இயல்புநிலை இருப்பிடத்தை குறிப்பிட ' %1' விருப்பத்தை பயன்படுத்தவும்.</translation>
+    </message>
+    <message>
+        <source>To specify a non-default location of the blocks directory use the '%1' option.</source>
+        <translation type="unfinished">தொகுதிகள் அடைவின் இயல்புநிலை இருப்பிடத்தை குறிப்பிட ' %1' விருப்பத்தை பயன்படுத்தவும்.</translation>
+    </message>
+    <message>
+        <source>Startup time</source>
+        <translation type="unfinished">தொடக்க நேரம்</translation>
+    </message>
+    <message>
+        <source>Network</source>
+        <translation type="unfinished">பிணையம்</translation>
+    </message>
+    <message>
+        <source>Name</source>
+        <translation type="unfinished">பெயர்</translation>
+    </message>
+    <message>
+        <source>Number of connections</source>
+        <translation type="unfinished">இணைப்புகள் எண்ணிக்கை</translation>
+    </message>
+    <message>
+        <source>Block chain</source>
+        <translation type="unfinished">தடுப்பு சங்கிலி</translation>
+    </message>
+    <message>
+        <source>Memory Pool</source>
+        <translation type="unfinished">நினைவக குளம்</translation>
+    </message>
+    <message>
+        <source>Current number of transactions</source>
+        <translation type="unfinished">பரிவர்த்தனைகளின் தற்போதைய எண்</translation>
+    </message>
+    <message>
+        <source>Memory usage</source>
+        <translation type="unfinished">நினைவக பயன்பாடு</translation>
+    </message>
+    <message>
+        <source>Wallet: </source>
+        <translation type="unfinished">கைப்பை:</translation>
+    </message>
+    <message>
+        <source>(none)</source>
+        <translation type="unfinished">(ஏதுமில்லை)</translation>
+    </message>
+    <message>
+        <source>&amp;Reset</source>
+        <translation type="unfinished">&amp; மீட்டமை</translation>
+    </message>
+    <message>
+        <source>Received</source>
+        <translation type="unfinished">பெறப்பட்டது</translation>
+    </message>
+    <message>
+        <source>Sent</source>
+        <translation type="unfinished">அனுப்பிய</translation>
+    </message>
+    <message>
+        <source>&amp;Peers</source>
+        <translation type="unfinished">&amp;சக</translation>
+    </message>
+    <message>
+        <source>Banned peers</source>
+        <translation type="unfinished">தடைசெய்யப்பட்டவர்கள்</translation>
+    </message>
+    <message>
+        <source>Select a peer to view detailed information.</source>
+        <translation type="unfinished">விரிவான தகவலைப் பார்வையிட ஒரு சகவரைத் தேர்ந்தெடுக்கவும்.</translation>
+    </message>
+    <message>
+        <source>Version</source>
+        <translation type="unfinished">பதிப்பு</translation>
+    </message>
+    <message>
+        <source>Starting Block</source>
+        <translation type="unfinished">பிளாக் தொடங்குகிறது</translation>
+    </message>
+    <message>
+        <source>Synced Headers</source>
+        <translation type="unfinished">ஒத்திசைக்கப்பட்ட தலைப்புகள்</translation>
+    </message>
+    <message>
+        <source>Synced Blocks</source>
+        <translation type="unfinished">ஒத்திசைக்கப்பட்ட பிளாக்ஸ்</translation>
+    </message>
+    <message>
+        <source>User Agent</source>
+        <translation type="unfinished">பயனர் முகவர்</translation>
+    </message>
+    <message>
+        <source>Node window</source>
+        <translation type="unfinished">நோட் விண்டோ</translation>
+    </message>
+    <message>
+        <source>Open the %1 debug log file from the current data directory. This can take a few seconds for large log files.</source>
+        <translation type="unfinished">தற்போதைய தரவு அடைவில் இருந்து %1 பிழைத்திருத்த பதிவு கோப்பைத் திறக்கவும். இது பெரிய பதிவு கோப்புகளை சில விநாடிகள் எடுக்கலாம்.</translation>
+    </message>
+    <message>
+        <source>Decrease font size</source>
+        <translation type="unfinished">எழுத்துரு அளவைக் குறைக்கவும்</translation>
+    </message>
+    <message>
+        <source>Increase font size</source>
+        <translation type="unfinished">எழுத்துரு அளவை அதிகரிக்கவும்</translation>
+    </message>
+    <message>
+        <source>Services</source>
+        <translation type="unfinished">சேவைகள்</translation>
+    </message>
+    <message>
+        <source>Connection Time</source>
+        <translation type="unfinished">இணைப்பு நேரம்</translation>
+    </message>
+    <message>
+        <source>Last Send</source>
+        <translation type="unfinished">கடைசி அனுப்பவும்</translation>
+    </message>
+    <message>
+        <source>Last Receive</source>
+        <translation type="unfinished">கடைசியாக பெறவும்</translation>
+    </message>
+    <message>
+        <source>Ping Time</source>
+        <translation type="unfinished">பிங் நேரம்</translation>
+    </message>
+    <message>
+        <source>The duration of a currently outstanding ping.</source>
+        <translation type="unfinished">தற்போது நிலுவையில் இருக்கும் பிங் கால.</translation>
+    </message>
+    <message>
+        <source>Ping Wait</source>
+        <translation type="unfinished">பிங் காத்திருக்கவும்</translation>
+    </message>
+    <message>
+        <source>Min Ping</source>
+        <translation type="unfinished">குறைந்த பிங்</translation>
+    </message>
+    <message>
+        <source>Time Offset</source>
+        <translation type="unfinished">நேரம் ஆஃப்செட்</translation>
+    </message>
+    <message>
+        <source>Last block time</source>
+        <translation type="unfinished">கடைசி தடுப்பு நேரம்</translation>
+    </message>
+    <message>
+        <source>&amp;Open</source>
+        <translation type="unfinished">&amp;திற</translation>
+    </message>
+    <message>
+        <source>&amp;Console</source>
+        <translation type="unfinished">&amp;பணியகம்</translation>
+    </message>
+    <message>
+        <source>&amp;Network Traffic</source>
+        <translation type="unfinished">&amp; நெட்வொர்க் ட்ராஃபிக்</translation>
+    </message>
+    <message>
+        <source>Totals</source>
+        <translation type="unfinished">மொத்தம்</translation>
+    </message>
+    <message>
+        <source>Debug log file</source>
+        <translation type="unfinished">பதிவுப் பதிவுக் கோப்பு</translation>
+    </message>
+    <message>
+        <source>Clear console</source>
+        <translation type="unfinished">பணியகத்தை அழிக்கவும்</translation>
+    </message>
+    <message>
+        <source>In:</source>
+        <translation type="unfinished">உள்ளே:</translation>
+    </message>
+    <message>
+        <source>Out:</source>
+        <translation type="unfinished">வெளியே:</translation>
+    </message>
+    <message>
+        <source>&amp;Disconnect</source>
+        <translation type="unfinished">&amp; துண்டி</translation>
+    </message>
+    <message>
+        <source>1 &amp;hour</source>
+        <translation type="unfinished">1 &amp;மணி</translation>
+    </message>
+    <message>
+        <source>1 &amp;week</source>
+        <translation type="unfinished">1 &amp;வாரம்</translation>
+    </message>
+    <message>
+        <source>1 &amp;year</source>
+        <translation type="unfinished">1 &amp;ஆண்டு</translation>
+    </message>
+    <message>
+        <source>&amp;Unban</source>
+        <translation type="unfinished">&amp; நீக்கு</translation>
+    </message>
+    <message>
+        <source>Network activity disabled</source>
+        <translation type="unfinished">நெட்வொர்க் செயல்பாடு முடக்கப்பட்டது</translation>
+    </message>
+    <message>
+        <source>Executing command without any wallet</source>
+        <translation type="unfinished">எந்த பணமும் இல்லாமல் கட்டளையை நிறைவேற்றும்</translation>
+    </message>
+    <message>
+        <source>Executing command using "%1" wallet</source>
+        <translation type="unfinished">கட்டளையை "%1" பணியகத்தை பயன்படுத்துகிறது</translation>
+    </message>
+    <message>
+        <source>Yes</source>
+        <translation type="unfinished">ஆம்</translation>
+    </message>
+    <message>
+        <source>No</source>
+        <translation type="unfinished">மறு</translation>
+    </message>
+    <message>
+        <source>To</source>
+        <translation type="unfinished">இதற்கு அனுப்பு</translation>
+    </message>
+    <message>
+        <source>From</source>
+        <translation type="unfinished">இருந்து</translation>
+    </message>
+    <message>
+        <source>Ban for</source>
+        <translation type="unfinished">தடை செய்</translation>
+    </message>
+    <message>
+        <source>Unknown</source>
+        <translation type="unfinished">அறியப்படாத</translation>
     </message>
 </context>
 <context>
-    <name>QRImageWidget</name>
-    <message>
-        <source>&amp;Save Image...</source>
-        <translation>&amp; படத்தை சேமி ...</translation>
-    </message>
-    <message>
-        <source>&amp;Copy Image</source>
-        <translation>&amp;படத்தை நகலெடு</translation>
-    </message>
-    <message>
-        <source>Resulting URI too long, try to reduce the text for label / message.</source>
-        <translation>யு.ஐ.ஐ. முடிவுக்கு நீண்ட காலம், லேபிள் / செய்திக்கு உரைகளை குறைக்க முயற்சிக்கவும்.</translation>
-    </message>
-    <message>
-        <source>Error encoding URI into QR Code.</source>
-        <translation>QR குறியீட்டில் யு.ஆர்.ஐ குறியாக்கப் பிழை.</translation>
-    </message>
-    <message>
-        <source>QR code support not available.</source>
-        <translation>க்யு ஆர் கோட் சப்போர்ட் இல்லை</translation>
-    </message>
-    <message>
-        <source>Save QR Code</source>
-        <translation>QR குறியீடு சேமிக்கவும்</translation>
-    </message>
-    <message>
-        <source>PNG Image (*.png)</source>
-        <translation>PNG படம் (* .png)</translation>
+    <name>ReceiveCoinsDialog</name>
+    <message>
+        <source>&amp;Amount:</source>
+        <translation type="unfinished">&amp;தொகை:</translation>
+    </message>
+    <message>
+        <source>&amp;Label:</source>
+        <translation type="unfinished">&amp;சிட்டை:</translation>
+    </message>
+    <message>
+        <source>&amp;Message:</source>
+        <translation type="unfinished">&amp;செய்தி:</translation>
+    </message>
+    <message>
+        <source>An optional message to attach to the payment request, which will be displayed when the request is opened. Note: The message will not be sent with the payment over the Particl network.</source>
+        <translation type="unfinished">கோரிக்கையை திறக்கும் போது காட்டப்படும் இது பணம் கோரிக்கை இணைக்க ஒரு விருப்ப செய்தி. குறிப்பு: Particl நெட்வொர்க்கில் பணம் செலுத்தியவுடன் செய்தி அனுப்பப்படாது.</translation>
+    </message>
+    <message>
+        <source>An optional label to associate with the new receiving address.</source>
+        <translation type="unfinished">புதிய பெறுதல் முகவரியுடன் தொடர்பு கொள்ள ஒரு விருப்ப லேபிள்.</translation>
+    </message>
+    <message>
+        <source>Use this form to request payments. All fields are &lt;b&gt;optional&lt;/b&gt;.</source>
+        <translation type="unfinished">பணம் செலுத்த வேண்டுமெனில் இந்த படிவத்தைப் பயன்படுத்தவும். அனைத்து துறைகள் விருப்பமானவை.</translation>
+    </message>
+    <message>
+        <source>An optional amount to request. Leave this empty or zero to not request a specific amount.</source>
+        <translation type="unfinished">கோரிக்கைக்கு விருப்பமான தொகை. ஒரு குறிப்பிட்ட தொகையை கோர வேண்டாம் இந்த வெற்று அல்லது பூஜ்ஜியத்தை விடு.</translation>
+    </message>
+    <message>
+        <source>&amp;Create new receiving address</source>
+        <translation type="unfinished">&amp;புதிய பிட்காயின் பெறும் முகவரியை உருவாக்கு</translation>
+    </message>
+    <message>
+        <source>Clear all fields of the form.</source>
+        <translation type="unfinished">படிவத்தின் அனைத்து துறையையும் அழி.</translation>
+    </message>
+    <message>
+        <source>Clear</source>
+        <translation type="unfinished">நீக்கு</translation>
+    </message>
+    <message>
+        <source>Requested payments history</source>
+        <translation type="unfinished">பணம் செலுத்திய வரலாறு கோரப்பட்டது</translation>
+    </message>
+    <message>
+        <source>Show the selected request (does the same as double clicking an entry)</source>
+        <translation type="unfinished">தேர்ந்தெடுக்கப்பட்ட கோரிக்கையை காட்டு (இரட்டை இடுகையை இரட்டை கிளிக் செய்தால்)</translation>
+    </message>
+    <message>
+        <source>Show</source>
+        <translation type="unfinished">காண்பி</translation>
+    </message>
+    <message>
+        <source>Remove the selected entries from the list</source>
+        <translation type="unfinished">பட்டியலில் இருந்து தேர்ந்தெடுக்கப்பட்ட உள்ளீடுகளை நீக்கவும்</translation>
+    </message>
+    <message>
+        <source>Remove</source>
+        <translation type="unfinished">நீக்கு</translation>
+    </message>
+    <message>
+        <source>Copy &amp;URI</source>
+        <translation type="unfinished">நகலை &amp;URI</translation>
+    </message>
+    <message>
+        <source>Could not unlock wallet.</source>
+        <translation type="unfinished">பணப்பை திறக்க முடியவில்லை.</translation>
+    </message>
+    </context>
+<context>
+    <name>ReceiveRequestDialog</name>
+    <message>
+        <source>Amount:</source>
+        <translation type="unfinished">விலை</translation>
+    </message>
+    <message>
+        <source>Message:</source>
+        <translation type="unfinished">செய்தி:</translation>
+    </message>
+    <message>
+        <source>Wallet:</source>
+        <translation type="unfinished">கைப்பை:</translation>
+    </message>
+    <message>
+        <source>Copy &amp;URI</source>
+        <translation type="unfinished">நகலை &amp;URI</translation>
+    </message>
+    <message>
+        <source>Copy &amp;Address</source>
+        <translation type="unfinished">நகலை விலாசம்</translation>
+    </message>
+    <message>
+        <source>Payment information</source>
+        <translation type="unfinished">கொடுப்பனவு தகவல்</translation>
+    </message>
+    <message>
+        <source>Request payment to %1</source>
+        <translation type="unfinished">%1 க்கு கட்டணம் கோரவும்</translation>
     </message>
 </context>
 <context>
-    <name>RPCConsole</name>
-    <message>
-        <source>N/A</source>
-        <translation>N/A</translation>
-    </message>
-    <message>
-        <source>Client version</source>
-        <translation>வாடிக்கையாளர் பதிப்பு</translation>
-    </message>
-    <message>
-        <source>&amp;Information</source>
-        <translation>&amp;தகவல்</translation>
-    </message>
-    <message>
-        <source>General</source>
-        <translation>பொது</translation>
-    </message>
-    <message>
-        <source>Using BerkeleyDB version</source>
-        <translation>BerkeleyDB பதிப்பைப் பயன்படுத்துதல்</translation>
-    </message>
-    <message>
-        <source>Datadir</source>
-        <translation>Datadir</translation>
-    </message>
-    <message>
-        <source>To specify a non-default location of the data directory use the '%1' option.</source>
-        <translation>தரவு அடைவின் இயல்புநிலை இருப்பிடத்தை குறிப்பிட ' %1' விருப்பத்தை பயன்படுத்தவும்.</translation>
-    </message>
-    <message>
-        <source>Blocksdir</source>
-        <translation>Blocksdir</translation>
-    </message>
-    <message>
-        <source>To specify a non-default location of the blocks directory use the '%1' option.</source>
-        <translation>தொகுதிகள் அடைவின் இயல்புநிலை இருப்பிடத்தை குறிப்பிட ' %1' விருப்பத்தை பயன்படுத்தவும்.</translation>
-    </message>
-    <message>
-        <source>Startup time</source>
-        <translation>தொடக்க நேரம்</translation>
-    </message>
-    <message>
-        <source>Network</source>
-        <translation>பிணையம்</translation>
-    </message>
-    <message>
-        <source>Name</source>
-        <translation>பெயர்</translation>
-    </message>
-    <message>
-        <source>Number of connections</source>
-        <translation>இணைப்புகள் எண்ணிக்கை</translation>
-    </message>
-    <message>
-        <source>Block chain</source>
-        <translation>தடுப்பு சங்கிலி</translation>
-    </message>
-    <message>
-        <source>Memory Pool</source>
-        <translation>நினைவக குளம்</translation>
-    </message>
-    <message>
-        <source>Current number of transactions</source>
-        <translation>பரிவர்த்தனைகளின் தற்போதைய எண்</translation>
-    </message>
-    <message>
-        <source>Memory usage</source>
-        <translation>நினைவக பயன்பாடு</translation>
-    </message>
-    <message>
-        <source>Wallet: </source>
-        <translation>கைப்பை:</translation>
-    </message>
-    <message>
-        <source>(none)</source>
-        <translation>(ஏதுமில்லை)</translation>
-    </message>
-    <message>
-        <source>&amp;Reset</source>
-        <translation>&amp; மீட்டமை</translation>
-    </message>
-    <message>
-        <source>Received</source>
-        <translation>பெறப்பட்டது</translation>
-    </message>
-    <message>
-        <source>Sent</source>
-        <translation>அனுப்பிய</translation>
-    </message>
-    <message>
-        <source>&amp;Peers</source>
-        <translation>&amp;சக</translation>
-    </message>
-    <message>
-        <source>Banned peers</source>
-        <translation>தடைசெய்யப்பட்டவர்கள்</translation>
-    </message>
-    <message>
-        <source>Select a peer to view detailed information.</source>
-        <translation>விரிவான தகவலைப் பார்வையிட ஒரு சகவரைத் தேர்ந்தெடுக்கவும்.</translation>
-    </message>
-    <message>
-        <source>Direction</source>
-        <translation>திசை</translation>
-    </message>
-    <message>
-        <source>Version</source>
-        <translation>பதிப்பு</translation>
-    </message>
-    <message>
-        <source>Starting Block</source>
-        <translation>பிளாக் தொடங்குகிறது</translation>
-    </message>
-    <message>
-        <source>Synced Headers</source>
-        <translation>ஒத்திசைக்கப்பட்ட தலைப்புகள்</translation>
-    </message>
-    <message>
-        <source>Synced Blocks</source>
-        <translation>ஒத்திசைக்கப்பட்ட பிளாக்ஸ்</translation>
-    </message>
-    <message>
-        <source>User Agent</source>
-        <translation>பயனர் முகவர்</translation>
-    </message>
-    <message>
-        <source>Node window</source>
-        <translation>நோட் விண்டோ</translation>
-    </message>
-    <message>
-        <source>Open the %1 debug log file from the current data directory. This can take a few seconds for large log files.</source>
-        <translation>தற்போதைய தரவு அடைவில் இருந்து %1 பிழைத்திருத்த பதிவு கோப்பைத் திறக்கவும். இது பெரிய பதிவு கோப்புகளை சில விநாடிகள் எடுக்கலாம்.</translation>
-    </message>
-    <message>
-        <source>Decrease font size</source>
-        <translation>எழுத்துரு அளவைக் குறைக்கவும்</translation>
-    </message>
-    <message>
-        <source>Increase font size</source>
-        <translation>எழுத்துரு அளவை அதிகரிக்கவும்</translation>
-    </message>
-    <message>
-        <source>Services</source>
-        <translation>சேவைகள்</translation>
-    </message>
-    <message>
-        <source>Connection Time</source>
-        <translation>இணைப்பு நேரம்</translation>
-    </message>
-    <message>
-        <source>Last Send</source>
-        <translation>கடைசி அனுப்பவும்</translation>
-    </message>
-    <message>
-        <source>Last Receive</source>
-        <translation>கடைசியாக பெறவும்</translation>
-    </message>
-    <message>
-        <source>Ping Time</source>
-        <translation>பிங் நேரம்</translation>
-    </message>
-    <message>
-        <source>The duration of a currently outstanding ping.</source>
-        <translation>தற்போது நிலுவையில் இருக்கும் பிங் கால.</translation>
-    </message>
-    <message>
-        <source>Ping Wait</source>
-        <translation>பிங் காத்திருக்கவும்</translation>
-    </message>
-    <message>
-        <source>Min Ping</source>
-        <translation>குறைந்த பிங்</translation>
-    </message>
-    <message>
-        <source>Time Offset</source>
-        <translation>நேரம் ஆஃப்செட்</translation>
-    </message>
-    <message>
-        <source>Last block time</source>
-        <translation>கடைசி தடுப்பு நேரம்</translation>
-    </message>
-    <message>
-        <source>&amp;Open</source>
-        <translation>&amp;திற</translation>
-    </message>
-    <message>
-        <source>&amp;Console</source>
-        <translation>&amp;பணியகம்</translation>
-    </message>
-    <message>
-        <source>&amp;Network Traffic</source>
-        <translation>&amp; நெட்வொர்க் ட்ராஃபிக்</translation>
-    </message>
-    <message>
-        <source>Totals</source>
-        <translation>மொத்தம்</translation>
-    </message>
-    <message>
-        <source>In:</source>
-        <translation>உள்ளே:</translation>
-    </message>
-    <message>
-        <source>Out:</source>
-        <translation>வெளியே:</translation>
-    </message>
-    <message>
-        <source>Debug log file</source>
-        <translation>பதிவுப் பதிவுக் கோப்பு</translation>
-    </message>
-    <message>
-        <source>Clear console</source>
-        <translation>பணியகத்தை அழிக்கவும்</translation>
-    </message>
-    <message>
-        <source>1 &amp;hour</source>
-        <translation>1 &amp;மணி</translation>
-    </message>
-    <message>
-        <source>1 &amp;day</source>
-        <translation>1 &amp;நாள்</translation>
-    </message>
-    <message>
-        <source>1 &amp;week</source>
-        <translation>1 &amp;வாரம்</translation>
-    </message>
-    <message>
-        <source>1 &amp;year</source>
-        <translation>1 &amp;ஆண்டு</translation>
-    </message>
-    <message>
-        <source>&amp;Disconnect</source>
-        <translation>&amp; துண்டி</translation>
-    </message>
-    <message>
-        <source>Ban for</source>
-        <translation>தடை செய்</translation>
-    </message>
-    <message>
-        <source>&amp;Unban</source>
-        <translation>&amp; நீக்கு</translation>
-    </message>
-    <message>
-        <source>Welcome to the %1 RPC console.</source>
-        <translation>%1 RPC பணியகத்திற்கு வரவேற்கிறோம்.</translation>
-    </message>
-    <message>
-        <source>Use up and down arrows to navigate history, and %1 to clear screen.</source>
-        <translation>வரலாற்றை நகர்த்த, அம்புக்குறியைப் பயன்படுத்தவும் மற்றும் திரையை அழிக்க %1 ஐப் பயன்படுத்தவும்.</translation>
-    </message>
-    <message>
-        <source>Type %1 for an overview of available commands.</source>
-        <translation>கிடைக்கும் கட்டளைகளின் கண்ணோட்டத்திற்கு %1 ஐ தட்டச்சு செய்க.</translation>
-    </message>
-    <message>
-        <source>For more information on using this console type %1.</source>
-        <translation>இந்த பணியிட வகை %1 ஐப் பயன்படுத்துவதற்கான மேலும் தகவலுக்கு.</translation>
-    </message>
-    <message>
-        <source>WARNING: Scammers have been active, telling users to type commands here, stealing their wallet contents. Do not use this console without fully understanding the ramifications of a command.</source>
-        <translation>எச்சரிக்கை: Scammers செயலில் இருந்தன, பயனர்களுக்கு இங்கே கட்டளைகளை தட்டச்சு செய்ய, தங்கள் பணப்பை உள்ளடக்கங்களை திருடி. கட்டளையின் கிளைகளை முழுமையாக புரிந்துகொள்ளாமல் இந்த பணியகத்தை பயன்படுத்த வேண்டாம்.</translation>
-    </message>
-    <message>
-        <source>Network activity disabled</source>
-        <translation>நெட்வொர்க் செயல்பாடு முடக்கப்பட்டது</translation>
-    </message>
-    <message>
-        <source>Executing command without any wallet</source>
-        <translation>எந்த பணமும் இல்லாமல் கட்டளையை நிறைவேற்றும்</translation>
-    </message>
-    <message>
-        <source>Executing command using "%1" wallet</source>
-        <translation>கட்டளையை "%1" பணியகத்தை பயன்படுத்துகிறது</translation>
-    </message>
-    <message>
-        <source>(node id: %1)</source>
-        <translation>(கணு ஐடி: %1)</translation>
-    </message>
-    <message>
-        <source>via %1</source>
-        <translation>via %1</translation>
-    </message>
-    <message>
-        <source>never</source>
-        <translation>ஒருபோதும்</translation>
-    </message>
-    <message>
-        <source>Inbound</source>
-        <translation>உள்வரும்</translation>
-    </message>
-    <message>
-        <source>Outbound</source>
-        <translation>வெளி செல்லும்</translation>
-    </message>
-    <message>
-        <source>Unknown</source>
-        <translation>அறியப்படாத</translation>
+    <name>RecentRequestsTableModel</name>
+    <message>
+        <source>Date</source>
+        <translation type="unfinished">தேதி</translation>
+    </message>
+    <message>
+        <source>Label</source>
+        <translation type="unfinished">லேபிள்</translation>
+    </message>
+    <message>
+        <source>Message</source>
+        <translation type="unfinished">செய்தி</translation>
+    </message>
+    <message>
+        <source>(no label)</source>
+        <translation type="unfinished">(லேபிள் இல்லை)</translation>
+    </message>
+    <message>
+        <source>(no message)</source>
+        <translation type="unfinished">(எந்த செய்தியும் இல்லை)</translation>
+    </message>
+    <message>
+        <source>(no amount requested)</source>
+        <translation type="unfinished">(தொகை கோரப்படவில்லை)</translation>
+    </message>
+    <message>
+        <source>Requested</source>
+        <translation type="unfinished">கோரப்பட்டது</translation>
     </message>
 </context>
 <context>
-    <name>ReceiveCoinsDialog</name>
-    <message>
-        <source>&amp;Amount:</source>
-        <translation>&amp;தொகை:</translation>
-    </message>
-    <message>
-        <source>&amp;Label:</source>
-        <translation>&amp;சிட்டை:</translation>
-    </message>
-    <message>
-        <source>&amp;Message:</source>
-        <translation>&amp;செய்தி:</translation>
-    </message>
-    <message>
-        <source>An optional message to attach to the payment request, which will be displayed when the request is opened. Note: The message will not be sent with the payment over the Particl network.</source>
-        <translation>கோரிக்கையை திறக்கும் போது காட்டப்படும் இது பணம் கோரிக்கை இணைக்க ஒரு விருப்ப செய்தி. குறிப்பு: Particl நெட்வொர்க்கில் பணம் செலுத்தியவுடன் செய்தி அனுப்பப்படாது.</translation>
-    </message>
-    <message>
-        <source>An optional label to associate with the new receiving address.</source>
-        <translation>புதிய பெறுதல் முகவரியுடன் தொடர்பு கொள்ள ஒரு விருப்ப லேபிள்.</translation>
-    </message>
-    <message>
-        <source>Use this form to request payments. All fields are &lt;b&gt;optional&lt;/b&gt;.</source>
-        <translation>பணம் செலுத்த வேண்டுமெனில் இந்த படிவத்தைப் பயன்படுத்தவும். அனைத்து துறைகள் விருப்பமானவை.</translation>
-    </message>
-    <message>
-        <source>An optional amount to request. Leave this empty or zero to not request a specific amount.</source>
-        <translation>கோரிக்கைக்கு விருப்பமான தொகை. ஒரு குறிப்பிட்ட தொகையை கோர வேண்டாம் இந்த வெற்று அல்லது பூஜ்ஜியத்தை விடு.</translation>
-    </message>
-    <message>
-        <source>&amp;Create new receiving address</source>
-        <translation>&amp;புதிய பிட்காயின் பெறும் முகவரியை உருவாக்கு</translation>
+    <name>SendCoinsDialog</name>
+    <message>
+        <source>Send Coins</source>
+        <translation type="unfinished">நாணயங்களை அனுப்பவும்</translation>
+    </message>
+    <message>
+        <source>Coin Control Features</source>
+        <translation type="unfinished">நாணயம் கட்டுப்பாடு அம்சங்கள்</translation>
+    </message>
+    <message>
+        <source>automatically selected</source>
+        <translation type="unfinished">தானாக தேர்ந்தெடுக்கப்பட்டது</translation>
+    </message>
+    <message>
+        <source>Insufficient funds!</source>
+        <translation type="unfinished">போதுமான பணம் இல்லை!</translation>
+    </message>
+    <message>
+        <source>Quantity:</source>
+        <translation type="unfinished">அளவு</translation>
+    </message>
+    <message>
+        <source>Bytes:</source>
+        <translation type="unfinished">பைட்டுகள்</translation>
+    </message>
+    <message>
+        <source>Amount:</source>
+        <translation type="unfinished">விலை</translation>
+    </message>
+    <message>
+        <source>Fee:</source>
+        <translation type="unfinished">கட்டணம்:</translation>
+    </message>
+    <message>
+        <source>After Fee:</source>
+        <translation type="unfinished">கட்டணத்திறகுப் பின்:</translation>
+    </message>
+    <message>
+        <source>Change:</source>
+        <translation type="unfinished">மாற்று:</translation>
+    </message>
+    <message>
+        <source>If this is activated, but the change address is empty or invalid, change will be sent to a newly generated address.</source>
+        <translation type="unfinished">இது செயல்படுத்தப்பட்டால், ஆனால் மாற்றம் முகவரி காலியாக உள்ளது அல்லது தவறானது, புதிதாக உருவாக்கப்பட்ட முகவரிக்கு மாற்றம் அனுப்பப்படும்.</translation>
+    </message>
+    <message>
+        <source>Custom change address</source>
+        <translation type="unfinished">விருப்ப மாற்று முகவரி</translation>
+    </message>
+    <message>
+        <source>Transaction Fee:</source>
+        <translation type="unfinished">பரிமாற்ற கட்டணம்:</translation>
+    </message>
+    <message>
+        <source>Using the fallbackfee can result in sending a transaction that will take several hours or days (or never) to confirm. Consider choosing your fee manually or wait until you have validated the complete chain.</source>
+        <translation type="unfinished">Fallbackfee பயன்படுத்தி ஒரு பரிவர்த்தனை அனுப்புவதன் மூலம் பல மணிநேரங்கள் அல்லது நாட்கள் (அல்லது ஒருபோதும்) உறுதிப்படுத்த முடியாது. உங்கள் கட்டணத்தை கைமுறையாக தேர்வு செய்யுங்கள் அல்லது முழு சங்கிலியை சரிபார்த்து வரும் வரை காத்திருக்கவும்.</translation>
+    </message>
+    <message>
+        <source>Warning: Fee estimation is currently not possible.</source>
+        <translation type="unfinished">எச்சரிக்கை: கட்டணம் மதிப்பீடு தற்போது சாத்தியமில்லை.</translation>
+    </message>
+    <message>
+        <source>per kilobyte</source>
+        <translation type="unfinished">ஒரு கிலோபைட்</translation>
+    </message>
+    <message>
+        <source>Hide</source>
+        <translation type="unfinished">மறை</translation>
+    </message>
+    <message>
+        <source>Recommended:</source>
+        <translation type="unfinished">பரிந்துரைக்கப்படுகிறது:</translation>
+    </message>
+    <message>
+        <source>Custom:</source>
+        <translation type="unfinished">விருப்ப:</translation>
+    </message>
+    <message>
+        <source>Send to multiple recipients at once</source>
+        <translation type="unfinished">ஒரே நேரத்தில் பல பெறுநர்களுக்கு அனுப்பவும்</translation>
+    </message>
+    <message>
+        <source>Add &amp;Recipient</source>
+        <translation type="unfinished">சேர் &amp; பெறுக</translation>
     </message>
     <message>
         <source>Clear all fields of the form.</source>
-        <translation>படிவத்தின் அனைத்து துறையையும் அழி.</translation>
-    </message>
-    <message>
-        <source>Clear</source>
-        <translation>நீக்கு</translation>
-    </message>
-    <message>
-        <source>Native segwit addresses (aka Bech32 or BIP-173) reduce your transaction fees later on and offer better protection against typos, but old wallets don't support them. When unchecked, an address compatible with older wallets will be created instead.</source>
-        <translation>நேட்டிவ் செக்யூரிட் முகவரிகள் (ach Bech32 அல்லது BIP-173) உங்கள் பரிவர்த்தனைக் கட்டணத்தை பின்னர் குறைக்க மற்றும் எழுத்துப்பிழைகள் எதிராக சிறந்த பாதுகாப்பு வழங்க, ஆனால் பழைய பணப்பைகள் அவர்களுக்கு ஆதரவு இல்லை. Unchecked போது, ​​பழைய பணப்பைகள் இணக்கமான ஒரு முகவரியை பதிலாக உருவாக்கப்படும்.</translation>
-    </message>
-    <message>
-        <source>Generate native segwit (Bech32) address</source>
-        <translation>சொந்த segwit (Bech32) முகவரியை உருவாக்குங்கள்</translation>
-    </message>
-    <message>
-        <source>Requested payments history</source>
-        <translation>பணம் செலுத்திய வரலாறு கோரப்பட்டது</translation>
-    </message>
-    <message>
-        <source>Show the selected request (does the same as double clicking an entry)</source>
-        <translation>தேர்ந்தெடுக்கப்பட்ட கோரிக்கையை காட்டு (இரட்டை இடுகையை இரட்டை கிளிக் செய்தால்)</translation>
-    </message>
-    <message>
-        <source>Show</source>
-        <translation>காண்பி</translation>
-    </message>
-    <message>
-        <source>Remove the selected entries from the list</source>
-        <translation>பட்டியலில் இருந்து தேர்ந்தெடுக்கப்பட்ட உள்ளீடுகளை நீக்கவும்</translation>
-    </message>
-    <message>
-        <source>Remove</source>
-        <translation>நீக்கு</translation>
-    </message>
-    <message>
-        <source>Copy URI</source>
-        <translation>URI ஐ நகலெடு</translation>
-    </message>
-    <message>
-        <source>Copy label</source>
-        <translation>லேபிளை நகலெடு</translation>
-    </message>
-    <message>
-        <source>Copy message</source>
-        <translation>செய்தியை நகலெடுக்கவும்</translation>
+        <translation type="unfinished">படிவத்தின் அனைத்து துறையையும் அழி.</translation>
+    </message>
+    <message>
+        <source>When there is less transaction volume than space in the blocks, miners as well as relaying nodes may enforce a minimum fee. Paying only this minimum fee is just fine, but be aware that this can result in a never confirming transaction once there is more demand for particl transactions than the network can process.</source>
+        <translation type="unfinished">தொகுதிகள் உள்ள இடத்தை விட குறைவான பரிவர்த்தனை அளவு இருக்கும் போது, ​​சுரங்க தொழிலாளர்கள் மற்றும் ரிலேடிங் முனைகள் குறைந்தபட்ச கட்டணத்தைச் செயல்படுத்தலாம். இந்த குறைந்தபட்ச கட்டணத்தை மட்டும் செலுத்துவது நன்றாக உள்ளது, ஆனால் நெட்வொர்க்கில் செயல்படுவதை விட particl பரிவர்த்தனைகளுக்கு இன்னும் கோரிக்கை தேவைப்பட்டால் இது ஒருபோதும் உறுதிப்படுத்தாத பரிவர்த்தனைக்கு காரணமாக இருக்கலாம்.</translation>
+    </message>
+    <message>
+        <source>A too low fee might result in a never confirming transaction (read the tooltip)</source>
+        <translation type="unfinished">ஒரு மிக குறைந்த கட்டணம் ஒரு உறுதி பரிவர்த்தனை விளைவாக (உதவிக்குறிப்பு வாசிக்க)</translation>
+    </message>
+    <message>
+        <source>Confirmation time target:</source>
+        <translation type="unfinished">உறுதிப்படுத்தும் நேர இலக்கு:</translation>
+    </message>
+    <message>
+        <source>Enable Replace-By-Fee</source>
+        <translation type="unfinished">மாற்று-கட்டணத்தை இயக்கு</translation>
+    </message>
+    <message>
+        <source>With Replace-By-Fee (BIP-125) you can increase a transaction's fee after it is sent. Without this, a higher fee may be recommended to compensate for increased transaction delay risk.</source>
+        <translation type="unfinished">மாற்று-கட்டணத்தின் (பிப்-125) மூலம், ஒரு பரிவர்த்தனையின் கட்டணத்தை அனுப்பிய பின் அதை அதிகரிக்கலாம். இது இல்லை என்றால், பரிவர்த்தனையின் தாமத அபாயத்தை ஈடுசெய்ய அதிக கட்டணம் பரிந்துரைக்கப்படலாம்.</translation>
+    </message>
+    <message>
+        <source>Clear &amp;All</source>
+        <translation type="unfinished">அழி &amp;அனைத்து</translation>
+    </message>
+    <message>
+        <source>Balance:</source>
+        <translation type="unfinished">இருப்பு:</translation>
+    </message>
+    <message>
+        <source>Confirm the send action</source>
+        <translation type="unfinished">அனுப்பும் செயலை உறுதிப்படுத்து</translation>
+    </message>
+    <message>
+        <source>S&amp;end</source>
+        <translation type="unfinished">&amp;அனுப்பு</translation>
+    </message>
+    <message>
+        <source>Copy quantity</source>
+        <translation type="unfinished">அளவு அளவு</translation>
     </message>
     <message>
         <source>Copy amount</source>
-        <translation>நகல் நகல்</translation>
-    </message>
-    <message>
-        <source>Could not unlock wallet.</source>
-        <translation>பணப்பை திறக்க முடியவில்லை.</translation>
-    </message>
-    </context>
-<context>
-    <name>ReceiveRequestDialog</name>
-    <message>
-        <source>Amount:</source>
-        <translation>விலை</translation>
-    </message>
-    <message>
-        <source>Message:</source>
-        <translation>செய்தி:</translation>
-    </message>
-    <message>
-        <source>Wallet:</source>
-        <translation>கைப்பை:</translation>
-    </message>
-    <message>
-        <source>Copy &amp;URI</source>
-        <translation>நகலை &amp;URI</translation>
-    </message>
-    <message>
-        <source>Copy &amp;Address</source>
-        <translation>நகலை விலாசம்</translation>
-    </message>
-    <message>
-        <source>&amp;Save Image...</source>
-        <translation>&amp;படத்தை சேமி...</translation>
-    </message>
-    <message>
-        <source>Request payment to %1</source>
-        <translation>%1 க்கு கட்டணம் கோரவும்</translation>
-    </message>
-    <message>
-        <source>Payment information</source>
-        <translation>கொடுப்பனவு தகவல்</translation>
-    </message>
-</context>
-<context>
-    <name>RecentRequestsTableModel</name>
-    <message>
-        <source>Date</source>
-        <translation>தேதி</translation>
-    </message>
-    <message>
-        <source>Label</source>
-        <translation>லேபிள்</translation>
-    </message>
-    <message>
-        <source>Message</source>
-        <translation>செய்தி</translation>
-    </message>
-    <message>
-        <source>(no label)</source>
-        <translation>(லேபிள் இல்லை)</translation>
-    </message>
-    <message>
-        <source>(no message)</source>
-        <translation>(எந்த செய்தியும் இல்லை)</translation>
-    </message>
-    <message>
-        <source>(no amount requested)</source>
-        <translation>(தொகை கோரப்படவில்லை)</translation>
-    </message>
-    <message>
-        <source>Requested</source>
-        <translation>கோரப்பட்டது</translation>
-    </message>
-</context>
-<context>
-    <name>SendCoinsDialog</name>
-    <message>
-        <source>Send Coins</source>
-        <translation>நாணயங்களை அனுப்பவும்</translation>
-    </message>
-    <message>
-        <source>Coin Control Features</source>
-        <translation>நாணயம் கட்டுப்பாடு அம்சங்கள்</translation>
-    </message>
-    <message>
-        <source>Inputs...</source>
-        <translation>உள்ளீடுகள் ...</translation>
-    </message>
-    <message>
-        <source>automatically selected</source>
-        <translation>தானாக தேர்ந்தெடுக்கப்பட்டது</translation>
-    </message>
-    <message>
-        <source>Insufficient funds!</source>
-        <translation>போதுமான பணம் இல்லை!</translation>
-    </message>
-    <message>
-        <source>Quantity:</source>
-        <translation>அளவு</translation>
-    </message>
-    <message>
-        <source>Bytes:</source>
-        <translation>பைட்டுகள்</translation>
-    </message>
-    <message>
-        <source>Amount:</source>
-        <translation>விலை</translation>
-    </message>
-    <message>
-        <source>Fee:</source>
-        <translation>கட்டணம்:</translation>
-    </message>
-    <message>
-        <source>After Fee:</source>
-        <translation>கட்டணத்திறகுப் பின்:</translation>
-    </message>
-    <message>
-        <source>Change:</source>
-        <translation>மாற்று:</translation>
-    </message>
-    <message>
-        <source>If this is activated, but the change address is empty or invalid, change will be sent to a newly generated address.</source>
-        <translation>இது செயல்படுத்தப்பட்டால், ஆனால் மாற்றம் முகவரி காலியாக உள்ளது அல்லது தவறானது, புதிதாக உருவாக்கப்பட்ட முகவரிக்கு மாற்றம் அனுப்பப்படும்.</translation>
-    </message>
-    <message>
-        <source>Custom change address</source>
-        <translation>விருப்ப மாற்று முகவரி</translation>
-    </message>
-    <message>
-        <source>Transaction Fee:</source>
-        <translation>பரிமாற்ற கட்டணம்:</translation>
-    </message>
-    <message>
-        <source>Choose...</source>
-        <translation>தேர்ந்தெடு...</translation>
-    </message>
-    <message>
-        <source>Using the fallbackfee can result in sending a transaction that will take several hours or days (or never) to confirm. Consider choosing your fee manually or wait until you have validated the complete chain.</source>
-        <translation>Fallbackfee பயன்படுத்தி ஒரு பரிவர்த்தனை அனுப்புவதன் மூலம் பல மணிநேரங்கள் அல்லது நாட்கள் (அல்லது ஒருபோதும்) உறுதிப்படுத்த முடியாது. உங்கள் கட்டணத்தை கைமுறையாக தேர்வு செய்யுங்கள் அல்லது முழு சங்கிலியை சரிபார்த்து வரும் வரை காத்திருக்கவும்.</translation>
-    </message>
-    <message>
-        <source>Warning: Fee estimation is currently not possible.</source>
-        <translation>எச்சரிக்கை: கட்டணம் மதிப்பீடு தற்போது சாத்தியமில்லை.</translation>
-    </message>
-    <message>
-        <source>Specify a custom fee per kB (1,000 bytes) of the transaction's virtual size.
-
-Note:  Since the fee is calculated on a per-byte basis, a fee of "100 satoshis per kB" for a transaction size of 500 bytes (half of 1 kB) would ultimately yield a fee of only 50 satoshis.</source>
-        <translation>பரிமாற்றத்தின் மெய்நிகர் அளவுக்கு kB (1,000 பைட்டுகளுக்கு) ஒரு தனிபயன் கட்டணத்தை குறிப்பிடவும்.
-
-குறிப்பு: கட்டணம் ஒவ்வொரு பைட் அடிப்படையில் கணக்கிடப்பட்டதால், 500 பைட்டுகள் (1 kB இன் பாதி) பரிவர்த்தனை அளவுக்கு "kB க்காக 100 satoshis" என்ற கட்டணம் இறுதியில் 50 சாத்தோஷிகளுக்கு கட்டணம் மட்டுமே கிடைக்கும்.</translation>
-    </message>
-    <message>
-        <source>per kilobyte</source>
-        <translation>ஒரு கிலோபைட்</translation>
-    </message>
-    <message>
-        <source>Hide</source>
-        <translation>மறை</translation>
-    </message>
-    <message>
-        <source>Recommended:</source>
-        <translation>பரிந்துரைக்கப்படுகிறது:</translation>
-    </message>
-    <message>
-        <source>Custom:</source>
-        <translation>விருப்ப:</translation>
-    </message>
-    <message>
-        <source>(Smart fee not initialized yet. This usually takes a few blocks...)</source>
-        <translation>(ஸ்மார்ட் கட்டணம் இன்னும் துவக்கப்படவில்லை இது பொதுவாக ஒரு சில தொகுதிகள் எடுக்கிறது ...)</translation>
-    </message>
-    <message>
-        <source>Send to multiple recipients at once</source>
-        <translation>ஒரே நேரத்தில் பல பெறுநர்களுக்கு அனுப்பவும்</translation>
-    </message>
-    <message>
-        <source>Add &amp;Recipient</source>
-        <translation>சேர் &amp; பெறுக</translation>
-    </message>
-    <message>
-        <source>Clear all fields of the form.</source>
-        <translation>படிவத்தின் அனைத்து துறையையும் அழி.</translation>
-    </message>
-    <message>
-<<<<<<< HEAD
-        <source>Dust:</source>
-        <translation>டஸ்ட்</translation>
-    </message>
-    <message>
-        <source>When there is less transaction volume than space in the blocks, miners as well as relaying nodes may enforce a minimum fee. Paying only this minimum fee is just fine, but be aware that this can result in a never confirming transaction once there is more demand for particl transactions than the network can process.</source>
-        <translation>தொகுதிகள் உள்ள இடத்தை விட குறைவான பரிவர்த்தனை அளவு இருக்கும் போது, ​​சுரங்க தொழிலாளர்கள் மற்றும் ரிலேடிங் முனைகள் குறைந்தபட்ச கட்டணத்தைச் செயல்படுத்தலாம். இந்த குறைந்தபட்ச கட்டணத்தை மட்டும் செலுத்துவது நன்றாக உள்ளது, ஆனால் நெட்வொர்க்கில் செயல்படுவதை விட particl பரிவர்த்தனைகளுக்கு இன்னும் கோரிக்கை தேவைப்பட்டால் இது ஒருபோதும் உறுதிப்படுத்தாத பரிவர்த்தனைக்கு காரணமாக இருக்கலாம்.</translation>
-=======
-        <source>When there is less transaction volume than space in the blocks, miners as well as relaying nodes may enforce a minimum fee. Paying only this minimum fee is just fine, but be aware that this can result in a never confirming transaction once there is more demand for bitcoin transactions than the network can process.</source>
-        <translation type="unfinished">தொகுதிகள் உள்ள இடத்தை விட குறைவான பரிவர்த்தனை அளவு இருக்கும் போது, ​​சுரங்க தொழிலாளர்கள் மற்றும் ரிலேடிங் முனைகள் குறைந்தபட்ச கட்டணத்தைச் செயல்படுத்தலாம். இந்த குறைந்தபட்ச கட்டணத்தை மட்டும் செலுத்துவது நன்றாக உள்ளது, ஆனால் நெட்வொர்க்கில் செயல்படுவதை விட bitcoin பரிவர்த்தனைகளுக்கு இன்னும் கோரிக்கை தேவைப்பட்டால் இது ஒருபோதும் உறுதிப்படுத்தாத பரிவர்த்தனைக்கு காரணமாக இருக்கலாம்.</translation>
->>>>>>> 44d8b13c
-    </message>
-    <message>
-        <source>A too low fee might result in a never confirming transaction (read the tooltip)</source>
-        <translation>ஒரு மிக குறைந்த கட்டணம் ஒரு உறுதி பரிவர்த்தனை விளைவாக (உதவிக்குறிப்பு வாசிக்க)</translation>
-    </message>
-    <message>
-        <source>Confirmation time target:</source>
-        <translation>உறுதிப்படுத்தும் நேர இலக்கு:</translation>
-    </message>
-    <message>
-        <source>Enable Replace-By-Fee</source>
-        <translation>மாற்று-கட்டணத்தை இயக்கு</translation>
-    </message>
-    <message>
-        <source>With Replace-By-Fee (BIP-125) you can increase a transaction's fee after it is sent. Without this, a higher fee may be recommended to compensate for increased transaction delay risk.</source>
-        <translation>மாற்று-கட்டணத்தின் (பிப்-125) மூலம், ஒரு பரிவர்த்தனையின் கட்டணத்தை அனுப்பிய பின் அதை அதிகரிக்கலாம். இது இல்லை என்றால், பரிவர்த்தனையின் தாமத அபாயத்தை ஈடுசெய்ய அதிக கட்டணம் பரிந்துரைக்கப்படலாம்.</translation>
-    </message>
-    <message>
-        <source>Clear &amp;All</source>
-        <translation>அழி &amp;அனைத்து</translation>
-    </message>
-    <message>
-        <source>Balance:</source>
-        <translation>இருப்பு:</translation>
-    </message>
-    <message>
-        <source>Confirm the send action</source>
-        <translation>அனுப்பும் செயலை உறுதிப்படுத்து</translation>
-    </message>
-    <message>
-        <source>S&amp;end</source>
-        <translation>&amp;அனுப்பு</translation>
-    </message>
-    <message>
-        <source>Copy quantity</source>
-        <translation>அளவு அளவு</translation>
-    </message>
-    <message>
-        <source>Copy amount</source>
-        <translation>நகல் நகல்</translation>
+        <translation type="unfinished">நகல் நகல்</translation>
     </message>
     <message>
         <source>Copy fee</source>
-        <translation>நகல் கட்டணம்</translation>
+        <translation type="unfinished">நகல் கட்டணம்</translation>
     </message>
     <message>
         <source>Copy after fee</source>
-        <translation>நகல் கட்டணம்</translation>
+        <translation type="unfinished">நகல் கட்டணம்</translation>
     </message>
     <message>
         <source>Copy bytes</source>
-        <translation>நகல் கட்டணம்</translation>
-    </message>
-    <message>
-<<<<<<< HEAD
-        <source>Copy dust</source>
-        <translation>தூசி நகலெடுக்கவும்</translation>
-    </message>
-    <message>
-=======
->>>>>>> 44d8b13c
+        <translation type="unfinished">நகல் கட்டணம்</translation>
+    </message>
+    <message>
         <source>Copy change</source>
-        <translation>மாற்றத்தை நகலெடுக்கவும்</translation>
+        <translation type="unfinished">மாற்றத்தை நகலெடுக்கவும்</translation>
     </message>
     <message>
         <source>%1 (%2 blocks)</source>
-        <translation>%1 (%2 ப்ளாக்ஸ்)</translation>
+        <translation type="unfinished">%1 (%2 ப்ளாக்ஸ்)</translation>
     </message>
     <message>
         <source> from wallet '%1'</source>
-        <translation>வாலட்டில்  இருந்து '%1'</translation>
+        <translation type="unfinished">வாலட்டில்  இருந்து '%1'</translation>
     </message>
     <message>
         <source>%1 to '%2'</source>
-        <translation>%1 இருந்து '%2'</translation>
+        <translation type="unfinished">%1 இருந்து '%2'</translation>
     </message>
     <message>
         <source>%1 to %2</source>
-        <translation>%1 இருந்து %2</translation>
-    </message>
-    <message>
-        <source>Are you sure you want to send?</source>
-        <translation>நீங்கள் நிச்சயமாக அனுப்ப விரும்புகிறீர்களா?</translation>
+        <translation type="unfinished">%1 இருந்து %2</translation>
     </message>
     <message>
         <source>or</source>
-        <translation>அல்லது</translation>
+        <translation type="unfinished">அல்லது</translation>
     </message>
     <message>
         <source>You can increase the fee later (signals Replace-By-Fee, BIP-125).</source>
-        <translation>நீங்கள் கட்டணத்தை பின்னர் அதிகரிக்கலாம் (என்கிறது மாற்று கட்டணம், பிப்-125).</translation>
+        <translation type="unfinished">நீங்கள் கட்டணத்தை பின்னர் அதிகரிக்கலாம் (என்கிறது மாற்று கட்டணம், பிப்-125).</translation>
     </message>
     <message>
         <source>Please, review your transaction.</source>
-        <translation>தயவு செய்து, உங்கள் பரிவர்த்தனையை சரிபார்க்கவும்.</translation>
+        <extracomment>Text to prompt a user to review the details of the transaction they are attempting to send.</extracomment>
+        <translation type="unfinished">தயவு செய்து, உங்கள் பரிவர்த்தனையை சரிபார்க்கவும்.</translation>
     </message>
     <message>
         <source>Transaction fee</source>
-        <translation>பரிமாற்ற கட்டணம்</translation>
+        <translation type="unfinished">பரிமாற்ற கட்டணம்</translation>
     </message>
     <message>
         <source>Not signalling Replace-By-Fee, BIP-125.</source>
-        <translation>சிக்னல் செய்யவில்லை மாற்று-கட்டணம், பிப்-125.</translation>
+        <translation type="unfinished">சிக்னல் செய்யவில்லை மாற்று-கட்டணம், பிப்-125.</translation>
     </message>
     <message>
         <source>Total Amount</source>
-        <translation>முழு தொகை</translation>
-    </message>
-    <message>
-        <source>To review recipient list click "Show Details..."</source>
-        <translation>பெறுநரின் பட்டியலை சரிபார்க்க "விவரங்களைக் காண்பி ..." என்பதைக் கிளிக் செய்யவும்</translation>
+        <translation type="unfinished">முழு தொகை</translation>
     </message>
     <message>
         <source>Confirm send coins</source>
-        <translation>அனுப்பும் பிட்காயின்களை உறுதிப்படுத்தவும்</translation>
-    </message>
-    <message>
-        <source>Confirm transaction proposal</source>
-        <translation>பரிவர்த்தனை வரைவு உறுதி செய்</translation>
-    </message>
-    <message>
-        <source>Send</source>
-        <translation>அனுப்புவும்</translation>
+        <translation type="unfinished">அனுப்பும் பிட்காயின்களை உறுதிப்படுத்தவும்</translation>
     </message>
     <message>
         <source>The recipient address is not valid. Please recheck.</source>
-        <translation>பெறுநரின் முகவரி தவறானது. மீண்டும் சரிபார்க்கவும்.</translation>
+        <translation type="unfinished">பெறுநரின் முகவரி தவறானது. மீண்டும் சரிபார்க்கவும்.</translation>
     </message>
     <message>
         <source>The amount to pay must be larger than 0.</source>
-        <translation>அனுப்ப வேண்டிய தொகை 0வை விட பெரியதாக இருக்க வேண்டும்.</translation>
+        <translation type="unfinished">அனுப்ப வேண்டிய தொகை 0வை விட பெரியதாக இருக்க வேண்டும்.</translation>
     </message>
     <message>
         <source>The amount exceeds your balance.</source>
-        <translation>தொகை உங்கள் இருப்பையைவிட அதிகமாக உள்ளது.</translation>
+        <translation type="unfinished">தொகை உங்கள் இருப்பையைவிட அதிகமாக உள்ளது.</translation>
     </message>
     <message>
         <source>Duplicate address found: addresses should only be used once each.</source>
-        <translation>நகல் முகவரி காணப்பட்டது: முகவரிகள் ஒவ்வொன்றும் ஒரு முறை மட்டுமே பயன்படுத்தப்பட வேண்டும்.</translation>
+        <translation type="unfinished">நகல் முகவரி காணப்பட்டது: முகவரிகள் ஒவ்வொன்றும் ஒரு முறை மட்டுமே பயன்படுத்தப்பட வேண்டும்.</translation>
     </message>
     <message>
         <source>Transaction creation failed!</source>
-        <translation>பரிவர்த்தனை உருவாக்கம் தோல்வியடைந்தது!</translation>
-    </message>
-    <message>
-        <source>Payment request expired.</source>
-        <translation>கட்டணம் கோரிக்கை காலாவதியானது.</translation>
+        <translation type="unfinished">பரிவர்த்தனை உருவாக்கம் தோல்வியடைந்தது!</translation>
     </message>
     <message numerus="yes">
         <source>Estimated to begin confirmation within %n block(s).</source>
-        <translation><numerusform>%n பிளாக் உறுதிப்படுத்தலைத் தொடங்க மதிப்பிடப்பட்டுள்ளது.</numerusform><numerusform>%n பிளாக்குள் உறுதிப்படுத்தலைத் தொடங்க மதிப்பிடப்பட்டுள்ளது.</numerusform></translation>
+        <translation type="unfinished">
+            <numerusform />
+            <numerusform />
+        </translation>
     </message>
     <message>
         <source>Warning: Invalid Particl address</source>
-        <translation>எச்சரிக்கை: தவறான பிட்காயின் முகவரி</translation>
+        <translation type="unfinished">எச்சரிக்கை: தவறான பிட்காயின் முகவரி</translation>
     </message>
     <message>
         <source>Warning: Unknown change address</source>
-        <translation>எச்சரிக்கை: தெரியாத மாற்று முகவரி</translation>
+        <translation type="unfinished">எச்சரிக்கை: தெரியாத மாற்று முகவரி</translation>
     </message>
     <message>
         <source>Confirm custom change address</source>
-        <translation>தனிப்பயன் மாற்று முகவரியை உறுதிப்படுத்து</translation>
+        <translation type="unfinished">தனிப்பயன் மாற்று முகவரியை உறுதிப்படுத்து</translation>
     </message>
     <message>
         <source>The address you selected for change is not part of this wallet. Any or all funds in your wallet may be sent to this address. Are you sure?</source>
-        <translation>மாற்றத்திற்காக நீங்கள் தேர்ந்தெடுத்த முகவரி இந்த வாலட்டிற்கு சொந்தமானது இல்லை. உங்கள் வாலாட்டில் உள்ள ஏதேனும் அல்லது அனைத்து தொகையையும் இந்த முகவரிக்கு அனுப்பப்படலாம். நீ சொல்வது உறுதியா? </translation>
+        <translation type="unfinished">மாற்றத்திற்காக நீங்கள் தேர்ந்தெடுத்த முகவரி இந்த வாலட்டிற்கு சொந்தமானது இல்லை. உங்கள் வாலாட்டில் உள்ள ஏதேனும் அல்லது அனைத்து தொகையையும் இந்த முகவரிக்கு அனுப்பப்படலாம். நீ சொல்வது உறுதியா? </translation>
     </message>
     <message>
         <source>(no label)</source>
-        <translation>(லேபிள் இல்லை)</translation>
+        <translation type="unfinished">(லேபிள் இல்லை)</translation>
     </message>
 </context>
 <context>
     <name>SendCoinsEntry</name>
     <message>
         <source>A&amp;mount:</source>
-        <translation>&amp;தொகை:</translation>
+        <translation type="unfinished">&amp;தொகை:</translation>
     </message>
     <message>
         <source>Pay &amp;To:</source>
-        <translation>செலுத்து &amp;கொடு:</translation>
+        <translation type="unfinished">செலுத்து &amp;கொடு:</translation>
     </message>
     <message>
         <source>&amp;Label:</source>
-        <translation>&amp;சிட்டை:</translation>
+        <translation type="unfinished">&amp;சிட்டை:</translation>
     </message>
     <message>
         <source>Choose previously used address</source>
-        <translation>முன்பு பயன்படுத்திய முகவரியைத் தேர்வுசெய்</translation>
+        <translation type="unfinished">முன்பு பயன்படுத்திய முகவரியைத் தேர்வுசெய்</translation>
     </message>
     <message>
         <source>The Particl address to send the payment to</source>
-        <translation>கட்டணத்தை அனுப்ப பிட்காயின் முகவரி</translation>
-    </message>
-    <message>
-        <source>Alt+A</source>
-        <translation>Alt+A</translation>
+        <translation type="unfinished">கட்டணத்தை அனுப்ப பிட்காயின் முகவரி</translation>
     </message>
     <message>
         <source>Paste address from clipboard</source>
-        <translation>கிளிப்போர்டிலிருந்து முகவரியை பேஸ்ட் செய்யவும்</translation>
-    </message>
-    <message>
-        <source>Alt+P</source>
-        <translation>Alt+P</translation>
+        <translation type="unfinished">கிளிப்போர்டிலிருந்து முகவரியை பேஸ்ட் செய்யவும்</translation>
     </message>
     <message>
         <source>Remove this entry</source>
-        <translation>இந்த உள்ளீட்டை அகற்று</translation>
+        <translation type="unfinished">இந்த உள்ளீட்டை அகற்று</translation>
     </message>
     <message>
         <source>The fee will be deducted from the amount being sent. The recipient will receive less particl than you enter in the amount field. If multiple recipients are selected, the fee is split equally.</source>
-        <translation>அனுப்பப்படும் தொகையிலிருந்து கட்டணம் கழிக்கப்படும். நீங்கள் உள்ளிடும் தொகையை விட பெறுநர் குறைவான பிட்காயின்களைப் பெறுவார். பல பெறுநர்கள் தேர்ந்தெடுக்கப்பட்டால், கட்டணம் சமமாக பிரிக்கப்படும்.</translation>
+        <translation type="unfinished">அனுப்பப்படும் தொகையிலிருந்து கட்டணம் கழிக்கப்படும். நீங்கள் உள்ளிடும் தொகையை விட பெறுநர் குறைவான பிட்காயின்களைப் பெறுவார். பல பெறுநர்கள் தேர்ந்தெடுக்கப்பட்டால், கட்டணம் சமமாக பிரிக்கப்படும்.</translation>
     </message>
     <message>
         <source>S&amp;ubtract fee from amount</source>
-        <translation>கட்டணத்தை தொகையிலிருந்து வி&amp;லக்கு</translation>
+        <translation type="unfinished">கட்டணத்தை தொகையிலிருந்து வி&amp;லக்கு</translation>
     </message>
     <message>
         <source>Use available balance</source>
-        <translation>மீதம் உள்ள தொகையை பயன்படுத்தவும்</translation>
+        <translation type="unfinished">மீதம் உள்ள தொகையை பயன்படுத்தவும்</translation>
     </message>
     <message>
         <source>Message:</source>
-        <translation>செய்தி:</translation>
-    </message>
-    <message>
-        <source>This is an unauthenticated payment request.</source>
-        <translation>இது ஒரு அங்கீகரிக்கப்படாத கட்டண கோரிக்கை.</translation>
-    </message>
-    <message>
-        <source>This is an authenticated payment request.</source>
-        <translation>இது ஒரு அங்கீகரிக்கப்பட்ட கட்டண கோரிக்கை.</translation>
+        <translation type="unfinished">செய்தி:</translation>
     </message>
     <message>
         <source>Enter a label for this address to add it to the list of used addresses</source>
-        <translation>இந்த முகவரியை பயன்படுத்தப்பட்ட முகவரிகளின் பட்டியலில் சேர்க்க ஒரு லேபிளை உள்ளிடவும்.</translation>
+        <translation type="unfinished">இந்த முகவரியை பயன்படுத்தப்பட்ட முகவரிகளின் பட்டியலில் சேர்க்க ஒரு லேபிளை உள்ளிடவும்.</translation>
     </message>
     <message>
         <source>A message that was attached to the particl: URI which will be stored with the transaction for your reference. Note: This message will not be sent over the Particl network.</source>
-        <translation>பிட்காயினுடன் இணைக்கப்பட்ட செய்தி: உங்கள் எதிர்கால குறிப்புக்காக பரிவர்த்தனையுடன் யூஆர்ஐ சேமிக்கப்படும். குறிப்பு: இந்த செய்தி பிட்காயின் வலையமைப்பிற்கு அனுப்பப்படாது.</translation>
-    </message>
-    <message>
-        <source>Pay To:</source>
-        <translation>பணம் செலுத்து:</translation>
-    </message>
-    <message>
-        <source>Memo:</source>
-        <translation>குறிப்பாணை:</translation>
+        <translation type="unfinished">பிட்காயினுடன் இணைக்கப்பட்ட செய்தி: உங்கள் எதிர்கால குறிப்புக்காக பரிவர்த்தனையுடன் யூஆர்ஐ சேமிக்கப்படும். குறிப்பு: இந்த செய்தி பிட்காயின் வலையமைப்பிற்கு அனுப்பப்படாது.</translation>
     </message>
 </context>
 <context>
-    <name>ShutdownWindow</name>
-    <message>
-        <source>%1 is shutting down...</source>
-        <translation>%1 ஷட் டவுன் செய்யப்படுகிறது...</translation>
-    </message>
-    <message>
-        <source>Do not shut down the computer until this window disappears.</source>
-        <translation>இந்த விண்டோ மறைந்து போகும் வரை கணினியை ஷட் டவுன் வேண்டாம்.</translation>
+    <name>SendConfirmationDialog</name>
+    <message>
+        <source>Send</source>
+        <translation type="unfinished">அனுப்புவும்</translation>
+    </message>
+    </context>
+<context>
+    <name>SignVerifyMessageDialog</name>
+    <message>
+        <source>Signatures - Sign / Verify a Message</source>
+        <translation type="unfinished">கையொப்பங்கள் - ஒரு செய்தியை கையொப்பமிடுதல் / சரிபார்த்தல்</translation>
+    </message>
+    <message>
+        <source>&amp;Sign Message</source>
+        <translation type="unfinished">&amp;செய்தியை கையொப்பமிடுங்கள்</translation>
+    </message>
+    <message>
+        <source>You can sign messages/agreements with your addresses to prove you can receive particl sent to them. Be careful not to sign anything vague or random, as phishing attacks may try to trick you into signing your identity over to them. Only sign fully-detailed statements you agree to.</source>
+        <translation type="unfinished">மற்றவர்களுக்கு அனுப்பப்பட்ட பிட்காயின்களைப் நீங்கள் பெறலாம் என்பதை நிரூபிக்க உங்கள் முகவரிகளுடன் செய்திகள் / ஒப்பந்தங்களில் கையொப்பமிடலாம். தெளிவற்ற அல்லது சீரற்ற எதையும் கையொப்பமிடாமல் கவனமாக இருங்கள், ஏனெனில் ஃபிஷிங் தாக்குதல்கள் உங்கள் அடையாளத்தை அவர்களிடம் கையொப்பமிட்டு ஏமாற்ற முயற்சிக்கும். நீங்கள் ஒப்புக்கொள்ளும் முழுமையான மற்றும் விரிவான அறிக்கைகளில் மட்டுமே கையொப்பமிடுங்கள்.</translation>
+    </message>
+    <message>
+        <source>The Particl address to sign the message with</source>
+        <translation type="unfinished">செய்தியை கையொப்பமிட பிட்காயின் முகவரி</translation>
+    </message>
+    <message>
+        <source>Choose previously used address</source>
+        <translation type="unfinished">முன்பு பயன்படுத்திய முகவரியைத் தேர்வுசெய்</translation>
+    </message>
+    <message>
+        <source>Paste address from clipboard</source>
+        <translation type="unfinished">கிளிப்போர்டிலிருந்து முகவரியை பேஸ்ட் செய்யவும்</translation>
+    </message>
+    <message>
+        <source>Enter the message you want to sign here</source>
+        <translation type="unfinished">நீங்கள் கையொப்பமிட வேண்டிய செய்தியை இங்கே உள்ளிடவும்</translation>
+    </message>
+    <message>
+        <source>Signature</source>
+        <translation type="unfinished">கையொப்பம்</translation>
+    </message>
+    <message>
+        <source>Copy the current signature to the system clipboard</source>
+        <translation type="unfinished">தற்போதைய கையொப்பத்தை கிளிப்போர்டுக்கு காபி செய்</translation>
+    </message>
+    <message>
+        <source>Sign the message to prove you own this Particl address</source>
+        <translation type="unfinished">இந்த பிட்காயின் முகவரி உங்களுக்கு சொந்தமானது என்பதை நிரூபிக்க செய்தியை கையொப்பமிடுங்கள்</translation>
+    </message>
+    <message>
+        <source>Sign &amp;Message</source>
+        <translation type="unfinished">கையொப்பம் &amp;செய்தி</translation>
+    </message>
+    <message>
+        <source>Reset all sign message fields</source>
+        <translation type="unfinished">எல்லா கையொப்ப செய்தி உள்ளீடுகளை ரீசெட் செய்யவும்</translation>
+    </message>
+    <message>
+        <source>Clear &amp;All</source>
+        <translation type="unfinished">அழி &amp;அனைத்து</translation>
+    </message>
+    <message>
+        <source>&amp;Verify Message</source>
+        <translation type="unfinished">&amp;செய்தியைச் சரிபார்க்கவும்</translation>
+    </message>
+    <message>
+        <source>The Particl address the message was signed with</source>
+        <translation type="unfinished">செய்தி கையொப்பமிடப்பட்ட பிட்காயின் முகவரி</translation>
+    </message>
+    <message>
+        <source>The signed message to verify</source>
+        <translation type="unfinished">சரிபார்க்க கையொப்பமிடப்பட்ட செய்தி</translation>
+    </message>
+    <message>
+        <source>Verify the message to ensure it was signed with the specified Particl address</source>
+        <translation type="unfinished">குறிப்பிட்ட பிட்காயின் முகவரியுடன் கையொப்பமிடப்பட்டதா என்பதை உறுதிப்படுத்த இந்த செய்தியைச் சரிபார்க்கவும்</translation>
+    </message>
+    <message>
+        <source>Verify &amp;Message</source>
+        <translation type="unfinished">சரிபார்க்கவும் &amp;செய்தி</translation>
+    </message>
+    <message>
+        <source>Reset all verify message fields</source>
+        <translation type="unfinished">எல்லா செய்தியை சரிபார்க்கும் உள்ளீடுகளை ரீசெட் செய்யவும்</translation>
+    </message>
+    <message>
+        <source>Click "Sign Message" to generate signature</source>
+        <translation type="unfinished">கையொப்பத்தை உருவாக்க "செய்தியை கையொப்பமிடு" என்பதை கிளிக் செய்யவும்</translation>
+    </message>
+    <message>
+        <source>The entered address is invalid.</source>
+        <translation type="unfinished">உள்ளிட்ட முகவரி தவறானது.</translation>
+    </message>
+    <message>
+        <source>Please check the address and try again.</source>
+        <translation type="unfinished">முகவரியைச் சரிபார்த்து மீண்டும் முயற்சிக்கவும்.</translation>
+    </message>
+    <message>
+        <source>The entered address does not refer to a key.</source>
+        <translation type="unfinished">உள்ளிட்ட முகவரி எந்த ஒரு கீயை குறிக்கவில்லை.</translation>
+    </message>
+    <message>
+        <source>Wallet unlock was cancelled.</source>
+        <translation type="unfinished">வாலட் திறத்தல் ரத்து செய்யப்பட்டது.</translation>
+    </message>
+    <message>
+        <source>No error</source>
+        <translation type="unfinished">தவறு எதுவுமில்லை</translation>
+    </message>
+    <message>
+        <source>Private key for the entered address is not available.</source>
+        <translation type="unfinished">உள்ளிட்ட முகவரிக்கான ப்ரைவேட் கீ கிடைக்கவில்லை.</translation>
+    </message>
+    <message>
+        <source>Message signing failed.</source>
+        <translation type="unfinished">செய்தியை கையொப்பமிடுதல் தோல்வியுற்றது.</translation>
+    </message>
+    <message>
+        <source>Message signed.</source>
+        <translation type="unfinished">செய்தி கையொப்பமிடப்பட்டது.</translation>
+    </message>
+    <message>
+        <source>The signature could not be decoded.</source>
+        <translation type="unfinished">கையொப்பத்தை டிகோட் செய்ய இயலவில்லை.</translation>
+    </message>
+    <message>
+        <source>Please check the signature and try again.</source>
+        <translation type="unfinished">கையொப்பத்தை சரிபார்த்து மீண்டும் முயற்சிக்கவும்.</translation>
+    </message>
+    <message>
+        <source>The signature did not match the message digest.</source>
+        <translation type="unfinished">கையொப்பம் செய்தியுடன் பொருந்தவில்லை.</translation>
+    </message>
+    <message>
+        <source>Message verification failed.</source>
+        <translation type="unfinished">செய்தி சரிபார்ப்பு தோல்வியுற்றது.</translation>
+    </message>
+    <message>
+        <source>Message verified.</source>
+        <translation type="unfinished">செய்தி சரிபார்க்கப்பட்டது.</translation>
     </message>
 </context>
 <context>
-    <name>SignVerifyMessageDialog</name>
-    <message>
-        <source>Signatures - Sign / Verify a Message</source>
-        <translation>கையொப்பங்கள் - ஒரு செய்தியை கையொப்பமிடுதல் / சரிபார்த்தல்</translation>
-    </message>
-    <message>
-        <source>&amp;Sign Message</source>
-        <translation>&amp;செய்தியை கையொப்பமிடுங்கள்</translation>
-    </message>
-    <message>
-        <source>You can sign messages/agreements with your addresses to prove you can receive particl sent to them. Be careful not to sign anything vague or random, as phishing attacks may try to trick you into signing your identity over to them. Only sign fully-detailed statements you agree to.</source>
-        <translation>மற்றவர்களுக்கு அனுப்பப்பட்ட பிட்காயின்களைப் நீங்கள் பெறலாம் என்பதை நிரூபிக்க உங்கள் முகவரிகளுடன் செய்திகள் / ஒப்பந்தங்களில் கையொப்பமிடலாம். தெளிவற்ற அல்லது சீரற்ற எதையும் கையொப்பமிடாமல் கவனமாக இருங்கள், ஏனெனில் ஃபிஷிங் தாக்குதல்கள் உங்கள் அடையாளத்தை அவர்களிடம் கையொப்பமிட்டு ஏமாற்ற முயற்சிக்கும். நீங்கள் ஒப்புக்கொள்ளும் முழுமையான மற்றும் விரிவான அறிக்கைகளில் மட்டுமே கையொப்பமிடுங்கள்.</translation>
-    </message>
-    <message>
-        <source>The Particl address to sign the message with</source>
-        <translation>செய்தியை கையொப்பமிட பிட்காயின் முகவரி</translation>
-    </message>
-    <message>
-        <source>Choose previously used address</source>
-        <translation>முன்பு பயன்படுத்திய முகவரியைத் தேர்வுசெய்</translation>
-    </message>
-    <message>
-        <source>Alt+A</source>
-        <translation>Alt+A</translation>
-    </message>
-    <message>
-        <source>Paste address from clipboard</source>
-        <translation>கிளிப்போர்டிலிருந்து முகவரியை பேஸ்ட் செய்யவும்</translation>
-    </message>
-    <message>
-        <source>Alt+P</source>
-        <translation>Alt+P</translation>
-    </message>
-    <message>
-        <source>Enter the message you want to sign here</source>
-        <translation>நீங்கள் கையொப்பமிட வேண்டிய செய்தியை இங்கே உள்ளிடவும்</translation>
-    </message>
-    <message>
-        <source>Signature</source>
-        <translation>கையொப்பம்</translation>
-    </message>
-    <message>
-        <source>Copy the current signature to the system clipboard</source>
-        <translation>தற்போதைய கையொப்பத்தை கிளிப்போர்டுக்கு காபி செய்</translation>
-    </message>
-    <message>
-        <source>Sign the message to prove you own this Particl address</source>
-        <translation>இந்த பிட்காயின் முகவரி உங்களுக்கு சொந்தமானது என்பதை நிரூபிக்க செய்தியை கையொப்பமிடுங்கள்</translation>
-    </message>
-    <message>
-        <source>Sign &amp;Message</source>
-        <translation>கையொப்பம் &amp;செய்தி</translation>
-    </message>
-    <message>
-        <source>Reset all sign message fields</source>
-        <translation>எல்லா கையொப்ப செய்தி உள்ளீடுகளை ரீசெட் செய்யவும்</translation>
-    </message>
-    <message>
-        <source>Clear &amp;All</source>
-        <translation>அழி &amp;அனைத்து</translation>
-    </message>
-    <message>
-        <source>&amp;Verify Message</source>
-        <translation>&amp;செய்தியைச் சரிபார்க்கவும்</translation>
-    </message>
-    <message>
-        <source>The Particl address the message was signed with</source>
-        <translation>செய்தி கையொப்பமிடப்பட்ட பிட்காயின் முகவரி</translation>
-    </message>
-    <message>
-        <source>Verify the message to ensure it was signed with the specified Particl address</source>
-        <translation>குறிப்பிட்ட பிட்காயின் முகவரியுடன் கையொப்பமிடப்பட்டதா என்பதை உறுதிப்படுத்த இந்த செய்தியைச் சரிபார்க்கவும்</translation>
-    </message>
-    <message>
-        <source>Verify &amp;Message</source>
-        <translation>சரிபார்க்கவும் &amp;செய்தி</translation>
-    </message>
-    <message>
-        <source>Reset all verify message fields</source>
-        <translation>எல்லா செய்தியை சரிபார்க்கும் உள்ளீடுகளை ரீசெட் செய்யவும்</translation>
-    </message>
-    <message>
-        <source>Click "Sign Message" to generate signature</source>
-        <translation>கையொப்பத்தை உருவாக்க "செய்தியை கையொப்பமிடு" என்பதை கிளிக் செய்யவும்</translation>
-    </message>
-    <message>
-        <source>The entered address is invalid.</source>
-        <translation>உள்ளிட்ட முகவரி தவறானது.</translation>
-    </message>
-    <message>
-        <source>Please check the address and try again.</source>
-        <translation>முகவரியைச் சரிபார்த்து மீண்டும் முயற்சிக்கவும்.</translation>
-    </message>
-    <message>
-        <source>The entered address does not refer to a key.</source>
-        <translation>உள்ளிட்ட முகவரி எந்த ஒரு கீயை குறிக்கவில்லை.</translation>
-    </message>
-    <message>
-        <source>Wallet unlock was cancelled.</source>
-        <translation>வாலட் திறத்தல் ரத்து செய்யப்பட்டது.</translation>
-    </message>
-    <message>
-        <source>No error</source>
-        <translation>தவறு எதுவுமில்லை</translation>
-    </message>
-    <message>
-        <source>Private key for the entered address is not available.</source>
-        <translation>உள்ளிட்ட முகவரிக்கான ப்ரைவேட் கீ கிடைக்கவில்லை.</translation>
-    </message>
-    <message>
-        <source>Message signing failed.</source>
-        <translation>செய்தியை கையொப்பமிடுதல் தோல்வியுற்றது.</translation>
-    </message>
-    <message>
-        <source>Message signed.</source>
-        <translation>செய்தி கையொப்பமிடப்பட்டது.</translation>
-    </message>
-    <message>
-        <source>The signature could not be decoded.</source>
-        <translation>கையொப்பத்தை டிகோட் செய்ய இயலவில்லை.</translation>
-    </message>
-    <message>
-        <source>Please check the signature and try again.</source>
-        <translation>கையொப்பத்தை சரிபார்த்து மீண்டும் முயற்சிக்கவும்.</translation>
-    </message>
-    <message>
-        <source>The signature did not match the message digest.</source>
-        <translation>கையொப்பம் செய்தியுடன் பொருந்தவில்லை.</translation>
-    </message>
-    <message>
-        <source>Message verification failed.</source>
-        <translation>செய்தி சரிபார்ப்பு தோல்வியுற்றது.</translation>
-    </message>
-    <message>
-        <source>Message verified.</source>
-        <translation>செய்தி சரிபார்க்கப்பட்டது.</translation>
+    <name>SplashScreen</name>
+    <message>
+        <source>press q to shutdown</source>
+        <translation type="unfinished">ஷட்டவுன் செய்ய, "q" ஐ அழுத்தவும்</translation>
     </message>
 </context>
 <context>
-    <name>TrafficGraphWidget</name>
-    <message>
-        <source>KB/s</source>
-        <translation>KB/s</translation>
-    </message>
-</context>
-<context>
     <name>TransactionDesc</name>
-    <message numerus="yes">
-        <source>Open for %n more block(s)</source>
-        <translation><numerusform>மேலும் %n பிளாக்க்கிற்கு திறந்துவைக்கப்பட்டுள்ளது</numerusform><numerusform>மேலும் %n பிளாக்குகளில் திறந்துவைக்கப்பட்டுள்ளது</numerusform></translation>
-    </message>
     <message>
         <source>conflicted with a transaction with %1 confirmations</source>
-        <translation>%1 உறுதிப்படுத்தல்களுடன் ஒரு பரிவர்த்தனை முரண்பட்டது</translation>
-    </message>
-    <message>
-        <source>0/unconfirmed, %1</source>
-        <translation>0/உறுதிப்படுத்தப்படாதது, %1</translation>
-    </message>
-    <message>
-        <source>in memory pool</source>
-        <translation>மெமரி பூலில் உள்ளது</translation>
-    </message>
-    <message>
-        <source>not in memory pool</source>
-        <translation>மெமரி பூலில் இல்லை</translation>
+        <extracomment>Text explaining the current status of a transaction, shown in the status field of the details window for this transaction. This status represents an unconfirmed transaction that conflicts with a confirmed transaction.</extracomment>
+        <translation type="unfinished">%1 உறுதிப்படுத்தல்களுடன் ஒரு பரிவர்த்தனை முரண்பட்டது</translation>
     </message>
     <message>
         <source>abandoned</source>
-        <translation>கைவிடப்பட்டது</translation>
+        <extracomment>Text explaining the current status of a transaction, shown in the status field of the details window for this transaction. This status represents an abandoned transaction.</extracomment>
+        <translation type="unfinished">கைவிடப்பட்டது</translation>
     </message>
     <message>
         <source>%1/unconfirmed</source>
-        <translation>%1/உறுதிப்படுத்தப்படாதது</translation>
+        <extracomment>Text explaining the current status of a transaction, shown in the status field of the details window for this transaction. This status represents a transaction confirmed in at least one block, but less than 6 blocks.</extracomment>
+        <translation type="unfinished">%1/உறுதிப்படுத்தப்படாதது</translation>
     </message>
     <message>
         <source>%1 confirmations</source>
-        <translation>%1 உறுதிப்படுத்தல்</translation>
+        <extracomment>Text explaining the current status of a transaction, shown in the status field of the details window for this transaction. This status represents a transaction confirmed in 6 or more blocks.</extracomment>
+        <translation type="unfinished">%1 உறுதிப்படுத்தல்</translation>
     </message>
     <message>
         <source>Status</source>
-        <translation>தற்போதைய நிலை</translation>
+        <translation type="unfinished">தற்போதைய நிலை</translation>
     </message>
     <message>
         <source>Date</source>
-        <translation>தேதி</translation>
+        <translation type="unfinished">தேதி</translation>
     </message>
     <message>
         <source>Source</source>
-        <translation>மூலம்</translation>
+        <translation type="unfinished">மூலம்</translation>
     </message>
     <message>
         <source>Generated</source>
-        <translation>உருவாக்கப்பட்டது</translation>
+        <translation type="unfinished">உருவாக்கப்பட்டது</translation>
     </message>
     <message>
         <source>From</source>
-        <translation>இருந்து</translation>
+        <translation type="unfinished">இருந்து</translation>
     </message>
     <message>
         <source>unknown</source>
-        <translation>தெரியாத</translation>
+        <translation type="unfinished">தெரியாத</translation>
     </message>
     <message>
         <source>To</source>
-        <translation>இதற்கு அனுப்பு</translation>
+        <translation type="unfinished">இதற்கு அனுப்பு</translation>
     </message>
     <message>
         <source>own address</source>
-        <translation>சொந்த முகவரி</translation>
+        <translation type="unfinished">சொந்த முகவரி</translation>
     </message>
     <message>
         <source>watch-only</source>
-        <translation>பார்க்க-மட்டும்</translation>
+        <translation type="unfinished">பார்க்க-மட்டும்</translation>
     </message>
     <message>
         <source>label</source>
-        <translation>லேபிள்</translation>
+        <translation type="unfinished">லேபிள்</translation>
     </message>
     <message>
         <source>Credit</source>
-        <translation>கடன்</translation>
+        <translation type="unfinished">கடன்</translation>
     </message>
     <message numerus="yes">
         <source>matures in %n more block(s)</source>
-        <translation><numerusform>மேலும் %n பிளாக்குகளில் முதிர்ச்சியடைகிறது</numerusform><numerusform>மேலும் %n பிளாக்குகளில் முதிர்ச்சியடைகிறது</numerusform></translation>
+        <translation type="unfinished">
+            <numerusform />
+            <numerusform />
+        </translation>
     </message>
     <message>
         <source>not accepted</source>
-        <translation>ஏற்கப்படவில்லை</translation>
+        <translation type="unfinished">ஏற்கப்படவில்லை</translation>
     </message>
     <message>
         <source>Debit</source>
-        <translation>டெபிட்</translation>
+        <translation type="unfinished">டெபிட்</translation>
     </message>
     <message>
         <source>Total debit</source>
-        <translation>மொத்த டெபிட்</translation>
+        <translation type="unfinished">மொத்த டெபிட்</translation>
     </message>
     <message>
         <source>Total credit</source>
-        <translation>முழு கடன்</translation>
+        <translation type="unfinished">முழு கடன்</translation>
     </message>
     <message>
         <source>Transaction fee</source>
-        <translation>பரிமாற்ற கட்டணம்</translation>
+        <translation type="unfinished">பரிமாற்ற கட்டணம்</translation>
     </message>
     <message>
         <source>Net amount</source>
-        <translation>நிகர தொகை</translation>
+        <translation type="unfinished">நிகர தொகை</translation>
     </message>
     <message>
         <source>Message</source>
-        <translation>செய்தி</translation>
+        <translation type="unfinished">செய்தி</translation>
     </message>
     <message>
         <source>Comment</source>
-        <translation>கருத்து</translation>
+        <translation type="unfinished">கருத்து</translation>
     </message>
     <message>
         <source>Transaction ID</source>
-        <translation>பரிவர்த்தனை ஐடி</translation>
+        <translation type="unfinished">பரிவர்த்தனை ஐடி</translation>
     </message>
     <message>
         <source>Transaction total size</source>
-        <translation>பரிவர்த்தனையின் முழு அளவு</translation>
+        <translation type="unfinished">பரிவர்த்தனையின் முழு அளவு</translation>
     </message>
     <message>
         <source>Transaction virtual size</source>
-        <translation>பரிவர்த்தனையின் மெய்நிகர் அளவு</translation>
+        <translation type="unfinished">பரிவர்த்தனையின் மெய்நிகர் அளவு</translation>
     </message>
     <message>
         <source>Output index</source>
-        <translation>வெளியீட்டு அட்டவணை</translation>
+        <translation type="unfinished">வெளியீட்டு அட்டவணை</translation>
     </message>
     <message>
         <source> (Certificate was not verified)</source>
-        <translation>(சான்றிதழ் சரிபார்க்கப்படவில்லை)</translation>
+        <translation type="unfinished">(சான்றிதழ் சரிபார்க்கப்படவில்லை)</translation>
     </message>
     <message>
         <source>Merchant</source>
-        <translation>வணிகர்</translation>
+        <translation type="unfinished">வணிகர்</translation>
     </message>
     <message>
         <source>Debug information</source>
-        <translation>டிபக் தகவல்</translation>
+        <translation type="unfinished">டிபக் தகவல்</translation>
     </message>
     <message>
         <source>Transaction</source>
-        <translation>பரிவர்த்தனை</translation>
+        <translation type="unfinished">பரிவர்த்தனை</translation>
     </message>
     <message>
         <source>Inputs</source>
-        <translation>உள்ளீடுகள்</translation>
+        <translation type="unfinished">உள்ளீடுகள்</translation>
     </message>
     <message>
         <source>Amount</source>
-        <translation>தொகை</translation>
+        <translation type="unfinished">விலை</translation>
     </message>
     <message>
         <source>true</source>
-        <translation>ஆம்</translation>
+        <translation type="unfinished">ஆம்</translation>
     </message>
     <message>
         <source>false</source>
-        <translation>இல்லை</translation>
+        <translation type="unfinished">இல்லை</translation>
     </message>
 </context>
 <context>
     <name>TransactionDescDialog</name>
     <message>
         <source>This pane shows a detailed description of the transaction</source>
-        <translation>இந்த பலகம் பரிவர்த்தனை பற்றிய விரிவான விளக்கத்தைக் காட்டுகிறது</translation>
+        <translation type="unfinished">இந்த பலகம் பரிவர்த்தனை பற்றிய விரிவான விளக்கத்தைக் காட்டுகிறது</translation>
     </message>
     </context>
 <context>
     <name>TransactionTableModel</name>
     <message>
         <source>Date</source>
-        <translation>தேதி</translation>
+        <translation type="unfinished">தேதி</translation>
     </message>
     <message>
         <source>Type</source>
-        <translation>வகை</translation>
+        <translation type="unfinished">வகை</translation>
     </message>
     <message>
         <source>Label</source>
-        <translation>லேபிள்</translation>
-    </message>
-    <message numerus="yes">
-        <source>Open for %n more block(s)</source>
-        <translation><numerusform>மேலும் %n பிளாக்க்கிற்கு திறந்துவைக்கப்பட்டுள்ளது</numerusform><numerusform>மேலும் %n பிளாக்குகளில் திறந்துவைக்கப்பட்டுள்ளது</numerusform></translation>
+        <translation type="unfinished">லேபிள்</translation>
     </message>
     <message>
         <source>Unconfirmed</source>
-        <translation>உறுதிப்படுத்தப்படாதது</translation>
+        <translation type="unfinished">உறுதிப்படுத்தப்படாதது</translation>
     </message>
     <message>
         <source>Abandoned</source>
-        <translation>கைவிடப்பட்டது</translation>
+        <translation type="unfinished">கைவிடப்பட்டது</translation>
     </message>
     <message>
         <source>Confirming (%1 of %2 recommended confirmations)</source>
-        <translation>உறுதிப்படுத்துகிறது (%1 ன் %2 பரிந்துரைக்கப்பட்ட உறுதிப்படுத்தல்கல்)</translation>
+        <translation type="unfinished">உறுதிப்படுத்துகிறது (%1 ன் %2 பரிந்துரைக்கப்பட்ட உறுதிப்படுத்தல்கல்)</translation>
     </message>
     <message>
         <source>Conflicted</source>
-        <translation>முரண்பாடு</translation>
+        <translation type="unfinished">முரண்பாடு</translation>
     </message>
     <message>
         <source>Generated but not accepted</source>
-        <translation>உருவாக்கப்பட்டது ஆனால் ஏற்றுக்கொள்ளப்படவில்லை</translation>
+        <translation type="unfinished">உருவாக்கப்பட்டது ஆனால் ஏற்றுக்கொள்ளப்படவில்லை</translation>
     </message>
     <message>
         <source>Received with</source>
-        <translation>உடன் பெறப்பட்டது</translation>
+        <translation type="unfinished">உடன் பெறப்பட்டது</translation>
     </message>
     <message>
         <source>Received from</source>
-        <translation>பெறப்பட்டது இதனிடமிருந்து</translation>
+        <translation type="unfinished">பெறப்பட்டது இதனிடமிருந்து</translation>
     </message>
     <message>
         <source>Sent to</source>
-        <translation>அனுப்பப்பட்டது</translation>
-    </message>
-    <message>
-<<<<<<< HEAD
-        <source>Payment to yourself</source>
-        <translation>உனக்கே பணம் செலுத்து</translation>
-    </message>
-    <message>
-=======
->>>>>>> 44d8b13c
+        <translation type="unfinished">அனுப்பப்பட்டது</translation>
+    </message>
+    <message>
         <source>Mined</source>
-        <translation>மைன் செய்யப்பட்டது</translation>
+        <translation type="unfinished">மைன் செய்யப்பட்டது</translation>
     </message>
     <message>
         <source>watch-only</source>
-        <translation>பார்க்க-மட்டும்</translation>
+        <translation type="unfinished">பார்க்க-மட்டும்</translation>
     </message>
     <message>
         <source>(n/a)</source>
-        <translation>(பொருந்தாது)</translation>
+        <translation type="unfinished">(பொருந்தாது)</translation>
     </message>
     <message>
         <source>(no label)</source>
-        <translation>(லேபிள் இல்லை)</translation>
+        <translation type="unfinished">(லேபிள் இல்லை)</translation>
     </message>
     <message>
         <source>Transaction status. Hover over this field to show number of confirmations.</source>
-        <translation>பரிவர்த்தனையின் நிலை. உறுதிப்படுத்தல்களின் எண்ணிக்கையைக் காட்ட இந்த உள்ளீட்டில் பார்க்க.</translation>
+        <translation type="unfinished">பரிவர்த்தனையின் நிலை. உறுதிப்படுத்தல்களின் எண்ணிக்கையைக் காட்ட இந்த உள்ளீட்டில் பார்க்க.</translation>
     </message>
     <message>
         <source>Date and time that the transaction was received.</source>
-        <translation>பரிவர்த்தனை பெறப்பட்ட தேதி மற்றும் நேரம்.</translation>
+        <translation type="unfinished">பரிவர்த்தனை பெறப்பட்ட தேதி மற்றும் நேரம்.</translation>
     </message>
     <message>
         <source>Type of transaction.</source>
-        <translation>பரிவர்த்தனையின் வகை.</translation>
+        <translation type="unfinished">பரிவர்த்தனையின் வகை.</translation>
     </message>
     <message>
         <source>Whether or not a watch-only address is involved in this transaction.</source>
-        <translation>இந்த பரிவர்த்தனையில் பார்க்க மட்டும் உள்ள முகவரி உள்ளதா இல்லையா.</translation>
+        <translation type="unfinished">இந்த பரிவர்த்தனையில் பார்க்க மட்டும் உள்ள முகவரி உள்ளதா இல்லையா.</translation>
     </message>
     <message>
         <source>User-defined intent/purpose of the transaction.</source>
-        <translation>பயனர்-வரையறுக்கப்பட்ட நோக்கம்/பரிவர்த்தனையின் நோக்கம்.</translation>
+        <translation type="unfinished">பயனர்-வரையறுக்கப்பட்ட நோக்கம்/பரிவர்த்தனையின் நோக்கம்.</translation>
     </message>
     <message>
         <source>Amount removed from or added to balance.</source>
-        <translation>மீதியிலிருந்து நீக்கப்பட்ட அல்லது மீதிக்கு சேர்க்கப்பட்ட தொகை</translation>
+        <translation type="unfinished">மீதியிலிருந்து நீக்கப்பட்ட அல்லது மீதிக்கு சேர்க்கப்பட்ட தொகை</translation>
     </message>
 </context>
 <context>
     <name>TransactionView</name>
     <message>
         <source>All</source>
-        <translation>அனைத்தும்</translation>
+        <translation type="unfinished">அனைத்தும்</translation>
     </message>
     <message>
         <source>Today</source>
-        <translation>இன்று</translation>
+        <translation type="unfinished">இன்று</translation>
     </message>
     <message>
         <source>This week</source>
-        <translation>இந்த வாரம்</translation>
+        <translation type="unfinished">இந்த வாரம்</translation>
     </message>
     <message>
         <source>This month</source>
-        <translation>இந்த மாதம்</translation>
+        <translation type="unfinished">இந்த மாதம்</translation>
     </message>
     <message>
         <source>Last month</source>
-        <translation>சென்ற மாதம்</translation>
+        <translation type="unfinished">சென்ற மாதம்</translation>
     </message>
     <message>
         <source>This year</source>
-        <translation>இந்த வருடம்</translation>
-    </message>
-    <message>
-        <source>Range...</source>
-        <translation>எல்லை...</translation>
+        <translation type="unfinished">இந்த வருடம்</translation>
     </message>
     <message>
         <source>Received with</source>
-        <translation>உடன் பெறப்பட்டது</translation>
+        <translation type="unfinished">உடன் பெறப்பட்டது</translation>
     </message>
     <message>
         <source>Sent to</source>
-        <translation>அனுப்பப்பட்டது</translation>
-    </message>
-    <message>
-<<<<<<< HEAD
-        <source>To yourself</source>
-        <translation>உங்களுக்கே</translation>
-    </message>
-    <message>
-=======
->>>>>>> 44d8b13c
+        <translation type="unfinished">அனுப்பப்பட்டது</translation>
+    </message>
+    <message>
         <source>Mined</source>
-        <translation>மைன் செய்யப்பட்டது</translation>
+        <translation type="unfinished">மைன் செய்யப்பட்டது</translation>
     </message>
     <message>
         <source>Other</source>
-        <translation>மற்ற</translation>
+        <translation type="unfinished">மற்ற</translation>
     </message>
     <message>
         <source>Enter address, transaction id, or label to search</source>
-        <translation>தேடுவதற்காக முகவரி, பரிவர்த்தனை ஐடி அல்லது லேபிளை உள்ளிடவும்</translation>
+        <translation type="unfinished">தேடுவதற்காக முகவரி, பரிவர்த்தனை ஐடி அல்லது லேபிளை உள்ளிடவும்</translation>
     </message>
     <message>
         <source>Min amount</source>
-        <translation>குறைந்தபட்ச தொகை</translation>
-    </message>
-    <message>
-        <source>Abandon transaction</source>
-        <translation>பரிவர்த்தனையை கைவிடவும்</translation>
-    </message>
-    <message>
-        <source>Increase transaction fee</source>
-        <translation>பரிவர்த்தனையின் கட்டணத்தை உயர்த்துக</translation>
-    </message>
-    <message>
-        <source>Copy address</source>
-        <translation>முகவரி முகவரியை நகலெடுக்கவும்</translation>
-    </message>
-    <message>
-        <source>Copy label</source>
-        <translation>லேபிளை நகலெடு</translation>
-    </message>
-    <message>
-        <source>Copy amount</source>
-        <translation>நகல் நகல்</translation>
-    </message>
-    <message>
-        <source>Copy transaction ID</source>
-        <translation>பரிவர்த்தனை ஐடியை நகலெடு</translation>
-    </message>
-    <message>
-        <source>Copy raw transaction</source>
-        <translation>மூல பரிவர்த்தனையை காபி செய்</translation>
-    </message>
-    <message>
-        <source>Copy full transaction details</source>
-        <translation>முழு பரிவர்த்தனை விவரங்களையும் காபி செய்</translation>
-    </message>
-    <message>
-        <source>Edit label</source>
-        <translation>லேபிளை திருத்து</translation>
-    </message>
-    <message>
-        <source>Show transaction details</source>
-        <translation>பரிவர்த்தனையின் விவரங்களைக் காட்டு</translation>
+        <translation type="unfinished">குறைந்தபட்ச தொகை</translation>
     </message>
     <message>
         <source>Export Transaction History</source>
-        <translation>பரிவர்த்தனையின் வரலாற்றை எக்ஸ்போர்ட் செய்</translation>
-    </message>
-    <message>
-        <source>Comma separated file (*.csv)</source>
-        <translation>கமா பிரிக்கப்பட்ட கோப்பு</translation>
+        <translation type="unfinished">பரிவர்த்தனையின் வரலாற்றை எக்ஸ்போர்ட் செய்</translation>
+    </message>
+    <message>
+        <source>Comma separated file</source>
+        <extracomment>Expanded name of the CSV file format. See: https://en.wikipedia.org/wiki/Comma-separated_values.</extracomment>
+        <translation type="unfinished">கமா பிரிக்கப்பட்ட கோப்பு</translation>
     </message>
     <message>
         <source>Confirmed</source>
-        <translation>உறுதியாக</translation>
+        <translation type="unfinished">உறுதியாக</translation>
     </message>
     <message>
         <source>Watch-only</source>
-        <translation>பார்க்க-மட்டும்</translation>
+        <translation type="unfinished">பார்க்க-மட்டும்</translation>
     </message>
     <message>
         <source>Date</source>
-        <translation>தேதி</translation>
+        <translation type="unfinished">தேதி</translation>
     </message>
     <message>
         <source>Type</source>
-        <translation>வகை</translation>
+        <translation type="unfinished">வகை</translation>
     </message>
     <message>
         <source>Label</source>
-        <translation>லேபிள்</translation>
+        <translation type="unfinished">லேபிள்</translation>
     </message>
     <message>
         <source>Address</source>
-        <translation>முகவரி</translation>
+        <translation type="unfinished">முகவரி</translation>
     </message>
     <message>
         <source>ID</source>
-        <translation>ஐடி</translation>
+        <translation type="unfinished">ஐடி</translation>
     </message>
     <message>
         <source>Exporting Failed</source>
-        <translation>ஏற்றுமதி தோல்வியடைந்தது</translation>
+        <translation type="unfinished">ஏக்ஸ்போர்ட் தோல்வியடைந்தது</translation>
     </message>
     <message>
         <source>There was an error trying to save the transaction history to %1.</source>
-        <translation>பரிவர்த்தனை வரலாற்றை %1 க்கு சேவ் செய்வதில் பிழை ஏற்பட்டது.</translation>
+        <translation type="unfinished">பரிவர்த்தனை வரலாற்றை %1 க்கு சேவ் செய்வதில் பிழை ஏற்பட்டது.</translation>
     </message>
     <message>
         <source>Exporting Successful</source>
-        <translation>எக்ஸ்போர்ட் வெற்றிகரமாக முடிவடைந்தது</translation>
+        <translation type="unfinished">எக்ஸ்போர்ட் வெற்றிகரமாக முடிவடைந்தது</translation>
     </message>
     <message>
         <source>The transaction history was successfully saved to %1.</source>
-        <translation>பரிவர்த்தனை வரலாறு வெற்றிகரமாக %1 க்கு சேவ் செய்யப்பட்டது.</translation>
+        <translation type="unfinished">பரிவர்த்தனை வரலாறு வெற்றிகரமாக %1 க்கு சேவ் செய்யப்பட்டது.</translation>
     </message>
     <message>
         <source>Range:</source>
-        <translation>எல்லை:</translation>
+        <translation type="unfinished">எல்லை:</translation>
     </message>
     <message>
         <source>to</source>
-        <translation>இதற்கு அனுப்பு</translation>
+        <translation type="unfinished">இதற்கு அனுப்பு</translation>
     </message>
 </context>
 <context>
-    <name>UnitDisplayStatusBarControl</name>
-    <message>
-        <source>Unit to show amounts in. Click to select another unit.</source>
-        <translation>அளவுகளைக் காண்பிக்கும் அலகு. மற்றொரு அலகு தேர்ந்தெடுக்க கிளிக் செய்யவும்.</translation>
+    <name>WalletFrame</name>
+    <message>
+        <source>Create a new wallet</source>
+        <translation type="unfinished">புதிய வாலட்டை உருவாக்கு</translation>
+    </message>
+    <message>
+        <source>Error</source>
+        <translation type="unfinished">பிழை</translation>
+    </message>
+    </context>
+<context>
+    <name>WalletModel</name>
+    <message>
+        <source>Send Coins</source>
+        <translation type="unfinished">நாணயங்களை அனுப்பவும்</translation>
+    </message>
+    <message>
+        <source>Fee bump error</source>
+        <translation type="unfinished">கட்டணம் ஏற்றத்தில் பிழை</translation>
+    </message>
+    <message>
+        <source>Increasing transaction fee failed</source>
+        <translation type="unfinished">பரிவர்த்தனை கட்டணம் அதிகரித்தல் தோல்வியடைந்தது</translation>
+    </message>
+    <message>
+        <source>Do you want to increase the fee?</source>
+        <extracomment>Asks a user if they would like to manually increase the fee of a transaction that has already been created.</extracomment>
+        <translation type="unfinished">கட்டணத்தை அதிகரிக்க விரும்புகிறீர்களா?</translation>
+    </message>
+    <message>
+        <source>Current fee:</source>
+        <translation type="unfinished">தற்போதைய கட்டணம்:</translation>
+    </message>
+    <message>
+        <source>Increase:</source>
+        <translation type="unfinished">அதிகரித்தல்:</translation>
+    </message>
+    <message>
+        <source>New fee:</source>
+        <translation type="unfinished">புதிய கட்டணம்:</translation>
+    </message>
+    <message>
+        <source>Confirm fee bump</source>
+        <translation type="unfinished">கட்டண ஏற்றத்தை உறுதிப்படுத்தவும்</translation>
+    </message>
+    <message>
+        <source>Can't draft transaction.</source>
+        <translation type="unfinished">பரிவர்த்தனை செய்ய இயலாது</translation>
+    </message>
+    <message>
+        <source>Can't sign transaction.</source>
+        <translation type="unfinished">பரிவர்த்தனையில் கையொப்பமிட முடியவில்லை.</translation>
+    </message>
+    <message>
+        <source>Could not commit transaction</source>
+        <translation type="unfinished">பரிவர்த்தனையை கமிட் செய்ய முடியவில்லை</translation>
+    </message>
+    <message>
+        <source>default wallet</source>
+        <translation type="unfinished">இயல்புநிலை வாலட்</translation>
     </message>
 </context>
 <context>
-    <name>WalletController</name>
-    <message>
-        <source>Close wallet</source>
-        <translation>வாலட்டை மூடு</translation>
-    </message>
-    <message>
-        <source>Are you sure you wish to close the wallet &lt;i&gt;%1&lt;/i&gt;?</source>
-        <translation>நீங்கள் வாலட்டை மூட விரும்புகிறீர்களா &lt;i&gt;%1&lt;/i&gt;?</translation>
-    </message>
-    <message>
-        <source>Closing the wallet for too long can result in having to resync the entire chain if pruning is enabled.</source>
-        <translation>வாலட்டை அதிக நேரம் மூடுவதாலும் ப்ரூனிங் இயக்கப்பட்டாலோ முழு செயினை ரீசிங்க் செய்வதற்கு இது வழிவகுக்கும்.</translation>
-    </message>
-    </context>
-<context>
-    <name>WalletFrame</name>
-    <message>
-        <source>Create a new wallet</source>
-        <translation>புதிய வாலட்டை உருவாக்கு</translation>
+    <name>WalletView</name>
+    <message>
+        <source>&amp;Export</source>
+        <translation type="unfinished">&amp;ஏற்றுமதி</translation>
+    </message>
+    <message>
+        <source>Export the data in the current tab to a file</source>
+        <translation type="unfinished">தற்போதைய தாவலில் தரவை ஒரு கோப்பிற்கு ஏற்றுமதி செய்க</translation>
+    </message>
+    <message>
+        <source>Backup Wallet</source>
+        <translation type="unfinished">பேக்அப் வாலட்</translation>
+    </message>
+    <message>
+        <source>Backup Failed</source>
+        <translation type="unfinished">பேக்அப் தோல்வியுற்றது</translation>
+    </message>
+    <message>
+        <source>There was an error trying to save the wallet data to %1.</source>
+        <translation type="unfinished">வாலட் தகவல்களை %1  சேவ் செய்வதில் பிழை ஏற்பட்டது</translation>
+    </message>
+    <message>
+        <source>Backup Successful</source>
+        <translation type="unfinished">பேக்அப் வெற்றிகரமாக முடிவடைந்தது</translation>
+    </message>
+    <message>
+        <source>The wallet data was successfully saved to %1.</source>
+        <translation type="unfinished">வாலட் தகவல்கள் வெற்றிகரமாக %1 சேவ் செய்யப்பட்டது.</translation>
+    </message>
+    <message>
+        <source>Cancel</source>
+        <translation type="unfinished">ரத்து</translation>
     </message>
 </context>
 <context>
-    <name>WalletModel</name>
-    <message>
-        <source>Send Coins</source>
-        <translation>நாணயங்களை அனுப்பவும்</translation>
-    </message>
-    <message>
-        <source>Fee bump error</source>
-        <translation>கட்டணம் ஏற்றத்தில் பிழை</translation>
-    </message>
-    <message>
-        <source>Increasing transaction fee failed</source>
-        <translation>பரிவர்த்தனை கட்டணம் அதிகரித்தல் தோல்வியடைந்தது</translation>
-    </message>
-    <message>
-        <source>Do you want to increase the fee?</source>
-        <translation>கட்டணத்தை அதிகரிக்க விரும்புகிறீர்களா?</translation>
-    </message>
-    <message>
-        <source>Current fee:</source>
-        <translation>தற்போதைய கட்டணம்:</translation>
-    </message>
-    <message>
-        <source>Increase:</source>
-        <translation>அதிகரித்தல்:</translation>
-    </message>
-    <message>
-        <source>New fee:</source>
-        <translation>புதிய கட்டணம்:</translation>
-    </message>
-    <message>
-        <source>Confirm fee bump</source>
-        <translation>கட்டண ஏற்றத்தை உறுதிப்படுத்தவும்</translation>
-    </message>
-    <message>
-        <source>Can't draft transaction.</source>
-        <translation>பரிவர்த்தனை செய்ய இயலாது</translation>
-    </message>
-    <message>
-        <source>Can't sign transaction.</source>
-        <translation>பரிவர்த்தனையில் கையொப்பமிட முடியவில்லை.</translation>
-    </message>
-    <message>
-        <source>Could not commit transaction</source>
-        <translation>பரிவர்த்தனையை கமிட் செய்ய முடியவில்லை</translation>
-    </message>
-    <message>
-        <source>default wallet</source>
-        <translation>இயல்புநிலை வாலட்</translation>
-    </message>
-</context>
-<context>
-    <name>WalletView</name>
-    <message>
-        <source>&amp;Export</source>
-        <translation>&amp;ஏற்றுமதி</translation>
-    </message>
-    <message>
-        <source>Export the data in the current tab to a file</source>
-        <translation>தற்போதைய தாவலில் தரவை ஒரு கோப்பிற்கு ஏற்றுமதி செய்க</translation>
-    </message>
-    <message>
-        <source>Error</source>
-        <translation>பிழை</translation>
-    </message>
-    <message>
-        <source>Backup Wallet</source>
-        <translation>பேக்அப் வாலட்</translation>
-    </message>
-    <message>
-        <source>Wallet Data (*.dat)</source>
-        <translation>வாலட் தகவல் (*.dat)</translation>
-    </message>
-    <message>
-        <source>Backup Failed</source>
-        <translation>பேக்அப் தோல்வியுற்றது</translation>
-    </message>
-    <message>
-        <source>There was an error trying to save the wallet data to %1.</source>
-        <translation>வாலட் தகவல்களை %1  சேவ் செய்வதில் பிழை ஏற்பட்டது</translation>
-    </message>
-    <message>
-        <source>Backup Successful</source>
-        <translation>பேக்அப் வெற்றிகரமாக முடிவடைந்தது</translation>
-    </message>
-    <message>
-        <source>The wallet data was successfully saved to %1.</source>
-        <translation>வாலட் தகவல்கள் வெற்றிகரமாக %1 சேவ் செய்யப்பட்டது.</translation>
-    </message>
-    <message>
-        <source>Cancel</source>
-        <translation>ரத்து</translation>
-    </message>
-</context>
-<context>
     <name>bitcoin-core</name>
     <message>
+        <source>The %s developers</source>
+        <translation type="unfinished">%s டெவலப்பர்கள்</translation>
+    </message>
+    <message>
+        <source>Cannot obtain a lock on data directory %s. %s is probably already running.</source>
+        <translation type="unfinished">தரவு கோப்பகத்தை %s லாக் செய்ய முடியாது. %s ஏற்கனவே இயங்குகிறது.</translation>
+    </message>
+    <message>
         <source>Distributed under the MIT software license, see the accompanying file %s or %s</source>
-        <translation>எம்ஐடி சாப்ட்வேர் விதிமுறைகளின் கீழ் பகிர்ந்தளிக்கப்படுகிறது, அதனுடன் கொடுக்கப்பட்டுள்ள %s அல்லது %s பைல் ஐ பார்க்கவும்</translation>
-    </message>
-    <message>
-        <source>Prune configured below the minimum of %d MiB.  Please use a higher number.</source>
-        <translation>ப்ரூனிங் குறைந்தபட்சம் %d MiB க்கு கீழே கட்டமைக்கப்பட்டுள்ளது. அதிக எண்ணிக்கையைப் பயன்படுத்தவும்.</translation>
-    </message>
-    <message>
-        <source>Prune: last wallet synchronisation goes beyond pruned data. You need to -reindex (download the whole blockchain again in case of pruned node)</source>
-        <translation>ப்ரூன்: கடைசி வாலட் ஒத்திசைவு ப்ரூன் தரவுக்கு அப்பாற்பட்டது. நீங்கள் -reindex செய்ய வேண்டும் (ப்ரூன் நோட் உபயோகித்தால் முழு பிளாக்செயினையும் மீண்டும் டவுன்லோட் செய்யவும்)</translation>
-    </message>
-    <message>
-<<<<<<< HEAD
-        <source>Pruning blockstore...</source>
-        <translation>பிளாக்ஸ்டோர் ப்ரூன் செய்யபடுகிறது...</translation>
-    </message>
-    <message>
-        <source>Unable to start HTTP server. See debug log for details.</source>
-        <translation>HTTP சேவையகத்தைத் தொடங்க முடியவில்லை. விவரங்களுக்கு debug.log ஐ பார்க்கவும்.</translation>
-=======
+        <translation type="unfinished">எம்ஐடி சாப்ட்வேர் விதிமுறைகளின் கீழ் பகிர்ந்தளிக்கப்படுகிறது, அதனுடன் கொடுக்கப்பட்டுள்ள %s அல்லது %s பைல் ஐ பார்க்கவும்</translation>
+    </message>
+    <message>
         <source>Please check that your computer's date and time are correct! If your clock is wrong, %s will not work properly.</source>
         <translation type="unfinished">உங்கள் கணினியின் தேதி மற்றும் நேரம் சரியாக உள்ளதா என்பதனை சரிபார்க்கவும்! உங்கள் கடிகாரம் தவறாக இருந்தால், %s சரியாக இயங்காது.</translation>
->>>>>>> 44d8b13c
-    </message>
-    <message>
-        <source>The %s developers</source>
-        <translation>%s டெவலப்பர்கள்</translation>
-    </message>
-    <message>
-        <source>Cannot obtain a lock on data directory %s. %s is probably already running.</source>
-        <translation>தரவு கோப்பகத்தை %s லாக் செய்ய முடியாது. %s ஏற்கனவே இயங்குகிறது.</translation>
-    </message>
-    <message>
-        <source>Cannot provide specific connections and have addrman find outgoing connections at the same.</source>
-        <translation>குறிப்பிட்ட இணைப்புகளை வழங்க முடியாது மற்றும் வெளிச்செல்லும் இணைப்புகளை addrman வைத்து கண்டுபிடிக்க வேண்டும்.</translation>
-    </message>
-    <message>
-        <source>Error reading %s! All keys read correctly, but transaction data or address book entries might be missing or incorrect.</source>
-        <translation>%s படிப்பதில் பிழை! எல்லா விசைகளும் சரியாகப் படிக்கப்படுகின்றன, ஆனால் பரிவர்த்தனை டேட்டா அல்லது முகவரி புத்தக உள்ளீடுகள் காணவில்லை அல்லது தவறாக இருக்கலாம்.</translation>
-    </message>
-    <message>
-        <source>Please check that your computer's date and time are correct! If your clock is wrong, %s will not work properly.</source>
-        <translation>உங்கள் கணினியின் தேதி மற்றும் நேரம் சரியாக உள்ளதா என்பதனை சரிபார்க்கவும்! உங்கள் கடிகாரம் தவறாக இருந்தால், %s சரியாக இயங்காது.</translation>
     </message>
     <message>
         <source>Please contribute if you find %s useful. Visit %s for further information about the software.</source>
-        <translation>%s பயனுள்ளதாக இருந்தால் தயவுசெய்து பங்களியுங்கள். இந்த சாஃட்வேர் பற்றிய கூடுதல் தகவலுக்கு %s ஐப் பார்வையிடவும்.</translation>
+        <translation type="unfinished">%s பயனுள்ளதாக இருந்தால் தயவுசெய்து பங்களியுங்கள். இந்த சாஃட்வேர் பற்றிய கூடுதல் தகவலுக்கு %s ஐப் பார்வையிடவும்.</translation>
+    </message>
+    <message>
+        <source>Prune configured below the minimum of %d MiB.  Please use a higher number.</source>
+        <translation type="unfinished">ப்ரூனிங் குறைந்தபட்சம் %d MiB க்கு கீழே கட்டமைக்கப்பட்டுள்ளது. அதிக எண்ணிக்கையைப் பயன்படுத்தவும்.</translation>
+    </message>
+    <message>
+        <source>Prune: last wallet synchronisation goes beyond pruned data. You need to -reindex (download the whole blockchain again in case of pruned node)</source>
+        <translation type="unfinished">ப்ரூன்: கடைசி வாலட் ஒத்திசைவு ப்ரூன் தரவுக்கு அப்பாற்பட்டது. நீங்கள் -reindex செய்ய வேண்டும் (ப்ரூன் நோட் உபயோகித்தால் முழு பிளாக்செயினையும் மீண்டும் டவுன்லோட் செய்யவும்)</translation>
     </message>
     <message>
         <source>The block database contains a block which appears to be from the future. This may be due to your computer's date and time being set incorrectly. Only rebuild the block database if you are sure that your computer's date and time are correct</source>
-        <translation>பிளாக் டேட்டாபேசில் எதிர்காலத்தில் இருந்து தோன்றும் ஒரு பிளாக் உள்ளது. இது உங்கள் கணினியின் தேதி மற்றும் நேரம் தவறாக அமைக்கப்பட்டதன் காரணமாக இருக்கலாம். உங்கள் கணினியின் தேதி மற்றும் நேரம் சரியானதாக இருந்தால் மட்டுமே பிளாக் டேட்டாபேசை மீண்டும் உருவாக்கவும்</translation>
+        <translation type="unfinished">பிளாக் டேட்டாபேசில் எதிர்காலத்தில் இருந்து தோன்றும் ஒரு பிளாக் உள்ளது. இது உங்கள் கணினியின் தேதி மற்றும் நேரம் தவறாக அமைக்கப்பட்டதன் காரணமாக இருக்கலாம். உங்கள் கணினியின் தேதி மற்றும் நேரம் சரியானதாக இருந்தால் மட்டுமே பிளாக் டேட்டாபேசை மீண்டும் உருவாக்கவும்</translation>
+    </message>
+    <message>
+        <source>The transaction amount is too small to send after the fee has been deducted</source>
+        <translation type="unfinished">கட்டணம் கழிக்கப்பட்ட பின்னர் பரிவர்த்தனை தொகை அனுப்ப மிகவும் சிறியது</translation>
     </message>
     <message>
         <source>This is a pre-release test build - use at your own risk - do not use for mining or merchant applications</source>
-        <translation>இது ஒரு வெளியீட்டுக்கு முந்தைய சோதனை கட்டமைப்பாகும் - உங்கள் சொந்த ஆபத்தில் பயன்படுத்தவும் - மைனிங் அல்லது வணிக பயன்பாடுகளுக்கு பயன்படுத்த வேண்டாம்</translation>
+        <translation type="unfinished">இது ஒரு வெளியீட்டுக்கு முந்தைய சோதனை கட்டமைப்பாகும் - உங்கள் சொந்த ஆபத்தில் பயன்படுத்தவும் - மைனிங் அல்லது வணிக பயன்பாடுகளுக்கு பயன்படுத்த வேண்டாம்</translation>
     </message>
     <message>
         <source>This is the transaction fee you may discard if change is smaller than dust at this level</source>
-        <translation>இது பரிவர்த்தனைக் கட்டணம் ஆகும் அதன் வேறுபாடு தூசியை விட சிறியதாக இருந்தால் நீங்கள் அதை நிராகரிக்கலாம்.</translation>
+        <translation type="unfinished">இது பரிவர்த்தனைக் கட்டணம் ஆகும் அதன் வேறுபாடு தூசியை விட சிறியதாக இருந்தால் நீங்கள் அதை நிராகரிக்கலாம்.</translation>
+    </message>
+    <message>
+        <source>This is the transaction fee you may pay when fee estimates are not available.</source>
+        <translation type="unfinished">கட்டண மதிப்பீடுகள் இல்லாதபோது நீங்கள் செலுத்த வேண்டிய பரிவர்த்தனைக் கட்டணம் இதுவாகும்.</translation>
     </message>
     <message>
         <source>Unable to replay blocks. You will need to rebuild the database using -reindex-chainstate.</source>
-        <translation>பிளாக்களை இயக்க முடியவில்லை. -reindex-chainstate ஐப் பயன்படுத்தி டேட்டாபேசை மீண்டும் உருவாக்க வேண்டும்.</translation>
-    </message>
-    <message>
-        <source>Unable to rewind the database to a pre-fork state. You will need to redownload the blockchain</source>
-        <translation>ப்ரீ-போர்க் நிலைக்கு டேட்டாபேசை ரீவைண்ட் செய்ய முடியவில்லை. நீங்கள் பிளாக்செயினை மீண்டும் டவுன்லோட் செய்ய வேண்டும்</translation>
-    </message>
-    <message>
-        <source>Warning: The network does not appear to fully agree! Some miners appear to be experiencing issues.</source>
-        <translation>எச்சரிக்கை: பிட்காயின் நெட்ஒர்க் முழுமையாக ஒப்புக்கொள்ளவில்லை! சில மைனர்கள் சிக்கல்களை சந்திப்பதாகத் தெரிகிறது.</translation>
+        <translation type="unfinished">பிளாக்களை இயக்க முடியவில்லை. -reindex-chainstate ஐப் பயன்படுத்தி டேட்டாபேசை மீண்டும் உருவாக்க வேண்டும்.</translation>
     </message>
     <message>
         <source>Warning: We do not appear to fully agree with our peers! You may need to upgrade, or other nodes may need to upgrade.</source>
-        <translation>எச்சரிக்கை: நாங்கள் எங்கள் பீர்களுடன் முழுமையாக உடன்படுவதாகத் தெரியவில்லை! நீங்கள் அப்க்ரேட் செய்ய வேண்டியிருக்கலாம், அல்லது மற்ற நோடுகள் அப்க்ரேட் செய்ய வேண்டியிருக்கலாம்.</translation>
+        <translation type="unfinished">எச்சரிக்கை: நாங்கள் எங்கள் பீர்களுடன் முழுமையாக உடன்படுவதாகத் தெரியவில்லை! நீங்கள் அப்க்ரேட் செய்ய வேண்டியிருக்கலாம், அல்லது மற்ற நோடுகள் அப்க்ரேட் செய்ய வேண்டியிருக்கலாம்.</translation>
+    </message>
+    <message>
+        <source>%s is set very high!</source>
+        <translation type="unfinished">%s மிக அதிகமாக அமைக்கப்பட்டுள்ளது!</translation>
     </message>
     <message>
         <source>-maxmempool must be at least %d MB</source>
-        <translation>-மேக்ஸ்மெம்பூல் குறைந்தது %d எம்பி ஆக இருக்க வேண்டும்</translation>
+        <translation type="unfinished">-மேக்ஸ்மெம்பூல் குறைந்தது %d எம்பி ஆக இருக்க வேண்டும்</translation>
     </message>
     <message>
         <source>Cannot resolve -%s address: '%s'</source>
-        <translation>தீர்க்க முடியாது -%s முகவரி: '%s'</translation>
-    </message>
-    <message>
-        <source>Change index out of range</source>
-        <translation>குறியீட்டை வரம்பிற்கு வெளியே மாற்றவும்</translation>
+        <translation type="unfinished">தீர்க்க முடியாது -%s முகவரி: '%s'</translation>
+    </message>
+    <message>
+        <source>Cannot set -peerblockfilters without -blockfilterindex.</source>
+        <translation type="unfinished">-blockfiltersindex இல்லாத -peerblockfilters அமைப்பு முடியாது </translation>
     </message>
     <message>
         <source>Copyright (C) %i-%i</source>
-        <translation>பதிப்புரிமை (ப) %i-%i</translation>
+        <translation type="unfinished">பதிப்புரிமை (ப) %i-%i</translation>
     </message>
     <message>
         <source>Corrupted block database detected</source>
-        <translation>சிதைந்த பிளாக் டேட்டாபேஸ் கண்டறியப்பட்டது</translation>
+        <translation type="unfinished">சிதைந்த பிளாக் டேட்டாபேஸ் கண்டறியப்பட்டது</translation>
     </message>
     <message>
         <source>Do you want to rebuild the block database now?</source>
-        <translation>இப்போது பிளாக் டேட்டாபேஸை மீண்டும் உருவாக்க விரும்புகிறீர்களா?</translation>
+        <translation type="unfinished">இப்போது பிளாக் டேட்டாபேஸை மீண்டும் உருவாக்க விரும்புகிறீர்களா?</translation>
+    </message>
+    <message>
+        <source>Done loading</source>
+        <translation type="unfinished">லோடிங் முடிந்தது</translation>
     </message>
     <message>
         <source>Error initializing block database</source>
-        <translation>பிளாக் டேட்டாபேஸ் துவக்குவதில் பிழை!</translation>
+        <translation type="unfinished">பிளாக் டேட்டாபேஸ் துவக்குவதில் பிழை!</translation>
     </message>
     <message>
         <source>Error initializing wallet database environment %s!</source>
-        <translation>வாலட் டேட்டாபேஸ் சூழல் %s துவக்குவதில் பிழை!</translation>
+        <translation type="unfinished">வாலட் டேட்டாபேஸ் சூழல் %s துவக்குவதில் பிழை!</translation>
     </message>
     <message>
         <source>Error loading %s</source>
-        <translation>%s லோட் செய்வதில் பிழை</translation>
+        <translation type="unfinished">%s லோட் செய்வதில் பிழை</translation>
     </message>
     <message>
         <source>Error loading %s: Private keys can only be disabled during creation</source>
-        <translation>லோட் செய்வதில் பிழை %s: ப்ரைவேட் கீஸ் உருவாக்கத்தின் போது மட்டுமே முடக்கப்படும்</translation>
+        <translation type="unfinished">லோட் செய்வதில் பிழை %s: ப்ரைவேட் கீஸ் உருவாக்கத்தின் போது மட்டுமே முடக்கப்படும்</translation>
     </message>
     <message>
         <source>Error loading %s: Wallet corrupted</source>
-        <translation>லோட் செய்வதில் பிழை %s: வாலட் சிதைந்தது</translation>
+        <translation type="unfinished">லோட் செய்வதில் பிழை %s: வாலட் சிதைந்தது</translation>
     </message>
     <message>
         <source>Error loading %s: Wallet requires newer version of %s</source>
-        <translation>லோட் செய்வதில் பிழை %s: வாலட்டிற்கு %s புதிய பதிப்பு தேவை</translation>
+        <translation type="unfinished">லோட் செய்வதில் பிழை %s: வாலட்டிற்கு %s புதிய பதிப்பு தேவை</translation>
     </message>
     <message>
         <source>Error loading block database</source>
-        <translation>பிளாக் டேட்டாபேஸை லோட் செய்வதில் பிழை</translation>
+        <translation type="unfinished">பிளாக் டேட்டாபேஸை லோட் செய்வதில் பிழை</translation>
     </message>
     <message>
         <source>Error opening block database</source>
-        <translation>பிளாக் டேட்டாபேஸை திறப்பதில் பிழை</translation>
+        <translation type="unfinished">பிளாக் டேட்டாபேஸை திறப்பதில் பிழை</translation>
+    </message>
+    <message>
+        <source>Error reading from database, shutting down.</source>
+        <translation type="unfinished">டேட்டாபேசிலிருந்து படிப்பதில் பிழை, ஷட் டவுன் செய்யப்படுகிறது.</translation>
+    </message>
+    <message>
+        <source>Error: Disk space is low for %s</source>
+        <translation type="unfinished">பிழை: டிஸ்க் ஸ்பேஸ் %s க்கு குறைவாக உள்ளது</translation>
     </message>
     <message>
         <source>Failed to listen on any port. Use -listen=0 if you want this.</source>
-        <translation>எந்த போர்டிலும் கேட்க முடியவில்லை. இதை நீங்கள் கேட்க விரும்பினால் -லிசென்= 0 வை பயன்படுத்தவும்.</translation>
+        <translation type="unfinished">எந்த போர்டிலும் கேட்க முடியவில்லை. இதை நீங்கள் கேட்க விரும்பினால் -லிசென்= 0 வை பயன்படுத்தவும்.</translation>
     </message>
     <message>
         <source>Failed to rescan the wallet during initialization</source>
-        <translation>துவக்கத்தின் போது வாலட்டை ரீஸ்கேன் செய்வதில் தோல்வி</translation>
-    </message>
-    <message>
-        <source>Importing...</source>
-        <translation>இம்போர்ட் செய்யப்படுகிறது...</translation>
+        <translation type="unfinished">துவக்கத்தின் போது வாலட்டை ரீஸ்கேன் செய்வதில் தோல்வி</translation>
+    </message>
+    <message>
+        <source>Insufficient funds</source>
+        <translation type="unfinished">போதுமான பணம் இல்லை</translation>
+    </message>
+    <message>
+        <source>Invalid -onion address or hostname: '%s'</source>
+        <translation type="unfinished">தவறான -onion முகவரி அல்லது ஹோஸ்ட்நேம்: '%s'</translation>
+    </message>
+    <message>
+        <source>Invalid -proxy address or hostname: '%s'</source>
+        <translation type="unfinished">தவறான -proxy முகவரி அல்லது ஹோஸ்ட்நேம்: '%s'</translation>
     </message>
     <message>
         <source>Invalid P2P permission: '%s'</source>
-        <translation>தவறான பி2பி அனுமதி: '%s'</translation>
+        <translation type="unfinished">தவறான பி2பி அனுமதி: '%s'</translation>
     </message>
     <message>
         <source>Invalid amount for -%s=&lt;amount&gt;: '%s'</source>
-        <translation>-%s=&lt;amount&gt;: '%s' கான தவறான தொகை</translation>
-    </message>
-    <message>
-        <source>Invalid amount for -discardfee=&lt;amount&gt;: '%s'</source>
-        <translation>-discardfee கான தவறான தொகை=&lt;amount&gt;: '%s'</translation>
-    </message>
-    <message>
-        <source>Invalid amount for -fallbackfee=&lt;amount&gt;: '%s'</source>
-        <translation>தவறான தொகை -fallbackfee=&lt;amount&gt;: '%s'</translation>
+        <translation type="unfinished">-%s=&lt;amount&gt;: '%s' கான தவறான தொகை</translation>
+    </message>
+    <message>
+        <source>Not enough file descriptors available.</source>
+        <translation type="unfinished">போதுமான ஃபைல் டிஸ்கிரிப்டார் கிடைக்கவில்லை.</translation>
+    </message>
+    <message>
+        <source>Prune cannot be configured with a negative value.</source>
+        <translation type="unfinished">ப்ரூனை எதிர்மறை மதிப்புகளுடன் கட்டமைக்க முடியாது.</translation>
+    </message>
+    <message>
+        <source>Prune mode is incompatible with -txindex.</source>
+        <translation type="unfinished">ப்ரூன் பயன்முறை -txindex உடன் பொருந்தாது.</translation>
+    </message>
+    <message>
+        <source>Reducing -maxconnections from %d to %d, because of system limitations.</source>
+        <translation type="unfinished">கணினி வரம்புகள் காரணமாக -maxconnections %d இலிருந்து %d ஆகக் குறைக்கப்படுகிறது.</translation>
+    </message>
+    <message>
+        <source>Section [%s] is not recognized.</source>
+        <translation type="unfinished">பிரிவு [%s] கண்டறியப்படவில்லை.</translation>
+    </message>
+    <message>
+        <source>Signing transaction failed</source>
+        <translation type="unfinished">கையொப்பமிடும் பரிவர்த்தனை தோல்வியடைந்தது</translation>
+    </message>
+    <message>
+        <source>Specified -walletdir "%s" does not exist</source>
+        <translation type="unfinished">குறிப்பிடப்பட்ட -walletdir "%s" இல்லை</translation>
+    </message>
+    <message>
+        <source>Specified -walletdir "%s" is not a directory</source>
+        <translation type="unfinished">குறிப்பிடப்பட்ட -walletdir "%s" ஒரு டைரக்டரி அல்ல</translation>
     </message>
     <message>
         <source>Specified blocks directory "%s" does not exist.</source>
-        <translation>குறிப்பிடப்பட்ட பிளாக் டைரக்டரி "%s" இல்லை.</translation>
+        <translation type="unfinished">குறிப்பிடப்பட்ட பிளாக் டைரக்டரி "%s" இல்லை.</translation>
+    </message>
+    <message>
+        <source>The source code is available from %s.</source>
+        <translation type="unfinished">சோர்ஸ் கோட் %s இலிருந்து கிடைக்கிறது.</translation>
+    </message>
+    <message>
+        <source>The transaction amount is too small to pay the fee</source>
+        <translation type="unfinished">கட்டணம் செலுத்த பரிவர்த்தனை தொகை  மிகவும் குறைவு</translation>
+    </message>
+    <message>
+        <source>This is experimental software.</source>
+        <translation type="unfinished">இது ஒரு ஆராய்ச்சி மென்பொருள்.</translation>
+    </message>
+    <message>
+        <source>This is the minimum transaction fee you pay on every transaction.</source>
+        <translation type="unfinished">ஒவ்வொரு பரிவர்த்தனைக்கும் நீங்கள் செலுத்த வேண்டிய குறைந்தபட்ச பரிவர்த்தனைக் கட்டணம் இதுவாகும்.</translation>
+    </message>
+    <message>
+        <source>This is the transaction fee you will pay if you send a transaction.</source>
+        <translation type="unfinished">நீங்கள் ஒரு பரிவர்த்தனையை அனுப்பும்பொழுது நீங்கள் செலுத்த வேண்டிய பரிவர்த்தனைக் கட்டணம் இதுவாகும்.</translation>
+    </message>
+    <message>
+        <source>Transaction amount too small</source>
+        <translation type="unfinished">பரிவர்த்தனை தொகை மிகக் குறைவு</translation>
+    </message>
+    <message>
+        <source>Transaction amounts must not be negative</source>
+        <translation type="unfinished">பரிவர்த்தனை தொகை எதிர்மறையாக இருக்கக்கூடாது</translation>
+    </message>
+    <message>
+        <source>Transaction must have at least one recipient</source>
+        <translation type="unfinished">பரிவர்த்தனைக்கு குறைந்தபட்சம் ஒரு பெறுநர் இருக்க வேண்டும்</translation>
+    </message>
+    <message>
+        <source>Transaction too large</source>
+        <translation type="unfinished">பரிவர்த்தனை மிகப் பெரிது</translation>
+    </message>
+    <message>
+        <source>Unable to create the PID file '%s': %s</source>
+        <translation type="unfinished">PID பைலை உருவாக்க முடியவில்லை '%s': %s</translation>
+    </message>
+    <message>
+        <source>Unable to generate initial keys</source>
+        <translation type="unfinished">ஆரம்ப கீகளை உருவாக்க முடியவில்லை</translation>
+    </message>
+    <message>
+        <source>Unable to generate keys</source>
+        <translation type="unfinished">கீஸை உருவாக்க முடியவில்லை</translation>
+    </message>
+    <message>
+        <source>Unable to start HTTP server. See debug log for details.</source>
+        <translation type="unfinished">HTTP சேவையகத்தைத் தொடங்க முடியவில்லை. விவரங்களுக்கு debug.log ஐ பார்க்கவும்.</translation>
     </message>
     <message>
         <source>Unknown address type '%s'</source>
-        <translation>தெரியாத முகவரி வகை '%s'</translation>
+        <translation type="unfinished">தெரியாத முகவரி வகை '%s'</translation>
     </message>
     <message>
         <source>Unknown change type '%s'</source>
-        <translation>தெரியாத மாற்று வகை '%s'</translation>
-    </message>
-    <message>
-        <source>Upgrading txindex database</source>
-        <translation>txindex தகவல்தளத்தை மேம்படுத்துதல்</translation>
-    </message>
-    <message>
-        <source>Loading P2P addresses...</source>
-        <translation>பி2பி முகவரிகள் லோட் செய்யப்படுகிறது...</translation>
-    </message>
-    <message>
-        <source>Loading banlist...</source>
-        <translation>தடைப்பட்டியல் லோட் செய்யப்படுகிறது...</translation>
-    </message>
-    <message>
-        <source>Not enough file descriptors available.</source>
-        <translation>போதுமான ஃபைல் டிஸ்கிரிப்டார் கிடைக்கவில்லை.</translation>
-    </message>
-    <message>
-        <source>Prune cannot be configured with a negative value.</source>
-        <translation>ப்ரூனை எதிர்மறை மதிப்புகளுடன் கட்டமைக்க முடியாது.</translation>
-    </message>
-    <message>
-        <source>Prune mode is incompatible with -txindex.</source>
-        <translation>ப்ரூன் பயன்முறை -txindex உடன் பொருந்தாது.</translation>
-    </message>
-    <message>
-        <source>Replaying blocks...</source>
-        <translation>பிளாக்குகள் மீண்டும் இயக்குகிறது...</translation>
-    </message>
-    <message>
-        <source>Rewinding blocks...</source>
-        <translation>பிளாக்குகள் ரீவைன்ட் செய்யப்படுகிறது...</translation>
-    </message>
-    <message>
-        <source>The source code is available from %s.</source>
-        <translation>சோர்ஸ் கோட் %s இலிருந்து கிடைக்கிறது.</translation>
-    </message>
-    <message>
-        <source>Transaction fee and change calculation failed</source>
-        <translation>பரிவர்த்தனையின் கட்டணம் மற்றும் மீதிபண கணக்கீடு தோல்வியுற்றது</translation>
-    </message>
-    <message>
-        <source>Unable to generate keys</source>
-        <translation>கீஸை உருவாக்க முடியவில்லை</translation>
-    </message>
-    <message>
-        <source>Upgrading UTXO database</source>
-        <translation>UTXO தகவல்தளம் மேம்படுத்தப்படுகிறது</translation>
-    </message>
-    <message>
-        <source>Verifying blocks...</source>
-        <translation>பிளாக்குகள் சரிபார்க்கப்படுகிறது...</translation>
+        <translation type="unfinished">தெரியாத மாற்று வகை '%s'</translation>
     </message>
     <message>
         <source>Wallet needed to be rewritten: restart %s to complete</source>
-        <translation>வாலட் மீண்டும் எழுத படவேண்டும்: முடிக்க %s ஐ மறுதொடக்கம் செய்யுங்கள்</translation>
-    </message>
-    <message>
-        <source>The transaction amount is too small to send after the fee has been deducted</source>
-        <translation>கட்டணம் கழிக்கப்பட்ட பின்னர் பரிவர்த்தனை தொகை அனுப்ப மிகவும் சிறியது</translation>
-    </message>
-    <message>
-        <source>Error reading from database, shutting down.</source>
-        <translation>டேட்டாபேசிலிருந்து படிப்பதில் பிழை, ஷட் டவுன் செய்யப்படுகிறது.</translation>
-    </message>
-    <message>
-        <source>Error upgrading chainstate database</source>
-        <translation>செயின்ஸ்டேட் தகவல்தளத்தை மேம்படுத்துவதில் பிழை</translation>
-    </message>
-    <message>
-        <source>Error: Disk space is low for %s</source>
-        <translation>பிழை: டிஸ்க் ஸ்பேஸ் %s க்கு குறைவாக உள்ளது</translation>
-    </message>
-    <message>
-        <source>Invalid -onion address or hostname: '%s'</source>
-        <translation>தவறான -onion முகவரி அல்லது ஹோஸ்ட்நேம்: '%s'</translation>
-    </message>
-    <message>
-        <source>Invalid -proxy address or hostname: '%s'</source>
-        <translation>தவறான -proxy முகவரி அல்லது ஹோஸ்ட்நேம்: '%s'</translation>
-    </message>
-    <message>
-        <source>Invalid amount for -paytxfee=&lt;amount&gt;: '%s' (must be at least %s)</source>
-        <translation>-paytxfee க்கான தவறான தொகை=&lt;amount&gt;: '%s' (குறைந்தது %s ஆக இருக்க வேண்டும்)</translation>
-    </message>
-    <message>
-        <source>Prune mode is incompatible with -blockfilterindex.</source>
-        <translation>ப்ரூன் பயன்முறை -blockfilterindex உடன் பொருந்தாது.</translation>
-    </message>
-    <message>
-        <source>Reducing -maxconnections from %d to %d, because of system limitations.</source>
-        <translation>கணினி வரம்புகள் காரணமாக -maxconnections %d இலிருந்து %d ஆகக் குறைக்கப்படுகிறது.</translation>
-    </message>
-    <message>
-        <source>Section [%s] is not recognized.</source>
-        <translation>பிரிவு [%s] கண்டறியப்படவில்லை.</translation>
-    </message>
-    <message>
-        <source>Signing transaction failed</source>
-        <translation>கையொப்பமிடும் பரிவர்த்தனை தோல்வியடைந்தது</translation>
-    </message>
-    <message>
-        <source>Specified -walletdir "%s" does not exist</source>
-        <translation>குறிப்பிடப்பட்ட -walletdir "%s" இல்லை</translation>
-    </message>
-    <message>
-        <source>Specified -walletdir "%s" is not a directory</source>
-        <translation>குறிப்பிடப்பட்ட -walletdir "%s" ஒரு டைரக்டரி அல்ல</translation>
-    </message>
-    <message>
-        <source>The transaction amount is too small to pay the fee</source>
-        <translation>கட்டணம் செலுத்த பரிவர்த்தனை தொகை  மிகவும் குறைவு</translation>
-    </message>
-    <message>
-        <source>This is experimental software.</source>
-        <translation>இது ஒரு ஆராய்ச்சி மென்பொருள்.</translation>
-    </message>
-    <message>
-        <source>Transaction amount too small</source>
-        <translation>பரிவர்த்தனை தொகை மிகக் குறைவு</translation>
-    </message>
-    <message>
-        <source>Transaction too large</source>
-        <translation>பரிவர்த்தனை மிகப் பெரிது</translation>
-    </message>
-    <message>
-        <source>Unable to create the PID file '%s': %s</source>
-        <translation>PID பைலை உருவாக்க முடியவில்லை '%s': %s</translation>
-    </message>
-    <message>
-        <source>Unable to generate initial keys</source>
-        <translation>ஆரம்ப கீகளை உருவாக்க முடியவில்லை</translation>
-    </message>
-    <message>
-        <source>Verifying wallet(s)...</source>
-        <translation>வாலட்(களை) சரிபார்க்கிறது...</translation>
-    </message>
-    <message>
-        <source>Warning: unknown new rules activated (versionbit %i)</source>
-        <translation>எச்சரிக்கை: அறியப்படாத புதிய விதிகள் செயல்படுத்தப்பட்டன (வெர்ஷன்பிட் %i)</translation>
-    </message>
-    <message>
-        <source>-maxtxfee is set very high! Fees this large could be paid on a single transaction.</source>
-        <translation>-maxtxfee மிக அதிகமாக அமைக்கப்பட்டுள்ளது! இவ்வாறு அதிகமுள்ள கட்டணம் ஒரே பரிவர்த்தனையில் செலுத்தப்படலாம்.</translation>
-    </message>
-    <message>
-        <source>This is the transaction fee you may pay when fee estimates are not available.</source>
-        <translation>கட்டண மதிப்பீடுகள் இல்லாதபோது நீங்கள் செலுத்த வேண்டிய பரிவர்த்தனைக் கட்டணம் இதுவாகும்.</translation>
-    </message>
-    <message>
-        <source>%s is set very high!</source>
-        <translation>%s மிக அதிகமாக அமைக்கப்பட்டுள்ளது!</translation>
-    </message>
-    <message>
-        <source>Starting network threads...</source>
-        <translation>நெட்ஒர்க் த்ரெட் ஆரம்பமாகிறது...</translation>
-    </message>
-    <message>
-        <source>This is the minimum transaction fee you pay on every transaction.</source>
-        <translation>ஒவ்வொரு பரிவர்த்தனைக்கும் நீங்கள் செலுத்த வேண்டிய குறைந்தபட்ச பரிவர்த்தனைக் கட்டணம் இதுவாகும்.</translation>
-    </message>
-    <message>
-        <source>This is the transaction fee you will pay if you send a transaction.</source>
-        <translation>நீங்கள் ஒரு பரிவர்த்தனையை அனுப்பும்பொழுது நீங்கள் செலுத்த வேண்டிய பரிவர்த்தனைக் கட்டணம் இதுவாகும்.</translation>
-    </message>
-    <message>
-        <source>Transaction amounts must not be negative</source>
-        <translation>பரிவர்த்தனை தொகை எதிர்மறையாக இருக்கக்கூடாது</translation>
-    </message>
-    <message>
-        <source>Transaction must have at least one recipient</source>
-        <translation>பரிவர்த்தனைக்கு குறைந்தபட்சம் ஒரு பெறுநர் இருக்க வேண்டும்</translation>
-    </message>
-    <message>
-        <source>Insufficient funds</source>
-        <translation>போதுமான பணம் இல்லை</translation>
-    </message>
-    <message>
-        <source>Loading block index...</source>
-        <translation>பிளாக் குறியீடு லோட் செய்யபடுகிறது...</translation>
-    </message>
-    <message>
-        <source>Loading wallet...</source>
-        <translation>வாலட் லோடிங் செய்யப்படுகிறது...</translation>
-    </message>
-    <message>
-        <source>Cannot downgrade wallet</source>
-        <translation>வாலட்டை தரமிறக்க முடியாது</translation>
-    </message>
-    <message>
-        <source>Rescanning...</source>
-        <translation>ரீஸ்கேன்னிங்...</translation>
-    </message>
-    <message>
-        <source>Done loading</source>
-        <translation>லோடிங் முடிந்தது</translation>
+        <translation type="unfinished">வாலட் மீண்டும் எழுத படவேண்டும்: முடிக்க %s ஐ மறுதொடக்கம் செய்யுங்கள்</translation>
+    </message>
+    <message>
+        <source>Settings file could not be read</source>
+        <translation type="unfinished">அமைப்புகள் கோப்பைப் படிக்க முடியவில்லை</translation>
+    </message>
+    <message>
+        <source>Settings file could not be written</source>
+        <translation type="unfinished">அமைப்புகள் கோப்பை எழுத முடியவில்லை</translation>
     </message>
 </context>
 </TS>