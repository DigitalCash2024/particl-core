<TS version="2.1" language="ta">
<context>
    <name>AddressBookPage</name>
    <message>
        <source>Right-click to edit address or label</source>
        <translation type="unfinished">முகவரியை மாற்ற ரைட் கிளிக் செய்யவும்</translation>
    </message>
    <message>
        <source>Create a new address</source>
        <translation type="unfinished">புதிய முகவரியை உருவாக்கு</translation>
    </message>
    <message>
        <source>&amp;New</source>
        <translation type="unfinished">&amp;புதியது</translation>
    </message>
    <message>
        <source>Copy the currently selected address to the system clipboard</source>
        <translation type="unfinished">தற்போது தேர்ந்தெடுக்கப்பட்ட முகவரியை கணினி கிளிப்போர்டுக்கு காபி செய்யவும்</translation>
    </message>
    <message>
        <source>&amp;Copy</source>
        <translation type="unfinished">&amp;காபி</translation>
    </message>
    <message>
        <source>Delete the currently selected address from the list</source>
        <translation type="unfinished">பட்டியலிலிருந்து தற்போது தேர்ந்தெடுக்கப்பட்ட முகவரி நீக்கவும்</translation>
    </message>
    <message>
        <source>Enter address or label to search</source>
        <translation type="unfinished">தேட முகவரி அல்லது லேபிளை உள்ளிடவும்</translation>
    </message>
    <message>
        <source>Export the data in the current tab to a file</source>
        <translation type="unfinished">தற்போதைய தாவலில் தரவை ஒரு கோப்பிற்கு ஏற்றுமதி செய்க</translation>
    </message>
    <message>
        <source>&amp;Export</source>
        <translation type="unfinished">&amp;ஏற்றுமதி</translation>
    </message>
    <message>
        <source>&amp;Delete</source>
        <translation type="unfinished">&amp;அழி</translation>
    </message>
    <message>
        <source>Choose the address to send coins to</source>
        <translation type="unfinished">பிட்காயினை அனுப்புவதற்கு முகவரியைத் தேர்வு செய்க</translation>
    </message>
    <message>
        <source>Choose the address to receive coins with</source>
        <translation type="unfinished">பிட்காயின்களை பெற முகவரியைத் தேர்வுசெய்யவும்</translation>
    </message>
    <message>
        <source>C&amp;hoose</source>
        <translation type="unfinished">தே&amp;ர்வுசெய் </translation>
    </message>
    <message>
        <source>Sending addresses</source>
        <translation type="unfinished">முகவரிகள் அனுப்பப்படுகின்றன</translation>
    </message>
    <message>
        <source>Receiving addresses</source>
        <translation type="unfinished">முகவரிகள் பெறப்படுகின்றன</translation>
    </message>
    <message>
        <source>These are your Particl addresses for sending payments. Always check the amount and the receiving address before sending coins.</source>
        <translation type="unfinished">இவை பணம் அனுப்புவதற்கு உங்களின் பிட்காயின் முகவரிகள். பிட்காயின்களை அனுப்புவதற்கு முன் எப்பொழுதும் தொகையும் பெறுதலையும் சரிபார்க்கவும்.</translation>
    </message>
    <message>
        <source>These are your Particl addresses for receiving payments. Use the 'Create new receiving address' button in the receive tab to create new addresses.
Signing is only possible with addresses of the type 'legacy'.</source>
        <translation type="unfinished">பிட்காயின் பெறுவதற்காக உங்கள் முகவரி இவை. புதிய முகவரிகளை உருவாக்க 'புதிய முகவரியை உருவாக்கு' என்ற பட்டனை கிளிக் செய்யவும்.
கையொப்பமிடுவது 'மரபு' வகையின் முகவரிகளால் மட்டுமே சாத்தியமாகும்.</translation>
    </message>
    <message>
        <source>&amp;Copy Address</source>
        <translation type="unfinished">&amp;காபி முகவரி</translation>
    </message>
    <message>
        <source>Copy &amp;Label</source>
        <translation type="unfinished">காபி &amp;லேபிள்</translation>
    </message>
    <message>
        <source>&amp;Edit</source>
        <translation type="unfinished">&amp;எடிட்</translation>
    </message>
    <message>
        <source>Export Address List</source>
        <translation type="unfinished">முகவரி பட்டியல் ஏக்ஸ்போர்ட் செய்க </translation>
    </message>
    <message>
        <source>Comma separated file</source>
        <extracomment>Expanded name of the CSV file format. See: https://en.wikipedia.org/wiki/Comma-separated_values.</extracomment>
        <translation type="unfinished">கமா பிரிக்கப்பட்ட கோப்பு</translation>
    </message>
    <message>
        <source>There was an error trying to save the address list to %1. Please try again.</source>
        <extracomment>An error message. %1 is a stand-in argument for the name of the file we attempted to save to.</extracomment>
        <translation type="unfinished">முகவரி பட்டியலை %1 க்கு சேமிக்க முயற்சிக்கும் ஒரு பிழை ஏற்பட்டது. தயவுசெய்து மீண்டும் முயற்சிக்கவும்.</translation>
    </message>
    <message>
        <source>Exporting Failed</source>
        <translation type="unfinished">ஏக்ஸ்போர்ட் தோல்வியடைந்தது</translation>
    </message>
</context>
<context>
    <name>AddressTableModel</name>
    <message>
        <source>Label</source>
        <translation type="unfinished">லேபிள்</translation>
    </message>
    <message>
        <source>Address</source>
        <translation type="unfinished">முகவரி</translation>
    </message>
    <message>
        <source>(no label)</source>
        <translation type="unfinished">(லேபிள் இல்லை)</translation>
    </message>
</context>
<context>
    <name>AskPassphraseDialog</name>
    <message>
        <source>Passphrase Dialog</source>
        <translation type="unfinished">கடவுச்சொல் உரையாடல் </translation>
    </message>
    <message>
        <source>Enter passphrase</source>
        <translation type="unfinished">கடவுச்சொற்றொடரை உள்ளிடுக</translation>
    </message>
    <message>
        <source>New passphrase</source>
        <translation type="unfinished">புதிய கடவுச்சொல்</translation>
    </message>
    <message>
        <source>Repeat new passphrase</source>
        <translation type="unfinished">புதிய கடவுச்சொற்றொடரைக் கோருக</translation>
    </message>
    <message>
        <source>Show passphrase</source>
        <translation type="unfinished">கடவுச்சொல்லை காட்டு</translation>
    </message>
    <message>
        <source>Encrypt wallet</source>
        <translation type="unfinished">வாலட்டை குறியாக்கு</translation>
    </message>
    <message>
        <source>This operation needs your wallet passphrase to unlock the wallet.</source>
        <translation type="unfinished">பணப்பையை திறக்க, உங்கள் செயல்பாடு உங்கள் பணப்பை கடவுச்சொல்லை தேவை.</translation>
    </message>
    <message>
        <source>Unlock wallet</source>
        <translation type="unfinished">பணப்பை திறக்க</translation>
    </message>
    <message>
        <source>Change passphrase</source>
        <translation type="unfinished">கடுவு சொற்றொடரை மாற்று</translation>
    </message>
    <message>
        <source>Confirm wallet encryption</source>
        <translation type="unfinished">பணப்பை குறியாக்கத்தை உறுதிப்படுத்துக</translation>
    </message>
    <message>
        <source>Warning: If you encrypt your wallet and lose your passphrase, you will &lt;b&gt;LOSE ALL OF YOUR PARTICL&lt;/b&gt;!</source>
        <translation type="unfinished">எச்சரிக்கை: உங்கள் பணப்பையை குறியாக்கி உங்கள் கடவுச்சொற்றொடரை இழந்தால், நீங்கள் உங்கள் பைட்கோனை இழக்கலாம்!</translation>
    </message>
    <message>
        <source>Are you sure you wish to encrypt your wallet?</source>
        <translation type="unfinished">உங்கள் பணப்பை மறைக்க விரும்புகிறீர்களா?</translation>
    </message>
    <message>
        <source>Wallet encrypted</source>
        <translation type="unfinished">கைப்பை குறியாக்கம் செய்யப்பட்டது</translation>
    </message>
    <message>
        <source>Enter the new passphrase for the wallet.&lt;br/&gt;Please use a passphrase of &lt;b&gt;ten or more random characters&lt;/b&gt;, or &lt;b&gt;eight or more words&lt;/b&gt;.</source>
        <translation type="unfinished">வாலட்டை பாதுகாக்க புதிய கடவுச்சொல்லை உல்லிடவும். பத்து அல்லது அதற்கு மேற்பட்ட எழுத்துகள் அல்லது எட்டு அல்லது அதற்கு மேற்பட்ட எழுத்துக்களை கடவுச்சொல்லாக பயன்படுத்தவும்.</translation>
    </message>
    <message>
        <source>Enter the old passphrase and new passphrase for the wallet.</source>
        <translation type="unfinished">பழைய கடவுச்சொல் மற்றும் புதிய கடுவுசொல்லை உள்ளிடுக.</translation>
    </message>
    <message>
        <source>Remember that encrypting your wallet cannot fully protect your particl from being stolen by malware infecting your computer.</source>
        <translation type="unfinished">வாலட்டை குறியாக்கம் செய்தால் மட்டும் உங்கள் பிட்காயினை வைரஸிடம் இருந்து பாதுகாக்க இயலாது.</translation>
    </message>
    <message>
        <source>Wallet to be encrypted</source>
        <translation type="unfinished">குறியாக்கம் செய்யப்பட வேண்டிய வால்லட்</translation>
    </message>
    <message>
        <source>Your wallet is about to be encrypted. </source>
        <translation type="unfinished">உங்கள் வால்லட் குறியாக்கம் செய்யப்பட உள்ளது.</translation>
    </message>
    <message>
        <source>Your wallet is now encrypted. </source>
        <translation type="unfinished">வால்லட் இப்போது குறியாக்கம் செய்யப்பட்டது.</translation>
    </message>
    <message>
        <source>IMPORTANT: Any previous backups you have made of your wallet file should be replaced with the newly generated, encrypted wallet file. For security reasons, previous backups of the unencrypted wallet file will become useless as soon as you start using the new, encrypted wallet.</source>
        <translation type="unfinished">முக்கியமானது: உங்கள் பணப்பரிமாற்றத்தை நீங்கள் உருவாக்கிய முந்தைய காப்புப்பிரதி புதிதாக உருவாக்கப்பட்ட, மறைகுறியாக்கப்பட்ட பணப்பரிமாற்றத்துடன் மாற்றப்பட வேண்டும். பாதுகாப்பு காரணங்களுக்காக, நீங்கள் புதிய, மறைகுறியாக்கப்பட்ட பணப்பையைப் பயன்படுத்த ஆரம்பித்தவுடன், மறைகுறியாக்கப்பட்ட பணப்பல் கோப்பின் முந்தைய காப்புப்பிரதிகள் பயனற்றதாகிவிடும்.</translation>
    </message>
    <message>
        <source>Wallet encryption failed</source>
        <translation type="unfinished">கைப்பை குறியாக்கம் தோல்வியடைந்தது</translation>
    </message>
    <message>
        <source>Wallet encryption failed due to an internal error. Your wallet was not encrypted.</source>
        <translation type="unfinished">உள்ளக பிழை காரணமாக வால்லெட் குறியாக்கம் தோல்வியடைந்தது. உங்கள் பணப்பை மறைகுறியாக்கப்படவில்லை.</translation>
    </message>
    <message>
        <source>The supplied passphrases do not match.</source>
        <translation type="unfinished">வழங்கப்பட்ட கடவுச்சொற்கள் பொருந்தவில்லை.</translation>
    </message>
    <message>
        <source>Wallet unlock failed</source>
        <translation type="unfinished">Wallet திறத்தல் தோல்வி</translation>
    </message>
    <message>
        <source>The passphrase entered for the wallet decryption was incorrect.</source>
        <translation type="unfinished">பணப்பைக் குறியாக்கத்திற்கு அனுப்பப்பட்ட கடவுச்சொல் தவறானது.</translation>
    </message>
    <message>
        <source>Wallet passphrase was successfully changed.</source>
        <translation type="unfinished">Wallet குறியாக்கம் தோல்வியடைந்தது</translation>
    </message>
    <message>
        <source>Warning: The Caps Lock key is on!</source>
        <translation type="unfinished">எச்சரிக்கை: Caps Lock விசை இயக்கத்தில் உள்ளது!</translation>
    </message>
</context>
<context>
    <name>BanTableModel</name>
    <message>
        <source>Banned Until</source>
        <translation type="unfinished">வரை தடை செய்யப்பட்டது</translation>
    </message>
</context>
<context>
    <name>BitcoinApplication</name>
    <message>
        <source>Runaway exception</source>
        <translation type="unfinished">ரனவே எக்ஸெப்ஷன்</translation>
    </message>
    <message>
        <source>A fatal error occurred. %1 can no longer continue safely and will quit.</source>
        <translation type="unfinished">ஒரு அபாயகரமான ஏரற் ஏற்பட்டது. %1 இனி பாதுகாப்பாக தொடர முடியாது மற்றும் வெளியேறும்</translation>
    </message>
    <message>
        <source>Internal error</source>
        <translation type="unfinished">உள் எறர்</translation>
    </message>
    <message>
        <source>An internal error occurred. %1 will attempt to continue safely. This is an unexpected bug which can be reported as described below.</source>
        <translation type="unfinished">உள் பிழை ஏற்பட்டது. 1%1  தொடர முயற்சிக்கும். இது எதிர்பாராத பிழை, கீழே விவரிக்கப்பட்டுள்ளபடி புகாரளிக்கலாம்.</translation>
    </message>
</context>
<context>
    <name>QObject</name>
    <message>
        <source>Do you want to reset settings to default values, or to abort without making changes?</source>
        <extracomment>Explanatory text shown on startup when the settings file cannot be read. Prompts user to make a choice between resetting or aborting.</extracomment>
        <translation type="unfinished">அமைப்புகளை இயல்புநிலை மதிப்புகளுக்கு மீட்டமைக்க வேண்டுமா அல்லது மாற்றங்களைச் செய்யாமல் நிறுத்த வேண்டுமா?</translation>
    </message>
    <message>
        <source>A fatal error occurred. Check that settings file is writable, or try running with -nosettings.</source>
        <extracomment>Explanatory text shown on startup when the settings file could not be written. Prompts user to check that we have the ability to write to the file. Explains that the user has the option of running without a settings file.</extracomment>
        <translation type="unfinished">ஒரு அபாயகரமான பிழை ஏற்பட்டது. அமைப்புகள் கோப்பு எழுதக்கூடியதா என்பதைச் சரிபார்க்கவும் அல்லது -nosettings மூலம் இயக்க முயற்சிக்கவும்.</translation>
    </message>
    <message>
        <source>Error: Specified data directory "%1" does not exist.</source>
        <translation type="unfinished">பிழை: குறிப்பிட்ட தரவு அடைவு "%1" இல்லை.</translation>
    </message>
    <message>
        <source>Error: Cannot parse configuration file: %1.</source>
        <translation type="unfinished">பிழை: கட்டமைப்பு கோப்பை அலச முடியவில்லை: %1.</translation>
    </message>
    <message>
        <source>Error: %1</source>
        <translation type="unfinished">பிழை: %1</translation>
    </message>
    <message>
        <source>%1 didn't yet exit safely…</source>
        <translation type="unfinished">%1இன்னும் பாதுகாப்பாக வெளியேரவில்லை ...</translation>
    </message>
    <message>
        <source>unknown</source>
        <translation type="unfinished">தெரியாத</translation>
    </message>
    <message>
        <source>Amount</source>
        <translation type="unfinished">விலை</translation>
    </message>
    <message>
        <source>Enter a Particl address (e.g. %1)</source>
        <translation type="unfinished">ஒரு விக்கிபீடியா முகவரியை உள்ளிடவும் (எ.கா. %1)</translation>
    </message>
    <message>
        <source>Inbound</source>
        <extracomment>An inbound connection from a peer. An inbound connection is a connection initiated by a peer.</extracomment>
        <translation type="unfinished">உள்வரும்</translation>
    </message>
    <message>
        <source>Outbound</source>
        <extracomment>An outbound connection to a peer. An outbound connection is a connection initiated by us.</extracomment>
        <translation type="unfinished">வெளி செல்லும்</translation>
    </message>
    <message>
        <source>None</source>
        <translation type="unfinished">யாரும்</translation>
    </message>
    <message numerus="yes">
        <source>%n second(s)</source>
        <translation type="unfinished">
            <numerusform />
            <numerusform />
        </translation>
    </message>
    <message numerus="yes">
        <source>%n minute(s)</source>
        <translation type="unfinished">
            <numerusform />
            <numerusform />
        </translation>
    </message>
    <message numerus="yes">
        <source>%n hour(s)</source>
        <translation type="unfinished">
            <numerusform />
            <numerusform />
        </translation>
    </message>
    <message numerus="yes">
        <source>%n day(s)</source>
        <translation type="unfinished">
            <numerusform />
            <numerusform />
        </translation>
    </message>
    <message numerus="yes">
        <source>%n week(s)</source>
        <translation type="unfinished">
            <numerusform />
            <numerusform />
        </translation>
    </message>
    <message>
        <source>%1 and %2</source>
        <translation type="unfinished">%1 மற்றும் %2</translation>
    </message>
    <message numerus="yes">
        <source>%n year(s)</source>
        <translation type="unfinished">
            <numerusform />
            <numerusform />
        </translation>
    </message>
    </context>
<context>
    <name>bitcoin-core</name>
    <message>
        <source>Settings file could not be read</source>
        <translation type="unfinished">அமைப்புகள் கோப்பைப் படிக்க முடியவில்லை</translation>
    </message>
    <message>
        <source>Settings file could not be written</source>
        <translation type="unfinished">அமைப்புகள் கோப்பை எழுத முடியவில்லை</translation>
    </message>
    <message>
        <source>The %s developers</source>
        <translation type="unfinished">%s டெவலப்பர்கள்</translation>
    </message>
    <message>
        <source>-maxtxfee is set very high! Fees this large could be paid on a single transaction.</source>
        <translation type="unfinished">-maxtxfee மிக அதிகமாக அமைக்கப்பட்டுள்ளது! இவ்வாறு அதிகமுள்ள கட்டணம் ஒரே பரிவர்த்தனையில் செலுத்தப்படலாம்.</translation>
    </message>
    <message>
        <source>Cannot obtain a lock on data directory %s. %s is probably already running.</source>
        <translation type="unfinished">தரவு கோப்பகத்தை %s லாக் செய்ய முடியாது. %s ஏற்கனவே இயங்குகிறது.</translation>
    </message>
    <message>
        <source>Distributed under the MIT software license, see the accompanying file %s or %s</source>
        <translation type="unfinished">எம்ஐடி சாப்ட்வேர் விதிமுறைகளின் கீழ் பகிர்ந்தளிக்கப்படுகிறது, அதனுடன் கொடுக்கப்பட்டுள்ள %s அல்லது %s பைல் ஐ பார்க்கவும்</translation>
    </message>
    <message>
        <source>Error reading %s! All keys read correctly, but transaction data or address book entries might be missing or incorrect.</source>
        <translation type="unfinished">%s படிப்பதில் பிழை! எல்லா விசைகளும் சரியாகப் படிக்கப்படுகின்றன, ஆனால் பரிவர்த்தனை டேட்டா அல்லது முகவரி புத்தக உள்ளீடுகள் காணவில்லை அல்லது தவறாக இருக்கலாம்.</translation>
    </message>
    <message>
        <source>Please check that your computer's date and time are correct! If your clock is wrong, %s will not work properly.</source>
        <translation type="unfinished">உங்கள் கணினியின் தேதி மற்றும் நேரம் சரியாக உள்ளதா என்பதனை சரிபார்க்கவும்! உங்கள் கடிகாரம் தவறாக இருந்தால், %s சரியாக இயங்காது.</translation>
    </message>
    <message>
        <source>Please contribute if you find %s useful. Visit %s for further information about the software.</source>
        <translation type="unfinished">%s பயனுள்ளதாக இருந்தால் தயவுசெய்து பங்களியுங்கள். இந்த சாஃட்வேர் பற்றிய கூடுதல் தகவலுக்கு %s ஐப் பார்வையிடவும்.</translation>
    </message>
    <message>
        <source>Prune configured below the minimum of %d MiB.  Please use a higher number.</source>
        <translation type="unfinished">ப்ரூனிங் குறைந்தபட்சம் %d MiB க்கு கீழே கட்டமைக்கப்பட்டுள்ளது. அதிக எண்ணிக்கையைப் பயன்படுத்தவும்.</translation>
    </message>
    <message>
        <source>Prune: last wallet synchronisation goes beyond pruned data. You need to -reindex (download the whole blockchain again in case of pruned node)</source>
        <translation type="unfinished">ப்ரூன்: கடைசி வாலட் ஒத்திசைவு ப்ரூன் தரவுக்கு அப்பாற்பட்டது. நீங்கள் -reindex செய்ய வேண்டும் (ப்ரூன் நோட் உபயோகித்தால் முழு பிளாக்செயினையும் மீண்டும் டவுன்லோட் செய்யவும்)</translation>
    </message>
    <message>
        <source>The block database contains a block which appears to be from the future. This may be due to your computer's date and time being set incorrectly. Only rebuild the block database if you are sure that your computer's date and time are correct</source>
        <translation type="unfinished">பிளாக் டேட்டாபேசில் எதிர்காலத்தில் இருந்து தோன்றும் ஒரு பிளாக் உள்ளது. இது உங்கள் கணினியின் தேதி மற்றும் நேரம் தவறாக அமைக்கப்பட்டதன் காரணமாக இருக்கலாம். உங்கள் கணினியின் தேதி மற்றும் நேரம் சரியானதாக இருந்தால் மட்டுமே பிளாக் டேட்டாபேசை மீண்டும் உருவாக்கவும்</translation>
    </message>
    <message>
        <source>The transaction amount is too small to send after the fee has been deducted</source>
        <translation type="unfinished">கட்டணம் கழிக்கப்பட்ட பின்னர் பரிவர்த்தனை தொகை அனுப்ப மிகவும் சிறியது</translation>
    </message>
    <message>
        <source>This is a pre-release test build - use at your own risk - do not use for mining or merchant applications</source>
        <translation type="unfinished">இது ஒரு வெளியீட்டுக்கு முந்தைய சோதனை கட்டமைப்பாகும் - உங்கள் சொந்த ஆபத்தில் பயன்படுத்தவும் - மைனிங் அல்லது வணிக பயன்பாடுகளுக்கு பயன்படுத்த வேண்டாம்</translation>
    </message>
    <message>
        <source>This is the transaction fee you may discard if change is smaller than dust at this level</source>
        <translation type="unfinished">இது பரிவர்த்தனைக் கட்டணம் ஆகும் அதன் வேறுபாடு தூசியை விட சிறியதாக இருந்தால் நீங்கள் அதை நிராகரிக்கலாம்.</translation>
    </message>
    <message>
        <source>This is the transaction fee you may pay when fee estimates are not available.</source>
        <translation type="unfinished">கட்டண மதிப்பீடுகள் இல்லாதபோது நீங்கள் செலுத்த வேண்டிய பரிவர்த்தனைக் கட்டணம் இதுவாகும்.</translation>
    </message>
    <message>
        <source>Unable to replay blocks. You will need to rebuild the database using -reindex-chainstate.</source>
        <translation type="unfinished">பிளாக்களை இயக்க முடியவில்லை. -reindex-chainstate ஐப் பயன்படுத்தி டேட்டாபேசை மீண்டும் உருவாக்க வேண்டும்.</translation>
    </message>
    <message>
        <source>Warning: We do not appear to fully agree with our peers! You may need to upgrade, or other nodes may need to upgrade.</source>
        <translation type="unfinished">எச்சரிக்கை: நாங்கள் எங்கள் பீர்களுடன் முழுமையாக உடன்படுவதாகத் தெரியவில்லை! நீங்கள் அப்க்ரேட் செய்ய வேண்டியிருக்கலாம், அல்லது மற்ற நோடுகள் அப்க்ரேட் செய்ய வேண்டியிருக்கலாம்.</translation>
    </message>
    <message>
        <source>%s is set very high!</source>
        <translation type="unfinished">%s மிக அதிகமாக அமைக்கப்பட்டுள்ளது!</translation>
    </message>
    <message>
        <source>-maxmempool must be at least %d MB</source>
        <translation type="unfinished">-மேக்ஸ்மெம்பூல் குறைந்தது %d எம்பி ஆக இருக்க வேண்டும்</translation>
    </message>
    <message>
        <source>Cannot resolve -%s address: '%s'</source>
        <translation type="unfinished">தீர்க்க முடியாது -%s முகவரி: '%s'</translation>
    </message>
    <message>
        <source>Cannot set -peerblockfilters without -blockfilterindex.</source>
        <translation type="unfinished">-blockfiltersindex இல்லாத -peerblockfilters அமைப்பு முடியாது </translation>
    </message>
    <message>
        <source>Copyright (C) %i-%i</source>
        <translation type="unfinished">பதிப்புரிமை (ப) %i-%i</translation>
    </message>
    <message>
        <source>Corrupted block database detected</source>
        <translation type="unfinished">சிதைந்த பிளாக் டேட்டாபேஸ் கண்டறியப்பட்டது</translation>
    </message>
    <message>
        <source>Do you want to rebuild the block database now?</source>
        <translation type="unfinished">இப்போது பிளாக் டேட்டாபேஸை மீண்டும் உருவாக்க விரும்புகிறீர்களா?</translation>
    </message>
    <message>
        <source>Done loading</source>
        <translation type="unfinished">லோடிங் முடிந்தது</translation>
    </message>
    <message>
        <source>Error initializing block database</source>
        <translation type="unfinished">பிளாக் டேட்டாபேஸ் துவக்குவதில் பிழை!</translation>
    </message>
    <message>
        <source>Error initializing wallet database environment %s!</source>
        <translation type="unfinished">வாலட் டேட்டாபேஸ் சூழல் %s துவக்குவதில் பிழை!</translation>
    </message>
    <message>
        <source>Error loading %s</source>
        <translation type="unfinished">%s லோட் செய்வதில் பிழை</translation>
    </message>
    <message>
        <source>Error loading %s: Private keys can only be disabled during creation</source>
        <translation type="unfinished">லோட் செய்வதில் பிழை %s: ப்ரைவேட் கீஸ் உருவாக்கத்தின் போது மட்டுமே முடக்கப்படும்</translation>
    </message>
    <message>
        <source>Error loading %s: Wallet corrupted</source>
        <translation type="unfinished">லோட் செய்வதில் பிழை %s: வாலட் சிதைந்தது</translation>
    </message>
    <message>
        <source>Error loading %s: Wallet requires newer version of %s</source>
        <translation type="unfinished">லோட் செய்வதில் பிழை %s: வாலட்டிற்கு %s புதிய பதிப்பு தேவை</translation>
    </message>
    <message>
        <source>Error loading block database</source>
        <translation type="unfinished">பிளாக் டேட்டாபேஸை லோட் செய்வதில் பிழை</translation>
    </message>
    <message>
        <source>Error opening block database</source>
        <translation type="unfinished">பிளாக் டேட்டாபேஸை திறப்பதில் பிழை</translation>
    </message>
    <message>
        <source>Error reading from database, shutting down.</source>
        <translation type="unfinished">டேட்டாபேசிலிருந்து படிப்பதில் பிழை, ஷட் டவுன் செய்யப்படுகிறது.</translation>
    </message>
    <message>
        <source>Error upgrading chainstate database</source>
        <translation type="unfinished">செயின்ஸ்டேட் தகவல்தளத்தை மேம்படுத்துவதில் பிழை</translation>
    </message>
    <message>
        <source>Error: Disk space is low for %s</source>
        <translation type="unfinished">பிழை: டிஸ்க் ஸ்பேஸ் %s க்கு குறைவாக உள்ளது</translation>
    </message>
    <message>
        <source>Failed to listen on any port. Use -listen=0 if you want this.</source>
        <translation type="unfinished">எந்த போர்டிலும் கேட்க முடியவில்லை. இதை நீங்கள் கேட்க விரும்பினால் -லிசென்= 0 வை பயன்படுத்தவும்.</translation>
    </message>
    <message>
        <source>Failed to rescan the wallet during initialization</source>
        <translation type="unfinished">துவக்கத்தின் போது வாலட்டை ரீஸ்கேன் செய்வதில் தோல்வி</translation>
    </message>
    <message>
        <source>Insufficient funds</source>
        <translation type="unfinished">போதுமான பணம் இல்லை</translation>
    </message>
    <message>
        <source>Invalid -onion address or hostname: '%s'</source>
        <translation type="unfinished">தவறான -onion முகவரி அல்லது ஹோஸ்ட்நேம்: '%s'</translation>
    </message>
    <message>
        <source>Invalid -proxy address or hostname: '%s'</source>
        <translation type="unfinished">தவறான -proxy முகவரி அல்லது ஹோஸ்ட்நேம்: '%s'</translation>
    </message>
    <message>
        <source>Invalid P2P permission: '%s'</source>
        <translation type="unfinished">தவறான பி2பி அனுமதி: '%s'</translation>
    </message>
    <message>
        <source>Invalid amount for -%s=&lt;amount&gt;: '%s'</source>
        <translation type="unfinished">-%s=&lt;amount&gt;: '%s' கான தவறான தொகை</translation>
    </message>
    <message>
        <source>Invalid amount for -discardfee=&lt;amount&gt;: '%s'</source>
        <translation type="unfinished">-discardfee கான தவறான தொகை=&lt;amount&gt;: '%s'</translation>
    </message>
    <message>
        <source>Invalid amount for -fallbackfee=&lt;amount&gt;: '%s'</source>
        <translation type="unfinished">தவறான தொகை -fallbackfee=&lt;amount&gt;: '%s'</translation>
    </message>
    <message>
        <source>Invalid amount for -paytxfee=&lt;amount&gt;: '%s' (must be at least %s)</source>
        <translation type="unfinished">-paytxfee க்கான தவறான தொகை=&lt;amount&gt;: '%s' (குறைந்தது %s ஆக இருக்க வேண்டும்)</translation>
    </message>
    <message>
        <source>Not enough file descriptors available.</source>
        <translation type="unfinished">போதுமான ஃபைல் டிஸ்கிரிப்டார் கிடைக்கவில்லை.</translation>
    </message>
    <message>
        <source>Prune cannot be configured with a negative value.</source>
        <translation type="unfinished">ப்ரூனை எதிர்மறை மதிப்புகளுடன் கட்டமைக்க முடியாது.</translation>
    </message>
    <message>
        <source>Prune mode is incompatible with -txindex.</source>
        <translation type="unfinished">ப்ரூன் பயன்முறை -txindex உடன் பொருந்தாது.</translation>
    </message>
    <message>
        <source>Reducing -maxconnections from %d to %d, because of system limitations.</source>
        <translation type="unfinished">கணினி வரம்புகள் காரணமாக -maxconnections %d இலிருந்து %d ஆகக் குறைக்கப்படுகிறது.</translation>
    </message>
    <message>
        <source>Section [%s] is not recognized.</source>
        <translation type="unfinished">பிரிவு [%s] கண்டறியப்படவில்லை.</translation>
    </message>
    <message>
        <source>Signing transaction failed</source>
        <translation type="unfinished">கையொப்பமிடும் பரிவர்த்தனை தோல்வியடைந்தது</translation>
    </message>
    <message>
        <source>Specified -walletdir "%s" does not exist</source>
        <translation type="unfinished">குறிப்பிடப்பட்ட -walletdir "%s" இல்லை</translation>
    </message>
    <message>
        <source>Specified -walletdir "%s" is not a directory</source>
        <translation type="unfinished">குறிப்பிடப்பட்ட -walletdir "%s" ஒரு டைரக்டரி அல்ல</translation>
    </message>
    <message>
        <source>Specified blocks directory "%s" does not exist.</source>
        <translation type="unfinished">குறிப்பிடப்பட்ட பிளாக் டைரக்டரி "%s" இல்லை.</translation>
    </message>
    <message>
        <source>The source code is available from %s.</source>
        <translation type="unfinished">சோர்ஸ் கோட் %s இலிருந்து கிடைக்கிறது.</translation>
    </message>
    <message>
        <source>The transaction amount is too small to pay the fee</source>
        <translation type="unfinished">கட்டணம் செலுத்த பரிவர்த்தனை தொகை  மிகவும் குறைவு</translation>
    </message>
    <message>
        <source>This is experimental software.</source>
        <translation type="unfinished">இது ஒரு ஆராய்ச்சி மென்பொருள்.</translation>
    </message>
    <message>
        <source>This is the minimum transaction fee you pay on every transaction.</source>
        <translation type="unfinished">ஒவ்வொரு பரிவர்த்தனைக்கும் நீங்கள் செலுத்த வேண்டிய குறைந்தபட்ச பரிவர்த்தனைக் கட்டணம் இதுவாகும்.</translation>
    </message>
    <message>
        <source>This is the transaction fee you will pay if you send a transaction.</source>
        <translation type="unfinished">நீங்கள் ஒரு பரிவர்த்தனையை அனுப்பும்பொழுது நீங்கள் செலுத்த வேண்டிய பரிவர்த்தனைக் கட்டணம் இதுவாகும்.</translation>
    </message>
    <message>
        <source>Transaction amount too small</source>
        <translation type="unfinished">பரிவர்த்தனை தொகை மிகக் குறைவு</translation>
    </message>
    <message>
        <source>Transaction amounts must not be negative</source>
        <translation type="unfinished">பரிவர்த்தனை தொகை எதிர்மறையாக இருக்கக்கூடாது</translation>
    </message>
    <message>
        <source>Transaction must have at least one recipient</source>
        <translation type="unfinished">பரிவர்த்தனைக்கு குறைந்தபட்சம் ஒரு பெறுநர் இருக்க வேண்டும்</translation>
    </message>
    <message>
        <source>Transaction too large</source>
        <translation type="unfinished">பரிவர்த்தனை மிகப் பெரிது</translation>
    </message>
    <message>
        <source>Unable to create the PID file '%s': %s</source>
        <translation type="unfinished">PID பைலை உருவாக்க முடியவில்லை '%s': %s</translation>
    </message>
    <message>
        <source>Unable to generate initial keys</source>
        <translation type="unfinished">ஆரம்ப கீகளை உருவாக்க முடியவில்லை</translation>
    </message>
    <message>
        <source>Unable to generate keys</source>
        <translation type="unfinished">கீஸை உருவாக்க முடியவில்லை</translation>
    </message>
    <message>
        <source>Unable to start HTTP server. See debug log for details.</source>
        <translation type="unfinished">HTTP சேவையகத்தைத் தொடங்க முடியவில்லை. விவரங்களுக்கு debug.log ஐ பார்க்கவும்.</translation>
    </message>
    <message>
        <source>Unknown address type '%s'</source>
        <translation type="unfinished">தெரியாத முகவரி வகை '%s'</translation>
    </message>
    <message>
        <source>Unknown change type '%s'</source>
        <translation type="unfinished">தெரியாத மாற்று வகை '%s'</translation>
    </message>
    <message>
        <source>Upgrading UTXO database</source>
        <translation type="unfinished">UTXO தகவல்தளம் மேம்படுத்தப்படுகிறது</translation>
    </message>
    <message>
        <source>Wallet needed to be rewritten: restart %s to complete</source>
        <translation type="unfinished">வாலட் மீண்டும் எழுத படவேண்டும்: முடிக்க %s ஐ மறுதொடக்கம் செய்யுங்கள்</translation>
    </message>
</context>
<context>
    <name>BitcoinGUI</name>
    <message>
        <source>&amp;Overview</source>
        <translation type="unfinished">&amp;கண்ணோட்டம்</translation>
    </message>
    <message>
        <source>Show general overview of wallet</source>
        <translation type="unfinished">பணப்பை பொது கண்ணோட்டத்தை காட்டு</translation>
    </message>
    <message>
        <source>&amp;Transactions</source>
        <translation type="unfinished">&amp;பரிவர்த்தனைகள்</translation>
    </message>
    <message>
        <source>Browse transaction history</source>
        <translation type="unfinished">பணப்பை பொது கண்ணோட்டத்தை காட்டு</translation>
    </message>
    <message>
        <source>E&amp;xit</source>
        <translation type="unfinished">&amp;வெளியேறு</translation>
    </message>
    <message>
        <source>Quit application</source>
        <translation type="unfinished">விலகு</translation>
    </message>
    <message>
        <source>&amp;About %1</source>
        <translation type="unfinished">&amp; %1 பற்றி</translation>
    </message>
    <message>
        <source>Show information about %1</source>
        <translation type="unfinished">%1 பற்றிய தகவலைக் காட்டு</translation>
    </message>
    <message>
        <source>About &amp;Qt</source>
        <translation type="unfinished">&amp;Qt-ஐ பற்றி</translation>
    </message>
    <message>
        <source>Show information about Qt</source>
        <translation type="unfinished">Qt பற்றி தகவலைக் காட்டு</translation>
    </message>
    <message>
        <source>Modify configuration options for %1</source>
        <translation type="unfinished">%1 க்கான கட்டமைப்பு விருப்பங்களை மாற்றுக</translation>
    </message>
    <message>
        <source>Create a new wallet</source>
        <translation type="unfinished">புதிய வாலட்டை உருவாக்கு</translation>
    </message>
    <message>
        <source>&amp;Minimize</source>
        <translation type="unfinished">&amp;குறைத்தல்</translation>
    </message>
    <message>
        <source>Wallet:</source>
        <translation type="unfinished">கைப்பை:</translation>
    </message>
    <message>
        <source>Network activity disabled.</source>
        <extracomment>A substring of the tooltip.</extracomment>
        <translation type="unfinished">நெட்வொர்க் செயல்பாடு முடக்கப்பட்டது.</translation>
    </message>
    <message>
        <source>Proxy is &lt;b&gt;enabled&lt;/b&gt;: %1</source>
        <translation type="unfinished">ப்ராக்ஸி இயக்கப்பட்டது: %1</translation>
    </message>
    <message>
        <source>Send coins to a Particl address</source>
        <translation type="unfinished">ஒரு விக்கிபீடியா முகவரிக்கு நாணயங்களை அனுப்பவும்</translation>
    </message>
    <message>
        <source>Backup wallet to another location</source>
        <translation type="unfinished">வேறொரு இடத்திற்கு காப்புப் பெட்டகம்</translation>
    </message>
    <message>
        <source>Change the passphrase used for wallet encryption</source>
        <translation type="unfinished">பணப்பை குறியாக்கத்திற்காக பயன்படுத்தப்படும் கடவுச்சொற்றொடரை மாற்றவும்</translation>
    </message>
    <message>
        <source>&amp;Send</source>
        <translation type="unfinished">&amp;அனுப்பு</translation>
    </message>
    <message>
        <source>&amp;Receive</source>
        <translation type="unfinished">&amp;பெறு</translation>
    </message>
    <message>
        <source>&amp;Options…</source>
        <translation type="unfinished">&amp;விருப்பங்கள்</translation>
    </message>
    <message>
        <source>Encrypt the private keys that belong to your wallet</source>
        <translation type="unfinished">உங்கள் பணப்பைச் சேர்ந்த தனிப்பட்ட விசைகளை குறியாக்குக</translation>
    </message>
    <message>
<<<<<<< HEAD
        <source>Sign messages with your Particl addresses to prove you own them</source>
=======
        <source>&amp;Backup Wallet…</source>
        <translation type="unfinished">&amp;பேக்கப் வாலட்...</translation>
    </message>
    <message>
        <source>Sign messages with your Bitcoin addresses to prove you own them</source>
>>>>>>> 0567787f
        <translation type="unfinished">உங்கள் பிட்டினின் முகவரியுடன் செய்திகளை உங்களிடம் வைத்திருப்பதை நிரூபிக்க</translation>
    </message>
    <message>
        <source>Verify messages to ensure they were signed with specified Particl addresses</source>
        <translation type="unfinished">குறிப்பிடப்பட்ட விக்கிபீடியா முகவர்களுடன் கையொப்பமிடப்பட்டதை உறுதிப்படுத்த, செய்திகளை சரிபார்க்கவும்</translation>
    </message>
    <message>
        <source>Open &amp;URI…</source>
        <translation type="unfinished">திறந்த &amp;URI...</translation>
    </message>
    <message>
        <source>&amp;File</source>
        <translation type="unfinished">&amp;கோப்பு</translation>
    </message>
    <message>
        <source>&amp;Settings</source>
        <translation type="unfinished">&amp;அமைப்பு</translation>
    </message>
    <message>
        <source>&amp;Help</source>
        <translation type="unfinished">&amp;உதவி</translation>
    </message>
    <message>
        <source>Tabs toolbar</source>
        <translation type="unfinished">தாவல்கள் கருவிப்பட்டி</translation>
    </message>
    <message>
        <source>Request payments (generates QR codes and particl: URIs)</source>
        <translation type="unfinished">கொடுப்பனவுகளை கோருதல் (QR குறியீடுகள் மற்றும் particl உருவாக்குகிறது: URI கள்)</translation>
    </message>
    <message>
        <source>Show the list of used sending addresses and labels</source>
        <translation type="unfinished">பயன்படுத்தப்பட்ட அனுப்புதல்கள் மற்றும் லேபிள்களின் பட்டியலைக் காட்டு</translation>
    </message>
    <message>
        <source>Show the list of used receiving addresses and labels</source>
        <translation type="unfinished">பயன்படுத்திய முகவரிகள் மற்றும் லேபிள்களின் பட்டியலைக் காட்டு</translation>
    </message>
    <message>
        <source>&amp;Command-line options</source>
        <translation type="unfinished">&amp; கட்டளை வரி விருப்பங்கள்</translation>
    </message>
    <message numerus="yes">
        <source>Processed %n block(s) of transaction history.</source>
        <translation type="unfinished">
            <numerusform />
            <numerusform />
        </translation>
    </message>
    <message>
        <source>%1 behind</source>
        <translation type="unfinished">%1 பின்னால்</translation>
    </message>
    <message>
        <source>Last received block was generated %1 ago.</source>
        <translation type="unfinished">கடைசியாக கிடைத்த தொகுதி %1 முன்பு உருவாக்கப்பட்டது.</translation>
    </message>
    <message>
        <source>Transactions after this will not yet be visible.</source>
        <translation type="unfinished">இதற்குப் பின் பரிமாற்றங்கள் இன்னும் காணப்படாது.</translation>
    </message>
    <message>
        <source>Error</source>
        <translation type="unfinished">பிழை</translation>
    </message>
    <message>
        <source>Warning</source>
        <translation type="unfinished">எச்சரிக்கை</translation>
    </message>
    <message>
        <source>Information</source>
        <translation type="unfinished">தகவல்</translation>
    </message>
    <message>
        <source>Up to date</source>
        <translation type="unfinished">தேதி வரை</translation>
    </message>
    <message>
        <source>Load Partially Signed Particl Transaction</source>
        <translation type="unfinished"> ஓரளவு கையொப்பமிடப்பட்ட பிட்காயின் பரிவர்த்தனையை ஏற்றவும்
</translation>
    </message>
    <message>
        <source>Node window</source>
        <translation type="unfinished">நோட் விண்டோ</translation>
    </message>
    <message>
        <source>Open node debugging and diagnostic console</source>
        <translation type="unfinished">திற நோட் பிழைத்திருத்தம் மற்றும் கண்டறியும் பணியகம்</translation>
    </message>
    <message>
        <source>&amp;Sending addresses</source>
        <translation type="unfinished">முகவரிகள் அனுப்புகிறது</translation>
    </message>
    <message>
        <source>&amp;Receiving addresses</source>
        <translation type="unfinished">முகவரிகள் பெறுதல்</translation>
    </message>
    <message>
        <source>Open a particl: URI</source>
        <translation type="unfinished">திற பிட்காயின்: URI</translation>
    </message>
    <message>
        <source>Open Wallet</source>
        <translation type="unfinished">வாலட்டை திற</translation>
    </message>
    <message>
        <source>Open a wallet</source>
        <translation type="unfinished">வாலட்டை திற</translation>
    </message>
    <message>
        <source>Close wallet</source>
        <translation type="unfinished">வாலட்டை மூடு</translation>
    </message>
    <message>
        <source>Close all wallets</source>
        <translation type="unfinished">அனைத்து பணப்பைகள் மூடு</translation>
    </message>
    <message>
        <source>Show the %1 help message to get a list with possible Particl command-line options</source>
        <translation type="unfinished">சாத்தியமான Particl கட்டளை-வரி விருப்பங்களைக் கொண்ட பட்டியலைப் பெற %1 உதவிச் செய்தியைக் காட்டு</translation>
    </message>
    <message>
        <source>&amp;Mask values</source>
        <translation type="unfinished">&amp;மதிப்புகளை மறைக்கவும்</translation>
    </message>
    <message>
        <source>Mask the values in the Overview tab</source>
        <translation type="unfinished">கண்ணோட்டம் தாவலில் மதிப்புகளை மறைக்கவும்</translation>
    </message>
    <message>
        <source>default wallet</source>
        <translation type="unfinished">இயல்புநிலை வாலட்</translation>
    </message>
    <message>
        <source>No wallets available</source>
        <translation type="unfinished">வாலட் எதுவும் இல்லை</translation>
    </message>
    <message>
        <source>&amp;Window</source>
        <translation type="unfinished">&amp;சாளரம்</translation>
    </message>
    <message>
        <source>Zoom</source>
        <translation type="unfinished">பெரிதாக்கு</translation>
    </message>
    <message>
        <source>Main Window</source>
        <translation type="unfinished">முதன்மை சாளரம்</translation>
    </message>
    <message>
        <source>%1 client</source>
        <translation type="unfinished">%1 கிளையன்</translation>
    </message>
    <message numerus="yes">
        <source>%n active connection(s) to Particl network.</source>
        <extracomment>A substring of the tooltip.</extracomment>
        <translation type="unfinished">
            <numerusform />
            <numerusform />
        </translation>
    </message>
    <message>
        <source>Error: %1</source>
        <translation type="unfinished">பிழை: %1</translation>
    </message>
    <message>
        <source>Warning: %1</source>
        <translation type="unfinished">எச்சரிக்கை: %1</translation>
    </message>
    <message>
        <source>Date: %1
</source>
        <translation type="unfinished">தேதி: %1
</translation>
    </message>
    <message>
        <source>Amount: %1
</source>
        <translation type="unfinished">தொகை: %1
</translation>
    </message>
    <message>
        <source>Wallet: %1
</source>
        <translation type="unfinished">வாலட்: %1
</translation>
    </message>
    <message>
        <source>Type: %1
</source>
        <translation type="unfinished">வகை: %1
</translation>
    </message>
    <message>
        <source>Label: %1
</source>
        <translation type="unfinished">லேபிள்: %1
</translation>
    </message>
    <message>
        <source>Address: %1
</source>
        <translation type="unfinished">முகவரி: %1
</translation>
    </message>
    <message>
        <source>Sent transaction</source>
        <translation type="unfinished">அனுப்பிய பரிவர்த்தனை</translation>
    </message>
    <message>
        <source>Incoming transaction</source>
        <translation type="unfinished">உள்வரும் பரிவர்த்தனை</translation>
    </message>
    <message>
        <source>HD key generation is &lt;b&gt;enabled&lt;/b&gt;</source>
        <translation type="unfinished">HD முக்கிய தலைமுறை இயக்கப்பட்டது</translation>
    </message>
    <message>
        <source>HD key generation is &lt;b&gt;disabled&lt;/b&gt;</source>
        <translation type="unfinished">HD முக்கிய தலைமுறை முடக்கப்பட்டுள்ளது</translation>
    </message>
    <message>
        <source>Private key &lt;b&gt;disabled&lt;/b&gt;</source>
        <translation type="unfinished">தனிப்பட்ட விசை முடக்கப்பட்டது</translation>
    </message>
    <message>
        <source>Wallet is &lt;b&gt;encrypted&lt;/b&gt; and currently &lt;b&gt;unlocked&lt;/b&gt;</source>
        <translation type="unfinished">Wallet குறியாக்கப்பட்டு தற்போது திறக்கப்பட்டது</translation>
    </message>
    <message>
        <source>Wallet is &lt;b&gt;encrypted&lt;/b&gt; and currently &lt;b&gt;locked&lt;/b&gt;</source>
        <translation type="unfinished">Wallet குறியாக்கப்பட்டு தற்போது பூட்டப்பட்டுள்ளது</translation>
    </message>
    <message>
        <source>Original message:</source>
        <translation type="unfinished">முதல் செய்தி:</translation>
    </message>
</context>
<context>
    <name>UnitDisplayStatusBarControl</name>
    <message>
        <source>Unit to show amounts in. Click to select another unit.</source>
        <translation type="unfinished">அளவுகளைக் காண்பிக்கும் அலகு. மற்றொரு அலகு தேர்ந்தெடுக்க கிளிக் செய்யவும்.</translation>
    </message>
</context>
<context>
    <name>CoinControlDialog</name>
    <message>
        <source>Coin Selection</source>
        <translation type="unfinished">நாணயம் தேர்வு</translation>
    </message>
    <message>
        <source>Quantity:</source>
        <translation type="unfinished">அளவு</translation>
    </message>
    <message>
        <source>Bytes:</source>
        <translation type="unfinished">பைட்டுகள்</translation>
    </message>
    <message>
        <source>Amount:</source>
        <translation type="unfinished">விலை</translation>
    </message>
    <message>
        <source>Fee:</source>
        <translation type="unfinished">கட்டணம்:</translation>
    </message>
    <message>
        <source>Dust:</source>
        <translation type="unfinished">டஸ்ட்</translation>
    </message>
    <message>
        <source>After Fee:</source>
        <translation type="unfinished">கட்டணத்திறகுப் பின்:</translation>
    </message>
    <message>
        <source>Change:</source>
        <translation type="unfinished">மாற்று:</translation>
    </message>
    <message>
        <source>(un)select all</source>
        <translation type="unfinished">(அனைத்தையும் தேர்வுநீக்கு)</translation>
    </message>
    <message>
        <source>Tree mode</source>
        <translation type="unfinished">மரம் பயன்முறை</translation>
    </message>
    <message>
        <source>List mode</source>
        <translation type="unfinished">பட்டியல் பயன்முறை</translation>
    </message>
    <message>
        <source>Amount</source>
        <translation type="unfinished">விலை</translation>
    </message>
    <message>
        <source>Received with label</source>
        <translation type="unfinished">லேபல் மூலம் பெறப்பட்டது</translation>
    </message>
    <message>
        <source>Received with address</source>
        <translation type="unfinished">முகவரி பெற்றார்</translation>
    </message>
    <message>
        <source>Date</source>
        <translation type="unfinished">தேதி</translation>
    </message>
    <message>
        <source>Confirmations</source>
        <translation type="unfinished">உறுதிப்படுத்தல்கள்</translation>
    </message>
    <message>
        <source>Confirmed</source>
        <translation type="unfinished">உறுதியாக</translation>
    </message>
    <message>
        <source>Copy amount</source>
        <translation type="unfinished">நகல் நகல்</translation>
    </message>
    <message>
        <source>Copy quantity</source>
        <translation type="unfinished">அளவு அளவு</translation>
    </message>
    <message>
        <source>Copy fee</source>
        <translation type="unfinished">நகல் கட்டணம்</translation>
    </message>
    <message>
        <source>Copy after fee</source>
        <translation type="unfinished">நகல் கட்டணம்</translation>
    </message>
    <message>
        <source>Copy bytes</source>
        <translation type="unfinished">நகல் கட்டணம்</translation>
    </message>
    <message>
        <source>Copy dust</source>
        <translation type="unfinished">தூசி நகலெடுக்கவும்</translation>
    </message>
    <message>
        <source>Copy change</source>
        <translation type="unfinished">மாற்றத்தை நகலெடுக்கவும்</translation>
    </message>
    <message>
        <source>(%1 locked)</source>
        <translation type="unfinished">(%1 பூட்டப்பட்டது)</translation>
    </message>
    <message>
        <source>yes</source>
        <translation type="unfinished">ஆம்</translation>
    </message>
    <message>
        <source>no</source>
        <translation type="unfinished">இல்லை</translation>
    </message>
    <message>
        <source>This label turns red if any recipient receives an amount smaller than the current dust threshold.</source>
        <translation type="unfinished">நடப்பு தூசி நிலையை விட குறைவான அளவு பெறுநரை பெறுமானால் இந்த லேபிள் சிவப்பு நிறமாக மாறும்.</translation>
    </message>
    <message>
        <source>Can vary +/- %1 satoshi(s) per input.</source>
        <translation type="unfinished">உள்ளீடு ஒன்றுக்கு +/- %1 சாத்தோஷி (கள்) மாறுபடலாம்</translation>
    </message>
    <message>
        <source>(no label)</source>
        <translation type="unfinished">(லேபிள் இல்லை)</translation>
    </message>
    <message>
        <source>change from %1 (%2)</source>
        <translation type="unfinished">%1 (%2) இலிருந்து மாற்றவும்</translation>
    </message>
    <message>
        <source>(change)</source>
        <translation type="unfinished">(மாற்றம்)</translation>
    </message>
</context>
<context>
    <name>CreateWalletActivity</name>
    <message>
        <source>Create Wallet</source>
        <extracomment>Title of window indicating the progress of creation of a new wallet.</extracomment>
        <translation type="unfinished">வாலட்டை உருவாக்கு</translation>
    </message>
    <message>
        <source>Create wallet failed</source>
        <translation type="unfinished">வாலட் உருவாக்கம் தோல்வி அடைந்தது</translation>
    </message>
    <message>
        <source>Create wallet warning</source>
        <translation type="unfinished">வாலட் உருவாக்கம் எச்சரிக்கை</translation>
    </message>
    </context>
<context>
    <name>OpenWalletActivity</name>
    <message>
        <source>Open wallet failed</source>
        <translation type="unfinished">வாலட் திறத்தல் தோல்வியுற்றது</translation>
    </message>
    <message>
        <source>Open wallet warning</source>
        <translation type="unfinished">வாலட் திறத்தல் எச்சரிக்கை</translation>
    </message>
    <message>
        <source>default wallet</source>
        <translation type="unfinished">இயல்புநிலை வாலட்</translation>
    </message>
    <message>
        <source>Open Wallet</source>
        <extracomment>Title of window indicating the progress of opening of a wallet.</extracomment>
        <translation type="unfinished">வாலட்டை திற</translation>
    </message>
    </context>
<context>
    <name>WalletController</name>
    <message>
        <source>Close wallet</source>
        <translation type="unfinished">வாலட்டை மூடு</translation>
    </message>
    <message>
        <source>Are you sure you wish to close the wallet &lt;i&gt;%1&lt;/i&gt;?</source>
        <translation type="unfinished">நீங்கள் வாலட்டை மூட விரும்புகிறீர்களா &lt;i&gt;%1&lt;/i&gt;?</translation>
    </message>
    <message>
        <source>Closing the wallet for too long can result in having to resync the entire chain if pruning is enabled.</source>
        <translation type="unfinished">வாலட்டை அதிக நேரம் மூடுவதாலும் ப்ரூனிங் இயக்கப்பட்டாலோ முழு செயினை ரீசிங்க் செய்வதற்கு இது வழிவகுக்கும்.</translation>
    </message>
    <message>
        <source>Close all wallets</source>
        <translation type="unfinished">அனைத்து பணப்பைகள் மூடு</translation>
    </message>
    </context>
<context>
    <name>CreateWalletDialog</name>
    <message>
        <source>Create Wallet</source>
        <translation type="unfinished">வாலட்டை உருவாக்கு</translation>
    </message>
    <message>
        <source>Wallet Name</source>
        <translation type="unfinished">வாலட் பெயர்</translation>
    </message>
    <message>
        <source>Wallet</source>
        <translation type="unfinished">பணப்பை</translation>
    </message>
    <message>
        <source>Encrypt the wallet. The wallet will be encrypted with a passphrase of your choice.</source>
        <translation type="unfinished">வாலட்டை குறியாக்கம் செய்யவும். உங்கள் விருப்பப்படி கடவுச்சொல்லுடன் வாலட் குறியாக்கம் செய்யப்படும்.</translation>
    </message>
    <message>
        <source>Encrypt Wallet</source>
        <translation type="unfinished">வாலட்டை குறியாக்குக</translation>
    </message>
    <message>
        <source>Disable private keys for this wallet. Wallets with private keys disabled will have no private keys and cannot have an HD seed or imported private keys. This is ideal for watch-only wallets.</source>
        <translation type="unfinished">இந்த வாலட்டிற்கு ப்ரைவேட் கீஸை முடக்கு. முடக்கப்பட்ட ப்ரைவேட் கீஸ் கொண்ட வாலட்டிற்கு ப்ரைவேட் கீஸ் இருக்காது மற்றும் எச்டி ஸீட் அல்லது இம்போர்ட் செய்யப்பட்ட ப்ரைவேட் கீஸ் இருக்கக்கூடாது. பார்க்க-மட்டும் உதவும் வாலட்டிற்கு இது ஏற்றது.</translation>
    </message>
    <message>
        <source>Disable Private Keys</source>
        <translation type="unfinished">ப்ரைவேட் கீஸ் ஐ முடக்கு</translation>
    </message>
    <message>
        <source>Make a blank wallet. Blank wallets do not initially have private keys or scripts. Private keys and addresses can be imported, or an HD seed can be set, at a later time.</source>
        <translation type="unfinished">காலியான வாலட்டை உருவாக்கு. காலியான வாலட்டிற்கு ஆரம்பத்தில் ப்ரைவேட் கீஸ் மற்றும் ஸ்கிரிப்ட் இருக்காது. ப்ரைவேட் கீஸ் மற்றும் முகவரிகளை இம்போர்ட் செய்து கொள்ளலாம், அல்லது எச்டி ஸீடை பின்னர், அமைத்து கொள்ளலாம்.</translation>
    </message>
    <message>
        <source>Make Blank Wallet</source>
        <translation type="unfinished">காலியான வாலட்டை உருவாக்கு</translation>
    </message>
    <message>
        <source>Create</source>
        <translation type="unfinished">உருவாக்கு</translation>
    </message>
    </context>
<context>
    <name>EditAddressDialog</name>
    <message>
        <source>Edit Address</source>
        <translation type="unfinished">முகவரி திருத்த</translation>
    </message>
    <message>
        <source>&amp;Label</source>
        <translation type="unfinished">&amp; சிட்டை</translation>
    </message>
    <message>
        <source>The label associated with this address list entry</source>
        <translation type="unfinished">இந்த முகவரி பட்டியலுடன் தொடர்புடைய லேபிள்</translation>
    </message>
    <message>
        <source>The address associated with this address list entry. This can only be modified for sending addresses.</source>
        <translation type="unfinished">முகவரி முகவரியுடன் தொடர்புடைய முகவரி முகவரி. முகவரிகள் அனுப்புவதற்கு இது மாற்றியமைக்கப்படலாம்.</translation>
    </message>
    <message>
        <source>&amp;Address</source>
        <translation type="unfinished">&amp;முகவரி</translation>
    </message>
    <message>
        <source>New sending address</source>
        <translation type="unfinished">முகவரி அனுப்பும் புதியது</translation>
    </message>
    <message>
        <source>Edit receiving address</source>
        <translation type="unfinished">முகவரியைப் பெறுதல் திருத்து</translation>
    </message>
    <message>
        <source>Edit sending address</source>
        <translation type="unfinished">முகவரியை அனுப்புவதைத் திருத்து</translation>
    </message>
    <message>
        <source>The entered address "%1" is not a valid Particl address.</source>
        <translation type="unfinished">உள்ளிட்ட முகவரி "%1" என்பது செல்லுபடியாகும் விக்கிபீடியா முகவரி அல்ல.</translation>
    </message>
    <message>
        <source>Address "%1" already exists as a receiving address with label "%2" and so cannot be added as a sending address.</source>
        <translation type="unfinished">முகவரி "%1" ஏற்கனவே லேபிள் "%2" உடன் பெறும் முகவரியாக உள்ளது, எனவே அனுப்பும் முகவரியாக சேர்க்க முடியாது.</translation>
    </message>
    <message>
        <source>The entered address "%1" is already in the address book with label "%2".</source>
        <translation type="unfinished">"%1" உள்ளிடப்பட்ட முகவரி முன்பே "%2" என்ற லேபிளுடன் முகவரி புத்தகத்தில் உள்ளது.</translation>
    </message>
    <message>
        <source>Could not unlock wallet.</source>
        <translation type="unfinished">பணப்பை திறக்க முடியவில்லை.</translation>
    </message>
    <message>
        <source>New key generation failed.</source>
        <translation type="unfinished">புதிய முக்கிய தலைமுறை தோல்வியடைந்தது.</translation>
    </message>
</context>
<context>
    <name>FreespaceChecker</name>
    <message>
        <source>A new data directory will be created.</source>
        <translation type="unfinished">புதிய தரவு அடைவு உருவாக்கப்படும்.</translation>
    </message>
    <message>
        <source>name</source>
        <translation type="unfinished">பெயர்</translation>
    </message>
    <message>
        <source>Directory already exists. Add %1 if you intend to create a new directory here.</source>
        <translation type="unfinished">அடைவு ஏற்கனவே உள்ளது. நீங்கள் ஒரு புதிய கோப்பகத்தை உருவாக்க விரும்பினால், %1 ஐ சேர்க்கவும்</translation>
    </message>
    <message>
        <source>Path already exists, and is not a directory.</source>
        <translation type="unfinished">பாதை ஏற்கனவே உள்ளது, மற்றும் ஒரு அடைவு இல்லை.</translation>
    </message>
    <message>
        <source>Cannot create data directory here.</source>
        <translation type="unfinished">இங்கே தரவு அடைவு உருவாக்க முடியாது.</translation>
    </message>
</context>
<context>
    <name>Intro</name>
    <message>
        <source>At least %1 GB of data will be stored in this directory, and it will grow over time.</source>
        <translation type="unfinished">குறைந்தது %1 ஜிபி தரவு இந்த அடைவில் சேமிக்கப்படும், மேலும் காலப்போக்கில் அது வளரும்.</translation>
    </message>
    <message>
        <source>Approximately %1 GB of data will be stored in this directory.</source>
        <translation type="unfinished">இந்த அடைவில் %1 ஜிபி தரவு சேமிக்கப்படும்.</translation>
    </message>
    <message numerus="yes">
        <source>(sufficient to restore backups %n day(s) old)</source>
        <extracomment>Explanatory text on the capability of the current prune target.</extracomment>
        <translation type="unfinished">
            <numerusform />
            <numerusform />
        </translation>
    </message>
    <message>
        <source>%1 will download and store a copy of the Particl block chain.</source>
        <translation type="unfinished">Particl தொகுதி சங்கிலியின் நகலை %1 பதிவிறக்கம் செய்து சேமித்து வைக்கும்.</translation>
    </message>
    <message>
        <source>The wallet will also be stored in this directory.</source>
        <translation type="unfinished">பணத்தாள் இந்த அடைவில் சேமிக்கப்படும்.</translation>
    </message>
    <message>
        <source>Error: Specified data directory "%1" cannot be created.</source>
        <translation type="unfinished">பிழை: குறிப்பிட்ட தரவு அடைவு "%1" உருவாக்க முடியாது.</translation>
    </message>
    <message>
        <source>Error</source>
        <translation type="unfinished">பிழை</translation>
    </message>
    <message>
        <source>Welcome</source>
        <translation type="unfinished">நல்வரவு</translation>
    </message>
    <message>
        <source>Welcome to %1.</source>
        <translation type="unfinished">%1 க்கு வரவேற்கிறோம்.</translation>
    </message>
    <message>
        <source>As this is the first time the program is launched, you can choose where %1 will store its data.</source>
        <translation type="unfinished">இது முதல் முறையாக துவங்கியது, நீங்கள் %1 அதன் தரவை எங்கு சேமித்து வைக்கும் என்பதை தேர்வு செய்யலாம்.</translation>
    </message>
    <message>
        <source>When you click OK, %1 will begin to download and process the full %4 block chain (%2GB) starting with the earliest transactions in %3 when %4 initially launched.</source>
        <translation type="unfinished">நீங்கள் சரி என்பதைக் கிளிக் செய்தால் %1 ஆரம்பத்தில் %4 இல் ஆரம்பிக்கப்பட்ட %3 இன் ஆரம்ப பரிவர்த்தனைகளைத் தொடங்கும் போது முழு %4 தொகுதி சங்கிலி (%2GB) பதிவிறக்க மற்றும் செயலாக்கத் தொடங்கும்.</translation>
    </message>
    <message>
        <source>Reverting this setting requires re-downloading the entire blockchain. It is faster to download the full chain first and prune it later. Disables some advanced features.</source>
        <translation type="unfinished">இந்த அமைப்பை மாற்றியமைக்க முழு பிளாக்செயினையும் மீண்டும் டவுன்லோட் செய்ய வேண்டும். முதலில் முழு செயினையும் டவுன்லோட் செய்த பின்னர் ப்ரூன் செய்வது வேகமான செயல் ஆகும். சில மேம்பட்ட அம்சங்களை முடக்கும்.</translation>
    </message>
    <message>
        <source>This initial synchronisation is very demanding, and may expose hardware problems with your computer that had previously gone unnoticed. Each time you run %1, it will continue downloading where it left off.</source>
        <translation type="unfinished">இந்த ஆரம்ப ஒத்திசைவு மிகவும் கோரி வருகிறது, முன்பு கவனிக்கப்படாத உங்கள் கணினியுடன் வன்பொருள் சிக்கல்களை அம்பலப்படுத்தலாம். ஒவ்வொரு முறையும் நீங்கள் %1 ரன் இயங்கும் போது, ​​அது எங்கிருந்து வெளியேறும் என்பதைத் தொடர்ந்து பதிவிறக்கும்.</translation>
    </message>
    <message>
        <source>If you have chosen to limit block chain storage (pruning), the historical data must still be downloaded and processed, but will be deleted afterward to keep your disk usage low.</source>
        <translation type="unfinished">தடுப்பு சங்கிலி சேமிப்பகத்தை (கத்தரித்து) கட்டுப்படுத்த நீங்கள் தேர்ந்தெடுக்கப்பட்டிருந்தால், வரலாற்றுத் தரவுகள் இன்னும் பதிவிறக்கம் செய்யப்பட்டு, செயல்படுத்தப்பட வேண்டும், ஆனால் உங்கள் வட்டுப் பயன்பாட்டை குறைவாக வைத்திருப்பதற்குப் பிறகு நீக்கப்படும்.</translation>
    </message>
    <message>
        <source>Use the default data directory</source>
        <translation type="unfinished">இயல்புநிலை தரவு கோப்பகத்தைப் பயன்படுத்தவும்</translation>
    </message>
    <message>
        <source>Use a custom data directory:</source>
        <translation type="unfinished">தனிப்பயன் தரவு கோப்பகத்தைப் பயன்படுத்தவும்:</translation>
    </message>
</context>
<context>
    <name>HelpMessageDialog</name>
    <message>
        <source>version</source>
        <translation type="unfinished">பதிப்பு</translation>
    </message>
    <message>
        <source>About %1</source>
        <translation type="unfinished">%1 பற்றி</translation>
    </message>
    <message>
        <source>Command-line options</source>
        <translation type="unfinished">கட்டளை வரி விருப்பங்கள்</translation>
    </message>
</context>
<context>
    <name>ShutdownWindow</name>
    <message>
        <source>Do not shut down the computer until this window disappears.</source>
        <translation type="unfinished">இந்த விண்டோ மறைந்து போகும் வரை கணினியை ஷட் டவுன் வேண்டாம்.</translation>
    </message>
</context>
<context>
    <name>ModalOverlay</name>
    <message>
        <source>Form</source>
        <translation type="unfinished">படிவம்</translation>
    </message>
    <message>
        <source>Recent transactions may not yet be visible, and therefore your wallet's balance might be incorrect. This information will be correct once your wallet has finished synchronizing with the particl network, as detailed below.</source>
        <translation type="unfinished">சமீபத்திய பரிவர்த்தனைகள் இன்னும் காணப்படாமல் இருக்கலாம், எனவே உங்கள் பணப்பையின் சமநிலை தவறாக இருக்கலாம். கீழே விவரிக்கப்பட்டுள்ளபடி, உங்கள் பணப்பை பிட்ஃபோனை நெட்வொர்க்குடன் ஒத்திசைக்க முடிந்ததும் இந்த தகவல் சரியாக இருக்கும்.</translation>
    </message>
    <message>
        <source>Attempting to spend particl that are affected by not-yet-displayed transactions will not be accepted by the network.</source>
        <translation type="unfinished">இதுவரை காட்டப்படாத பரிவர்த்தனைகளால் பாதிக்கப்படும் பிட்னிக்களை செலவிடுவதற்கு முயற்சி பிணையத்தால் ஏற்கப்படாது.</translation>
    </message>
    <message>
        <source>Number of blocks left</source>
        <translation type="unfinished">மீதமுள்ள தொகுதிகள் உள்ளன</translation>
    </message>
    <message>
        <source>Last block time</source>
        <translation type="unfinished">கடைசி தடுப்பு நேரம்</translation>
    </message>
    <message>
        <source>Progress</source>
        <translation type="unfinished">முன்னேற்றம்</translation>
    </message>
    <message>
        <source>Progress increase per hour</source>
        <translation type="unfinished">மணி நேரத்திற்கு முன்னேற்றம் அதிகரிப்பு</translation>
    </message>
    <message>
        <source>Estimated time left until synced</source>
        <translation type="unfinished">ஒத்திசைக்கப்படும் வரை மதிப்பிடப்பட்ட நேரங்கள் உள்ளன</translation>
    </message>
    <message>
        <source>Hide</source>
        <translation type="unfinished">மறை</translation>
    </message>
    </context>
<context>
    <name>OpenURIDialog</name>
    <message>
        <source>Open particl URI</source>
        <translation type="unfinished">பிட்காயின் யூ. ஆர். ஐ.யை திர</translation>
    </message>
    <message>
        <source>Paste address from clipboard</source>
        <extracomment>Tooltip text for button that allows you to paste an address that is in your clipboard.</extracomment>
        <translation type="unfinished">கிளிப்போர்டிலிருந்து முகவரியை பேஸ்ட் செய்யவும்</translation>
    </message>
</context>
<context>
    <name>OptionsDialog</name>
    <message>
        <source>Options</source>
        <translation type="unfinished">விருப்பத்தேர்வு</translation>
    </message>
    <message>
        <source>&amp;Main</source>
        <translation type="unfinished">&amp;தலைமை</translation>
    </message>
    <message>
        <source>Automatically start %1 after logging in to the system.</source>
        <translation type="unfinished">கணினியில் உள்நுழைந்தவுடன் தானாக %1 ஐ துவங்கவும்.</translation>
    </message>
    <message>
        <source>&amp;Start %1 on system login</source>
        <translation type="unfinished">கணினி உள்நுழைவில் %1 ஐத் தொடங்குங்கள்</translation>
    </message>
    <message>
        <source>Size of &amp;database cache</source>
        <translation type="unfinished">&amp; தரவுத்தள தேக்ககத்தின் அளவு</translation>
    </message>
    <message>
        <source>Number of script &amp;verification threads</source>
        <translation type="unfinished">ஸ்கிரிப்ட் &amp; சரிபார்ப்பு நூல்கள் எண்ணிக்கை</translation>
    </message>
    <message>
        <source>IP address of the proxy (e.g. IPv4: 127.0.0.1 / IPv6: ::1)</source>
        <translation type="unfinished">ப்ராக்ஸியின் IP முகவரி (எ.கா. IPv4: 127.0.0.1 / IPv6: :: 1)</translation>
    </message>
    <message>
        <source>Shows if the supplied default SOCKS5 proxy is used to reach peers via this network type.</source>
        <translation type="unfinished">வழங்கப்பட்ட முன்னிருப்பு SOCKS5 ப்ராக்ஸி இந்த நெட்வொர்க் வகையின் மூலம் சகலருக்கும் சென்றால் பயன்படுத்தப்படுகிறது.</translation>
    </message>
    <message>
        <source>Minimize instead of exit the application when the window is closed. When this option is enabled, the application will be closed only after selecting Exit in the menu.</source>
        <translation type="unfinished">சாளரத்தை மூடும்போது பயன்பாட்டை வெளியேற்றுவதற்குப் பதிலாக சிறிதாக்கவும். இந்த விருப்பம் இயக்கப்பட்டால், மெனுவில் வெளியேறு தேர்வு செய்த பின் மட்டுமே பயன்பாடு மூடப்படும்.</translation>
    </message>
    <message>
        <source>Open the %1 configuration file from the working directory.</source>
        <translation type="unfinished">பணி அடைவில் இருந்து %1 உள்ளமைவு கோப்பை திறக்கவும்.</translation>
    </message>
    <message>
        <source>Open Configuration File</source>
        <translation type="unfinished">கட்டமைப்பு கோப்பை திற</translation>
    </message>
    <message>
        <source>Reset all client options to default.</source>
        <translation type="unfinished">அனைத்து வாடிக்கையாளர் விருப்பங்களையும் இயல்புநிலைக்கு மீட்டமைக்கவும்.</translation>
    </message>
    <message>
        <source>&amp;Reset Options</source>
        <translation type="unfinished">&amp; மீட்டமை விருப்பங்கள்</translation>
    </message>
    <message>
        <source>&amp;Network</source>
        <translation type="unfinished">&amp;பிணையம்</translation>
    </message>
    <message>
        <source>Prune &amp;block storage to</source>
        <translation type="unfinished">பிரவுன் &amp; தடுப்பு சேமிப்பு</translation>
    </message>
    <message>
        <source>GB</source>
        <translation type="unfinished">ஜிபி</translation>
    </message>
    <message>
        <source>Reverting this setting requires re-downloading the entire blockchain.</source>
        <translation type="unfinished">இந்த அமைப்பை மறுபரிசீலனை செய்வது முழுமையான blockchain ஐ மீண்டும் பதிவிறக்க வேண்டும்.</translation>
    </message>
    <message>
        <source>MiB</source>
        <translation type="unfinished">மெபி.பை.</translation>
    </message>
    <message>
        <source>(0 = auto, &lt;0 = leave that many cores free)</source>
        <translation type="unfinished">(0 = தானாக, &lt;0 = பல கருக்கள் விடுபடுகின்றன)</translation>
    </message>
    <message>
        <source>W&amp;allet</source>
        <translation type="unfinished">&amp;பணப்பை</translation>
    </message>
    <message>
        <source>Expert</source>
        <translation type="unfinished">வல்லுநர்</translation>
    </message>
    <message>
        <source>Enable coin &amp;control features</source>
        <translation type="unfinished">நாணயம் மற்றும் கட்டுப்பாட்டு அம்சங்களை இயக்கவும்</translation>
    </message>
    <message>
        <source>If you disable the spending of unconfirmed change, the change from a transaction cannot be used until that transaction has at least one confirmation. This also affects how your balance is computed.</source>
        <translation type="unfinished">உறுதிப்படுத்தப்படாத மாற்றத்தின் செலவினத்தை நீங்கள் முடக்கினால், பரிவர்த்தனையில் குறைந்தது ஒரு உறுதிப்படுத்தல் வரை பரிமாற்றத்திலிருந்து வரும் மாற்றம் பயன்படுத்தப்படாது. இது உங்கள் இருப்பு எவ்வாறு கணக்கிடப்படுகிறது என்பதைப் பாதிக்கிறது.</translation>
    </message>
    <message>
        <source>&amp;Spend unconfirmed change</source>
        <translation type="unfinished">&amp; உறுதிப்படுத்தப்படாத மாற்றத்தை செலவழிக்கவும்</translation>
    </message>
    <message>
        <source>Automatically open the Particl client port on the router. This only works when your router supports UPnP and it is enabled.</source>
        <translation type="unfinished">ரூட்டரில் Particl கிளையன்ட் போர்ட் தானாக திறக்க. இது உங்கள் திசைவி UPnP ஐ ஆதரிக்கும் போது மட்டுமே இயங்குகிறது.</translation>
    </message>
    <message>
        <source>Map port using &amp;UPnP</source>
        <translation type="unfinished">&amp; UPnP ஐப் பயன்படுத்தி வரைபடம் துறைமுகம்</translation>
    </message>
    <message>
        <source>Accept connections from outside.</source>
        <translation type="unfinished">வெளியே இருந்து இணைப்புகளை ஏற்கவும்.</translation>
    </message>
    <message>
        <source>Allow incomin&amp;g connections</source>
        <translation type="unfinished">Incomin &amp; g இணைப்புகளை அனுமதிக்கவும்</translation>
    </message>
    <message>
        <source>Connect to the Particl network through a SOCKS5 proxy.</source>
        <translation type="unfinished">Particl பிணையத்துடன் SOCKS5 ப்ராக்ஸி மூலம் இணைக்கவும்.</translation>
    </message>
    <message>
        <source>&amp;Connect through SOCKS5 proxy (default proxy):</source>
        <translation type="unfinished">&amp; SOCKS5 ப்ராக்ஸி மூலம் இணைக்கவும் (இயல்புநிலை ப்ராக்ஸி):</translation>
    </message>
    <message>
        <source>Proxy &amp;IP:</source>
        <translation type="unfinished">ப்ராக்சி ஐ பி:</translation>
    </message>
    <message>
        <source>&amp;Port:</source>
        <translation type="unfinished">&amp; போர்ட்:</translation>
    </message>
    <message>
        <source>Port of the proxy (e.g. 9050)</source>
        <translation type="unfinished">ப்ராக்ஸியின் போர்ட் (எ.கா 9050)</translation>
    </message>
    <message>
        <source>Used for reaching peers via:</source>
        <translation type="unfinished">சகாக்கள் வழியாக வருவதற்குப் பயன்படுத்தப்பட்டது:</translation>
    </message>
    <message>
        <source>&amp;Window</source>
        <translation type="unfinished">&amp;சாளரம்</translation>
    </message>
    <message>
        <source>Show only a tray icon after minimizing the window.</source>
        <translation type="unfinished">சாளரத்தை குறைப்பதன் பின்னர் ஒரு தட்டு ஐகானை மட்டும் காண்பி.</translation>
    </message>
    <message>
        <source>&amp;Minimize to the tray instead of the taskbar</source>
        <translation type="unfinished">&amp; Taskbar க்கு பதிலாக தட்டில் குறைக்கவும்</translation>
    </message>
    <message>
        <source>M&amp;inimize on close</source>
        <translation type="unfinished">எம் &amp; நெருக்கமாக உள்ளமை</translation>
    </message>
    <message>
        <source>&amp;Display</source>
        <translation type="unfinished">&amp;காட்டு</translation>
    </message>
    <message>
        <source>User Interface &amp;language:</source>
        <translation type="unfinished">பயனர் இடைமுகம் &amp; மொழி:</translation>
    </message>
    <message>
        <source>The user interface language can be set here. This setting will take effect after restarting %1.</source>
        <translation type="unfinished">பயனர் இடைமுக மொழி இங்கே அமைக்கப்படலாம். %1 ஐ மறுதொடக்கம் செய்த பிறகு இந்த அமைப்பு செயல்படுத்தப்படும்.</translation>
    </message>
    <message>
        <source>&amp;Unit to show amounts in:</source>
        <translation type="unfinished">&amp; அளவு:</translation>
    </message>
    <message>
        <source>Choose the default subdivision unit to show in the interface and when sending coins.</source>
        <translation type="unfinished">இடைமுகத்தில் காண்பிக்க மற்றும் நாணயங்களை அனுப்புகையில் இயல்புநிலை துணைப்பிரிவு யூனிட்டை தேர்வு செய்யவும்.</translation>
    </message>
    <message>
        <source>Whether to show coin control features or not.</source>
        <translation type="unfinished">நாணயக் கட்டுப்பாட்டு அம்சங்களைக் காட்டலாமா அல்லது இல்லையா.</translation>
    </message>
    <message>
        <source>Options set in this dialog are overridden by the command line or in the configuration file:</source>
        <translation type="unfinished">இந்த உரையாடலில் அமைக்கப்பட்டுள்ள விருப்பங்கள் கட்டளை வரியில் அல்லது கட்டமைப்பு கோப்பில் மீளமைக்கப்படும்:</translation>
    </message>
    <message>
        <source>&amp;OK</source>
        <translation type="unfinished">&amp;சரி</translation>
    </message>
    <message>
        <source>&amp;Cancel</source>
        <translation type="unfinished">&amp;ரத்து</translation>
    </message>
    <message>
        <source>default</source>
        <translation type="unfinished">இயல்புநிலை</translation>
    </message>
    <message>
        <source>Confirm options reset</source>
        <translation type="unfinished">விருப்பங்களை மீட்டமைக்கவும்</translation>
    </message>
    <message>
        <source>Client restart required to activate changes.</source>
        <translation type="unfinished">மாற்றங்களைச் செயல்படுத்த கிளையன் மறுதொடக்கம் தேவை.</translation>
    </message>
    <message>
        <source>Client will be shut down. Do you want to proceed?</source>
        <translation type="unfinished">கிளையண்ட் மூடப்படும். நீங்கள் தொடர விரும்புகிறீர்களா?</translation>
    </message>
    <message>
        <source>Configuration options</source>
        <extracomment>Window title text of pop-up box that allows opening up of configuration file.</extracomment>
        <translation type="unfinished">கட்டமைப்பு விருப்பங்கள்</translation>
    </message>
    <message>
        <source>The configuration file is used to specify advanced user options which override GUI settings. Additionally, any command-line options will override this configuration file.</source>
        <extracomment>Explanatory text about the priority order of instructions considered by client. The order from high to low being: command-line, configuration file, GUI settings.</extracomment>
        <translation type="unfinished">GUI அமைப்புகளை மேலெழுதக்கூடிய மேம்பட்ட பயனர் விருப்பங்களைக் குறிப்பிட கட்டமைப்பு கோப்பு பயன்படுத்தப்படுகிறது. கூடுதலாக, எந்த கட்டளை வரி விருப்பங்கள் இந்த கட்டமைப்பு கோப்பு புறக்கணிக்க வேண்டும்.</translation>
    </message>
    <message>
        <source>Cancel</source>
        <translation type="unfinished">ரத்து</translation>
    </message>
    <message>
        <source>Error</source>
        <translation type="unfinished">பிழை</translation>
    </message>
    <message>
        <source>The configuration file could not be opened.</source>
        <translation type="unfinished">கட்டமைப்பு கோப்பை திறக்க முடியவில்லை.</translation>
    </message>
    <message>
        <source>This change would require a client restart.</source>
        <translation type="unfinished">இந்த மாற்றம் கிளையன் மறுதொடக்கம் தேவைப்படும்.</translation>
    </message>
    <message>
        <source>The supplied proxy address is invalid.</source>
        <translation type="unfinished">வழங்கப்பட்ட ப்ராக்ஸி முகவரி தவறானது.</translation>
    </message>
</context>
<context>
    <name>OverviewPage</name>
    <message>
        <source>Form</source>
        <translation type="unfinished">படிவம்</translation>
    </message>
    <message>
        <source>The displayed information may be out of date. Your wallet automatically synchronizes with the Particl network after a connection is established, but this process has not completed yet.</source>
        <translation type="unfinished">காட்டப்படும் தகவல் காலாவதியானதாக இருக்கலாம். ஒரு இணைப்பு நிறுவப்பட்ட பிறகு, உங்கள் பணப்பை தானாக பிட்கோடு நெட்வொர்க்குடன் ஒத்திசைக்கிறது, ஆனால் இந்த செயல்முறை இன்னும் முடிவடையவில்லை.</translation>
    </message>
    <message>
        <source>Watch-only:</source>
        <translation type="unfinished">பார்க்க மட்டுமே:</translation>
    </message>
    <message>
        <source>Available:</source>
        <translation type="unfinished">கிடைக்ககூடிய:</translation>
    </message>
    <message>
        <source>Your current spendable balance</source>
        <translation type="unfinished">உங்கள் தற்போதைய செலவிடத்தக்க இருப்பு</translation>
    </message>
    <message>
        <source>Pending:</source>
        <translation type="unfinished">நிலுவையில்:</translation>
    </message>
    <message>
        <source>Total of transactions that have yet to be confirmed, and do not yet count toward the spendable balance</source>
        <translation type="unfinished">இன்னும் உறுதிப்படுத்தப்பட வேண்டிய பரிவர்த்தனைகளின் மொத்த அளவு, இன்னும் செலவழித்த சமநிலையை நோக்கி கணக்கிடவில்லை</translation>
    </message>
    <message>
        <source>Immature:</source>
        <translation type="unfinished">முதிராத:</translation>
    </message>
    <message>
        <source>Mined balance that has not yet matured</source>
        <translation type="unfinished">இன்னும் முதிர்ச்சியடைந்த மின்கல சமநிலை</translation>
    </message>
    <message>
        <source>Balances</source>
        <translation type="unfinished">மீதி</translation>
    </message>
    <message>
        <source>Total:</source>
        <translation type="unfinished">மொத்தம்:</translation>
    </message>
    <message>
        <source>Your current total balance</source>
        <translation type="unfinished">உங்கள் தற்போதைய மொத்தச் சமநிலை</translation>
    </message>
    <message>
        <source>Your current balance in watch-only addresses</source>
        <translation type="unfinished">வாட்ச் மட்டும் முகவரிகள் உள்ள உங்கள் தற்போதைய இருப்பு</translation>
    </message>
    <message>
        <source>Recent transactions</source>
        <translation type="unfinished">சமீபத்திய பரிவர்த்தனைகள்</translation>
    </message>
    <message>
        <source>Unconfirmed transactions to watch-only addresses</source>
        <translation type="unfinished">உறுதிப்படுத்தப்படாத பரிவர்த்தனைகள் மட்டுமே பார்க்கும் முகவரிகள்</translation>
    </message>
    <message>
        <source>Mined balance in watch-only addresses that has not yet matured</source>
        <translation type="unfinished">இன்னும் முதிர்ச்சியடையாமல் இருக்கும் கண்காணிப்பு மட்டும் முகவரிகளில் மின்தடப்பு சமநிலை</translation>
    </message>
    <message>
        <source>Current total balance in watch-only addresses</source>
        <translation type="unfinished">தற்போதைய மொத்த சமநிலை வாட்ச் மட்டும் முகவரிகள்</translation>
    </message>
    </context>
<context>
    <name>PSBTOperationsDialog</name>
    <message>
        <source>Sign Tx</source>
        <translation type="unfinished">கையெழுத்து Tx</translation>
    </message>
    <message>
        <source>Close</source>
        <translation type="unfinished">நெருக்கமான</translation>
    </message>
    <message>
        <source>Total Amount</source>
        <translation type="unfinished">முழு தொகை</translation>
    </message>
    <message>
        <source>or</source>
        <translation type="unfinished">அல்லது</translation>
    </message>
    </context>
<context>
    <name>PaymentServer</name>
    <message>
        <source>Payment request error</source>
        <translation type="unfinished">கட்டணம் கோரிக்கை பிழை</translation>
    </message>
    <message>
        <source>Cannot start particl: click-to-pay handler</source>
        <translation type="unfinished">Particl தொடங்க முடியாது: கிளிக் க்கு ஊதியம் கையாளுதல்</translation>
    </message>
    <message>
        <source>URI handling</source>
        <translation type="unfinished">URI கையாளுதல்</translation>
    </message>
    <message>
        <source>'particl://' is not a valid URI. Use 'particl:' instead.</source>
        <translation type="unfinished">'particl: //' சரியான URI அல்ல. அதற்கு பதிலாக 'பிட்கின்:' பயன்படுத்தவும்.</translation>
    </message>
    <message>
        <source>URI cannot be parsed! This can be caused by an invalid Particl address or malformed URI parameters.</source>
        <translation type="unfinished">URI அலச முடியாது! தவறான பிட்கின் முகவரி அல்லது தவறான URI அளவுருக்கள் காரணமாக இது ஏற்படலாம்.</translation>
    </message>
    <message>
        <source>Payment request file handling</source>
        <translation type="unfinished">பணம் கோரிக்கை கோப்பு கையாளுதல்</translation>
    </message>
</context>
<context>
    <name>PeerTableModel</name>
    <message>
        <source>User Agent</source>
        <extracomment>Title of Peers Table column which contains the peer's User Agent string.</extracomment>
        <translation type="unfinished">பயனர் முகவர்</translation>
    </message>
    <message>
        <source>Ping</source>
        <extracomment>Title of Peers Table column which indicates the current latency of the connection with the peer.</extracomment>
        <translation type="unfinished">பிங்</translation>
    </message>
    <message>
        <source>Direction</source>
        <extracomment>Title of Peers Table column which indicates the direction the peer connection was initiated from.</extracomment>
        <translation type="unfinished">திசை</translation>
    </message>
    <message>
        <source>Sent</source>
        <extracomment>Title of Peers Table column which indicates the total amount of network information we have sent to the peer.</extracomment>
        <translation type="unfinished">அனுப்பிய</translation>
    </message>
    <message>
        <source>Received</source>
        <extracomment>Title of Peers Table column which indicates the total amount of network information we have received from the peer.</extracomment>
        <translation type="unfinished">பெறப்பட்டது</translation>
    </message>
    <message>
        <source>Address</source>
        <extracomment>Title of Peers Table column which contains the IP/Onion/I2P address of the connected peer.</extracomment>
        <translation type="unfinished">முகவரி</translation>
    </message>
    <message>
        <source>Type</source>
        <extracomment>Title of Peers Table column which describes the type of peer connection. The "type" describes why the connection exists.</extracomment>
        <translation type="unfinished">வகை</translation>
    </message>
    <message>
        <source>Network</source>
        <extracomment>Title of Peers Table column which states the network the peer connected through.</extracomment>
        <translation type="unfinished">பிணையம்</translation>
    </message>
    <message>
        <source>Inbound</source>
        <extracomment>An Inbound Connection from a Peer.</extracomment>
        <translation type="unfinished">உள்வரும்</translation>
    </message>
    <message>
        <source>Outbound</source>
        <extracomment>An Outbound Connection to a Peer.</extracomment>
        <translation type="unfinished">வெளி செல்லும்</translation>
    </message>
</context>
<context>
    <name>QRImageWidget</name>
    <message>
        <source>&amp;Copy Image</source>
        <translation type="unfinished">&amp;படத்தை நகலெடு</translation>
    </message>
    <message>
        <source>Resulting URI too long, try to reduce the text for label / message.</source>
        <translation type="unfinished">யு.ஐ.ஐ. முடிவுக்கு நீண்ட காலம், லேபிள் / செய்திக்கு உரைகளை குறைக்க முயற்சிக்கவும்.</translation>
    </message>
    <message>
        <source>Error encoding URI into QR Code.</source>
        <translation type="unfinished">QR குறியீட்டில் யு.ஆர்.ஐ குறியாக்கப் பிழை.</translation>
    </message>
    <message>
        <source>QR code support not available.</source>
        <translation type="unfinished">க்யு ஆர் கோட் சப்போர்ட் இல்லை</translation>
    </message>
    <message>
        <source>Save QR Code</source>
        <translation type="unfinished">QR குறியீடு சேமிக்கவும்</translation>
    </message>
    </context>
<context>
    <name>RPCConsole</name>
    <message>
        <source>Client version</source>
        <translation type="unfinished">வாடிக்கையாளர் பதிப்பு</translation>
    </message>
    <message>
        <source>&amp;Information</source>
        <translation type="unfinished">&amp;தகவல்</translation>
    </message>
    <message>
        <source>General</source>
        <translation type="unfinished">பொது</translation>
    </message>
    <message>
        <source>To specify a non-default location of the data directory use the '%1' option.</source>
        <translation type="unfinished">தரவு அடைவின் இயல்புநிலை இருப்பிடத்தை குறிப்பிட ' %1' விருப்பத்தை பயன்படுத்தவும்.</translation>
    </message>
    <message>
        <source>To specify a non-default location of the blocks directory use the '%1' option.</source>
        <translation type="unfinished">தொகுதிகள் அடைவின் இயல்புநிலை இருப்பிடத்தை குறிப்பிட ' %1' விருப்பத்தை பயன்படுத்தவும்.</translation>
    </message>
    <message>
        <source>Startup time</source>
        <translation type="unfinished">தொடக்க நேரம்</translation>
    </message>
    <message>
        <source>Network</source>
        <translation type="unfinished">பிணையம்</translation>
    </message>
    <message>
        <source>Name</source>
        <translation type="unfinished">பெயர்</translation>
    </message>
    <message>
        <source>Number of connections</source>
        <translation type="unfinished">இணைப்புகள் எண்ணிக்கை</translation>
    </message>
    <message>
        <source>Block chain</source>
        <translation type="unfinished">தடுப்பு சங்கிலி</translation>
    </message>
    <message>
        <source>Memory Pool</source>
        <translation type="unfinished">நினைவக குளம்</translation>
    </message>
    <message>
        <source>Current number of transactions</source>
        <translation type="unfinished">பரிவர்த்தனைகளின் தற்போதைய எண்</translation>
    </message>
    <message>
        <source>Memory usage</source>
        <translation type="unfinished">நினைவக பயன்பாடு</translation>
    </message>
    <message>
        <source>Wallet: </source>
        <translation type="unfinished">கைப்பை:</translation>
    </message>
    <message>
        <source>(none)</source>
        <translation type="unfinished">(ஏதுமில்லை)</translation>
    </message>
    <message>
        <source>&amp;Reset</source>
        <translation type="unfinished">&amp; மீட்டமை</translation>
    </message>
    <message>
        <source>Received</source>
        <translation type="unfinished">பெறப்பட்டது</translation>
    </message>
    <message>
        <source>Sent</source>
        <translation type="unfinished">அனுப்பிய</translation>
    </message>
    <message>
        <source>&amp;Peers</source>
        <translation type="unfinished">&amp;சக</translation>
    </message>
    <message>
        <source>Banned peers</source>
        <translation type="unfinished">தடைசெய்யப்பட்டவர்கள்</translation>
    </message>
    <message>
        <source>Select a peer to view detailed information.</source>
        <translation type="unfinished">விரிவான தகவலைப் பார்வையிட ஒரு சகவரைத் தேர்ந்தெடுக்கவும்.</translation>
    </message>
    <message>
        <source>Version</source>
        <translation type="unfinished">பதிப்பு</translation>
    </message>
    <message>
        <source>Starting Block</source>
        <translation type="unfinished">பிளாக் தொடங்குகிறது</translation>
    </message>
    <message>
        <source>Synced Headers</source>
        <translation type="unfinished">ஒத்திசைக்கப்பட்ட தலைப்புகள்</translation>
    </message>
    <message>
        <source>Synced Blocks</source>
        <translation type="unfinished">ஒத்திசைக்கப்பட்ட பிளாக்ஸ்</translation>
    </message>
    <message>
        <source>User Agent</source>
        <translation type="unfinished">பயனர் முகவர்</translation>
    </message>
    <message>
        <source>Node window</source>
        <translation type="unfinished">நோட் விண்டோ</translation>
    </message>
    <message>
        <source>Open the %1 debug log file from the current data directory. This can take a few seconds for large log files.</source>
        <translation type="unfinished">தற்போதைய தரவு அடைவில் இருந்து %1 பிழைத்திருத்த பதிவு கோப்பைத் திறக்கவும். இது பெரிய பதிவு கோப்புகளை சில விநாடிகள் எடுக்கலாம்.</translation>
    </message>
    <message>
        <source>Decrease font size</source>
        <translation type="unfinished">எழுத்துரு அளவைக் குறைக்கவும்</translation>
    </message>
    <message>
        <source>Increase font size</source>
        <translation type="unfinished">எழுத்துரு அளவை அதிகரிக்கவும்</translation>
    </message>
    <message>
        <source>Services</source>
        <translation type="unfinished">சேவைகள்</translation>
    </message>
    <message>
        <source>Connection Time</source>
        <translation type="unfinished">இணைப்பு நேரம்</translation>
    </message>
    <message>
        <source>Last Send</source>
        <translation type="unfinished">கடைசி அனுப்பவும்</translation>
    </message>
    <message>
        <source>Last Receive</source>
        <translation type="unfinished">கடைசியாக பெறவும்</translation>
    </message>
    <message>
        <source>Ping Time</source>
        <translation type="unfinished">பிங் நேரம்</translation>
    </message>
    <message>
        <source>The duration of a currently outstanding ping.</source>
        <translation type="unfinished">தற்போது நிலுவையில் இருக்கும் பிங் கால.</translation>
    </message>
    <message>
        <source>Ping Wait</source>
        <translation type="unfinished">பிங் காத்திருக்கவும்</translation>
    </message>
    <message>
        <source>Min Ping</source>
        <translation type="unfinished">குறைந்த பிங்</translation>
    </message>
    <message>
        <source>Time Offset</source>
        <translation type="unfinished">நேரம் ஆஃப்செட்</translation>
    </message>
    <message>
        <source>Last block time</source>
        <translation type="unfinished">கடைசி தடுப்பு நேரம்</translation>
    </message>
    <message>
        <source>&amp;Open</source>
        <translation type="unfinished">&amp;திற</translation>
    </message>
    <message>
        <source>&amp;Console</source>
        <translation type="unfinished">&amp;பணியகம்</translation>
    </message>
    <message>
        <source>&amp;Network Traffic</source>
        <translation type="unfinished">&amp; நெட்வொர்க் ட்ராஃபிக்</translation>
    </message>
    <message>
        <source>Totals</source>
        <translation type="unfinished">மொத்தம்</translation>
    </message>
    <message>
        <source>Debug log file</source>
        <translation type="unfinished">பதிவுப் பதிவுக் கோப்பு</translation>
    </message>
    <message>
        <source>Clear console</source>
        <translation type="unfinished">பணியகத்தை அழிக்கவும்</translation>
    </message>
    <message>
        <source>In:</source>
        <translation type="unfinished">உள்ளே:</translation>
    </message>
    <message>
        <source>Out:</source>
        <translation type="unfinished">வெளியே:</translation>
    </message>
    <message>
        <source>&amp;Disconnect</source>
        <translation type="unfinished">&amp; துண்டி</translation>
    </message>
    <message>
        <source>1 &amp;hour</source>
        <translation type="unfinished">1 &amp;மணி</translation>
    </message>
    <message>
        <source>1 &amp;week</source>
        <translation type="unfinished">1 &amp;வாரம்</translation>
    </message>
    <message>
        <source>1 &amp;year</source>
        <translation type="unfinished">1 &amp;ஆண்டு</translation>
    </message>
    <message>
        <source>&amp;Unban</source>
        <translation type="unfinished">&amp; நீக்கு</translation>
    </message>
    <message>
        <source>Network activity disabled</source>
        <translation type="unfinished">நெட்வொர்க் செயல்பாடு முடக்கப்பட்டது</translation>
    </message>
    <message>
        <source>Executing command without any wallet</source>
        <translation type="unfinished">எந்த பணமும் இல்லாமல் கட்டளையை நிறைவேற்றும்</translation>
    </message>
    <message>
        <source>Executing command using "%1" wallet</source>
        <translation type="unfinished">கட்டளையை "%1" பணியகத்தை பயன்படுத்துகிறது</translation>
    </message>
    <message>
        <source>Yes</source>
        <translation type="unfinished">ஆம்</translation>
    </message>
    <message>
        <source>No</source>
        <translation type="unfinished">மறு</translation>
    </message>
    <message>
        <source>To</source>
        <translation type="unfinished">இதற்கு அனுப்பு</translation>
    </message>
    <message>
        <source>From</source>
        <translation type="unfinished">இருந்து</translation>
    </message>
    <message>
        <source>Ban for</source>
        <translation type="unfinished">தடை செய்</translation>
    </message>
    <message>
        <source>Unknown</source>
        <translation type="unfinished">அறியப்படாத</translation>
    </message>
</context>
<context>
    <name>ReceiveCoinsDialog</name>
    <message>
        <source>&amp;Amount:</source>
        <translation type="unfinished">&amp;தொகை:</translation>
    </message>
    <message>
        <source>&amp;Label:</source>
        <translation type="unfinished">&amp;சிட்டை:</translation>
    </message>
    <message>
        <source>&amp;Message:</source>
        <translation type="unfinished">&amp;செய்தி:</translation>
    </message>
    <message>
        <source>An optional message to attach to the payment request, which will be displayed when the request is opened. Note: The message will not be sent with the payment over the Particl network.</source>
        <translation type="unfinished">கோரிக்கையை திறக்கும் போது காட்டப்படும் இது பணம் கோரிக்கை இணைக்க ஒரு விருப்ப செய்தி. குறிப்பு: Particl நெட்வொர்க்கில் பணம் செலுத்தியவுடன் செய்தி அனுப்பப்படாது.</translation>
    </message>
    <message>
        <source>An optional label to associate with the new receiving address.</source>
        <translation type="unfinished">புதிய பெறுதல் முகவரியுடன் தொடர்பு கொள்ள ஒரு விருப்ப லேபிள்.</translation>
    </message>
    <message>
        <source>Use this form to request payments. All fields are &lt;b&gt;optional&lt;/b&gt;.</source>
        <translation type="unfinished">பணம் செலுத்த வேண்டுமெனில் இந்த படிவத்தைப் பயன்படுத்தவும். அனைத்து துறைகள் விருப்பமானவை.</translation>
    </message>
    <message>
        <source>An optional amount to request. Leave this empty or zero to not request a specific amount.</source>
        <translation type="unfinished">கோரிக்கைக்கு விருப்பமான தொகை. ஒரு குறிப்பிட்ட தொகையை கோர வேண்டாம் இந்த வெற்று அல்லது பூஜ்ஜியத்தை விடு.</translation>
    </message>
    <message>
        <source>&amp;Create new receiving address</source>
        <translation type="unfinished">&amp;புதிய பிட்காயின் பெறும் முகவரியை உருவாக்கு</translation>
    </message>
    <message>
        <source>Clear all fields of the form.</source>
        <translation type="unfinished">படிவத்தின் அனைத்து துறையையும் அழி.</translation>
    </message>
    <message>
        <source>Clear</source>
        <translation type="unfinished">நீக்கு</translation>
    </message>
    <message>
        <source>Requested payments history</source>
        <translation type="unfinished">பணம் செலுத்திய வரலாறு கோரப்பட்டது</translation>
    </message>
    <message>
        <source>Show the selected request (does the same as double clicking an entry)</source>
        <translation type="unfinished">தேர்ந்தெடுக்கப்பட்ட கோரிக்கையை காட்டு (இரட்டை இடுகையை இரட்டை கிளிக் செய்தால்)</translation>
    </message>
    <message>
        <source>Show</source>
        <translation type="unfinished">காண்பி</translation>
    </message>
    <message>
        <source>Remove the selected entries from the list</source>
        <translation type="unfinished">பட்டியலில் இருந்து தேர்ந்தெடுக்கப்பட்ட உள்ளீடுகளை நீக்கவும்</translation>
    </message>
    <message>
        <source>Remove</source>
        <translation type="unfinished">நீக்கு</translation>
    </message>
    <message>
        <source>Copy &amp;URI</source>
        <translation type="unfinished">நகலை &amp;URI</translation>
    </message>
    <message>
        <source>Could not unlock wallet.</source>
        <translation type="unfinished">பணப்பை திறக்க முடியவில்லை.</translation>
    </message>
    </context>
<context>
    <name>ReceiveRequestDialog</name>
    <message>
        <source>Amount:</source>
        <translation type="unfinished">விலை</translation>
    </message>
    <message>
        <source>Message:</source>
        <translation type="unfinished">செய்தி:</translation>
    </message>
    <message>
        <source>Wallet:</source>
        <translation type="unfinished">கைப்பை:</translation>
    </message>
    <message>
        <source>Copy &amp;URI</source>
        <translation type="unfinished">நகலை &amp;URI</translation>
    </message>
    <message>
        <source>Copy &amp;Address</source>
        <translation type="unfinished">நகலை விலாசம்</translation>
    </message>
    <message>
        <source>Payment information</source>
        <translation type="unfinished">கொடுப்பனவு தகவல்</translation>
    </message>
    <message>
        <source>Request payment to %1</source>
        <translation type="unfinished">%1 க்கு கட்டணம் கோரவும்</translation>
    </message>
</context>
<context>
    <name>RecentRequestsTableModel</name>
    <message>
        <source>Date</source>
        <translation type="unfinished">தேதி</translation>
    </message>
    <message>
        <source>Label</source>
        <translation type="unfinished">லேபிள்</translation>
    </message>
    <message>
        <source>Message</source>
        <translation type="unfinished">செய்தி</translation>
    </message>
    <message>
        <source>(no label)</source>
        <translation type="unfinished">(லேபிள் இல்லை)</translation>
    </message>
    <message>
        <source>(no message)</source>
        <translation type="unfinished">(எந்த செய்தியும் இல்லை)</translation>
    </message>
    <message>
        <source>(no amount requested)</source>
        <translation type="unfinished">(தொகை கோரப்படவில்லை)</translation>
    </message>
    <message>
        <source>Requested</source>
        <translation type="unfinished">கோரப்பட்டது</translation>
    </message>
</context>
<context>
    <name>SendCoinsDialog</name>
    <message>
        <source>Send Coins</source>
        <translation type="unfinished">நாணயங்களை அனுப்பவும்</translation>
    </message>
    <message>
        <source>Coin Control Features</source>
        <translation type="unfinished">நாணயம் கட்டுப்பாடு அம்சங்கள்</translation>
    </message>
    <message>
        <source>automatically selected</source>
        <translation type="unfinished">தானாக தேர்ந்தெடுக்கப்பட்டது</translation>
    </message>
    <message>
        <source>Insufficient funds!</source>
        <translation type="unfinished">போதுமான பணம் இல்லை!</translation>
    </message>
    <message>
        <source>Quantity:</source>
        <translation type="unfinished">அளவு</translation>
    </message>
    <message>
        <source>Bytes:</source>
        <translation type="unfinished">பைட்டுகள்</translation>
    </message>
    <message>
        <source>Amount:</source>
        <translation type="unfinished">விலை</translation>
    </message>
    <message>
        <source>Fee:</source>
        <translation type="unfinished">கட்டணம்:</translation>
    </message>
    <message>
        <source>After Fee:</source>
        <translation type="unfinished">கட்டணத்திறகுப் பின்:</translation>
    </message>
    <message>
        <source>Change:</source>
        <translation type="unfinished">மாற்று:</translation>
    </message>
    <message>
        <source>If this is activated, but the change address is empty or invalid, change will be sent to a newly generated address.</source>
        <translation type="unfinished">இது செயல்படுத்தப்பட்டால், ஆனால் மாற்றம் முகவரி காலியாக உள்ளது அல்லது தவறானது, புதிதாக உருவாக்கப்பட்ட முகவரிக்கு மாற்றம் அனுப்பப்படும்.</translation>
    </message>
    <message>
        <source>Custom change address</source>
        <translation type="unfinished">விருப்ப மாற்று முகவரி</translation>
    </message>
    <message>
        <source>Transaction Fee:</source>
        <translation type="unfinished">பரிமாற்ற கட்டணம்:</translation>
    </message>
    <message>
        <source>Using the fallbackfee can result in sending a transaction that will take several hours or days (or never) to confirm. Consider choosing your fee manually or wait until you have validated the complete chain.</source>
        <translation type="unfinished">Fallbackfee பயன்படுத்தி ஒரு பரிவர்த்தனை அனுப்புவதன் மூலம் பல மணிநேரங்கள் அல்லது நாட்கள் (அல்லது ஒருபோதும்) உறுதிப்படுத்த முடியாது. உங்கள் கட்டணத்தை கைமுறையாக தேர்வு செய்யுங்கள் அல்லது முழு சங்கிலியை சரிபார்த்து வரும் வரை காத்திருக்கவும்.</translation>
    </message>
    <message>
        <source>Warning: Fee estimation is currently not possible.</source>
        <translation type="unfinished">எச்சரிக்கை: கட்டணம் மதிப்பீடு தற்போது சாத்தியமில்லை.</translation>
    </message>
    <message>
        <source>per kilobyte</source>
        <translation type="unfinished">ஒரு கிலோபைட்</translation>
    </message>
    <message>
        <source>Hide</source>
        <translation type="unfinished">மறை</translation>
    </message>
    <message>
        <source>Recommended:</source>
        <translation type="unfinished">பரிந்துரைக்கப்படுகிறது:</translation>
    </message>
    <message>
        <source>Custom:</source>
        <translation type="unfinished">விருப்ப:</translation>
    </message>
    <message>
        <source>Send to multiple recipients at once</source>
        <translation type="unfinished">ஒரே நேரத்தில் பல பெறுநர்களுக்கு அனுப்பவும்</translation>
    </message>
    <message>
        <source>Add &amp;Recipient</source>
        <translation type="unfinished">சேர் &amp; பெறுக</translation>
    </message>
    <message>
        <source>Clear all fields of the form.</source>
        <translation type="unfinished">படிவத்தின் அனைத்து துறையையும் அழி.</translation>
    </message>
    <message>
        <source>Dust:</source>
        <translation type="unfinished">டஸ்ட்</translation>
    </message>
    <message>
        <source>When there is less transaction volume than space in the blocks, miners as well as relaying nodes may enforce a minimum fee. Paying only this minimum fee is just fine, but be aware that this can result in a never confirming transaction once there is more demand for particl transactions than the network can process.</source>
        <translation type="unfinished">தொகுதிகள் உள்ள இடத்தை விட குறைவான பரிவர்த்தனை அளவு இருக்கும் போது, ​​சுரங்க தொழிலாளர்கள் மற்றும் ரிலேடிங் முனைகள் குறைந்தபட்ச கட்டணத்தைச் செயல்படுத்தலாம். இந்த குறைந்தபட்ச கட்டணத்தை மட்டும் செலுத்துவது நன்றாக உள்ளது, ஆனால் நெட்வொர்க்கில் செயல்படுவதை விட particl பரிவர்த்தனைகளுக்கு இன்னும் கோரிக்கை தேவைப்பட்டால் இது ஒருபோதும் உறுதிப்படுத்தாத பரிவர்த்தனைக்கு காரணமாக இருக்கலாம்.</translation>
    </message>
    <message>
        <source>A too low fee might result in a never confirming transaction (read the tooltip)</source>
        <translation type="unfinished">ஒரு மிக குறைந்த கட்டணம் ஒரு உறுதி பரிவர்த்தனை விளைவாக (உதவிக்குறிப்பு வாசிக்க)</translation>
    </message>
    <message>
        <source>Confirmation time target:</source>
        <translation type="unfinished">உறுதிப்படுத்தும் நேர இலக்கு:</translation>
    </message>
    <message>
        <source>Enable Replace-By-Fee</source>
        <translation type="unfinished">மாற்று-கட்டணத்தை இயக்கு</translation>
    </message>
    <message>
        <source>With Replace-By-Fee (BIP-125) you can increase a transaction's fee after it is sent. Without this, a higher fee may be recommended to compensate for increased transaction delay risk.</source>
        <translation type="unfinished">மாற்று-கட்டணத்தின் (பிப்-125) மூலம், ஒரு பரிவர்த்தனையின் கட்டணத்தை அனுப்பிய பின் அதை அதிகரிக்கலாம். இது இல்லை என்றால், பரிவர்த்தனையின் தாமத அபாயத்தை ஈடுசெய்ய அதிக கட்டணம் பரிந்துரைக்கப்படலாம்.</translation>
    </message>
    <message>
        <source>Clear &amp;All</source>
        <translation type="unfinished">அழி &amp;அனைத்து</translation>
    </message>
    <message>
        <source>Balance:</source>
        <translation type="unfinished">இருப்பு:</translation>
    </message>
    <message>
        <source>Confirm the send action</source>
        <translation type="unfinished">அனுப்பும் செயலை உறுதிப்படுத்து</translation>
    </message>
    <message>
        <source>S&amp;end</source>
        <translation type="unfinished">&amp;அனுப்பு</translation>
    </message>
    <message>
        <source>Copy quantity</source>
        <translation type="unfinished">அளவு அளவு</translation>
    </message>
    <message>
        <source>Copy amount</source>
        <translation type="unfinished">நகல் நகல்</translation>
    </message>
    <message>
        <source>Copy fee</source>
        <translation type="unfinished">நகல் கட்டணம்</translation>
    </message>
    <message>
        <source>Copy after fee</source>
        <translation type="unfinished">நகல் கட்டணம்</translation>
    </message>
    <message>
        <source>Copy bytes</source>
        <translation type="unfinished">நகல் கட்டணம்</translation>
    </message>
    <message>
        <source>Copy dust</source>
        <translation type="unfinished">தூசி நகலெடுக்கவும்</translation>
    </message>
    <message>
        <source>Copy change</source>
        <translation type="unfinished">மாற்றத்தை நகலெடுக்கவும்</translation>
    </message>
    <message>
        <source>%1 (%2 blocks)</source>
        <translation type="unfinished">%1 (%2 ப்ளாக்ஸ்)</translation>
    </message>
    <message>
        <source> from wallet '%1'</source>
        <translation type="unfinished">வாலட்டில்  இருந்து '%1'</translation>
    </message>
    <message>
        <source>%1 to '%2'</source>
        <translation type="unfinished">%1 இருந்து '%2'</translation>
    </message>
    <message>
        <source>%1 to %2</source>
        <translation type="unfinished">%1 இருந்து %2</translation>
    </message>
    <message>
        <source>or</source>
        <translation type="unfinished">அல்லது</translation>
    </message>
    <message>
        <source>You can increase the fee later (signals Replace-By-Fee, BIP-125).</source>
        <translation type="unfinished">நீங்கள் கட்டணத்தை பின்னர் அதிகரிக்கலாம் (என்கிறது மாற்று கட்டணம், பிப்-125).</translation>
    </message>
    <message>
        <source>Please, review your transaction.</source>
        <extracomment>Text to prompt a user to review the details of the transaction they are attempting to send.</extracomment>
        <translation type="unfinished">தயவு செய்து, உங்கள் பரிவர்த்தனையை சரிபார்க்கவும்.</translation>
    </message>
    <message>
        <source>Transaction fee</source>
        <translation type="unfinished">பரிமாற்ற கட்டணம்</translation>
    </message>
    <message>
        <source>Not signalling Replace-By-Fee, BIP-125.</source>
        <translation type="unfinished">சிக்னல் செய்யவில்லை மாற்று-கட்டணம், பிப்-125.</translation>
    </message>
    <message>
        <source>Total Amount</source>
        <translation type="unfinished">முழு தொகை</translation>
    </message>
    <message>
        <source>Confirm send coins</source>
        <translation type="unfinished">அனுப்பும் பிட்காயின்களை உறுதிப்படுத்தவும்</translation>
    </message>
    <message>
        <source>The recipient address is not valid. Please recheck.</source>
        <translation type="unfinished">பெறுநரின் முகவரி தவறானது. மீண்டும் சரிபார்க்கவும்.</translation>
    </message>
    <message>
        <source>The amount to pay must be larger than 0.</source>
        <translation type="unfinished">அனுப்ப வேண்டிய தொகை 0வை விட பெரியதாக இருக்க வேண்டும்.</translation>
    </message>
    <message>
        <source>The amount exceeds your balance.</source>
        <translation type="unfinished">தொகை உங்கள் இருப்பையைவிட அதிகமாக உள்ளது.</translation>
    </message>
    <message>
        <source>Duplicate address found: addresses should only be used once each.</source>
        <translation type="unfinished">நகல் முகவரி காணப்பட்டது: முகவரிகள் ஒவ்வொன்றும் ஒரு முறை மட்டுமே பயன்படுத்தப்பட வேண்டும்.</translation>
    </message>
    <message>
        <source>Transaction creation failed!</source>
        <translation type="unfinished">பரிவர்த்தனை உருவாக்கம் தோல்வியடைந்தது!</translation>
    </message>
    <message>
        <source>Payment request expired.</source>
        <translation type="unfinished">கட்டணம் கோரிக்கை காலாவதியானது.</translation>
    </message>
    <message numerus="yes">
        <source>Estimated to begin confirmation within %n block(s).</source>
        <translation type="unfinished">
            <numerusform />
            <numerusform />
        </translation>
    </message>
    <message>
        <source>Warning: Invalid Particl address</source>
        <translation type="unfinished">எச்சரிக்கை: தவறான பிட்காயின் முகவரி</translation>
    </message>
    <message>
        <source>Warning: Unknown change address</source>
        <translation type="unfinished">எச்சரிக்கை: தெரியாத மாற்று முகவரி</translation>
    </message>
    <message>
        <source>Confirm custom change address</source>
        <translation type="unfinished">தனிப்பயன் மாற்று முகவரியை உறுதிப்படுத்து</translation>
    </message>
    <message>
        <source>The address you selected for change is not part of this wallet. Any or all funds in your wallet may be sent to this address. Are you sure?</source>
        <translation type="unfinished">மாற்றத்திற்காக நீங்கள் தேர்ந்தெடுத்த முகவரி இந்த வாலட்டிற்கு சொந்தமானது இல்லை. உங்கள் வாலாட்டில் உள்ள ஏதேனும் அல்லது அனைத்து தொகையையும் இந்த முகவரிக்கு அனுப்பப்படலாம். நீ சொல்வது உறுதியா? </translation>
    </message>
    <message>
        <source>(no label)</source>
        <translation type="unfinished">(லேபிள் இல்லை)</translation>
    </message>
</context>
<context>
    <name>SendCoinsEntry</name>
    <message>
        <source>A&amp;mount:</source>
        <translation type="unfinished">&amp;தொகை:</translation>
    </message>
    <message>
        <source>Pay &amp;To:</source>
        <translation type="unfinished">செலுத்து &amp;கொடு:</translation>
    </message>
    <message>
        <source>&amp;Label:</source>
        <translation type="unfinished">&amp;சிட்டை:</translation>
    </message>
    <message>
        <source>Choose previously used address</source>
        <translation type="unfinished">முன்பு பயன்படுத்திய முகவரியைத் தேர்வுசெய்</translation>
    </message>
    <message>
        <source>The Particl address to send the payment to</source>
        <translation type="unfinished">கட்டணத்தை அனுப்ப பிட்காயின் முகவரி</translation>
    </message>
    <message>
        <source>Paste address from clipboard</source>
        <translation type="unfinished">கிளிப்போர்டிலிருந்து முகவரியை பேஸ்ட் செய்யவும்</translation>
    </message>
    <message>
        <source>Remove this entry</source>
        <translation type="unfinished">இந்த உள்ளீட்டை அகற்று</translation>
    </message>
    <message>
        <source>The fee will be deducted from the amount being sent. The recipient will receive less particl than you enter in the amount field. If multiple recipients are selected, the fee is split equally.</source>
        <translation type="unfinished">அனுப்பப்படும் தொகையிலிருந்து கட்டணம் கழிக்கப்படும். நீங்கள் உள்ளிடும் தொகையை விட பெறுநர் குறைவான பிட்காயின்களைப் பெறுவார். பல பெறுநர்கள் தேர்ந்தெடுக்கப்பட்டால், கட்டணம் சமமாக பிரிக்கப்படும்.</translation>
    </message>
    <message>
        <source>S&amp;ubtract fee from amount</source>
        <translation type="unfinished">கட்டணத்தை தொகையிலிருந்து வி&amp;லக்கு</translation>
    </message>
    <message>
        <source>Use available balance</source>
        <translation type="unfinished">மீதம் உள்ள தொகையை பயன்படுத்தவும்</translation>
    </message>
    <message>
        <source>Message:</source>
        <translation type="unfinished">செய்தி:</translation>
    </message>
    <message>
        <source>This is an unauthenticated payment request.</source>
        <translation type="unfinished">இது ஒரு அங்கீகரிக்கப்படாத கட்டண கோரிக்கை.</translation>
    </message>
    <message>
        <source>This is an authenticated payment request.</source>
        <translation type="unfinished">இது ஒரு அங்கீகரிக்கப்பட்ட கட்டண கோரிக்கை.</translation>
    </message>
    <message>
        <source>Enter a label for this address to add it to the list of used addresses</source>
        <translation type="unfinished">இந்த முகவரியை பயன்படுத்தப்பட்ட முகவரிகளின் பட்டியலில் சேர்க்க ஒரு லேபிளை உள்ளிடவும்.</translation>
    </message>
    <message>
        <source>A message that was attached to the particl: URI which will be stored with the transaction for your reference. Note: This message will not be sent over the Particl network.</source>
        <translation type="unfinished">பிட்காயினுடன் இணைக்கப்பட்ட செய்தி: உங்கள் எதிர்கால குறிப்புக்காக பரிவர்த்தனையுடன் யூஆர்ஐ சேமிக்கப்படும். குறிப்பு: இந்த செய்தி பிட்காயின் வலையமைப்பிற்கு அனுப்பப்படாது.</translation>
    </message>
    <message>
        <source>Pay To:</source>
        <translation type="unfinished">பணம் செலுத்து:</translation>
    </message>
    <message>
        <source>Memo:</source>
        <translation type="unfinished">குறிப்பாணை:</translation>
    </message>
</context>
<context>
    <name>SendConfirmationDialog</name>
    <message>
        <source>Send</source>
        <translation type="unfinished">அனுப்புவும்</translation>
    </message>
    </context>
<context>
    <name>SignVerifyMessageDialog</name>
    <message>
        <source>Signatures - Sign / Verify a Message</source>
        <translation type="unfinished">கையொப்பங்கள் - ஒரு செய்தியை கையொப்பமிடுதல் / சரிபார்த்தல்</translation>
    </message>
    <message>
        <source>&amp;Sign Message</source>
        <translation type="unfinished">&amp;செய்தியை கையொப்பமிடுங்கள்</translation>
    </message>
    <message>
        <source>You can sign messages/agreements with your addresses to prove you can receive particl sent to them. Be careful not to sign anything vague or random, as phishing attacks may try to trick you into signing your identity over to them. Only sign fully-detailed statements you agree to.</source>
        <translation type="unfinished">மற்றவர்களுக்கு அனுப்பப்பட்ட பிட்காயின்களைப் நீங்கள் பெறலாம் என்பதை நிரூபிக்க உங்கள் முகவரிகளுடன் செய்திகள் / ஒப்பந்தங்களில் கையொப்பமிடலாம். தெளிவற்ற அல்லது சீரற்ற எதையும் கையொப்பமிடாமல் கவனமாக இருங்கள், ஏனெனில் ஃபிஷிங் தாக்குதல்கள் உங்கள் அடையாளத்தை அவர்களிடம் கையொப்பமிட்டு ஏமாற்ற முயற்சிக்கும். நீங்கள் ஒப்புக்கொள்ளும் முழுமையான மற்றும் விரிவான அறிக்கைகளில் மட்டுமே கையொப்பமிடுங்கள்.</translation>
    </message>
    <message>
        <source>The Particl address to sign the message with</source>
        <translation type="unfinished">செய்தியை கையொப்பமிட பிட்காயின் முகவரி</translation>
    </message>
    <message>
        <source>Choose previously used address</source>
        <translation type="unfinished">முன்பு பயன்படுத்திய முகவரியைத் தேர்வுசெய்</translation>
    </message>
    <message>
        <source>Paste address from clipboard</source>
        <translation type="unfinished">கிளிப்போர்டிலிருந்து முகவரியை பேஸ்ட் செய்யவும்</translation>
    </message>
    <message>
        <source>Enter the message you want to sign here</source>
        <translation type="unfinished">நீங்கள் கையொப்பமிட வேண்டிய செய்தியை இங்கே உள்ளிடவும்</translation>
    </message>
    <message>
        <source>Signature</source>
        <translation type="unfinished">கையொப்பம்</translation>
    </message>
    <message>
        <source>Copy the current signature to the system clipboard</source>
        <translation type="unfinished">தற்போதைய கையொப்பத்தை கிளிப்போர்டுக்கு காபி செய்</translation>
    </message>
    <message>
        <source>Sign the message to prove you own this Particl address</source>
        <translation type="unfinished">இந்த பிட்காயின் முகவரி உங்களுக்கு சொந்தமானது என்பதை நிரூபிக்க செய்தியை கையொப்பமிடுங்கள்</translation>
    </message>
    <message>
        <source>Sign &amp;Message</source>
        <translation type="unfinished">கையொப்பம் &amp;செய்தி</translation>
    </message>
    <message>
        <source>Reset all sign message fields</source>
        <translation type="unfinished">எல்லா கையொப்ப செய்தி உள்ளீடுகளை ரீசெட் செய்யவும்</translation>
    </message>
    <message>
        <source>Clear &amp;All</source>
        <translation type="unfinished">அழி &amp;அனைத்து</translation>
    </message>
    <message>
        <source>&amp;Verify Message</source>
        <translation type="unfinished">&amp;செய்தியைச் சரிபார்க்கவும்</translation>
    </message>
    <message>
        <source>The Particl address the message was signed with</source>
        <translation type="unfinished">செய்தி கையொப்பமிடப்பட்ட பிட்காயின் முகவரி</translation>
    </message>
    <message>
        <source>The signed message to verify</source>
        <translation type="unfinished">சரிபார்க்க கையொப்பமிடப்பட்ட செய்தி</translation>
    </message>
    <message>
        <source>Verify the message to ensure it was signed with the specified Particl address</source>
        <translation type="unfinished">குறிப்பிட்ட பிட்காயின் முகவரியுடன் கையொப்பமிடப்பட்டதா என்பதை உறுதிப்படுத்த இந்த செய்தியைச் சரிபார்க்கவும்</translation>
    </message>
    <message>
        <source>Verify &amp;Message</source>
        <translation type="unfinished">சரிபார்க்கவும் &amp;செய்தி</translation>
    </message>
    <message>
        <source>Reset all verify message fields</source>
        <translation type="unfinished">எல்லா செய்தியை சரிபார்க்கும் உள்ளீடுகளை ரீசெட் செய்யவும்</translation>
    </message>
    <message>
        <source>Click "Sign Message" to generate signature</source>
        <translation type="unfinished">கையொப்பத்தை உருவாக்க "செய்தியை கையொப்பமிடு" என்பதை கிளிக் செய்யவும்</translation>
    </message>
    <message>
        <source>The entered address is invalid.</source>
        <translation type="unfinished">உள்ளிட்ட முகவரி தவறானது.</translation>
    </message>
    <message>
        <source>Please check the address and try again.</source>
        <translation type="unfinished">முகவரியைச் சரிபார்த்து மீண்டும் முயற்சிக்கவும்.</translation>
    </message>
    <message>
        <source>The entered address does not refer to a key.</source>
        <translation type="unfinished">உள்ளிட்ட முகவரி எந்த ஒரு கீயை குறிக்கவில்லை.</translation>
    </message>
    <message>
        <source>Wallet unlock was cancelled.</source>
        <translation type="unfinished">வாலட் திறத்தல் ரத்து செய்யப்பட்டது.</translation>
    </message>
    <message>
        <source>No error</source>
        <translation type="unfinished">தவறு எதுவுமில்லை</translation>
    </message>
    <message>
        <source>Private key for the entered address is not available.</source>
        <translation type="unfinished">உள்ளிட்ட முகவரிக்கான ப்ரைவேட் கீ கிடைக்கவில்லை.</translation>
    </message>
    <message>
        <source>Message signing failed.</source>
        <translation type="unfinished">செய்தியை கையொப்பமிடுதல் தோல்வியுற்றது.</translation>
    </message>
    <message>
        <source>Message signed.</source>
        <translation type="unfinished">செய்தி கையொப்பமிடப்பட்டது.</translation>
    </message>
    <message>
        <source>The signature could not be decoded.</source>
        <translation type="unfinished">கையொப்பத்தை டிகோட் செய்ய இயலவில்லை.</translation>
    </message>
    <message>
        <source>Please check the signature and try again.</source>
        <translation type="unfinished">கையொப்பத்தை சரிபார்த்து மீண்டும் முயற்சிக்கவும்.</translation>
    </message>
    <message>
        <source>The signature did not match the message digest.</source>
        <translation type="unfinished">கையொப்பம் செய்தியுடன் பொருந்தவில்லை.</translation>
    </message>
    <message>
        <source>Message verification failed.</source>
        <translation type="unfinished">செய்தி சரிபார்ப்பு தோல்வியுற்றது.</translation>
    </message>
    <message>
        <source>Message verified.</source>
        <translation type="unfinished">செய்தி சரிபார்க்கப்பட்டது.</translation>
    </message>
</context>
<context>
    <name>SplashScreen</name>
    <message>
        <source>press q to shutdown</source>
        <translation type="unfinished">ஷட்டவுன் செய்ய, "q" ஐ அழுத்தவும்</translation>
    </message>
</context>
<context>
    <name>TransactionDesc</name>
    <message>
        <source>conflicted with a transaction with %1 confirmations</source>
        <translation type="unfinished">%1 உறுதிப்படுத்தல்களுடன் ஒரு பரிவர்த்தனை முரண்பட்டது</translation>
    </message>
    <message>
        <source>0/unconfirmed, %1</source>
        <translation type="unfinished">0/உறுதிப்படுத்தப்படாதது, %1</translation>
    </message>
    <message>
        <source>in memory pool</source>
        <translation type="unfinished">மெமரி பூலில் உள்ளது</translation>
    </message>
    <message>
        <source>not in memory pool</source>
        <translation type="unfinished">மெமரி பூலில் இல்லை</translation>
    </message>
    <message>
        <source>abandoned</source>
        <translation type="unfinished">கைவிடப்பட்டது</translation>
    </message>
    <message>
        <source>%1/unconfirmed</source>
        <translation type="unfinished">%1/உறுதிப்படுத்தப்படாதது</translation>
    </message>
    <message>
        <source>%1 confirmations</source>
        <translation type="unfinished">%1 உறுதிப்படுத்தல்</translation>
    </message>
    <message>
        <source>Status</source>
        <translation type="unfinished">தற்போதைய நிலை</translation>
    </message>
    <message>
        <source>Date</source>
        <translation type="unfinished">தேதி</translation>
    </message>
    <message>
        <source>Source</source>
        <translation type="unfinished">மூலம்</translation>
    </message>
    <message>
        <source>Generated</source>
        <translation type="unfinished">உருவாக்கப்பட்டது</translation>
    </message>
    <message>
        <source>From</source>
        <translation type="unfinished">இருந்து</translation>
    </message>
    <message>
        <source>unknown</source>
        <translation type="unfinished">தெரியாத</translation>
    </message>
    <message>
        <source>To</source>
        <translation type="unfinished">இதற்கு அனுப்பு</translation>
    </message>
    <message>
        <source>own address</source>
        <translation type="unfinished">சொந்த முகவரி</translation>
    </message>
    <message>
        <source>watch-only</source>
        <translation type="unfinished">பார்க்க-மட்டும்</translation>
    </message>
    <message>
        <source>label</source>
        <translation type="unfinished">லேபிள்</translation>
    </message>
    <message>
        <source>Credit</source>
        <translation type="unfinished">கடன்</translation>
    </message>
    <message numerus="yes">
        <source>matures in %n more block(s)</source>
        <translation type="unfinished">
            <numerusform />
            <numerusform />
        </translation>
    </message>
    <message>
        <source>not accepted</source>
        <translation type="unfinished">ஏற்கப்படவில்லை</translation>
    </message>
    <message>
        <source>Debit</source>
        <translation type="unfinished">டெபிட்</translation>
    </message>
    <message>
        <source>Total debit</source>
        <translation type="unfinished">மொத்த டெபிட்</translation>
    </message>
    <message>
        <source>Total credit</source>
        <translation type="unfinished">முழு கடன்</translation>
    </message>
    <message>
        <source>Transaction fee</source>
        <translation type="unfinished">பரிமாற்ற கட்டணம்</translation>
    </message>
    <message>
        <source>Net amount</source>
        <translation type="unfinished">நிகர தொகை</translation>
    </message>
    <message>
        <source>Message</source>
        <translation type="unfinished">செய்தி</translation>
    </message>
    <message>
        <source>Comment</source>
        <translation type="unfinished">கருத்து</translation>
    </message>
    <message>
        <source>Transaction ID</source>
        <translation type="unfinished">பரிவர்த்தனை ஐடி</translation>
    </message>
    <message>
        <source>Transaction total size</source>
        <translation type="unfinished">பரிவர்த்தனையின் முழு அளவு</translation>
    </message>
    <message>
        <source>Transaction virtual size</source>
        <translation type="unfinished">பரிவர்த்தனையின் மெய்நிகர் அளவு</translation>
    </message>
    <message>
        <source>Output index</source>
        <translation type="unfinished">வெளியீட்டு அட்டவணை</translation>
    </message>
    <message>
        <source> (Certificate was not verified)</source>
        <translation type="unfinished">(சான்றிதழ் சரிபார்க்கப்படவில்லை)</translation>
    </message>
    <message>
        <source>Merchant</source>
        <translation type="unfinished">வணிகர்</translation>
    </message>
    <message>
        <source>Debug information</source>
        <translation type="unfinished">டிபக் தகவல்</translation>
    </message>
    <message>
        <source>Transaction</source>
        <translation type="unfinished">பரிவர்த்தனை</translation>
    </message>
    <message>
        <source>Inputs</source>
        <translation type="unfinished">உள்ளீடுகள்</translation>
    </message>
    <message>
        <source>Amount</source>
        <translation type="unfinished">விலை</translation>
    </message>
    <message>
        <source>true</source>
        <translation type="unfinished">ஆம்</translation>
    </message>
    <message>
        <source>false</source>
        <translation type="unfinished">இல்லை</translation>
    </message>
</context>
<context>
    <name>TransactionDescDialog</name>
    <message>
        <source>This pane shows a detailed description of the transaction</source>
        <translation type="unfinished">இந்த பலகம் பரிவர்த்தனை பற்றிய விரிவான விளக்கத்தைக் காட்டுகிறது</translation>
    </message>
    </context>
<context>
    <name>TransactionTableModel</name>
    <message>
        <source>Date</source>
        <translation type="unfinished">தேதி</translation>
    </message>
    <message>
        <source>Type</source>
        <translation type="unfinished">வகை</translation>
    </message>
    <message>
        <source>Label</source>
        <translation type="unfinished">லேபிள்</translation>
    </message>
    <message>
        <source>Unconfirmed</source>
        <translation type="unfinished">உறுதிப்படுத்தப்படாதது</translation>
    </message>
    <message>
        <source>Abandoned</source>
        <translation type="unfinished">கைவிடப்பட்டது</translation>
    </message>
    <message>
        <source>Confirming (%1 of %2 recommended confirmations)</source>
        <translation type="unfinished">உறுதிப்படுத்துகிறது (%1 ன் %2 பரிந்துரைக்கப்பட்ட உறுதிப்படுத்தல்கல்)</translation>
    </message>
    <message>
        <source>Conflicted</source>
        <translation type="unfinished">முரண்பாடு</translation>
    </message>
    <message>
        <source>Generated but not accepted</source>
        <translation type="unfinished">உருவாக்கப்பட்டது ஆனால் ஏற்றுக்கொள்ளப்படவில்லை</translation>
    </message>
    <message>
        <source>Received with</source>
        <translation type="unfinished">உடன் பெறப்பட்டது</translation>
    </message>
    <message>
        <source>Received from</source>
        <translation type="unfinished">பெறப்பட்டது இதனிடமிருந்து</translation>
    </message>
    <message>
        <source>Sent to</source>
        <translation type="unfinished">அனுப்பப்பட்டது</translation>
    </message>
    <message>
        <source>Payment to yourself</source>
        <translation type="unfinished">உனக்கே பணம் செலுத்து</translation>
    </message>
    <message>
        <source>Mined</source>
        <translation type="unfinished">மைன் செய்யப்பட்டது</translation>
    </message>
    <message>
        <source>watch-only</source>
        <translation type="unfinished">பார்க்க-மட்டும்</translation>
    </message>
    <message>
        <source>(n/a)</source>
        <translation type="unfinished">(பொருந்தாது)</translation>
    </message>
    <message>
        <source>(no label)</source>
        <translation type="unfinished">(லேபிள் இல்லை)</translation>
    </message>
    <message>
        <source>Transaction status. Hover over this field to show number of confirmations.</source>
        <translation type="unfinished">பரிவர்த்தனையின் நிலை. உறுதிப்படுத்தல்களின் எண்ணிக்கையைக் காட்ட இந்த உள்ளீட்டில் பார்க்க.</translation>
    </message>
    <message>
        <source>Date and time that the transaction was received.</source>
        <translation type="unfinished">பரிவர்த்தனை பெறப்பட்ட தேதி மற்றும் நேரம்.</translation>
    </message>
    <message>
        <source>Type of transaction.</source>
        <translation type="unfinished">பரிவர்த்தனையின் வகை.</translation>
    </message>
    <message>
        <source>Whether or not a watch-only address is involved in this transaction.</source>
        <translation type="unfinished">இந்த பரிவர்த்தனையில் பார்க்க மட்டும் உள்ள முகவரி உள்ளதா இல்லையா.</translation>
    </message>
    <message>
        <source>User-defined intent/purpose of the transaction.</source>
        <translation type="unfinished">பயனர்-வரையறுக்கப்பட்ட நோக்கம்/பரிவர்த்தனையின் நோக்கம்.</translation>
    </message>
    <message>
        <source>Amount removed from or added to balance.</source>
        <translation type="unfinished">மீதியிலிருந்து நீக்கப்பட்ட அல்லது மீதிக்கு சேர்க்கப்பட்ட தொகை</translation>
    </message>
</context>
<context>
    <name>TransactionView</name>
    <message>
        <source>All</source>
        <translation type="unfinished">அனைத்தும்</translation>
    </message>
    <message>
        <source>Today</source>
        <translation type="unfinished">இன்று</translation>
    </message>
    <message>
        <source>This week</source>
        <translation type="unfinished">இந்த வாரம்</translation>
    </message>
    <message>
        <source>This month</source>
        <translation type="unfinished">இந்த மாதம்</translation>
    </message>
    <message>
        <source>Last month</source>
        <translation type="unfinished">சென்ற மாதம்</translation>
    </message>
    <message>
        <source>This year</source>
        <translation type="unfinished">இந்த வருடம்</translation>
    </message>
    <message>
        <source>Received with</source>
        <translation type="unfinished">உடன் பெறப்பட்டது</translation>
    </message>
    <message>
        <source>Sent to</source>
        <translation type="unfinished">அனுப்பப்பட்டது</translation>
    </message>
    <message>
        <source>To yourself</source>
        <translation type="unfinished">உங்களுக்கே</translation>
    </message>
    <message>
        <source>Mined</source>
        <translation type="unfinished">மைன் செய்யப்பட்டது</translation>
    </message>
    <message>
        <source>Other</source>
        <translation type="unfinished">மற்ற</translation>
    </message>
    <message>
        <source>Enter address, transaction id, or label to search</source>
        <translation type="unfinished">தேடுவதற்காக முகவரி, பரிவர்த்தனை ஐடி அல்லது லேபிளை உள்ளிடவும்</translation>
    </message>
    <message>
        <source>Min amount</source>
        <translation type="unfinished">குறைந்தபட்ச தொகை</translation>
    </message>
    <message>
        <source>Export Transaction History</source>
        <translation type="unfinished">பரிவர்த்தனையின் வரலாற்றை எக்ஸ்போர்ட் செய்</translation>
    </message>
    <message>
        <source>Comma separated file</source>
        <extracomment>Expanded name of the CSV file format. See: https://en.wikipedia.org/wiki/Comma-separated_values.</extracomment>
        <translation type="unfinished">கமா பிரிக்கப்பட்ட கோப்பு</translation>
    </message>
    <message>
        <source>Confirmed</source>
        <translation type="unfinished">உறுதியாக</translation>
    </message>
    <message>
        <source>Watch-only</source>
        <translation type="unfinished">பார்க்க-மட்டும்</translation>
    </message>
    <message>
        <source>Date</source>
        <translation type="unfinished">தேதி</translation>
    </message>
    <message>
        <source>Type</source>
        <translation type="unfinished">வகை</translation>
    </message>
    <message>
        <source>Label</source>
        <translation type="unfinished">லேபிள்</translation>
    </message>
    <message>
        <source>Address</source>
        <translation type="unfinished">முகவரி</translation>
    </message>
    <message>
        <source>ID</source>
        <translation type="unfinished">ஐடி</translation>
    </message>
    <message>
        <source>Exporting Failed</source>
        <translation type="unfinished">ஏக்ஸ்போர்ட் தோல்வியடைந்தது</translation>
    </message>
    <message>
        <source>There was an error trying to save the transaction history to %1.</source>
        <translation type="unfinished">பரிவர்த்தனை வரலாற்றை %1 க்கு சேவ் செய்வதில் பிழை ஏற்பட்டது.</translation>
    </message>
    <message>
        <source>Exporting Successful</source>
        <translation type="unfinished">எக்ஸ்போர்ட் வெற்றிகரமாக முடிவடைந்தது</translation>
    </message>
    <message>
        <source>The transaction history was successfully saved to %1.</source>
        <translation type="unfinished">பரிவர்த்தனை வரலாறு வெற்றிகரமாக %1 க்கு சேவ் செய்யப்பட்டது.</translation>
    </message>
    <message>
        <source>Range:</source>
        <translation type="unfinished">எல்லை:</translation>
    </message>
    <message>
        <source>to</source>
        <translation type="unfinished">இதற்கு அனுப்பு</translation>
    </message>
</context>
<context>
    <name>WalletFrame</name>
    <message>
        <source>Create a new wallet</source>
        <translation type="unfinished">புதிய வாலட்டை உருவாக்கு</translation>
    </message>
    <message>
        <source>Error</source>
        <translation type="unfinished">பிழை</translation>
    </message>
    </context>
<context>
    <name>WalletModel</name>
    <message>
        <source>Send Coins</source>
        <translation type="unfinished">நாணயங்களை அனுப்பவும்</translation>
    </message>
    <message>
        <source>Fee bump error</source>
        <translation type="unfinished">கட்டணம் ஏற்றத்தில் பிழை</translation>
    </message>
    <message>
        <source>Increasing transaction fee failed</source>
        <translation type="unfinished">பரிவர்த்தனை கட்டணம் அதிகரித்தல் தோல்வியடைந்தது</translation>
    </message>
    <message>
        <source>Do you want to increase the fee?</source>
        <extracomment>Asks a user if they would like to manually increase the fee of a transaction that has already been created.</extracomment>
        <translation type="unfinished">கட்டணத்தை அதிகரிக்க விரும்புகிறீர்களா?</translation>
    </message>
    <message>
        <source>Current fee:</source>
        <translation type="unfinished">தற்போதைய கட்டணம்:</translation>
    </message>
    <message>
        <source>Increase:</source>
        <translation type="unfinished">அதிகரித்தல்:</translation>
    </message>
    <message>
        <source>New fee:</source>
        <translation type="unfinished">புதிய கட்டணம்:</translation>
    </message>
    <message>
        <source>Confirm fee bump</source>
        <translation type="unfinished">கட்டண ஏற்றத்தை உறுதிப்படுத்தவும்</translation>
    </message>
    <message>
        <source>Can't draft transaction.</source>
        <translation type="unfinished">பரிவர்த்தனை செய்ய இயலாது</translation>
    </message>
    <message>
        <source>Can't sign transaction.</source>
        <translation type="unfinished">பரிவர்த்தனையில் கையொப்பமிட முடியவில்லை.</translation>
    </message>
    <message>
        <source>Could not commit transaction</source>
        <translation type="unfinished">பரிவர்த்தனையை கமிட் செய்ய முடியவில்லை</translation>
    </message>
    <message>
        <source>default wallet</source>
        <translation type="unfinished">இயல்புநிலை வாலட்</translation>
    </message>
</context>
<context>
    <name>WalletView</name>
    <message>
        <source>&amp;Export</source>
        <translation type="unfinished">&amp;ஏற்றுமதி</translation>
    </message>
    <message>
        <source>Export the data in the current tab to a file</source>
        <translation type="unfinished">தற்போதைய தாவலில் தரவை ஒரு கோப்பிற்கு ஏற்றுமதி செய்க</translation>
    </message>
    <message>
        <source>Backup Wallet</source>
        <translation type="unfinished">பேக்அப் வாலட்</translation>
    </message>
    <message>
        <source>Backup Failed</source>
        <translation type="unfinished">பேக்அப் தோல்வியுற்றது</translation>
    </message>
    <message>
        <source>There was an error trying to save the wallet data to %1.</source>
        <translation type="unfinished">வாலட் தகவல்களை %1  சேவ் செய்வதில் பிழை ஏற்பட்டது</translation>
    </message>
    <message>
        <source>Backup Successful</source>
        <translation type="unfinished">பேக்அப் வெற்றிகரமாக முடிவடைந்தது</translation>
    </message>
    <message>
        <source>The wallet data was successfully saved to %1.</source>
        <translation type="unfinished">வாலட் தகவல்கள் வெற்றிகரமாக %1 சேவ் செய்யப்பட்டது.</translation>
    </message>
    <message>
        <source>Cancel</source>
        <translation type="unfinished">ரத்து</translation>
    </message>
</context>
</TS><|MERGE_RESOLUTION|>--- conflicted
+++ resolved
@@ -746,15 +746,11 @@
         <translation type="unfinished">உங்கள் பணப்பைச் சேர்ந்த தனிப்பட்ட விசைகளை குறியாக்குக</translation>
     </message>
     <message>
-<<<<<<< HEAD
-        <source>Sign messages with your Particl addresses to prove you own them</source>
-=======
         <source>&amp;Backup Wallet…</source>
         <translation type="unfinished">&amp;பேக்கப் வாலட்...</translation>
     </message>
     <message>
-        <source>Sign messages with your Bitcoin addresses to prove you own them</source>
->>>>>>> 0567787f
+        <source>Sign messages with your Particl addresses to prove you own them</source>
         <translation type="unfinished">உங்கள் பிட்டினின் முகவரியுடன் செய்திகளை உங்களிடம் வைத்திருப்பதை நிரூபிக்க</translation>
     </message>
     <message>
