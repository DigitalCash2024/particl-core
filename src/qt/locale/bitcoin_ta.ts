--- conflicted
+++ resolved
@@ -66,13 +66,8 @@
         <translation>முகவரிகள் பெறப்படுகின்றன</translation>
     </message>
     <message>
-<<<<<<< HEAD
         <source>These are your Particl addresses for sending payments. Always check the amount and the receiving address before sending coins.</source>
-        <translation>இவை பணம் அனுப்புவதற்கு உங்கள் பிட்கின் முகவரிகள். நாணயங்களை அனுப்புவதற்கு முன் எப்பொழுதும் தொகையும் பெறுதலையும் சரிபார்க்கவும்.</translation>
-=======
-        <source>These are your Bitcoin addresses for sending payments. Always check the amount and the receiving address before sending coins.</source>
         <translation>இவை பணம் அனுப்புவதற்கு உங்களின் பிட்காயின் முகவரிகள். பிட்காயின்களை அனுப்புவதற்கு முன் எப்பொழுதும் தொகையும் பெறுதலையும் சரிபார்க்கவும்.</translation>
->>>>>>> 755b0734
     </message>
     <message>
         <source>These are your Particl addresses for receiving payments. Use the 'Create new receiving address' button in the receive tab to create new addresses.</source>
