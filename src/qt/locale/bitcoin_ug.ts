--- conflicted
+++ resolved
@@ -58,21 +58,8 @@
         <translation type="unfinished">تاللا(&amp;H)</translation>
     </message>
     <message>
-<<<<<<< HEAD
-        <source>Sending addresses</source>
-        <translation type="unfinished">يوللاش ئادرېسى</translation>
-    </message>
-    <message>
-        <source>Receiving addresses</source>
-        <translation type="unfinished">تاپشۇرۇۋېلىش ئادرېسى</translation>
-    </message>
-    <message>
         <source>These are your Particl addresses for sending payments. Always check the amount and the receiving address before sending coins.</source>
         <translation type="unfinished">بۇلار سىز Particl چىقىم قىلىدىغان ئادرېس. تەڭگە چىقىم قىلىشتىن ئىلگىرى، سومما ۋە تاپشۇرۇۋېلىش ئادرېسىنىڭ توغرا ئىكەنلىكىنى تەكشۈرۈشنى ئۇنۇتماڭ.</translation>
-=======
-        <source>These are your Bitcoin addresses for sending payments. Always check the amount and the receiving address before sending coins.</source>
-        <translation type="unfinished">بۇلار سىز Bitcoin چىقىم قىلىدىغان ئادرېس. تەڭگە چىقىم قىلىشتىن ئىلگىرى، سومما ۋە تاپشۇرۇۋېلىش ئادرېسىنىڭ توغرا ئىكەنلىكىنى تەكشۈرۈشنى ئۇنۇتماڭ.</translation>
->>>>>>> 44d8b13c
     </message>
     <message>
         <source>These are your Particl addresses for receiving payments. Use the 'Create new receiving address' button in the receive tab to create new addresses.
