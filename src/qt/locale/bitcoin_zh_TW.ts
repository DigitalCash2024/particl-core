--- conflicted
+++ resolved
@@ -1,292 +1,273 @@
-<TS language="zh_TW" version="2.1">
+<TS version="2.1" language="zh_TW">
 <context>
     <name>AddressBookPage</name>
     <message>
         <source>Right-click to edit address or label</source>
-        <translation>右鍵點擊來編輯地址或標籤</translation>
+        <translation type="unfinished">右鍵點擊來編輯地址或標籤</translation>
     </message>
     <message>
         <source>Create a new address</source>
-        <translation>產生一個新地址</translation>
+        <translation type="unfinished">產生一個新地址</translation>
     </message>
     <message>
         <source>&amp;New</source>
-        <translation>&amp;新增</translation>
+        <translation type="unfinished">&amp;新增</translation>
     </message>
     <message>
         <source>Copy the currently selected address to the system clipboard</source>
-        <translation>複製目前選擇的地址到系統剪貼簿</translation>
+        <translation type="unfinished">複製目前選擇的地址到系統剪貼簿</translation>
     </message>
     <message>
         <source>&amp;Copy</source>
-        <translation>&amp;複製</translation>
-    </message>
-    <message>
-        <source>C&amp;lose</source>
-        <translation>C&amp;lose</translation>
+        <translation type="unfinished">&amp;複製</translation>
     </message>
     <message>
         <source>Delete the currently selected address from the list</source>
-        <translation>把目前選擇的地址從清單中刪除</translation>
+        <translation type="unfinished">把目前選擇的地址從清單中刪除</translation>
     </message>
     <message>
         <source>Enter address or label to search</source>
-        <translation>請輸入要搜尋的地址或標籤</translation>
+        <translation type="unfinished">請輸入要搜尋的地址或標籤</translation>
     </message>
     <message>
         <source>Export the data in the current tab to a file</source>
-        <translation>把目前分頁的資料匯出存成檔案</translation>
+        <translation type="unfinished">把目前分頁的資料匯出存成檔案</translation>
     </message>
     <message>
         <source>&amp;Export</source>
-        <translation>&amp;匯出</translation>
+        <translation type="unfinished">匯出(&amp;E)</translation>
     </message>
     <message>
         <source>&amp;Delete</source>
-        <translation>&amp;刪除</translation>
+        <translation type="unfinished">&amp;刪除</translation>
     </message>
     <message>
         <source>Choose the address to send coins to</source>
-        <translation>選擇要發送幣過去的地址</translation>
+        <translation type="unfinished">選擇要發送幣過去的地址</translation>
     </message>
     <message>
         <source>Choose the address to receive coins with</source>
-        <translation>選擇要接收幣的地址</translation>
-    </message>
-    <message>
-        <source>C&amp;hoose</source>
-        <translation>C&amp;hoose</translation>
+        <translation type="unfinished">選擇要接收幣的地址</translation>
     </message>
     <message>
         <source>Sending addresses</source>
-        <translation>發送地址</translation>
+        <translation type="unfinished">發送地址</translation>
     </message>
     <message>
         <source>Receiving addresses</source>
-        <translation>接收地址</translation>
+        <translation type="unfinished">接收地址</translation>
     </message>
     <message>
         <source>These are your Particl addresses for sending payments. Always check the amount and the receiving address before sending coins.</source>
-        <translation>這些是你要發送過去的 比特幣地址。在發送幣之前，務必要檢查金額和接收地址是否正確。</translation>
+        <translation type="unfinished">這些是你要發送過去的 比特幣地址。在發送幣之前，務必要檢查金額和接收地址是否正確。</translation>
     </message>
     <message>
         <source>These are your Particl addresses for receiving payments. Use the 'Create new receiving address' button in the receive tab to create new addresses.
 Signing is only possible with addresses of the type 'legacy'.</source>
-        <translation>這些是您的比特幣接收地址。使用“接收”標籤中的“產生新的接收地址”按鈕產生新的地址。只能使用“傳統”類型的地址進行簽名。</translation>
+        <translation type="unfinished">這些是您的比特幣接收地址。使用“接收”標籤中的“產生新的接收地址”按鈕產生新的地址。只能使用“傳統”類型的地址進行簽名。</translation>
     </message>
     <message>
         <source>&amp;Copy Address</source>
-        <translation>&amp;複製地址</translation>
+        <translation type="unfinished">&amp;複製地址</translation>
     </message>
     <message>
         <source>Copy &amp;Label</source>
-        <translation>複製 &amp;標籤</translation>
+        <translation type="unfinished">複製 &amp;標籤</translation>
     </message>
     <message>
         <source>&amp;Edit</source>
-        <translation>&amp;編輯</translation>
+        <translation type="unfinished">&amp;編輯</translation>
     </message>
     <message>
         <source>Export Address List</source>
-        <translation>匯出地址清單</translation>
-    </message>
-    <message>
-        <source>Comma separated file (*.csv)</source>
-        <translation>逗點分隔資料檔(*.csv)</translation>
+        <translation type="unfinished">匯出地址清單</translation>
+    </message>
+    <message>
+        <source>Comma separated file</source>
+        <extracomment>Expanded name of the CSV file format. See: https://en.wikipedia.org/wiki/Comma-separated_values.</extracomment>
+        <translation type="unfinished">逗號分隔文件</translation>
+    </message>
+    <message>
+        <source>There was an error trying to save the address list to %1. Please try again.</source>
+        <extracomment>An error message. %1 is a stand-in argument for the name of the file we attempted to save to.</extracomment>
+        <translation type="unfinished">儲存地址清單到 %1 時發生錯誤。請重試一次。</translation>
     </message>
     <message>
         <source>Exporting Failed</source>
-        <translation>匯出失敗</translation>
-    </message>
-    <message>
-        <source>There was an error trying to save the address list to %1. Please try again.</source>
-        <translation>儲存地址清單到 %1 時發生錯誤。請重試一次。</translation>
+        <translation type="unfinished">匯出失敗</translation>
     </message>
 </context>
 <context>
     <name>AddressTableModel</name>
     <message>
         <source>Label</source>
-        <translation>標記</translation>
+        <translation type="unfinished">標記:</translation>
     </message>
     <message>
         <source>Address</source>
-        <translation>地址</translation>
+        <translation type="unfinished">地址</translation>
     </message>
     <message>
         <source>(no label)</source>
-        <translation>(無標記)</translation>
+        <translation type="unfinished">(無標記)</translation>
     </message>
 </context>
 <context>
     <name>AskPassphraseDialog</name>
     <message>
         <source>Passphrase Dialog</source>
-        <translation>密碼對話視窗</translation>
+        <translation type="unfinished">密碼對話視窗</translation>
     </message>
     <message>
         <source>Enter passphrase</source>
-        <translation>請輸入密碼</translation>
+        <translation type="unfinished">請輸入密碼</translation>
     </message>
     <message>
         <source>New passphrase</source>
-        <translation>新密碼</translation>
+        <translation type="unfinished">新密碼</translation>
     </message>
     <message>
         <source>Repeat new passphrase</source>
-        <translation>重複新密碼</translation>
+        <translation type="unfinished">重複新密碼</translation>
     </message>
     <message>
         <source>Show passphrase</source>
-        <translation>顯示密碼</translation>
+        <translation type="unfinished">顯示密碼</translation>
     </message>
     <message>
         <source>Encrypt wallet</source>
-        <translation>加密錢包</translation>
+        <translation type="unfinished">加密錢包</translation>
     </message>
     <message>
         <source>This operation needs your wallet passphrase to unlock the wallet.</source>
-        <translation>這個動作需要你的錢包密碼來解鎖錢包。</translation>
+        <translation type="unfinished">這個動作需要你的錢包密碼來解鎖錢包。</translation>
     </message>
     <message>
         <source>Unlock wallet</source>
-        <translation>解鎖錢包</translation>
-    </message>
-    <message>
-        <source>This operation needs your wallet passphrase to decrypt the wallet.</source>
-        <translation>這個動作需要你的錢包密碼來把錢包解密。</translation>
-    </message>
-    <message>
-        <source>Decrypt wallet</source>
-        <translation>解密錢包</translation>
+        <translation type="unfinished">解鎖錢包</translation>
     </message>
     <message>
         <source>Change passphrase</source>
-        <translation>改變密碼</translation>
+        <translation type="unfinished">改變密碼</translation>
     </message>
     <message>
         <source>Confirm wallet encryption</source>
-        <translation>確認錢包加密</translation>
+        <translation type="unfinished">確認錢包加密</translation>
     </message>
     <message>
         <source>Warning: If you encrypt your wallet and lose your passphrase, you will &lt;b&gt;LOSE ALL OF YOUR PARTICL&lt;/b&gt;!</source>
-        <translation>警告: 如果把錢包加密後又忘記密碼，你就會從此&lt;b&gt;失去其中所有的 Particl 了&lt;/b&gt;！</translation>
+        <translation type="unfinished">警告: 如果把錢包加密後又忘記密碼，你就會從此&lt;b&gt;失去其中所有的 Particl 了&lt;/b&gt;！</translation>
     </message>
     <message>
         <source>Are you sure you wish to encrypt your wallet?</source>
-        <translation>你確定要把錢包加密嗎？</translation>
+        <translation type="unfinished">你確定要把錢包加密嗎？</translation>
     </message>
     <message>
         <source>Wallet encrypted</source>
-        <translation>錢包已加密</translation>
+        <translation type="unfinished">錢包已加密</translation>
     </message>
     <message>
         <source>Enter the new passphrase for the wallet.&lt;br/&gt;Please use a passphrase of &lt;b&gt;ten or more random characters&lt;/b&gt;, or &lt;b&gt;eight or more words&lt;/b&gt;.</source>
-        <translation>輸入錢包的新密碼短語。&lt;br/&gt;請使用&lt;b&gt;個或10個以上隨機字符&lt;/b&gt;或&lt;b&gt;個8個以上單詞3的密碼。</translation>
+        <translation type="unfinished">輸入錢包的新密碼短語。&lt;br/&gt;請使用&lt;b&gt;個或10個以上隨機字符&lt;/b&gt;或&lt;b&gt;個8個以上單詞3的密碼。</translation>
     </message>
     <message>
         <source>Enter the old passphrase and new passphrase for the wallet.</source>
-        <translation>輸入錢包的密碼短語和新密碼短語。</translation>
+        <translation type="unfinished">輸入錢包的密碼短語和新密碼短語。</translation>
     </message>
     <message>
         <source>Remember that encrypting your wallet cannot fully protect your particl from being stolen by malware infecting your computer.</source>
-        <translation>請記得, 即使將錢包加密, 也不能完全防止因惡意軟體入侵, 而導致位元幣被偷.</translation>
+        <translation type="unfinished">請記得, 即使將錢包加密, 也不能完全防止因惡意軟體入侵, 而導致位元幣被偷.</translation>
     </message>
     <message>
         <source>Wallet to be encrypted</source>
-        <translation>加密錢包</translation>
+        <translation type="unfinished">加密錢包</translation>
     </message>
     <message>
         <source>Your wallet is about to be encrypted. </source>
-        <translation>你的錢包將被加密</translation>
+        <translation type="unfinished">你的錢包將被加密</translation>
     </message>
     <message>
         <source>Your wallet is now encrypted. </source>
-        <translation>你的錢包現已被加密</translation>
+        <translation type="unfinished">你的錢包現已被加密</translation>
     </message>
     <message>
         <source>IMPORTANT: Any previous backups you have made of your wallet file should be replaced with the newly generated, encrypted wallet file. For security reasons, previous backups of the unencrypted wallet file will become useless as soon as you start using the new, encrypted wallet.</source>
-        <translation>重要須知: 請改用新造出來、有加密的錢包檔，來取代舊錢包檔的備份。為了安全起見，當你開始使用新的有加密的錢包後，舊錢包檔的備份就沒有用了。</translation>
+        <translation type="unfinished">重要須知: 請改用新造出來、有加密的錢包檔，來取代舊錢包檔的備份。為了安全起見，當你開始使用新的有加密的錢包後，舊錢包檔的備份就沒有用了。</translation>
     </message>
     <message>
         <source>Wallet encryption failed</source>
-        <translation>錢包加密失敗</translation>
+        <translation type="unfinished">錢包加密失敗</translation>
     </message>
     <message>
         <source>Wallet encryption failed due to an internal error. Your wallet was not encrypted.</source>
-        <translation>因為內部錯誤導致錢包加密失敗。你的錢包還是沒加密。</translation>
+        <translation type="unfinished">因為內部錯誤導致錢包加密失敗。你的錢包還是沒加密。</translation>
     </message>
     <message>
         <source>The supplied passphrases do not match.</source>
-        <translation>提供的密碼不一樣。</translation>
+        <translation type="unfinished">提供的密碼不一樣。</translation>
     </message>
     <message>
         <source>Wallet unlock failed</source>
-        <translation>錢包解鎖失敗</translation>
+        <translation type="unfinished">錢包解鎖失敗</translation>
     </message>
     <message>
         <source>The passphrase entered for the wallet decryption was incorrect.</source>
-        <translation>輸入要用來解密錢包的密碼不對。</translation>
-    </message>
-    <message>
-        <source>Wallet decryption failed</source>
-        <translation>錢包解密失敗</translation>
+        <translation type="unfinished">輸入要用來解密錢包的密碼不對。</translation>
     </message>
     <message>
         <source>Wallet passphrase was successfully changed.</source>
-        <translation>錢包密碼改成功了。</translation>
+        <translation type="unfinished">錢包密碼改成功了。</translation>
     </message>
     <message>
         <source>Warning: The Caps Lock key is on!</source>
-        <translation>警告: 大寫字母鎖定作用中！</translation>
+        <translation type="unfinished">警告: 大寫字母鎖定作用中！</translation>
     </message>
 </context>
 <context>
     <name>BanTableModel</name>
     <message>
         <source>IP/Netmask</source>
-        <translation>網路位址/遮罩</translation>
+        <translation type="unfinished">網路位址/遮罩</translation>
     </message>
     <message>
         <source>Banned Until</source>
-        <translation>禁止期限</translation>
+        <translation type="unfinished">禁止期限</translation>
     </message>
 </context>
 <context>
-    <name>BitcoinGUI</name>
-    <message>
-        <source>Sign &amp;message...</source>
-        <translation>簽名和訊息...</translation>
-    </message>
-    <message>
-        <source>Synchronizing with network...</source>
-        <translation>正在跟網路進行同步...</translation>
-    </message>
-    <message>
-        <source>&amp;Overview</source>
-        <translation>&amp;總覽</translation>
-    </message>
-    <message>
-        <source>Show general overview of wallet</source>
-        <translation>顯示錢包一般總覽</translation>
-    </message>
-    <message>
-        <source>&amp;Transactions</source>
-        <translation>&amp;交易</translation>
-    </message>
-    <message>
-        <source>Browse transaction history</source>
-        <translation>瀏覽交易紀錄</translation>
-    </message>
-    <message>
-        <source>E&amp;xit</source>
-        <translation>E&amp;xit</translation>
-    </message>
-    <message>
-<<<<<<< HEAD
-        <source>Quit application</source>
-        <translation>結束應用程式</translation>
-=======
+    <name>BitcoinApplication</name>
+    <message>
+        <source>Internal error</source>
+        <translation type="unfinished">內部錯誤</translation>
+    </message>
+    </context>
+<context>
+    <name>QObject</name>
+    <message>
+        <source>Error: Specified data directory "%1" does not exist.</source>
+        <translation type="unfinished">错误：指定的数据目录“%1”不存在。</translation>
+    </message>
+    <message>
+        <source>Error: Cannot parse configuration file: %1.</source>
+        <translation type="unfinished">错误：无法解析配置文件：%1</translation>
+    </message>
+    <message>
+        <source>Error: %1</source>
+        <translation type="unfinished">错误：%1</translation>
+    </message>
+    <message>
+        <source>unknown</source>
+        <translation type="unfinished">未知</translation>
+    </message>
+    <message>
+        <source>Amount</source>
+        <translation type="unfinished">金額</translation>
+    </message>
+    <message>
+        <source>Enter a Particl address (e.g. %1)</source>
+        <translation type="unfinished">輸入 比特幣地址 (比如說 %1)</translation>
+    </message>
+    <message>
         <source>Unroutable</source>
         <translation type="unfinished">不可路由</translation>
     </message>
@@ -294,966 +275,915 @@
         <source>Inbound</source>
         <extracomment>An inbound connection from a peer. An inbound connection is a connection initiated by a peer.</extracomment>
         <translation type="unfinished">進來</translation>
->>>>>>> 9549b28c
+    </message>
+    <message>
+        <source>Outbound</source>
+        <extracomment>An outbound connection to a peer. An outbound connection is a connection initiated by us.</extracomment>
+        <translation type="unfinished">出去</translation>
+    </message>
+    <message>
+        <source>%1 d</source>
+        <translation type="unfinished">%1 天</translation>
+    </message>
+    <message>
+        <source>%1 h</source>
+        <translation type="unfinished">%1 小時</translation>
+    </message>
+    <message>
+        <source>%1 m</source>
+        <translation type="unfinished">%1 分鐘</translation>
+    </message>
+    <message>
+        <source>%1 s</source>
+        <translation type="unfinished">%1 秒</translation>
+    </message>
+    <message>
+        <source>None</source>
+        <translation type="unfinished">無</translation>
+    </message>
+    <message>
+        <source>N/A</source>
+        <translation type="unfinished">未知</translation>
+    </message>
+    <message>
+        <source>%1 ms</source>
+        <translation type="unfinished">%1 毫秒</translation>
+    </message>
+    <message numerus="yes">
+        <source>%n second(s)</source>
+        <translation type="unfinished">
+            <numerusform />
+        </translation>
+    </message>
+    <message numerus="yes">
+        <source>%n minute(s)</source>
+        <translation type="unfinished">
+            <numerusform />
+        </translation>
+    </message>
+    <message numerus="yes">
+        <source>%n hour(s)</source>
+        <translation type="unfinished">
+            <numerusform />
+        </translation>
+    </message>
+    <message numerus="yes">
+        <source>%n day(s)</source>
+        <translation type="unfinished">
+            <numerusform />
+        </translation>
+    </message>
+    <message numerus="yes">
+        <source>%n week(s)</source>
+        <translation type="unfinished">
+            <numerusform />
+        </translation>
+    </message>
+    <message>
+        <source>%1 and %2</source>
+        <translation type="unfinished">%1又 %2</translation>
+    </message>
+    <message numerus="yes">
+        <source>%n year(s)</source>
+        <translation type="unfinished">
+            <numerusform />
+        </translation>
+    </message>
+    <message>
+        <source>%1 B</source>
+        <translation type="unfinished">%1 B (位元組)</translation>
+    </message>
+    <message>
+        <source>%1 MB</source>
+        <translation type="unfinished">%1 MB (百萬位元組)</translation>
+    </message>
+    <message>
+        <source>%1 GB</source>
+        <translation type="unfinished">%1 GB (十億位元組)</translation>
+    </message>
+</context>
+<context>
+    <name>bitcoin-core</name>
+    <message>
+        <source>The %s developers</source>
+        <translation type="unfinished">%s 開發人員</translation>
+    </message>
+    <message>
+        <source>-maxtxfee is set very high! Fees this large could be paid on a single transaction.</source>
+        <translation type="unfinished">參數 -maxtxfee 設定了很高的金額！這可是你一次交易就有可能付出的最高手續費。</translation>
+    </message>
+    <message>
+        <source>Cannot obtain a lock on data directory %s. %s is probably already running.</source>
+        <translation type="unfinished">沒辦法鎖定資料目錄 %s。%s 可能已經在執行了。</translation>
+    </message>
+    <message>
+        <source>Distributed under the MIT software license, see the accompanying file %s or %s</source>
+        <translation type="unfinished">依據 MIT 軟體授權條款散布，詳情請見附帶的 %s 檔案或是 %s</translation>
+    </message>
+    <message>
+        <source>Error reading %s! All keys read correctly, but transaction data or address book entries might be missing or incorrect.</source>
+        <translation type="unfinished">讀取錢包檔 %s 時發生錯誤！所有的鑰匙都正確讀取了，但是交易資料或地址簿資料可能會缺少或不正確。</translation>
+    </message>
+    <message>
+        <source>Error: Listening for incoming connections failed (listen returned error %s)</source>
+        <translation type="unfinished">錯誤: 聽候外來連線失敗(回傳錯誤 %s)</translation>
+    </message>
+    <message>
+        <source>Fee estimation failed. Fallbackfee is disabled. Wait a few blocks or enable -fallbackfee.</source>
+        <translation type="unfinished">計算預估手續費失敗了，也沒有備用手續費(fallbackfee)可用。請再多等待幾個區塊，或是啟用 -fallbackfee 參數。</translation>
+    </message>
+    <message>
+        <source>Invalid amount for -maxtxfee=&lt;amount&gt;: '%s' (must be at least the minrelay fee of %s to prevent stuck transactions)</source>
+        <translation type="unfinished">-maxtxfee=&lt;amount&gt;: '%s' 的金額無效 (必須大於最低轉發手續費 %s 以避免交易無法確認)</translation>
+    </message>
+    <message>
+        <source>Please check that your computer's date and time are correct! If your clock is wrong, %s will not work properly.</source>
+        <translation type="unfinished">請檢查電腦日期和時間是否正確！%s 沒辦法在時鐘不準的情況下正常運作。</translation>
+    </message>
+    <message>
+        <source>Please contribute if you find %s useful. Visit %s for further information about the software.</source>
+        <translation type="unfinished">如果你覺得 %s 有用，可以幫助我們。關於這個軟體的更多資訊請見 %s。</translation>
+    </message>
+    <message>
+        <source>Prune configured below the minimum of %d MiB.  Please use a higher number.</source>
+        <translation type="unfinished">設定的修剪值小於最小需求的 %d 百萬位元組(MiB)。請指定大一點的數字。</translation>
+    </message>
+    <message>
+        <source>Prune: last wallet synchronisation goes beyond pruned data. You need to -reindex (download the whole blockchain again in case of pruned node)</source>
+        <translation type="unfinished">修剪模式：錢包的最後同步狀態是在被修剪掉的區塊資料中。你需要用 -reindex 參數執行(會重新下載整個區塊鏈)</translation>
+    </message>
+    <message>
+        <source>The block database contains a block which appears to be from the future. This may be due to your computer's date and time being set incorrectly. Only rebuild the block database if you are sure that your computer's date and time are correct</source>
+        <translation type="unfinished">區塊資料庫中有來自未來的區塊。可能是你電腦的日期時間不對。如果確定電腦日期時間沒錯的話，就重建區塊資料庫看看。</translation>
+    </message>
+    <message>
+        <source>The transaction amount is too small to send after the fee has been deducted</source>
+        <translation type="unfinished">扣除手續費後的交易金額太少而不能傳送</translation>
+    </message>
+    <message>
+        <source>This error could occur if this wallet was not shutdown cleanly and was last loaded using a build with a newer version of Berkeley DB. If so, please use the software that last loaded this wallet</source>
+        <translation type="unfinished">如果未完全關閉該錢包，並且最後一次使用具有較新版本的Berkeley DB的構建載入了此錢包，則可能會發生此錯誤。如果是這樣，請使用最後載入該錢包的軟體</translation>
+    </message>
+    <message>
+        <source>This is a pre-release test build - use at your own risk - do not use for mining or merchant applications</source>
+        <translation type="unfinished">這是個還沒發表的測試版本 - 使用請自負風險 - 請不要用來開採或做商業應用</translation>
+    </message>
+    <message>
+        <source>This is the maximum transaction fee you pay (in addition to the normal fee) to prioritize partial spend avoidance over regular coin selection.</source>
+        <translation type="unfinished">這是您支付的最高交易手續費（除了正常手續費外），優先於避免部分花費而不是定期選取幣。</translation>
+    </message>
+    <message>
+        <source>This is the transaction fee you may discard if change is smaller than dust at this level</source>
+        <translation type="unfinished">在該交易手續費率下，找零的零錢會因為少於零散錢的金額，而自動棄掉變成手續費</translation>
+    </message>
+    <message>
+        <source>This is the transaction fee you may pay when fee estimates are not available.</source>
+        <translation type="unfinished">這是當預估手續費還沒計算出來時，付款交易預設會付的手續費。</translation>
+    </message>
+    <message>
+        <source>Total length of network version string (%i) exceeds maximum length (%i). Reduce the number or size of uacomments.</source>
+        <translation type="unfinished">網路版本字串的總長度(%i)超過最大長度(%i)了。請減少 uacomment 參數的數目或長度。</translation>
+    </message>
+    <message>
+        <source>Unable to replay blocks. You will need to rebuild the database using -reindex-chainstate.</source>
+        <translation type="unfinished">沒辦法重算區塊。你需要先用 -reindex-chainstate 參數來重建資料庫。</translation>
+    </message>
+    <message>
+        <source>Warning: Private keys detected in wallet {%s} with disabled private keys</source>
+        <translation type="unfinished">警告: 在不允許私鑰的錢包 {%s} 中發現有私鑰</translation>
+    </message>
+    <message>
+        <source>Warning: We do not appear to fully agree with our peers! You may need to upgrade, or other nodes may need to upgrade.</source>
+        <translation type="unfinished">警告: 我們和某些連線的節點對於區塊鏈結的決定不同！你可能需要升級，或是需要等其它的節點升級。</translation>
+    </message>
+    <message>
+        <source>You need to rebuild the database using -reindex to go back to unpruned mode.  This will redownload the entire blockchain</source>
+        <translation type="unfinished">回到非修剪的模式需要用 -reindex 參數來重建資料庫。這會導致重新下載整個區塊鏈。</translation>
+    </message>
+    <message>
+        <source>%s is set very high!</source>
+        <translation type="unfinished">%s 的設定值異常大！</translation>
+    </message>
+    <message>
+        <source>-maxmempool must be at least %d MB</source>
+        <translation type="unfinished">參數 -maxmempool 至少要給 %d 百萬位元組(MB)</translation>
+    </message>
+    <message>
+        <source>A fatal internal error occurred, see debug.log for details</source>
+        <translation type="unfinished">發生致命的內部錯誤，有關詳細細節，請參見debug.log</translation>
+    </message>
+    <message>
+        <source>Cannot resolve -%s address: '%s'</source>
+        <translation type="unfinished">沒辦法解析 -%s 參數指定的地址: '%s'</translation>
+    </message>
+    <message>
+        <source>Cannot set -peerblockfilters without -blockfilterindex.</source>
+        <translation type="unfinished">在沒有設定-blockfilterindex 則無法使用 -peerblockfilters</translation>
+    </message>
+    <message>
+        <source>Cannot write to data directory '%s'; check permissions.</source>
+        <translation type="unfinished">沒辦法寫入資料目錄 '%s'，請檢查是否有權限。</translation>
+    </message>
+    <message>
+        <source>Config setting for %s only applied on %s network when in [%s] section.</source>
+        <translation type="unfinished">对 %s 的配置设置只对 %s 网络生效，如果它位于配置的 [%s] 章节的话</translation>
+    </message>
+    <message>
+        <source>Copyright (C) %i-%i</source>
+        <translation type="unfinished">版權所有 (C) %i-%i</translation>
+    </message>
+    <message>
+        <source>Corrupted block database detected</source>
+        <translation type="unfinished">發現區塊資料庫壞掉了</translation>
+    </message>
+    <message>
+        <source>Disk space is too low!</source>
+        <translation type="unfinished">硬碟空間太小！</translation>
+    </message>
+    <message>
+        <source>Do you want to rebuild the block database now?</source>
+        <translation type="unfinished">你想要現在重建區塊資料庫嗎？</translation>
+    </message>
+    <message>
+        <source>Done loading</source>
+        <translation type="unfinished">載入完成</translation>
+    </message>
+    <message>
+        <source>Error initializing block database</source>
+        <translation type="unfinished">初始化區塊資料庫時發生錯誤</translation>
+    </message>
+    <message>
+        <source>Error initializing wallet database environment %s!</source>
+        <translation type="unfinished">初始化錢包資料庫環境 %s 時發生錯誤！</translation>
+    </message>
+    <message>
+        <source>Error loading %s</source>
+        <translation type="unfinished">載入檔案 %s 時發生錯誤</translation>
+    </message>
+    <message>
+        <source>Error loading %s: Private keys can only be disabled during creation</source>
+        <translation type="unfinished">載入 %s 時發生錯誤: 只有在造新錢包時能夠指定不允許私鑰</translation>
+    </message>
+    <message>
+        <source>Error loading %s: Wallet corrupted</source>
+        <translation type="unfinished">載入檔案 %s 時發生錯誤: 錢包損毀了</translation>
+    </message>
+    <message>
+        <source>Error loading %s: Wallet requires newer version of %s</source>
+        <translation type="unfinished">載入檔案 %s 時發生錯誤: 這個錢包需要新版的 %s</translation>
+    </message>
+    <message>
+        <source>Error loading block database</source>
+        <translation type="unfinished">載入區塊資料庫時發生錯誤</translation>
+    </message>
+    <message>
+        <source>Error opening block database</source>
+        <translation type="unfinished">打開區塊資料庫時發生錯誤</translation>
+    </message>
+    <message>
+        <source>Error reading from database, shutting down.</source>
+        <translation type="unfinished">讀取資料庫時發生錯誤，要關閉了。</translation>
+    </message>
+    <message>
+        <source>Error upgrading chainstate database</source>
+        <translation type="unfinished">升級區塊鏈狀態資料庫時發生錯誤</translation>
+    </message>
+    <message>
+        <source>Error: Disk space is low for %s</source>
+        <translation type="unfinished">错误： %s 所在的磁盘空间低。</translation>
+    </message>
+    <message>
+        <source>Error: Keypool ran out, please call keypoolrefill first</source>
+        <translation type="unfinished">錯誤：keypool已用完，請先重新呼叫keypoolrefill</translation>
+    </message>
+    <message>
+        <source>Failed to listen on any port. Use -listen=0 if you want this.</source>
+        <translation type="unfinished">在任意的通訊埠聽候失敗。如果你希望這樣的話，可以設定 -listen=0.</translation>
+    </message>
+    <message>
+        <source>Failed to rescan the wallet during initialization</source>
+        <translation type="unfinished">初始化時重新掃描錢包失敗了</translation>
+    </message>
+    <message>
+        <source>Incorrect or no genesis block found. Wrong datadir for network?</source>
+        <translation type="unfinished">創世區塊不正確或找不到。資料目錄錯了嗎？</translation>
+    </message>
+    <message>
+        <source>Initialization sanity check failed. %s is shutting down.</source>
+        <translation type="unfinished">初始化時的基本檢查失敗了。%s 就要關閉了。</translation>
+    </message>
+    <message>
+        <source>Insufficient funds</source>
+        <translation type="unfinished">累積金額不足</translation>
+    </message>
+    <message>
+        <source>Invalid -onion address or hostname: '%s'</source>
+        <translation type="unfinished">無效的 -onion 地址或主機名稱: '%s'</translation>
+    </message>
+    <message>
+        <source>Invalid -proxy address or hostname: '%s'</source>
+        <translation type="unfinished">無效的 -proxy 地址或主機名稱: '%s'</translation>
+    </message>
+    <message>
+        <source>Invalid P2P permission: '%s'</source>
+        <translation type="unfinished">無效的 P2P 權限: '%s'</translation>
+    </message>
+    <message>
+        <source>Invalid amount for -%s=&lt;amount&gt;: '%s'</source>
+        <translation type="unfinished">參數 -%s=&lt;金額&gt; 指定的金額無效: '%s'</translation>
+    </message>
+    <message>
+        <source>Invalid amount for -discardfee=&lt;amount&gt;: '%s'</source>
+        <translation type="unfinished">設定 -discardfee=&lt;金額&gt; 的金額無效: '%s'</translation>
+    </message>
+    <message>
+        <source>Invalid amount for -fallbackfee=&lt;amount&gt;: '%s'</source>
+        <translation type="unfinished">設定 -fallbackfee=&lt;金額&gt; 的金額無效: '%s'</translation>
+    </message>
+    <message>
+        <source>Invalid amount for -paytxfee=&lt;amount&gt;: '%s' (must be at least %s)</source>
+        <translation type="unfinished">設定 -paytxfee=&lt;金額&gt; 的金額無效: '%s' (至少要有 %s)</translation>
+    </message>
+    <message>
+        <source>Invalid netmask specified in -whitelist: '%s'</source>
+        <translation type="unfinished">指定在 -whitelist 的網段無效: '%s'</translation>
+    </message>
+    <message>
+        <source>Need to specify a port with -whitebind: '%s'</source>
+        <translation type="unfinished">指定 -whitebind 時必須包含通訊埠: '%s'</translation>
+    </message>
+    <message>
+        <source>No proxy server specified. Use -proxy=&lt;ip&gt; or -proxy=&lt;ip:port&gt;.</source>
+        <translation type="unfinished">未指定代理伺服器。使用-proxy = &lt;ip&gt;或-proxy = &lt;ip:port&gt;。</translation>
+    </message>
+    <message>
+        <source>Not enough file descriptors available.</source>
+        <translation type="unfinished">檔案描述元不足。</translation>
+    </message>
+    <message>
+        <source>Prune cannot be configured with a negative value.</source>
+        <translation type="unfinished">修剪值不能設定為負的。</translation>
+    </message>
+    <message>
+        <source>Prune mode is incompatible with -txindex.</source>
+        <translation type="unfinished">修剪模式和 -txindex 參數不相容。</translation>
+    </message>
+    <message>
+        <source>Reducing -maxconnections from %d to %d, because of system limitations.</source>
+        <translation type="unfinished">因為系統的限制，將 -maxconnections 參數從 %d 降到了 %d</translation>
+    </message>
+    <message>
+        <source>Section [%s] is not recognized.</source>
+        <translation type="unfinished">无法识别配置章节 [%s]。</translation>
+    </message>
+    <message>
+        <source>Signing transaction failed</source>
+        <translation type="unfinished">簽署交易失敗</translation>
+    </message>
+    <message>
+        <source>Specified -walletdir "%s" does not exist</source>
+        <translation type="unfinished">以 -walletdir 指定的路徑 "%s" 不存在</translation>
+    </message>
+    <message>
+        <source>Specified -walletdir "%s" is a relative path</source>
+        <translation type="unfinished">以 -walletdir 指定的路徑 "%s" 是相對路徑</translation>
+    </message>
+    <message>
+        <source>Specified -walletdir "%s" is not a directory</source>
+        <translation type="unfinished">以 -walletdir 指定的路徑 "%s" 不是個目錄</translation>
+    </message>
+    <message>
+        <source>Specified blocks directory "%s" does not exist.</source>
+        <translation type="unfinished">指定的區塊目錄 "%s" 不存在。</translation>
+    </message>
+    <message>
+        <source>The source code is available from %s.</source>
+        <translation type="unfinished">原始碼可以在 %s 取得。</translation>
+    </message>
+    <message>
+        <source>The transaction amount is too small to pay the fee</source>
+        <translation type="unfinished">交易金額太少而付不起手續費</translation>
+    </message>
+    <message>
+        <source>The wallet will avoid paying less than the minimum relay fee.</source>
+        <translation type="unfinished">錢包軟體會付多於最小轉發費用的手續費。</translation>
+    </message>
+    <message>
+        <source>This is experimental software.</source>
+        <translation type="unfinished">這套軟體屬於實驗性質。</translation>
+    </message>
+    <message>
+        <source>This is the minimum transaction fee you pay on every transaction.</source>
+        <translation type="unfinished">這是你每次交易付款時最少要付的手續費。</translation>
+    </message>
+    <message>
+        <source>This is the transaction fee you will pay if you send a transaction.</source>
+        <translation type="unfinished">這是你交易付款時所要付的手續費。</translation>
+    </message>
+    <message>
+        <source>Transaction amount too small</source>
+        <translation type="unfinished">交易金額太小</translation>
+    </message>
+    <message>
+        <source>Transaction amounts must not be negative</source>
+        <translation type="unfinished">交易金額不能是負的</translation>
+    </message>
+    <message>
+        <source>Transaction has too long of a mempool chain</source>
+        <translation type="unfinished">交易造成記憶池中的交易鏈太長</translation>
+    </message>
+    <message>
+        <source>Transaction must have at least one recipient</source>
+        <translation type="unfinished">交易必須至少有一個收款人</translation>
+    </message>
+    <message>
+        <source>Transaction too large</source>
+        <translation type="unfinished">交易位元量太大</translation>
+    </message>
+    <message>
+        <source>Unable to bind to %s on this computer (bind returned error %s)</source>
+        <translation type="unfinished">無法和這台電腦上的 %s 繫結(回傳錯誤 %s)</translation>
+    </message>
+    <message>
+        <source>Unable to bind to %s on this computer. %s is probably already running.</source>
+        <translation type="unfinished">沒辦法繫結在這台電腦上的 %s 。%s 可能已經在執行了。</translation>
+    </message>
+    <message>
+        <source>Unable to create the PID file '%s': %s</source>
+        <translation type="unfinished">無法創建PID文件'%s': %s</translation>
+    </message>
+    <message>
+        <source>Unable to generate initial keys</source>
+        <translation type="unfinished">無法產生初始的密鑰</translation>
+    </message>
+    <message>
+        <source>Unable to generate keys</source>
+        <translation type="unfinished">沒辦法產生密鑰</translation>
+    </message>
+    <message>
+        <source>Unable to start HTTP server. See debug log for details.</source>
+        <translation type="unfinished">無法啟動 HTTP 伺服器。詳情請看除錯紀錄。</translation>
+    </message>
+    <message>
+        <source>Unknown -blockfilterindex value %s.</source>
+        <translation type="unfinished">未知 -blockfilterindex 數值 %s.</translation>
+    </message>
+    <message>
+        <source>Unknown address type '%s'</source>
+        <translation type="unfinished">未知的地址類型 '%s'</translation>
+    </message>
+    <message>
+        <source>Unknown change type '%s'</source>
+        <translation type="unfinished">不明的找零位址類型 '%s'</translation>
+    </message>
+    <message>
+        <source>Unknown network specified in -onlynet: '%s'</source>
+        <translation type="unfinished">在 -onlynet 指定了不明的網路別: '%s'</translation>
+    </message>
+    <message>
+        <source>Unsupported logging category %s=%s.</source>
+        <translation type="unfinished">不支援的紀錄類別 %s=%s。</translation>
+    </message>
+    <message>
+        <source>Upgrading UTXO database</source>
+        <translation type="unfinished">正在升級 UTXO 資料庫</translation>
+    </message>
+    <message>
+        <source>User Agent comment (%s) contains unsafe characters.</source>
+        <translation type="unfinished">使用者代理註解(%s)中含有不安全的字元。</translation>
+    </message>
+    <message>
+        <source>Wallet needed to be rewritten: restart %s to complete</source>
+        <translation type="unfinished">錢包需要重寫: 請重新啓動 %s 來完成</translation>
+    </message>
+</context>
+<context>
+    <name>BitcoinGUI</name>
+    <message>
+        <source>&amp;Overview</source>
+        <translation type="unfinished">&amp;總覽</translation>
+    </message>
+    <message>
+        <source>Show general overview of wallet</source>
+        <translation type="unfinished">顯示錢包一般總覽</translation>
+    </message>
+    <message>
+        <source>&amp;Transactions</source>
+        <translation type="unfinished">&amp;交易</translation>
+    </message>
+    <message>
+        <source>Browse transaction history</source>
+        <translation type="unfinished">瀏覽交易紀錄</translation>
+    </message>
+    <message>
+        <source>Quit application</source>
+        <translation type="unfinished">結束應用程式</translation>
     </message>
     <message>
         <source>Show information about %1</source>
-        <translation>顯示 %1 的相關資訊</translation>
+        <translation type="unfinished">顯示 %1 的相關資訊</translation>
     </message>
     <message>
         <source>About &amp;Qt</source>
-        <translation>關於 &amp;Qt</translation>
+        <translation type="unfinished">關於 &amp;Qt</translation>
     </message>
     <message>
         <source>Show information about Qt</source>
-        <translation>顯示 Qt 相關資訊</translation>
-    </message>
-    <message>
-        <source>&amp;Options...</source>
-        <translation>＆選項...</translation>
+        <translation type="unfinished">顯示 Qt 相關資訊</translation>
     </message>
     <message>
         <source>Modify configuration options for %1</source>
-        <translation>修改 %1 的設定選項</translation>
-    </message>
-    <message>
-        <source>&amp;Encrypt Wallet...</source>
-        <translation>＆加密錢包...</translation>
-    </message>
-    <message>
-        <source>&amp;Backup Wallet...</source>
-        <translation>＆備份錢包...</translation>
-    </message>
-    <message>
-        <source>&amp;Change Passphrase...</source>
-        <translation>＆變更密碼短語...</translation>
-    </message>
-    <message>
-        <source>Open &amp;URI...</source>
-        <translation>開啟 &amp;URI...</translation>
-    </message>
-    <message>
-        <source>Create Wallet...</source>
-        <translation>產生錢包...</translation>
+        <translation type="unfinished">修改 %1 的設定選項</translation>
     </message>
     <message>
         <source>Create a new wallet</source>
-        <translation>產生一個新錢包</translation>
+        <translation type="unfinished">創建一個新錢包</translation>
     </message>
     <message>
         <source>Wallet:</source>
-        <translation>錢包:</translation>
-    </message>
-    <message>
-        <source>Click to disable network activity.</source>
-        <translation>按一下就會不使用網路。</translation>
+        <translation type="unfinished">錢包:</translation>
     </message>
     <message>
         <source>Network activity disabled.</source>
-        <translation>網路活動關閉了。</translation>
-    </message>
-    <message>
-        <source>Click to enable network activity again.</source>
-        <translation>按一下就又會使用網路。</translation>
-    </message>
-    <message>
-        <source>Syncing Headers (%1%)...</source>
-        <translation>正在同步前導資料(%1%)中...</translation>
-    </message>
-    <message>
-        <source>Reindexing blocks on disk...</source>
-        <translation>正在為磁碟裡的區塊重建索引...</translation>
+        <extracomment>A substring of the tooltip.</extracomment>
+        <translation type="unfinished">網路活動關閉了。</translation>
     </message>
     <message>
         <source>Proxy is &lt;b&gt;enabled&lt;/b&gt;: %1</source>
-        <translation>代理伺服器&lt;b&gt;已經啟用&lt;/b&gt;: %1</translation>
+        <translation type="unfinished">代理伺服器&lt;b&gt;已經啟用&lt;/b&gt;: %1</translation>
     </message>
     <message>
         <source>Send coins to a Particl address</source>
-        <translation>發送幣給一個比特幣地址</translation>
+        <translation type="unfinished">發送幣給一個比特幣地址</translation>
     </message>
     <message>
         <source>Backup wallet to another location</source>
-        <translation>把錢包備份到其它地方</translation>
+        <translation type="unfinished">把錢包備份到其它地方</translation>
     </message>
     <message>
         <source>Change the passphrase used for wallet encryption</source>
-        <translation>改變錢包加密用的密碼</translation>
-    </message>
-    <message>
-        <source>&amp;Verify message...</source>
-        <translation>&amp;驗證訊息...</translation>
+        <translation type="unfinished">改變錢包加密用的密碼</translation>
     </message>
     <message>
         <source>&amp;Send</source>
-        <translation>&amp;發送</translation>
+        <translation type="unfinished">&amp;發送</translation>
     </message>
     <message>
         <source>&amp;Receive</source>
-        <translation>&amp;接收</translation>
-    </message>
-    <message>
-        <source>&amp;Show / Hide</source>
-        <translation>&amp;顯示或隱藏</translation>
-    </message>
-    <message>
-        <source>Show or hide the main Window</source>
-        <translation>顯示或隱藏主視窗</translation>
+        <translation type="unfinished">&amp;接收</translation>
     </message>
     <message>
         <source>Encrypt the private keys that belong to your wallet</source>
-        <translation>將錢包中之密鑰加密</translation>
+        <translation type="unfinished">將錢包中之密鑰加密</translation>
+    </message>
+    <message>
+        <source>&amp;Backup Wallet…</source>
+        <translation type="unfinished">&amp;备用钱包...</translation>
     </message>
     <message>
         <source>Sign messages with your Particl addresses to prove you own them</source>
-        <translation>用比特幣地址簽名訊息來證明位址是你的</translation>
+        <translation type="unfinished">用比特幣地址簽名訊息來證明位址是你的</translation>
     </message>
     <message>
         <source>Verify messages to ensure they were signed with specified Particl addresses</source>
-        <translation>驗證訊息是用來確定訊息是用指定的比特幣地址簽名的</translation>
+        <translation type="unfinished">驗證訊息是用來確定訊息是用指定的比特幣地址簽名的</translation>
+    </message>
+    <message>
+        <source>Close Wallet…</source>
+        <translation type="unfinished">关钱包...</translation>
+    </message>
+    <message>
+        <source>Create Wallet…</source>
+        <translation type="unfinished">创建钱包...</translation>
+    </message>
+    <message>
+        <source>Close All Wallets…</source>
+        <translation type="unfinished">关所有钱包...</translation>
     </message>
     <message>
         <source>&amp;File</source>
-        <translation>&amp;檔案</translation>
+        <translation type="unfinished">&amp;檔案</translation>
     </message>
     <message>
         <source>&amp;Settings</source>
-        <translation>&amp;設定</translation>
+        <translation type="unfinished">&amp;設定</translation>
     </message>
     <message>
         <source>&amp;Help</source>
-        <translation>&amp;說明</translation>
+        <translation type="unfinished">&amp;說明</translation>
     </message>
     <message>
         <source>Tabs toolbar</source>
-        <translation>分頁工具列</translation>
+        <translation type="unfinished">分頁工具列</translation>
+    </message>
+    <message>
+        <source>Connecting to peers…</source>
+        <translation type="unfinished">连到同行...</translation>
     </message>
     <message>
         <source>Request payments (generates QR codes and particl: URIs)</source>
-        <translation>要求付款(產生 QR Code 和 particl 付款協議的資源識別碼: URI)</translation>
+        <translation type="unfinished">要求付款(產生 QR Code 和 particl 付款協議的資源識別碼: URI)</translation>
     </message>
     <message>
         <source>Show the list of used sending addresses and labels</source>
-        <translation>顯示已使用過的發送地址和標籤清單</translation>
+        <translation type="unfinished">顯示已使用過的發送地址和標籤清單</translation>
     </message>
     <message>
         <source>Show the list of used receiving addresses and labels</source>
-        <translation>顯示已使用過的接收地址和標籤清單</translation>
+        <translation type="unfinished">顯示已使用過的接收地址和標籤清單</translation>
     </message>
     <message>
         <source>&amp;Command-line options</source>
-        <translation>&amp;命令行選項</translation>
-    </message>
-    <message numerus="yes">
-        <source>%n active connection(s) to Particl network</source>
-        <translation><numerusform>%n 個運作中的 Particl 網路連線</numerusform></translation>
-    </message>
-    <message>
-        <source>Indexing blocks on disk...</source>
-        <translation>正在為磁碟裡的區塊建立索引...</translation>
-    </message>
-    <message>
-        <source>Processing blocks on disk...</source>
-        <translation>正在處理磁碟裡的區塊資料...</translation>
+        <translation type="unfinished">&amp;命令行選項</translation>
     </message>
     <message numerus="yes">
         <source>Processed %n block(s) of transaction history.</source>
-        <translation><numerusform>已經處理了 %n 個區塊的交易紀錄。</numerusform></translation>
+        <translation type="unfinished">
+            <numerusform />
+        </translation>
     </message>
     <message>
         <source>%1 behind</source>
-        <translation>落後 %1</translation>
-    </message>
-    <message>
-        <source>Last received block was generated %1 ago.</source>
-        <translation>最近收到的區塊是在 %1 以前生出來的。</translation>
-    </message>
-    <message>
-        <source>Transactions after this will not yet be visible.</source>
-        <translation>暫時會看不到在這之後的交易。</translation>
-    </message>
-    <message>
-        <source>Error</source>
-        <translation>錯誤</translation>
-    </message>
-    <message>
-        <source>Warning</source>
-        <translation>警告</translation>
-    </message>
-    <message>
-        <source>Information</source>
-        <translation>資訊</translation>
-    </message>
-    <message>
-        <source>Up to date</source>
-        <translation>最新狀態</translation>
-    </message>
-    <message>
-        <source>&amp;Load PSBT from file...</source>
-        <translation>從檔案中載入PSBT ...</translation>
-    </message>
-    <message>
-        <source>Load Partially Signed Particl Transaction</source>
-        <translation>載入部分簽名的比特幣交易</translation>
-    </message>
-    <message>
-        <source>Load PSBT from clipboard...</source>
-        <translation>從剪貼簿載入PSBT ...</translation>
-    </message>
-    <message>
-        <source>Load Partially Signed Particl Transaction from clipboard</source>
-        <translation>從剪貼簿載入部分簽名的比特幣交易</translation>
-    </message>
-    <message>
-        <source>Node window</source>
-        <translation>節點視窗</translation>
-    </message>
-    <message>
-        <source>Open node debugging and diagnostic console</source>
-        <translation>開啟節點調試和診斷控制台</translation>
-    </message>
-    <message>
-        <source>&amp;Sending addresses</source>
-        <translation>&amp;發送地址</translation>
-    </message>
-    <message>
-        <source>&amp;Receiving addresses</source>
-        <translation>&amp;接收地址</translation>
-    </message>
-    <message>
-        <source>Open a particl: URI</source>
-        <translation>打開一個比特幣：URI</translation>
-    </message>
-    <message>
-        <source>Open Wallet</source>
-        <translation>打開錢包</translation>
-    </message>
-    <message>
-        <source>Open a wallet</source>
-        <translation>打開一個錢包檔</translation>
-    </message>
-    <message>
-        <source>Close Wallet...</source>
-        <translation>關上錢包...</translation>
-    </message>
-    <message>
-        <source>Close wallet</source>
-        <translation>關上錢包</translation>
-    </message>
-    <message>
-        <source>Close All Wallets...</source>
-        <translation>關閉所有錢包...</translation>
-    </message>
-    <message>
-        <source>Close all wallets</source>
-        <translation>關閉所有錢包</translation>
-    </message>
-    <message>
-        <source>Show the %1 help message to get a list with possible Particl command-line options</source>
-        <translation>顯示 %1 的說明訊息，來取得可用命令列選項的列表</translation>
-    </message>
-    <message>
-        <source>&amp;Mask values</source>
-        <translation>＆遮罩值</translation>
-    </message>
-    <message>
-        <source>Mask the values in the Overview tab</source>
-        <translation>遮蔽“概述”選項卡中的值</translation>
-    </message>
-    <message>
-        <source>default wallet</source>
-        <translation>預設錢包</translation>
-    </message>
-    <message>
-        <source>No wallets available</source>
-        <translation>没有可用的钱包</translation>
-    </message>
-    <message>
-        <source>&amp;Window</source>
-        <translation>&amp;視窗</translation>
-    </message>
-    <message>
-        <source>Minimize</source>
-        <translation>縮到最小</translation>
-    </message>
-    <message>
-        <source>Zoom</source>
-        <translation>缩放</translation>
-    </message>
-    <message>
-        <source>Main Window</source>
-        <translation>主窗口</translation>
-    </message>
-    <message>
-        <source>%1 client</source>
-        <translation>%1 客戶端</translation>
-    </message>
-    <message>
-        <source>Connecting to peers...</source>
-        <translation>正在跟其他peers連接中...</translation>
-    </message>
-    <message>
-        <source>Catching up...</source>
-        <translation>正在趕進度...</translation>
-    </message>
-    <message>
-        <source>Error: %1</source>
-        <translation>錯誤：%1</translation>
-    </message>
-    <message>
-        <source>Warning: %1</source>
-        <translation>警告：%1</translation>
-    </message>
-    <message>
-        <source>Date: %1
-</source>
-        <translation>日期: %1
-</translation>
-    </message>
-    <message>
-        <source>Amount: %1
-</source>
-        <translation>金額: %1
-</translation>
-    </message>
-    <message>
-        <source>Wallet: %1
-</source>
-        <translation>錢包: %1
-</translation>
-    </message>
-    <message>
-        <source>Type: %1
-</source>
-        <translation>種類: %1
-</translation>
-    </message>
-    <message>
-        <source>Label: %1
-</source>
-        <translation>標記: %1
-</translation>
-    </message>
-    <message>
-        <source>Address: %1
-</source>
-        <translation>地址: %1
-</translation>
-    </message>
-    <message>
-        <source>Sent transaction</source>
-        <translation>付款交易</translation>
-    </message>
-    <message>
-        <source>Incoming transaction</source>
-        <translation>收款交易</translation>
-    </message>
-    <message>
-        <source>HD key generation is &lt;b&gt;enabled&lt;/b&gt;</source>
-        <translation>產生 HD 金鑰&lt;b&gt;已經啟用&lt;/b&gt;</translation>
-    </message>
-    <message>
-        <source>HD key generation is &lt;b&gt;disabled&lt;/b&gt;</source>
-        <translation>產生 HD 金鑰&lt;b&gt;已經停用&lt;/b&gt;</translation>
-    </message>
-    <message>
-        <source>Private key &lt;b&gt;disabled&lt;/b&gt;</source>
-        <translation>私鑰&lt;b&gt;禁用&lt;/b&gt;</translation>
-    </message>
-    <message>
-        <source>Wallet is &lt;b&gt;encrypted&lt;/b&gt; and currently &lt;b&gt;unlocked&lt;/b&gt;</source>
-        <translation>錢包&lt;b&gt;已加密&lt;/b&gt;並且&lt;b&gt;解鎖中&lt;/b&gt;</translation>
-    </message>
-    <message>
-        <source>Wallet is &lt;b&gt;encrypted&lt;/b&gt; and currently &lt;b&gt;locked&lt;/b&gt;</source>
-        <translation>錢包&lt;b&gt;已加密&lt;/b&gt;並且&lt;b&gt;上鎖中&lt;/b&gt;</translation>
-    </message>
-    <message>
-        <source>Original message:</source>
-        <translation>原始訊息：</translation>
-    </message>
-    </context>
-<context>
-    <name>CoinControlDialog</name>
-    <message>
-        <source>Coin Selection</source>
-        <translation>選擇錢幣</translation>
-    </message>
-    <message>
-        <source>Quantity:</source>
-        <translation>數目:</translation>
-    </message>
-    <message>
-        <source>Bytes:</source>
-        <translation>位元組數:</translation>
-    </message>
-    <message>
-        <source>Amount:</source>
-        <translation>金額:</translation>
-    </message>
-    <message>
-        <source>Fee:</source>
-        <translation>手續費:</translation>
-    </message>
-    <message>
-        <source>Dust:</source>
-        <translation>零散錢:</translation>
-    </message>
-    <message>
-        <source>After Fee:</source>
-        <translation>計費後金額:</translation>
-    </message>
-    <message>
-        <source>Change:</source>
-        <translation>找零金額:</translation>
-    </message>
-    <message>
-        <source>(un)select all</source>
-        <translation>(un)全選</translation>
-    </message>
-    <message>
-        <source>Tree mode</source>
-        <translation>樹狀模式</translation>
-    </message>
-    <message>
-        <source>List mode</source>
-        <translation>列表模式</translation>
-    </message>
-    <message>
-        <source>Amount</source>
-        <translation>金額</translation>
-    </message>
-    <message>
-        <source>Received with label</source>
-        <translation>收款標記</translation>
-    </message>
-    <message>
-        <source>Received with address</source>
-        <translation>用地址接收</translation>
-    </message>
-    <message>
-        <source>Date</source>
-        <translation>日期</translation>
-    </message>
-    <message>
-        <source>Confirmations</source>
-        <translation>確認次數</translation>
-    </message>
-    <message>
-        <source>Confirmed</source>
-        <translation>已確認</translation>
-    </message>
-    <message>
-        <source>Copy address</source>
-        <translation>複製地址</translation>
-    </message>
-    <message>
-        <source>Copy label</source>
-        <translation>複製標記</translation>
-    </message>
-    <message>
-        <source>Copy amount</source>
-        <translation>複製金額</translation>
-    </message>
-    <message>
-        <source>Copy transaction ID</source>
-        <translation>複製交易識別碼</translation>
-    </message>
-    <message>
-        <source>Lock unspent</source>
-        <translation>鎖定不用</translation>
-    </message>
-    <message>
-        <source>Unlock unspent</source>
-        <translation>解鎖可用</translation>
-    </message>
-    <message>
-        <source>Copy quantity</source>
-        <translation>複製數目</translation>
-    </message>
-    <message>
-        <source>Copy fee</source>
-        <translation>複製手續費</translation>
-    </message>
-    <message>
-        <source>Copy after fee</source>
-        <translation>複製計費後金額</translation>
-    </message>
-    <message>
-        <source>Copy bytes</source>
-        <translation>複製位元組數</translation>
-    </message>
-    <message>
-        <source>Copy dust</source>
-        <translation>複製灰塵金額</translation>
-    </message>
-    <message>
-        <source>Copy change</source>
-        <translation>複製找零金額</translation>
-    </message>
-    <message>
-        <source>(%1 locked)</source>
-        <translation>(鎖定 %1 枚)</translation>
-    </message>
-    <message>
-        <source>yes</source>
-        <translation>是</translation>
-    </message>
-    <message>
-        <source>no</source>
-        <translation>否</translation>
-    </message>
-    <message>
-        <source>This label turns red if any recipient receives an amount smaller than the current dust threshold.</source>
-        <translation>當任何一個收款金額小於目前的灰塵金額上限時，文字會變紅色。</translation>
-    </message>
-    <message>
-        <source>Can vary +/- %1 satoshi(s) per input.</source>
-        <translation>每組輸入可能有 +/- %1 個 satoshi 的誤差。</translation>
-    </message>
-    <message>
-        <source>(no label)</source>
-        <translation>(無標記)</translation>
-    </message>
-    <message>
-        <source>change from %1 (%2)</source>
-        <translation>找零來自於 %1 (%2)</translation>
-    </message>
-    <message>
-        <source>(change)</source>
-        <translation>(找零)</translation>
-    </message>
-</context>
-<context>
-    <name>CreateWalletActivity</name>
-    <message>
-        <source>Create wallet failed</source>
-        <translation>創建錢包失敗&lt;br&gt;</translation>
-    </message>
-    <message>
-        <source>Create wallet warning</source>
-        <translation>產生錢包警告:</translation>
-    </message>
-</context>
-<context>
-    <name>CreateWalletDialog</name>
-    <message>
-        <source>Create Wallet</source>
-        <translation>新增錢包</translation>
-    </message>
-    <message>
-        <source>Wallet Name</source>
-        <translation>錢包名稱</translation>
-    </message>
-    <message>
-        <source>Encrypt the wallet. The wallet will be encrypted with a passphrase of your choice.</source>
-        <translation>加密錢包。 錢包將使用您選擇的密碼進行加密。</translation>
-    </message>
-    <message>
-        <source>Encrypt Wallet</source>
-        <translation>加密錢包</translation>
-    </message>
-    <message>
-<<<<<<< HEAD
-        <source>Disable private keys for this wallet. Wallets with private keys disabled will have no private keys and cannot have an HD seed or imported private keys. This is ideal for watch-only wallets.</source>
-        <translation>禁用此錢包的私鑰。取消了私鑰的錢包將沒有私鑰，並且不能有HD種子或匯入的私鑰。這是只能看的錢包的理想選擇。</translation>
-=======
-        <source>&amp;Backup Wallet…</source>
-        <translation type="unfinished">&amp;备用钱包...</translation>
-    </message>
-    <message>
-        <source>Sign messages with your Bitcoin addresses to prove you own them</source>
-        <translation type="unfinished">用比特幣地址簽名訊息來證明位址是你的</translation>
->>>>>>> 9549b28c
-    </message>
-    <message>
-        <source>Disable Private Keys</source>
-        <translation>禁用私鑰</translation>
-    </message>
-    <message>
-<<<<<<< HEAD
-        <source>Make a blank wallet. Blank wallets do not initially have private keys or scripts. Private keys and addresses can be imported, or an HD seed can be set, at a later time.</source>
-        <translation>製作一個空白的錢包。空白錢包最初沒有私鑰或腳本。以後可以匯入私鑰和地址，或者可以設定HD種子。</translation>
-=======
-        <source>Close Wallet…</source>
-        <translation type="unfinished">关钱包...</translation>
-    </message>
-    <message>
-        <source>Create Wallet…</source>
-        <translation type="unfinished">创建钱包...</translation>
-    </message>
-    <message>
-        <source>Close All Wallets…</source>
-        <translation type="unfinished">关所有钱包...</translation>
-    </message>
-    <message>
-        <source>&amp;File</source>
-        <translation type="unfinished">&amp;檔案</translation>
->>>>>>> 9549b28c
-    </message>
-    <message>
-        <source>Make Blank Wallet</source>
-        <translation>製作空白錢包</translation>
-    </message>
-    <message>
-        <source>Use descriptors for scriptPubKey management</source>
-        <translation>使用descriptors(描述符)進行scriptPubKey管理</translation>
-    </message>
-    <message>
-        <source>Descriptor Wallet</source>
-        <translation>描述符錢包</translation>
-    </message>
-    <message>
-<<<<<<< HEAD
-        <source>Create</source>
-        <translation>產生</translation>
-=======
-        <source>Connecting to peers…</source>
-        <translation type="unfinished">连到同行...</translation>
-    </message>
-    <message>
-        <source>Request payments (generates QR codes and bitcoin: URIs)</source>
-        <translation type="unfinished">要求付款(產生 QR Code 和 bitcoin 付款協議的資源識別碼: URI)</translation>
->>>>>>> 9549b28c
-    </message>
-</context>
-<context>
-    <name>EditAddressDialog</name>
-    <message>
-        <source>Edit Address</source>
-        <translation>編輯地址</translation>
-    </message>
-    <message>
-        <source>&amp;Label</source>
-        <translation>標記(&amp;L)</translation>
-    </message>
-    <message>
-        <source>The label associated with this address list entry</source>
-        <translation>與此地址清單關聯的標籤</translation>
-    </message>
-    <message>
-        <source>The address associated with this address list entry. This can only be modified for sending addresses.</source>
-        <translation>跟這個地址清單關聯的地址。只有發送地址能被修改。</translation>
-    </message>
-    <message>
-        <source>&amp;Address</source>
-        <translation>&amp;地址</translation>
-    </message>
-    <message>
-<<<<<<< HEAD
-        <source>New sending address</source>
-        <translation>新的發送地址</translation>
-=======
+        <translation type="unfinished">落後 %1</translation>
+    </message>
+    <message>
         <source>Catching up…</source>
         <translation type="unfinished">赶上...</translation>
     </message>
     <message>
         <source>Last received block was generated %1 ago.</source>
         <translation type="unfinished">最近收到的區塊是在 %1 以前生出來的。</translation>
->>>>>>> 9549b28c
-    </message>
-    <message>
-        <source>Edit receiving address</source>
-        <translation>編輯接收地址</translation>
-    </message>
-    <message>
-        <source>Edit sending address</source>
-        <translation>編輯發送地址</translation>
-    </message>
-    <message>
-        <source>The entered address "%1" is not a valid Particl address.</source>
-        <translation>輸入的地址 %1 並不是有效的比特幣地址。</translation>
-    </message>
-    <message>
-        <source>The entered address "%1" is already in the address book with label "%2".</source>
-        <translation>輸入的地址 %1 已經在地址簿中了，標籤為 "%2"。</translation>
-    </message>
-    <message>
-        <source>Could not unlock wallet.</source>
-        <translation>沒辦法把錢包解鎖。</translation>
-    </message>
-    <message>
-        <source>New key generation failed.</source>
-        <translation>產生新的密鑰失敗了。</translation>
-    </message>
-</context>
-<context>
-    <name>FreespaceChecker</name>
-    <message>
-        <source>A new data directory will be created.</source>
-        <translation>就要產生新的資料目錄。</translation>
-    </message>
-    <message>
-        <source>name</source>
-        <translation>名稱</translation>
-    </message>
-    <message>
-        <source>Directory already exists. Add %1 if you intend to create a new directory here.</source>
-        <translation>已經有這個目錄了。如果你要在裡面造出新的目錄的話，請加上 %1.</translation>
-    </message>
-    <message>
-        <source>Path already exists, and is not a directory.</source>
-        <translation>已經有指定的路徑了，並且不是一個目錄。</translation>
-    </message>
-    <message>
-        <source>Cannot create data directory here.</source>
-        <translation>沒辦法在這裡造出資料目錄。</translation>
-    </message>
-</context>
-<context>
-    <name>HelpMessageDialog</name>
-    <message>
-        <source>version</source>
-        <translation>版本</translation>
-    </message>
-    <message>
-        <source>About %1</source>
-        <translation>關於 %1</translation>
-    </message>
-    <message>
-        <source>Command-line options</source>
-        <translation>命令列選項</translation>
-    </message>
-</context>
-<context>
-    <name>Intro</name>
-    <message>
-        <source>Welcome</source>
-        <translation>歡迎</translation>
-    </message>
-    <message>
-        <source>Welcome to %1.</source>
-        <translation>歡迎使用 %1。</translation>
-    </message>
-    <message>
-        <source>As this is the first time the program is launched, you can choose where %1 will store its data.</source>
-        <translation>因為這是程式第一次啓動，你可以選擇 %1 儲存資料的地方。</translation>
-    </message>
-    <message>
-        <source>When you click OK, %1 will begin to download and process the full %4 block chain (%2GB) starting with the earliest transactions in %3 when %4 initially launched.</source>
-        <translation>在你按下「好」之後，%1 就會開始下載並處理整個 %4 區塊鏈(大小是  %2GB)，也就是從 %3 年 %4 剛剛起步時的最初交易開始。</translation>
-    </message>
-    <message>
-        <source>Reverting this setting requires re-downloading the entire blockchain. It is faster to download the full chain first and prune it later. Disables some advanced features.</source>
-        <translation>還原此設置需要重新下載整個區塊鏈。首先下載完整的鏈，然後再修剪它是更快的。禁用某些高級功能。</translation>
-    </message>
-    <message>
-        <source>This initial synchronisation is very demanding, and may expose hardware problems with your computer that had previously gone unnoticed. Each time you run %1, it will continue downloading where it left off.</source>
-        <translation>一開始的同步作業非常的耗費資源，並且可能會暴露出之前沒被發現的電腦硬體問題。每次執行 %1 的時候都會繼續先前未完成的下載。</translation>
-    </message>
-    <message>
-        <source>If you have chosen to limit block chain storage (pruning), the historical data must still be downloaded and processed, but will be deleted afterward to keep your disk usage low.</source>
-        <translation>如果你選擇要限制區塊鏈儲存空間的大小(修剪模式)，還是需要下載和處理過去的歷史資料被，但是之後就會把它刪掉來節省磁碟使用量。</translation>
-    </message>
-    <message>
-        <source>Use the default data directory</source>
-        <translation>使用預設的資料目錄</translation>
-    </message>
-    <message>
-        <source>Use a custom data directory:</source>
-        <translation>使用自訂的資料目錄:</translation>
-    </message>
-    <message>
-        <source>Particl</source>
-        <translation>Particl</translation>
-    </message>
-    <message>
-        <source>At least %1 GB of data will be stored in this directory, and it will grow over time.</source>
-        <translation>在這個目錄中至少會存放 %1 GB 的資料，並且還會隨時間增加。</translation>
-    </message>
-    <message>
-<<<<<<< HEAD
-        <source>Approximately %1 GB of data will be stored in this directory.</source>
-        <translation>在這個目錄中大約會存放 %1 GB 的資料。</translation>
-=======
+    </message>
+    <message>
+        <source>Transactions after this will not yet be visible.</source>
+        <translation type="unfinished">暫時會看不到在這之後的交易。</translation>
+    </message>
+    <message>
+        <source>Error</source>
+        <translation type="unfinished">錯誤</translation>
+    </message>
+    <message>
+        <source>Warning</source>
+        <translation type="unfinished">警告</translation>
+    </message>
+    <message>
+        <source>Information</source>
+        <translation type="unfinished">資訊</translation>
+    </message>
+    <message>
+        <source>Up to date</source>
+        <translation type="unfinished">最新狀態</translation>
+    </message>
+    <message>
+        <source>Load Partially Signed Particl Transaction</source>
+        <translation type="unfinished">載入部分簽名的比特幣交易</translation>
+    </message>
+    <message>
+        <source>Load Partially Signed Particl Transaction from clipboard</source>
+        <translation type="unfinished">從剪貼簿載入部分簽名的比特幣交易</translation>
+    </message>
+    <message>
+        <source>Node window</source>
+        <translation type="unfinished">節點視窗</translation>
+    </message>
+    <message>
+        <source>Open node debugging and diagnostic console</source>
+        <translation type="unfinished">開啟節點調試和診斷控制台</translation>
+    </message>
+    <message>
+        <source>&amp;Sending addresses</source>
+        <translation type="unfinished">&amp;發送地址</translation>
+    </message>
+    <message>
+        <source>&amp;Receiving addresses</source>
+        <translation type="unfinished">&amp;接收地址</translation>
+    </message>
+    <message>
+        <source>Open a particl: URI</source>
+        <translation type="unfinished">打開一個比特幣：URI</translation>
+    </message>
+    <message>
+        <source>Open Wallet</source>
+        <translation type="unfinished">打開錢包</translation>
+    </message>
+    <message>
+        <source>Open a wallet</source>
+        <translation type="unfinished">打開一個錢包檔</translation>
+    </message>
+    <message>
+        <source>Close wallet</source>
+        <translation type="unfinished">關閉錢包</translation>
+    </message>
+    <message>
+        <source>Close all wallets</source>
+        <translation type="unfinished">關閉所有錢包</translation>
+    </message>
+    <message>
+        <source>Show the %1 help message to get a list with possible Particl command-line options</source>
+        <translation type="unfinished">顯示 %1 的說明訊息，來取得可用命令列選項的列表</translation>
+    </message>
+    <message>
+        <source>&amp;Mask values</source>
+        <translation type="unfinished">＆遮罩值</translation>
+    </message>
+    <message>
+        <source>Mask the values in the Overview tab</source>
+        <translation type="unfinished">遮蔽“概述”選項卡中的值</translation>
+    </message>
+    <message>
+        <source>default wallet</source>
+        <translation type="unfinished">默认钱包</translation>
+    </message>
+    <message>
+        <source>No wallets available</source>
+        <translation type="unfinished">没有可用的钱包</translation>
+    </message>
+    <message>
+        <source>&amp;Window</source>
+        <translation type="unfinished">視窗(&amp;W)</translation>
+    </message>
+    <message>
+        <source>Zoom</source>
+        <translation type="unfinished">缩放</translation>
+    </message>
+    <message>
+        <source>Main Window</source>
+        <translation type="unfinished">主窗口</translation>
+    </message>
+    <message>
+        <source>%1 client</source>
+        <translation type="unfinished">%1 客戶端</translation>
+    </message>
+    <message>
         <source>&amp;Hide</source>
         <translation type="unfinished">&amp;躲</translation>
     </message>
     <message numerus="yes">
-        <source>%n active connection(s) to Bitcoin network.</source>
+        <source>%n active connection(s) to Particl network.</source>
         <extracomment>A substring of the tooltip.</extracomment>
         <translation type="unfinished">
             <numerusform />
         </translation>
->>>>>>> 9549b28c
-    </message>
-    <message>
-        <source>%1 will download and store a copy of the Particl block chain.</source>
-        <translation>%1 會下載 Particl 區塊鏈並且儲存一份副本。</translation>
-    </message>
-    <message>
-        <source>The wallet will also be stored in this directory.</source>
-        <translation>錢包檔也會存放在這個目錄中。</translation>
-    </message>
-    <message>
-        <source>Error: Specified data directory "%1" cannot be created.</source>
-        <translation>錯誤: 無法新增指定的資料目錄: %1</translation>
-    </message>
-    <message>
-        <source>Error</source>
-        <translation>錯誤</translation>
-    </message>
-    <message numerus="yes">
-        <source>%n GB of free space available</source>
-        <translation><numerusform>可用空間尚存 %n GB</numerusform></translation>
-    </message>
-    <message numerus="yes">
-        <source>(of %n GB needed)</source>
-        <translation><numerusform>(需要 %n GB)</numerusform></translation>
-    </message>
-    <message numerus="yes">
-        <source>(%n GB needed for full chain)</source>
-        <translation><numerusform>（完整鏈需要％n GB）</numerusform></translation>
+    </message>
+    <message>
+        <source>Error: %1</source>
+        <translation type="unfinished">错误：%1</translation>
+    </message>
+    <message>
+        <source>Warning: %1</source>
+        <translation type="unfinished">警告：%1</translation>
+    </message>
+    <message>
+        <source>Date: %1
+</source>
+        <translation type="unfinished">日期: %1
+</translation>
+    </message>
+    <message>
+        <source>Amount: %1
+</source>
+        <translation type="unfinished">金額: %1
+</translation>
+    </message>
+    <message>
+        <source>Wallet: %1
+</source>
+        <translation type="unfinished">錢包: %1
+</translation>
+    </message>
+    <message>
+        <source>Type: %1
+</source>
+        <translation type="unfinished">種類: %1
+</translation>
+    </message>
+    <message>
+        <source>Label: %1
+</source>
+        <translation type="unfinished">標記: %1
+</translation>
+    </message>
+    <message>
+        <source>Address: %1
+</source>
+        <translation type="unfinished">地址: %1
+</translation>
+    </message>
+    <message>
+        <source>Sent transaction</source>
+        <translation type="unfinished">付款交易</translation>
+    </message>
+    <message>
+        <source>Incoming transaction</source>
+        <translation type="unfinished">收款交易</translation>
+    </message>
+    <message>
+        <source>HD key generation is &lt;b&gt;enabled&lt;/b&gt;</source>
+        <translation type="unfinished">產生 HD 金鑰&lt;b&gt;已經啟用&lt;/b&gt;</translation>
+    </message>
+    <message>
+        <source>HD key generation is &lt;b&gt;disabled&lt;/b&gt;</source>
+        <translation type="unfinished">產生 HD 金鑰&lt;b&gt;已經停用&lt;/b&gt;</translation>
+    </message>
+    <message>
+        <source>Private key &lt;b&gt;disabled&lt;/b&gt;</source>
+        <translation type="unfinished">私鑰&lt;b&gt;禁用&lt;/b&gt;</translation>
+    </message>
+    <message>
+        <source>Wallet is &lt;b&gt;encrypted&lt;/b&gt; and currently &lt;b&gt;unlocked&lt;/b&gt;</source>
+        <translation type="unfinished">錢包&lt;b&gt;已加密&lt;/b&gt;並且&lt;b&gt;解鎖中&lt;/b&gt;</translation>
+    </message>
+    <message>
+        <source>Wallet is &lt;b&gt;encrypted&lt;/b&gt; and currently &lt;b&gt;locked&lt;/b&gt;</source>
+        <translation type="unfinished">錢包&lt;b&gt;已加密&lt;/b&gt;並且&lt;b&gt;上鎖中&lt;/b&gt;</translation>
+    </message>
+    <message>
+        <source>Original message:</source>
+        <translation type="unfinished">原始訊息：</translation>
     </message>
 </context>
 <context>
-    <name>ModalOverlay</name>
-    <message>
-        <source>Form</source>
-        <translation>表單</translation>
-    </message>
-    <message>
-        <source>Recent transactions may not yet be visible, and therefore your wallet's balance might be incorrect. This information will be correct once your wallet has finished synchronizing with the particl network, as detailed below.</source>
-        <translation>最近的交易可能還看不到，因此錢包餘額可能不正確。在錢包軟體完成跟 particl 網路的同步後，這裡的資訊就會正確。詳情請見下面。</translation>
-    </message>
-    <message>
-        <source>Attempting to spend particl that are affected by not-yet-displayed transactions will not be accepted by the network.</source>
-        <translation>使用還沒顯示出來的交易所影響到的 particl 可能會不被網路所接受。</translation>
-    </message>
-    <message>
-        <source>Number of blocks left</source>
-        <translation>剩餘區塊數</translation>
-    </message>
-    <message>
-        <source>Unknown...</source>
-        <translation>不明...</translation>
-    </message>
-    <message>
-        <source>Last block time</source>
-        <translation>最近區塊時間</translation>
-    </message>
-    <message>
-        <source>Progress</source>
-        <translation>進度</translation>
-    </message>
-    <message>
-        <source>Progress increase per hour</source>
-        <translation>每小時進度</translation>
-    </message>
-    <message>
-        <source>calculating...</source>
-        <translation>正在計算中...</translation>
-    </message>
-    <message>
-        <source>Estimated time left until synced</source>
-        <translation>預估完成同步所需時間</translation>
-    </message>
-    <message>
-        <source>Hide</source>
-        <translation>隱藏</translation>
-    </message>
-    <message>
-        <source>Esc</source>
-        <translation>離開鍵</translation>
-    </message>
-    <message>
-        <source>Unknown. Syncing Headers (%1, %2%)...</source>
-        <translation>不明。正在同步前導資料中(%1, %2%)...</translation>
+    <name>UnitDisplayStatusBarControl</name>
+    <message>
+        <source>Unit to show amounts in. Click to select another unit.</source>
+        <translation type="unfinished">金額顯示單位。可以點選其他單位。</translation>
     </message>
 </context>
 <context>
-    <name>OpenURIDialog</name>
-    <message>
-        <source>Open particl URI</source>
-        <translation>打開比特幣URI</translation>
-    </message>
-    <message>
-        <source>URI:</source>
-        <translation>URI:</translation>
-    </message>
-</context>
-<context>
-    <name>OpenWalletActivity</name>
-    <message>
-        <source>Open wallet failed</source>
-        <translation>打開錢包失敗</translation>
-    </message>
-    <message>
-        <source>Open wallet warning</source>
-        <translation>打開錢包警告</translation>
-    </message>
-    <message>
-        <source>default wallet</source>
-        <translation>默认钱包</translation>
-    </message>
-    <message>
-        <source>Opening Wallet &lt;b&gt;%1&lt;/b&gt;...</source>
-        <translation>正在打开钱包&lt;b&gt;%1&lt;/b&gt;...</translation>
-    </message>
-</context>
-<context>
-    <name>OptionsDialog</name>
-    <message>
-        <source>Options</source>
-        <translation>選項</translation>
-    </message>
-    <message>
-        <source>&amp;Main</source>
-        <translation>主要(&amp;M)</translation>
-    </message>
-    <message>
-        <source>Automatically start %1 after logging in to the system.</source>
-        <translation>在登入系統後自動啓動 %1。</translation>
-    </message>
-    <message>
-        <source>&amp;Start %1 on system login</source>
-        <translation>系統登入時啟動 %1 (&amp;S)</translation>
-    </message>
-    <message>
-        <source>Size of &amp;database cache</source>
-        <translation>資料庫快取大小(&amp;D)</translation>
-    </message>
-    <message>
-        <source>Number of script &amp;verification threads</source>
-        <translation>指令碼驗證執行緒數目(&amp;V)</translation>
-    </message>
-    <message>
-        <source>IP address of the proxy (e.g. IPv4: 127.0.0.1 / IPv6: ::1)</source>
-        <translation>代理的IP 地址(像是 IPv4 的 127.0.0.1 或 IPv6 的 ::1)</translation>
-    </message>
-    <message>
-        <source>Shows if the supplied default SOCKS5 proxy is used to reach peers via this network type.</source>
-        <translation>如果對這種網路類型，有指定用來跟其他節點聯絡的 SOCKS5 代理伺服器的話，就會顯示在這裡。</translation>
-    </message>
-    <message>
-        <source>Hide the icon from the system tray.</source>
-        <translation>隱藏系統通知區圖示</translation>
-    </message>
-    <message>
-        <source>&amp;Hide tray icon</source>
-        <translation>隱藏通知區圖示(&amp;H)</translation>
-    </message>
-    <message>
-        <source>Minimize instead of exit the application when the window is closed. When this option is enabled, the application will be closed only after selecting Exit in the menu.</source>
-        <translation>當視窗關閉時，把應用程式縮到最小，而不是結束。當勾選這個選項時，只能夠用選單中的結束來關掉應用程式。</translation>
-    </message>
-    <message>
-        <source>Third party URLs (e.g. a block explorer) that appear in the transactions tab as context menu items. %s in the URL is replaced by transaction hash. Multiple URLs are separated by vertical bar |.</source>
-        <translation>在交易頁籤的情境選單出現的第三方網址連結(URL)，比如說區塊探索網站。網址中的 %s 會被取代為交易的雜湊值。可以用直線符號 | 來分隔多個連結。</translation>
-    </message>
-    <message>
-        <source>Open the %1 configuration file from the working directory.</source>
-        <translation>從工作目錄開啟設定檔 %1。</translation>
-    </message>
-    <message>
-        <source>Open Configuration File</source>
-        <translation>開啟設定檔</translation>
-    </message>
-    <message>
-<<<<<<< HEAD
-        <source>Reset all client options to default.</source>
-        <translation>重設所有客戶端軟體選項成預設值。</translation>
-=======
+    <name>CoinControlDialog</name>
+    <message>
+        <source>Coin Selection</source>
+        <translation type="unfinished">選擇錢幣</translation>
+    </message>
+    <message>
+        <source>Quantity:</source>
+        <translation type="unfinished">數目:</translation>
+    </message>
+    <message>
+        <source>Bytes:</source>
+        <translation type="unfinished">位元組數:</translation>
+    </message>
+    <message>
+        <source>Amount:</source>
+        <translation type="unfinished">金額:</translation>
+    </message>
+    <message>
+        <source>Fee:</source>
+        <translation type="unfinished">手續費:</translation>
+    </message>
+    <message>
+        <source>Dust:</source>
+        <translation type="unfinished">零散錢:</translation>
+    </message>
+    <message>
+        <source>After Fee:</source>
+        <translation type="unfinished">計費後金額:</translation>
+    </message>
+    <message>
+        <source>Change:</source>
+        <translation type="unfinished">找零金額:</translation>
+    </message>
+    <message>
+        <source>(un)select all</source>
+        <translation type="unfinished">(un)全選</translation>
+    </message>
+    <message>
+        <source>Tree mode</source>
+        <translation type="unfinished">樹狀模式</translation>
+    </message>
+    <message>
+        <source>List mode</source>
+        <translation type="unfinished">列表模式</translation>
+    </message>
+    <message>
+        <source>Amount</source>
+        <translation type="unfinished">金額</translation>
+    </message>
+    <message>
+        <source>Received with label</source>
+        <translation type="unfinished">收款標記</translation>
+    </message>
+    <message>
+        <source>Received with address</source>
+        <translation type="unfinished">用地址接收</translation>
+    </message>
+    <message>
+        <source>Date</source>
+        <translation type="unfinished">日期</translation>
+    </message>
+    <message>
+        <source>Confirmations</source>
+        <translation type="unfinished">確認次數</translation>
+    </message>
+    <message>
+        <source>Confirmed</source>
+        <translation type="unfinished">已確認</translation>
+    </message>
+    <message>
+        <source>Copy amount</source>
+        <translation type="unfinished">複製金額</translation>
+    </message>
+    <message>
         <source>&amp;Copy address</source>
         <translation type="unfinished">&amp;复制地址</translation>
     </message>
@@ -1268,786 +1198,355 @@
     <message>
         <source>Copy quantity</source>
         <translation type="unfinished">複製數目</translation>
->>>>>>> 9549b28c
-    </message>
-    <message>
-        <source>&amp;Reset Options</source>
-        <translation>重設選項(&amp;R)</translation>
-    </message>
-    <message>
-        <source>&amp;Network</source>
-        <translation>網路(&amp;N)</translation>
-    </message>
-    <message>
-        <source>Disables some advanced features but all blocks will still be fully validated. Reverting this setting requires re-downloading the entire blockchain. Actual disk usage may be somewhat higher.</source>
-        <translation>啟用時有些進階功能會不能使用，不過區塊資料還是會被完全驗證。如果把這個設定改回來，會需要重新下載整個區塊鏈。區塊資料實際使用的磁碟空間會比設定值稍微大一點。</translation>
-    </message>
-    <message>
-        <source>Prune &amp;block storage to</source>
-        <translation>修剪區塊資料大小到</translation>
-    </message>
-    <message>
-        <source>GB</source>
-        <translation>GB (十億位元組)</translation>
-    </message>
-    <message>
-        <source>Reverting this setting requires re-downloading the entire blockchain.</source>
-        <translation>把這個設定改回來會需要重新下載整個區塊鏈。</translation>
-    </message>
-    <message>
-        <source>MiB</source>
-        <translation>MiB</translation>
-    </message>
-    <message>
-        <source>(0 = auto, &lt;0 = leave that many cores free)</source>
-        <translation>(0 表示程式自動決定，小於 0 表示保留處理器核心不用的數目)</translation>
-    </message>
-    <message>
-        <source>W&amp;allet</source>
-        <translation>錢包(&amp;A)</translation>
-    </message>
-    <message>
-        <source>Expert</source>
-        <translation>專家</translation>
-    </message>
-    <message>
-        <source>Enable coin &amp;control features</source>
-        <translation>開啟錢幣控制功能(&amp;C)</translation>
-    </message>
-    <message>
-        <source>If you disable the spending of unconfirmed change, the change from a transaction cannot be used until that transaction has at least one confirmation. This also affects how your balance is computed.</source>
-        <translation>如果你關掉「可以花還沒確認的零錢」，那麼交易中找零的零錢就必須要等交易至少有一次確認後，才能夠使用。這也會影響餘額的計算方式。</translation>
-    </message>
-    <message>
-        <source>&amp;Spend unconfirmed change</source>
-        <translation>&amp;可以花費還未確認的找零</translation>
-    </message>
-    <message>
-        <source>Automatically open the Particl client port on the router. This only works when your router supports UPnP and it is enabled.</source>
-        <translation>自動在路由器上開放 Particl 的客戶端通訊埠。只有在你的路由器支援且開啓「通用即插即用」協定(UPnP)時才有作用。</translation>
-    </message>
-    <message>
-        <source>Map port using &amp;UPnP</source>
-        <translation>用 &amp;UPnP 設定通訊埠對應</translation>
-    </message>
-    <message>
-        <source>Accept connections from outside.</source>
-        <translation>接受外來連線</translation>
-    </message>
-    <message>
-        <source>Allow incomin&amp;g connections</source>
-        <translation>接受外來連線(&amp;G)</translation>
-    </message>
-    <message>
-        <source>Connect to the Particl network through a SOCKS5 proxy.</source>
-        <translation>透過 SOCKS5 代理伺服器來連線到 Particl 網路。</translation>
-    </message>
-    <message>
-        <source>&amp;Connect through SOCKS5 proxy (default proxy):</source>
-        <translation>透過 SOCKS5 代理伺服器連線(預設代理伺服器 &amp;C):</translation>
-    </message>
-    <message>
-        <source>Proxy &amp;IP:</source>
-        <translation>代理位址(&amp;I):</translation>
-    </message>
-    <message>
-        <source>&amp;Port:</source>
-        <translation>埠號(&amp;P):</translation>
-    </message>
-    <message>
-        <source>Port of the proxy (e.g. 9050)</source>
-        <translation>代理伺服器的通訊埠(像是 9050)</translation>
-    </message>
-    <message>
-        <source>Used for reaching peers via:</source>
-        <translation>用來跟其他節點聯絡的中介:</translation>
-    </message>
-    <message>
-        <source>IPv4</source>
-        <translation>IPv4</translation>
-    </message>
-    <message>
-        <source>IPv6</source>
-        <translation>IPv6</translation>
-    </message>
-    <message>
-        <source>Tor</source>
-        <translation>Tor</translation>
-    </message>
-    <message>
-        <source>&amp;Window</source>
-        <translation>視窗(&amp;W)</translation>
-    </message>
-    <message>
-        <source>Show only a tray icon after minimizing the window.</source>
-        <translation>視窗縮到最小後只在通知區顯示圖示。</translation>
-    </message>
-    <message>
-        <source>&amp;Minimize to the tray instead of the taskbar</source>
-        <translation>縮到最小到通知區而不是工作列(&amp;M)</translation>
-    </message>
-    <message>
-        <source>M&amp;inimize on close</source>
-        <translation>關閉時縮到最小(&amp;I)</translation>
-    </message>
-    <message>
-        <source>&amp;Display</source>
-        <translation>顯示(&amp;D)</translation>
-    </message>
-    <message>
-        <source>User Interface &amp;language:</source>
-        <translation>使用界面語言(&amp;L):</translation>
-    </message>
-    <message>
-        <source>The user interface language can be set here. This setting will take effect after restarting %1.</source>
-        <translation>可以在這裡設定使用者介面的語言。這個設定在重啓 %1 後才會生效。</translation>
-    </message>
-    <message>
-        <source>&amp;Unit to show amounts in:</source>
-        <translation>金額顯示單位(&amp;U):</translation>
-    </message>
-    <message>
-        <source>Choose the default subdivision unit to show in the interface and when sending coins.</source>
-        <translation>選擇操作界面和付款時，預設顯示金額的細分單位。</translation>
-    </message>
-    <message>
-        <source>Whether to show coin control features or not.</source>
-        <translation>是否要顯示錢幣控制功能。</translation>
-    </message>
-    <message>
-        <source>Connect to the Particl network through a separate SOCKS5 proxy for Tor onion services.</source>
-        <translation>通過用於Tor洋蔥服務個別的SOCKS5代理連接到比特幣網路。</translation>
-    </message>
-    <message>
-        <source>Use separate SOCKS&amp;5 proxy to reach peers via Tor onion services:</source>
-        <translation>使用個別的SOCKS＆5代理介由Tor onion服務到達peers：</translation>
-    </message>
-    <message>
-        <source>&amp;Third party transaction URLs</source>
-        <translation>第三方交易網址連結(&amp;T)</translation>
-    </message>
-    <message>
-        <source>Options set in this dialog are overridden by the command line or in the configuration file:</source>
-        <translation>这个对话框中的设置已被如下命令行选项或配置文件项覆盖：</translation>
-    </message>
-    <message>
-        <source>&amp;OK</source>
-        <translation>好(&amp;O)</translation>
-    </message>
-    <message>
-        <source>&amp;Cancel</source>
-        <translation>取消(&amp;C)</translation>
-    </message>
-    <message>
-        <source>default</source>
-        <translation>預設值</translation>
-    </message>
-    <message>
-        <source>none</source>
-        <translation>無</translation>
-    </message>
-    <message>
-        <source>Confirm options reset</source>
-        <translation>確認重設選項</translation>
-    </message>
-    <message>
-        <source>Client restart required to activate changes.</source>
-        <translation>需要重新開始客戶端軟體來讓改變生效。</translation>
-    </message>
-    <message>
-        <source>Client will be shut down. Do you want to proceed?</source>
-        <translation>客戶端軟體就要關掉了。繼續做下去嗎？</translation>
-    </message>
-    <message>
-        <source>Configuration options</source>
-        <translation>設定選項</translation>
-    </message>
-    <message>
-        <source>The configuration file is used to specify advanced user options which override GUI settings. Additionally, any command-line options will override this configuration file.</source>
-        <translation>設定檔可以用來指定進階的使用選項，並且會覆蓋掉圖形介面的設定。不過，命令列的選項也會覆蓋掉設定檔中的選項。</translation>
+    </message>
+    <message>
+        <source>Copy fee</source>
+        <translation type="unfinished">複製手續費</translation>
+    </message>
+    <message>
+        <source>Copy after fee</source>
+        <translation type="unfinished">複製計費後金額</translation>
+    </message>
+    <message>
+        <source>Copy bytes</source>
+        <translation type="unfinished">複製位元組數</translation>
+    </message>
+    <message>
+        <source>Copy dust</source>
+        <translation type="unfinished">複製零散金額</translation>
+    </message>
+    <message>
+        <source>Copy change</source>
+        <translation type="unfinished">複製找零金額</translation>
+    </message>
+    <message>
+        <source>(%1 locked)</source>
+        <translation type="unfinished">(鎖定 %1 枚)</translation>
+    </message>
+    <message>
+        <source>yes</source>
+        <translation type="unfinished">是</translation>
+    </message>
+    <message>
+        <source>no</source>
+        <translation type="unfinished">否</translation>
+    </message>
+    <message>
+        <source>This label turns red if any recipient receives an amount smaller than the current dust threshold.</source>
+        <translation type="unfinished">當任何一個收款金額小於目前的灰塵金額上限時，文字會變紅色。</translation>
+    </message>
+    <message>
+        <source>Can vary +/- %1 satoshi(s) per input.</source>
+        <translation type="unfinished">每組輸入可能有 +/- %1 個 satoshi 的誤差。</translation>
+    </message>
+    <message>
+        <source>(no label)</source>
+        <translation type="unfinished">(無標記)</translation>
+    </message>
+    <message>
+        <source>change from %1 (%2)</source>
+        <translation type="unfinished">找零來自於 %1 (%2)</translation>
+    </message>
+    <message>
+        <source>(change)</source>
+        <translation type="unfinished">(找零)</translation>
+    </message>
+</context>
+<context>
+    <name>CreateWalletActivity</name>
+    <message>
+        <source>Create Wallet</source>
+        <extracomment>Title of window indicating the progress of creation of a new wallet.</extracomment>
+        <translation type="unfinished">新增錢包</translation>
+    </message>
+    <message>
+        <source>Create wallet failed</source>
+        <translation type="unfinished">創建錢包失敗&lt;br&gt;</translation>
+    </message>
+    <message>
+        <source>Create wallet warning</source>
+        <translation type="unfinished">產生錢包警告:</translation>
+    </message>
+    </context>
+<context>
+    <name>OpenWalletActivity</name>
+    <message>
+        <source>Open wallet failed</source>
+        <translation type="unfinished">打開錢包失敗</translation>
+    </message>
+    <message>
+        <source>Open wallet warning</source>
+        <translation type="unfinished">打開錢包警告</translation>
+    </message>
+    <message>
+        <source>default wallet</source>
+        <translation type="unfinished">默认钱包</translation>
+    </message>
+    <message>
+        <source>Open Wallet</source>
+        <extracomment>Title of window indicating the progress of opening of a wallet.</extracomment>
+        <translation type="unfinished">打開錢包</translation>
+    </message>
+    </context>
+<context>
+    <name>WalletController</name>
+    <message>
+        <source>Close wallet</source>
+        <translation type="unfinished">關閉錢包</translation>
+    </message>
+    <message>
+        <source>Closing the wallet for too long can result in having to resync the entire chain if pruning is enabled.</source>
+        <translation type="unfinished">關上錢包太久的話且修剪模式又有開啟的話，可能會造成日後需要重新同步整個區塊鏈。</translation>
+    </message>
+    <message>
+        <source>Close all wallets</source>
+        <translation type="unfinished">關閉所有錢包</translation>
+    </message>
+    <message>
+        <source>Are you sure you wish to close all wallets?</source>
+        <translation type="unfinished">您確定要關閉所有錢包嗎？</translation>
+    </message>
+</context>
+<context>
+    <name>CreateWalletDialog</name>
+    <message>
+        <source>Create Wallet</source>
+        <translation type="unfinished">新增錢包</translation>
+    </message>
+    <message>
+        <source>Wallet Name</source>
+        <translation type="unfinished">錢包名稱</translation>
+    </message>
+    <message>
+        <source>Wallet</source>
+        <translation type="unfinished">錢包</translation>
+    </message>
+    <message>
+        <source>Encrypt the wallet. The wallet will be encrypted with a passphrase of your choice.</source>
+        <translation type="unfinished">加密錢包。 錢包將使用您選擇的密碼進行加密。</translation>
+    </message>
+    <message>
+        <source>Encrypt Wallet</source>
+        <translation type="unfinished">加密錢包</translation>
+    </message>
+    <message>
+        <source>Advanced Options</source>
+        <translation type="unfinished">進階選項</translation>
+    </message>
+    <message>
+        <source>Disable private keys for this wallet. Wallets with private keys disabled will have no private keys and cannot have an HD seed or imported private keys. This is ideal for watch-only wallets.</source>
+        <translation type="unfinished">禁用此錢包的私鑰。取消了私鑰的錢包將沒有私鑰，並且不能有HD種子或匯入的私鑰。這是只能看的錢包的理想選擇。</translation>
+    </message>
+    <message>
+        <source>Disable Private Keys</source>
+        <translation type="unfinished">禁用私鑰</translation>
+    </message>
+    <message>
+        <source>Make a blank wallet. Blank wallets do not initially have private keys or scripts. Private keys and addresses can be imported, or an HD seed can be set, at a later time.</source>
+        <translation type="unfinished">製作一個空白的錢包。空白錢包最初沒有私鑰或腳本。以後可以匯入私鑰和地址，或者可以設定HD種子。</translation>
+    </message>
+    <message>
+        <source>Make Blank Wallet</source>
+        <translation type="unfinished">製作空白錢包</translation>
+    </message>
+    <message>
+        <source>Use descriptors for scriptPubKey management</source>
+        <translation type="unfinished">使用descriptors(描述符)進行scriptPubKey管理</translation>
+    </message>
+    <message>
+        <source>Descriptor Wallet</source>
+        <translation type="unfinished">描述符錢包</translation>
+    </message>
+    <message>
+        <source>Create</source>
+        <translation type="unfinished">產生</translation>
+    </message>
+    </context>
+<context>
+    <name>EditAddressDialog</name>
+    <message>
+        <source>Edit Address</source>
+        <translation type="unfinished">編輯地址</translation>
+    </message>
+    <message>
+        <source>&amp;Label</source>
+        <translation type="unfinished">標記(&amp;L)</translation>
+    </message>
+    <message>
+        <source>The label associated with this address list entry</source>
+        <translation type="unfinished">與此地址清單關聯的標籤</translation>
+    </message>
+    <message>
+        <source>The address associated with this address list entry. This can only be modified for sending addresses.</source>
+        <translation type="unfinished">跟這個地址清單關聯的地址。只有發送地址能被修改。</translation>
+    </message>
+    <message>
+        <source>&amp;Address</source>
+        <translation type="unfinished">&amp;地址</translation>
+    </message>
+    <message>
+        <source>New sending address</source>
+        <translation type="unfinished">新的發送地址</translation>
+    </message>
+    <message>
+        <source>Edit receiving address</source>
+        <translation type="unfinished">編輯接收地址</translation>
+    </message>
+    <message>
+        <source>Edit sending address</source>
+        <translation type="unfinished">編輯發送地址</translation>
+    </message>
+    <message>
+        <source>The entered address "%1" is not a valid Particl address.</source>
+        <translation type="unfinished">輸入的地址 %1 並不是有效的比特幣地址。</translation>
+    </message>
+    <message>
+        <source>The entered address "%1" is already in the address book with label "%2".</source>
+        <translation type="unfinished">輸入的地址 %1 已經在地址簿中了，標籤為 "%2"。</translation>
+    </message>
+    <message>
+        <source>Could not unlock wallet.</source>
+        <translation type="unfinished">沒辦法把錢包解鎖。</translation>
+    </message>
+    <message>
+        <source>New key generation failed.</source>
+        <translation type="unfinished">產生新的密鑰失敗了。</translation>
+    </message>
+</context>
+<context>
+    <name>FreespaceChecker</name>
+    <message>
+        <source>A new data directory will be created.</source>
+        <translation type="unfinished">就要產生新的資料目錄。</translation>
+    </message>
+    <message>
+        <source>name</source>
+        <translation type="unfinished">名稱</translation>
+    </message>
+    <message>
+        <source>Directory already exists. Add %1 if you intend to create a new directory here.</source>
+        <translation type="unfinished">已經有這個目錄了。如果你要在裡面造出新的目錄的話，請加上 %1.</translation>
+    </message>
+    <message>
+        <source>Path already exists, and is not a directory.</source>
+        <translation type="unfinished">已經有指定的路徑了，並且不是一個目錄。</translation>
+    </message>
+    <message>
+        <source>Cannot create data directory here.</source>
+        <translation type="unfinished">沒辦法在這裡造出資料目錄。</translation>
+    </message>
+</context>
+<context>
+    <name>Intro</name>
+    <message>
+        <source>At least %1 GB of data will be stored in this directory, and it will grow over time.</source>
+        <translation type="unfinished">在這個目錄中至少會存放 %1 GB 的資料，並且還會隨時間增加。</translation>
+    </message>
+    <message>
+        <source>Approximately %1 GB of data will be stored in this directory.</source>
+        <translation type="unfinished">在這個目錄中大約會存放 %1 GB 的資料。</translation>
+    </message>
+    <message numerus="yes">
+        <source>(sufficient to restore backups %n day(s) old)</source>
+        <extracomment>Explanatory text on the capability of the current prune target.</extracomment>
+        <translation type="unfinished">
+            <numerusform />
+        </translation>
+    </message>
+    <message>
+        <source>%1 will download and store a copy of the Particl block chain.</source>
+        <translation type="unfinished">%1 會下載 Particl 區塊鏈並且儲存一份副本。</translation>
+    </message>
+    <message>
+        <source>The wallet will also be stored in this directory.</source>
+        <translation type="unfinished">錢包檔也會存放在這個目錄中。</translation>
+    </message>
+    <message>
+        <source>Error: Specified data directory "%1" cannot be created.</source>
+        <translation type="unfinished">錯誤: 無法新增指定的資料目錄: %1</translation>
     </message>
     <message>
         <source>Error</source>
-        <translation>錯誤</translation>
-    </message>
-    <message>
-        <source>The configuration file could not be opened.</source>
-        <translation>沒辦法開啟設定檔。</translation>
-    </message>
-    <message>
-        <source>This change would require a client restart.</source>
-        <translation>這個變更請求重新開始客戶端軟體。</translation>
-    </message>
-    <message>
-        <source>The supplied proxy address is invalid.</source>
-        <translation>提供的代理地址無效。</translation>
+        <translation type="unfinished">錯誤</translation>
+    </message>
+    <message>
+        <source>Welcome</source>
+        <translation type="unfinished">歡迎</translation>
+    </message>
+    <message>
+        <source>Welcome to %1.</source>
+        <translation type="unfinished">歡迎使用 %1。</translation>
+    </message>
+    <message>
+        <source>As this is the first time the program is launched, you can choose where %1 will store its data.</source>
+        <translation type="unfinished">因為這是程式第一次啓動，你可以選擇 %1 儲存資料的地方。</translation>
+    </message>
+    <message>
+        <source>When you click OK, %1 will begin to download and process the full %4 block chain (%2GB) starting with the earliest transactions in %3 when %4 initially launched.</source>
+        <translation type="unfinished">在你按下「好」之後，%1 就會開始下載並處理整個 %4 區塊鏈(大小是  %2GB)，也就是從 %3 年 %4 剛剛起步時的最初交易開始。</translation>
+    </message>
+    <message>
+        <source>Reverting this setting requires re-downloading the entire blockchain. It is faster to download the full chain first and prune it later. Disables some advanced features.</source>
+        <translation type="unfinished">還原此設置需要重新下載整個區塊鏈。首先下載完整的鏈，然後再修剪它是更快的。禁用某些高級功能。</translation>
+    </message>
+    <message>
+        <source>This initial synchronisation is very demanding, and may expose hardware problems with your computer that had previously gone unnoticed. Each time you run %1, it will continue downloading where it left off.</source>
+        <translation type="unfinished">一開始的同步作業非常的耗費資源，並且可能會暴露出之前沒被發現的電腦硬體問題。每次執行 %1 的時候都會繼續先前未完成的下載。</translation>
+    </message>
+    <message>
+        <source>If you have chosen to limit block chain storage (pruning), the historical data must still be downloaded and processed, but will be deleted afterward to keep your disk usage low.</source>
+        <translation type="unfinished">如果你選擇要限制區塊鏈儲存空間的大小(修剪模式)，還是需要下載和處理過去的歷史資料被，但是之後就會把它刪掉來節省磁碟使用量。</translation>
+    </message>
+    <message>
+        <source>Use the default data directory</source>
+        <translation type="unfinished">使用預設的資料目錄</translation>
+    </message>
+    <message>
+        <source>Use a custom data directory:</source>
+        <translation type="unfinished">使用自訂的資料目錄:</translation>
     </message>
 </context>
 <context>
-    <name>OverviewPage</name>
+    <name>HelpMessageDialog</name>
+    <message>
+        <source>version</source>
+        <translation type="unfinished">版本</translation>
+    </message>
+    <message>
+        <source>About %1</source>
+        <translation type="unfinished">關於 %1</translation>
+    </message>
+    <message>
+        <source>Command-line options</source>
+        <translation type="unfinished">命令列選項</translation>
+    </message>
+</context>
+<context>
+    <name>ShutdownWindow</name>
+    <message>
+        <source>Do not shut down the computer until this window disappears.</source>
+        <translation type="unfinished">在這個視窗不見以前，請不要關掉電腦。</translation>
+    </message>
+</context>
+<context>
+    <name>ModalOverlay</name>
     <message>
         <source>Form</source>
-        <translation>表單</translation>
-    </message>
-    <message>
-        <source>The displayed information may be out of date. Your wallet automatically synchronizes with the Particl network after a connection is established, but this process has not completed yet.</source>
-        <translation>顯示的資訊可能是過期的。跟 Particl 網路的連線建立後，你的錢包會自動和網路同步，但是這個步驟還沒完成。</translation>
-    </message>
-    <message>
-        <source>Watch-only:</source>
-        <translation>只能看:</translation>
-    </message>
-    <message>
-        <source>Available:</source>
-        <translation>可用金額:</translation>
-    </message>
-    <message>
-        <source>Your current spendable balance</source>
-        <translation>目前可用餘額</translation>
-    </message>
-    <message>
-        <source>Pending:</source>
-        <translation>未定金額:</translation>
-    </message>
-    <message>
-        <source>Total of transactions that have yet to be confirmed, and do not yet count toward the spendable balance</source>
-        <translation>還沒被確認的交易的總金額，可用餘額不包含這些金額</translation>
-    </message>
-    <message>
-        <source>Immature:</source>
-        <translation>未成熟金額:</translation>
-    </message>
-    <message>
-        <source>Mined balance that has not yet matured</source>
-        <translation>還沒成熟的開採金額</translation>
-    </message>
-    <message>
-        <source>Balances</source>
-        <translation>餘額</translation>
-    </message>
-    <message>
-        <source>Total:</source>
-        <translation>總金額:</translation>
-    </message>
-    <message>
-        <source>Your current total balance</source>
-        <translation>目前全部餘額</translation>
-    </message>
-    <message>
-        <source>Your current balance in watch-only addresses</source>
-        <translation>所有只能看的地址的當前餘額</translation>
-    </message>
-    <message>
-        <source>Spendable:</source>
-        <translation>可支配:</translation>
-    </message>
-    <message>
-        <source>Recent transactions</source>
-        <translation>最近的交易</translation>
-    </message>
-    <message>
-        <source>Unconfirmed transactions to watch-only addresses</source>
-        <translation>所有只能看的地址還未確認的交易</translation>
-    </message>
-    <message>
-        <source>Mined balance in watch-only addresses that has not yet matured</source>
-        <translation>所有只能看的地址還沒已熟成的挖出餘額</translation>
-    </message>
-    <message>
-        <source>Current total balance in watch-only addresses</source>
-        <translation>所有只能看的地址的當前總餘額</translation>
-    </message>
-    <message>
-        <source>Privacy mode activated for the Overview tab. To unmask the values, uncheck Settings-&gt;Mask values.</source>
-        <translation>“總覽”選項卡啟用了隱私模式。要取消遮蔽值，請取消選取 設定-&gt;遮蔽值。</translation>
-    </message>
-</context>
-<context>
-    <name>PSBTOperationsDialog</name>
-    <message>
-        <source>Dialog</source>
-        <translation>對話視窗</translation>
-    </message>
-    <message>
-        <source>Sign Tx</source>
-        <translation>簽名交易</translation>
-    </message>
-    <message>
-        <source>Broadcast Tx</source>
-        <translation>廣播交易</translation>
-    </message>
-    <message>
-        <source>Copy to Clipboard</source>
-        <translation>複製到剪貼簿</translation>
-    </message>
-    <message>
-        <source>Save...</source>
-        <translation>儲存...</translation>
-    </message>
-    <message>
-        <source>Close</source>
-        <translation>關閉</translation>
-    </message>
-    <message>
-        <source>Could not sign any more inputs.</source>
-        <translation>無法再簽名 input</translation>
-    </message>
-    <message>
-        <source>Signed transaction successfully. Transaction is ready to broadcast.</source>
-        <translation>成功簽名交易。交易已準備好廣播。</translation>
-    </message>
-    <message>
-        <source>Unknown error processing transaction.</source>
-        <translation>處理交易有未知的錯誤</translation>
-    </message>
-    <message>
-        <source>PSBT copied to clipboard.</source>
-        <translation>PSBT已復製到剪貼簿</translation>
-    </message>
-    <message>
-        <source>Save Transaction Data</source>
-        <translation>儲存交易資料</translation>
-    </message>
-    <message>
-        <source>Partially Signed Transaction (Binary) (*.psbt)</source>
-        <translation>部分簽名的交易（二進制）（* .psbt）</translation>
-    </message>
-    <message>
-        <source>PSBT saved to disk.</source>
-        <translation>PSBT已儲存到磁碟。</translation>
-    </message>
-    <message>
-        <source>Unable to calculate transaction fee or total transaction amount.</source>
-        <translation>無法計算交易手續費或總交易金額。</translation>
-    </message>
-    <message>
-        <source>Pays transaction fee: </source>
-        <translation>支付交易手續費:</translation>
-    </message>
-    <message>
-        <source>Total Amount</source>
-        <translation>總金額</translation>
-    </message>
-    <message>
-        <source>or</source>
-        <translation>或</translation>
-    </message>
-    <message>
-        <source>Transaction is missing some information about inputs.</source>
-        <translation>交易缺少有關 input 的一些訊息。</translation>
-    </message>
-    <message>
-        <source>Transaction still needs signature(s).</source>
-        <translation>交易仍需要簽名。</translation>
-    </message>
-    <message>
-        <source>(But this wallet cannot sign transactions.)</source>
-        <translation>（但是此錢包無法簽名交易。）</translation>
-    </message>
-    <message>
-        <source>(But this wallet does not have the right keys.)</source>
-        <translation>（但是這個錢包沒有正確的鑰匙）</translation>
-    </message>
-    <message>
-        <source>Transaction is fully signed and ready for broadcast.</source>
-        <translation>交易已完全簽名，可以廣播。</translation>
-    </message>
-    <message>
-        <source>Transaction status is unknown.</source>
-        <translation>交易狀態未知</translation>
-    </message>
-</context>
-<context>
-    <name>PaymentServer</name>
-    <message>
-        <source>Payment request error</source>
-        <translation>要求付款時發生錯誤</translation>
-    </message>
-    <message>
-        <source>Cannot start particl: click-to-pay handler</source>
-        <translation>沒辦法啟動 particl 協議的「按就付」處理器</translation>
-    </message>
-    <message>
-        <source>URI handling</source>
-        <translation>URI 處理</translation>
-    </message>
-    <message>
-        <source>'particl://' is not a valid URI. Use 'particl:' instead.</source>
-        <translation>字首為 particl:// 不是有效的 URI，請改用 particl: 開頭。</translation>
-    </message>
-    <message>
-        <source>Cannot process payment request because BIP70 is not supported.</source>
-        <translation>由於不支援BIP70，因此無法處理付款要求。</translation>
-    </message>
-    <message>
-        <source>Due to widespread security flaws in BIP70 it's strongly recommended that any merchant instructions to switch wallets be ignored.</source>
-        <translation>由於BIP70中存在廣泛的安全性漏洞，因此強烈建議您忽略任何商戶更換錢包的指示都將被忽略。</translation>
-    </message>
-    <message>
-        <source>If you are receiving this error you should request the merchant provide a BIP21 compatible URI.</source>
-        <translation>如果您收到此錯誤，則應請求商家提供與BIP21相容的URI。</translation>
-    </message>
-    <message>
-        <source>Invalid payment address %1</source>
-        <translation>無效支付地址 %1</translation>
-    </message>
-    <message>
-        <source>URI cannot be parsed! This can be caused by an invalid Particl address or malformed URI parameters.</source>
-        <translation>沒辦法解析 URI ！可能是因為無效比特幣地址，或是 URI 參數格式錯誤。</translation>
-    </message>
-    <message>
-        <source>Payment request file handling</source>
-        <translation>處理付款要求檔案</translation>
-    </message>
-</context>
-<context>
-    <name>PeerTableModel</name>
-    <message>
-        <source>User Agent</source>
-        <translation>使用者代理</translation>
-    </message>
-    <message>
-        <source>Node/Service</source>
-        <translation>節點/服務</translation>
-    </message>
-    <message>
-        <source>NodeId</source>
-        <translation>節點識別碼</translation>
-    </message>
-    <message>
-        <source>Ping</source>
-        <translation>Ping  時間</translation>
-    </message>
-    <message>
-        <source>Sent</source>
-        <translation>送出</translation>
-    </message>
-    <message>
-        <source>Received</source>
-        <translation>收到</translation>
-    </message>
-</context>
-<context>
-    <name>QObject</name>
-    <message>
-        <source>Amount</source>
-        <translation>金額</translation>
-    </message>
-    <message>
-        <source>Enter a Particl address (e.g. %1)</source>
-        <translation>輸入 比特幣地址 (比如說 %1)</translation>
-    </message>
-    <message>
-        <source>%1 d</source>
-        <translation>%1 天</translation>
-    </message>
-    <message>
-        <source>%1 h</source>
-        <translation>%1 小時</translation>
-    </message>
-    <message>
-        <source>%1 m</source>
-        <translation>%1 分鐘</translation>
-    </message>
-    <message>
-        <source>%1 s</source>
-        <translation>%1 秒</translation>
-    </message>
-    <message>
-        <source>None</source>
-        <translation>無</translation>
-    </message>
-    <message>
-        <source>N/A</source>
-        <translation>未知</translation>
-    </message>
-    <message>
-        <source>%1 ms</source>
-        <translation>%1 毫秒</translation>
-    </message>
-    <message numerus="yes">
-        <source>%n second(s)</source>
-        <translation><numerusform>%n 秒鐘</numerusform></translation>
-    </message>
-    <message numerus="yes">
-        <source>%n minute(s)</source>
-        <translation><numerusform>%n 分鐘</numerusform></translation>
-    </message>
-    <message numerus="yes">
-        <source>%n hour(s)</source>
-        <translation><numerusform>%n 小時</numerusform></translation>
-    </message>
-    <message numerus="yes">
-        <source>%n day(s)</source>
-        <translation><numerusform>%n 天</numerusform></translation>
-    </message>
-    <message numerus="yes">
-        <source>%n week(s)</source>
-        <translation><numerusform>%n 星期</numerusform></translation>
-    </message>
-    <message>
-        <source>%1 and %2</source>
-        <translation>%1又 %2</translation>
-    </message>
-    <message numerus="yes">
-        <source>%n year(s)</source>
-        <translation><numerusform>%n 年</numerusform></translation>
-    </message>
-    <message>
-        <source>%1 B</source>
-        <translation>%1 B (位元組)</translation>
-    </message>
-    <message>
-        <source>%1 KB</source>
-        <translation>%1 KB (千位元組)</translation>
-    </message>
-    <message>
-        <source>%1 MB</source>
-        <translation>%1 MB (百萬位元組)</translation>
-    </message>
-    <message>
-        <source>%1 GB</source>
-        <translation>%1 GB (十億位元組)</translation>
-    </message>
-    <message>
-        <source>Error: Specified data directory "%1" does not exist.</source>
-        <translation>错误：指定的数据目录“%1”不存在。</translation>
-    </message>
-    <message>
-        <source>Error: Cannot parse configuration file: %1.</source>
-        <translation>错误：无法解析配置文件：%1</translation>
-    </message>
-    <message>
-        <source>Error: %1</source>
-        <translation>错误：%1</translation>
-    </message>
-    <message>
-        <source>%1 didn't yet exit safely...</source>
-        <translation>%1 還沒有安全地結束...</translation>
-    </message>
-    <message>
-        <source>unknown</source>
-        <translation>未知</translation>
-    </message>
-</context>
-<context>
-    <name>QRImageWidget</name>
-    <message>
-        <source>&amp;Save Image...</source>
-        <translation>儲存圖片(&amp;S)...</translation>
-    </message>
-    <message>
-        <source>&amp;Copy Image</source>
-        <translation>複製圖片(&amp;C)</translation>
-    </message>
-    <message>
-        <source>Resulting URI too long, try to reduce the text for label / message.</source>
-        <translation>URI 太长，请试着精简标签或消息文本。</translation>
-    </message>
-    <message>
-        <source>Error encoding URI into QR Code.</source>
-        <translation>把 URI 编码成二维码时发生错误。</translation>
-    </message>
-    <message>
-        <source>QR code support not available.</source>
-        <translation>不支援QR code</translation>
-    </message>
-    <message>
-        <source>Save QR Code</source>
-        <translation>儲存 QR Code</translation>
-    </message>
-    <message>
-        <source>PNG Image (*.png)</source>
-        <translation>PNG 圖檔(*.png)</translation>
-    </message>
-</context>
-<context>
-    <name>RPCConsole</name>
-    <message>
-        <source>N/A</source>
-        <translation>未知</translation>
-    </message>
-    <message>
-        <source>Client version</source>
-        <translation>客戶端軟體版本</translation>
-    </message>
-    <message>
-        <source>&amp;Information</source>
-        <translation>資訊(&amp;I)</translation>
-    </message>
-    <message>
-        <source>General</source>
-        <translation>普通</translation>
-    </message>
-    <message>
-        <source>Using BerkeleyDB version</source>
-        <translation>使用 BerkeleyDB 版本</translation>
-    </message>
-    <message>
-        <source>Datadir</source>
-        <translation>資料目錄</translation>
-    </message>
-    <message>
-        <source>To specify a non-default location of the data directory use the '%1' option.</source>
-        <translation>如果不想用默认的数据目录位置，请用 '%1' 这个选项来指定新的位置。</translation>
-    </message>
-    <message>
-        <source>Blocksdir</source>
-        <translation>区块存储目录</translation>
-    </message>
-    <message>
-        <source>To specify a non-default location of the blocks directory use the '%1' option.</source>
-        <translation>如果要自定义区块存储目录的位置，请用 '%1' 这个选项来指定新的位置。</translation>
-    </message>
-    <message>
-        <source>Startup time</source>
-        <translation>啓動時間</translation>
-    </message>
-    <message>
-        <source>Network</source>
-        <translation>網路</translation>
-    </message>
-    <message>
-        <source>Name</source>
-        <translation>名稱</translation>
-    </message>
-    <message>
-        <source>Number of connections</source>
-        <translation>連線數</translation>
-    </message>
-    <message>
-        <source>Block chain</source>
-        <translation>區塊鏈</translation>
-    </message>
-    <message>
-        <source>Memory Pool</source>
-        <translation>記憶體暫存池</translation>
-    </message>
-    <message>
-        <source>Current number of transactions</source>
-        <translation>目前交易數目</translation>
-    </message>
-    <message>
-        <source>Memory usage</source>
-        <translation>記憶體使用量</translation>
-    </message>
-    <message>
-        <source>Wallet: </source>
-        <translation>錢包:</translation>
-    </message>
-    <message>
-        <source>(none)</source>
-        <translation>(無)</translation>
-    </message>
-    <message>
-        <source>&amp;Reset</source>
-        <translation>重置(&amp;R)</translation>
-    </message>
-    <message>
-        <source>Received</source>
-        <translation>收到</translation>
-    </message>
-    <message>
-        <source>Sent</source>
-        <translation>送出</translation>
-    </message>
-    <message>
-        <source>&amp;Peers</source>
-        <translation>節點(&amp;P)</translation>
-    </message>
-    <message>
-        <source>Banned peers</source>
-        <translation>被禁節點</translation>
-    </message>
-    <message>
-        <source>Select a peer to view detailed information.</source>
-        <translation>選一個節點來看詳細資訊</translation>
-    </message>
-    <message>
-        <source>Direction</source>
-        <translation>方向</translation>
-    </message>
-    <message>
-        <source>Version</source>
-        <translation>版本</translation>
-    </message>
-    <message>
-        <source>Starting Block</source>
-        <translation>起始區塊</translation>
-    </message>
-    <message>
-        <source>Synced Headers</source>
-        <translation>已同步前導資料</translation>
-    </message>
-    <message>
-        <source>Synced Blocks</source>
-        <translation>已同步區塊</translation>
-    </message>
-    <message>
-        <source>The mapped Autonomous System used for diversifying peer selection.</source>
-        <translation>映射的自治系統，用於使peer選取多樣化。</translation>
-    </message>
-    <message>
-        <source>Mapped AS</source>
-        <translation>對應 AS</translation>
-    </message>
-    <message>
-        <source>User Agent</source>
-        <translation>使用者代理</translation>
-    </message>
-    <message>
-        <source>Node window</source>
-        <translation>節點視窗</translation>
-    </message>
-    <message>
-        <source>Current block height</source>
-        <translation>當前區塊高度</translation>
-    </message>
-    <message>
-        <source>Open the %1 debug log file from the current data directory. This can take a few seconds for large log files.</source>
-        <translation>從目前的資料目錄下開啓 %1 的除錯紀錄檔。當紀錄檔很大時，可能會花好幾秒的時間。</translation>
-    </message>
-    <message>
-        <source>Decrease font size</source>
-        <translation>縮小文字</translation>
-    </message>
-    <message>
-        <source>Increase font size</source>
-        <translation>放大文字</translation>
-    </message>
-    <message>
-        <source>Permissions</source>
-        <translation>允許</translation>
-    </message>
-    <message>
-        <source>Services</source>
-        <translation>服務</translation>
-    </message>
-    <message>
-        <source>Connection Time</source>
-        <translation>連線時間</translation>
-    </message>
-    <message>
-        <source>Last Send</source>
-        <translation>最近送出</translation>
-    </message>
-    <message>
-        <source>Last Receive</source>
-        <translation>最近收到</translation>
-    </message>
-    <message>
-        <source>Ping Time</source>
-        <translation>Ping 時間</translation>
-    </message>
-    <message>
-        <source>The duration of a currently outstanding ping.</source>
-        <translation>目前這一次 ping 已經過去的時間。</translation>
-    </message>
-    <message>
-<<<<<<< HEAD
-        <source>Ping Wait</source>
-        <translation>Ping 等待時間</translation>
-=======
+        <translation type="unfinished">表單</translation>
+    </message>
+    <message>
+        <source>Recent transactions may not yet be visible, and therefore your wallet's balance might be incorrect. This information will be correct once your wallet has finished synchronizing with the particl network, as detailed below.</source>
+        <translation type="unfinished">最近的交易可能還看不到，因此錢包餘額可能不正確。在錢包軟體完成跟 particl 網路的同步後，這裡的資訊就會正確。詳情請見下面。</translation>
+    </message>
+    <message>
+        <source>Attempting to spend particl that are affected by not-yet-displayed transactions will not be accepted by the network.</source>
+        <translation type="unfinished">使用還沒顯示出來的交易所影響到的 particl 可能會不被網路所接受。</translation>
+    </message>
+    <message>
+        <source>Number of blocks left</source>
+        <translation type="unfinished">剩餘區塊數</translation>
+    </message>
+    <message>
         <source>Unknown…</source>
         <translation type="unfinished">不明...</translation>
     </message>
@@ -2058,511 +1557,499 @@
     <message>
         <source>Last block time</source>
         <translation type="unfinished">最近區塊時間</translation>
->>>>>>> 9549b28c
-    </message>
-    <message>
-        <source>Min Ping</source>
-        <translation>Ping 最短時間</translation>
-    </message>
-    <message>
-        <source>Time Offset</source>
-        <translation>時間差</translation>
-    </message>
-    <message>
-        <source>Last block time</source>
-        <translation>最近區塊時間</translation>
-    </message>
-    <message>
-        <source>&amp;Open</source>
-        <translation>開啓(&amp;O)</translation>
-    </message>
-    <message>
-        <source>&amp;Console</source>
-        <translation>主控台(&amp;C)</translation>
-    </message>
-    <message>
-        <source>&amp;Network Traffic</source>
-        <translation>網路流量(&amp;N)</translation>
-    </message>
-    <message>
-        <source>Totals</source>
-        <translation>總計</translation>
-    </message>
-    <message>
-        <source>In:</source>
-        <translation>來:</translation>
-    </message>
-    <message>
-        <source>Out:</source>
-        <translation>去:</translation>
-    </message>
-    <message>
-        <source>Debug log file</source>
-        <translation>除錯紀錄檔</translation>
-    </message>
-    <message>
-        <source>Clear console</source>
-        <translation>清主控台</translation>
-    </message>
-    <message>
-        <source>1 &amp;hour</source>
-        <translation>1 小時(&amp;H)</translation>
-    </message>
-    <message>
-        <source>1 &amp;day</source>
-        <translation>1 天(&amp;D)</translation>
-    </message>
-    <message>
-        <source>1 &amp;week</source>
-        <translation>1 星期(&amp;W)</translation>
-    </message>
-    <message>
-        <source>1 &amp;year</source>
-        <translation>1 年(&amp;Y)</translation>
-    </message>
-    <message>
-        <source>&amp;Disconnect</source>
-        <translation>斷線(&amp;D)</translation>
-    </message>
-    <message>
-        <source>Ban for</source>
-        <translation>禁止連線</translation>
-    </message>
-    <message>
-        <source>&amp;Unban</source>
-        <translation>連線解禁(&amp;U)</translation>
-    </message>
-    <message>
-        <source>Welcome to the %1 RPC console.</source>
-        <translation>歡迎使用 %1 的 RPC 主控台。</translation>
-    </message>
-    <message>
-        <source>Use up and down arrows to navigate history, and %1 to clear screen.</source>
-        <translation>請用游標上下鍵來瀏覽先前指令的紀錄，並用 %1 來清畫面。</translation>
-    </message>
-    <message>
-        <source>Type %1 for an overview of available commands.</source>
-        <translation>請打 %1 來看所有可用指令的簡介。</translation>
-    </message>
-    <message>
-        <source>For more information on using this console type %1.</source>
-        <translation>請打 %1 來取得使用這個主控台的更多資訊。</translation>
-    </message>
-    <message>
-        <source>WARNING: Scammers have been active, telling users to type commands here, stealing their wallet contents. Do not use this console without fully understanding the ramifications of a command.</source>
-        <translation>警告:  已知有詐騙集團會叫人在這個畫面輸入指令，以偷取他們錢包的內容物。如果你沒有充分理解指令可能造成的後果，請不要使用主控台。</translation>
-    </message>
-    <message>
-        <source>Network activity disabled</source>
-        <translation>網路活動已關閉</translation>
-    </message>
-    <message>
-        <source>Executing command without any wallet</source>
-        <translation>不使用任何錢包來執行指令</translation>
-    </message>
-    <message>
-        <source>Executing command using "%1" wallet</source>
-        <translation>使用 %1 錢包來執行指令</translation>
-    </message>
-    <message>
-        <source>(node id: %1)</source>
-        <translation>(節點識別碼: %1)</translation>
-    </message>
-    <message>
-        <source>via %1</source>
-        <translation>經由 %1</translation>
-    </message>
-    <message>
-        <source>never</source>
-        <translation>沒有過</translation>
-    </message>
-    <message>
-        <source>Inbound</source>
-        <translation>進來</translation>
-    </message>
-    <message>
-        <source>Outbound</source>
-        <translation>出去</translation>
-    </message>
-    <message>
-        <source>Unknown</source>
-        <translation>不明</translation>
+    </message>
+    <message>
+        <source>Progress</source>
+        <translation type="unfinished">進度</translation>
+    </message>
+    <message>
+        <source>Progress increase per hour</source>
+        <translation type="unfinished">每小時進度</translation>
+    </message>
+    <message>
+        <source>Estimated time left until synced</source>
+        <translation type="unfinished">預估完成同步所需時間</translation>
+    </message>
+    <message>
+        <source>Hide</source>
+        <translation type="unfinished">隱藏</translation>
+    </message>
+    <message>
+        <source>Esc</source>
+        <translation type="unfinished">離開鍵</translation>
+    </message>
+    </context>
+<context>
+    <name>OpenURIDialog</name>
+    <message>
+        <source>Open particl URI</source>
+        <translation type="unfinished">打開比特幣URI</translation>
+    </message>
+    <message>
+        <source>Paste address from clipboard</source>
+        <extracomment>Tooltip text for button that allows you to paste an address that is in your clipboard.</extracomment>
+        <translation type="unfinished">貼上剪貼簿裡的地址</translation>
     </message>
 </context>
 <context>
-    <name>ReceiveCoinsDialog</name>
-    <message>
-        <source>&amp;Amount:</source>
-        <translation>金額(&amp;A):</translation>
-    </message>
-    <message>
-        <source>&amp;Label:</source>
-        <translation>標記(&amp;L):</translation>
-    </message>
-    <message>
-        <source>&amp;Message:</source>
-        <translation>訊息(&amp;M):</translation>
-    </message>
-    <message>
-        <source>An optional message to attach to the payment request, which will be displayed when the request is opened. Note: The message will not be sent with the payment over the Particl network.</source>
-        <translation>附加在付款要求中的訊息，可以不填，打開要求內容時會顯示。注意: 這個訊息不會隨著付款送到 Particl 網路上。</translation>
-    </message>
-    <message>
-        <source>An optional label to associate with the new receiving address.</source>
-        <translation>與新的接收地址關聯的可選的標籤。</translation>
-    </message>
-    <message>
-        <source>Use this form to request payments. All fields are &lt;b&gt;optional&lt;/b&gt;.</source>
-        <translation>請用這份表單來要求付款。所有欄位都&lt;b&gt;可以不填&lt;/b&gt;。</translation>
-    </message>
-    <message>
-        <source>An optional amount to request. Leave this empty or zero to not request a specific amount.</source>
-        <translation>要求付款的金額，可以不填。不確定金額時可以留白或是填零。</translation>
-    </message>
-    <message>
-        <source>An optional label to associate with the new receiving address (used by you to identify an invoice).  It is also attached to the payment request.</source>
-        <translation>與新的接收地址相關聯的可選的標籤（您用於標識收據）。它也附在支付支付請求上。</translation>
-    </message>
-    <message>
-        <source>An optional message that is attached to the payment request and may be displayed to the sender.</source>
-        <translation>附加在支付請求上的可選的訊息，可以顯示給發送者。</translation>
-    </message>
-    <message>
-        <source>&amp;Create new receiving address</source>
-        <translation>&amp;產生新的接收地址</translation>
-    </message>
-    <message>
-        <source>Clear all fields of the form.</source>
-        <translation>把表單中的所有欄位清空。</translation>
-    </message>
-    <message>
-        <source>Clear</source>
-        <translation>清空</translation>
-    </message>
-    <message>
-        <source>Native segwit addresses (aka Bech32 or BIP-173) reduce your transaction fees later on and offer better protection against typos, but old wallets don't support them. When unchecked, an address compatible with older wallets will be created instead.</source>
-        <translation>使用原生的隔離見證地址(也叫做 Bech32 或 BIP-173)可以減少日後的交易手續費，並能更好地防止輸入錯誤，不過會跟舊版的錢包軟體不支援。如果沒有勾選的話，會改產生與舊版錢包軟體相容的地址。</translation>
-    </message>
-    <message>
-        <source>Generate native segwit (Bech32) address</source>
-        <translation>產生原生隔離見證(Bech32)地址</translation>
-    </message>
-    <message>
-        <source>Requested payments history</source>
-        <translation>先前要求付款的記錄</translation>
-    </message>
-    <message>
-        <source>Show the selected request (does the same as double clicking an entry)</source>
-        <translation>顯示選擇的要求內容(效果跟按它兩下一樣)</translation>
-    </message>
-    <message>
-        <source>Show</source>
-        <translation>顯示</translation>
-    </message>
-    <message>
-        <source>Remove the selected entries from the list</source>
-        <translation>從列表中刪掉選擇的項目</translation>
-    </message>
-    <message>
-        <source>Remove</source>
-        <translation>刪掉</translation>
-    </message>
-    <message>
-        <source>Copy URI</source>
-        <translation>複製 URI</translation>
-    </message>
-    <message>
-        <source>Copy label</source>
-        <translation>複製標記</translation>
-    </message>
-    <message>
-        <source>Copy message</source>
-        <translation>複製訊息</translation>
-    </message>
-    <message>
-        <source>Copy amount</source>
-        <translation>複製金額</translation>
-    </message>
-    <message>
-        <source>Could not unlock wallet.</source>
-        <translation>沒辦法把錢包解鎖。</translation>
-    </message>
-    </context>
-<context>
-    <name>ReceiveRequestDialog</name>
-    <message>
-        <source>Request payment to ...</source>
-        <translation>請求付款給...</translation>
-    </message>
-    <message>
-        <source>Address:</source>
-        <translation>地址:</translation>
-    </message>
-    <message>
-        <source>Amount:</source>
-        <translation>金額:</translation>
-    </message>
-    <message>
-        <source>Label:</source>
-        <translation>標記:</translation>
-    </message>
-    <message>
-        <source>Message:</source>
-        <translation>訊息:</translation>
-    </message>
-    <message>
-        <source>Wallet:</source>
-        <translation>錢包:</translation>
-    </message>
-    <message>
-<<<<<<< HEAD
-        <source>Copy &amp;URI</source>
-        <translation>複製 &amp;URI</translation>
-=======
+    <name>OptionsDialog</name>
+    <message>
+        <source>Options</source>
+        <translation type="unfinished">選項</translation>
+    </message>
+    <message>
+        <source>&amp;Main</source>
+        <translation type="unfinished">主要(&amp;M)</translation>
+    </message>
+    <message>
+        <source>Automatically start %1 after logging in to the system.</source>
+        <translation type="unfinished">在登入系統後自動啓動 %1。</translation>
+    </message>
+    <message>
+        <source>&amp;Start %1 on system login</source>
+        <translation type="unfinished">系統登入時啟動 %1 (&amp;S)</translation>
+    </message>
+    <message>
+        <source>Size of &amp;database cache</source>
+        <translation type="unfinished">資料庫快取大小(&amp;D)</translation>
+    </message>
+    <message>
+        <source>Number of script &amp;verification threads</source>
+        <translation type="unfinished">指令碼驗證執行緒數目(&amp;V)</translation>
+    </message>
+    <message>
+        <source>IP address of the proxy (e.g. IPv4: 127.0.0.1 / IPv6: ::1)</source>
+        <translation type="unfinished">代理的IP 地址(像是 IPv4 的 127.0.0.1 或 IPv6 的 ::1)</translation>
+    </message>
+    <message>
+        <source>Shows if the supplied default SOCKS5 proxy is used to reach peers via this network type.</source>
+        <translation type="unfinished">如果對這種網路類型，有指定用來跟其他節點聯絡的 SOCKS5 代理伺服器的話，就會顯示在這裡。</translation>
+    </message>
+    <message>
+        <source>Minimize instead of exit the application when the window is closed. When this option is enabled, the application will be closed only after selecting Exit in the menu.</source>
+        <translation type="unfinished">當視窗關閉時，把應用程式縮到最小，而不是結束。當勾選這個選項時，只能夠用選單中的結束來關掉應用程式。</translation>
+    </message>
+    <message>
+        <source>Open the %1 configuration file from the working directory.</source>
+        <translation type="unfinished">從工作目錄開啟設定檔 %1。</translation>
+    </message>
+    <message>
+        <source>Open Configuration File</source>
+        <translation type="unfinished">開啟設定檔</translation>
+    </message>
+    <message>
+        <source>Reset all client options to default.</source>
+        <translation type="unfinished">重設所有客戶端軟體選項成預設值。</translation>
+    </message>
+    <message>
+        <source>&amp;Reset Options</source>
+        <translation type="unfinished">重設選項(&amp;R)</translation>
+    </message>
+    <message>
+        <source>&amp;Network</source>
+        <translation type="unfinished">網路(&amp;N)</translation>
+    </message>
+    <message>
+        <source>Prune &amp;block storage to</source>
+        <translation type="unfinished">修剪區塊資料大小到</translation>
+    </message>
+    <message>
+        <source>GB</source>
+        <translation type="unfinished">GB (十億位元組)</translation>
+    </message>
+    <message>
+        <source>Reverting this setting requires re-downloading the entire blockchain.</source>
+        <translation type="unfinished">把這個設定改回來會需要重新下載整個區塊鏈。</translation>
+    </message>
+    <message>
+        <source>(0 = auto, &lt;0 = leave that many cores free)</source>
+        <translation type="unfinished">(0 表示程式自動決定，小於 0 表示保留處理器核心不用的數目)</translation>
+    </message>
+    <message>
+        <source>W&amp;allet</source>
+        <translation type="unfinished">錢包(&amp;A)</translation>
+    </message>
+    <message>
+        <source>Expert</source>
+        <translation type="unfinished">專家</translation>
+    </message>
+    <message>
+        <source>Enable coin &amp;control features</source>
+        <translation type="unfinished">開啟錢幣控制功能(&amp;C)</translation>
+    </message>
+    <message>
+        <source>If you disable the spending of unconfirmed change, the change from a transaction cannot be used until that transaction has at least one confirmation. This also affects how your balance is computed.</source>
+        <translation type="unfinished">如果你關掉「可以花還沒確認的零錢」，那麼交易中找零的零錢就必須要等交易至少有一次確認後，才能夠使用。這也會影響餘額的計算方式。</translation>
+    </message>
+    <message>
+        <source>&amp;Spend unconfirmed change</source>
+        <translation type="unfinished">&amp;可以花費還未確認的找零</translation>
+    </message>
+    <message>
+        <source>Automatically open the Particl client port on the router. This only works when your router supports UPnP and it is enabled.</source>
+        <translation type="unfinished">自動在路由器上開放 Particl 的客戶端通訊埠。只有在你的路由器支援且開啓「通用即插即用」協定(UPnP)時才有作用。</translation>
+    </message>
+    <message>
+        <source>Map port using &amp;UPnP</source>
+        <translation type="unfinished">用 &amp;UPnP 設定通訊埠對應</translation>
+    </message>
+    <message>
+        <source>Accept connections from outside.</source>
+        <translation type="unfinished">接受外來連線</translation>
+    </message>
+    <message>
+        <source>Allow incomin&amp;g connections</source>
+        <translation type="unfinished">接受外來連線(&amp;G)</translation>
+    </message>
+    <message>
+        <source>Connect to the Particl network through a SOCKS5 proxy.</source>
+        <translation type="unfinished">透過 SOCKS5 代理伺服器來連線到 Particl 網路。</translation>
+    </message>
+    <message>
+        <source>&amp;Connect through SOCKS5 proxy (default proxy):</source>
+        <translation type="unfinished">透過 SOCKS5 代理伺服器連線(預設代理伺服器 &amp;C):</translation>
+    </message>
+    <message>
+        <source>Proxy &amp;IP:</source>
+        <translation type="unfinished">代理位址(&amp;I):</translation>
+    </message>
+    <message>
+        <source>&amp;Port:</source>
+        <translation type="unfinished">埠號(&amp;P):</translation>
+    </message>
+    <message>
+        <source>Port of the proxy (e.g. 9050)</source>
+        <translation type="unfinished">代理伺服器的通訊埠(像是 9050)</translation>
+    </message>
+    <message>
+        <source>Used for reaching peers via:</source>
+        <translation type="unfinished">用來跟其他節點聯絡的中介:</translation>
+    </message>
+    <message>
+        <source>&amp;Window</source>
+        <translation type="unfinished">視窗(&amp;W)</translation>
+    </message>
+    <message>
+        <source>Show only a tray icon after minimizing the window.</source>
+        <translation type="unfinished">視窗縮到最小後只在通知區顯示圖示。</translation>
+    </message>
+    <message>
+        <source>&amp;Minimize to the tray instead of the taskbar</source>
+        <translation type="unfinished">縮到最小到通知區而不是工作列(&amp;M)</translation>
+    </message>
+    <message>
+        <source>M&amp;inimize on close</source>
+        <translation type="unfinished">關閉時縮到最小(&amp;I)</translation>
+    </message>
+    <message>
+        <source>&amp;Display</source>
+        <translation type="unfinished">顯示(&amp;D)</translation>
+    </message>
+    <message>
+        <source>User Interface &amp;language:</source>
+        <translation type="unfinished">使用界面語言(&amp;L):</translation>
+    </message>
+    <message>
+        <source>The user interface language can be set here. This setting will take effect after restarting %1.</source>
+        <translation type="unfinished">可以在這裡設定使用者介面的語言。這個設定在重啓 %1 後才會生效。</translation>
+    </message>
+    <message>
+        <source>&amp;Unit to show amounts in:</source>
+        <translation type="unfinished">金額顯示單位(&amp;U):</translation>
+    </message>
+    <message>
+        <source>Choose the default subdivision unit to show in the interface and when sending coins.</source>
+        <translation type="unfinished">選擇操作界面和付款時，預設顯示金額的細分單位。</translation>
+    </message>
+    <message>
+        <source>Whether to show coin control features or not.</source>
+        <translation type="unfinished">是否要顯示錢幣控制功能。</translation>
+    </message>
+    <message>
+        <source>Connect to the Particl network through a separate SOCKS5 proxy for Tor onion services.</source>
+        <translation type="unfinished">通過用於Tor洋蔥服務個別的SOCKS5代理連接到比特幣網路。</translation>
+    </message>
+    <message>
+        <source>Use separate SOCKS&amp;5 proxy to reach peers via Tor onion services:</source>
+        <translation type="unfinished">使用個別的SOCKS＆5代理介由Tor onion服務到達peers：</translation>
+    </message>
+    <message>
+        <source>Options set in this dialog are overridden by the command line or in the configuration file:</source>
+        <translation type="unfinished">这个对话框中的设置已被如下命令行选项或配置文件项覆盖：</translation>
+    </message>
+    <message>
+        <source>&amp;OK</source>
+        <translation type="unfinished">好(&amp;O)</translation>
+    </message>
+    <message>
+        <source>&amp;Cancel</source>
+        <translation type="unfinished">取消(&amp;C)</translation>
+    </message>
+    <message>
+        <source>default</source>
+        <translation type="unfinished">預設值</translation>
+    </message>
+    <message>
+        <source>none</source>
+        <translation type="unfinished">無</translation>
+    </message>
+    <message>
+        <source>Confirm options reset</source>
+        <translation type="unfinished">確認重設選項</translation>
+    </message>
+    <message>
+        <source>Client restart required to activate changes.</source>
+        <translation type="unfinished">需要重新開始客戶端軟體來讓改變生效。</translation>
+    </message>
+    <message>
+        <source>Client will be shut down. Do you want to proceed?</source>
+        <translation type="unfinished">客戶端軟體就要關掉了。繼續做下去嗎？</translation>
+    </message>
+    <message>
+        <source>Configuration options</source>
+        <extracomment>Window title text of pop-up box that allows opening up of configuration file.</extracomment>
+        <translation type="unfinished">設定選項</translation>
+    </message>
+    <message>
+        <source>The configuration file is used to specify advanced user options which override GUI settings. Additionally, any command-line options will override this configuration file.</source>
+        <extracomment>Explanatory text about the priority order of instructions considered by client. The order from high to low being: command-line, configuration file, GUI settings.</extracomment>
+        <translation type="unfinished">設定檔可以用來指定進階的使用選項，並且會覆蓋掉圖形介面的設定。不過，命令列的選項也會覆蓋掉設定檔中的選項。</translation>
+    </message>
+    <message>
         <source>Continue</source>
         <translation type="unfinished">继续</translation>
     </message>
     <message>
         <source>Cancel</source>
         <translation type="unfinished">取消</translation>
->>>>>>> 9549b28c
-    </message>
-    <message>
-        <source>Copy &amp;Address</source>
-        <translation>複製 &amp;地址</translation>
-    </message>
-    <message>
-        <source>&amp;Save Image...</source>
-        <translation>儲存圖片(&amp;S)...</translation>
-    </message>
-    <message>
-        <source>Request payment to %1</source>
-        <translation>付款給 %1 的要求</translation>
-    </message>
-    <message>
-        <source>Payment information</source>
-        <translation>付款資訊</translation>
+    </message>
+    <message>
+        <source>Error</source>
+        <translation type="unfinished">錯誤</translation>
+    </message>
+    <message>
+        <source>The configuration file could not be opened.</source>
+        <translation type="unfinished">沒辦法開啟設定檔。</translation>
+    </message>
+    <message>
+        <source>This change would require a client restart.</source>
+        <translation type="unfinished">這個變更請求重新開始客戶端軟體。</translation>
+    </message>
+    <message>
+        <source>The supplied proxy address is invalid.</source>
+        <translation type="unfinished">提供的代理地址無效。</translation>
     </message>
 </context>
 <context>
-    <name>RecentRequestsTableModel</name>
-    <message>
-        <source>Date</source>
-        <translation>日期</translation>
-    </message>
-    <message>
-        <source>Label</source>
-        <translation>標記:</translation>
-    </message>
-    <message>
-        <source>Message</source>
-        <translation>訊息</translation>
-    </message>
-    <message>
-        <source>(no label)</source>
-        <translation>(無標記)</translation>
-    </message>
-    <message>
-        <source>(no message)</source>
-        <translation>(無訊息)</translation>
-    </message>
-    <message>
-        <source>(no amount requested)</source>
-        <translation>(無要求金額)</translation>
-    </message>
-    <message>
-        <source>Requested</source>
-        <translation>要求金額</translation>
+    <name>OverviewPage</name>
+    <message>
+        <source>Form</source>
+        <translation type="unfinished">表單</translation>
+    </message>
+    <message>
+        <source>The displayed information may be out of date. Your wallet automatically synchronizes with the Particl network after a connection is established, but this process has not completed yet.</source>
+        <translation type="unfinished">顯示的資訊可能是過期的。跟 Particl 網路的連線建立後，你的錢包會自動和網路同步，但是這個步驟還沒完成。</translation>
+    </message>
+    <message>
+        <source>Watch-only:</source>
+        <translation type="unfinished">只能看:</translation>
+    </message>
+    <message>
+        <source>Available:</source>
+        <translation type="unfinished">可用金額:</translation>
+    </message>
+    <message>
+        <source>Your current spendable balance</source>
+        <translation type="unfinished">目前可用餘額</translation>
+    </message>
+    <message>
+        <source>Pending:</source>
+        <translation type="unfinished">未定金額:</translation>
+    </message>
+    <message>
+        <source>Total of transactions that have yet to be confirmed, and do not yet count toward the spendable balance</source>
+        <translation type="unfinished">還沒被確認的交易的總金額，可用餘額不包含這些金額</translation>
+    </message>
+    <message>
+        <source>Immature:</source>
+        <translation type="unfinished">未成熟金額:</translation>
+    </message>
+    <message>
+        <source>Mined balance that has not yet matured</source>
+        <translation type="unfinished">還沒成熟的開採金額</translation>
+    </message>
+    <message>
+        <source>Balances</source>
+        <translation type="unfinished">餘額</translation>
+    </message>
+    <message>
+        <source>Total:</source>
+        <translation type="unfinished">總金額:</translation>
+    </message>
+    <message>
+        <source>Your current total balance</source>
+        <translation type="unfinished">目前全部餘額</translation>
+    </message>
+    <message>
+        <source>Your current balance in watch-only addresses</source>
+        <translation type="unfinished">所有只能看的地址的當前餘額</translation>
+    </message>
+    <message>
+        <source>Spendable:</source>
+        <translation type="unfinished">可支配:</translation>
+    </message>
+    <message>
+        <source>Recent transactions</source>
+        <translation type="unfinished">最近的交易</translation>
+    </message>
+    <message>
+        <source>Unconfirmed transactions to watch-only addresses</source>
+        <translation type="unfinished">所有只能看的地址還未確認的交易</translation>
+    </message>
+    <message>
+        <source>Mined balance in watch-only addresses that has not yet matured</source>
+        <translation type="unfinished">所有只能看的地址還沒已熟成的挖出餘額</translation>
+    </message>
+    <message>
+        <source>Current total balance in watch-only addresses</source>
+        <translation type="unfinished">所有只能看的地址的當前總餘額</translation>
+    </message>
+    <message>
+        <source>Privacy mode activated for the Overview tab. To unmask the values, uncheck Settings-&gt;Mask values.</source>
+        <translation type="unfinished">“總覽”選項卡啟用了隱私模式。要取消遮蔽值，請取消選取 設定-&gt;遮蔽值。</translation>
     </message>
 </context>
 <context>
-    <name>SendCoinsDialog</name>
-    <message>
-        <source>Send Coins</source>
-        <translation>付款</translation>
-    </message>
-    <message>
-        <source>Coin Control Features</source>
-        <translation>錢幣控制功能</translation>
-    </message>
-    <message>
-        <source>Inputs...</source>
-        <translation>輸入...</translation>
-    </message>
-    <message>
-        <source>automatically selected</source>
-        <translation>自動選擇</translation>
-    </message>
-    <message>
-        <source>Insufficient funds!</source>
-        <translation>累計金額不足！</translation>
-    </message>
-    <message>
-        <source>Quantity:</source>
-        <translation>數目:</translation>
-    </message>
-    <message>
-        <source>Bytes:</source>
-        <translation>位元組數:</translation>
-    </message>
-    <message>
-        <source>Amount:</source>
-        <translation>金額:</translation>
-    </message>
-    <message>
-        <source>Fee:</source>
-        <translation>手續費:</translation>
-    </message>
-    <message>
-        <source>After Fee:</source>
-        <translation>計費後金額:</translation>
-    </message>
-    <message>
-        <source>Change:</source>
-        <translation>找零金額:</translation>
-    </message>
-    <message>
-        <source>If this is activated, but the change address is empty or invalid, change will be sent to a newly generated address.</source>
-        <translation>如果這項有打開，但是找零地址是空的或無效，那麼找零會送到一個產生出來的地址去。</translation>
-    </message>
-    <message>
-        <source>Custom change address</source>
-        <translation>自訂找零位址</translation>
-    </message>
-    <message>
-        <source>Transaction Fee:</source>
-        <translation>交易手續費:</translation>
-    </message>
-    <message>
-        <source>Choose...</source>
-        <translation>選項...</translation>
-    </message>
-    <message>
-        <source>Using the fallbackfee can result in sending a transaction that will take several hours or days (or never) to confirm. Consider choosing your fee manually or wait until you have validated the complete chain.</source>
-        <translation>以備用手續費金額(fallbackfee)來付手續費可能會造成交易確認時間長達數小時、數天、或是永遠不會確認。請考慮自行指定金額，或是等到完全驗證區塊鏈後，再進行交易。</translation>
-    </message>
-    <message>
-<<<<<<< HEAD
-        <source>Warning: Fee estimation is currently not possible.</source>
-        <translation>警告：目前無法計算預估手續費。</translation>
-=======
+    <name>PSBTOperationsDialog</name>
+    <message>
+        <source>Dialog</source>
+        <translation type="unfinished">對話視窗</translation>
+    </message>
+    <message>
+        <source>Sign Tx</source>
+        <translation type="unfinished">簽名交易</translation>
+    </message>
+    <message>
+        <source>Broadcast Tx</source>
+        <translation type="unfinished">廣播交易</translation>
+    </message>
+    <message>
+        <source>Copy to Clipboard</source>
+        <translation type="unfinished">複製到剪貼簿</translation>
+    </message>
+    <message>
         <source>Save…</source>
         <translation type="unfinished">拯救...</translation>
     </message>
     <message>
         <source>Close</source>
         <translation type="unfinished">關閉</translation>
->>>>>>> 9549b28c
-    </message>
-    <message>
-        <source>Specify a custom fee per kB (1,000 bytes) of the transaction's virtual size.
-
-Note:  Since the fee is calculated on a per-byte basis, a fee of "100 satoshis per kB" for a transaction size of 500 bytes (half of 1 kB) would ultimately yield a fee of only 50 satoshis.</source>
-        <translation>指定每一千位元祖(kB)擬真大小的交易所要付出的手續費。
-
-注意: 交易手續費是以位元組為單位來計算。因此當指定手續費為每千位元組 100 個 satoshi 時，對於一筆大小為 500 位元組(一千位元組的一半)的交易，其手續費會只有  50 個 satoshi。</translation>
-    </message>
-    <message>
-        <source>per kilobyte</source>
-        <translation>每千位元組</translation>
-    </message>
-    <message>
-        <source>Hide</source>
-        <translation>隱藏</translation>
-    </message>
-    <message>
-        <source>Recommended:</source>
-        <translation>建議值:</translation>
-    </message>
-    <message>
-        <source>Custom:</source>
-        <translation>自訂:</translation>
-    </message>
-    <message>
-        <source>(Smart fee not initialized yet. This usually takes a few blocks...)</source>
-        <translation>(手續費智慧演算法還沒準備好。通常都要等幾個區塊才行...)</translation>
-    </message>
-    <message>
-        <source>Send to multiple recipients at once</source>
-        <translation>一次付給多個收款人</translation>
-    </message>
-    <message>
-        <source>Add &amp;Recipient</source>
-        <translation>增加收款人(&amp;R)</translation>
-    </message>
-    <message>
-        <source>Clear all fields of the form.</source>
-        <translation>把表單中的所有欄位清空。</translation>
-    </message>
-    <message>
-        <source>Dust:</source>
-        <translation>零散錢:</translation>
-    </message>
-    <message>
-        <source>Hide transaction fee settings</source>
-        <translation>隱藏交易手續費設定</translation>
-    </message>
-    <message>
-        <source>When there is less transaction volume than space in the blocks, miners as well as relaying nodes may enforce a minimum fee. Paying only this minimum fee is just fine, but be aware that this can result in a never confirming transaction once there is more demand for particl transactions than the network can process.</source>
-        <translation>当交易量小于可用区块空间时，矿工和中继节点可能会执行最低手续费率限制。按照这个最低费率来支付手续费也是可以的，但请注意，一旦交易需求超出比特币网络能处理的限度，你的交易可能永远也无法确认。</translation>
-    </message>
-    <message>
-        <source>A too low fee might result in a never confirming transaction (read the tooltip)</source>
-        <translation>手續費太低的話可能會造成永遠無法確認的交易(請參考提示)</translation>
-    </message>
-    <message>
-        <source>Confirmation time target:</source>
-        <translation>目標確認時間:</translation>
-    </message>
-    <message>
-        <source>Enable Replace-By-Fee</source>
-        <translation>啟用手續費追加</translation>
-    </message>
-    <message>
-        <source>With Replace-By-Fee (BIP-125) you can increase a transaction's fee after it is sent. Without this, a higher fee may be recommended to compensate for increased transaction delay risk.</source>
-        <translation>手續費追加(Replace-By-Fee, BIP-125)可以讓你在送出交易後才來提高手續費。不用這個功能的話，建議付比較高的手續費來降低交易延遲的風險。</translation>
-    </message>
-    <message>
-        <source>Clear &amp;All</source>
-        <translation>全部清掉(&amp;A)</translation>
-    </message>
-    <message>
-        <source>Balance:</source>
-        <translation>餘額:</translation>
-    </message>
-    <message>
-        <source>Confirm the send action</source>
-        <translation>確認付款動作</translation>
-    </message>
-    <message>
-        <source>S&amp;end</source>
-        <translation>付款(&amp;E)</translation>
-    </message>
-    <message>
-        <source>Copy quantity</source>
-        <translation>複製數目</translation>
-    </message>
-    <message>
-        <source>Copy amount</source>
-        <translation>複製金額</translation>
-    </message>
-    <message>
-        <source>Copy fee</source>
-        <translation>複製手續費</translation>
-    </message>
-    <message>
-        <source>Copy after fee</source>
-        <translation>複製計費後金額</translation>
-    </message>
-    <message>
-        <source>Copy bytes</source>
-        <translation>複製位元組數</translation>
-    </message>
-    <message>
-<<<<<<< HEAD
-        <source>Copy dust</source>
-        <translation>複製零散金額</translation>
-=======
+    </message>
+    <message>
+        <source>Could not sign any more inputs.</source>
+        <translation type="unfinished">無法再簽名 input</translation>
+    </message>
+    <message>
+        <source>Signed transaction successfully. Transaction is ready to broadcast.</source>
+        <translation type="unfinished">成功簽名交易。交易已準備好廣播。</translation>
+    </message>
+    <message>
+        <source>Unknown error processing transaction.</source>
+        <translation type="unfinished">處理交易有未知的錯誤</translation>
+    </message>
+    <message>
+        <source>PSBT copied to clipboard.</source>
+        <translation type="unfinished">PSBT已復製到剪貼簿</translation>
+    </message>
+    <message>
+        <source>Save Transaction Data</source>
+        <translation type="unfinished">儲存交易資料</translation>
+    </message>
+    <message>
+        <source>PSBT saved to disk.</source>
+        <translation type="unfinished">PSBT已儲存到磁碟。</translation>
+    </message>
+    <message>
+        <source>Unable to calculate transaction fee or total transaction amount.</source>
+        <translation type="unfinished">無法計算交易手續費或總交易金額。</translation>
+    </message>
+    <message>
+        <source>Pays transaction fee: </source>
+        <translation type="unfinished">支付交易手續費:</translation>
+    </message>
+    <message>
+        <source>Total Amount</source>
+        <translation type="unfinished">總金額</translation>
+    </message>
+    <message>
+        <source>or</source>
+        <translation type="unfinished">或</translation>
+    </message>
+    <message>
+        <source>Transaction is missing some information about inputs.</source>
+        <translation type="unfinished">交易缺少有關 input 的一些訊息。</translation>
+    </message>
+    <message>
+        <source>Transaction still needs signature(s).</source>
+        <translation type="unfinished">交易仍需要簽名。</translation>
+    </message>
+    <message>
+        <source>(But this wallet cannot sign transactions.)</source>
+        <translation type="unfinished">（但是此錢包無法簽名交易。）</translation>
+    </message>
+    <message>
+        <source>(But this wallet does not have the right keys.)</source>
+        <translation type="unfinished">（但是這個錢包沒有正確的鑰匙）</translation>
+    </message>
+    <message>
+        <source>Transaction is fully signed and ready for broadcast.</source>
+        <translation type="unfinished">交易已完全簽名，可以廣播。</translation>
+    </message>
+    <message>
+        <source>Transaction status is unknown.</source>
+        <translation type="unfinished">交易狀態未知</translation>
+    </message>
+</context>
+<context>
+    <name>PaymentServer</name>
+    <message>
+        <source>Payment request error</source>
+        <translation type="unfinished">要求付款時發生錯誤</translation>
+    </message>
+    <message>
+        <source>Cannot start particl: click-to-pay handler</source>
+        <translation type="unfinished">沒辦法啟動 particl 協議的「按就付」處理器</translation>
+    </message>
+    <message>
+        <source>URI handling</source>
+        <translation type="unfinished">URI 處理</translation>
+    </message>
+    <message>
+        <source>'particl://' is not a valid URI. Use 'particl:' instead.</source>
+        <translation type="unfinished">字首為 particl:// 不是有效的 URI，請改用 particl: 開頭。</translation>
+    </message>
+    <message>
+        <source>URI cannot be parsed! This can be caused by an invalid Particl address or malformed URI parameters.</source>
+        <translation type="unfinished">沒辦法解析 URI ！可能是因為無效比特幣地址，或是 URI 參數格式錯誤。</translation>
+    </message>
+    <message>
+        <source>Payment request file handling</source>
+        <translation type="unfinished">處理付款要求檔案</translation>
+    </message>
+</context>
+<context>
+    <name>PeerTableModel</name>
+    <message>
+        <source>User Agent</source>
+        <extracomment>Title of Peers Table column which contains the peer's User Agent string.</extracomment>
+        <translation type="unfinished">使用者代理</translation>
+    </message>
+    <message>
+        <source>Ping</source>
+        <extracomment>Title of Peers Table column which indicates the current latency of the connection with the peer.</extracomment>
+        <translation type="unfinished">Ping  時間</translation>
+    </message>
+    <message>
         <source>Peer</source>
         <extracomment>Title of Peers Table column which contains a unique number used to identify a connection.</extracomment>
         <translation type="unfinished">同行</translation>
@@ -2571,290 +2058,289 @@
         <source>Direction</source>
         <extracomment>Title of Peers Table column which indicates the direction the peer connection was initiated from.</extracomment>
         <translation type="unfinished">方向</translation>
->>>>>>> 9549b28c
-    </message>
-    <message>
-        <source>Copy change</source>
-        <translation>複製找零金額</translation>
-    </message>
-    <message>
-        <source>%1 (%2 blocks)</source>
-        <translation>%1 (%2 個區塊)</translation>
-    </message>
-    <message>
-        <source>Cr&amp;eate Unsigned</source>
-        <translation>Cr＆eate未簽名</translation>
-    </message>
-    <message>
-        <source> from wallet '%1'</source>
-        <translation>從錢包 %1</translation>
-    </message>
-    <message>
-        <source>%1 to '%2'</source>
-        <translation>%1 到 '%2'</translation>
-    </message>
-    <message>
-        <source>%1 to %2</source>
-        <translation>%1 給 %2</translation>
-    </message>
-    <message>
-        <source>Do you want to draft this transaction?</source>
-        <translation>您要草擬此交易嗎？</translation>
-    </message>
-    <message>
-        <source>Are you sure you want to send?</source>
-        <translation>你確定要付錢出去嗎？</translation>
-    </message>
-    <message>
-        <source>Create Unsigned</source>
-        <translation>產生未簽名</translation>
-    </message>
-    <message>
-        <source>Save Transaction Data</source>
-        <translation>儲存交易資料</translation>
-    </message>
-    <message>
-        <source>Partially Signed Transaction (Binary) (*.psbt)</source>
-        <translation>部分簽名的交易（二進制）（* .psbt）</translation>
-    </message>
-    <message>
-        <source>PSBT saved</source>
-        <translation>PSBT已儲存</translation>
-    </message>
-    <message>
-        <source>or</source>
-        <translation>或</translation>
-    </message>
-    <message>
-        <source>You can increase the fee later (signals Replace-By-Fee, BIP-125).</source>
-        <translation>你可以之後再提高手續費(有 BIP-125 手續費追加的標記)</translation>
-    </message>
-    <message>
-        <source>Please, review your transaction.</source>
-        <translation>請再次確認交易內容。</translation>
-    </message>
-    <message>
-        <source>Transaction fee</source>
-        <translation>交易手續費</translation>
-    </message>
-    <message>
-        <source>Not signalling Replace-By-Fee, BIP-125.</source>
-        <translation>沒有 BIP-125 手續費追加的標記。</translation>
-    </message>
-    <message>
-        <source>Total Amount</source>
-        <translation>總金額</translation>
-    </message>
-    <message>
-        <source>To review recipient list click "Show Details..."</source>
-        <translation>要查看收件人列表，請單擊"顯示詳細訊息..."</translation>
-    </message>
-    <message>
-        <source>Confirm send coins</source>
-        <translation>確認付款金額</translation>
-    </message>
-    <message>
-        <source>Confirm transaction proposal</source>
-        <translation>確認交易建議</translation>
-    </message>
-    <message>
-        <source>Send</source>
-        <translation>發</translation>
-    </message>
-    <message>
-        <source>Watch-only balance:</source>
-        <translation>只能看餘額:</translation>
-    </message>
-    <message>
-        <source>The recipient address is not valid. Please recheck.</source>
-        <translation>接受者地址無效。請再檢查看看。</translation>
-    </message>
-    <message>
-        <source>The amount to pay must be larger than 0.</source>
-        <translation>付款金額必須大於零。</translation>
-    </message>
-    <message>
-        <source>The amount exceeds your balance.</source>
-        <translation>金額超過餘額了。</translation>
-    </message>
-    <message>
-        <source>The total exceeds your balance when the %1 transaction fee is included.</source>
-        <translation>包含 %1 的交易手續費後，總金額超過你的餘額了。</translation>
-    </message>
-    <message>
-        <source>Duplicate address found: addresses should only be used once each.</source>
-        <translation>發現有重複的地址: 每個地址只能出現一次。</translation>
-    </message>
-    <message>
-        <source>Transaction creation failed!</source>
-        <translation>製造交易失敗了！</translation>
-    </message>
-    <message>
-        <source>A fee higher than %1 is considered an absurdly high fee.</source>
-        <translation>高於 %1 的手續費會被認為是不合理。</translation>
-    </message>
-    <message>
-        <source>Payment request expired.</source>
-        <translation>付款的要求過期了。</translation>
-    </message>
-    <message numerus="yes">
-        <source>Estimated to begin confirmation within %n block(s).</source>
-        <translation><numerusform>预计在等待 %n 个区块后会有第一个确认。</numerusform></translation>
-    </message>
-    <message>
-        <source>Warning: Invalid Particl address</source>
-        <translation>警告: 比特幣地址無效</translation>
-    </message>
-    <message>
-        <source>Warning: Unknown change address</source>
-        <translation>警告: 未知的找零地址</translation>
-    </message>
-    <message>
-        <source>Confirm custom change address</source>
-        <translation>確認自訂找零地址</translation>
-    </message>
-    <message>
-        <source>The address you selected for change is not part of this wallet. Any or all funds in your wallet may be sent to this address. Are you sure?</source>
-        <translation>選擇的找零地址並不屬於這個錢包。部份或是全部的錢會被送到這個地址去。你確定嗎？</translation>
-    </message>
-    <message>
-        <source>(no label)</source>
-        <translation>(無標記)</translation>
+    </message>
+    <message>
+        <source>Sent</source>
+        <extracomment>Title of Peers Table column which indicates the total amount of network information we have sent to the peer.</extracomment>
+        <translation type="unfinished">送出</translation>
+    </message>
+    <message>
+        <source>Received</source>
+        <extracomment>Title of Peers Table column which indicates the total amount of network information we have received from the peer.</extracomment>
+        <translation type="unfinished">收到</translation>
+    </message>
+    <message>
+        <source>Address</source>
+        <extracomment>Title of Peers Table column which contains the IP/Onion/I2P address of the connected peer.</extracomment>
+        <translation type="unfinished">地址</translation>
+    </message>
+    <message>
+        <source>Type</source>
+        <extracomment>Title of Peers Table column which describes the type of peer connection. The "type" describes why the connection exists.</extracomment>
+        <translation type="unfinished">種類</translation>
+    </message>
+    <message>
+        <source>Network</source>
+        <extracomment>Title of Peers Table column which states the network the peer connected through.</extracomment>
+        <translation type="unfinished">網路</translation>
+    </message>
+    <message>
+        <source>Inbound</source>
+        <extracomment>An Inbound Connection from a Peer.</extracomment>
+        <translation type="unfinished">進來</translation>
+    </message>
+    <message>
+        <source>Outbound</source>
+        <extracomment>An Outbound Connection to a Peer.</extracomment>
+        <translation type="unfinished">出去</translation>
     </message>
 </context>
 <context>
-    <name>SendCoinsEntry</name>
-    <message>
-        <source>A&amp;mount:</source>
-        <translation>金額(&amp;M):</translation>
-    </message>
-    <message>
-        <source>Pay &amp;To:</source>
-        <translation>付給(&amp;T):</translation>
-    </message>
-    <message>
-        <source>&amp;Label:</source>
-        <translation>標記(&amp;L):</translation>
-    </message>
-    <message>
-        <source>Choose previously used address</source>
-        <translation>選擇先前使用過的地址</translation>
-    </message>
-    <message>
-        <source>The Particl address to send the payment to</source>
-        <translation>將支付發送到的比特幣地址給</translation>
-    </message>
-    <message>
-        <source>Alt+A</source>
-        <translation>Alt+A</translation>
-    </message>
-    <message>
-        <source>Paste address from clipboard</source>
-        <translation>貼上剪貼簿裡的地址</translation>
-    </message>
-    <message>
-        <source>Alt+P</source>
-        <translation>Alt+P</translation>
-    </message>
-    <message>
-        <source>Remove this entry</source>
-        <translation>刪掉這個項目</translation>
-    </message>
-    <message>
-        <source>The amount to send in the selected unit</source>
-        <translation>以所選單位發送的金額</translation>
-    </message>
-    <message>
-        <source>The fee will be deducted from the amount being sent. The recipient will receive less particl than you enter in the amount field. If multiple recipients are selected, the fee is split equally.</source>
-        <translation>手續費會從要付款出去的金額中扣掉。因此收款人會收到比輸入的金額還要少的 particl。如果有多個收款人的話，手續費會平均分配來扣除。</translation>
-    </message>
-    <message>
-        <source>S&amp;ubtract fee from amount</source>
-        <translation>從付款金額減去手續費(&amp;U)</translation>
-    </message>
-    <message>
-        <source>Use available balance</source>
-        <translation>使用全部可用餘額</translation>
-    </message>
-    <message>
-        <source>Message:</source>
-        <translation>訊息:</translation>
-    </message>
-    <message>
-        <source>This is an unauthenticated payment request.</source>
-        <translation>這是個沒有驗證過身份的付款要求。</translation>
-    </message>
-    <message>
-        <source>This is an authenticated payment request.</source>
-        <translation>這是個已經驗證過身份的付款要求。</translation>
-    </message>
-    <message>
-        <source>Enter a label for this address to add it to the list of used addresses</source>
-        <translation>請輸入這個地址的標籤，來把它加進去已使用過地址清單。</translation>
-    </message>
-    <message>
-        <source>A message that was attached to the particl: URI which will be stored with the transaction for your reference. Note: This message will not be sent over the Particl network.</source>
-        <translation>附加在 Particl 付款協議的資源識別碼(URI)中的訊息，會和交易內容一起存起來，給你自己做參考。注意: 這個訊息不會送到 Particl 網路上。</translation>
-    </message>
-    <message>
-        <source>Pay To:</source>
-        <translation>付給:</translation>
-    </message>
-    <message>
-        <source>Memo:</source>
-        <translation>備註:</translation>
-    </message>
-</context>
-<context>
-    <name>ShutdownWindow</name>
-    <message>
-        <source>%1 is shutting down...</source>
-        <translation>正在關閉 %1 中...</translation>
-    </message>
-    <message>
-        <source>Do not shut down the computer until this window disappears.</source>
-        <translation>在這個視窗不見以前，請不要關掉電腦。</translation>
-    </message>
-</context>
-<context>
-    <name>SignVerifyMessageDialog</name>
-    <message>
-        <source>Signatures - Sign / Verify a Message</source>
-        <translation>簽章 - 簽署或驗證訊息</translation>
-    </message>
-    <message>
-        <source>&amp;Sign Message</source>
-        <translation>簽署訊息(&amp;S)</translation>
-    </message>
-    <message>
-        <source>You can sign messages/agreements with your addresses to prove you can receive particl sent to them. Be careful not to sign anything vague or random, as phishing attacks may try to trick you into signing your identity over to them. Only sign fully-detailed statements you agree to.</source>
-        <translation>您可以使用您的地址簽名訊息/協議，以證明您可以接收發送給他們的比特幣。但是請小心，不要簽名語意含糊不清，或隨機產生的內容，因為釣魚式詐騙可能會用騙你簽名的手法來冒充是你。只有簽名您同意的詳細內容。</translation>
-    </message>
-    <message>
-        <source>The Particl address to sign the message with</source>
-        <translation>用來簽名訊息的 比特幣地址</translation>
-    </message>
-    <message>
-        <source>Choose previously used address</source>
-        <translation>選擇先前使用過的地址</translation>
-    </message>
-    <message>
-        <source>Alt+A</source>
-        <translation>Alt+A</translation>
-    </message>
-    <message>
-        <source>Paste address from clipboard</source>
-        <translation>貼上剪貼簿裡的地址</translation>
-    </message>
-    <message>
-        <source>Alt+P</source>
-        <translation>Alt+P</translation>
-    </message>
-    <message>
-<<<<<<< HEAD
-        <source>Enter the message you want to sign here</source>
-        <translation>請在這裡輸入你想簽署的訊息</translation>
-=======
+    <name>QRImageWidget</name>
+    <message>
+        <source>&amp;Copy Image</source>
+        <translation type="unfinished">複製圖片(&amp;C)</translation>
+    </message>
+    <message>
+        <source>Resulting URI too long, try to reduce the text for label / message.</source>
+        <translation type="unfinished">URI 太长，请试着精简标签或消息文本。</translation>
+    </message>
+    <message>
+        <source>Error encoding URI into QR Code.</source>
+        <translation type="unfinished">把 URI 编码成二维码时发生错误。</translation>
+    </message>
+    <message>
+        <source>QR code support not available.</source>
+        <translation type="unfinished">不支援QR code</translation>
+    </message>
+    <message>
+        <source>Save QR Code</source>
+        <translation type="unfinished">儲存 QR Code</translation>
+    </message>
+    </context>
+<context>
+    <name>RPCConsole</name>
+    <message>
+        <source>N/A</source>
+        <translation type="unfinished">未知</translation>
+    </message>
+    <message>
+        <source>Client version</source>
+        <translation type="unfinished">客戶端軟體版本</translation>
+    </message>
+    <message>
+        <source>&amp;Information</source>
+        <translation type="unfinished">資訊(&amp;I)</translation>
+    </message>
+    <message>
+        <source>General</source>
+        <translation type="unfinished">普通</translation>
+    </message>
+    <message>
+        <source>Datadir</source>
+        <translation type="unfinished">資料目錄</translation>
+    </message>
+    <message>
+        <source>To specify a non-default location of the data directory use the '%1' option.</source>
+        <translation type="unfinished">如果不想用默认的数据目录位置，请用 '%1' 这个选项来指定新的位置。</translation>
+    </message>
+    <message>
+        <source>Blocksdir</source>
+        <translation type="unfinished">区块存储目录</translation>
+    </message>
+    <message>
+        <source>To specify a non-default location of the blocks directory use the '%1' option.</source>
+        <translation type="unfinished">如果要自定义区块存储目录的位置，请用 '%1' 这个选项来指定新的位置。</translation>
+    </message>
+    <message>
+        <source>Startup time</source>
+        <translation type="unfinished">啓動時間</translation>
+    </message>
+    <message>
+        <source>Network</source>
+        <translation type="unfinished">網路</translation>
+    </message>
+    <message>
+        <source>Name</source>
+        <translation type="unfinished">名稱</translation>
+    </message>
+    <message>
+        <source>Number of connections</source>
+        <translation type="unfinished">連線數</translation>
+    </message>
+    <message>
+        <source>Block chain</source>
+        <translation type="unfinished">區塊鏈</translation>
+    </message>
+    <message>
+        <source>Memory Pool</source>
+        <translation type="unfinished">記憶體暫存池</translation>
+    </message>
+    <message>
+        <source>Current number of transactions</source>
+        <translation type="unfinished">目前交易數目</translation>
+    </message>
+    <message>
+        <source>Memory usage</source>
+        <translation type="unfinished">記憶體使用量</translation>
+    </message>
+    <message>
+        <source>Wallet: </source>
+        <translation type="unfinished">錢包:</translation>
+    </message>
+    <message>
+        <source>(none)</source>
+        <translation type="unfinished">(無)</translation>
+    </message>
+    <message>
+        <source>&amp;Reset</source>
+        <translation type="unfinished">重置(&amp;R)</translation>
+    </message>
+    <message>
+        <source>Received</source>
+        <translation type="unfinished">收到</translation>
+    </message>
+    <message>
+        <source>Sent</source>
+        <translation type="unfinished">送出</translation>
+    </message>
+    <message>
+        <source>&amp;Peers</source>
+        <translation type="unfinished">節點(&amp;P)</translation>
+    </message>
+    <message>
+        <source>Banned peers</source>
+        <translation type="unfinished">被禁節點</translation>
+    </message>
+    <message>
+        <source>Select a peer to view detailed information.</source>
+        <translation type="unfinished">選一個節點來看詳細資訊</translation>
+    </message>
+    <message>
+        <source>Version</source>
+        <translation type="unfinished">版本</translation>
+    </message>
+    <message>
+        <source>Starting Block</source>
+        <translation type="unfinished">起始區塊</translation>
+    </message>
+    <message>
+        <source>Synced Headers</source>
+        <translation type="unfinished">已同步前導資料</translation>
+    </message>
+    <message>
+        <source>Synced Blocks</source>
+        <translation type="unfinished">已同步區塊</translation>
+    </message>
+    <message>
+        <source>The mapped Autonomous System used for diversifying peer selection.</source>
+        <translation type="unfinished">映射的自治系統，用於使peer選取多樣化。</translation>
+    </message>
+    <message>
+        <source>Mapped AS</source>
+        <translation type="unfinished">對應 AS</translation>
+    </message>
+    <message>
+        <source>User Agent</source>
+        <translation type="unfinished">使用者代理</translation>
+    </message>
+    <message>
+        <source>Node window</source>
+        <translation type="unfinished">節點視窗</translation>
+    </message>
+    <message>
+        <source>Current block height</source>
+        <translation type="unfinished">當前區塊高度</translation>
+    </message>
+    <message>
+        <source>Open the %1 debug log file from the current data directory. This can take a few seconds for large log files.</source>
+        <translation type="unfinished">從目前的資料目錄下開啓 %1 的除錯紀錄檔。當紀錄檔很大時，可能會花好幾秒的時間。</translation>
+    </message>
+    <message>
+        <source>Decrease font size</source>
+        <translation type="unfinished">縮小文字</translation>
+    </message>
+    <message>
+        <source>Increase font size</source>
+        <translation type="unfinished">放大文字</translation>
+    </message>
+    <message>
+        <source>Permissions</source>
+        <translation type="unfinished">允許</translation>
+    </message>
+    <message>
+        <source>Services</source>
+        <translation type="unfinished">服務</translation>
+    </message>
+    <message>
+        <source>Connection Time</source>
+        <translation type="unfinished">連線時間</translation>
+    </message>
+    <message>
+        <source>Last Send</source>
+        <translation type="unfinished">最近送出</translation>
+    </message>
+    <message>
+        <source>Last Receive</source>
+        <translation type="unfinished">最近收到</translation>
+    </message>
+    <message>
+        <source>Ping Time</source>
+        <translation type="unfinished">Ping 時間</translation>
+    </message>
+    <message>
+        <source>The duration of a currently outstanding ping.</source>
+        <translation type="unfinished">目前這一次 ping 已經過去的時間。</translation>
+    </message>
+    <message>
+        <source>Ping Wait</source>
+        <translation type="unfinished">Ping 等待時間</translation>
+    </message>
+    <message>
+        <source>Min Ping</source>
+        <translation type="unfinished">Ping 最短時間</translation>
+    </message>
+    <message>
+        <source>Time Offset</source>
+        <translation type="unfinished">時間差</translation>
+    </message>
+    <message>
+        <source>Last block time</source>
+        <translation type="unfinished">最近區塊時間</translation>
+    </message>
+    <message>
+        <source>&amp;Open</source>
+        <translation type="unfinished">開啓(&amp;O)</translation>
+    </message>
+    <message>
+        <source>&amp;Console</source>
+        <translation type="unfinished">主控台(&amp;C)</translation>
+    </message>
+    <message>
+        <source>&amp;Network Traffic</source>
+        <translation type="unfinished">網路流量(&amp;N)</translation>
+    </message>
+    <message>
+        <source>Totals</source>
+        <translation type="unfinished">總計</translation>
+    </message>
+    <message>
+        <source>Debug log file</source>
+        <translation type="unfinished">除錯紀錄檔</translation>
+    </message>
+    <message>
+        <source>Clear console</source>
+        <translation type="unfinished">清主控台</translation>
+    </message>
+    <message>
+        <source>In:</source>
+        <translation type="unfinished">來:</translation>
+    </message>
+    <message>
+        <source>Out:</source>
+        <translation type="unfinished">去:</translation>
+    </message>
+    <message>
         <source>&amp;Copy address</source>
         <extracomment>Context menu action to copy the address of a peer.</extracomment>
         <translation type="unfinished">&amp;复制地址</translation>
@@ -2862,151 +2348,139 @@
     <message>
         <source>&amp;Disconnect</source>
         <translation type="unfinished">斷線(&amp;D)</translation>
->>>>>>> 9549b28c
-    </message>
-    <message>
-        <source>Signature</source>
-        <translation>簽章</translation>
-    </message>
-    <message>
-        <source>Copy the current signature to the system clipboard</source>
-        <translation>複製目前的簽章到系統剪貼簿</translation>
-    </message>
-    <message>
-        <source>Sign the message to prove you own this Particl address</source>
-        <translation>簽名這個訊息來證明這個比特幣地址是你的</translation>
-    </message>
-    <message>
-        <source>Sign &amp;Message</source>
-        <translation>簽署訊息(&amp;M)</translation>
-    </message>
-    <message>
-        <source>Reset all sign message fields</source>
-        <translation>重設所有訊息簽署欄位</translation>
-    </message>
-    <message>
-        <source>Clear &amp;All</source>
-        <translation>全部清掉(&amp;A)</translation>
-    </message>
-    <message>
-        <source>&amp;Verify Message</source>
-        <translation>驗證訊息(&amp;V)</translation>
-    </message>
-    <message>
-        <source>Enter the receiver's address, message (ensure you copy line breaks, spaces, tabs, etc. exactly) and signature below to verify the message. Be careful not to read more into the signature than what is in the signed message itself, to avoid being tricked by a man-in-the-middle attack. Note that this only proves the signing party receives with the address, it cannot prove sendership of any transaction!</source>
-        <translation>請在下面輸入收款人的地址，訊息(請確定完整複製了所包含的換行、空格、tabs...等)，以及簽名，來驗證這個訊息。請小心，除了訊息內容以外，不要對簽名本身過度解讀，以避免被用「中間人攻擊法」詐騙。請注意，通過驗證的簽名只能證明簽名人確實可以從該地址收款，不能證明任何交易中的付款人身份！</translation>
-    </message>
-    <message>
-        <source>The Particl address the message was signed with</source>
-        <translation>簽名這個訊息的 比特幣地址</translation>
-    </message>
-    <message>
-        <source>The signed message to verify</source>
-        <translation>簽名訊息進行驗證</translation>
-    </message>
-    <message>
-        <source>The signature given when the message was signed</source>
-        <translation>簽名訊息時給出的簽名</translation>
-    </message>
-    <message>
-        <source>Verify the message to ensure it was signed with the specified Particl address</source>
-        <translation>驗證這個訊息來確定是用指定的比特幣地址簽名的</translation>
-    </message>
-    <message>
-        <source>Verify &amp;Message</source>
-        <translation>驗證訊息(&amp;M)</translation>
-    </message>
-    <message>
-        <source>Reset all verify message fields</source>
-        <translation>重設所有訊息驗證欄位</translation>
-    </message>
-    <message>
-        <source>Click "Sign Message" to generate signature</source>
-        <translation>請按一下「簽署訊息」來產生簽章</translation>
-    </message>
-    <message>
-        <source>The entered address is invalid.</source>
-        <translation>輸入的地址無效。</translation>
-    </message>
-    <message>
-        <source>Please check the address and try again.</source>
-        <translation>請檢查地址是否正確後再試一次。</translation>
-    </message>
-    <message>
-        <source>The entered address does not refer to a key.</source>
-        <translation>輸入的地址沒有對應到你的任何鑰匙。</translation>
-    </message>
-    <message>
-        <source>Wallet unlock was cancelled.</source>
-        <translation>錢包解鎖已取消。</translation>
-    </message>
-    <message>
-        <source>No error</source>
-        <translation>沒有錯誤</translation>
-    </message>
-    <message>
-        <source>Private key for the entered address is not available.</source>
-        <translation>沒有對應輸入地址的私鑰。</translation>
-    </message>
-    <message>
-        <source>Message signing failed.</source>
-        <translation>訊息簽署失敗。</translation>
-    </message>
-    <message>
-        <source>Message signed.</source>
-        <translation>訊息簽署好了。</translation>
-    </message>
-    <message>
-        <source>The signature could not be decoded.</source>
-        <translation>沒辦法把這個簽章解碼。</translation>
-    </message>
-    <message>
-        <source>Please check the signature and try again.</source>
-        <translation>請檢查簽章是否正確後再試一次。</translation>
-    </message>
-    <message>
-        <source>The signature did not match the message digest.</source>
-        <translation>這個簽章跟訊息的數位摘要不符。</translation>
-    </message>
-    <message>
-        <source>Message verification failed.</source>
-        <translation>訊息驗證失敗。</translation>
-    </message>
-    <message>
-        <source>Message verified.</source>
-        <translation>訊息驗證沒錯。</translation>
+    </message>
+    <message>
+        <source>1 &amp;hour</source>
+        <translation type="unfinished">1 小時(&amp;H)</translation>
+    </message>
+    <message>
+        <source>1 &amp;week</source>
+        <translation type="unfinished">1 星期(&amp;W)</translation>
+    </message>
+    <message>
+        <source>1 &amp;year</source>
+        <translation type="unfinished">1 年(&amp;Y)</translation>
+    </message>
+    <message>
+        <source>&amp;Unban</source>
+        <translation type="unfinished">連線解禁(&amp;U)</translation>
+    </message>
+    <message>
+        <source>Network activity disabled</source>
+        <translation type="unfinished">網路活動已關閉</translation>
+    </message>
+    <message>
+        <source>Executing command without any wallet</source>
+        <translation type="unfinished">不使用任何錢包來執行指令</translation>
+    </message>
+    <message>
+        <source>Executing command using "%1" wallet</source>
+        <translation type="unfinished">使用 %1 錢包來執行指令</translation>
+    </message>
+    <message>
+        <source>via %1</source>
+        <translation type="unfinished">經由 %1</translation>
+    </message>
+    <message>
+        <source>Yes</source>
+        <translation type="unfinished">是</translation>
+    </message>
+    <message>
+        <source>No</source>
+        <translation type="unfinished">否</translation>
+    </message>
+    <message>
+        <source>To</source>
+        <translation type="unfinished">目的</translation>
+    </message>
+    <message>
+        <source>From</source>
+        <translation type="unfinished">來源</translation>
+    </message>
+    <message>
+        <source>Ban for</source>
+        <translation type="unfinished">禁止連線</translation>
+    </message>
+    <message>
+        <source>Unknown</source>
+        <translation type="unfinished">不明</translation>
     </message>
 </context>
 <context>
-    <name>TrafficGraphWidget</name>
-    <message>
-        <source>KB/s</source>
-        <translation>KB/s</translation>
-    </message>
-</context>
-<context>
-    <name>TransactionDesc</name>
-    <message numerus="yes">
-        <source>Open for %n more block(s)</source>
-        <translation><numerusform>到下 %n 個區塊生出來前可修改</numerusform></translation>
-    </message>
-    <message>
-        <source>Open until %1</source>
-        <translation>到 %1 前可修改</translation>
-    </message>
-    <message>
-        <source>conflicted with a transaction with %1 confirmations</source>
-        <translation>跟一個目前確認 %1 次的交易互相衝突</translation>
-    </message>
-    <message>
-        <source>0/unconfirmed, %1</source>
-        <translation>0 次/未確認，%1</translation>
-    </message>
-    <message>
-<<<<<<< HEAD
-        <source>in memory pool</source>
-        <translation>在記憶池中</translation>
-=======
+    <name>ReceiveCoinsDialog</name>
+    <message>
+        <source>&amp;Amount:</source>
+        <translation type="unfinished">金額(&amp;A):</translation>
+    </message>
+    <message>
+        <source>&amp;Label:</source>
+        <translation type="unfinished">標記(&amp;L):</translation>
+    </message>
+    <message>
+        <source>&amp;Message:</source>
+        <translation type="unfinished">訊息(&amp;M):</translation>
+    </message>
+    <message>
+        <source>An optional message to attach to the payment request, which will be displayed when the request is opened. Note: The message will not be sent with the payment over the Particl network.</source>
+        <translation type="unfinished">附加在付款要求中的訊息，可以不填，打開要求內容時會顯示。注意: 這個訊息不會隨著付款送到 Particl 網路上。</translation>
+    </message>
+    <message>
+        <source>An optional label to associate with the new receiving address.</source>
+        <translation type="unfinished">與新的接收地址關聯的可選的標籤。</translation>
+    </message>
+    <message>
+        <source>Use this form to request payments. All fields are &lt;b&gt;optional&lt;/b&gt;.</source>
+        <translation type="unfinished">請用這份表單來要求付款。所有欄位都&lt;b&gt;可以不填&lt;/b&gt;。</translation>
+    </message>
+    <message>
+        <source>An optional amount to request. Leave this empty or zero to not request a specific amount.</source>
+        <translation type="unfinished">要求付款的金額，可以不填。不確定金額時可以留白或是填零。</translation>
+    </message>
+    <message>
+        <source>An optional label to associate with the new receiving address (used by you to identify an invoice).  It is also attached to the payment request.</source>
+        <translation type="unfinished">與新的接收地址相關聯的可選的標籤（您用於標識收據）。它也附在支付支付請求上。</translation>
+    </message>
+    <message>
+        <source>An optional message that is attached to the payment request and may be displayed to the sender.</source>
+        <translation type="unfinished">附加在支付請求上的可選的訊息，可以顯示給發送者。</translation>
+    </message>
+    <message>
+        <source>&amp;Create new receiving address</source>
+        <translation type="unfinished">&amp;產生新的接收地址</translation>
+    </message>
+    <message>
+        <source>Clear all fields of the form.</source>
+        <translation type="unfinished">把表單中的所有欄位清空。</translation>
+    </message>
+    <message>
+        <source>Clear</source>
+        <translation type="unfinished">清空</translation>
+    </message>
+    <message>
+        <source>Requested payments history</source>
+        <translation type="unfinished">先前要求付款的記錄</translation>
+    </message>
+    <message>
+        <source>Show the selected request (does the same as double clicking an entry)</source>
+        <translation type="unfinished">顯示選擇的要求內容(效果跟按它兩下一樣)</translation>
+    </message>
+    <message>
+        <source>Show</source>
+        <translation type="unfinished">顯示</translation>
+    </message>
+    <message>
+        <source>Remove the selected entries from the list</source>
+        <translation type="unfinished">從列表中刪掉選擇的項目</translation>
+    </message>
+    <message>
+        <source>Remove</source>
+        <translation type="unfinished">刪掉</translation>
+    </message>
+    <message>
+        <source>Copy &amp;URI</source>
+        <translation type="unfinished">複製 &amp;URI</translation>
+    </message>
+    <message>
         <source>&amp;Copy address</source>
         <translation type="unfinished">&amp;复制地址</translation>
     </message>
@@ -3021,458 +2495,1001 @@
     <message>
         <source>Could not unlock wallet.</source>
         <translation type="unfinished">沒辦法把錢包解鎖。</translation>
->>>>>>> 9549b28c
+    </message>
+    </context>
+<context>
+    <name>ReceiveRequestDialog</name>
+    <message>
+        <source>Address:</source>
+        <translation type="unfinished">地址:</translation>
+    </message>
+    <message>
+        <source>Amount:</source>
+        <translation type="unfinished">金額:</translation>
+    </message>
+    <message>
+        <source>Label:</source>
+        <translation type="unfinished">標記:</translation>
+    </message>
+    <message>
+        <source>Message:</source>
+        <translation type="unfinished">訊息:</translation>
+    </message>
+    <message>
+        <source>Wallet:</source>
+        <translation type="unfinished">錢包:</translation>
+    </message>
+    <message>
+        <source>Copy &amp;URI</source>
+        <translation type="unfinished">複製 &amp;URI</translation>
+    </message>
+    <message>
+        <source>Copy &amp;Address</source>
+        <translation type="unfinished">複製 &amp;地址</translation>
+    </message>
+    <message>
+        <source>Payment information</source>
+        <translation type="unfinished">付款資訊</translation>
+    </message>
+    <message>
+        <source>Request payment to %1</source>
+        <translation type="unfinished">付款給 %1 的要求</translation>
+    </message>
+</context>
+<context>
+    <name>RecentRequestsTableModel</name>
+    <message>
+        <source>Date</source>
+        <translation type="unfinished">日期</translation>
+    </message>
+    <message>
+        <source>Label</source>
+        <translation type="unfinished">標記:</translation>
+    </message>
+    <message>
+        <source>Message</source>
+        <translation type="unfinished">訊息</translation>
+    </message>
+    <message>
+        <source>(no label)</source>
+        <translation type="unfinished">(無標記)</translation>
+    </message>
+    <message>
+        <source>(no message)</source>
+        <translation type="unfinished">(無訊息)</translation>
+    </message>
+    <message>
+        <source>(no amount requested)</source>
+        <translation type="unfinished">(無要求金額)</translation>
+    </message>
+    <message>
+        <source>Requested</source>
+        <translation type="unfinished">要求金額</translation>
+    </message>
+</context>
+<context>
+    <name>SendCoinsDialog</name>
+    <message>
+        <source>Send Coins</source>
+        <translation type="unfinished">付款</translation>
+    </message>
+    <message>
+        <source>Coin Control Features</source>
+        <translation type="unfinished">錢幣控制功能</translation>
+    </message>
+    <message>
+        <source>automatically selected</source>
+        <translation type="unfinished">自動選擇</translation>
+    </message>
+    <message>
+        <source>Insufficient funds!</source>
+        <translation type="unfinished">累計金額不足！</translation>
+    </message>
+    <message>
+        <source>Quantity:</source>
+        <translation type="unfinished">數目:</translation>
+    </message>
+    <message>
+        <source>Bytes:</source>
+        <translation type="unfinished">位元組數:</translation>
+    </message>
+    <message>
+        <source>Amount:</source>
+        <translation type="unfinished">金額:</translation>
+    </message>
+    <message>
+        <source>Fee:</source>
+        <translation type="unfinished">手續費:</translation>
+    </message>
+    <message>
+        <source>After Fee:</source>
+        <translation type="unfinished">計費後金額:</translation>
+    </message>
+    <message>
+        <source>Change:</source>
+        <translation type="unfinished">找零金額:</translation>
+    </message>
+    <message>
+        <source>If this is activated, but the change address is empty or invalid, change will be sent to a newly generated address.</source>
+        <translation type="unfinished">如果這項有打開，但是找零地址是空的或無效，那麼找零會送到一個產生出來的地址去。</translation>
+    </message>
+    <message>
+        <source>Custom change address</source>
+        <translation type="unfinished">自訂找零位址</translation>
+    </message>
+    <message>
+        <source>Transaction Fee:</source>
+        <translation type="unfinished">交易手續費:</translation>
+    </message>
+    <message>
+        <source>Using the fallbackfee can result in sending a transaction that will take several hours or days (or never) to confirm. Consider choosing your fee manually or wait until you have validated the complete chain.</source>
+        <translation type="unfinished">以備用手續費金額(fallbackfee)來付手續費可能會造成交易確認時間長達數小時、數天、或是永遠不會確認。請考慮自行指定金額，或是等到完全驗證區塊鏈後，再進行交易。</translation>
+    </message>
+    <message>
+        <source>Warning: Fee estimation is currently not possible.</source>
+        <translation type="unfinished">警告：目前無法計算預估手續費。</translation>
+    </message>
+    <message>
+        <source>per kilobyte</source>
+        <translation type="unfinished">每千位元組</translation>
+    </message>
+    <message>
+        <source>Hide</source>
+        <translation type="unfinished">隱藏</translation>
+    </message>
+    <message>
+        <source>Recommended:</source>
+        <translation type="unfinished">建議值:</translation>
+    </message>
+    <message>
+        <source>Custom:</source>
+        <translation type="unfinished">自訂:</translation>
+    </message>
+    <message>
+        <source>Send to multiple recipients at once</source>
+        <translation type="unfinished">一次付給多個收款人</translation>
+    </message>
+    <message>
+        <source>Add &amp;Recipient</source>
+        <translation type="unfinished">增加收款人(&amp;R)</translation>
+    </message>
+    <message>
+        <source>Clear all fields of the form.</source>
+        <translation type="unfinished">把表單中的所有欄位清空。</translation>
+    </message>
+    <message>
+        <source>Dust:</source>
+        <translation type="unfinished">零散錢:</translation>
+    </message>
+    <message>
+        <source>Hide transaction fee settings</source>
+        <translation type="unfinished">隱藏交易手續費設定</translation>
+    </message>
+    <message>
+        <source>When there is less transaction volume than space in the blocks, miners as well as relaying nodes may enforce a minimum fee. Paying only this minimum fee is just fine, but be aware that this can result in a never confirming transaction once there is more demand for particl transactions than the network can process.</source>
+        <translation type="unfinished">当交易量小于可用区块空间时，矿工和中继节点可能会执行最低手续费率限制。按照这个最低费率来支付手续费也是可以的，但请注意，一旦交易需求超出比特币网络能处理的限度，你的交易可能永远也无法确认。</translation>
+    </message>
+    <message>
+        <source>A too low fee might result in a never confirming transaction (read the tooltip)</source>
+        <translation type="unfinished">手續費太低的話可能會造成永遠無法確認的交易(請參考提示)</translation>
+    </message>
+    <message>
+        <source>Confirmation time target:</source>
+        <translation type="unfinished">目標確認時間:</translation>
+    </message>
+    <message>
+        <source>Enable Replace-By-Fee</source>
+        <translation type="unfinished">啟用手續費追加</translation>
+    </message>
+    <message>
+        <source>With Replace-By-Fee (BIP-125) you can increase a transaction's fee after it is sent. Without this, a higher fee may be recommended to compensate for increased transaction delay risk.</source>
+        <translation type="unfinished">手續費追加(Replace-By-Fee, BIP-125)可以讓你在送出交易後才來提高手續費。不用這個功能的話，建議付比較高的手續費來降低交易延遲的風險。</translation>
+    </message>
+    <message>
+        <source>Clear &amp;All</source>
+        <translation type="unfinished">全部清掉(&amp;A)</translation>
+    </message>
+    <message>
+        <source>Balance:</source>
+        <translation type="unfinished">餘額:</translation>
+    </message>
+    <message>
+        <source>Confirm the send action</source>
+        <translation type="unfinished">確認付款動作</translation>
+    </message>
+    <message>
+        <source>S&amp;end</source>
+        <translation type="unfinished">付款(&amp;E)</translation>
+    </message>
+    <message>
+        <source>Copy quantity</source>
+        <translation type="unfinished">複製數目</translation>
+    </message>
+    <message>
+        <source>Copy amount</source>
+        <translation type="unfinished">複製金額</translation>
+    </message>
+    <message>
+        <source>Copy fee</source>
+        <translation type="unfinished">複製手續費</translation>
+    </message>
+    <message>
+        <source>Copy after fee</source>
+        <translation type="unfinished">複製計費後金額</translation>
+    </message>
+    <message>
+        <source>Copy bytes</source>
+        <translation type="unfinished">複製位元組數</translation>
+    </message>
+    <message>
+        <source>Copy dust</source>
+        <translation type="unfinished">複製零散金額</translation>
+    </message>
+    <message>
+        <source>Copy change</source>
+        <translation type="unfinished">複製找零金額</translation>
+    </message>
+    <message>
+        <source>%1 (%2 blocks)</source>
+        <translation type="unfinished">%1 (%2 個區塊)</translation>
+    </message>
+    <message>
+        <source>Cr&amp;eate Unsigned</source>
+        <translation type="unfinished">Cr＆eate未簽名</translation>
+    </message>
+    <message>
+        <source> from wallet '%1'</source>
+        <translation type="unfinished">從錢包 %1</translation>
+    </message>
+    <message>
+        <source>%1 to '%2'</source>
+        <translation type="unfinished">%1 到 '%2'</translation>
+    </message>
+    <message>
+        <source>%1 to %2</source>
+        <translation type="unfinished">%1 給 %2</translation>
+    </message>
+    <message>
+        <source>Sign failed</source>
+        <translation type="unfinished">簽署失敗</translation>
+    </message>
+    <message>
+        <source>Save Transaction Data</source>
+        <translation type="unfinished">儲存交易資料</translation>
+    </message>
+    <message>
+        <source>PSBT saved</source>
+        <translation type="unfinished">PSBT已儲存</translation>
+    </message>
+    <message>
+        <source>or</source>
+        <translation type="unfinished">或</translation>
+    </message>
+    <message>
+        <source>You can increase the fee later (signals Replace-By-Fee, BIP-125).</source>
+        <translation type="unfinished">你可以之後再提高手續費(有 BIP-125 手續費追加的標記)</translation>
+    </message>
+    <message>
+        <source>Please, review your transaction.</source>
+        <extracomment>Text to prompt a user to review the details of the transaction they are attempting to send.</extracomment>
+        <translation type="unfinished">請再次確認交易內容。</translation>
+    </message>
+    <message>
+        <source>Transaction fee</source>
+        <translation type="unfinished">交易手續費</translation>
+    </message>
+    <message>
+        <source>Not signalling Replace-By-Fee, BIP-125.</source>
+        <translation type="unfinished">沒有 BIP-125 手續費追加的標記。</translation>
+    </message>
+    <message>
+        <source>Total Amount</source>
+        <translation type="unfinished">總金額</translation>
+    </message>
+    <message>
+        <source>Confirm send coins</source>
+        <translation type="unfinished">確認付款金額</translation>
+    </message>
+    <message>
+        <source>Watch-only balance:</source>
+        <translation type="unfinished">只能看餘額:</translation>
+    </message>
+    <message>
+        <source>The recipient address is not valid. Please recheck.</source>
+        <translation type="unfinished">接受者地址無效。請再檢查看看。</translation>
+    </message>
+    <message>
+        <source>The amount to pay must be larger than 0.</source>
+        <translation type="unfinished">付款金額必須大於零。</translation>
+    </message>
+    <message>
+        <source>The amount exceeds your balance.</source>
+        <translation type="unfinished">金額超過餘額了。</translation>
+    </message>
+    <message>
+        <source>The total exceeds your balance when the %1 transaction fee is included.</source>
+        <translation type="unfinished">包含 %1 的交易手續費後，總金額超過你的餘額了。</translation>
+    </message>
+    <message>
+        <source>Duplicate address found: addresses should only be used once each.</source>
+        <translation type="unfinished">發現有重複的地址: 每個地址只能出現一次。</translation>
+    </message>
+    <message>
+        <source>Transaction creation failed!</source>
+        <translation type="unfinished">製造交易失敗了！</translation>
+    </message>
+    <message>
+        <source>A fee higher than %1 is considered an absurdly high fee.</source>
+        <translation type="unfinished">高於 %1 的手續費會被認為是不合理。</translation>
+    </message>
+    <message>
+        <source>Payment request expired.</source>
+        <translation type="unfinished">付款的要求過期了。</translation>
+    </message>
+    <message numerus="yes">
+        <source>Estimated to begin confirmation within %n block(s).</source>
+        <translation type="unfinished">
+            <numerusform />
+        </translation>
+    </message>
+    <message>
+        <source>Warning: Invalid Particl address</source>
+        <translation type="unfinished">警告: 比特幣地址無效</translation>
+    </message>
+    <message>
+        <source>Warning: Unknown change address</source>
+        <translation type="unfinished">警告: 未知的找零地址</translation>
+    </message>
+    <message>
+        <source>Confirm custom change address</source>
+        <translation type="unfinished">確認自訂找零地址</translation>
+    </message>
+    <message>
+        <source>The address you selected for change is not part of this wallet. Any or all funds in your wallet may be sent to this address. Are you sure?</source>
+        <translation type="unfinished">選擇的找零地址並不屬於這個錢包。部份或是全部的錢會被送到這個地址去。你確定嗎？</translation>
+    </message>
+    <message>
+        <source>(no label)</source>
+        <translation type="unfinished">(無標記)</translation>
+    </message>
+</context>
+<context>
+    <name>SendCoinsEntry</name>
+    <message>
+        <source>A&amp;mount:</source>
+        <translation type="unfinished">金額(&amp;M):</translation>
+    </message>
+    <message>
+        <source>Pay &amp;To:</source>
+        <translation type="unfinished">付給(&amp;T):</translation>
+    </message>
+    <message>
+        <source>&amp;Label:</source>
+        <translation type="unfinished">標記(&amp;L):</translation>
+    </message>
+    <message>
+        <source>Choose previously used address</source>
+        <translation type="unfinished">選擇先前使用過的地址</translation>
+    </message>
+    <message>
+        <source>The Particl address to send the payment to</source>
+        <translation type="unfinished">將支付發送到的比特幣地址給</translation>
+    </message>
+    <message>
+        <source>Paste address from clipboard</source>
+        <translation type="unfinished">貼上剪貼簿裡的地址</translation>
+    </message>
+    <message>
+        <source>Remove this entry</source>
+        <translation type="unfinished">刪掉這個項目</translation>
+    </message>
+    <message>
+        <source>The amount to send in the selected unit</source>
+        <translation type="unfinished">以所選單位發送的金額</translation>
+    </message>
+    <message>
+        <source>The fee will be deducted from the amount being sent. The recipient will receive less particl than you enter in the amount field. If multiple recipients are selected, the fee is split equally.</source>
+        <translation type="unfinished">手續費會從要付款出去的金額中扣掉。因此收款人會收到比輸入的金額還要少的 particl。如果有多個收款人的話，手續費會平均分配來扣除。</translation>
+    </message>
+    <message>
+        <source>S&amp;ubtract fee from amount</source>
+        <translation type="unfinished">從付款金額減去手續費(&amp;U)</translation>
+    </message>
+    <message>
+        <source>Use available balance</source>
+        <translation type="unfinished">使用全部可用餘額</translation>
+    </message>
+    <message>
+        <source>Message:</source>
+        <translation type="unfinished">訊息:</translation>
+    </message>
+    <message>
+        <source>This is an unauthenticated payment request.</source>
+        <translation type="unfinished">這是個沒有驗證過身份的付款要求。</translation>
+    </message>
+    <message>
+        <source>This is an authenticated payment request.</source>
+        <translation type="unfinished">這是個已經驗證過身份的付款要求。</translation>
+    </message>
+    <message>
+        <source>Enter a label for this address to add it to the list of used addresses</source>
+        <translation type="unfinished">請輸入這個地址的標籤，來把它加進去已使用過地址清單。</translation>
+    </message>
+    <message>
+        <source>A message that was attached to the particl: URI which will be stored with the transaction for your reference. Note: This message will not be sent over the Particl network.</source>
+        <translation type="unfinished">附加在 Particl 付款協議的資源識別碼(URI)中的訊息，會和交易內容一起存起來，給你自己做參考。注意: 這個訊息不會送到 Particl 網路上。</translation>
+    </message>
+    <message>
+        <source>Pay To:</source>
+        <translation type="unfinished">付給:</translation>
+    </message>
+    <message>
+        <source>Memo:</source>
+        <translation type="unfinished">備註:</translation>
+    </message>
+</context>
+<context>
+    <name>SendConfirmationDialog</name>
+    <message>
+        <source>Send</source>
+        <translation type="unfinished">發</translation>
+    </message>
+    <message>
+        <source>Create Unsigned</source>
+        <translation type="unfinished">產生未簽名</translation>
+    </message>
+</context>
+<context>
+    <name>SignVerifyMessageDialog</name>
+    <message>
+        <source>Signatures - Sign / Verify a Message</source>
+        <translation type="unfinished">簽章 - 簽署或驗證訊息</translation>
+    </message>
+    <message>
+        <source>&amp;Sign Message</source>
+        <translation type="unfinished">簽署訊息(&amp;S)</translation>
+    </message>
+    <message>
+        <source>You can sign messages/agreements with your addresses to prove you can receive particl sent to them. Be careful not to sign anything vague or random, as phishing attacks may try to trick you into signing your identity over to them. Only sign fully-detailed statements you agree to.</source>
+        <translation type="unfinished">您可以使用您的地址簽名訊息/協議，以證明您可以接收發送給他們的比特幣。但是請小心，不要簽名語意含糊不清，或隨機產生的內容，因為釣魚式詐騙可能會用騙你簽名的手法來冒充是你。只有簽名您同意的詳細內容。</translation>
+    </message>
+    <message>
+        <source>The Particl address to sign the message with</source>
+        <translation type="unfinished">用來簽名訊息的 比特幣地址</translation>
+    </message>
+    <message>
+        <source>Choose previously used address</source>
+        <translation type="unfinished">選擇先前使用過的地址</translation>
+    </message>
+    <message>
+        <source>Paste address from clipboard</source>
+        <translation type="unfinished">貼上剪貼簿裡的地址</translation>
+    </message>
+    <message>
+        <source>Enter the message you want to sign here</source>
+        <translation type="unfinished">請在這裡輸入你想簽署的訊息</translation>
+    </message>
+    <message>
+        <source>Signature</source>
+        <translation type="unfinished">簽章</translation>
+    </message>
+    <message>
+        <source>Copy the current signature to the system clipboard</source>
+        <translation type="unfinished">複製目前的簽章到系統剪貼簿</translation>
+    </message>
+    <message>
+        <source>Sign the message to prove you own this Particl address</source>
+        <translation type="unfinished">簽名這個訊息來證明這個比特幣地址是你的</translation>
+    </message>
+    <message>
+        <source>Sign &amp;Message</source>
+        <translation type="unfinished">簽署訊息(&amp;M)</translation>
+    </message>
+    <message>
+        <source>Reset all sign message fields</source>
+        <translation type="unfinished">重設所有訊息簽署欄位</translation>
+    </message>
+    <message>
+        <source>Clear &amp;All</source>
+        <translation type="unfinished">全部清掉(&amp;A)</translation>
+    </message>
+    <message>
+        <source>&amp;Verify Message</source>
+        <translation type="unfinished">驗證訊息(&amp;V)</translation>
+    </message>
+    <message>
+        <source>Enter the receiver's address, message (ensure you copy line breaks, spaces, tabs, etc. exactly) and signature below to verify the message. Be careful not to read more into the signature than what is in the signed message itself, to avoid being tricked by a man-in-the-middle attack. Note that this only proves the signing party receives with the address, it cannot prove sendership of any transaction!</source>
+        <translation type="unfinished">請在下面輸入收款人的地址，訊息(請確定完整複製了所包含的換行、空格、tabs...等)，以及簽名，來驗證這個訊息。請小心，除了訊息內容以外，不要對簽名本身過度解讀，以避免被用「中間人攻擊法」詐騙。請注意，通過驗證的簽名只能證明簽名人確實可以從該地址收款，不能證明任何交易中的付款人身份！</translation>
+    </message>
+    <message>
+        <source>The Particl address the message was signed with</source>
+        <translation type="unfinished">簽名這個訊息的 比特幣地址</translation>
+    </message>
+    <message>
+        <source>The signed message to verify</source>
+        <translation type="unfinished">簽名訊息進行驗證</translation>
+    </message>
+    <message>
+        <source>The signature given when the message was signed</source>
+        <translation type="unfinished">簽名訊息時給出的簽名</translation>
+    </message>
+    <message>
+        <source>Verify the message to ensure it was signed with the specified Particl address</source>
+        <translation type="unfinished">驗證這個訊息來確定是用指定的比特幣地址簽名的</translation>
+    </message>
+    <message>
+        <source>Verify &amp;Message</source>
+        <translation type="unfinished">驗證訊息(&amp;M)</translation>
+    </message>
+    <message>
+        <source>Reset all verify message fields</source>
+        <translation type="unfinished">重設所有訊息驗證欄位</translation>
+    </message>
+    <message>
+        <source>Click "Sign Message" to generate signature</source>
+        <translation type="unfinished">請按一下「簽署訊息」來產生簽章</translation>
+    </message>
+    <message>
+        <source>The entered address is invalid.</source>
+        <translation type="unfinished">輸入的地址無效。</translation>
+    </message>
+    <message>
+        <source>Please check the address and try again.</source>
+        <translation type="unfinished">請檢查地址是否正確後再試一次。</translation>
+    </message>
+    <message>
+        <source>The entered address does not refer to a key.</source>
+        <translation type="unfinished">輸入的地址沒有對應到你的任何鑰匙。</translation>
+    </message>
+    <message>
+        <source>Wallet unlock was cancelled.</source>
+        <translation type="unfinished">錢包解鎖已取消。</translation>
+    </message>
+    <message>
+        <source>No error</source>
+        <translation type="unfinished">沒有錯誤</translation>
+    </message>
+    <message>
+        <source>Private key for the entered address is not available.</source>
+        <translation type="unfinished">沒有對應輸入地址的私鑰。</translation>
+    </message>
+    <message>
+        <source>Message signing failed.</source>
+        <translation type="unfinished">訊息簽署失敗。</translation>
+    </message>
+    <message>
+        <source>Message signed.</source>
+        <translation type="unfinished">訊息簽署好了。</translation>
+    </message>
+    <message>
+        <source>The signature could not be decoded.</source>
+        <translation type="unfinished">沒辦法把這個簽章解碼。</translation>
+    </message>
+    <message>
+        <source>Please check the signature and try again.</source>
+        <translation type="unfinished">請檢查簽章是否正確後再試一次。</translation>
+    </message>
+    <message>
+        <source>The signature did not match the message digest.</source>
+        <translation type="unfinished">這個簽章跟訊息的數位摘要不符。</translation>
+    </message>
+    <message>
+        <source>Message verification failed.</source>
+        <translation type="unfinished">訊息驗證失敗。</translation>
+    </message>
+    <message>
+        <source>Message verified.</source>
+        <translation type="unfinished">訊息驗證沒錯。</translation>
+    </message>
+</context>
+<context>
+    <name>SplashScreen</name>
+    <message>
+        <source>(press q to shutdown and continue later)</source>
+        <translation type="unfinished">(請按 q 結束然後待會繼續)</translation>
+    </message>
+    </context>
+<context>
+    <name>TransactionDesc</name>
+    <message>
+        <source>conflicted with a transaction with %1 confirmations</source>
+        <translation type="unfinished">跟一個目前確認 %1 次的交易互相衝突</translation>
+    </message>
+    <message>
+        <source>0/unconfirmed, %1</source>
+        <translation type="unfinished">0 次/未確認，%1</translation>
+    </message>
+    <message>
+        <source>in memory pool</source>
+        <translation type="unfinished">在記憶池中</translation>
     </message>
     <message>
         <source>not in memory pool</source>
-        <translation>不在記憶池中</translation>
+        <translation type="unfinished">不在記憶池中</translation>
     </message>
     <message>
         <source>abandoned</source>
-        <translation>已中止</translation>
+        <translation type="unfinished">已中止</translation>
     </message>
     <message>
         <source>%1/unconfirmed</source>
-        <translation>%1 次/未確認</translation>
+        <translation type="unfinished">%1 次/未確認</translation>
     </message>
     <message>
         <source>%1 confirmations</source>
-        <translation>確認 %1 次</translation>
+        <translation type="unfinished">確認 %1 次</translation>
     </message>
     <message>
         <source>Status</source>
-        <translation>狀態</translation>
+        <translation type="unfinished">狀態</translation>
     </message>
     <message>
         <source>Date</source>
-        <translation>日期</translation>
+        <translation type="unfinished">日期</translation>
     </message>
     <message>
         <source>Source</source>
-        <translation>來源</translation>
+        <translation type="unfinished">來源</translation>
     </message>
     <message>
         <source>Generated</source>
-        <translation>生產出來</translation>
+        <translation type="unfinished">生產出來</translation>
     </message>
     <message>
         <source>From</source>
-        <translation>來源</translation>
+        <translation type="unfinished">來源</translation>
     </message>
     <message>
         <source>unknown</source>
-        <translation>未知</translation>
+        <translation type="unfinished">未知</translation>
     </message>
     <message>
         <source>To</source>
-        <translation>目的</translation>
+        <translation type="unfinished">目的</translation>
     </message>
     <message>
         <source>own address</source>
-        <translation>自己的地址</translation>
+        <translation type="unfinished">自己的地址</translation>
     </message>
     <message>
         <source>watch-only</source>
-        <translation>只能看</translation>
+        <translation type="unfinished">只能看</translation>
     </message>
     <message>
         <source>label</source>
-        <translation>標記</translation>
+        <translation type="unfinished">標記</translation>
     </message>
     <message>
         <source>Credit</source>
-        <translation>入帳</translation>
+        <translation type="unfinished">入帳</translation>
     </message>
     <message numerus="yes">
         <source>matures in %n more block(s)</source>
-        <translation><numerusform>再等 %n 個區塊生出來後成熟</numerusform></translation>
+        <translation type="unfinished">
+            <numerusform />
+        </translation>
     </message>
     <message>
         <source>not accepted</source>
-        <translation>不被接受</translation>
+        <translation type="unfinished">不被接受</translation>
     </message>
     <message>
         <source>Debit</source>
-        <translation>出帳</translation>
+        <translation type="unfinished">出帳</translation>
     </message>
     <message>
         <source>Total debit</source>
-        <translation>出帳總額</translation>
+        <translation type="unfinished">出帳總額</translation>
     </message>
     <message>
         <source>Total credit</source>
-        <translation>入帳總額</translation>
+        <translation type="unfinished">入帳總額</translation>
     </message>
     <message>
         <source>Transaction fee</source>
-        <translation>交易手續費</translation>
+        <translation type="unfinished">交易手續費</translation>
     </message>
     <message>
         <source>Net amount</source>
-        <translation>淨額</translation>
+        <translation type="unfinished">淨額</translation>
     </message>
     <message>
         <source>Message</source>
-        <translation>訊息</translation>
+        <translation type="unfinished">訊息</translation>
     </message>
     <message>
         <source>Comment</source>
-        <translation>附註</translation>
+        <translation type="unfinished">附註</translation>
     </message>
     <message>
         <source>Transaction ID</source>
-        <translation>交易識別碼</translation>
+        <translation type="unfinished">交易識別碼</translation>
     </message>
     <message>
         <source>Transaction total size</source>
-        <translation>交易總大小</translation>
+        <translation type="unfinished">交易總大小</translation>
     </message>
     <message>
         <source>Transaction virtual size</source>
-        <translation>交易擬真大小</translation>
+        <translation type="unfinished">交易擬真大小</translation>
     </message>
     <message>
         <source>Output index</source>
-        <translation>輸出索引</translation>
+        <translation type="unfinished">輸出索引</translation>
     </message>
     <message>
         <source> (Certificate was not verified)</source>
-        <translation>（證書未驗證）</translation>
+        <translation type="unfinished">（證書未驗證）</translation>
     </message>
     <message>
         <source>Merchant</source>
-        <translation>商家</translation>
+        <translation type="unfinished">商家</translation>
     </message>
     <message>
         <source>Generated coins must mature %1 blocks before they can be spent. When you generated this block, it was broadcast to the network to be added to the block chain. If it fails to get into the chain, its state will change to "not accepted" and it won't be spendable. This may occasionally happen if another node generates a block within a few seconds of yours.</source>
-        <translation>生產出來的錢要再等 %1 個區塊生出來後才成熟可以用。當區塊生產出來時會公布到網路上，來被加進區塊鏈。如果加失敗了，狀態就會變成「不被接受」，而且不能夠花。如果在你生產出區塊的幾秒鐘內，也有其他節點生產出來的話，就有可能會發生這種情形。</translation>
+        <translation type="unfinished">生產出來的錢要再等 %1 個區塊生出來後才成熟可以用。當區塊生產出來時會公布到網路上，來被加進區塊鏈。如果加失敗了，狀態就會變成「不被接受」，而且不能夠花。如果在你生產出區塊的幾秒鐘內，也有其他節點生產出來的話，就有可能會發生這種情形。</translation>
     </message>
     <message>
         <source>Debug information</source>
-        <translation>除錯資訊</translation>
+        <translation type="unfinished">除錯資訊</translation>
     </message>
     <message>
         <source>Transaction</source>
-        <translation>交易</translation>
+        <translation type="unfinished">交易</translation>
     </message>
     <message>
         <source>Inputs</source>
-        <translation>輸入</translation>
+        <translation type="unfinished">輸入</translation>
     </message>
     <message>
         <source>Amount</source>
-        <translation>金額</translation>
+        <translation type="unfinished">金額</translation>
     </message>
     <message>
         <source>true</source>
-        <translation>是</translation>
+        <translation type="unfinished">是</translation>
     </message>
     <message>
         <source>false</source>
-        <translation>否</translation>
+        <translation type="unfinished">否</translation>
     </message>
 </context>
 <context>
     <name>TransactionDescDialog</name>
     <message>
         <source>This pane shows a detailed description of the transaction</source>
-        <translation>這個版面顯示這次交易的詳細說明</translation>
+        <translation type="unfinished">這個版面顯示這次交易的詳細說明</translation>
     </message>
     <message>
         <source>Details for %1</source>
-        <translation>交易 %1 的明細</translation>
+        <translation type="unfinished">交易 %1 的明細</translation>
     </message>
 </context>
 <context>
     <name>TransactionTableModel</name>
     <message>
         <source>Date</source>
-        <translation>日期</translation>
+        <translation type="unfinished">日期</translation>
     </message>
     <message>
         <source>Type</source>
-        <translation>種類</translation>
+        <translation type="unfinished">種類</translation>
     </message>
     <message>
         <source>Label</source>
-        <translation>標記:</translation>
-    </message>
-    <message numerus="yes">
-        <source>Open for %n more block(s)</source>
-        <translation><numerusform>到下 %n 個區塊生出來前可修改</numerusform></translation>
-    </message>
-    <message>
-        <source>Open until %1</source>
-        <translation>到 %1 前可修改</translation>
+        <translation type="unfinished">標記:</translation>
     </message>
     <message>
         <source>Unconfirmed</source>
-        <translation>未確認</translation>
+        <translation type="unfinished">未確認</translation>
     </message>
     <message>
         <source>Abandoned</source>
-        <translation>已中止</translation>
+        <translation type="unfinished">已中止</translation>
     </message>
     <message>
         <source>Confirming (%1 of %2 recommended confirmations)</source>
-        <translation>確認中(已經 %1 次，建議至少 %2 次)</translation>
+        <translation type="unfinished">確認中(已經 %1 次，建議至少 %2 次)</translation>
     </message>
     <message>
         <source>Confirmed (%1 confirmations)</source>
-        <translation>已確認(%1 次)</translation>
+        <translation type="unfinished">已確認(%1 次)</translation>
     </message>
     <message>
         <source>Conflicted</source>
-        <translation>有衝突</translation>
+        <translation type="unfinished">有衝突</translation>
     </message>
     <message>
         <source>Immature (%1 confirmations, will be available after %2)</source>
-        <translation>未成熟(確認 %1 次，會在 %2 次後可用)</translation>
+        <translation type="unfinished">未成熟(確認 %1 次，會在 %2 次後可用)</translation>
     </message>
     <message>
         <source>Generated but not accepted</source>
-        <translation>生產出來但是不被接受</translation>
+        <translation type="unfinished">生產出來但是不被接受</translation>
     </message>
     <message>
         <source>Received with</source>
-        <translation>收款</translation>
+        <translation type="unfinished">收款</translation>
     </message>
     <message>
         <source>Received from</source>
-        <translation>收款自</translation>
+        <translation type="unfinished">收款自</translation>
     </message>
     <message>
         <source>Sent to</source>
-        <translation>付款</translation>
+        <translation type="unfinished">付款</translation>
     </message>
     <message>
         <source>Payment to yourself</source>
-        <translation>付給自己</translation>
+        <translation type="unfinished">付給自己</translation>
     </message>
     <message>
         <source>Mined</source>
-        <translation>開採所得</translation>
+        <translation type="unfinished">開採所得</translation>
     </message>
     <message>
         <source>watch-only</source>
-        <translation>只能看</translation>
+        <translation type="unfinished">只能看</translation>
     </message>
     <message>
         <source>(n/a)</source>
-        <translation>(不適用)</translation>
+        <translation type="unfinished">(不適用)</translation>
     </message>
     <message>
         <source>(no label)</source>
-        <translation>(無標記)</translation>
+        <translation type="unfinished">(無標記)</translation>
     </message>
     <message>
         <source>Transaction status. Hover over this field to show number of confirmations.</source>
-        <translation>交易狀態。把游標停在欄位上會顯示確認次數。</translation>
+        <translation type="unfinished">交易狀態。把游標停在欄位上會顯示確認次數。</translation>
     </message>
     <message>
         <source>Date and time that the transaction was received.</source>
-        <translation>收到交易的日期和時間。</translation>
+        <translation type="unfinished">收到交易的日期和時間。</translation>
     </message>
     <message>
         <source>Type of transaction.</source>
-        <translation>交易的種類。</translation>
+        <translation type="unfinished">交易的種類。</translation>
     </message>
     <message>
         <source>Whether or not a watch-only address is involved in this transaction.</source>
-        <translation>此交易是否涉及監視地址。</translation>
+        <translation type="unfinished">此交易是否涉及監視地址。</translation>
     </message>
     <message>
         <source>User-defined intent/purpose of the transaction.</source>
-        <translation>使用者定義的交易動機或理由。</translation>
+        <translation type="unfinished">使用者定義的交易動機或理由。</translation>
     </message>
     <message>
         <source>Amount removed from or added to balance.</source>
-        <translation>要減掉或加進餘額的金額。</translation>
+        <translation type="unfinished">要減掉或加進餘額的金額。</translation>
     </message>
 </context>
 <context>
     <name>TransactionView</name>
     <message>
         <source>All</source>
-        <translation>全部</translation>
+        <translation type="unfinished">全部</translation>
     </message>
     <message>
         <source>Today</source>
-        <translation>今天</translation>
+        <translation type="unfinished">今天</translation>
     </message>
     <message>
         <source>This week</source>
-        <translation>這星期</translation>
+        <translation type="unfinished">這星期</translation>
     </message>
     <message>
         <source>This month</source>
-        <translation>這個月</translation>
+        <translation type="unfinished">這個月</translation>
     </message>
     <message>
         <source>Last month</source>
-        <translation>上個月</translation>
+        <translation type="unfinished">上個月</translation>
     </message>
     <message>
         <source>This year</source>
-        <translation>今年</translation>
-    </message>
-    <message>
-        <source>Range...</source>
-        <translation>指定範圍...</translation>
+        <translation type="unfinished">今年</translation>
     </message>
     <message>
         <source>Received with</source>
-        <translation>收款</translation>
+        <translation type="unfinished">收款</translation>
     </message>
     <message>
         <source>Sent to</source>
-        <translation>付款</translation>
+        <translation type="unfinished">付款</translation>
     </message>
     <message>
         <source>To yourself</source>
-        <translation>給自己</translation>
+        <translation type="unfinished">給自己</translation>
     </message>
     <message>
         <source>Mined</source>
-        <translation>開採所得</translation>
+        <translation type="unfinished">開採所得</translation>
     </message>
     <message>
         <source>Other</source>
-        <translation>其它</translation>
+        <translation type="unfinished">其它</translation>
     </message>
     <message>
         <source>Enter address, transaction id, or label to search</source>
-        <translation>請輸入要搜尋的地址、交易 ID、或是標記標籤</translation>
+        <translation type="unfinished">請輸入要搜尋的地址、交易 ID、或是標記標籤</translation>
     </message>
     <message>
         <source>Min amount</source>
-        <translation>最小金額</translation>
-    </message>
-    <message>
-        <source>Abandon transaction</source>
-        <translation>中止交易</translation>
-    </message>
-    <message>
-        <source>Increase transaction fee</source>
-        <translation>提高手續費</translation>
-    </message>
-    <message>
-        <source>Copy address</source>
-        <translation>複製地址</translation>
-    </message>
-    <message>
-        <source>Copy label</source>
-        <translation>複製標記</translation>
-    </message>
-    <message>
-        <source>Copy amount</source>
-        <translation>複製金額</translation>
-    </message>
-    <message>
-        <source>Copy transaction ID</source>
-        <translation>複製交易識別碼</translation>
-    </message>
-    <message>
-        <source>Copy raw transaction</source>
-        <translation>複製交易原始資料</translation>
-    </message>
-    <message>
-        <source>Copy full transaction details</source>
-        <translation>複製完整交易明細</translation>
-    </message>
-    <message>
-        <source>Edit label</source>
-        <translation>編輯標記</translation>
-    </message>
-    <message>
-        <source>Show transaction details</source>
-        <translation>顯示交易明細</translation>
+        <translation type="unfinished">最小金額</translation>
+    </message>
+    <message>
+        <source>&amp;Copy address</source>
+        <translation type="unfinished">&amp;复制地址</translation>
+    </message>
+    <message>
+        <source>Copy &amp;label</source>
+        <translation type="unfinished">复制和标签</translation>
+    </message>
+    <message>
+        <source>Copy &amp;amount</source>
+        <translation type="unfinished">复制和数量</translation>
     </message>
     <message>
         <source>Export Transaction History</source>
-        <translation>匯出交易記錄</translation>
-    </message>
-    <message>
-        <source>Comma separated file (*.csv)</source>
-        <translation>逗點分隔資料檔(*.csv)</translation>
+        <translation type="unfinished">匯出交易記錄</translation>
+    </message>
+    <message>
+        <source>Comma separated file</source>
+        <extracomment>Expanded name of the CSV file format. See: https://en.wikipedia.org/wiki/Comma-separated_values.</extracomment>
+        <translation type="unfinished">逗號分隔文件</translation>
     </message>
     <message>
         <source>Confirmed</source>
-        <translation>已確認</translation>
+        <translation type="unfinished">已確認</translation>
     </message>
     <message>
         <source>Watch-only</source>
-        <translation>只能觀看的</translation>
+        <translation type="unfinished">只能觀看的</translation>
     </message>
     <message>
         <source>Date</source>
-        <translation>日期</translation>
+        <translation type="unfinished">日期</translation>
     </message>
     <message>
         <source>Type</source>
-        <translation>種類</translation>
+        <translation type="unfinished">種類</translation>
     </message>
     <message>
         <source>Label</source>
-        <translation>標記:</translation>
+        <translation type="unfinished">標記:</translation>
     </message>
     <message>
         <source>Address</source>
-        <translation>地址</translation>
+        <translation type="unfinished">地址</translation>
     </message>
     <message>
         <source>ID</source>
-        <translation>識別碼</translation>
+        <translation type="unfinished">識別碼</translation>
     </message>
     <message>
         <source>Exporting Failed</source>
-        <translation>匯出失敗</translation>
+        <translation type="unfinished">匯出失敗</translation>
     </message>
     <message>
         <source>There was an error trying to save the transaction history to %1.</source>
-        <translation>儲存交易記錄到 %1 時發生錯誤。</translation>
+        <translation type="unfinished">儲存交易記錄到 %1 時發生錯誤。</translation>
     </message>
     <message>
         <source>Exporting Successful</source>
-        <translation>匯出成功</translation>
+        <translation type="unfinished">匯出成功</translation>
     </message>
     <message>
         <source>The transaction history was successfully saved to %1.</source>
-        <translation>交易記錄已經成功儲存到 %1 了。</translation>
+        <translation type="unfinished">交易記錄已經成功儲存到 %1 了。</translation>
     </message>
     <message>
         <source>Range:</source>
-        <translation>範圍:</translation>
+        <translation type="unfinished">範圍:</translation>
     </message>
     <message>
         <source>to</source>
-        <translation>到</translation>
-    </message>
-</context>
-<context>
-    <name>UnitDisplayStatusBarControl</name>
-    <message>
-        <source>Unit to show amounts in. Click to select another unit.</source>
-        <translation>金額顯示單位。可以點選其他單位。</translation>
-    </message>
-</context>
-<context>
-    <name>WalletController</name>
-    <message>
-        <source>Close wallet</source>
-        <translation>關閉錢包</translation>
-    </message>
-    <message>
-        <source>Closing the wallet for too long can result in having to resync the entire chain if pruning is enabled.</source>
-        <translation>關上錢包太久的話且修剪模式又有開啟的話，可能會造成日後需要重新同步整個區塊鏈。</translation>
-    </message>
-    <message>
-        <source>Close all wallets</source>
-        <translation>關閉所有錢包</translation>
-    </message>
-    <message>
-        <source>Are you sure you wish to close all wallets?</source>
-        <translation>您確定要關閉所有錢包嗎？</translation>
+        <translation type="unfinished">到</translation>
     </message>
 </context>
 <context>
@@ -3481,649 +3498,128 @@
         <source>No wallet has been loaded.
 Go to File &gt; Open Wallet to load a wallet.
 - OR -</source>
-        <translation>尚未載入任何錢包。
+        <translation type="unfinished">尚未載入任何錢包。
 轉到檔案 &gt; 開啟錢包以載入錢包.
 - OR -</translation>
     </message>
     <message>
         <source>Create a new wallet</source>
-        <translation>創建一個新錢包</translation>
+        <translation type="unfinished">創建一個新錢包</translation>
+    </message>
+    <message>
+        <source>Error</source>
+        <translation type="unfinished">錯誤</translation>
+    </message>
+    <message>
+        <source>Unable to decode PSBT from clipboard (invalid base64)</source>
+        <translation type="unfinished">無法從剪貼板解碼PSBT（無效的base64）</translation>
+    </message>
+    <message>
+        <source>Load Transaction Data</source>
+        <translation type="unfinished">載入交易資料</translation>
+    </message>
+    <message>
+        <source>Partially Signed Transaction (*.psbt)</source>
+        <translation type="unfinished">簽名部分的交易（* .psbt）</translation>
+    </message>
+    <message>
+        <source>PSBT file must be smaller than 100 MiB</source>
+        <translation type="unfinished">PSBT檔案必須小於100 MiB</translation>
+    </message>
+    <message>
+        <source>Unable to decode PSBT</source>
+        <translation type="unfinished">無法解碼PSBT</translation>
     </message>
 </context>
 <context>
     <name>WalletModel</name>
     <message>
         <source>Send Coins</source>
-        <translation>付款</translation>
+        <translation type="unfinished">付款</translation>
     </message>
     <message>
         <source>Fee bump error</source>
-        <translation>手續費提升失敗</translation>
+        <translation type="unfinished">手續費提升失敗</translation>
     </message>
     <message>
         <source>Increasing transaction fee failed</source>
-        <translation>手續費提高失敗了</translation>
+        <translation type="unfinished">手續費提高失敗了</translation>
     </message>
     <message>
         <source>Do you want to increase the fee?</source>
-        <translation>想要提高手續費嗎？</translation>
-    </message>
-    <message>
-        <source>Do you want to draft a transaction with fee increase?</source>
-        <translation>您想通過增加手續費草擬交易嗎？</translation>
+        <extracomment>Asks a user if they would like to manually increase the fee of a transaction that has already been created.</extracomment>
+        <translation type="unfinished">想要提高手續費嗎？</translation>
     </message>
     <message>
         <source>Current fee:</source>
-        <translation>目前費用：</translation>
+        <translation type="unfinished">目前費用：</translation>
     </message>
     <message>
         <source>Increase:</source>
-        <translation>增加：</translation>
+        <translation type="unfinished">增加：</translation>
     </message>
     <message>
         <source>New fee:</source>
-        <translation>新的費用：</translation>
+        <translation type="unfinished">新的費用：</translation>
     </message>
     <message>
         <source>Confirm fee bump</source>
-        <translation>確認手續費提升</translation>
+        <translation type="unfinished">確認手續費提升</translation>
     </message>
     <message>
         <source>Can't draft transaction.</source>
-        <translation>無法草擬交易。</translation>
+        <translation type="unfinished">無法草擬交易。</translation>
     </message>
     <message>
         <source>PSBT copied</source>
-        <translation>PSBT已復制</translation>
+        <translation type="unfinished">PSBT已復制</translation>
     </message>
     <message>
         <source>Can't sign transaction.</source>
-        <translation>沒辦法簽署交易。</translation>
+        <translation type="unfinished">沒辦法簽署交易。</translation>
     </message>
     <message>
         <source>Could not commit transaction</source>
-        <translation>沒辦法提交交易</translation>
+        <translation type="unfinished">沒辦法提交交易</translation>
     </message>
     <message>
         <source>default wallet</source>
-        <translation>預設錢包</translation>
+        <translation type="unfinished">默认钱包</translation>
     </message>
 </context>
 <context>
     <name>WalletView</name>
     <message>
         <source>&amp;Export</source>
-        <translation>匯出(&amp;E)</translation>
+        <translation type="unfinished">匯出(&amp;E)</translation>
     </message>
     <message>
         <source>Export the data in the current tab to a file</source>
-        <translation>將目前分頁的資料匯出存成檔案</translation>
-    </message>
-    <message>
-        <source>Error</source>
-        <translation>錯誤</translation>
-    </message>
-    <message>
-        <source>Unable to decode PSBT from clipboard (invalid base64)</source>
-        <translation>無法從剪貼板解碼PSBT（無效的base64）</translation>
-    </message>
-    <message>
-        <source>Load Transaction Data</source>
-        <translation>載入交易資料</translation>
-    </message>
-    <message>
-        <source>Partially Signed Transaction (*.psbt)</source>
-        <translation>簽名部分的交易（* .psbt）</translation>
-    </message>
-    <message>
-        <source>PSBT file must be smaller than 100 MiB</source>
-        <translation>PSBT檔案必須小於100 MiB</translation>
-    </message>
-    <message>
-        <source>Unable to decode PSBT</source>
-        <translation>無法解碼PSBT</translation>
+        <translation type="unfinished">把目前分頁的資料匯出存成檔案</translation>
     </message>
     <message>
         <source>Backup Wallet</source>
-        <translation>備份錢包</translation>
-    </message>
-    <message>
-        <source>Wallet Data (*.dat)</source>
-        <translation>錢包資料檔(*.dat)</translation>
+        <translation type="unfinished">備份錢包</translation>
     </message>
     <message>
         <source>Backup Failed</source>
-        <translation>備份失敗</translation>
+        <translation type="unfinished">備份失敗</translation>
     </message>
     <message>
         <source>There was an error trying to save the wallet data to %1.</source>
-        <translation>儲存錢包資料到 %1 時發生錯誤。</translation>
+        <translation type="unfinished">儲存錢包資料到 %1 時發生錯誤。</translation>
     </message>
     <message>
         <source>Backup Successful</source>
-        <translation>備份成功</translation>
+        <translation type="unfinished">備份成功</translation>
     </message>
     <message>
         <source>The wallet data was successfully saved to %1.</source>
-        <translation>錢包的資料已經成功儲存到 %1 了。</translation>
+        <translation type="unfinished">錢包的資料已經成功儲存到 %1 了。</translation>
     </message>
     <message>
         <source>Cancel</source>
-        <translation>取消</translation>
-    </message>
-</context>
-<context>
-    <name>bitcoin-core</name>
-    <message>
-        <source>Distributed under the MIT software license, see the accompanying file %s or %s</source>
-        <translation>依據 MIT 軟體授權條款散布，詳情請見附帶的 %s 檔案或是 %s</translation>
-    </message>
-    <message>
-        <source>Prune configured below the minimum of %d MiB.  Please use a higher number.</source>
-        <translation>設定的修剪值小於最小需求的 %d 百萬位元組(MiB)。請指定大一點的數字。</translation>
-    </message>
-    <message>
-        <source>Prune: last wallet synchronisation goes beyond pruned data. You need to -reindex (download the whole blockchain again in case of pruned node)</source>
-        <translation>修剪模式：錢包的最後同步狀態是在被修剪掉的區塊資料中。你需要用 -reindex 參數執行(會重新下載整個區塊鏈)</translation>
-    </message>
-    <message>
-        <source>Pruning blockstore...</source>
-        <translation>正在修剪區塊資料庫中...</translation>
-    </message>
-    <message>
-        <source>Unable to start HTTP server. See debug log for details.</source>
-        <translation>無法啟動 HTTP 伺服器。詳情請看除錯紀錄。</translation>
-    </message>
-    <message>
-        <source>The %s developers</source>
-        <translation>%s 開發人員</translation>
-    </message>
-    <message>
-        <source>Cannot obtain a lock on data directory %s. %s is probably already running.</source>
-        <translation>沒辦法鎖定資料目錄 %s。%s 可能已經在執行了。</translation>
-    </message>
-    <message>
-        <source>Cannot provide specific connections and have addrman find outgoing connections at the same.</source>
-        <translation>無法同時指定特定連線位址以及自動尋找連線。</translation>
-    </message>
-    <message>
-        <source>Error reading %s! All keys read correctly, but transaction data or address book entries might be missing or incorrect.</source>
-        <translation>讀取錢包檔 %s 時發生錯誤！所有的鑰匙都正確讀取了，但是交易資料或地址簿資料可能會缺少或不正確。</translation>
-    </message>
-    <message>
-        <source>Please check that your computer's date and time are correct! If your clock is wrong, %s will not work properly.</source>
-        <translation>請檢查電腦日期和時間是否正確！%s 沒辦法在時鐘不準的情況下正常運作。</translation>
-    </message>
-    <message>
-        <source>Please contribute if you find %s useful. Visit %s for further information about the software.</source>
-        <translation>如果你覺得 %s 有用，可以幫助我們。關於這個軟體的更多資訊請見 %s。</translation>
-    </message>
-    <message>
-        <source>The block database contains a block which appears to be from the future. This may be due to your computer's date and time being set incorrectly. Only rebuild the block database if you are sure that your computer's date and time are correct</source>
-        <translation>區塊資料庫中有來自未來的區塊。可能是你電腦的日期時間不對。如果確定電腦日期時間沒錯的話，就重建區塊資料庫看看。</translation>
-    </message>
-    <message>
-        <source>This is a pre-release test build - use at your own risk - do not use for mining or merchant applications</source>
-        <translation>這是個還沒發表的測試版本 - 使用請自負風險 - 請不要用來開採或做商業應用</translation>
-    </message>
-    <message>
-        <source>This is the transaction fee you may discard if change is smaller than dust at this level</source>
-        <translation>在該交易手續費率下，找零的零錢會因為少於零散錢的金額，而自動棄掉變成手續費</translation>
-    </message>
-    <message>
-        <source>Unable to replay blocks. You will need to rebuild the database using -reindex-chainstate.</source>
-        <translation>沒辦法重算區塊。你需要先用 -reindex-chainstate 參數來重建資料庫。</translation>
-    </message>
-    <message>
-        <source>Unable to rewind the database to a pre-fork state. You will need to redownload the blockchain</source>
-        <translation>沒辦法將資料庫倒轉回分岔前的狀態。必須要重新下載區塊鍊。</translation>
-    </message>
-    <message>
-        <source>Warning: The network does not appear to fully agree! Some miners appear to be experiencing issues.</source>
-        <translation>警告: 位元幣網路對於區塊鏈結的決定目前有分歧！有些礦工看來會有問題。</translation>
-    </message>
-    <message>
-        <source>Warning: We do not appear to fully agree with our peers! You may need to upgrade, or other nodes may need to upgrade.</source>
-        <translation>警告: 我們和某些連線的節點對於區塊鏈結的決定不同！你可能需要升級，或是需要等其它的節點升級。</translation>
-    </message>
-    <message>
-        <source>-maxmempool must be at least %d MB</source>
-        <translation>參數 -maxmempool 至少要給 %d 百萬位元組(MB)</translation>
-    </message>
-    <message>
-        <source>Cannot resolve -%s address: '%s'</source>
-        <translation>沒辦法解析 -%s 參數指定的地址: '%s'</translation>
-    </message>
-    <message>
-        <source>Change index out of range</source>
-        <translation>找零的索引值超出範圍</translation>
-    </message>
-    <message>
-        <source>Config setting for %s only applied on %s network when in [%s] section.</source>
-        <translation>对 %s 的配置设置只对 %s 网络生效，如果它位于配置的 [%s] 章节的话</translation>
-    </message>
-    <message>
-        <source>Copyright (C) %i-%i</source>
-        <translation>版權所有 (C) %i-%i</translation>
-    </message>
-    <message>
-        <source>Corrupted block database detected</source>
-        <translation>發現區塊資料庫壞掉了</translation>
-    </message>
-    <message>
-        <source>Do you want to rebuild the block database now?</source>
-        <translation>你想要現在重建區塊資料庫嗎？</translation>
-    </message>
-    <message>
-        <source>Error initializing block database</source>
-        <translation>初始化區塊資料庫時發生錯誤</translation>
-    </message>
-    <message>
-        <source>Error initializing wallet database environment %s!</source>
-        <translation>初始化錢包資料庫環境 %s 時發生錯誤！</translation>
-    </message>
-    <message>
-        <source>Error loading %s</source>
-        <translation>載入檔案 %s 時發生錯誤</translation>
-    </message>
-    <message>
-        <source>Error loading %s: Private keys can only be disabled during creation</source>
-        <translation>載入 %s 時發生錯誤: 只有在造新錢包時能夠指定不允許私鑰</translation>
-    </message>
-    <message>
-        <source>Error loading %s: Wallet corrupted</source>
-        <translation>載入檔案 %s 時發生錯誤: 錢包損毀了</translation>
-    </message>
-    <message>
-        <source>Error loading %s: Wallet requires newer version of %s</source>
-        <translation>載入檔案 %s 時發生錯誤: 這個錢包需要新版的 %s</translation>
-    </message>
-    <message>
-        <source>Error loading block database</source>
-        <translation>載入區塊資料庫時發生錯誤</translation>
-    </message>
-    <message>
-        <source>Error opening block database</source>
-        <translation>打開區塊資料庫時發生錯誤</translation>
-    </message>
-    <message>
-        <source>Failed to listen on any port. Use -listen=0 if you want this.</source>
-        <translation>在任意的通訊埠聽候失敗。如果你希望這樣的話，可以設定 -listen=0.</translation>
-    </message>
-    <message>
-        <source>Failed to rescan the wallet during initialization</source>
-        <translation>初始化時重新掃描錢包失敗了</translation>
-    </message>
-    <message>
-        <source>Importing...</source>
-        <translation>正在匯入中...</translation>
-    </message>
-    <message>
-        <source>Incorrect or no genesis block found. Wrong datadir for network?</source>
-        <translation>創世區塊不正確或找不到。資料目錄錯了嗎？</translation>
-    </message>
-    <message>
-        <source>Initialization sanity check failed. %s is shutting down.</source>
-        <translation>初始化時的基本檢查失敗了。%s 就要關閉了。</translation>
-    </message>
-    <message>
-        <source>Invalid P2P permission: '%s'</source>
-        <translation>無效的 P2P 權限: '%s'</translation>
-    </message>
-    <message>
-        <source>Invalid amount for -%s=&lt;amount&gt;: '%s'</source>
-        <translation>參數 -%s=&lt;金額&gt; 指定的金額無效: '%s'</translation>
-    </message>
-    <message>
-        <source>Invalid amount for -discardfee=&lt;amount&gt;: '%s'</source>
-        <translation>設定 -discardfee=&lt;金額&gt; 的金額無效: '%s'</translation>
-    </message>
-    <message>
-        <source>Invalid amount for -fallbackfee=&lt;amount&gt;: '%s'</source>
-        <translation>設定 -fallbackfee=&lt;金額&gt; 的金額無效: '%s'</translation>
-    </message>
-    <message>
-        <source>Specified blocks directory "%s" does not exist.</source>
-        <translation>指定的區塊目錄 "%s" 不存在。</translation>
-    </message>
-    <message>
-        <source>Unknown address type '%s'</source>
-        <translation>未知的地址類型 '%s'</translation>
-    </message>
-    <message>
-        <source>Unknown change type '%s'</source>
-        <translation>不明的找零位址類型 '%s'</translation>
-    </message>
-    <message>
-        <source>Upgrading txindex database</source>
-        <translation>正在升級 txindex 資料庫</translation>
-    </message>
-    <message>
-        <source>Loading P2P addresses...</source>
-        <translation>正在載入 P2P 地址資料...</translation>
-    </message>
-    <message>
-        <source>Loading banlist...</source>
-        <translation>正在載入禁止連線名單中...</translation>
-    </message>
-    <message>
-        <source>Not enough file descriptors available.</source>
-        <translation>檔案描述元不足。</translation>
-    </message>
-    <message>
-        <source>Prune cannot be configured with a negative value.</source>
-        <translation>修剪值不能設定為負的。</translation>
-    </message>
-    <message>
-        <source>Prune mode is incompatible with -txindex.</source>
-        <translation>修剪模式和 -txindex 參數不相容。</translation>
-    </message>
-    <message>
-        <source>Replaying blocks...</source>
-        <translation>正在對區塊進行重算...</translation>
-    </message>
-    <message>
-        <source>Rewinding blocks...</source>
-        <translation>正在倒轉回區塊鏈之前的狀態...</translation>
-    </message>
-    <message>
-        <source>The source code is available from %s.</source>
-        <translation>原始碼可以在 %s 取得。</translation>
-    </message>
-    <message>
-        <source>Transaction fee and change calculation failed</source>
-        <translation>計算交易手續費和找零失敗了</translation>
-    </message>
-    <message>
-        <source>Unable to bind to %s on this computer. %s is probably already running.</source>
-        <translation>沒辦法繫結在這台電腦上的 %s 。%s 可能已經在執行了。</translation>
-    </message>
-    <message>
-        <source>Unable to generate keys</source>
-        <translation>沒辦法產生密鑰</translation>
-    </message>
-    <message>
-        <source>Unsupported logging category %s=%s.</source>
-        <translation>不支援的紀錄類別 %s=%s。</translation>
-    </message>
-    <message>
-        <source>Upgrading UTXO database</source>
-        <translation>正在升級 UTXO 資料庫</translation>
-    </message>
-    <message>
-        <source>User Agent comment (%s) contains unsafe characters.</source>
-        <translation>使用者代理註解(%s)中含有不安全的字元。</translation>
-    </message>
-    <message>
-        <source>Verifying blocks...</source>
-        <translation>正在驗證區塊資料...</translation>
-    </message>
-    <message>
-        <source>Wallet needed to be rewritten: restart %s to complete</source>
-        <translation>錢包需要重寫: 請重新啓動 %s 來完成</translation>
-    </message>
-    <message>
-        <source>Error: Listening for incoming connections failed (listen returned error %s)</source>
-        <translation>錯誤: 聽候外來連線失敗(回傳錯誤 %s)</translation>
-    </message>
-    <message>
-        <source>Cannot upgrade a non HD split wallet without upgrading to support pre split keypool. Please use version 169900 or no version specified.</source>
-        <translation>如果不升級以支援預拆分keypool，則無法升級非HD拆分錢包。請使用169900版本或沒有版本。</translation>
-    </message>
-    <message>
-        <source>Invalid amount for -maxtxfee=&lt;amount&gt;: '%s' (must be at least the minrelay fee of %s to prevent stuck transactions)</source>
-        <translation>-maxtxfee=&lt;amount&gt;: '%s' 的金額無效 (必須大於最低轉發手續費 %s 以避免交易無法確認)</translation>
-    </message>
-    <message>
-        <source>The transaction amount is too small to send after the fee has been deducted</source>
-        <translation>扣除手續費後的交易金額太少而不能傳送</translation>
-    </message>
-    <message>
-        <source>This error could occur if this wallet was not shutdown cleanly and was last loaded using a build with a newer version of Berkeley DB. If so, please use the software that last loaded this wallet</source>
-        <translation>如果未完全關閉該錢包，並且最後一次使用具有較新版本的Berkeley DB的構建載入了此錢包，則可能會發生此錯誤。如果是這樣，請使用最後載入該錢包的軟體</translation>
-    </message>
-    <message>
-        <source>This is the maximum transaction fee you pay (in addition to the normal fee) to prioritize partial spend avoidance over regular coin selection.</source>
-        <translation>這是您支付的最高交易手續費（除了正常手續費外），優先於避免部分花費而不是定期選取幣。</translation>
-    </message>
-    <message>
-        <source>Transaction needs a change address, but we can't generate it. Please call keypoolrefill first.</source>
-        <translation>交易需要變更地址，但我們無法產生它。請先呼叫keypoolrefill。</translation>
-    </message>
-    <message>
-        <source>You need to rebuild the database using -reindex to go back to unpruned mode.  This will redownload the entire blockchain</source>
-        <translation>回到非修剪的模式需要用 -reindex 參數來重建資料庫。這會導致重新下載整個區塊鏈。</translation>
-    </message>
-    <message>
-        <source>A fatal internal error occurred, see debug.log for details</source>
-        <translation>發生致命的內部錯誤，有關詳細細節，請參見debug.log</translation>
-    </message>
-    <message>
-        <source>Cannot set -peerblockfilters without -blockfilterindex.</source>
-        <translation>在沒有設定-blockfilterindex 則無法使用 -peerblockfilters</translation>
-    </message>
-    <message>
-        <source>Disk space is too low!</source>
-        <translation>硬碟空間太小！</translation>
-    </message>
-    <message>
-        <source>Error reading from database, shutting down.</source>
-        <translation>讀取資料庫時發生錯誤，要關閉了。</translation>
-    </message>
-    <message>
-        <source>Error upgrading chainstate database</source>
-        <translation>升級區塊鏈狀態資料庫時發生錯誤</translation>
-    </message>
-    <message>
-        <source>Error: Disk space is low for %s</source>
-        <translation>错误： %s 所在的磁盘空间低。</translation>
-    </message>
-    <message>
-        <source>Error: Keypool ran out, please call keypoolrefill first</source>
-        <translation>錯誤：keypool已用完，請先重新呼叫keypoolrefill</translation>
-    </message>
-    <message>
-        <source>Invalid -onion address or hostname: '%s'</source>
-        <translation>無效的 -onion 地址或主機名稱: '%s'</translation>
-    </message>
-    <message>
-        <source>Invalid -proxy address or hostname: '%s'</source>
-        <translation>無效的 -proxy 地址或主機名稱: '%s'</translation>
-    </message>
-    <message>
-<<<<<<< HEAD
-        <source>Invalid amount for -paytxfee=&lt;amount&gt;: '%s' (must be at least %s)</source>
-        <translation>設定 -paytxfee=&lt;金額&gt; 的金額無效: '%s' (至少要有 %s)</translation>
-=======
-        <source>&amp;Copy address</source>
-        <translation type="unfinished">&amp;复制地址</translation>
-    </message>
-    <message>
-        <source>Copy &amp;label</source>
-        <translation type="unfinished">复制和标签</translation>
-    </message>
-    <message>
-        <source>Copy &amp;amount</source>
-        <translation type="unfinished">复制和数量</translation>
-    </message>
-    <message>
-        <source>Export Transaction History</source>
-        <translation type="unfinished">匯出交易記錄</translation>
->>>>>>> 9549b28c
-    </message>
-    <message>
-        <source>Invalid netmask specified in -whitelist: '%s'</source>
-        <translation>指定在 -whitelist 的網段無效: '%s'</translation>
-    </message>
-    <message>
-        <source>Need to specify a port with -whitebind: '%s'</source>
-        <translation>指定 -whitebind 時必須包含通訊埠: '%s'</translation>
-    </message>
-    <message>
-        <source>No proxy server specified. Use -proxy=&lt;ip&gt; or -proxy=&lt;ip:port&gt;.</source>
-        <translation>未指定代理伺服器。使用-proxy = &lt;ip&gt;或-proxy = &lt;ip:port&gt;。</translation>
-    </message>
-    <message>
-        <source>Prune mode is incompatible with -blockfilterindex.</source>
-        <translation>修剪模式與 -blockfilterindex不相容。</translation>
-    </message>
-    <message>
-        <source>Reducing -maxconnections from %d to %d, because of system limitations.</source>
-        <translation>因為系統的限制，將 -maxconnections 參數從 %d 降到了 %d</translation>
-    </message>
-    <message>
-        <source>Section [%s] is not recognized.</source>
-        <translation>无法识别配置章节 [%s]。</translation>
-    </message>
-    <message>
-        <source>Signing transaction failed</source>
-        <translation>簽署交易失敗</translation>
-    </message>
-    <message>
-        <source>Specified -walletdir "%s" does not exist</source>
-        <translation>以 -walletdir 指定的路徑 "%s" 不存在</translation>
-    </message>
-    <message>
-        <source>Specified -walletdir "%s" is a relative path</source>
-        <translation>以 -walletdir 指定的路徑 "%s" 是相對路徑</translation>
-    </message>
-    <message>
-        <source>Specified -walletdir "%s" is not a directory</source>
-        <translation>以 -walletdir 指定的路徑 "%s" 不是個目錄</translation>
-    </message>
-    <message>
-        <source>The specified config file %s does not exist
-</source>
-        <translation>指定的配置文件 %s 不存在
-</translation>
-    </message>
-    <message>
-        <source>The transaction amount is too small to pay the fee</source>
-        <translation>交易金額太少而付不起手續費</translation>
-    </message>
-    <message>
-        <source>This is experimental software.</source>
-        <translation>這套軟體屬於實驗性質。</translation>
-    </message>
-    <message>
-        <source>Transaction amount too small</source>
-        <translation>交易金額太小</translation>
-    </message>
-    <message>
-        <source>Transaction too large</source>
-        <translation>交易位元量太大</translation>
-    </message>
-    <message>
-        <source>Unable to bind to %s on this computer (bind returned error %s)</source>
-        <translation>無法和這台電腦上的 %s 繫結(回傳錯誤 %s)</translation>
-    </message>
-    <message>
-        <source>Unable to create the PID file '%s': %s</source>
-        <translation>無法創建PID文件'%s': %s</translation>
-    </message>
-    <message>
-        <source>Unable to generate initial keys</source>
-        <translation>無法產生初始的密鑰</translation>
-    </message>
-    <message>
-        <source>Unknown -blockfilterindex value %s.</source>
-        <translation>未知 -blockfilterindex 數值 %s.</translation>
-    </message>
-    <message>
-        <source>Verifying wallet(s)...</source>
-        <translation>正在驗證錢包資料...</translation>
-    </message>
-    <message>
-        <source>Warning: unknown new rules activated (versionbit %i)</source>
-        <translation>警告: 不明的交易規則被啟用了(versionbit %i)</translation>
-    </message>
-    <message>
-        <source>-maxtxfee is set very high! Fees this large could be paid on a single transaction.</source>
-        <translation>參數 -maxtxfee 設定了很高的金額！這可是你一次交易就有可能付出的最高手續費。</translation>
-    </message>
-    <message>
-        <source>This is the transaction fee you may pay when fee estimates are not available.</source>
-        <translation>這是當預估手續費還沒計算出來時，付款交易預設會付的手續費。</translation>
-    </message>
-    <message>
-        <source>Total length of network version string (%i) exceeds maximum length (%i). Reduce the number or size of uacomments.</source>
-        <translation>網路版本字串的總長度(%i)超過最大長度(%i)了。請減少 uacomment 參數的數目或長度。</translation>
-    </message>
-    <message>
-        <source>%s is set very high!</source>
-        <translation>%s 的設定值異常大！</translation>
-    </message>
-    <message>
-        <source>Error loading wallet %s. Duplicate -wallet filename specified.</source>
-        <translation>載入錢包檔 %s 失敗。-wallet 參數指定了重複的檔名。</translation>
-    </message>
-    <message>
-        <source>Starting network threads...</source>
-        <translation>正在啟動網路執行緒...</translation>
-    </message>
-    <message>
-        <source>The wallet will avoid paying less than the minimum relay fee.</source>
-        <translation>錢包軟體會付多於最小轉發費用的手續費。</translation>
-    </message>
-    <message>
-        <source>This is the minimum transaction fee you pay on every transaction.</source>
-        <translation>這是你每次交易付款時最少要付的手續費。</translation>
-    </message>
-    <message>
-        <source>This is the transaction fee you will pay if you send a transaction.</source>
-        <translation>這是你交易付款時所要付的手續費。</translation>
-    </message>
-    <message>
-        <source>Transaction amounts must not be negative</source>
-        <translation>交易金額不能是負的</translation>
-    </message>
-    <message>
-        <source>Transaction has too long of a mempool chain</source>
-        <translation>交易造成記憶池中的交易鏈太長</translation>
-    </message>
-    <message>
-        <source>Transaction must have at least one recipient</source>
-        <translation>交易必須至少有一個收款人</translation>
-    </message>
-    <message>
-        <source>Unknown network specified in -onlynet: '%s'</source>
-        <translation>在 -onlynet 指定了不明的網路別: '%s'</translation>
-    </message>
-    <message>
-        <source>Insufficient funds</source>
-        <translation>累積金額不足</translation>
-    </message>
-    <message>
-        <source>Fee estimation failed. Fallbackfee is disabled. Wait a few blocks or enable -fallbackfee.</source>
-        <translation>計算預估手續費失敗了，也沒有備用手續費(fallbackfee)可用。請再多等待幾個區塊，或是啟用 -fallbackfee 參數。</translation>
-    </message>
-    <message>
-        <source>Warning: Private keys detected in wallet {%s} with disabled private keys</source>
-        <translation>警告: 在不允許私鑰的錢包 {%s} 中發現有私鑰</translation>
-    </message>
-    <message>
-        <source>Cannot write to data directory '%s'; check permissions.</source>
-        <translation>沒辦法寫入資料目錄 '%s'，請檢查是否有權限。</translation>
-    </message>
-    <message>
-        <source>Loading block index...</source>
-        <translation>正在載入區塊索引...</translation>
-    </message>
-    <message>
-        <source>Loading wallet...</source>
-        <translation>正在載入錢包資料...</translation>
-    </message>
-    <message>
-        <source>Cannot downgrade wallet</source>
-        <translation>沒辦法把錢包格式降級</translation>
-    </message>
-    <message>
-        <source>Rescanning...</source>
-        <translation>正在重新掃描...</translation>
-    </message>
-    <message>
-        <source>Done loading</source>
-        <translation>載入完成</translation>
+        <translation type="unfinished">取消</translation>
     </message>
 </context>
 </TS>