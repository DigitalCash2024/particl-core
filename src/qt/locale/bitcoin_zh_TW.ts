<TS version="2.1" language="zh_TW">
<context>
    <name>AddressBookPage</name>
    <message>
        <source>Right-click to edit address or label</source>
        <translation type="unfinished">右鍵點擊來編輯地址或標籤</translation>
    </message>
    <message>
        <source>Create a new address</source>
        <translation>產生一個新地址</translation>
    </message>
    <message>
        <source>&amp;New</source>
        <translation type="unfinished">&amp;新增</translation>
    </message>
    <message>
        <source>Copy the currently selected address to the system clipboard</source>
        <translation>複製目前選擇的地址到系統剪貼簿</translation>
    </message>
    <message>
        <source>&amp;Copy</source>
        <translation type="unfinished">&amp;複製</translation>
    </message>
    <message>
        <source>Delete the currently selected address from the list</source>
        <translation>把目前選擇的地址從清單中刪除</translation>
    </message>
    <message>
        <source>Enter address or label to search</source>
        <translation type="unfinished">請輸入要搜尋的地址或標籤</translation>
    </message>
    <message>
        <source>Export the data in the current tab to a file</source>
        <translation>把目前分頁的資料匯出存成檔案</translation>
    </message>
    <message>
        <source>&amp;Export</source>
        <translation>&amp;匯出</translation>
    </message>
    <message>
        <source>&amp;Delete</source>
        <translation>&amp;刪除</translation>
    </message>
    <message>
        <source>Choose the address to send coins to</source>
        <translation type="unfinished">選擇要發送幣過去的地址</translation>
    </message>
    <message>
        <source>Choose the address to receive coins with</source>
        <translation type="unfinished">選擇要接收幣的地址</translation>
    </message>
    <message>
        <source>Sending addresses</source>
        <translation type="unfinished">發送地址</translation>
    </message>
    <message>
        <source>Receiving addresses</source>
        <translation type="unfinished">接收地址</translation>
    </message>
    <message>
        <source>These are your Particl addresses for sending payments. Always check the amount and the receiving address before sending coins.</source>
        <translation type="unfinished">這些是你要發送過去的 比特幣地址。在發送幣之前，務必要檢查金額和接收地址是否正確。</translation>
    </message>
    <message>
        <source>These are your Particl addresses for receiving payments. Use the 'Create new receiving address' button in the receive tab to create new addresses.
Signing is only possible with addresses of the type 'legacy'.</source>
        <translation type="unfinished">這些是您的比特幣接收地址。使用“接收”標籤中的“產生新的接收地址”按鈕產生新的地址。只能使用“傳統”類型的地址進行簽名。</translation>
    </message>
    <message>
        <source>&amp;Copy Address</source>
        <translation type="unfinished">&amp;複製地址</translation>
    </message>
    <message>
        <source>Copy &amp;Label</source>
        <translation type="unfinished">複製 &amp;標籤</translation>
    </message>
    <message>
        <source>&amp;Edit</source>
        <translation type="unfinished">&amp;編輯</translation>
    </message>
    <message>
        <source>Export Address List</source>
        <translation type="unfinished">匯出地址清單</translation>
    </message>
    <message>
        <source>Comma separated file</source>
        <extracomment>Expanded name of the CSV file format. See https://en.wikipedia.org/wiki/Comma-separated_values</extracomment>
        <translation type="unfinished">逗號分隔文件</translation>
    </message>
    <message>
        <source>There was an error trying to save the address list to %1. Please try again.</source>
        <extracomment>An error message. %1 is a stand-in argument for the name of the file we attempted to save to.</extracomment>
        <translation type="unfinished">儲存地址清單到 %1 時發生錯誤。請重試一次。</translation>
    </message>
    <message>
        <source>Exporting Failed</source>
        <translation type="unfinished">匯出失敗</translation>
    </message>
</context>
<context>
    <name>AddressTableModel</name>
    <message>
        <source>Label</source>
        <translation type="unfinished">標記:</translation>
    </message>
    <message>
        <source>Address</source>
        <translation type="unfinished">地址</translation>
    </message>
    <message>
        <source>(no label)</source>
        <translation type="unfinished">(無標記)</translation>
    </message>
</context>
<context>
    <name>AskPassphraseDialog</name>
    <message>
        <source>Passphrase Dialog</source>
        <translation>密碼對話視窗</translation>
    </message>
    <message>
        <source>Enter passphrase</source>
        <translation>請輸入密碼</translation>
    </message>
    <message>
        <source>New passphrase</source>
        <translation>新密碼</translation>
    </message>
    <message>
        <source>Repeat new passphrase</source>
        <translation>重複新密碼</translation>
    </message>
    <message>
        <source>Show passphrase</source>
        <translation type="unfinished">顯示密碼</translation>
    </message>
    <message>
        <source>Encrypt wallet</source>
        <translation type="unfinished">加密錢包</translation>
    </message>
    <message>
        <source>This operation needs your wallet passphrase to unlock the wallet.</source>
        <translation type="unfinished">這個動作需要你的錢包密碼來解鎖錢包。</translation>
    </message>
    <message>
        <source>Unlock wallet</source>
        <translation type="unfinished">解鎖錢包</translation>
    </message>
    <message>
        <source>Change passphrase</source>
        <translation type="unfinished">改變密碼</translation>
    </message>
    <message>
        <source>Confirm wallet encryption</source>
        <translation type="unfinished">確認錢包加密</translation>
    </message>
    <message>
        <source>Warning: If you encrypt your wallet and lose your passphrase, you will &lt;b&gt;LOSE ALL OF YOUR PARTICL&lt;/b&gt;!</source>
        <translation type="unfinished">警告: 如果把錢包加密後又忘記密碼，你就會從此&lt;b&gt;失去其中所有的 Particl 了&lt;/b&gt;！</translation>
    </message>
    <message>
        <source>Are you sure you wish to encrypt your wallet?</source>
        <translation type="unfinished">你確定要把錢包加密嗎？</translation>
    </message>
    <message>
        <source>Wallet encrypted</source>
        <translation type="unfinished">錢包已加密</translation>
    </message>
    <message>
        <source>Enter the new passphrase for the wallet.&lt;br/&gt;Please use a passphrase of &lt;b&gt;ten or more random characters&lt;/b&gt;, or &lt;b&gt;eight or more words&lt;/b&gt;.</source>
        <translation type="unfinished">輸入錢包的新密碼短語。&lt;br/&gt;請使用&lt;b&gt;個或10個以上隨機字符&lt;/b&gt;或&lt;b&gt;個8個以上單詞&lt;/b&gt;的密碼。</translation>
    </message>
    <message>
        <source>Enter the old passphrase and new passphrase for the wallet.</source>
        <translation type="unfinished">輸入錢包的密碼短語和新密碼短語。</translation>
    </message>
    <message>
        <source>Remember that encrypting your wallet cannot fully protect your particl from being stolen by malware infecting your computer.</source>
        <translation type="unfinished">請記得, 即使將錢包加密, 也不能完全防止因惡意軟體入侵, 而導致位元幣被偷.</translation>
    </message>
    <message>
        <source>Wallet to be encrypted</source>
        <translation type="unfinished">加密錢包</translation>
    </message>
    <message>
        <source>Your wallet is about to be encrypted. </source>
        <translation type="unfinished">你的錢包將被加密</translation>
    </message>
    <message>
        <source>Your wallet is now encrypted. </source>
        <translation type="unfinished">你的錢包現已被加密</translation>
    </message>
    <message>
        <source>IMPORTANT: Any previous backups you have made of your wallet file should be replaced with the newly generated, encrypted wallet file. For security reasons, previous backups of the unencrypted wallet file will become useless as soon as you start using the new, encrypted wallet.</source>
        <translation type="unfinished">重要須知: 請改用新造出來、有加密的錢包檔，來取代舊錢包檔的備份。為了安全起見，當你開始使用新的有加密的錢包後，舊錢包檔的備份就沒有用了。</translation>
    </message>
    <message>
        <source>Wallet encryption failed</source>
        <translation type="unfinished">錢包加密失敗</translation>
    </message>
    <message>
        <source>Wallet encryption failed due to an internal error. Your wallet was not encrypted.</source>
        <translation type="unfinished">因為內部錯誤導致錢包加密失敗。你的錢包還是沒加密。</translation>
    </message>
    <message>
        <source>The supplied passphrases do not match.</source>
        <translation type="unfinished">提供的密碼不一樣。</translation>
    </message>
    <message>
        <source>Wallet unlock failed</source>
        <translation type="unfinished">錢包解鎖失敗</translation>
    </message>
    <message>
        <source>The passphrase entered for the wallet decryption was incorrect.</source>
        <translation type="unfinished">輸入要用來解密錢包的密碼不對。</translation>
    </message>
    <message>
        <source>Wallet passphrase was successfully changed.</source>
        <translation type="unfinished">錢包密碼改成功了。</translation>
    </message>
    <message>
        <source>Warning: The Caps Lock key is on!</source>
        <translation type="unfinished">警告: 大寫字母鎖定作用中！</translation>
    </message>
</context>
<context>
    <name>BanTableModel</name>
    <message>
        <source>IP/Netmask</source>
        <translation type="unfinished">網路位址/遮罩</translation>
    </message>
    <message>
        <source>Banned Until</source>
        <translation type="unfinished">禁止期限</translation>
    </message>
</context>
<context>
    <name>BitcoinApplication</name>
    <message>
        <source>Runaway exception</source>
        <translation type="unfinished">失控異常</translation>
    </message>
    <message>
        <source>Internal error</source>
        <translation type="unfinished">內部錯誤</translation>
    </message>
    <message>
        <source>An internal error occurred. %1 will attempt to continue safely. This is an unexpected bug which can be reported as described below.</source>
        <translation type="unfinished">發生了內部錯誤%1 將嘗試安全地繼續。 這是一個意外錯誤，可以按如下所述進行報告。</translation>
    </message>
</context>
<context>
    <name>QObject</name>
    <message>
        <source>Error: Specified data directory "%1" does not exist.</source>
        <translation type="unfinished">错误：指定的数据目录“%1”不存在。</translation>
    </message>
    <message>
        <source>Error: Cannot parse configuration file: %1.</source>
        <translation type="unfinished">错误：无法解析配置文件：%1</translation>
    </message>
    <message>
        <source>Error: %1</source>
        <translation type="unfinished">错误：%1</translation>
    </message>
    <message>
        <source>%1 didn't yet exit safely…</source>
        <translation type="unfinished">%1還沒有安全退出……</translation>
    </message>
    <message>
        <source>unknown</source>
        <translation type="unfinished">未知</translation>
    </message>
    <message>
        <source>Amount</source>
        <translation type="unfinished">金額</translation>
    </message>
    <message>
        <source>Enter a Particl address (e.g. %1)</source>
        <translation type="unfinished">輸入 比特幣地址 (比如說 %1)</translation>
    </message>
    <message>
        <source>Unroutable</source>
        <translation type="unfinished">不可路由</translation>
    </message>
    <message>
        <source>Inbound</source>
        <translation type="unfinished">進來</translation>
    </message>
    <message>
        <source>Outbound</source>
        <translation type="unfinished">出去</translation>
    </message>
    <message>
        <source>%1 d</source>
        <translation type="unfinished">%1 天</translation>
    </message>
    <message>
        <source>%1 h</source>
        <translation type="unfinished">%1 小時</translation>
    </message>
    <message>
        <source>%1 m</source>
        <translation type="unfinished">%1 分鐘</translation>
    </message>
    <message>
        <source>%1 s</source>
        <translation type="unfinished">%1 秒</translation>
    </message>
    <message>
        <source>None</source>
        <translation type="unfinished">無</translation>
    </message>
    <message>
        <source>N/A</source>
        <translation type="unfinished">未知</translation>
    </message>
    <message>
        <source>%1 ms</source>
        <translation type="unfinished">%1 毫秒</translation>
    </message>
    <message numerus="yes">
        <source>%n second(s)</source>
        <translation>
            <numerusform />
        </translation>
    </message>
    <message numerus="yes">
        <source>%n minute(s)</source>
        <translation>
            <numerusform />
        </translation>
    </message>
    <message numerus="yes">
        <source>%n hour(s)</source>
        <translation type="unfinished">
            <numerusform />
        </translation>
    </message>
    <message numerus="yes">
        <source>%n day(s)</source>
        <translation type="unfinished">
            <numerusform />
        </translation>
    </message>
    <message numerus="yes">
        <source>%n week(s)</source>
        <translation type="unfinished">
            <numerusform />
        </translation>
    </message>
    <message>
        <source>%1 and %2</source>
        <translation type="unfinished">%1又 %2</translation>
    </message>
    <message numerus="yes">
        <source>%n year(s)</source>
        <translation type="unfinished">
            <numerusform />
        </translation>
    </message>
    <message>
        <source>%1 B</source>
        <translation type="unfinished">%1 B (位元組)</translation>
    </message>
    <message>
        <source>%1 MB</source>
        <translation type="unfinished">%1 MB (百萬位元組)</translation>
    </message>
    <message>
        <source>%1 GB</source>
        <translation type="unfinished">%1 GB (十億位元組)</translation>
    </message>
</context>
<context>
    <name>BitcoinGUI</name>
    <message>
        <source>&amp;Overview</source>
        <translation>&amp;總覽</translation>
    </message>
    <message>
        <source>Show general overview of wallet</source>
        <translation>顯示錢包一般總覽</translation>
    </message>
    <message>
        <source>&amp;Transactions</source>
        <translation>&amp;交易</translation>
    </message>
    <message>
        <source>Browse transaction history</source>
        <translation>瀏覽交易紀錄</translation>
    </message>
    <message>
        <source>Quit application</source>
        <translation>結束應用程式</translation>
    </message>
    <message>
        <source>Show information about %1</source>
        <translation type="unfinished">顯示 %1 的相關資訊</translation>
    </message>
    <message>
        <source>About &amp;Qt</source>
        <translation>關於 &amp;Qt</translation>
    </message>
    <message>
        <source>Show information about Qt</source>
        <translation>顯示 Qt 相關資訊</translation>
    </message>
    <message>
        <source>Modify configuration options for %1</source>
        <translation type="unfinished">修改 %1 的設定選項</translation>
    </message>
    <message>
        <source>Create a new wallet</source>
        <translation type="unfinished">創建一個新錢包</translation>
    </message>
    <message>
        <source>Wallet:</source>
        <translation type="unfinished">錢包:</translation>
    </message>
    <message>
        <source>Network activity disabled.</source>
        <extracomment>A substring of the tooltip.</extracomment>
        <translation type="unfinished">網路活動關閉了。</translation>
    </message>
    <message>
        <source>Proxy is &lt;b&gt;enabled&lt;/b&gt;: %1</source>
        <translation type="unfinished">代理伺服器&lt;b&gt;已經啟用&lt;/b&gt;: %1</translation>
    </message>
    <message>
        <source>Send coins to a Particl address</source>
        <translation>發送幣給一個比特幣地址</translation>
    </message>
    <message>
        <source>Backup wallet to another location</source>
        <translation>把錢包備份到其它地方</translation>
    </message>
    <message>
        <source>Change the passphrase used for wallet encryption</source>
        <translation>改變錢包加密用的密碼</translation>
    </message>
    <message>
        <source>&amp;Send</source>
        <translation>&amp;發送</translation>
    </message>
    <message>
        <source>&amp;Receive</source>
        <translation>&amp;接收</translation>
    </message>
    <message>
        <source>&amp;Options…</source>
        <translation type="unfinished">&amp;選項...</translation>
    </message>
    <message>
        <source>&amp;Show / Hide</source>
        <translation>&amp;顯示或隱藏</translation>
    </message>
    <message>
        <source>Show or hide the main Window</source>
        <translation>顯示或隱藏主視窗</translation>
    </message>
    <message>
        <source>&amp;Encrypt Wallet…</source>
        <translation type="unfinished">&amp;加密錢包...</translation>
    </message>
    <message>
        <source>Encrypt the private keys that belong to your wallet</source>
        <translation>將錢包中之密鑰加密</translation>
    </message>
    <message>
<<<<<<< HEAD
        <source>Sign messages with your Particl addresses to prove you own them</source>
        <translation>用比特幣地址簽名訊息來證明位址是你的</translation>
    </message>
    <message>
        <source>Verify messages to ensure they were signed with specified Particl addresses</source>
=======
        <source>&amp;Backup Wallet…</source>
        <translation type="unfinished">&amp;备用钱包...</translation>
    </message>
    <message>
        <source>&amp;Change Passphrase…</source>
        <translation type="unfinished">&amp;更改密碼短語...</translation>
    </message>
    <message>
        <source>Sign &amp;message…</source>
        <translation type="unfinished">簽名 &amp;信息…</translation>
    </message>
    <message>
        <source>Sign messages with your Bitcoin addresses to prove you own them</source>
        <translation>用比特幣地址簽名訊息來證明位址是你的</translation>
    </message>
    <message>
        <source>&amp;Verify message…</source>
        <translation type="unfinished">&amp;驗證
訊息...</translation>
    </message>
    <message>
        <source>Verify messages to ensure they were signed with specified Bitcoin addresses</source>
>>>>>>> a46e1783
        <translation>驗證訊息是用來確定訊息是用指定的比特幣地址簽名的</translation>
    </message>
    <message>
        <source>&amp;Load PSBT from file…</source>
        <translation type="unfinished">&amp;從檔案載入PSBT...</translation>
    </message>
    <message>
        <source>Load PSBT from clipboard…</source>
        <translation type="unfinished">從剪貼簿載入PSBT...</translation>
    </message>
    <message>
        <source>Open &amp;URI…</source>
        <translation type="unfinished">開啟 &amp;URI...</translation>
    </message>
    <message>
        <source>Close Wallet…</source>
        <translation type="unfinished">关钱包...</translation>
    </message>
    <message>
        <source>Create Wallet…</source>
        <translation type="unfinished">创建钱包...</translation>
    </message>
    <message>
        <source>Close All Wallets…</source>
        <translation type="unfinished">关所有钱包...</translation>
    </message>
    <message>
        <source>&amp;File</source>
        <translation>&amp;檔案</translation>
    </message>
    <message>
        <source>&amp;Settings</source>
        <translation>&amp;設定</translation>
    </message>
    <message>
        <source>&amp;Help</source>
        <translation>&amp;說明</translation>
    </message>
    <message>
        <source>Tabs toolbar</source>
        <translation>分頁工具列</translation>
    </message>
    <message>
<<<<<<< HEAD
        <source>Request payments (generates QR codes and particl: URIs)</source>
        <translation type="unfinished">要求付款(產生 QR Code 和 particl 付款協議的資源識別碼: URI)</translation>
=======
        <source>Syncing Headers (%1%)…</source>
        <translation type="unfinished">同步區塊頭 (%1%)…</translation>
    </message>
    <message>
        <source>Synchronizing with network…</source>
        <translation type="unfinished">正在與網絡同步…</translation>
    </message>
    <message>
        <source>Indexing blocks on disk…</source>
        <translation type="unfinished">索引磁盤上的索引塊中...</translation>
    </message>
    <message>
        <source>Processing blocks on disk…</source>
        <translation type="unfinished">處理磁碟裡的區塊中...</translation>
    </message>
    <message>
        <source>Reindexing blocks on disk…</source>
        <translation type="unfinished">正在重新索引磁盤上的區塊...</translation>
    </message>
    <message>
        <source>Connecting to peers…</source>
        <translation type="unfinished">连到同行...</translation>
    </message>
    <message>
        <source>Request payments (generates QR codes and bitcoin: URIs)</source>
        <translation type="unfinished">要求付款(產生 QR Code 和 bitcoin 付款協議的資源識別碼: URI)</translation>
>>>>>>> a46e1783
    </message>
    <message>
        <source>Show the list of used sending addresses and labels</source>
        <translation type="unfinished">顯示已使用過的發送地址和標籤清單</translation>
    </message>
    <message>
        <source>Show the list of used receiving addresses and labels</source>
        <translation type="unfinished">顯示已使用過的接收地址和標籤清單</translation>
    </message>
    <message>
        <source>&amp;Command-line options</source>
        <translation type="unfinished">&amp;命令行選項</translation>
    </message>
    <message numerus="yes">
        <source>Processed %n block(s) of transaction history.</source>
        <translation>
            <numerusform>已處理%n個區塊的交易歷史。</numerusform>
        </translation>
    </message>
    <message>
        <source>%1 behind</source>
        <translation>落後 %1</translation>
    </message>
    <message>
        <source>Catching up…</source>
        <translation type="unfinished">赶上...</translation>
    </message>
    <message>
        <source>Last received block was generated %1 ago.</source>
        <translation>最近收到的區塊是在 %1 以前生出來的。</translation>
    </message>
    <message>
        <source>Transactions after this will not yet be visible.</source>
        <translation>暫時會看不到在這之後的交易。</translation>
    </message>
    <message>
        <source>Error</source>
        <translation>錯誤</translation>
    </message>
    <message>
        <source>Warning</source>
        <translation>警告</translation>
    </message>
    <message>
        <source>Information</source>
        <translation>資訊</translation>
    </message>
    <message>
        <source>Up to date</source>
        <translation>最新狀態</translation>
    </message>
    <message>
        <source>Load Partially Signed Particl Transaction</source>
        <translation type="unfinished">載入部分簽名的比特幣交易</translation>
    </message>
    <message>
        <source>Load Partially Signed Particl Transaction from clipboard</source>
        <translation type="unfinished">從剪貼簿載入部分簽名的比特幣交易</translation>
    </message>
    <message>
        <source>Node window</source>
        <translation type="unfinished">節點視窗</translation>
    </message>
    <message>
        <source>Open node debugging and diagnostic console</source>
        <translation type="unfinished">開啟節點調試和診斷控制台</translation>
    </message>
    <message>
        <source>&amp;Sending addresses</source>
        <translation type="unfinished">&amp;發送地址</translation>
    </message>
    <message>
        <source>&amp;Receiving addresses</source>
        <translation type="unfinished">&amp;接收地址</translation>
    </message>
    <message>
        <source>Open a particl: URI</source>
        <translation type="unfinished">打開一個比特幣：URI</translation>
    </message>
    <message>
        <source>Open Wallet</source>
        <translation type="unfinished">打開錢包</translation>
    </message>
    <message>
        <source>Open a wallet</source>
        <translation type="unfinished">打開一個錢包檔</translation>
    </message>
    <message>
        <source>Close wallet</source>
        <translation type="unfinished">關閉錢包</translation>
    </message>
    <message>
        <source>Close all wallets</source>
        <translation type="unfinished">關閉所有錢包</translation>
    </message>
    <message>
        <source>Show the %1 help message to get a list with possible Particl command-line options</source>
        <translation type="unfinished">顯示 %1 的說明訊息，來取得可用命令列選項的列表</translation>
    </message>
    <message>
        <source>&amp;Mask values</source>
        <translation type="unfinished">＆遮罩值</translation>
    </message>
    <message>
        <source>Mask the values in the Overview tab</source>
        <translation type="unfinished">遮蔽“概述”選項卡中的值</translation>
    </message>
    <message>
        <source>default wallet</source>
        <translation type="unfinished">默认钱包</translation>
    </message>
    <message>
        <source>No wallets available</source>
        <translation type="unfinished">没有可用的钱包</translation>
    </message>
    <message>
        <source>&amp;Window</source>
        <translation type="unfinished">視窗(&amp;W)</translation>
    </message>
    <message>
        <source>Minimize</source>
        <translation type="unfinished">縮到最小</translation>
    </message>
    <message>
        <source>Zoom</source>
        <translation type="unfinished">缩放</translation>
    </message>
    <message>
        <source>Main Window</source>
        <translation type="unfinished">主窗口</translation>
    </message>
    <message>
        <source>%1 client</source>
        <translation type="unfinished">%1 客戶端</translation>
    </message>
    <message numerus="yes">
        <source>%n active connection(s) to Particl network.</source>
        <extracomment>A substring of the tooltip.</extracomment>
        <translation type="unfinished">
            <numerusform>已處理%n個區塊的交易歷史。</numerusform>
        </translation>
    </message>
    <message>
        <source>Click for more actions.</source>
        <extracomment>A substring of the tooltip. "More actions" are available via the context menu.</extracomment>
        <translation type="unfinished">點擊查看更多操作</translation>
    </message>
    <message>
        <source>Show Peers tab</source>
        <extracomment>A context menu item. The "Peers tab" is an element of the "Node window".</extracomment>
        <translation type="unfinished">顯示節點選項卡</translation>
    </message>
    <message>
        <source>Disable network activity</source>
        <extracomment>A context menu item.</extracomment>
        <translation type="unfinished">關閉網路紀錄</translation>
    </message>
    <message>
        <source>Enable network activity</source>
        <extracomment>A context menu item. The network activity was disabled previously.</extracomment>
        <translation type="unfinished">關閉網路紀錄</translation>
    </message>
    <message>
        <source>Error: %1</source>
        <translation type="unfinished">错误：%1</translation>
    </message>
    <message>
        <source>Warning: %1</source>
        <translation type="unfinished">警告：%1</translation>
    </message>
    <message>
        <source>Date: %1
</source>
        <translation type="unfinished">日期: %1
</translation>
    </message>
    <message>
        <source>Amount: %1
</source>
        <translation type="unfinished">金額: %1
</translation>
    </message>
    <message>
        <source>Wallet: %1
</source>
        <translation type="unfinished">錢包: %1
</translation>
    </message>
    <message>
        <source>Type: %1
</source>
        <translation type="unfinished">種類: %1
</translation>
    </message>
    <message>
        <source>Label: %1
</source>
        <translation type="unfinished">標記: %1
</translation>
    </message>
    <message>
        <source>Address: %1
</source>
        <translation type="unfinished">地址: %1
</translation>
    </message>
    <message>
        <source>Sent transaction</source>
        <translation>付款交易</translation>
    </message>
    <message>
        <source>Incoming transaction</source>
        <translation>收款交易</translation>
    </message>
    <message>
        <source>HD key generation is &lt;b&gt;enabled&lt;/b&gt;</source>
        <translation type="unfinished">產生 HD 金鑰&lt;b&gt;已經啟用&lt;/b&gt;</translation>
    </message>
    <message>
        <source>HD key generation is &lt;b&gt;disabled&lt;/b&gt;</source>
        <translation type="unfinished">產生 HD 金鑰&lt;b&gt;已經停用&lt;/b&gt;</translation>
    </message>
    <message>
        <source>Private key &lt;b&gt;disabled&lt;/b&gt;</source>
        <translation type="unfinished">私鑰&lt;b&gt;禁用&lt;/b&gt;</translation>
    </message>
    <message>
        <source>Wallet is &lt;b&gt;encrypted&lt;/b&gt; and currently &lt;b&gt;unlocked&lt;/b&gt;</source>
        <translation>錢包&lt;b&gt;已加密&lt;/b&gt;並且&lt;b&gt;解鎖中&lt;/b&gt;</translation>
    </message>
    <message>
        <source>Wallet is &lt;b&gt;encrypted&lt;/b&gt; and currently &lt;b&gt;locked&lt;/b&gt;</source>
        <translation>錢包&lt;b&gt;已加密&lt;/b&gt;並且&lt;b&gt;上鎖中&lt;/b&gt;</translation>
    </message>
    <message>
        <source>Original message:</source>
        <translation type="unfinished">原始訊息：</translation>
    </message>
</context>
<context>
    <name>UnitDisplayStatusBarControl</name>
    <message>
        <source>Unit to show amounts in. Click to select another unit.</source>
        <translation type="unfinished">金額顯示單位。可以點選其他單位。</translation>
    </message>
</context>
<context>
    <name>CoinControlDialog</name>
    <message>
        <source>Coin Selection</source>
        <translation type="unfinished">選擇錢幣</translation>
    </message>
    <message>
        <source>Quantity:</source>
        <translation type="unfinished">數目:</translation>
    </message>
    <message>
        <source>Bytes:</source>
        <translation type="unfinished">位元組數:</translation>
    </message>
    <message>
        <source>Amount:</source>
        <translation type="unfinished">金額:</translation>
    </message>
    <message>
        <source>Fee:</source>
        <translation type="unfinished">手續費:</translation>
    </message>
    <message>
        <source>Dust:</source>
        <translation type="unfinished">零散錢:</translation>
    </message>
    <message>
        <source>After Fee:</source>
        <translation type="unfinished">計費後金額:</translation>
    </message>
    <message>
        <source>Change:</source>
        <translation type="unfinished">找零金額:</translation>
    </message>
    <message>
        <source>(un)select all</source>
        <translation type="unfinished">(un)全選</translation>
    </message>
    <message>
        <source>Tree mode</source>
        <translation type="unfinished">樹狀模式</translation>
    </message>
    <message>
        <source>List mode</source>
        <translation type="unfinished">列表模式</translation>
    </message>
    <message>
        <source>Amount</source>
        <translation type="unfinished">金額</translation>
    </message>
    <message>
        <source>Received with label</source>
        <translation type="unfinished">收款標記</translation>
    </message>
    <message>
        <source>Received with address</source>
        <translation type="unfinished">用地址接收</translation>
    </message>
    <message>
        <source>Date</source>
        <translation type="unfinished">日期</translation>
    </message>
    <message>
        <source>Confirmations</source>
        <translation type="unfinished">確認次數</translation>
    </message>
    <message>
        <source>Confirmed</source>
        <translation type="unfinished">已確認</translation>
    </message>
    <message>
        <source>Copy amount</source>
        <translation type="unfinished">複製金額</translation>
    </message>
    <message>
        <source>&amp;Copy address</source>
        <translation type="unfinished">&amp;复制地址</translation>
    </message>
    <message>
        <source>Copy &amp;label</source>
        <translation type="unfinished">复制和标签</translation>
    </message>
    <message>
        <source>Copy &amp;amount</source>
        <translation type="unfinished">复制和数量</translation>
    </message>
    <message>
        <source>Copy transaction &amp;ID</source>
        <translation type="unfinished">複製交易 &amp;ID</translation>
    </message>
    <message>
        <source>L&amp;ock unspent</source>
        <translation type="unfinished">鎖定未消費金額額</translation>
    </message>
    <message>
        <source>&amp;Unlock unspent</source>
        <translation type="unfinished">解鎖未花費金額</translation>
    </message>
    <message>
        <source>Copy quantity</source>
        <translation type="unfinished">複製數目</translation>
    </message>
    <message>
        <source>Copy fee</source>
        <translation type="unfinished">複製手續費</translation>
    </message>
    <message>
        <source>Copy after fee</source>
        <translation type="unfinished">複製計費後金額</translation>
    </message>
    <message>
        <source>Copy bytes</source>
        <translation type="unfinished">複製位元組數</translation>
    </message>
    <message>
        <source>Copy dust</source>
        <translation type="unfinished">複製零散金額</translation>
    </message>
    <message>
        <source>Copy change</source>
        <translation type="unfinished">複製找零金額</translation>
    </message>
    <message>
        <source>(%1 locked)</source>
        <translation type="unfinished">(鎖定 %1 枚)</translation>
    </message>
    <message>
        <source>yes</source>
        <translation type="unfinished">是</translation>
    </message>
    <message>
        <source>no</source>
        <translation type="unfinished">否</translation>
    </message>
    <message>
        <source>This label turns red if any recipient receives an amount smaller than the current dust threshold.</source>
        <translation type="unfinished">當任何一個收款金額小於目前的灰塵金額上限時，文字會變紅色。</translation>
    </message>
    <message>
        <source>Can vary +/- %1 satoshi(s) per input.</source>
        <translation type="unfinished">每組輸入可能有 +/- %1 個 satoshi 的誤差。</translation>
    </message>
    <message>
        <source>(no label)</source>
        <translation type="unfinished">(無標記)</translation>
    </message>
    <message>
        <source>change from %1 (%2)</source>
        <translation type="unfinished">找零來自於 %1 (%2)</translation>
    </message>
    <message>
        <source>(change)</source>
        <translation type="unfinished">(找零)</translation>
    </message>
</context>
<context>
    <name>CreateWalletActivity</name>
    <message>
        <source>Creating Wallet &lt;b&gt;%1&lt;/b&gt;…</source>
        <translation type="unfinished">正在創建錢包&lt;b&gt;%1&lt;/b&gt;...</translation>
    </message>
    <message>
        <source>Create wallet failed</source>
        <translation type="unfinished">創建錢包失敗&lt;br&gt;</translation>
    </message>
    <message>
        <source>Create wallet warning</source>
        <translation type="unfinished">產生錢包警告:</translation>
    </message>
    </context>
<context>
    <name>OpenWalletActivity</name>
    <message>
        <source>Open wallet failed</source>
        <translation type="unfinished">打開錢包失敗</translation>
    </message>
    <message>
        <source>Open wallet warning</source>
        <translation type="unfinished">打開錢包警告</translation>
    </message>
    <message>
        <source>default wallet</source>
        <translation type="unfinished">默认钱包</translation>
    </message>
    </context>
<context>
    <name>WalletController</name>
    <message>
        <source>Close wallet</source>
        <translation type="unfinished">關閉錢包</translation>
    </message>
    <message>
        <source>Closing the wallet for too long can result in having to resync the entire chain if pruning is enabled.</source>
        <translation type="unfinished">關上錢包太久的話且修剪模式又有開啟的話，可能會造成日後需要重新同步整個區塊鏈。</translation>
    </message>
    <message>
        <source>Close all wallets</source>
        <translation type="unfinished">關閉所有錢包</translation>
    </message>
    <message>
        <source>Are you sure you wish to close all wallets?</source>
        <translation type="unfinished">您確定要關閉所有錢包嗎？</translation>
    </message>
</context>
<context>
    <name>CreateWalletDialog</name>
    <message>
        <source>Create Wallet</source>
        <translation type="unfinished">新增錢包</translation>
    </message>
    <message>
        <source>Wallet Name</source>
        <translation type="unfinished">錢包名稱</translation>
    </message>
    <message>
        <source>Wallet</source>
        <translation type="unfinished">錢包</translation>
    </message>
    <message>
        <source>Encrypt the wallet. The wallet will be encrypted with a passphrase of your choice.</source>
        <translation type="unfinished">加密錢包。 錢包將使用您選擇的密碼進行加密。</translation>
    </message>
    <message>
        <source>Encrypt Wallet</source>
        <translation type="unfinished">加密錢包</translation>
    </message>
    <message>
        <source>Advanced Options</source>
        <translation type="unfinished">進階選項</translation>
    </message>
    <message>
        <source>Disable private keys for this wallet. Wallets with private keys disabled will have no private keys and cannot have an HD seed or imported private keys. This is ideal for watch-only wallets.</source>
        <translation type="unfinished">禁用此錢包的私鑰。取消了私鑰的錢包將沒有私鑰，並且不能有HD種子或匯入的私鑰。這是只能看的錢包的理想選擇。</translation>
    </message>
    <message>
        <source>Disable Private Keys</source>
        <translation type="unfinished">禁用私鑰</translation>
    </message>
    <message>
        <source>Make a blank wallet. Blank wallets do not initially have private keys or scripts. Private keys and addresses can be imported, or an HD seed can be set, at a later time.</source>
        <translation type="unfinished">製作一個空白的錢包。空白錢包最初沒有私鑰或腳本。以後可以匯入私鑰和地址，或者可以設定HD種子。</translation>
    </message>
    <message>
        <source>Make Blank Wallet</source>
        <translation type="unfinished">製作空白錢包</translation>
    </message>
    <message>
        <source>Use descriptors for scriptPubKey management</source>
        <translation type="unfinished">使用descriptors(描述符)進行scriptPubKey管理</translation>
    </message>
    <message>
        <source>Descriptor Wallet</source>
        <translation type="unfinished">描述符錢包</translation>
    </message>
    <message>
        <source>Create</source>
        <translation type="unfinished">產生</translation>
    </message>
    </context>
<context>
    <name>EditAddressDialog</name>
    <message>
        <source>Edit Address</source>
        <translation>編輯地址</translation>
    </message>
    <message>
        <source>&amp;Label</source>
        <translation>標記(&amp;L)</translation>
    </message>
    <message>
        <source>The label associated with this address list entry</source>
        <translation type="unfinished">與此地址清單關聯的標籤</translation>
    </message>
    <message>
        <source>The address associated with this address list entry. This can only be modified for sending addresses.</source>
        <translation type="unfinished">跟這個地址清單關聯的地址。只有發送地址能被修改。</translation>
    </message>
    <message>
        <source>&amp;Address</source>
        <translation>&amp;地址</translation>
    </message>
    <message>
        <source>New sending address</source>
        <translation type="unfinished">新的發送地址</translation>
    </message>
    <message>
        <source>Edit receiving address</source>
        <translation type="unfinished">編輯接收地址</translation>
    </message>
    <message>
        <source>Edit sending address</source>
        <translation type="unfinished">編輯發送地址</translation>
    </message>
    <message>
        <source>The entered address "%1" is not a valid Particl address.</source>
        <translation type="unfinished">輸入的地址 %1 並不是有效的比特幣地址。</translation>
    </message>
    <message>
        <source>The entered address "%1" is already in the address book with label "%2".</source>
        <translation type="unfinished">輸入的地址 %1 已經在地址簿中了，標籤為 "%2"。</translation>
    </message>
    <message>
        <source>Could not unlock wallet.</source>
        <translation type="unfinished">沒辦法把錢包解鎖。</translation>
    </message>
    <message>
        <source>New key generation failed.</source>
        <translation type="unfinished">產生新的密鑰失敗了。</translation>
    </message>
</context>
<context>
    <name>FreespaceChecker</name>
    <message>
        <source>A new data directory will be created.</source>
        <translation>就要產生新的資料目錄。</translation>
    </message>
    <message>
        <source>name</source>
        <translation>名稱</translation>
    </message>
    <message>
        <source>Directory already exists. Add %1 if you intend to create a new directory here.</source>
        <translation>已經有這個目錄了。如果你要在裡面造出新的目錄的話，請加上 %1.</translation>
    </message>
    <message>
        <source>Path already exists, and is not a directory.</source>
        <translation>已經有指定的路徑了，並且不是一個目錄。</translation>
    </message>
    <message>
        <source>Cannot create data directory here.</source>
        <translation>沒辦法在這裡造出資料目錄。</translation>
    </message>
</context>
<context>
    <name>Intro</name>
    <message>
        <source>At least %1 GB of data will be stored in this directory, and it will grow over time.</source>
        <translation type="unfinished">在這個目錄中至少會存放 %1 GB 的資料，並且還會隨時間增加。</translation>
    </message>
    <message>
        <source>Approximately %1 GB of data will be stored in this directory.</source>
        <translation type="unfinished">在這個目錄中大約會存放 %1 GB 的資料。</translation>
    </message>
    <message numerus="yes">
        <source>(sufficient to restore backups %n day(s) old)</source>
        <extracomment>Explanatory text on the capability of the current prune target.</extracomment>
        <translation type="unfinished">
            <numerusform />
        </translation>
    </message>
    <message>
        <source>%1 will download and store a copy of the Particl block chain.</source>
        <translation type="unfinished">%1 會下載 Particl 區塊鏈並且儲存一份副本。</translation>
    </message>
    <message>
        <source>The wallet will also be stored in this directory.</source>
        <translation type="unfinished">錢包檔也會存放在這個目錄中。</translation>
    </message>
    <message>
        <source>Error: Specified data directory "%1" cannot be created.</source>
        <translation type="unfinished">錯誤: 無法新增指定的資料目錄: %1</translation>
    </message>
    <message>
        <source>Error</source>
        <translation>錯誤</translation>
    </message>
    <message>
        <source>Welcome</source>
        <translation>歡迎</translation>
    </message>
    <message>
        <source>Welcome to %1.</source>
        <translation type="unfinished">歡迎使用 %1。</translation>
    </message>
    <message>
        <source>As this is the first time the program is launched, you can choose where %1 will store its data.</source>
        <translation type="unfinished">因為這是程式第一次啓動，你可以選擇 %1 儲存資料的地方。</translation>
    </message>
    <message>
        <source>When you click OK, %1 will begin to download and process the full %4 block chain (%2GB) starting with the earliest transactions in %3 when %4 initially launched.</source>
        <translation type="unfinished">在你按下「好」之後，%1 就會開始下載並處理整個 %4 區塊鏈(大小是  %2GB)，也就是從 %3 年 %4 剛剛起步時的最初交易開始。</translation>
    </message>
    <message>
        <source>Reverting this setting requires re-downloading the entire blockchain. It is faster to download the full chain first and prune it later. Disables some advanced features.</source>
        <translation type="unfinished">還原此設置需要重新下載整個區塊鏈。首先下載完整的鏈，然後再修剪它是更快的。禁用某些高級功能。</translation>
    </message>
    <message>
        <source>This initial synchronisation is very demanding, and may expose hardware problems with your computer that had previously gone unnoticed. Each time you run %1, it will continue downloading where it left off.</source>
        <translation type="unfinished">一開始的同步作業非常的耗費資源，並且可能會暴露出之前沒被發現的電腦硬體問題。每次執行 %1 的時候都會繼續先前未完成的下載。</translation>
    </message>
    <message>
        <source>If you have chosen to limit block chain storage (pruning), the historical data must still be downloaded and processed, but will be deleted afterward to keep your disk usage low.</source>
        <translation type="unfinished">如果你選擇要限制區塊鏈儲存空間的大小(修剪模式)，還是需要下載和處理過去的歷史資料被，但是之後就會把它刪掉來節省磁碟使用量。</translation>
    </message>
    <message>
        <source>Use the default data directory</source>
        <translation>使用預設的資料目錄</translation>
    </message>
    <message>
        <source>Use a custom data directory:</source>
        <translation>使用自訂的資料目錄:</translation>
    </message>
</context>
<context>
    <name>HelpMessageDialog</name>
    <message>
        <source>version</source>
        <translation type="unfinished">版本</translation>
    </message>
    <message>
        <source>About %1</source>
        <translation type="unfinished">關於 %1</translation>
    </message>
    <message>
        <source>Command-line options</source>
        <translation type="unfinished">命令列選項</translation>
    </message>
</context>
<context>
    <name>ShutdownWindow</name>
    <message>
        <source>Do not shut down the computer until this window disappears.</source>
        <translation type="unfinished">在這個視窗不見以前，請不要關掉電腦。</translation>
    </message>
</context>
<context>
    <name>ModalOverlay</name>
    <message>
        <source>Form</source>
        <translation type="unfinished">表單</translation>
    </message>
    <message>
        <source>Recent transactions may not yet be visible, and therefore your wallet's balance might be incorrect. This information will be correct once your wallet has finished synchronizing with the particl network, as detailed below.</source>
        <translation type="unfinished">最近的交易可能還看不到，因此錢包餘額可能不正確。在錢包軟體完成跟 particl 網路的同步後，這裡的資訊就會正確。詳情請見下面。</translation>
    </message>
    <message>
        <source>Attempting to spend particl that are affected by not-yet-displayed transactions will not be accepted by the network.</source>
        <translation type="unfinished">使用還沒顯示出來的交易所影響到的 particl 可能會不被網路所接受。</translation>
    </message>
    <message>
        <source>Number of blocks left</source>
        <translation type="unfinished">剩餘區塊數</translation>
    </message>
    <message>
        <source>Unknown…</source>
        <translation type="unfinished">不明...</translation>
    </message>
    <message>
        <source>calculating…</source>
        <translation type="unfinished">计算...</translation>
    </message>
    <message>
        <source>Last block time</source>
        <translation type="unfinished">最近區塊時間</translation>
    </message>
    <message>
        <source>Progress</source>
        <translation type="unfinished">進度</translation>
    </message>
    <message>
        <source>Progress increase per hour</source>
        <translation type="unfinished">每小時進度</translation>
    </message>
    <message>
        <source>Estimated time left until synced</source>
        <translation type="unfinished">預估完成同步所需時間</translation>
    </message>
    <message>
        <source>Hide</source>
        <translation type="unfinished">隱藏</translation>
    </message>
    <message>
        <source>Esc</source>
        <translation type="unfinished">離開鍵</translation>
    </message>
    </context>
<context>
    <name>OpenURIDialog</name>
    <message>
        <source>Open particl URI</source>
        <translation type="unfinished">打開比特幣URI</translation>
    </message>
    </context>
<context>
    <name>OptionsDialog</name>
    <message>
        <source>Options</source>
        <translation>選項</translation>
    </message>
    <message>
        <source>&amp;Main</source>
        <translation>主要(&amp;M)</translation>
    </message>
    <message>
        <source>Automatically start %1 after logging in to the system.</source>
        <translation type="unfinished">在登入系統後自動啓動 %1。</translation>
    </message>
    <message>
        <source>&amp;Start %1 on system login</source>
        <translation type="unfinished">系統登入時啟動 %1 (&amp;S)</translation>
    </message>
    <message>
        <source>Size of &amp;database cache</source>
        <translation type="unfinished">資料庫快取大小(&amp;D)</translation>
    </message>
    <message>
        <source>Number of script &amp;verification threads</source>
        <translation type="unfinished">指令碼驗證執行緒數目(&amp;V)</translation>
    </message>
    <message>
        <source>IP address of the proxy (e.g. IPv4: 127.0.0.1 / IPv6: ::1)</source>
        <translation type="unfinished">代理的IP 地址(像是 IPv4 的 127.0.0.1 或 IPv6 的 ::1)</translation>
    </message>
    <message>
        <source>Shows if the supplied default SOCKS5 proxy is used to reach peers via this network type.</source>
        <translation type="unfinished">如果對這種網路類型，有指定用來跟其他節點聯絡的 SOCKS5 代理伺服器的話，就會顯示在這裡。</translation>
    </message>
    <message>
        <source>Minimize instead of exit the application when the window is closed. When this option is enabled, the application will be closed only after selecting Exit in the menu.</source>
        <translation type="unfinished">當視窗關閉時，把應用程式縮到最小，而不是結束。當勾選這個選項時，只能夠用選單中的結束來關掉應用程式。</translation>
    </message>
    <message>
        <source>Third party URLs (e.g. a block explorer) that appear in the transactions tab as context menu items. %s in the URL is replaced by transaction hash. Multiple URLs are separated by vertical bar |.</source>
        <translation type="unfinished">在交易頁籤的情境選單出現的第三方網址連結(URL)，比如說區塊探索網站。網址中的 %s 會被取代為交易的雜湊值。可以用直線符號 | 來分隔多個連結。</translation>
    </message>
    <message>
        <source>Open the %1 configuration file from the working directory.</source>
        <translation type="unfinished">從工作目錄開啟設定檔 %1。</translation>
    </message>
    <message>
        <source>Open Configuration File</source>
        <translation type="unfinished">開啟設定檔</translation>
    </message>
    <message>
        <source>Reset all client options to default.</source>
        <translation>重設所有客戶端軟體選項成預設值。</translation>
    </message>
    <message>
        <source>&amp;Reset Options</source>
        <translation>重設選項(&amp;R)</translation>
    </message>
    <message>
        <source>&amp;Network</source>
        <translation>網路(&amp;N)</translation>
    </message>
    <message>
        <source>Prune &amp;block storage to</source>
        <translation type="unfinished">修剪區塊資料大小到</translation>
    </message>
    <message>
        <source>GB</source>
        <translation type="unfinished">GB (十億位元組)</translation>
    </message>
    <message>
        <source>Reverting this setting requires re-downloading the entire blockchain.</source>
        <translation type="unfinished">把這個設定改回來會需要重新下載整個區塊鏈。</translation>
    </message>
    <message>
        <source>(0 = auto, &lt;0 = leave that many cores free)</source>
        <translation type="unfinished">(0 表示程式自動決定，小於 0 表示保留處理器核心不用的數目)</translation>
    </message>
    <message>
        <source>W&amp;allet</source>
        <translation type="unfinished">錢包(&amp;A)</translation>
    </message>
    <message>
        <source>Expert</source>
        <translation type="unfinished">專家</translation>
    </message>
    <message>
        <source>Enable coin &amp;control features</source>
        <translation type="unfinished">開啟錢幣控制功能(&amp;C)</translation>
    </message>
    <message>
        <source>If you disable the spending of unconfirmed change, the change from a transaction cannot be used until that transaction has at least one confirmation. This also affects how your balance is computed.</source>
        <translation type="unfinished">如果你關掉「可以花還沒確認的零錢」，那麼交易中找零的零錢就必須要等交易至少有一次確認後，才能夠使用。這也會影響餘額的計算方式。</translation>
    </message>
    <message>
        <source>&amp;Spend unconfirmed change</source>
        <translation type="unfinished">&amp;可以花費還未確認的找零</translation>
    </message>
    <message>
        <source>Automatically open the Particl client port on the router. This only works when your router supports UPnP and it is enabled.</source>
        <translation>自動在路由器上開放 Particl 的客戶端通訊埠。只有在你的路由器支援且開啓「通用即插即用」協定(UPnP)時才有作用。</translation>
    </message>
    <message>
        <source>Map port using &amp;UPnP</source>
        <translation>用 &amp;UPnP 設定通訊埠對應</translation>
    </message>
    <message>
        <source>Accept connections from outside.</source>
        <translation type="unfinished">接受外來連線</translation>
    </message>
    <message>
        <source>Allow incomin&amp;g connections</source>
        <translation type="unfinished">接受外來連線(&amp;G)</translation>
    </message>
    <message>
        <source>Connect to the Particl network through a SOCKS5 proxy.</source>
        <translation type="unfinished">透過 SOCKS5 代理伺服器來連線到 Particl 網路。</translation>
    </message>
    <message>
        <source>&amp;Connect through SOCKS5 proxy (default proxy):</source>
        <translation type="unfinished">透過 SOCKS5 代理伺服器連線(預設代理伺服器 &amp;C):</translation>
    </message>
    <message>
        <source>Proxy &amp;IP:</source>
        <translation>代理位址(&amp;I):</translation>
    </message>
    <message>
        <source>&amp;Port:</source>
        <translation>埠號(&amp;P):</translation>
    </message>
    <message>
        <source>Port of the proxy (e.g. 9050)</source>
        <translation>代理伺服器的通訊埠(像是 9050)</translation>
    </message>
    <message>
        <source>Used for reaching peers via:</source>
        <translation type="unfinished">用來跟其他節點聯絡的中介:</translation>
    </message>
    <message>
        <source>&amp;Window</source>
        <translation>視窗(&amp;W)</translation>
    </message>
    <message>
        <source>Show only a tray icon after minimizing the window.</source>
        <translation>視窗縮到最小後只在通知區顯示圖示。</translation>
    </message>
    <message>
        <source>&amp;Minimize to the tray instead of the taskbar</source>
        <translation>縮到最小到通知區而不是工作列(&amp;M)</translation>
    </message>
    <message>
        <source>M&amp;inimize on close</source>
        <translation>關閉時縮到最小(&amp;I)</translation>
    </message>
    <message>
        <source>&amp;Display</source>
        <translation>顯示(&amp;D)</translation>
    </message>
    <message>
        <source>User Interface &amp;language:</source>
        <translation>使用界面語言(&amp;L):</translation>
    </message>
    <message>
        <source>The user interface language can be set here. This setting will take effect after restarting %1.</source>
        <translation type="unfinished">可以在這裡設定使用者介面的語言。這個設定在重啓 %1 後才會生效。</translation>
    </message>
    <message>
        <source>&amp;Unit to show amounts in:</source>
        <translation>金額顯示單位(&amp;U):</translation>
    </message>
    <message>
        <source>Choose the default subdivision unit to show in the interface and when sending coins.</source>
        <translation>選擇操作界面和付款時，預設顯示金額的細分單位。</translation>
    </message>
    <message>
        <source>Whether to show coin control features or not.</source>
        <translation type="unfinished">是否要顯示錢幣控制功能。</translation>
    </message>
    <message>
        <source>Connect to the Particl network through a separate SOCKS5 proxy for Tor onion services.</source>
        <translation type="unfinished">通過用於Tor洋蔥服務個別的SOCKS5代理連接到比特幣網路。</translation>
    </message>
    <message>
        <source>Use separate SOCKS&amp;5 proxy to reach peers via Tor onion services:</source>
        <translation type="unfinished">使用個別的SOCKS＆5代理介由Tor onion服務到達peers：</translation>
    </message>
    <message>
        <source>&amp;Third party transaction URLs</source>
        <translation type="unfinished">第三方交易網址連結(&amp;T)</translation>
    </message>
    <message>
        <source>Options set in this dialog are overridden by the command line or in the configuration file:</source>
        <translation type="unfinished">这个对话框中的设置已被如下命令行选项或配置文件项覆盖：</translation>
    </message>
    <message>
        <source>&amp;OK</source>
        <translation>好(&amp;O)</translation>
    </message>
    <message>
        <source>&amp;Cancel</source>
        <translation>取消(&amp;C)</translation>
    </message>
    <message>
        <source>default</source>
        <translation>預設值</translation>
    </message>
    <message>
        <source>none</source>
        <translation type="unfinished">無</translation>
    </message>
    <message>
        <source>Confirm options reset</source>
        <translation>確認重設選項</translation>
    </message>
    <message>
        <source>Client restart required to activate changes.</source>
        <translation type="unfinished">需要重新開始客戶端軟體來讓改變生效。</translation>
    </message>
    <message>
        <source>Client will be shut down. Do you want to proceed?</source>
        <translation type="unfinished">客戶端軟體就要關掉了。繼續做下去嗎？</translation>
    </message>
    <message>
        <source>Configuration options</source>
        <translation type="unfinished">設定選項</translation>
    </message>
    <message>
        <source>The configuration file is used to specify advanced user options which override GUI settings. Additionally, any command-line options will override this configuration file.</source>
        <translation type="unfinished">設定檔可以用來指定進階的使用選項，並且會覆蓋掉圖形介面的設定。不過，命令列的選項也會覆蓋掉設定檔中的選項。</translation>
    </message>
    <message>
        <source>Error</source>
        <translation type="unfinished">錯誤</translation>
    </message>
    <message>
        <source>The configuration file could not be opened.</source>
        <translation type="unfinished">沒辦法開啟設定檔。</translation>
    </message>
    <message>
        <source>This change would require a client restart.</source>
        <translation type="unfinished">這個變更請求重新開始客戶端軟體。</translation>
    </message>
    <message>
        <source>The supplied proxy address is invalid.</source>
        <translation>提供的代理地址無效。</translation>
    </message>
</context>
<context>
    <name>OverviewPage</name>
    <message>
        <source>Form</source>
        <translation>表單</translation>
    </message>
    <message>
        <source>The displayed information may be out of date. Your wallet automatically synchronizes with the Particl network after a connection is established, but this process has not completed yet.</source>
        <translation>顯示的資訊可能是過期的。跟 Particl 網路的連線建立後，你的錢包會自動和網路同步，但是這個步驟還沒完成。</translation>
    </message>
    <message>
        <source>Watch-only:</source>
        <translation type="unfinished">只能看:</translation>
    </message>
    <message>
        <source>Available:</source>
        <translation type="unfinished">可用金額:</translation>
    </message>
    <message>
        <source>Your current spendable balance</source>
        <translation>目前可用餘額</translation>
    </message>
    <message>
        <source>Pending:</source>
        <translation type="unfinished">未定金額:</translation>
    </message>
    <message>
        <source>Total of transactions that have yet to be confirmed, and do not yet count toward the spendable balance</source>
        <translation>還沒被確認的交易的總金額，可用餘額不包含這些金額</translation>
    </message>
    <message>
        <source>Immature:</source>
        <translation>未成熟金額:</translation>
    </message>
    <message>
        <source>Mined balance that has not yet matured</source>
        <translation>還沒成熟的開採金額</translation>
    </message>
    <message>
        <source>Balances</source>
        <translation type="unfinished">餘額</translation>
    </message>
    <message>
        <source>Total:</source>
        <translation>總金額:</translation>
    </message>
    <message>
        <source>Your current total balance</source>
        <translation>目前全部餘額</translation>
    </message>
    <message>
        <source>Your current balance in watch-only addresses</source>
        <translation type="unfinished">所有只能看的地址的當前餘額</translation>
    </message>
    <message>
        <source>Spendable:</source>
        <translation type="unfinished">可支配:</translation>
    </message>
    <message>
        <source>Recent transactions</source>
        <translation type="unfinished">最近的交易</translation>
    </message>
    <message>
        <source>Unconfirmed transactions to watch-only addresses</source>
        <translation type="unfinished">所有只能看的地址還未確認的交易</translation>
    </message>
    <message>
        <source>Mined balance in watch-only addresses that has not yet matured</source>
        <translation type="unfinished">所有只能看的地址還沒已熟成的挖出餘額</translation>
    </message>
    <message>
        <source>Current total balance in watch-only addresses</source>
        <translation type="unfinished">所有只能看的地址的當前總餘額</translation>
    </message>
    <message>
        <source>Privacy mode activated for the Overview tab. To unmask the values, uncheck Settings-&gt;Mask values.</source>
        <translation type="unfinished">“總覽”選項卡啟用了隱私模式。要取消遮蔽值，請取消選取 設定-&gt;遮蔽值。</translation>
    </message>
</context>
<context>
    <name>PSBTOperationsDialog</name>
    <message>
        <source>Dialog</source>
        <translation type="unfinished">對話視窗</translation>
    </message>
    <message>
        <source>Sign Tx</source>
        <translation type="unfinished">簽名交易</translation>
    </message>
    <message>
        <source>Broadcast Tx</source>
        <translation type="unfinished">廣播交易</translation>
    </message>
    <message>
        <source>Copy to Clipboard</source>
        <translation type="unfinished">複製到剪貼簿</translation>
    </message>
    <message>
        <source>Save…</source>
        <translation type="unfinished">拯救...</translation>
    </message>
    <message>
        <source>Close</source>
        <translation type="unfinished">關閉</translation>
    </message>
    <message>
        <source>Could not sign any more inputs.</source>
        <translation type="unfinished">無法再簽名 input</translation>
    </message>
    <message>
        <source>Signed transaction successfully. Transaction is ready to broadcast.</source>
        <translation type="unfinished">成功簽名交易。交易已準備好廣播。</translation>
    </message>
    <message>
        <source>Unknown error processing transaction.</source>
        <translation type="unfinished">處理交易有未知的錯誤</translation>
    </message>
    <message>
        <source>PSBT copied to clipboard.</source>
        <translation type="unfinished">PSBT已復製到剪貼簿</translation>
    </message>
    <message>
        <source>Save Transaction Data</source>
        <translation type="unfinished">儲存交易資料</translation>
    </message>
    <message>
        <source>PSBT saved to disk.</source>
        <translation type="unfinished">PSBT已儲存到磁碟。</translation>
    </message>
    <message>
        <source>Unable to calculate transaction fee or total transaction amount.</source>
        <translation type="unfinished">無法計算交易手續費或總交易金額。</translation>
    </message>
    <message>
        <source>Pays transaction fee: </source>
        <translation type="unfinished">支付交易手續費:</translation>
    </message>
    <message>
        <source>Total Amount</source>
        <translation type="unfinished">總金額</translation>
    </message>
    <message>
        <source>or</source>
        <translation type="unfinished">或</translation>
    </message>
    <message>
        <source>Transaction is missing some information about inputs.</source>
        <translation type="unfinished">交易缺少有關 input 的一些訊息。</translation>
    </message>
    <message>
        <source>Transaction still needs signature(s).</source>
        <translation type="unfinished">交易仍需要簽名。</translation>
    </message>
    <message>
        <source>(But this wallet cannot sign transactions.)</source>
        <translation type="unfinished">（但是此錢包無法簽名交易。）</translation>
    </message>
    <message>
        <source>(But this wallet does not have the right keys.)</source>
        <translation type="unfinished">（但是這個錢包沒有正確的鑰匙）</translation>
    </message>
    <message>
        <source>Transaction is fully signed and ready for broadcast.</source>
        <translation type="unfinished">交易已完全簽名，可以廣播。</translation>
    </message>
    <message>
        <source>Transaction status is unknown.</source>
        <translation type="unfinished">交易狀態未知</translation>
    </message>
</context>
<context>
    <name>PaymentServer</name>
    <message>
        <source>Payment request error</source>
        <translation type="unfinished">要求付款時發生錯誤</translation>
    </message>
    <message>
        <source>Cannot start particl: click-to-pay handler</source>
        <translation type="unfinished">沒辦法啟動 particl 協議的「按就付」處理器</translation>
    </message>
    <message>
        <source>URI handling</source>
        <translation type="unfinished">URI 處理</translation>
    </message>
    <message>
        <source>'particl://' is not a valid URI. Use 'particl:' instead.</source>
        <translation type="unfinished">字首為 particl:// 不是有效的 URI，請改用 particl: 開頭。</translation>
    </message>
    <message>
        <source>URI cannot be parsed! This can be caused by an invalid Particl address or malformed URI parameters.</source>
        <translation type="unfinished">沒辦法解析 URI ！可能是因為無效比特幣地址，或是 URI 參數格式錯誤。</translation>
    </message>
    <message>
        <source>Payment request file handling</source>
        <translation type="unfinished">處理付款要求檔案</translation>
    </message>
</context>
<context>
    <name>PeerTableModel</name>
    <message>
        <source>User Agent</source>
        <extracomment>Title of Peers Table column which contains the peer's User Agent string.</extracomment>
        <translation type="unfinished">使用者代理</translation>
    </message>
    <message>
        <source>Ping</source>
        <extracomment>Title of Peers Table column which indicates the current latency of the connection with the peer.</extracomment>
        <translation type="unfinished">Ping  時間</translation>
    </message>
    <message>
        <source>Peer</source>
        <extracomment>Title of Peers Table column which contains a unique number used to identify a connection.</extracomment>
        <translation type="unfinished">同行</translation>
    </message>
    <message>
        <source>Sent</source>
        <extracomment>Title of Peers Table column which indicates the total amount of network information we have sent to the peer.</extracomment>
        <translation type="unfinished">送出</translation>
    </message>
    <message>
        <source>Received</source>
        <extracomment>Title of Peers Table column which indicates the total amount of network information we have received from the peer.</extracomment>
        <translation type="unfinished">收到</translation>
    </message>
    <message>
        <source>Address</source>
        <extracomment>Title of Peers Table column which contains the IP/Onion/I2P address of the connected peer.</extracomment>
        <translation type="unfinished">地址</translation>
    </message>
    <message>
        <source>Type</source>
        <extracomment>Title of Peers Table column which describes the type of peer connection. The "type" describes why the connection exists.</extracomment>
        <translation type="unfinished">種類</translation>
    </message>
    <message>
        <source>Network</source>
        <extracomment>Title of Peers Table column which states the network the peer connected through.</extracomment>
        <translation type="unfinished">網路</translation>
    </message>
</context>
<context>
    <name>QRImageWidget</name>
    <message>
        <source>&amp;Copy Image</source>
        <translation type="unfinished">複製圖片(&amp;C)</translation>
    </message>
    <message>
        <source>Resulting URI too long, try to reduce the text for label / message.</source>
        <translation type="unfinished">URI 太长，请试着精简标签或消息文本。</translation>
    </message>
    <message>
        <source>Error encoding URI into QR Code.</source>
        <translation type="unfinished">把 URI 编码成二维码时发生错误。</translation>
    </message>
    <message>
        <source>QR code support not available.</source>
        <translation type="unfinished">不支援QR code</translation>
    </message>
    <message>
        <source>Save QR Code</source>
        <translation type="unfinished">儲存 QR Code</translation>
    </message>
    </context>
<context>
    <name>RPCConsole</name>
    <message>
        <source>N/A</source>
        <translation>未知</translation>
    </message>
    <message>
        <source>Client version</source>
        <translation>客戶端軟體版本</translation>
    </message>
    <message>
        <source>&amp;Information</source>
        <translation>資訊(&amp;I)</translation>
    </message>
    <message>
        <source>General</source>
        <translation type="unfinished">普通</translation>
    </message>
    <message>
        <source>Datadir</source>
        <translation type="unfinished">資料目錄</translation>
    </message>
    <message>
        <source>To specify a non-default location of the data directory use the '%1' option.</source>
        <translation type="unfinished">如果不想用默认的数据目录位置，请用 '%1' 这个选项来指定新的位置。</translation>
    </message>
    <message>
        <source>Blocksdir</source>
        <translation type="unfinished">区块存储目录</translation>
    </message>
    <message>
        <source>To specify a non-default location of the blocks directory use the '%1' option.</source>
        <translation type="unfinished">如果要自定义区块存储目录的位置，请用 '%1' 这个选项来指定新的位置。</translation>
    </message>
    <message>
        <source>Startup time</source>
        <translation>啓動時間</translation>
    </message>
    <message>
        <source>Network</source>
        <translation>網路</translation>
    </message>
    <message>
        <source>Name</source>
        <translation type="unfinished">名稱</translation>
    </message>
    <message>
        <source>Number of connections</source>
        <translation>連線數</translation>
    </message>
    <message>
        <source>Block chain</source>
        <translation>區塊鏈</translation>
    </message>
    <message>
        <source>Memory Pool</source>
        <translation type="unfinished">記憶體暫存池</translation>
    </message>
    <message>
        <source>Current number of transactions</source>
        <translation type="unfinished">目前交易數目</translation>
    </message>
    <message>
        <source>Memory usage</source>
        <translation type="unfinished">記憶體使用量</translation>
    </message>
    <message>
        <source>Wallet: </source>
        <translation type="unfinished">錢包:</translation>
    </message>
    <message>
        <source>(none)</source>
        <translation type="unfinished">(無)</translation>
    </message>
    <message>
        <source>&amp;Reset</source>
        <translation type="unfinished">重置(&amp;R)</translation>
    </message>
    <message>
        <source>Received</source>
        <translation type="unfinished">收到</translation>
    </message>
    <message>
        <source>Sent</source>
        <translation type="unfinished">送出</translation>
    </message>
    <message>
        <source>&amp;Peers</source>
        <translation type="unfinished">節點(&amp;P)</translation>
    </message>
    <message>
        <source>Banned peers</source>
        <translation type="unfinished">被禁節點</translation>
    </message>
    <message>
        <source>Select a peer to view detailed information.</source>
        <translation type="unfinished">選一個節點來看詳細資訊</translation>
    </message>
    <message>
        <source>Version</source>
        <translation type="unfinished">版本</translation>
    </message>
    <message>
        <source>Starting Block</source>
        <translation type="unfinished">起始區塊</translation>
    </message>
    <message>
        <source>Synced Headers</source>
        <translation type="unfinished">已同步前導資料</translation>
    </message>
    <message>
        <source>Synced Blocks</source>
        <translation type="unfinished">已同步區塊</translation>
    </message>
    <message>
        <source>The mapped Autonomous System used for diversifying peer selection.</source>
        <translation type="unfinished">映射的自治系統，用於使peer選取多樣化。</translation>
    </message>
    <message>
        <source>Mapped AS</source>
        <translation type="unfinished">對應 AS</translation>
    </message>
    <message>
        <source>User Agent</source>
        <translation type="unfinished">使用者代理</translation>
    </message>
    <message>
        <source>Node window</source>
        <translation type="unfinished">節點視窗</translation>
    </message>
    <message>
        <source>Current block height</source>
        <translation type="unfinished">當前區塊高度</translation>
    </message>
    <message>
        <source>Open the %1 debug log file from the current data directory. This can take a few seconds for large log files.</source>
        <translation type="unfinished">從目前的資料目錄下開啓 %1 的除錯紀錄檔。當紀錄檔很大時，可能會花好幾秒的時間。</translation>
    </message>
    <message>
        <source>Decrease font size</source>
        <translation type="unfinished">縮小文字</translation>
    </message>
    <message>
        <source>Increase font size</source>
        <translation type="unfinished">放大文字</translation>
    </message>
    <message>
        <source>Permissions</source>
        <translation type="unfinished">允許</translation>
    </message>
    <message>
        <source>Services</source>
        <translation type="unfinished">服務</translation>
    </message>
    <message>
        <source>Connection Time</source>
        <translation type="unfinished">連線時間</translation>
    </message>
    <message>
        <source>Last Send</source>
        <translation type="unfinished">最近送出</translation>
    </message>
    <message>
        <source>Last Receive</source>
        <translation type="unfinished">最近收到</translation>
    </message>
    <message>
        <source>Ping Time</source>
        <translation type="unfinished">Ping 時間</translation>
    </message>
    <message>
        <source>The duration of a currently outstanding ping.</source>
        <translation type="unfinished">目前這一次 ping 已經過去的時間。</translation>
    </message>
    <message>
        <source>Ping Wait</source>
        <translation type="unfinished">Ping 等待時間</translation>
    </message>
    <message>
        <source>Min Ping</source>
        <translation type="unfinished">Ping 最短時間</translation>
    </message>
    <message>
        <source>Time Offset</source>
        <translation type="unfinished">時間差</translation>
    </message>
    <message>
        <source>Last block time</source>
        <translation>最近區塊時間</translation>
    </message>
    <message>
        <source>&amp;Open</source>
        <translation>開啓(&amp;O)</translation>
    </message>
    <message>
        <source>&amp;Console</source>
        <translation>主控台(&amp;C)</translation>
    </message>
    <message>
        <source>&amp;Network Traffic</source>
        <translation type="unfinished">網路流量(&amp;N)</translation>
    </message>
    <message>
        <source>Totals</source>
        <translation type="unfinished">總計</translation>
    </message>
    <message>
        <source>Debug log file</source>
        <translation>除錯紀錄檔</translation>
    </message>
    <message>
        <source>Clear console</source>
        <translation>清主控台</translation>
    </message>
    <message>
        <source>In:</source>
        <translation type="unfinished">來:</translation>
    </message>
    <message>
        <source>Out:</source>
        <translation type="unfinished">去:</translation>
    </message>
    <message>
        <source>&amp;Disconnect</source>
        <translation type="unfinished">斷線(&amp;D)</translation>
    </message>
    <message>
        <source>1 &amp;hour</source>
        <translation type="unfinished">1 小時(&amp;H)</translation>
    </message>
    <message>
        <source>1 &amp;week</source>
        <translation type="unfinished">1 星期(&amp;W)</translation>
    </message>
    <message>
        <source>1 &amp;year</source>
        <translation type="unfinished">1 年(&amp;Y)</translation>
    </message>
    <message>
        <source>&amp;Unban</source>
        <translation type="unfinished">連線解禁(&amp;U)</translation>
    </message>
    <message>
        <source>Network activity disabled</source>
        <translation type="unfinished">網路活動已關閉</translation>
    </message>
    <message>
        <source>Executing command without any wallet</source>
        <translation type="unfinished">不使用任何錢包來執行指令</translation>
    </message>
    <message>
        <source>Executing command using "%1" wallet</source>
        <translation type="unfinished">使用 %1 錢包來執行指令</translation>
    </message>
    <message>
        <source>via %1</source>
        <translation type="unfinished">經由 %1</translation>
    </message>
    <message>
        <source>Yes</source>
        <translation type="unfinished">是</translation>
    </message>
    <message>
        <source>No</source>
        <translation type="unfinished">否</translation>
    </message>
    <message>
        <source>To</source>
        <translation type="unfinished">目的</translation>
    </message>
    <message>
        <source>From</source>
        <translation type="unfinished">來源</translation>
    </message>
    <message>
        <source>Ban for</source>
        <translation type="unfinished">禁止連線</translation>
    </message>
    <message>
        <source>Unknown</source>
        <translation type="unfinished">不明</translation>
    </message>
</context>
<context>
    <name>ReceiveCoinsDialog</name>
    <message>
        <source>&amp;Amount:</source>
        <translation type="unfinished">金額(&amp;A):</translation>
    </message>
    <message>
        <source>&amp;Label:</source>
        <translation type="unfinished">標記(&amp;L):</translation>
    </message>
    <message>
        <source>&amp;Message:</source>
        <translation type="unfinished">訊息(&amp;M):</translation>
    </message>
    <message>
        <source>An optional message to attach to the payment request, which will be displayed when the request is opened. Note: The message will not be sent with the payment over the Particl network.</source>
        <translation type="unfinished">附加在付款要求中的訊息，可以不填，打開要求內容時會顯示。注意: 這個訊息不會隨著付款送到 Particl 網路上。</translation>
    </message>
    <message>
        <source>An optional label to associate with the new receiving address.</source>
        <translation type="unfinished">與新的接收地址關聯的可選的標籤。</translation>
    </message>
    <message>
        <source>Use this form to request payments. All fields are &lt;b&gt;optional&lt;/b&gt;.</source>
        <translation type="unfinished">請用這份表單來要求付款。所有欄位都&lt;b&gt;可以不填&lt;/b&gt;。</translation>
    </message>
    <message>
        <source>An optional amount to request. Leave this empty or zero to not request a specific amount.</source>
        <translation type="unfinished">要求付款的金額，可以不填。不確定金額時可以留白或是填零。</translation>
    </message>
    <message>
        <source>An optional label to associate with the new receiving address (used by you to identify an invoice).  It is also attached to the payment request.</source>
        <translation type="unfinished">與新的接收地址相關聯的可選的標籤（您用於標識收據）。它也附在支付支付請求上。</translation>
    </message>
    <message>
        <source>An optional message that is attached to the payment request and may be displayed to the sender.</source>
        <translation type="unfinished">附加在支付請求上的可選的訊息，可以顯示給發送者。</translation>
    </message>
    <message>
        <source>&amp;Create new receiving address</source>
        <translation type="unfinished">&amp;產生新的接收地址</translation>
    </message>
    <message>
        <source>Clear all fields of the form.</source>
        <translation type="unfinished">把表單中的所有欄位清空。</translation>
    </message>
    <message>
        <source>Clear</source>
        <translation type="unfinished">清空</translation>
    </message>
    <message>
        <source>Native segwit addresses (aka Bech32 or BIP-173) reduce your transaction fees later on and offer better protection against typos, but old wallets don't support them. When unchecked, an address compatible with older wallets will be created instead.</source>
        <translation type="unfinished">使用原生的隔離見證地址(也叫做 Bech32 或 BIP-173)可以減少日後的交易手續費，並能更好地防止輸入錯誤，不過會跟舊版的錢包軟體不支援。如果沒有勾選的話，會改產生與舊版錢包軟體相容的地址。</translation>
    </message>
    <message>
        <source>Generate native segwit (Bech32) address</source>
        <translation type="unfinished">產生原生隔離見證(Bech32)地址</translation>
    </message>
    <message>
        <source>Requested payments history</source>
        <translation type="unfinished">先前要求付款的記錄</translation>
    </message>
    <message>
        <source>Show the selected request (does the same as double clicking an entry)</source>
        <translation type="unfinished">顯示選擇的要求內容(效果跟按它兩下一樣)</translation>
    </message>
    <message>
        <source>Show</source>
        <translation type="unfinished">顯示</translation>
    </message>
    <message>
        <source>Remove the selected entries from the list</source>
        <translation type="unfinished">從列表中刪掉選擇的項目</translation>
    </message>
    <message>
        <source>Remove</source>
        <translation type="unfinished">刪掉</translation>
    </message>
    <message>
        <source>Copy &amp;URI</source>
        <translation type="unfinished">複製 &amp;URI</translation>
    </message>
    <message>
        <source>&amp;Copy address</source>
        <translation type="unfinished">&amp;复制地址</translation>
    </message>
    <message>
        <source>Copy &amp;label</source>
        <translation type="unfinished">复制和标签</translation>
    </message>
    <message>
        <source>Copy &amp;amount</source>
        <translation type="unfinished">复制和数量</translation>
    </message>
    <message>
        <source>Could not unlock wallet.</source>
        <translation type="unfinished">沒辦法把錢包解鎖。</translation>
    </message>
    </context>
<context>
    <name>ReceiveRequestDialog</name>
    <message>
        <source>Address:</source>
        <translation type="unfinished">地址:</translation>
    </message>
    <message>
        <source>Amount:</source>
        <translation type="unfinished">金額:</translation>
    </message>
    <message>
        <source>Label:</source>
        <translation type="unfinished">標記:</translation>
    </message>
    <message>
        <source>Message:</source>
        <translation type="unfinished">訊息:</translation>
    </message>
    <message>
        <source>Wallet:</source>
        <translation type="unfinished">錢包:</translation>
    </message>
    <message>
        <source>Copy &amp;URI</source>
        <translation type="unfinished">複製 &amp;URI</translation>
    </message>
    <message>
        <source>Copy &amp;Address</source>
        <translation type="unfinished">複製 &amp;地址</translation>
    </message>
    <message>
        <source>Payment information</source>
        <translation type="unfinished">付款資訊</translation>
    </message>
    <message>
        <source>Request payment to %1</source>
        <translation type="unfinished">付款給 %1 的要求</translation>
    </message>
</context>
<context>
    <name>RecentRequestsTableModel</name>
    <message>
        <source>Date</source>
        <translation type="unfinished">日期</translation>
    </message>
    <message>
        <source>Label</source>
        <translation type="unfinished">標記:</translation>
    </message>
    <message>
        <source>Message</source>
        <translation type="unfinished">訊息</translation>
    </message>
    <message>
        <source>(no label)</source>
        <translation type="unfinished">(無標記)</translation>
    </message>
    <message>
        <source>(no message)</source>
        <translation type="unfinished">(無訊息)</translation>
    </message>
    <message>
        <source>(no amount requested)</source>
        <translation type="unfinished">(無要求金額)</translation>
    </message>
    <message>
        <source>Requested</source>
        <translation type="unfinished">要求金額</translation>
    </message>
</context>
<context>
    <name>SendCoinsDialog</name>
    <message>
        <source>Send Coins</source>
        <translation>付款</translation>
    </message>
    <message>
        <source>Coin Control Features</source>
        <translation type="unfinished">錢幣控制功能</translation>
    </message>
    <message>
        <source>automatically selected</source>
        <translation type="unfinished">自動選擇</translation>
    </message>
    <message>
        <source>Insufficient funds!</source>
        <translation type="unfinished">累計金額不足！</translation>
    </message>
    <message>
        <source>Quantity:</source>
        <translation type="unfinished">數目:</translation>
    </message>
    <message>
        <source>Bytes:</source>
        <translation type="unfinished">位元組數:</translation>
    </message>
    <message>
        <source>Amount:</source>
        <translation type="unfinished">金額:</translation>
    </message>
    <message>
        <source>Fee:</source>
        <translation type="unfinished">手續費:</translation>
    </message>
    <message>
        <source>After Fee:</source>
        <translation type="unfinished">計費後金額:</translation>
    </message>
    <message>
        <source>Change:</source>
        <translation type="unfinished">找零金額:</translation>
    </message>
    <message>
        <source>If this is activated, but the change address is empty or invalid, change will be sent to a newly generated address.</source>
        <translation type="unfinished">如果這項有打開，但是找零地址是空的或無效，那麼找零會送到一個產生出來的地址去。</translation>
    </message>
    <message>
        <source>Custom change address</source>
        <translation type="unfinished">自訂找零位址</translation>
    </message>
    <message>
        <source>Transaction Fee:</source>
        <translation type="unfinished">交易手續費:</translation>
    </message>
    <message>
        <source>Using the fallbackfee can result in sending a transaction that will take several hours or days (or never) to confirm. Consider choosing your fee manually or wait until you have validated the complete chain.</source>
        <translation type="unfinished">以備用手續費金額(fallbackfee)來付手續費可能會造成交易確認時間長達數小時、數天、或是永遠不會確認。請考慮自行指定金額，或是等到完全驗證區塊鏈後，再進行交易。</translation>
    </message>
    <message>
        <source>Warning: Fee estimation is currently not possible.</source>
        <translation type="unfinished">警告：目前無法計算預估手續費。</translation>
    </message>
    <message>
        <source>per kilobyte</source>
        <translation type="unfinished">每千位元組</translation>
    </message>
    <message>
        <source>Hide</source>
        <translation type="unfinished">隱藏</translation>
    </message>
    <message>
        <source>Recommended:</source>
        <translation type="unfinished">建議值:</translation>
    </message>
    <message>
        <source>Custom:</source>
        <translation type="unfinished">自訂:</translation>
    </message>
    <message>
        <source>Send to multiple recipients at once</source>
        <translation>一次付給多個收款人</translation>
    </message>
    <message>
        <source>Add &amp;Recipient</source>
        <translation>增加收款人(&amp;R)</translation>
    </message>
    <message>
        <source>Clear all fields of the form.</source>
        <translation type="unfinished">把表單中的所有欄位清空。</translation>
    </message>
    <message>
        <source>Dust:</source>
        <translation type="unfinished">零散錢:</translation>
    </message>
    <message>
        <source>Hide transaction fee settings</source>
        <translation type="unfinished">隱藏交易手續費設定</translation>
    </message>
    <message>
        <source>When there is less transaction volume than space in the blocks, miners as well as relaying nodes may enforce a minimum fee. Paying only this minimum fee is just fine, but be aware that this can result in a never confirming transaction once there is more demand for particl transactions than the network can process.</source>
        <translation type="unfinished">当交易量小于可用区块空间时，矿工和中继节点可能会执行最低手续费率限制。按照这个最低费率来支付手续费也是可以的，但请注意，一旦交易需求超出比特币网络能处理的限度，你的交易可能永远也无法确认。</translation>
    </message>
    <message>
        <source>A too low fee might result in a never confirming transaction (read the tooltip)</source>
        <translation type="unfinished">手續費太低的話可能會造成永遠無法確認的交易(請參考提示)</translation>
    </message>
    <message>
        <source>Confirmation time target:</source>
        <translation type="unfinished">目標確認時間:</translation>
    </message>
    <message>
        <source>Enable Replace-By-Fee</source>
        <translation type="unfinished">啟用手續費追加</translation>
    </message>
    <message>
        <source>With Replace-By-Fee (BIP-125) you can increase a transaction's fee after it is sent. Without this, a higher fee may be recommended to compensate for increased transaction delay risk.</source>
        <translation type="unfinished">手續費追加(Replace-By-Fee, BIP-125)可以讓你在送出交易後才來提高手續費。不用這個功能的話，建議付比較高的手續費來降低交易延遲的風險。</translation>
    </message>
    <message>
        <source>Clear &amp;All</source>
        <translation>全部清掉(&amp;A)</translation>
    </message>
    <message>
        <source>Balance:</source>
        <translation>餘額:</translation>
    </message>
    <message>
        <source>Confirm the send action</source>
        <translation>確認付款動作</translation>
    </message>
    <message>
        <source>S&amp;end</source>
        <translation>付款(&amp;E)</translation>
    </message>
    <message>
        <source>Copy quantity</source>
        <translation type="unfinished">複製數目</translation>
    </message>
    <message>
        <source>Copy amount</source>
        <translation type="unfinished">複製金額</translation>
    </message>
    <message>
        <source>Copy fee</source>
        <translation type="unfinished">複製手續費</translation>
    </message>
    <message>
        <source>Copy after fee</source>
        <translation type="unfinished">複製計費後金額</translation>
    </message>
    <message>
        <source>Copy bytes</source>
        <translation type="unfinished">複製位元組數</translation>
    </message>
    <message>
        <source>Copy dust</source>
        <translation type="unfinished">複製零散金額</translation>
    </message>
    <message>
        <source>Copy change</source>
        <translation type="unfinished">複製找零金額</translation>
    </message>
    <message>
        <source>%1 (%2 blocks)</source>
        <translation type="unfinished">%1 (%2 個區塊)</translation>
    </message>
    <message>
        <source>Cr&amp;eate Unsigned</source>
        <translation type="unfinished">Cr＆eate未簽名</translation>
    </message>
    <message>
        <source> from wallet '%1'</source>
        <translation type="unfinished">從錢包 %1</translation>
    </message>
    <message>
        <source>%1 to '%2'</source>
        <translation type="unfinished">%1 到 '%2'</translation>
    </message>
    <message>
        <source>%1 to %2</source>
        <translation type="unfinished">%1 給 %2</translation>
    </message>
    <message>
        <source>Do you want to draft this transaction?</source>
        <translation type="unfinished">您要草擬此交易嗎？</translation>
    </message>
    <message>
        <source>Are you sure you want to send?</source>
        <translation type="unfinished">你確定要付錢出去嗎？</translation>
    </message>
    <message>
        <source>Create Unsigned</source>
        <translation type="unfinished">產生未簽名</translation>
    </message>
    <message>
        <source>Sign failed</source>
        <translation type="unfinished">簽署失敗</translation>
    </message>
    <message>
        <source>Save Transaction Data</source>
        <translation type="unfinished">儲存交易資料</translation>
    </message>
    <message>
        <source>PSBT saved</source>
        <translation type="unfinished">PSBT已儲存</translation>
    </message>
    <message>
        <source>or</source>
        <translation type="unfinished">或</translation>
    </message>
    <message>
        <source>You can increase the fee later (signals Replace-By-Fee, BIP-125).</source>
        <translation type="unfinished">你可以之後再提高手續費(有 BIP-125 手續費追加的標記)</translation>
    </message>
    <message>
        <source>Please, review your transaction.</source>
        <translation type="unfinished">請再次確認交易內容。</translation>
    </message>
    <message>
        <source>Transaction fee</source>
        <translation type="unfinished">交易手續費</translation>
    </message>
    <message>
        <source>Not signalling Replace-By-Fee, BIP-125.</source>
        <translation type="unfinished">沒有 BIP-125 手續費追加的標記。</translation>
    </message>
    <message>
        <source>Total Amount</source>
        <translation type="unfinished">總金額</translation>
    </message>
    <message>
        <source>Confirm send coins</source>
        <translation type="unfinished">確認付款金額</translation>
    </message>
    <message>
        <source>Confirm transaction proposal</source>
        <translation type="unfinished">確認交易建議</translation>
    </message>
    <message>
        <source>Watch-only balance:</source>
        <translation type="unfinished">只能看餘額:</translation>
    </message>
    <message>
        <source>The recipient address is not valid. Please recheck.</source>
        <translation type="unfinished">接受者地址無效。請再檢查看看。</translation>
    </message>
    <message>
        <source>The amount to pay must be larger than 0.</source>
        <translation type="unfinished">付款金額必須大於零。</translation>
    </message>
    <message>
        <source>The amount exceeds your balance.</source>
        <translation type="unfinished">金額超過餘額了。</translation>
    </message>
    <message>
        <source>The total exceeds your balance when the %1 transaction fee is included.</source>
        <translation type="unfinished">包含 %1 的交易手續費後，總金額超過你的餘額了。</translation>
    </message>
    <message>
        <source>Duplicate address found: addresses should only be used once each.</source>
        <translation type="unfinished">發現有重複的地址: 每個地址只能出現一次。</translation>
    </message>
    <message>
        <source>Transaction creation failed!</source>
        <translation type="unfinished">製造交易失敗了！</translation>
    </message>
    <message>
        <source>A fee higher than %1 is considered an absurdly high fee.</source>
        <translation type="unfinished">高於 %1 的手續費會被認為是不合理。</translation>
    </message>
    <message>
        <source>Payment request expired.</source>
        <translation type="unfinished">付款的要求過期了。</translation>
    </message>
    <message numerus="yes">
        <source>Estimated to begin confirmation within %n block(s).</source>
        <translation>
            <numerusform />
        </translation>
    </message>
    <message>
        <source>Warning: Invalid Particl address</source>
        <translation type="unfinished">警告: 比特幣地址無效</translation>
    </message>
    <message>
        <source>Warning: Unknown change address</source>
        <translation type="unfinished">警告: 未知的找零地址</translation>
    </message>
    <message>
        <source>Confirm custom change address</source>
        <translation type="unfinished">確認自訂找零地址</translation>
    </message>
    <message>
        <source>The address you selected for change is not part of this wallet. Any or all funds in your wallet may be sent to this address. Are you sure?</source>
        <translation type="unfinished">選擇的找零地址並不屬於這個錢包。部份或是全部的錢會被送到這個地址去。你確定嗎？</translation>
    </message>
    <message>
        <source>(no label)</source>
        <translation type="unfinished">(無標記)</translation>
    </message>
</context>
<context>
    <name>SendCoinsEntry</name>
    <message>
        <source>A&amp;mount:</source>
        <translation>金額(&amp;M):</translation>
    </message>
    <message>
        <source>Pay &amp;To:</source>
        <translation>付給(&amp;T):</translation>
    </message>
    <message>
        <source>&amp;Label:</source>
        <translation>標記(&amp;L):</translation>
    </message>
    <message>
        <source>Choose previously used address</source>
        <translation type="unfinished">選擇先前使用過的地址</translation>
    </message>
    <message>
        <source>The Particl address to send the payment to</source>
        <translation type="unfinished">將支付發送到的比特幣地址給</translation>
    </message>
    <message>
        <source>Paste address from clipboard</source>
        <translation>貼上剪貼簿裡的地址</translation>
    </message>
    <message>
        <source>Remove this entry</source>
        <translation type="unfinished">刪掉這個項目</translation>
    </message>
    <message>
        <source>The amount to send in the selected unit</source>
        <translation type="unfinished">以所選單位發送的金額</translation>
    </message>
    <message>
        <source>The fee will be deducted from the amount being sent. The recipient will receive less particl than you enter in the amount field. If multiple recipients are selected, the fee is split equally.</source>
        <translation type="unfinished">手續費會從要付款出去的金額中扣掉。因此收款人會收到比輸入的金額還要少的 particl。如果有多個收款人的話，手續費會平均分配來扣除。</translation>
    </message>
    <message>
        <source>S&amp;ubtract fee from amount</source>
        <translation type="unfinished">從付款金額減去手續費(&amp;U)</translation>
    </message>
    <message>
        <source>Use available balance</source>
        <translation type="unfinished">使用全部可用餘額</translation>
    </message>
    <message>
        <source>Message:</source>
        <translation type="unfinished">訊息:</translation>
    </message>
    <message>
        <source>This is an unauthenticated payment request.</source>
        <translation type="unfinished">這是個沒有驗證過身份的付款要求。</translation>
    </message>
    <message>
        <source>This is an authenticated payment request.</source>
        <translation type="unfinished">這是個已經驗證過身份的付款要求。</translation>
    </message>
    <message>
        <source>Enter a label for this address to add it to the list of used addresses</source>
        <translation type="unfinished">請輸入這個地址的標籤，來把它加進去已使用過地址清單。</translation>
    </message>
    <message>
        <source>A message that was attached to the particl: URI which will be stored with the transaction for your reference. Note: This message will not be sent over the Particl network.</source>
        <translation type="unfinished">附加在 Particl 付款協議的資源識別碼(URI)中的訊息，會和交易內容一起存起來，給你自己做參考。注意: 這個訊息不會送到 Particl 網路上。</translation>
    </message>
    <message>
        <source>Pay To:</source>
        <translation type="unfinished">付給:</translation>
    </message>
    <message>
        <source>Memo:</source>
        <translation type="unfinished">備註:</translation>
    </message>
</context>
<context>
    <name>SignVerifyMessageDialog</name>
    <message>
        <source>Signatures - Sign / Verify a Message</source>
        <translation>簽章 - 簽署或驗證訊息</translation>
    </message>
    <message>
        <source>&amp;Sign Message</source>
        <translation>簽署訊息(&amp;S)</translation>
    </message>
    <message>
        <source>You can sign messages/agreements with your addresses to prove you can receive particl sent to them. Be careful not to sign anything vague or random, as phishing attacks may try to trick you into signing your identity over to them. Only sign fully-detailed statements you agree to.</source>
        <translation type="unfinished">您可以使用您的地址簽名訊息/協議，以證明您可以接收發送給他們的比特幣。但是請小心，不要簽名語意含糊不清，或隨機產生的內容，因為釣魚式詐騙可能會用騙你簽名的手法來冒充是你。只有簽名您同意的詳細內容。</translation>
    </message>
    <message>
        <source>The Particl address to sign the message with</source>
        <translation type="unfinished">用來簽名訊息的 比特幣地址</translation>
    </message>
    <message>
        <source>Choose previously used address</source>
        <translation type="unfinished">選擇先前使用過的地址</translation>
    </message>
    <message>
        <source>Paste address from clipboard</source>
        <translation>貼上剪貼簿裡的地址</translation>
    </message>
    <message>
        <source>Enter the message you want to sign here</source>
        <translation>請在這裡輸入你想簽署的訊息</translation>
    </message>
    <message>
        <source>Signature</source>
        <translation>簽章</translation>
    </message>
    <message>
        <source>Copy the current signature to the system clipboard</source>
        <translation>複製目前的簽章到系統剪貼簿</translation>
    </message>
    <message>
        <source>Sign the message to prove you own this Particl address</source>
        <translation>簽名這個訊息來證明這個比特幣地址是你的</translation>
    </message>
    <message>
        <source>Sign &amp;Message</source>
        <translation>簽署訊息(&amp;M)</translation>
    </message>
    <message>
        <source>Reset all sign message fields</source>
        <translation>重設所有訊息簽署欄位</translation>
    </message>
    <message>
        <source>Clear &amp;All</source>
        <translation>全部清掉(&amp;A)</translation>
    </message>
    <message>
        <source>&amp;Verify Message</source>
        <translation>驗證訊息(&amp;V)</translation>
    </message>
    <message>
        <source>Enter the receiver's address, message (ensure you copy line breaks, spaces, tabs, etc. exactly) and signature below to verify the message. Be careful not to read more into the signature than what is in the signed message itself, to avoid being tricked by a man-in-the-middle attack. Note that this only proves the signing party receives with the address, it cannot prove sendership of any transaction!</source>
        <translation type="unfinished">請在下面輸入收款人的地址，訊息(請確定完整複製了所包含的換行、空格、tabs...等)，以及簽名，來驗證這個訊息。請小心，除了訊息內容以外，不要對簽名本身過度解讀，以避免被用「中間人攻擊法」詐騙。請注意，通過驗證的簽名只能證明簽名人確實可以從該地址收款，不能證明任何交易中的付款人身份！</translation>
    </message>
    <message>
        <source>The Particl address the message was signed with</source>
        <translation type="unfinished">簽名這個訊息的 比特幣地址</translation>
    </message>
    <message>
        <source>The signed message to verify</source>
        <translation type="unfinished">簽名訊息進行驗證</translation>
    </message>
    <message>
        <source>The signature given when the message was signed</source>
        <translation type="unfinished">簽名訊息時給出的簽名</translation>
    </message>
    <message>
        <source>Verify the message to ensure it was signed with the specified Particl address</source>
        <translation>驗證這個訊息來確定是用指定的比特幣地址簽名的</translation>
    </message>
    <message>
        <source>Verify &amp;Message</source>
        <translation>驗證訊息(&amp;M)</translation>
    </message>
    <message>
        <source>Reset all verify message fields</source>
        <translation>重設所有訊息驗證欄位</translation>
    </message>
    <message>
        <source>Click "Sign Message" to generate signature</source>
        <translation type="unfinished">請按一下「簽署訊息」來產生簽章</translation>
    </message>
    <message>
        <source>The entered address is invalid.</source>
        <translation type="unfinished">輸入的地址無效。</translation>
    </message>
    <message>
        <source>Please check the address and try again.</source>
        <translation type="unfinished">請檢查地址是否正確後再試一次。</translation>
    </message>
    <message>
        <source>The entered address does not refer to a key.</source>
        <translation type="unfinished">輸入的地址沒有對應到你的任何鑰匙。</translation>
    </message>
    <message>
        <source>Wallet unlock was cancelled.</source>
        <translation type="unfinished">錢包解鎖已取消。</translation>
    </message>
    <message>
        <source>No error</source>
        <translation type="unfinished">沒有錯誤</translation>
    </message>
    <message>
        <source>Private key for the entered address is not available.</source>
        <translation type="unfinished">沒有對應輸入地址的私鑰。</translation>
    </message>
    <message>
        <source>Message signing failed.</source>
        <translation type="unfinished">訊息簽署失敗。</translation>
    </message>
    <message>
        <source>Message signed.</source>
        <translation type="unfinished">訊息簽署好了。</translation>
    </message>
    <message>
        <source>The signature could not be decoded.</source>
        <translation type="unfinished">沒辦法把這個簽章解碼。</translation>
    </message>
    <message>
        <source>Please check the signature and try again.</source>
        <translation type="unfinished">請檢查簽章是否正確後再試一次。</translation>
    </message>
    <message>
        <source>The signature did not match the message digest.</source>
        <translation type="unfinished">這個簽章跟訊息的數位摘要不符。</translation>
    </message>
    <message>
        <source>Message verification failed.</source>
        <translation type="unfinished">訊息驗證失敗。</translation>
    </message>
    <message>
        <source>Message verified.</source>
        <translation type="unfinished">訊息驗證沒錯。</translation>
    </message>
</context>
<context>
    <name>TransactionDesc</name>
    <message numerus="yes">
        <source>Open for %n more block(s)</source>
        <translation>
            <numerusform />
        </translation>
    </message>
    <message>
        <source>Open until %1</source>
        <translation type="unfinished">到 %1 前可修改</translation>
    </message>
    <message>
        <source>conflicted with a transaction with %1 confirmations</source>
        <translation type="unfinished">跟一個目前確認 %1 次的交易互相衝突</translation>
    </message>
    <message>
        <source>0/unconfirmed, %1</source>
        <translation type="unfinished">0 次/未確認，%1</translation>
    </message>
    <message>
        <source>in memory pool</source>
        <translation type="unfinished">在記憶池中</translation>
    </message>
    <message>
        <source>not in memory pool</source>
        <translation type="unfinished">不在記憶池中</translation>
    </message>
    <message>
        <source>abandoned</source>
        <translation type="unfinished">已中止</translation>
    </message>
    <message>
        <source>%1/unconfirmed</source>
        <translation type="unfinished">%1 次/未確認</translation>
    </message>
    <message>
        <source>%1 confirmations</source>
        <translation type="unfinished">確認 %1 次</translation>
    </message>
    <message>
        <source>Status</source>
        <translation type="unfinished">狀態</translation>
    </message>
    <message>
        <source>Date</source>
        <translation type="unfinished">日期</translation>
    </message>
    <message>
        <source>Source</source>
        <translation type="unfinished">來源</translation>
    </message>
    <message>
        <source>Generated</source>
        <translation type="unfinished">生產出來</translation>
    </message>
    <message>
        <source>From</source>
        <translation type="unfinished">來源</translation>
    </message>
    <message>
        <source>unknown</source>
        <translation type="unfinished">未知</translation>
    </message>
    <message>
        <source>To</source>
        <translation type="unfinished">目的</translation>
    </message>
    <message>
        <source>own address</source>
        <translation type="unfinished">自己的地址</translation>
    </message>
    <message>
        <source>watch-only</source>
        <translation type="unfinished">只能看</translation>
    </message>
    <message>
        <source>label</source>
        <translation type="unfinished">標記</translation>
    </message>
    <message>
        <source>Credit</source>
        <translation type="unfinished">入帳</translation>
    </message>
    <message numerus="yes">
        <source>matures in %n more block(s)</source>
        <translation>
            <numerusform />
        </translation>
    </message>
    <message>
        <source>not accepted</source>
        <translation type="unfinished">不被接受</translation>
    </message>
    <message>
        <source>Debit</source>
        <translation type="unfinished">出帳</translation>
    </message>
    <message>
        <source>Total debit</source>
        <translation type="unfinished">出帳總額</translation>
    </message>
    <message>
        <source>Total credit</source>
        <translation type="unfinished">入帳總額</translation>
    </message>
    <message>
        <source>Transaction fee</source>
        <translation type="unfinished">交易手續費</translation>
    </message>
    <message>
        <source>Net amount</source>
        <translation type="unfinished">淨額</translation>
    </message>
    <message>
        <source>Message</source>
        <translation type="unfinished">訊息</translation>
    </message>
    <message>
        <source>Comment</source>
        <translation type="unfinished">附註</translation>
    </message>
    <message>
        <source>Transaction ID</source>
        <translation type="unfinished">交易識別碼</translation>
    </message>
    <message>
        <source>Transaction total size</source>
        <translation type="unfinished">交易總大小</translation>
    </message>
    <message>
        <source>Transaction virtual size</source>
        <translation type="unfinished">交易擬真大小</translation>
    </message>
    <message>
        <source>Output index</source>
        <translation type="unfinished">輸出索引</translation>
    </message>
    <message>
        <source> (Certificate was not verified)</source>
        <translation type="unfinished">（證書未驗證）</translation>
    </message>
    <message>
        <source>Merchant</source>
        <translation type="unfinished">商家</translation>
    </message>
    <message>
        <source>Generated coins must mature %1 blocks before they can be spent. When you generated this block, it was broadcast to the network to be added to the block chain. If it fails to get into the chain, its state will change to "not accepted" and it won't be spendable. This may occasionally happen if another node generates a block within a few seconds of yours.</source>
        <translation type="unfinished">生產出來的錢要再等 %1 個區塊生出來後才成熟可以用。當區塊生產出來時會公布到網路上，來被加進區塊鏈。如果加失敗了，狀態就會變成「不被接受」，而且不能夠花。如果在你生產出區塊的幾秒鐘內，也有其他節點生產出來的話，就有可能會發生這種情形。</translation>
    </message>
    <message>
        <source>Debug information</source>
        <translation type="unfinished">除錯資訊</translation>
    </message>
    <message>
        <source>Transaction</source>
        <translation type="unfinished">交易</translation>
    </message>
    <message>
        <source>Inputs</source>
        <translation type="unfinished">輸入</translation>
    </message>
    <message>
        <source>Amount</source>
        <translation type="unfinished">金額</translation>
    </message>
    <message>
        <source>true</source>
        <translation type="unfinished">是</translation>
    </message>
    <message>
        <source>false</source>
        <translation type="unfinished">否</translation>
    </message>
</context>
<context>
    <name>TransactionDescDialog</name>
    <message>
        <source>This pane shows a detailed description of the transaction</source>
        <translation>這個版面顯示這次交易的詳細說明</translation>
    </message>
    <message>
        <source>Details for %1</source>
        <translation type="unfinished">交易 %1 的明細</translation>
    </message>
</context>
<context>
    <name>TransactionTableModel</name>
    <message>
        <source>Date</source>
        <translation type="unfinished">日期</translation>
    </message>
    <message>
        <source>Type</source>
        <translation type="unfinished">種類</translation>
    </message>
    <message>
        <source>Label</source>
        <translation type="unfinished">標記:</translation>
    </message>
    <message numerus="yes">
        <source>Open for %n more block(s)</source>
        <translation>
            <numerusform />
        </translation>
    </message>
    <message>
        <source>Open until %1</source>
        <translation type="unfinished">到 %1 前可修改</translation>
    </message>
    <message>
        <source>Unconfirmed</source>
        <translation type="unfinished">未確認</translation>
    </message>
    <message>
        <source>Abandoned</source>
        <translation type="unfinished">已中止</translation>
    </message>
    <message>
        <source>Confirming (%1 of %2 recommended confirmations)</source>
        <translation type="unfinished">確認中(已經 %1 次，建議至少 %2 次)</translation>
    </message>
    <message>
        <source>Confirmed (%1 confirmations)</source>
        <translation type="unfinished">已確認(%1 次)</translation>
    </message>
    <message>
        <source>Conflicted</source>
        <translation type="unfinished">有衝突</translation>
    </message>
    <message>
        <source>Immature (%1 confirmations, will be available after %2)</source>
        <translation type="unfinished">未成熟(確認 %1 次，會在 %2 次後可用)</translation>
    </message>
    <message>
        <source>Generated but not accepted</source>
        <translation type="unfinished">生產出來但是不被接受</translation>
    </message>
    <message>
        <source>Received with</source>
        <translation type="unfinished">收款</translation>
    </message>
    <message>
        <source>Received from</source>
        <translation type="unfinished">收款自</translation>
    </message>
    <message>
        <source>Sent to</source>
        <translation type="unfinished">付款</translation>
    </message>
    <message>
        <source>Payment to yourself</source>
        <translation type="unfinished">付給自己</translation>
    </message>
    <message>
        <source>Mined</source>
        <translation type="unfinished">開採所得</translation>
    </message>
    <message>
        <source>watch-only</source>
        <translation type="unfinished">只能看</translation>
    </message>
    <message>
        <source>(n/a)</source>
        <translation type="unfinished">(不適用)</translation>
    </message>
    <message>
        <source>(no label)</source>
        <translation type="unfinished">(無標記)</translation>
    </message>
    <message>
        <source>Transaction status. Hover over this field to show number of confirmations.</source>
        <translation type="unfinished">交易狀態。把游標停在欄位上會顯示確認次數。</translation>
    </message>
    <message>
        <source>Date and time that the transaction was received.</source>
        <translation type="unfinished">收到交易的日期和時間。</translation>
    </message>
    <message>
        <source>Type of transaction.</source>
        <translation type="unfinished">交易的種類。</translation>
    </message>
    <message>
        <source>Whether or not a watch-only address is involved in this transaction.</source>
        <translation type="unfinished">此交易是否涉及監視地址。</translation>
    </message>
    <message>
        <source>User-defined intent/purpose of the transaction.</source>
        <translation type="unfinished">使用者定義的交易動機或理由。</translation>
    </message>
    <message>
        <source>Amount removed from or added to balance.</source>
        <translation type="unfinished">要減掉或加進餘額的金額。</translation>
    </message>
</context>
<context>
    <name>TransactionView</name>
    <message>
        <source>All</source>
        <translation type="unfinished">全部</translation>
    </message>
    <message>
        <source>Today</source>
        <translation type="unfinished">今天</translation>
    </message>
    <message>
        <source>This week</source>
        <translation type="unfinished">這星期</translation>
    </message>
    <message>
        <source>This month</source>
        <translation type="unfinished">這個月</translation>
    </message>
    <message>
        <source>Last month</source>
        <translation type="unfinished">上個月</translation>
    </message>
    <message>
        <source>This year</source>
        <translation type="unfinished">今年</translation>
    </message>
    <message>
        <source>Received with</source>
        <translation type="unfinished">收款</translation>
    </message>
    <message>
        <source>Sent to</source>
        <translation type="unfinished">付款</translation>
    </message>
    <message>
        <source>To yourself</source>
        <translation type="unfinished">給自己</translation>
    </message>
    <message>
        <source>Mined</source>
        <translation type="unfinished">開採所得</translation>
    </message>
    <message>
        <source>Other</source>
        <translation type="unfinished">其它</translation>
    </message>
    <message>
        <source>Enter address, transaction id, or label to search</source>
        <translation type="unfinished">請輸入要搜尋的地址、交易 ID、或是標記標籤</translation>
    </message>
    <message>
        <source>Min amount</source>
        <translation type="unfinished">最小金額</translation>
    </message>
    <message>
        <source>&amp;Copy address</source>
        <translation type="unfinished">&amp;复制地址</translation>
    </message>
    <message>
        <source>Copy &amp;label</source>
        <translation type="unfinished">复制和标签</translation>
    </message>
    <message>
        <source>Copy &amp;amount</source>
        <translation type="unfinished">复制和数量</translation>
    </message>
    <message>
        <source>Copy transaction &amp;ID</source>
        <translation type="unfinished">复制交易 &amp;ID</translation>
    </message>
    <message>
        <source>Export Transaction History</source>
        <translation type="unfinished">匯出交易記錄</translation>
    </message>
    <message>
        <source>Comma separated file</source>
        <extracomment>Expanded name of the CSV file format. See https://en.wikipedia.org/wiki/Comma-separated_values</extracomment>
        <translation type="unfinished">逗號分隔文件</translation>
    </message>
    <message>
        <source>Confirmed</source>
        <translation type="unfinished">已確認</translation>
    </message>
    <message>
        <source>Watch-only</source>
        <translation type="unfinished">只能觀看的</translation>
    </message>
    <message>
        <source>Date</source>
        <translation type="unfinished">日期</translation>
    </message>
    <message>
        <source>Type</source>
        <translation type="unfinished">種類</translation>
    </message>
    <message>
        <source>Label</source>
        <translation type="unfinished">標記:</translation>
    </message>
    <message>
        <source>Address</source>
        <translation type="unfinished">地址</translation>
    </message>
    <message>
        <source>ID</source>
        <translation type="unfinished">識別碼</translation>
    </message>
    <message>
        <source>Exporting Failed</source>
        <translation type="unfinished">匯出失敗</translation>
    </message>
    <message>
        <source>There was an error trying to save the transaction history to %1.</source>
        <translation type="unfinished">儲存交易記錄到 %1 時發生錯誤。</translation>
    </message>
    <message>
        <source>Exporting Successful</source>
        <translation type="unfinished">匯出成功</translation>
    </message>
    <message>
        <source>The transaction history was successfully saved to %1.</source>
        <translation type="unfinished">交易記錄已經成功儲存到 %1 了。</translation>
    </message>
    <message>
        <source>Range:</source>
        <translation type="unfinished">範圍:</translation>
    </message>
    <message>
        <source>to</source>
        <translation type="unfinished">到</translation>
    </message>
</context>
<context>
    <name>WalletFrame</name>
    <message>
        <source>No wallet has been loaded.
Go to File &gt; Open Wallet to load a wallet.
- OR -</source>
        <translation type="unfinished">尚未載入任何錢包。
轉到檔案 &gt; 開啟錢包以載入錢包.
- OR -</translation>
    </message>
    <message>
        <source>Create a new wallet</source>
        <translation type="unfinished">創建一個新錢包</translation>
    </message>
</context>
<context>
    <name>WalletModel</name>
    <message>
        <source>Send Coins</source>
        <translation type="unfinished">付款</translation>
    </message>
    <message>
        <source>Fee bump error</source>
        <translation type="unfinished">手續費提升失敗</translation>
    </message>
    <message>
        <source>Increasing transaction fee failed</source>
        <translation type="unfinished">手續費提高失敗了</translation>
    </message>
    <message>
        <source>Do you want to increase the fee?</source>
        <translation type="unfinished">想要提高手續費嗎？</translation>
    </message>
    <message>
        <source>Do you want to draft a transaction with fee increase?</source>
        <translation type="unfinished">您想通過增加手續費草擬交易嗎？</translation>
    </message>
    <message>
        <source>Current fee:</source>
        <translation type="unfinished">目前費用：</translation>
    </message>
    <message>
        <source>Increase:</source>
        <translation type="unfinished">增加：</translation>
    </message>
    <message>
        <source>New fee:</source>
        <translation type="unfinished">新的費用：</translation>
    </message>
    <message>
        <source>Confirm fee bump</source>
        <translation type="unfinished">確認手續費提升</translation>
    </message>
    <message>
        <source>Can't draft transaction.</source>
        <translation type="unfinished">無法草擬交易。</translation>
    </message>
    <message>
        <source>PSBT copied</source>
        <translation type="unfinished">PSBT已復制</translation>
    </message>
    <message>
        <source>Can't sign transaction.</source>
        <translation type="unfinished">沒辦法簽署交易。</translation>
    </message>
    <message>
        <source>Could not commit transaction</source>
        <translation type="unfinished">沒辦法提交交易</translation>
    </message>
    <message>
        <source>default wallet</source>
        <translation type="unfinished">默认钱包</translation>
    </message>
</context>
<context>
    <name>WalletView</name>
    <message>
        <source>&amp;Export</source>
        <translation type="unfinished">匯出(&amp;E)</translation>
    </message>
    <message>
        <source>Export the data in the current tab to a file</source>
        <translation type="unfinished">把目前分頁的資料匯出存成檔案</translation>
    </message>
    <message>
        <source>Error</source>
        <translation type="unfinished">錯誤</translation>
    </message>
    <message>
        <source>Unable to decode PSBT from clipboard (invalid base64)</source>
        <translation type="unfinished">無法從剪貼板解碼PSBT（無效的base64）</translation>
    </message>
    <message>
        <source>Load Transaction Data</source>
        <translation type="unfinished">載入交易資料</translation>
    </message>
    <message>
        <source>Partially Signed Transaction (*.psbt)</source>
        <translation type="unfinished">簽名部分的交易（* .psbt）</translation>
    </message>
    <message>
        <source>PSBT file must be smaller than 100 MiB</source>
        <translation type="unfinished">PSBT檔案必須小於100 MiB</translation>
    </message>
    <message>
        <source>Unable to decode PSBT</source>
        <translation type="unfinished">無法解碼PSBT</translation>
    </message>
    <message>
        <source>Backup Wallet</source>
        <translation type="unfinished">備份錢包</translation>
    </message>
    <message>
        <source>Backup Failed</source>
        <translation type="unfinished">備份失敗</translation>
    </message>
    <message>
        <source>There was an error trying to save the wallet data to %1.</source>
        <translation type="unfinished">儲存錢包資料到 %1 時發生錯誤。</translation>
    </message>
    <message>
        <source>Backup Successful</source>
        <translation type="unfinished">備份成功</translation>
    </message>
    <message>
        <source>The wallet data was successfully saved to %1.</source>
        <translation type="unfinished">錢包的資料已經成功儲存到 %1 了。</translation>
    </message>
    <message>
        <source>Cancel</source>
        <translation type="unfinished">取消</translation>
    </message>
</context>
<context>
    <name>bitcoin-core</name>
    <message>
        <source>The %s developers</source>
        <translation type="unfinished">%s 開發人員</translation>
    </message>
    <message>
        <source>-maxtxfee is set very high! Fees this large could be paid on a single transaction.</source>
        <translation type="unfinished">參數 -maxtxfee 設定了很高的金額！這可是你一次交易就有可能付出的最高手續費。</translation>
    </message>
    <message>
        <source>Cannot obtain a lock on data directory %s. %s is probably already running.</source>
        <translation type="unfinished">沒辦法鎖定資料目錄 %s。%s 可能已經在執行了。</translation>
    </message>
    <message>
        <source>Cannot provide specific connections and have addrman find outgoing connections at the same.</source>
        <translation type="unfinished">無法同時指定特定連線位址以及自動尋找連線。</translation>
    </message>
    <message>
        <source>Distributed under the MIT software license, see the accompanying file %s or %s</source>
        <translation type="unfinished">依據 MIT 軟體授權條款散布，詳情請見附帶的 %s 檔案或是 %s</translation>
    </message>
    <message>
        <source>Error reading %s! All keys read correctly, but transaction data or address book entries might be missing or incorrect.</source>
        <translation type="unfinished">讀取錢包檔 %s 時發生錯誤！所有的鑰匙都正確讀取了，但是交易資料或地址簿資料可能會缺少或不正確。</translation>
    </message>
    <message>
        <source>Error: Listening for incoming connections failed (listen returned error %s)</source>
        <translation type="unfinished">錯誤: 聽候外來連線失敗(回傳錯誤 %s)</translation>
    </message>
    <message>
        <source>Fee estimation failed. Fallbackfee is disabled. Wait a few blocks or enable -fallbackfee.</source>
        <translation type="unfinished">計算預估手續費失敗了，也沒有備用手續費(fallbackfee)可用。請再多等待幾個區塊，或是啟用 -fallbackfee 參數。</translation>
    </message>
    <message>
        <source>Invalid amount for -maxtxfee=&lt;amount&gt;: '%s' (must be at least the minrelay fee of %s to prevent stuck transactions)</source>
        <translation type="unfinished">-maxtxfee=&lt;amount&gt;: '%s' 的金額無效 (必須大於最低轉發手續費 %s 以避免交易無法確認)</translation>
    </message>
    <message>
        <source>Please check that your computer's date and time are correct! If your clock is wrong, %s will not work properly.</source>
        <translation type="unfinished">請檢查電腦日期和時間是否正確！%s 沒辦法在時鐘不準的情況下正常運作。</translation>
    </message>
    <message>
        <source>Please contribute if you find %s useful. Visit %s for further information about the software.</source>
        <translation type="unfinished">如果你覺得 %s 有用，可以幫助我們。關於這個軟體的更多資訊請見 %s。</translation>
    </message>
    <message>
        <source>Prune configured below the minimum of %d MiB.  Please use a higher number.</source>
        <translation type="unfinished">設定的修剪值小於最小需求的 %d 百萬位元組(MiB)。請指定大一點的數字。</translation>
    </message>
    <message>
        <source>Prune: last wallet synchronisation goes beyond pruned data. You need to -reindex (download the whole blockchain again in case of pruned node)</source>
        <translation type="unfinished">修剪模式：錢包的最後同步狀態是在被修剪掉的區塊資料中。你需要用 -reindex 參數執行(會重新下載整個區塊鏈)</translation>
    </message>
    <message>
        <source>The block database contains a block which appears to be from the future. This may be due to your computer's date and time being set incorrectly. Only rebuild the block database if you are sure that your computer's date and time are correct</source>
        <translation type="unfinished">區塊資料庫中有來自未來的區塊。可能是你電腦的日期時間不對。如果確定電腦日期時間沒錯的話，就重建區塊資料庫看看。</translation>
    </message>
    <message>
        <source>The transaction amount is too small to send after the fee has been deducted</source>
        <translation type="unfinished">扣除手續費後的交易金額太少而不能傳送</translation>
    </message>
    <message>
        <source>This error could occur if this wallet was not shutdown cleanly and was last loaded using a build with a newer version of Berkeley DB. If so, please use the software that last loaded this wallet</source>
        <translation type="unfinished">如果未完全關閉該錢包，並且最後一次使用具有較新版本的Berkeley DB的構建載入了此錢包，則可能會發生此錯誤。如果是這樣，請使用最後載入該錢包的軟體</translation>
    </message>
    <message>
        <source>This is a pre-release test build - use at your own risk - do not use for mining or merchant applications</source>
        <translation type="unfinished">這是個還沒發表的測試版本 - 使用請自負風險 - 請不要用來開採或做商業應用</translation>
    </message>
    <message>
        <source>This is the maximum transaction fee you pay (in addition to the normal fee) to prioritize partial spend avoidance over regular coin selection.</source>
        <translation type="unfinished">這是您支付的最高交易手續費（除了正常手續費外），優先於避免部分花費而不是定期選取幣。</translation>
    </message>
    <message>
        <source>This is the transaction fee you may discard if change is smaller than dust at this level</source>
        <translation type="unfinished">在該交易手續費率下，找零的零錢會因為少於零散錢的金額，而自動棄掉變成手續費</translation>
    </message>
    <message>
        <source>This is the transaction fee you may pay when fee estimates are not available.</source>
        <translation type="unfinished">這是當預估手續費還沒計算出來時，付款交易預設會付的手續費。</translation>
    </message>
    <message>
        <source>Total length of network version string (%i) exceeds maximum length (%i). Reduce the number or size of uacomments.</source>
        <translation type="unfinished">網路版本字串的總長度(%i)超過最大長度(%i)了。請減少 uacomment 參數的數目或長度。</translation>
    </message>
    <message>
        <source>Unable to replay blocks. You will need to rebuild the database using -reindex-chainstate.</source>
        <translation type="unfinished">沒辦法重算區塊。你需要先用 -reindex-chainstate 參數來重建資料庫。</translation>
    </message>
    <message>
        <source>Warning: Private keys detected in wallet {%s} with disabled private keys</source>
        <translation type="unfinished">警告: 在不允許私鑰的錢包 {%s} 中發現有私鑰</translation>
    </message>
    <message>
        <source>Warning: We do not appear to fully agree with our peers! You may need to upgrade, or other nodes may need to upgrade.</source>
        <translation type="unfinished">警告: 我們和某些連線的節點對於區塊鏈結的決定不同！你可能需要升級，或是需要等其它的節點升級。</translation>
    </message>
    <message>
        <source>You need to rebuild the database using -reindex to go back to unpruned mode.  This will redownload the entire blockchain</source>
        <translation type="unfinished">回到非修剪的模式需要用 -reindex 參數來重建資料庫。這會導致重新下載整個區塊鏈。</translation>
    </message>
    <message>
        <source>%s is set very high!</source>
        <translation type="unfinished">%s 的設定值異常大！</translation>
    </message>
    <message>
        <source>-maxmempool must be at least %d MB</source>
        <translation type="unfinished">參數 -maxmempool 至少要給 %d 百萬位元組(MB)</translation>
    </message>
    <message>
        <source>A fatal internal error occurred, see debug.log for details</source>
        <translation type="unfinished">發生致命的內部錯誤，有關詳細細節，請參見debug.log</translation>
    </message>
    <message>
        <source>Cannot resolve -%s address: '%s'</source>
        <translation type="unfinished">沒辦法解析 -%s 參數指定的地址: '%s'</translation>
    </message>
    <message>
        <source>Cannot set -peerblockfilters without -blockfilterindex.</source>
        <translation type="unfinished">在沒有設定-blockfilterindex 則無法使用 -peerblockfilters</translation>
    </message>
    <message>
        <source>Cannot write to data directory '%s'; check permissions.</source>
        <translation type="unfinished">沒辦法寫入資料目錄 '%s'，請檢查是否有權限。</translation>
    </message>
    <message>
        <source>Change index out of range</source>
        <translation type="unfinished">找零的索引值超出範圍</translation>
    </message>
    <message>
        <source>Config setting for %s only applied on %s network when in [%s] section.</source>
        <translation type="unfinished">对 %s 的配置设置只对 %s 网络生效，如果它位于配置的 [%s] 章节的话</translation>
    </message>
    <message>
        <source>Copyright (C) %i-%i</source>
        <translation type="unfinished">版權所有 (C) %i-%i</translation>
    </message>
    <message>
        <source>Corrupted block database detected</source>
        <translation type="unfinished">發現區塊資料庫壞掉了</translation>
    </message>
    <message>
        <source>Disk space is too low!</source>
        <translation type="unfinished">硬碟空間太小！</translation>
    </message>
    <message>
        <source>Do you want to rebuild the block database now?</source>
        <translation type="unfinished">你想要現在重建區塊資料庫嗎？</translation>
    </message>
    <message>
        <source>Done loading</source>
        <translation type="unfinished">載入完成</translation>
    </message>
    <message>
        <source>Error initializing block database</source>
        <translation type="unfinished">初始化區塊資料庫時發生錯誤</translation>
    </message>
    <message>
        <source>Error initializing wallet database environment %s!</source>
        <translation type="unfinished">初始化錢包資料庫環境 %s 時發生錯誤！</translation>
    </message>
    <message>
        <source>Error loading %s</source>
        <translation type="unfinished">載入檔案 %s 時發生錯誤</translation>
    </message>
    <message>
        <source>Error loading %s: Private keys can only be disabled during creation</source>
        <translation type="unfinished">載入 %s 時發生錯誤: 只有在造新錢包時能夠指定不允許私鑰</translation>
    </message>
    <message>
        <source>Error loading %s: Wallet corrupted</source>
        <translation type="unfinished">載入檔案 %s 時發生錯誤: 錢包損毀了</translation>
    </message>
    <message>
        <source>Error loading %s: Wallet requires newer version of %s</source>
        <translation type="unfinished">載入檔案 %s 時發生錯誤: 這個錢包需要新版的 %s</translation>
    </message>
    <message>
        <source>Error loading block database</source>
        <translation type="unfinished">載入區塊資料庫時發生錯誤</translation>
    </message>
    <message>
        <source>Error opening block database</source>
        <translation type="unfinished">打開區塊資料庫時發生錯誤</translation>
    </message>
    <message>
        <source>Error reading from database, shutting down.</source>
        <translation type="unfinished">讀取資料庫時發生錯誤，要關閉了。</translation>
    </message>
    <message>
        <source>Error upgrading chainstate database</source>
        <translation type="unfinished">升級區塊鏈狀態資料庫時發生錯誤</translation>
    </message>
    <message>
        <source>Error: Disk space is low for %s</source>
        <translation type="unfinished">错误： %s 所在的磁盘空间低。</translation>
    </message>
    <message>
        <source>Error: Keypool ran out, please call keypoolrefill first</source>
        <translation type="unfinished">錯誤：keypool已用完，請先重新呼叫keypoolrefill</translation>
    </message>
    <message>
        <source>Failed to listen on any port. Use -listen=0 if you want this.</source>
        <translation type="unfinished">在任意的通訊埠聽候失敗。如果你希望這樣的話，可以設定 -listen=0.</translation>
    </message>
    <message>
        <source>Failed to rescan the wallet during initialization</source>
        <translation type="unfinished">初始化時重新掃描錢包失敗了</translation>
    </message>
    <message>
        <source>Importing…</source>
        <translation type="unfinished">匯入中...</translation>
    </message>
    <message>
        <source>Incorrect or no genesis block found. Wrong datadir for network?</source>
        <translation type="unfinished">創世區塊不正確或找不到。資料目錄錯了嗎？</translation>
    </message>
    <message>
        <source>Initialization sanity check failed. %s is shutting down.</source>
        <translation type="unfinished">初始化時的基本檢查失敗了。%s 就要關閉了。</translation>
    </message>
    <message>
        <source>Insufficient funds</source>
        <translation type="unfinished">累積金額不足</translation>
    </message>
    <message>
        <source>Invalid -onion address or hostname: '%s'</source>
        <translation type="unfinished">無效的 -onion 地址或主機名稱: '%s'</translation>
    </message>
    <message>
        <source>Invalid -proxy address or hostname: '%s'</source>
        <translation type="unfinished">無效的 -proxy 地址或主機名稱: '%s'</translation>
    </message>
    <message>
        <source>Invalid P2P permission: '%s'</source>
        <translation type="unfinished">無效的 P2P 權限: '%s'</translation>
    </message>
    <message>
        <source>Invalid amount for -%s=&lt;amount&gt;: '%s'</source>
        <translation type="unfinished">參數 -%s=&lt;金額&gt; 指定的金額無效: '%s'</translation>
    </message>
    <message>
        <source>Invalid amount for -discardfee=&lt;amount&gt;: '%s'</source>
        <translation type="unfinished">設定 -discardfee=&lt;金額&gt; 的金額無效: '%s'</translation>
    </message>
    <message>
        <source>Invalid amount for -fallbackfee=&lt;amount&gt;: '%s'</source>
        <translation type="unfinished">設定 -fallbackfee=&lt;金額&gt; 的金額無效: '%s'</translation>
    </message>
    <message>
        <source>Invalid amount for -paytxfee=&lt;amount&gt;: '%s' (must be at least %s)</source>
        <translation type="unfinished">設定 -paytxfee=&lt;金額&gt; 的金額無效: '%s' (至少要有 %s)</translation>
    </message>
    <message>
        <source>Invalid netmask specified in -whitelist: '%s'</source>
        <translation type="unfinished">指定在 -whitelist 的網段無效: '%s'</translation>
    </message>
    <message>
        <source>Loading P2P addresses…</source>
        <translation type="unfinished">載入P2P地址中...</translation>
    </message>
    <message>
        <source>Loading banlist…</source>
        <translation type="unfinished">正在載入黑名單中...</translation>
    </message>
    <message>
        <source>Loading block index…</source>
        <translation type="unfinished">載入區塊索引中...</translation>
    </message>
    <message>
        <source>Loading wallet…</source>
        <translation type="unfinished">載入錢包中...</translation>
    </message>
    <message>
        <source>Need to specify a port with -whitebind: '%s'</source>
        <translation type="unfinished">指定 -whitebind 時必須包含通訊埠: '%s'</translation>
    </message>
    <message>
        <source>No proxy server specified. Use -proxy=&lt;ip&gt; or -proxy=&lt;ip:port&gt;.</source>
        <translation type="unfinished">未指定代理伺服器。使用-proxy = &lt;ip&gt;或-proxy = &lt;ip:port&gt;。</translation>
    </message>
    <message>
        <source>Not enough file descriptors available.</source>
        <translation type="unfinished">檔案描述元不足。</translation>
    </message>
    <message>
        <source>Prune cannot be configured with a negative value.</source>
        <translation type="unfinished">修剪值不能設定為負的。</translation>
    </message>
    <message>
        <source>Prune mode is incompatible with -coinstatsindex.</source>
        <translation type="unfinished">修剪模式和 -硬幣統計指數 不相容</translation>
    </message>
    <message>
        <source>Prune mode is incompatible with -txindex.</source>
        <translation type="unfinished">修剪模式和 -txindex 參數不相容。</translation>
    </message>
    <message>
        <source>Pruning blockstore…</source>
        <translation type="unfinished">修剪區塊資料庫中...</translation>
    </message>
    <message>
        <source>Reducing -maxconnections from %d to %d, because of system limitations.</source>
        <translation type="unfinished">因為系統的限制，將 -maxconnections 參數從 %d 降到了 %d</translation>
    </message>
    <message>
        <source>Replaying blocks…</source>
        <translation type="unfinished">正在對區塊進行重新計算...</translation>
    </message>
    <message>
        <source>Rescanning…</source>
        <translation type="unfinished">重新掃描中...</translation>
    </message>
    <message>
        <source>Section [%s] is not recognized.</source>
        <translation type="unfinished">无法识别配置章节 [%s]。</translation>
    </message>
    <message>
        <source>Signing transaction failed</source>
        <translation type="unfinished">簽署交易失敗</translation>
    </message>
    <message>
        <source>Specified -walletdir "%s" does not exist</source>
        <translation type="unfinished">以 -walletdir 指定的路徑 "%s" 不存在</translation>
    </message>
    <message>
        <source>Specified -walletdir "%s" is a relative path</source>
        <translation type="unfinished">以 -walletdir 指定的路徑 "%s" 是相對路徑</translation>
    </message>
    <message>
        <source>Specified -walletdir "%s" is not a directory</source>
        <translation type="unfinished">以 -walletdir 指定的路徑 "%s" 不是個目錄</translation>
    </message>
    <message>
        <source>Specified blocks directory "%s" does not exist.</source>
        <translation type="unfinished">指定的區塊目錄 "%s" 不存在。</translation>
    </message>
    <message>
        <source>Starting network threads…</source>
        <translation type="unfinished">正在開始網路線程...</translation>
    </message>
    <message>
        <source>The source code is available from %s.</source>
        <translation type="unfinished">原始碼可以在 %s 取得。</translation>
    </message>
    <message>
        <source>The specified config file %s does not exist</source>
        <translation type="unfinished">這個指定的配置檔案%s不存在</translation>
    </message>
    <message>
        <source>The transaction amount is too small to pay the fee</source>
        <translation type="unfinished">交易金額太少而付不起手續費</translation>
    </message>
    <message>
        <source>The wallet will avoid paying less than the minimum relay fee.</source>
        <translation type="unfinished">錢包軟體會付多於最小轉發費用的手續費。</translation>
    </message>
    <message>
        <source>This is experimental software.</source>
        <translation type="unfinished">這套軟體屬於實驗性質。</translation>
    </message>
    <message>
        <source>This is the minimum transaction fee you pay on every transaction.</source>
        <translation type="unfinished">這是你每次交易付款時最少要付的手續費。</translation>
    </message>
    <message>
        <source>This is the transaction fee you will pay if you send a transaction.</source>
        <translation type="unfinished">這是你交易付款時所要付的手續費。</translation>
    </message>
    <message>
        <source>Transaction amount too small</source>
        <translation type="unfinished">交易金額太小</translation>
    </message>
    <message>
        <source>Transaction amounts must not be negative</source>
        <translation type="unfinished">交易金額不能是負的</translation>
    </message>
    <message>
        <source>Transaction has too long of a mempool chain</source>
        <translation type="unfinished">交易造成記憶池中的交易鏈太長</translation>
    </message>
    <message>
        <source>Transaction must have at least one recipient</source>
        <translation type="unfinished">交易必須至少有一個收款人</translation>
    </message>
    <message>
        <source>Transaction too large</source>
        <translation type="unfinished">交易位元量太大</translation>
    </message>
    <message>
        <source>Unable to bind to %s on this computer (bind returned error %s)</source>
        <translation type="unfinished">無法和這台電腦上的 %s 繫結(回傳錯誤 %s)</translation>
    </message>
    <message>
        <source>Unable to bind to %s on this computer. %s is probably already running.</source>
        <translation type="unfinished">沒辦法繫結在這台電腦上的 %s 。%s 可能已經在執行了。</translation>
    </message>
    <message>
        <source>Unable to create the PID file '%s': %s</source>
        <translation type="unfinished">無法創建PID文件'%s': %s</translation>
    </message>
    <message>
        <source>Unable to generate initial keys</source>
        <translation type="unfinished">無法產生初始的密鑰</translation>
    </message>
    <message>
        <source>Unable to generate keys</source>
        <translation type="unfinished">沒辦法產生密鑰</translation>
    </message>
    <message>
        <source>Unable to open %s for writing</source>
        <translation type="unfinished">無法開啟%s來寫入</translation>
    </message>
    <message>
        <source>Unable to start HTTP server. See debug log for details.</source>
        <translation type="unfinished">無法啟動 HTTP 伺服器。詳情請看除錯紀錄。</translation>
    </message>
    <message>
        <source>Unknown -blockfilterindex value %s.</source>
        <translation type="unfinished">未知 -blockfilterindex 數值 %s.</translation>
    </message>
    <message>
        <source>Unknown address type '%s'</source>
        <translation type="unfinished">未知的地址類型 '%s'</translation>
    </message>
    <message>
        <source>Unknown change type '%s'</source>
        <translation type="unfinished">不明的找零位址類型 '%s'</translation>
    </message>
    <message>
        <source>Unknown network specified in -onlynet: '%s'</source>
        <translation type="unfinished">在 -onlynet 指定了不明的網路別: '%s'</translation>
    </message>
    <message>
        <source>Unknown new rules activated (versionbit %i)</source>
        <translation type="unfinished">未知的交易已經有新規則激活 (versionbit %i)</translation>
    </message>
    <message>
        <source>Unsupported logging category %s=%s.</source>
        <translation type="unfinished">不支援的紀錄類別 %s=%s。</translation>
    </message>
    <message>
        <source>Upgrading UTXO database</source>
        <translation type="unfinished">正在升級 UTXO 資料庫</translation>
    </message>
    <message>
        <source>Upgrading txindex database</source>
        <translation type="unfinished">正在升級 txindex 資料庫</translation>
    </message>
    <message>
        <source>User Agent comment (%s) contains unsafe characters.</source>
        <translation type="unfinished">使用者代理註解(%s)中含有不安全的字元。</translation>
    </message>
    <message>
        <source>Verifying blocks…</source>
        <translation type="unfinished">正在驗證區塊數據...</translation>
    </message>
    <message>
        <source>Verifying wallet(s)…</source>
        <translation type="unfinished">正在驗證錢包...</translation>
    </message>
    <message>
        <source>Wallet needed to be rewritten: restart %s to complete</source>
        <translation type="unfinished">錢包需要重寫: 請重新啓動 %s 來完成</translation>
    </message>
</context>
</TS><|MERGE_RESOLUTION|>--- conflicted
+++ resolved
@@ -468,13 +468,6 @@
         <translation>將錢包中之密鑰加密</translation>
     </message>
     <message>
-<<<<<<< HEAD
-        <source>Sign messages with your Particl addresses to prove you own them</source>
-        <translation>用比特幣地址簽名訊息來證明位址是你的</translation>
-    </message>
-    <message>
-        <source>Verify messages to ensure they were signed with specified Particl addresses</source>
-=======
         <source>&amp;Backup Wallet…</source>
         <translation type="unfinished">&amp;备用钱包...</translation>
     </message>
@@ -487,7 +480,7 @@
         <translation type="unfinished">簽名 &amp;信息…</translation>
     </message>
     <message>
-        <source>Sign messages with your Bitcoin addresses to prove you own them</source>
+        <source>Sign messages with your Particl addresses to prove you own them</source>
         <translation>用比特幣地址簽名訊息來證明位址是你的</translation>
     </message>
     <message>
@@ -496,8 +489,7 @@
 訊息...</translation>
     </message>
     <message>
-        <source>Verify messages to ensure they were signed with specified Bitcoin addresses</source>
->>>>>>> a46e1783
+        <source>Verify messages to ensure they were signed with specified Particl addresses</source>
         <translation>驗證訊息是用來確定訊息是用指定的比特幣地址簽名的</translation>
     </message>
     <message>
@@ -541,37 +533,32 @@
         <translation>分頁工具列</translation>
     </message>
     <message>
-<<<<<<< HEAD
+        <source>Syncing Headers (%1%)…</source>
+        <translation type="unfinished">同步區塊頭 (%1%)…</translation>
+    </message>
+    <message>
+        <source>Synchronizing with network…</source>
+        <translation type="unfinished">正在與網絡同步…</translation>
+    </message>
+    <message>
+        <source>Indexing blocks on disk…</source>
+        <translation type="unfinished">索引磁盤上的索引塊中...</translation>
+    </message>
+    <message>
+        <source>Processing blocks on disk…</source>
+        <translation type="unfinished">處理磁碟裡的區塊中...</translation>
+    </message>
+    <message>
+        <source>Reindexing blocks on disk…</source>
+        <translation type="unfinished">正在重新索引磁盤上的區塊...</translation>
+    </message>
+    <message>
+        <source>Connecting to peers…</source>
+        <translation type="unfinished">连到同行...</translation>
+    </message>
+    <message>
         <source>Request payments (generates QR codes and particl: URIs)</source>
         <translation type="unfinished">要求付款(產生 QR Code 和 particl 付款協議的資源識別碼: URI)</translation>
-=======
-        <source>Syncing Headers (%1%)…</source>
-        <translation type="unfinished">同步區塊頭 (%1%)…</translation>
-    </message>
-    <message>
-        <source>Synchronizing with network…</source>
-        <translation type="unfinished">正在與網絡同步…</translation>
-    </message>
-    <message>
-        <source>Indexing blocks on disk…</source>
-        <translation type="unfinished">索引磁盤上的索引塊中...</translation>
-    </message>
-    <message>
-        <source>Processing blocks on disk…</source>
-        <translation type="unfinished">處理磁碟裡的區塊中...</translation>
-    </message>
-    <message>
-        <source>Reindexing blocks on disk…</source>
-        <translation type="unfinished">正在重新索引磁盤上的區塊...</translation>
-    </message>
-    <message>
-        <source>Connecting to peers…</source>
-        <translation type="unfinished">连到同行...</translation>
-    </message>
-    <message>
-        <source>Request payments (generates QR codes and bitcoin: URIs)</source>
-        <translation type="unfinished">要求付款(產生 QR Code 和 bitcoin 付款協議的資源識別碼: URI)</translation>
->>>>>>> a46e1783
     </message>
     <message>
         <source>Show the list of used sending addresses and labels</source>
