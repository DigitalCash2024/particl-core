--- conflicted
+++ resolved
@@ -58,13 +58,8 @@
         <translation type="unfinished">接收地址</translation>
     </message>
     <message>
-<<<<<<< HEAD
         <source>These are your Particl addresses for sending payments. Always check the amount and the receiving address before sending coins.</source>
-        <translation>這些是你要發送過去的 比特幣地址。在發送幣之前，務必要檢查金額和接收地址是否正確。</translation>
-=======
-        <source>These are your Bitcoin addresses for sending payments. Always check the amount and the receiving address before sending coins.</source>
         <translation type="unfinished">這些是你要發送過去的 比特幣地址。在發送幣之前，務必要檢查金額和接收地址是否正確。</translation>
->>>>>>> d3bd5410
     </message>
     <message>
         <source>These are your Particl addresses for receiving payments. Use the 'Create new receiving address' button in the receive tab to create new addresses.
@@ -155,13 +150,8 @@
         <translation type="unfinished">確認錢包加密</translation>
     </message>
     <message>
-<<<<<<< HEAD
         <source>Warning: If you encrypt your wallet and lose your passphrase, you will &lt;b&gt;LOSE ALL OF YOUR PARTICL&lt;/b&gt;!</source>
-        <translation>警告: 如果把錢包加密後又忘記密碼，你就會從此&lt;b&gt;失去其中所有的 Particl 了&lt;/b&gt;！</translation>
-=======
-        <source>Warning: If you encrypt your wallet and lose your passphrase, you will &lt;b&gt;LOSE ALL OF YOUR BITCOINS&lt;/b&gt;!</source>
-        <translation type="unfinished">警告: 如果把錢包加密後又忘記密碼，你就會從此&lt;b&gt;失去其中所有的 Bitcoin 了&lt;/b&gt;！</translation>
->>>>>>> d3bd5410
+        <translation type="unfinished">警告: 如果把錢包加密後又忘記密碼，你就會從此&lt;b&gt;失去其中所有的 Particl 了&lt;/b&gt;！</translation>
     </message>
     <message>
         <source>Are you sure you wish to encrypt your wallet?</source>
@@ -180,13 +170,8 @@
         <translation type="unfinished">輸入錢包的密碼短語和新密碼短語。</translation>
     </message>
     <message>
-<<<<<<< HEAD
         <source>Remember that encrypting your wallet cannot fully protect your particl from being stolen by malware infecting your computer.</source>
-        <translation>請記得, 即使將錢包加密, 也不能完全防止因惡意軟體入侵, 而導致位元幣被偷.</translation>
-=======
-        <source>Remember that encrypting your wallet cannot fully protect your bitcoins from being stolen by malware infecting your computer.</source>
         <translation type="unfinished">請記得, 即使將錢包加密, 也不能完全防止因惡意軟體入侵, 而導致位元幣被偷.</translation>
->>>>>>> d3bd5410
     </message>
     <message>
         <source>Wallet to be encrypted</source>
@@ -267,7 +252,7 @@
         <translation type="unfinished">金額</translation>
     </message>
     <message>
-        <source>Enter a Bitcoin address (e.g. %1)</source>
+        <source>Enter a Particl address (e.g. %1)</source>
         <translation type="unfinished">輸入 比特幣地址 (比如說 %1)</translation>
     </message>
     <message>
@@ -471,13 +456,8 @@
         <translation>分頁工具列</translation>
     </message>
     <message>
-<<<<<<< HEAD
         <source>Request payments (generates QR codes and particl: URIs)</source>
-        <translation>要求付款(產生 QR Code 和 particl 付款協議的資源識別碼: URI)</translation>
-=======
-        <source>Request payments (generates QR codes and bitcoin: URIs)</source>
-        <translation type="unfinished">要求付款(產生 QR Code 和 bitcoin 付款協議的資源識別碼: URI)</translation>
->>>>>>> d3bd5410
+        <translation type="unfinished">要求付款(產生 QR Code 和 particl 付款協議的資源識別碼: URI)</translation>
     </message>
     <message>
         <source>Show the list of used sending addresses and labels</source>
@@ -489,23 +469,7 @@
     </message>
     <message>
         <source>&amp;Command-line options</source>
-<<<<<<< HEAD
-        <translation>&amp;命令行選項</translation>
-    </message>
-    <message numerus="yes">
-        <source>%n active connection(s) to Particl network</source>
-        <translation><numerusform>%n 個運作中的 Particl 網路連線</numerusform></translation>
-    </message>
-    <message>
-        <source>Indexing blocks on disk...</source>
-        <translation>正在為磁碟裡的區塊建立索引...</translation>
-    </message>
-    <message>
-        <source>Processing blocks on disk...</source>
-        <translation>正在處理磁碟裡的區塊資料...</translation>
-=======
         <translation type="unfinished">&amp;命令行選項</translation>
->>>>>>> d3bd5410
     </message>
     <message numerus="yes">
         <source>Processed %n block(s) of transaction history.</source>
@@ -542,29 +506,12 @@
         <translation>最新狀態</translation>
     </message>
     <message>
-<<<<<<< HEAD
-        <source>&amp;Load PSBT from file...</source>
-        <translation>從檔案中載入PSBT ...</translation>
-    </message>
-    <message>
         <source>Load Partially Signed Particl Transaction</source>
-        <translation>載入部分簽名的比特幣交易</translation>
-    </message>
-    <message>
-        <source>Load PSBT from clipboard...</source>
-        <translation>從剪貼簿載入PSBT ...</translation>
+        <translation type="unfinished">載入部分簽名的比特幣交易</translation>
     </message>
     <message>
         <source>Load Partially Signed Particl Transaction from clipboard</source>
-        <translation>從剪貼簿載入部分簽名的比特幣交易</translation>
-=======
-        <source>Load Partially Signed Bitcoin Transaction</source>
-        <translation type="unfinished">載入部分簽名的比特幣交易</translation>
-    </message>
-    <message>
-        <source>Load Partially Signed Bitcoin Transaction from clipboard</source>
         <translation type="unfinished">從剪貼簿載入部分簽名的比特幣交易</translation>
->>>>>>> d3bd5410
     </message>
     <message>
         <source>Node window</source>
@@ -583,13 +530,8 @@
         <translation type="unfinished">&amp;接收地址</translation>
     </message>
     <message>
-<<<<<<< HEAD
         <source>Open a particl: URI</source>
-        <translation>打開一個比特幣：URI</translation>
-=======
-        <source>Open a bitcoin: URI</source>
         <translation type="unfinished">打開一個比特幣：URI</translation>
->>>>>>> d3bd5410
     </message>
     <message>
         <source>Open Wallet</source>
@@ -608,13 +550,8 @@
         <translation type="unfinished">關閉所有錢包</translation>
     </message>
     <message>
-<<<<<<< HEAD
         <source>Show the %1 help message to get a list with possible Particl command-line options</source>
-        <translation>顯示 %1 的說明訊息，來取得可用命令列選項的列表</translation>
-=======
-        <source>Show the %1 help message to get a list with possible Bitcoin command-line options</source>
         <translation type="unfinished">顯示 %1 的說明訊息，來取得可用命令列選項的列表</translation>
->>>>>>> d3bd5410
     </message>
     <message>
         <source>&amp;Mask values</source>
@@ -653,7 +590,7 @@
         <translation type="unfinished">%1 客戶端</translation>
     </message>
     <message numerus="yes">
-        <source>%n active connection(s) to Bitcoin network.</source>
+        <source>%n active connection(s) to Particl network.</source>
         <extracomment>A substring of the tooltip.</extracomment>
         <translation type="unfinished">
             <numerusform />
@@ -1009,13 +946,8 @@
         <translation type="unfinished">編輯發送地址</translation>
     </message>
     <message>
-<<<<<<< HEAD
         <source>The entered address "%1" is not a valid Particl address.</source>
-        <translation>輸入的地址 %1 並不是有效的比特幣地址。</translation>
-=======
-        <source>The entered address "%1" is not a valid Bitcoin address.</source>
         <translation type="unfinished">輸入的地址 %1 並不是有效的比特幣地址。</translation>
->>>>>>> d3bd5410
     </message>
     <message>
         <source>The entered address "%1" is already in the address book with label "%2".</source>
@@ -1071,8 +1003,8 @@
         </translation>
     </message>
     <message>
-        <source>%1 will download and store a copy of the Bitcoin block chain.</source>
-        <translation type="unfinished">%1 會下載 Bitcoin 區塊鏈並且儲存一份副本。</translation>
+        <source>%1 will download and store a copy of the Particl block chain.</source>
+        <translation type="unfinished">%1 會下載 Particl 區塊鏈並且儲存一份副本。</translation>
     </message>
     <message>
         <source>The wallet will also be stored in this directory.</source>
@@ -1126,25 +1058,8 @@
 <context>
     <name>HelpMessageDialog</name>
     <message>
-<<<<<<< HEAD
-        <source>Particl</source>
-        <translation>Particl</translation>
-    </message>
-    <message>
-        <source>At least %1 GB of data will be stored in this directory, and it will grow over time.</source>
-        <translation>在這個目錄中至少會存放 %1 GB 的資料，並且還會隨時間增加。</translation>
-    </message>
-    <message>
-        <source>Approximately %1 GB of data will be stored in this directory.</source>
-        <translation>在這個目錄中大約會存放 %1 GB 的資料。</translation>
-    </message>
-    <message>
-        <source>%1 will download and store a copy of the Particl block chain.</source>
-        <translation>%1 會下載 Particl 區塊鏈並且儲存一份副本。</translation>
-=======
         <source>version</source>
         <translation type="unfinished">版本</translation>
->>>>>>> d3bd5410
     </message>
     <message>
         <source>About %1</source>
@@ -1169,21 +1084,12 @@
         <translation type="unfinished">表單</translation>
     </message>
     <message>
-<<<<<<< HEAD
         <source>Recent transactions may not yet be visible, and therefore your wallet's balance might be incorrect. This information will be correct once your wallet has finished synchronizing with the particl network, as detailed below.</source>
-        <translation>最近的交易可能還看不到，因此錢包餘額可能不正確。在錢包軟體完成跟 particl 網路的同步後，這裡的資訊就會正確。詳情請見下面。</translation>
+        <translation type="unfinished">最近的交易可能還看不到，因此錢包餘額可能不正確。在錢包軟體完成跟 particl 網路的同步後，這裡的資訊就會正確。詳情請見下面。</translation>
     </message>
     <message>
         <source>Attempting to spend particl that are affected by not-yet-displayed transactions will not be accepted by the network.</source>
-        <translation>使用還沒顯示出來的交易所影響到的 particl 可能會不被網路所接受。</translation>
-=======
-        <source>Recent transactions may not yet be visible, and therefore your wallet's balance might be incorrect. This information will be correct once your wallet has finished synchronizing with the bitcoin network, as detailed below.</source>
-        <translation type="unfinished">最近的交易可能還看不到，因此錢包餘額可能不正確。在錢包軟體完成跟 bitcoin 網路的同步後，這裡的資訊就會正確。詳情請見下面。</translation>
-    </message>
-    <message>
-        <source>Attempting to spend bitcoins that are affected by not-yet-displayed transactions will not be accepted by the network.</source>
-        <translation type="unfinished">使用還沒顯示出來的交易所影響到的 bitcoin 可能會不被網路所接受。</translation>
->>>>>>> d3bd5410
+        <translation type="unfinished">使用還沒顯示出來的交易所影響到的 particl 可能會不被網路所接受。</translation>
     </message>
     <message>
         <source>Number of blocks left</source>
@@ -1217,13 +1123,8 @@
 <context>
     <name>OpenURIDialog</name>
     <message>
-<<<<<<< HEAD
         <source>Open particl URI</source>
-        <translation>打開比特幣URI</translation>
-=======
-        <source>Open bitcoin URI</source>
         <translation type="unfinished">打開比特幣URI</translation>
->>>>>>> d3bd5410
     </message>
     </context>
 <context>
@@ -1341,13 +1242,8 @@
         <translation type="unfinished">接受外來連線(&amp;G)</translation>
     </message>
     <message>
-<<<<<<< HEAD
         <source>Connect to the Particl network through a SOCKS5 proxy.</source>
-        <translation>透過 SOCKS5 代理伺服器來連線到 Particl 網路。</translation>
-=======
-        <source>Connect to the Bitcoin network through a SOCKS5 proxy.</source>
-        <translation type="unfinished">透過 SOCKS5 代理伺服器來連線到 Bitcoin 網路。</translation>
->>>>>>> d3bd5410
+        <translation type="unfinished">透過 SOCKS5 代理伺服器來連線到 Particl 網路。</translation>
     </message>
     <message>
         <source>&amp;Connect through SOCKS5 proxy (default proxy):</source>
@@ -1410,13 +1306,8 @@
         <translation type="unfinished">是否要顯示錢幣控制功能。</translation>
     </message>
     <message>
-<<<<<<< HEAD
         <source>Connect to the Particl network through a separate SOCKS5 proxy for Tor onion services.</source>
-        <translation>通過用於Tor洋蔥服務個別的SOCKS5代理連接到比特幣網路。</translation>
-=======
-        <source>Connect to the Bitcoin network through a separate SOCKS5 proxy for Tor onion services.</source>
         <translation type="unfinished">通過用於Tor洋蔥服務個別的SOCKS5代理連接到比特幣網路。</translation>
->>>>>>> d3bd5410
     </message>
     <message>
         <source>Use separate SOCKS&amp;5 proxy to reach peers via Tor onion services:</source>
@@ -1656,50 +1547,20 @@
         <translation type="unfinished">要求付款時發生錯誤</translation>
     </message>
     <message>
-<<<<<<< HEAD
         <source>Cannot start particl: click-to-pay handler</source>
-        <translation>沒辦法啟動 particl 協議的「按就付」處理器</translation>
-=======
-        <source>Cannot start bitcoin: click-to-pay handler</source>
-        <translation type="unfinished">沒辦法啟動 bitcoin 協議的「按就付」處理器</translation>
->>>>>>> d3bd5410
+        <translation type="unfinished">沒辦法啟動 particl 協議的「按就付」處理器</translation>
     </message>
     <message>
         <source>URI handling</source>
         <translation type="unfinished">URI 處理</translation>
     </message>
     <message>
-<<<<<<< HEAD
         <source>'particl://' is not a valid URI. Use 'particl:' instead.</source>
-        <translation>字首為 particl:// 不是有效的 URI，請改用 particl: 開頭。</translation>
-    </message>
-    <message>
-        <source>Cannot process payment request because BIP70 is not supported.</source>
-        <translation>由於不支援BIP70，因此無法處理付款要求。</translation>
-    </message>
-    <message>
-        <source>Due to widespread security flaws in BIP70 it's strongly recommended that any merchant instructions to switch wallets be ignored.</source>
-        <translation>由於BIP70中存在廣泛的安全性漏洞，因此強烈建議您忽略任何商戶更換錢包的指示都將被忽略。</translation>
-    </message>
-    <message>
-        <source>If you are receiving this error you should request the merchant provide a BIP21 compatible URI.</source>
-        <translation>如果您收到此錯誤，則應請求商家提供與BIP21相容的URI。</translation>
-    </message>
-    <message>
-        <source>Invalid payment address %1</source>
-        <translation>無效支付地址 %1</translation>
+        <translation type="unfinished">字首為 particl:// 不是有效的 URI，請改用 particl: 開頭。</translation>
     </message>
     <message>
         <source>URI cannot be parsed! This can be caused by an invalid Particl address or malformed URI parameters.</source>
-        <translation>沒辦法解析 URI ！可能是因為無效比特幣地址，或是 URI 參數格式錯誤。</translation>
-=======
-        <source>'bitcoin://' is not a valid URI. Use 'bitcoin:' instead.</source>
-        <translation type="unfinished">字首為 bitcoin:// 不是有效的 URI，請改用 bitcoin: 開頭。</translation>
-    </message>
-    <message>
-        <source>URI cannot be parsed! This can be caused by an invalid Bitcoin address or malformed URI parameters.</source>
         <translation type="unfinished">沒辦法解析 URI ！可能是因為無效比特幣地址，或是 URI 參數格式錯誤。</translation>
->>>>>>> d3bd5410
     </message>
     <message>
         <source>Payment request file handling</source>
@@ -1725,23 +1586,8 @@
     </message>
     <message>
         <source>Received</source>
-<<<<<<< HEAD
-        <translation>收到</translation>
-    </message>
-</context>
-<context>
-    <name>QObject</name>
-    <message>
-        <source>Amount</source>
-        <translation>金額</translation>
-    </message>
-    <message>
-        <source>Enter a Particl address (e.g. %1)</source>
-        <translation>輸入 比特幣地址 (比如說 %1)</translation>
-=======
         <extracomment>Title of Peers Table column which indicates the total amount of network information we have received from the peer.</extracomment>
         <translation type="unfinished">收到</translation>
->>>>>>> d3bd5410
     </message>
     <message>
         <source>Address</source>
@@ -2080,13 +1926,8 @@
         <translation type="unfinished">訊息(&amp;M):</translation>
     </message>
     <message>
-<<<<<<< HEAD
         <source>An optional message to attach to the payment request, which will be displayed when the request is opened. Note: The message will not be sent with the payment over the Particl network.</source>
-        <translation>附加在付款要求中的訊息，可以不填，打開要求內容時會顯示。注意: 這個訊息不會隨著付款送到 Particl 網路上。</translation>
-=======
-        <source>An optional message to attach to the payment request, which will be displayed when the request is opened. Note: The message will not be sent with the payment over the Bitcoin network.</source>
-        <translation type="unfinished">附加在付款要求中的訊息，可以不填，打開要求內容時會顯示。注意: 這個訊息不會隨著付款送到 Bitcoin 網路上。</translation>
->>>>>>> d3bd5410
+        <translation type="unfinished">附加在付款要求中的訊息，可以不填，打開要求內容時會顯示。注意: 這個訊息不會隨著付款送到 Particl 網路上。</translation>
     </message>
     <message>
         <source>An optional label to associate with the new receiving address.</source>
@@ -2326,13 +2167,8 @@
         <translation type="unfinished">隱藏交易手續費設定</translation>
     </message>
     <message>
-<<<<<<< HEAD
         <source>When there is less transaction volume than space in the blocks, miners as well as relaying nodes may enforce a minimum fee. Paying only this minimum fee is just fine, but be aware that this can result in a never confirming transaction once there is more demand for particl transactions than the network can process.</source>
-        <translation>当交易量小于可用区块空间时，矿工和中继节点可能会执行最低手续费率限制。按照这个最低费率来支付手续费也是可以的，但请注意，一旦交易需求超出比特币网络能处理的限度，你的交易可能永远也无法确认。</translation>
-=======
-        <source>When there is less transaction volume than space in the blocks, miners as well as relaying nodes may enforce a minimum fee. Paying only this minimum fee is just fine, but be aware that this can result in a never confirming transaction once there is more demand for bitcoin transactions than the network can process.</source>
         <translation type="unfinished">当交易量小于可用区块空间时，矿工和中继节点可能会执行最低手续费率限制。按照这个最低费率来支付手续费也是可以的，但请注意，一旦交易需求超出比特币网络能处理的限度，你的交易可能永远也无法确认。</translation>
->>>>>>> d3bd5410
     </message>
     <message>
         <source>A too low fee might result in a never confirming transaction (read the tooltip)</source>
@@ -2513,13 +2349,8 @@
         </translation>
     </message>
     <message>
-<<<<<<< HEAD
         <source>Warning: Invalid Particl address</source>
-        <translation>警告: 比特幣地址無效</translation>
-=======
-        <source>Warning: Invalid Bitcoin address</source>
         <translation type="unfinished">警告: 比特幣地址無效</translation>
->>>>>>> d3bd5410
     </message>
     <message>
         <source>Warning: Unknown change address</source>
@@ -2557,17 +2388,8 @@
         <translation type="unfinished">選擇先前使用過的地址</translation>
     </message>
     <message>
-<<<<<<< HEAD
         <source>The Particl address to send the payment to</source>
-        <translation>將支付發送到的比特幣地址給</translation>
-    </message>
-    <message>
-        <source>Alt+A</source>
-        <translation>Alt+A</translation>
-=======
-        <source>The Bitcoin address to send the payment to</source>
         <translation type="unfinished">將支付發送到的比特幣地址給</translation>
->>>>>>> d3bd5410
     </message>
     <message>
         <source>Paste address from clipboard</source>
@@ -2582,13 +2404,8 @@
         <translation type="unfinished">以所選單位發送的金額</translation>
     </message>
     <message>
-<<<<<<< HEAD
         <source>The fee will be deducted from the amount being sent. The recipient will receive less particl than you enter in the amount field. If multiple recipients are selected, the fee is split equally.</source>
-        <translation>手續費會從要付款出去的金額中扣掉。因此收款人會收到比輸入的金額還要少的 particl。如果有多個收款人的話，手續費會平均分配來扣除。</translation>
-=======
-        <source>The fee will be deducted from the amount being sent. The recipient will receive less bitcoins than you enter in the amount field. If multiple recipients are selected, the fee is split equally.</source>
-        <translation type="unfinished">手續費會從要付款出去的金額中扣掉。因此收款人會收到比輸入的金額還要少的 bitcoin。如果有多個收款人的話，手續費會平均分配來扣除。</translation>
->>>>>>> d3bd5410
+        <translation type="unfinished">手續費會從要付款出去的金額中扣掉。因此收款人會收到比輸入的金額還要少的 particl。如果有多個收款人的話，手續費會平均分配來扣除。</translation>
     </message>
     <message>
         <source>S&amp;ubtract fee from amount</source>
@@ -2615,13 +2432,8 @@
         <translation type="unfinished">請輸入這個地址的標籤，來把它加進去已使用過地址清單。</translation>
     </message>
     <message>
-<<<<<<< HEAD
         <source>A message that was attached to the particl: URI which will be stored with the transaction for your reference. Note: This message will not be sent over the Particl network.</source>
-        <translation>附加在 Particl 付款協議的資源識別碼(URI)中的訊息，會和交易內容一起存起來，給你自己做參考。注意: 這個訊息不會送到 Particl 網路上。</translation>
-=======
-        <source>A message that was attached to the bitcoin: URI which will be stored with the transaction for your reference. Note: This message will not be sent over the Bitcoin network.</source>
-        <translation type="unfinished">附加在 Bitcoin 付款協議的資源識別碼(URI)中的訊息，會和交易內容一起存起來，給你自己做參考。注意: 這個訊息不會送到 Bitcoin 網路上。</translation>
->>>>>>> d3bd5410
+        <translation type="unfinished">附加在 Particl 付款協議的資源識別碼(URI)中的訊息，會和交易內容一起存起來，給你自己做參考。注意: 這個訊息不會送到 Particl 網路上。</translation>
     </message>
     <message>
         <source>Pay To:</source>
@@ -2643,21 +2455,12 @@
         <translation>簽署訊息(&amp;S)</translation>
     </message>
     <message>
-<<<<<<< HEAD
         <source>You can sign messages/agreements with your addresses to prove you can receive particl sent to them. Be careful not to sign anything vague or random, as phishing attacks may try to trick you into signing your identity over to them. Only sign fully-detailed statements you agree to.</source>
-        <translation>您可以使用您的地址簽名訊息/協議，以證明您可以接收發送給他們的比特幣。但是請小心，不要簽名語意含糊不清，或隨機產生的內容，因為釣魚式詐騙可能會用騙你簽名的手法來冒充是你。只有簽名您同意的詳細內容。</translation>
+        <translation type="unfinished">您可以使用您的地址簽名訊息/協議，以證明您可以接收發送給他們的比特幣。但是請小心，不要簽名語意含糊不清，或隨機產生的內容，因為釣魚式詐騙可能會用騙你簽名的手法來冒充是你。只有簽名您同意的詳細內容。</translation>
     </message>
     <message>
         <source>The Particl address to sign the message with</source>
-        <translation>用來簽名訊息的 比特幣地址</translation>
-=======
-        <source>You can sign messages/agreements with your addresses to prove you can receive bitcoins sent to them. Be careful not to sign anything vague or random, as phishing attacks may try to trick you into signing your identity over to them. Only sign fully-detailed statements you agree to.</source>
-        <translation type="unfinished">您可以使用您的地址簽名訊息/協議，以證明您可以接收發送給他們的比特幣。但是請小心，不要簽名語意含糊不清，或隨機產生的內容，因為釣魚式詐騙可能會用騙你簽名的手法來冒充是你。只有簽名您同意的詳細內容。</translation>
-    </message>
-    <message>
-        <source>The Bitcoin address to sign the message with</source>
         <translation type="unfinished">用來簽名訊息的 比特幣地址</translation>
->>>>>>> d3bd5410
     </message>
     <message>
         <source>Choose previously used address</source>
@@ -2704,13 +2507,8 @@
         <translation type="unfinished">請在下面輸入收款人的地址，訊息(請確定完整複製了所包含的換行、空格、tabs...等)，以及簽名，來驗證這個訊息。請小心，除了訊息內容以外，不要對簽名本身過度解讀，以避免被用「中間人攻擊法」詐騙。請注意，通過驗證的簽名只能證明簽名人確實可以從該地址收款，不能證明任何交易中的付款人身份！</translation>
     </message>
     <message>
-<<<<<<< HEAD
         <source>The Particl address the message was signed with</source>
-        <translation>簽名這個訊息的 比特幣地址</translation>
-=======
-        <source>The Bitcoin address the message was signed with</source>
         <translation type="unfinished">簽名這個訊息的 比特幣地址</translation>
->>>>>>> d3bd5410
     </message>
     <message>
         <source>The signed message to verify</source>
