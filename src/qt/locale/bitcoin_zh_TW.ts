<TS version="2.1" language="zh_TW">
<context>
    <name>AddressBookPage</name>
    <message>
        <source>Right-click to edit address or label</source>
        <translation type="unfinished">右鍵點擊來編輯地址或標籤</translation>
    </message>
    <message>
        <source>Create a new address</source>
        <translation type="unfinished">產生一個新地址</translation>
    </message>
    <message>
        <source>&amp;New</source>
        <translation type="unfinished">&amp;新增</translation>
    </message>
    <message>
        <source>Copy the currently selected address to the system clipboard</source>
        <translation type="unfinished">複製目前選擇的地址到系統剪貼簿</translation>
    </message>
    <message>
        <source>&amp;Copy</source>
        <translation type="unfinished">&amp;複製</translation>
    </message>
    <message>
        <source>Delete the currently selected address from the list</source>
        <translation type="unfinished">把目前選擇的地址從清單中刪除</translation>
    </message>
    <message>
        <source>Enter address or label to search</source>
        <translation type="unfinished">請輸入要搜尋的地址或標籤</translation>
    </message>
    <message>
        <source>Export the data in the current tab to a file</source>
        <translation type="unfinished">把目前分頁的資料匯出存成檔案</translation>
    </message>
    <message>
        <source>&amp;Export</source>
        <translation type="unfinished">&amp;匯出</translation>
    </message>
    <message>
        <source>&amp;Delete</source>
        <translation type="unfinished">&amp;刪除</translation>
    </message>
    <message>
        <source>Choose the address to send coins to</source>
        <translation type="unfinished">選擇要發送幣過去的地址</translation>
    </message>
    <message>
        <source>Choose the address to receive coins with</source>
        <translation type="unfinished">選擇要接收幣的地址</translation>
    </message>
    <message>
        <source>Sending addresses</source>
        <translation type="unfinished">發送地址</translation>
    </message>
    <message>
        <source>Receiving addresses</source>
        <translation type="unfinished">接收地址</translation>
    </message>
    <message>
        <source>These are your Particl addresses for sending payments. Always check the amount and the receiving address before sending coins.</source>
        <translation type="unfinished">這些是你要發送過去的 比特幣地址。在發送幣之前，務必要檢查金額和接收地址是否正確。</translation>
    </message>
    <message>
        <source>These are your Particl addresses for receiving payments. Use the 'Create new receiving address' button in the receive tab to create new addresses.
Signing is only possible with addresses of the type 'legacy'.</source>
        <translation type="unfinished">這些是您的比特幣接收地址。使用“接收”標籤中的“產生新的接收地址”按鈕產生新的地址。只能使用“傳統”類型的地址進行簽名。</translation>
    </message>
    <message>
        <source>&amp;Copy Address</source>
        <translation type="unfinished">&amp;複製地址</translation>
    </message>
    <message>
        <source>Copy &amp;Label</source>
        <translation type="unfinished">複製 &amp;標籤</translation>
    </message>
    <message>
        <source>&amp;Edit</source>
        <translation type="unfinished">&amp;編輯</translation>
    </message>
    <message>
        <source>Export Address List</source>
        <translation type="unfinished">匯出地址清單</translation>
    </message>
    <message>
        <source>Comma separated file</source>
        <extracomment>Expanded name of the CSV file format. See: https://en.wikipedia.org/wiki/Comma-separated_values.</extracomment>
        <translation type="unfinished">逗號分隔文件</translation>
    </message>
    <message>
        <source>There was an error trying to save the address list to %1. Please try again.</source>
        <extracomment>An error message. %1 is a stand-in argument for the name of the file we attempted to save to.</extracomment>
        <translation type="unfinished">儲存地址清單到 %1 時發生錯誤。請重試一次。</translation>
    </message>
    <message>
        <source>Exporting Failed</source>
        <translation type="unfinished">匯出失敗</translation>
    </message>
</context>
<context>
    <name>AddressTableModel</name>
    <message>
        <source>Label</source>
        <translation type="unfinished">標記:</translation>
    </message>
    <message>
        <source>Address</source>
        <translation type="unfinished">地址</translation>
    </message>
    <message>
        <source>(no label)</source>
        <translation type="unfinished">(無標記)</translation>
    </message>
</context>
<context>
    <name>AskPassphraseDialog</name>
    <message>
        <source>Passphrase Dialog</source>
        <translation type="unfinished">密碼對話視窗</translation>
    </message>
    <message>
        <source>Enter passphrase</source>
        <translation type="unfinished">請輸入密碼</translation>
    </message>
    <message>
        <source>New passphrase</source>
        <translation type="unfinished">新密碼</translation>
    </message>
    <message>
        <source>Repeat new passphrase</source>
        <translation type="unfinished">重複新密碼</translation>
    </message>
    <message>
        <source>Show passphrase</source>
        <translation type="unfinished">顯示密碼</translation>
    </message>
    <message>
        <source>Encrypt wallet</source>
        <translation type="unfinished">加密錢包</translation>
    </message>
    <message>
        <source>This operation needs your wallet passphrase to unlock the wallet.</source>
        <translation type="unfinished">這個動作需要你的錢包密碼來解鎖錢包。</translation>
    </message>
    <message>
        <source>Unlock wallet</source>
        <translation type="unfinished">解鎖錢包</translation>
    </message>
    <message>
        <source>Change passphrase</source>
        <translation type="unfinished">改變密碼</translation>
    </message>
    <message>
        <source>Confirm wallet encryption</source>
        <translation type="unfinished">確認錢包加密</translation>
    </message>
    <message>
        <source>Warning: If you encrypt your wallet and lose your passphrase, you will &lt;b&gt;LOSE ALL OF YOUR PARTICL&lt;/b&gt;!</source>
        <translation type="unfinished">警告: 如果把錢包加密後又忘記密碼，你就會從此&lt;b&gt;失去其中所有的 Particl 了&lt;/b&gt;！</translation>
    </message>
    <message>
        <source>Are you sure you wish to encrypt your wallet?</source>
        <translation type="unfinished">你確定要把錢包加密嗎？</translation>
    </message>
    <message>
        <source>Wallet encrypted</source>
        <translation type="unfinished">錢包已加密</translation>
    </message>
    <message>
        <source>Enter the new passphrase for the wallet.&lt;br/&gt;Please use a passphrase of &lt;b&gt;ten or more random characters&lt;/b&gt;, or &lt;b&gt;eight or more words&lt;/b&gt;.</source>
        <translation type="unfinished">輸入錢包的新密碼短語。&lt;br/&gt;請使用&lt;b&gt;個或10個以上隨機字符&lt;/b&gt;或&lt;b&gt;個8個以上單詞3的密碼。</translation>
    </message>
    <message>
        <source>Enter the old passphrase and new passphrase for the wallet.</source>
        <translation type="unfinished">輸入錢包的密碼短語和新密碼短語。</translation>
    </message>
    <message>
        <source>Remember that encrypting your wallet cannot fully protect your particl from being stolen by malware infecting your computer.</source>
        <translation type="unfinished">請記得, 即使將錢包加密, 也不能完全防止因惡意軟體入侵, 而導致位元幣被偷.</translation>
    </message>
    <message>
        <source>Wallet to be encrypted</source>
        <translation type="unfinished">加密錢包</translation>
    </message>
    <message>
        <source>Your wallet is about to be encrypted. </source>
        <translation type="unfinished">你的錢包將被加密</translation>
    </message>
    <message>
        <source>Your wallet is now encrypted. </source>
        <translation type="unfinished">你的錢包現已被加密</translation>
    </message>
    <message>
        <source>IMPORTANT: Any previous backups you have made of your wallet file should be replaced with the newly generated, encrypted wallet file. For security reasons, previous backups of the unencrypted wallet file will become useless as soon as you start using the new, encrypted wallet.</source>
        <translation type="unfinished">重要須知: 請改用新造出來、有加密的錢包檔，來取代舊錢包檔的備份。為了安全起見，當你開始使用新的有加密的錢包後，舊錢包檔的備份就沒有用了。</translation>
    </message>
    <message>
        <source>Wallet encryption failed</source>
        <translation type="unfinished">錢包加密失敗</translation>
    </message>
    <message>
        <source>Wallet encryption failed due to an internal error. Your wallet was not encrypted.</source>
        <translation type="unfinished">因為內部錯誤導致錢包加密失敗。你的錢包還是沒加密。</translation>
    </message>
    <message>
        <source>The supplied passphrases do not match.</source>
        <translation type="unfinished">提供的密碼不一樣。</translation>
    </message>
    <message>
        <source>Wallet unlock failed</source>
        <translation type="unfinished">錢包解鎖失敗</translation>
    </message>
    <message>
        <source>The passphrase entered for the wallet decryption was incorrect.</source>
        <translation type="unfinished">輸入要用來解密錢包的密碼不對。</translation>
    </message>
    <message>
        <source>Wallet passphrase was successfully changed.</source>
        <translation type="unfinished">錢包密碼改成功了。</translation>
    </message>
    <message>
        <source>Warning: The Caps Lock key is on!</source>
        <translation type="unfinished">警告: 大寫字母鎖定作用中！</translation>
    </message>
</context>
<context>
    <name>BanTableModel</name>
    <message>
        <source>IP/Netmask</source>
        <translation type="unfinished">網路位址/遮罩</translation>
    </message>
    <message>
        <source>Banned Until</source>
        <translation type="unfinished">禁止期限</translation>
    </message>
</context>
<context>
    <name>BitcoinApplication</name>
    <message>
        <source>Runaway exception</source>
        <translation type="unfinished">失控異常</translation>
    </message>
    <message>
        <source>Internal error</source>
        <translation type="unfinished">內部錯誤</translation>
    </message>
    <message>
        <source>An internal error occurred. %1 will attempt to continue safely. This is an unexpected bug which can be reported as described below.</source>
        <translation type="unfinished">發生了內部錯誤%1 將嘗試安全地繼續。 這是一個意外錯誤，可以按如下所述進行報告。</translation>
    </message>
</context>
<context>
    <name>QObject</name>
    <message>
        <source>Do you want to reset settings to default values, or to abort without making changes?</source>
        <extracomment>Explanatory text shown on startup when the settings file cannot be read. Prompts user to make a choice between resetting or aborting.</extracomment>
        <translation type="unfinished">您想將設置重置為預設值，還是在不進行更改的情況下中止？</translation>
    </message>
    <message>
        <source>A fatal error occurred. Check that settings file is writable, or try running with -nosettings.</source>
        <extracomment>Explanatory text shown on startup when the settings file could not be written. Prompts user to check that we have the ability to write to the file. Explains that the user has the option of running without a settings file.</extracomment>
        <translation type="unfinished">發生致命錯誤。檢查設置文件是否可寫入，或嘗試運行 -nosettings</translation>
    </message>
    <message>
        <source>Error: Specified data directory "%1" does not exist.</source>
        <translation type="unfinished">错误：指定的数据目录“%1”不存在。</translation>
    </message>
    <message>
        <source>Error: Cannot parse configuration file: %1.</source>
        <translation type="unfinished">错误：无法解析配置文件：%1</translation>
    </message>
    <message>
        <source>Error: %1</source>
        <translation type="unfinished">错误：%1</translation>
    </message>
    <message>
        <source>%1 didn't yet exit safely…</source>
        <translation type="unfinished">%1還沒有安全退出……</translation>
    </message>
    <message>
        <source>unknown</source>
        <translation type="unfinished">未知</translation>
    </message>
    <message>
        <source>Amount</source>
        <translation type="unfinished">金額</translation>
    </message>
    <message>
        <source>Enter a Particl address (e.g. %1)</source>
        <translation type="unfinished">輸入 比特幣地址 (比如說 %1)</translation>
    </message>
    <message>
        <source>Unroutable</source>
        <translation type="unfinished">不可路由</translation>
    </message>
    <message>
        <source>Inbound</source>
        <extracomment>An inbound connection from a peer. An inbound connection is a connection initiated by a peer.</extracomment>
        <translation type="unfinished">進來</translation>
    </message>
    <message>
        <source>Outbound</source>
        <extracomment>An outbound connection to a peer. An outbound connection is a connection initiated by us.</extracomment>
        <translation type="unfinished">出去</translation>
    </message>
    <message>
        <source>%1 d</source>
        <translation type="unfinished">%1 天</translation>
    </message>
    <message>
        <source>%1 h</source>
        <translation type="unfinished">%1 小時</translation>
    </message>
    <message>
        <source>%1 m</source>
        <translation type="unfinished">%1 分鐘</translation>
    </message>
    <message>
        <source>%1 s</source>
        <translation type="unfinished">%1 秒</translation>
    </message>
    <message>
        <source>None</source>
        <translation type="unfinished">無</translation>
    </message>
    <message>
        <source>N/A</source>
        <translation type="unfinished">未知</translation>
    </message>
    <message>
        <source>%1 ms</source>
        <translation type="unfinished">%1 毫秒</translation>
    </message>
    <message numerus="yes">
        <source>%n second(s)</source>
        <translation type="unfinished">
            <numerusform />
        </translation>
    </message>
    <message numerus="yes">
        <source>%n minute(s)</source>
        <translation type="unfinished">
            <numerusform />
        </translation>
    </message>
    <message numerus="yes">
        <source>%n hour(s)</source>
        <translation type="unfinished">
            <numerusform />
        </translation>
    </message>
    <message numerus="yes">
        <source>%n day(s)</source>
        <translation type="unfinished">
            <numerusform />
        </translation>
    </message>
    <message numerus="yes">
        <source>%n week(s)</source>
        <translation type="unfinished">
            <numerusform />
        </translation>
    </message>
    <message>
        <source>%1 and %2</source>
        <translation type="unfinished">%1又 %2</translation>
    </message>
    <message numerus="yes">
        <source>%n year(s)</source>
        <translation type="unfinished">
            <numerusform />
        </translation>
    </message>
    <message>
        <source>%1 B</source>
        <translation type="unfinished">%1 B (位元組)</translation>
    </message>
    <message>
        <source>%1 MB</source>
        <translation type="unfinished">%1 MB (百萬位元組)</translation>
    </message>
    <message>
        <source>%1 GB</source>
        <translation type="unfinished">%1 GB (十億位元組)</translation>
    </message>
</context>
<context>
    <name>bitcoin-core</name>
    <message>
        <source>Settings file could not be read</source>
        <translation type="unfinished">設定檔案無法讀取</translation>
    </message>
    <message>
        <source>Settings file could not be written</source>
        <translation type="unfinished">設定檔案無法寫入</translation>
    </message>
    <message>
        <source>The %s developers</source>
        <translation type="unfinished">%s 開發人員</translation>
    </message>
    <message>
        <source>-maxtxfee is set very high! Fees this large could be paid on a single transaction.</source>
        <translation type="unfinished">參數 -maxtxfee 設定了很高的金額！這可是你一次交易就有可能付出的最高手續費。</translation>
    </message>
    <message>
        <source>Cannot obtain a lock on data directory %s. %s is probably already running.</source>
        <translation type="unfinished">沒辦法鎖定資料目錄 %s。%s 可能已經在執行了。</translation>
    </message>
    <message>
        <source>Distributed under the MIT software license, see the accompanying file %s or %s</source>
        <translation type="unfinished">依據 MIT 軟體授權條款散布，詳情請見附帶的 %s 檔案或是 %s</translation>
    </message>
    <message>
        <source>Error reading %s! All keys read correctly, but transaction data or address book entries might be missing or incorrect.</source>
        <translation type="unfinished">讀取錢包檔 %s 時發生錯誤！所有的鑰匙都正確讀取了，但是交易資料或地址簿資料可能會缺少或不正確。</translation>
    </message>
    <message>
        <source>Error: Listening for incoming connections failed (listen returned error %s)</source>
        <translation type="unfinished">錯誤: 聽候外來連線失敗(回傳錯誤 %s)</translation>
    </message>
    <message>
        <source>Fee estimation failed. Fallbackfee is disabled. Wait a few blocks or enable -fallbackfee.</source>
        <translation type="unfinished">計算預估手續費失敗了，也沒有備用手續費(fallbackfee)可用。請再多等待幾個區塊，或是啟用 -fallbackfee 參數。</translation>
    </message>
    <message>
        <source>Invalid amount for -maxtxfee=&lt;amount&gt;: '%s' (must be at least the minrelay fee of %s to prevent stuck transactions)</source>
        <translation type="unfinished">-maxtxfee=&lt;amount&gt;: '%s' 的金額無效 (必須大於最低轉發手續費 %s 以避免交易無法確認)</translation>
    </message>
    <message>
        <source>Please check that your computer's date and time are correct! If your clock is wrong, %s will not work properly.</source>
        <translation type="unfinished">請檢查電腦日期和時間是否正確！%s 沒辦法在時鐘不準的情況下正常運作。</translation>
    </message>
    <message>
        <source>Please contribute if you find %s useful. Visit %s for further information about the software.</source>
        <translation type="unfinished">如果你覺得 %s 有用，可以幫助我們。關於這個軟體的更多資訊請見 %s。</translation>
    </message>
    <message>
        <source>Prune configured below the minimum of %d MiB.  Please use a higher number.</source>
        <translation type="unfinished">設定的修剪值小於最小需求的 %d 百萬位元組(MiB)。請指定大一點的數字。</translation>
    </message>
    <message>
        <source>Prune: last wallet synchronisation goes beyond pruned data. You need to -reindex (download the whole blockchain again in case of pruned node)</source>
        <translation type="unfinished">修剪模式：錢包的最後同步狀態是在被修剪掉的區塊資料中。你需要用 -reindex 參數執行(會重新下載整個區塊鏈)</translation>
    </message>
    <message>
        <source>The block database contains a block which appears to be from the future. This may be due to your computer's date and time being set incorrectly. Only rebuild the block database if you are sure that your computer's date and time are correct</source>
        <translation type="unfinished">區塊資料庫中有來自未來的區塊。可能是你電腦的日期時間不對。如果確定電腦日期時間沒錯的話，就重建區塊資料庫看看。</translation>
    </message>
    <message>
        <source>The transaction amount is too small to send after the fee has been deducted</source>
        <translation type="unfinished">扣除手續費後的交易金額太少而不能傳送</translation>
    </message>
    <message>
        <source>This error could occur if this wallet was not shutdown cleanly and was last loaded using a build with a newer version of Berkeley DB. If so, please use the software that last loaded this wallet</source>
        <translation type="unfinished">如果未完全關閉該錢包，並且最後一次使用具有較新版本的Berkeley DB的構建載入了此錢包，則可能會發生此錯誤。如果是這樣，請使用最後載入該錢包的軟體</translation>
    </message>
    <message>
        <source>This is a pre-release test build - use at your own risk - do not use for mining or merchant applications</source>
        <translation type="unfinished">這是個還沒發表的測試版本 - 使用請自負風險 - 請不要用來開採或做商業應用</translation>
    </message>
    <message>
        <source>This is the maximum transaction fee you pay (in addition to the normal fee) to prioritize partial spend avoidance over regular coin selection.</source>
        <translation type="unfinished">這是您支付的最高交易手續費（除了正常手續費外），優先於避免部分花費而不是定期選取幣。</translation>
    </message>
    <message>
        <source>This is the transaction fee you may discard if change is smaller than dust at this level</source>
        <translation type="unfinished">在該交易手續費率下，找零的零錢會因為少於零散錢的金額，而自動棄掉變成手續費</translation>
    </message>
    <message>
        <source>This is the transaction fee you may pay when fee estimates are not available.</source>
        <translation type="unfinished">這是當預估手續費還沒計算出來時，付款交易預設會付的手續費。</translation>
    </message>
    <message>
        <source>Total length of network version string (%i) exceeds maximum length (%i). Reduce the number or size of uacomments.</source>
        <translation type="unfinished">網路版本字串的總長度(%i)超過最大長度(%i)了。請減少 uacomment 參數的數目或長度。</translation>
    </message>
    <message>
        <source>Unable to replay blocks. You will need to rebuild the database using -reindex-chainstate.</source>
        <translation type="unfinished">沒辦法重算區塊。你需要先用 -reindex-chainstate 參數來重建資料庫。</translation>
    </message>
    <message>
        <source>Warning: Private keys detected in wallet {%s} with disabled private keys</source>
        <translation type="unfinished">警告: 在不允許私鑰的錢包 {%s} 中發現有私鑰</translation>
    </message>
    <message>
        <source>Warning: We do not appear to fully agree with our peers! You may need to upgrade, or other nodes may need to upgrade.</source>
        <translation type="unfinished">警告: 我們和某些連線的節點對於區塊鏈結的決定不同！你可能需要升級，或是需要等其它的節點升級。</translation>
    </message>
    <message>
        <source>You need to rebuild the database using -reindex to go back to unpruned mode.  This will redownload the entire blockchain</source>
        <translation type="unfinished">回到非修剪的模式需要用 -reindex 參數來重建資料庫。這會導致重新下載整個區塊鏈。</translation>
    </message>
    <message>
        <source>%s is set very high!</source>
        <translation type="unfinished">%s 的設定值異常大！</translation>
    </message>
    <message>
        <source>-maxmempool must be at least %d MB</source>
        <translation type="unfinished">參數 -maxmempool 至少要給 %d 百萬位元組(MB)</translation>
    </message>
    <message>
        <source>A fatal internal error occurred, see debug.log for details</source>
        <translation type="unfinished">發生致命的內部錯誤，有關詳細細節，請參見debug.log</translation>
    </message>
    <message>
        <source>Cannot resolve -%s address: '%s'</source>
        <translation type="unfinished">沒辦法解析 -%s 參數指定的地址: '%s'</translation>
    </message>
    <message>
        <source>Cannot set -peerblockfilters without -blockfilterindex.</source>
        <translation type="unfinished">在沒有設定-blockfilterindex 則無法使用 -peerblockfilters</translation>
    </message>
    <message>
        <source>Cannot write to data directory '%s'; check permissions.</source>
        <translation type="unfinished">沒辦法寫入資料目錄 '%s'，請檢查是否有權限。</translation>
    </message>
    <message>
        <source>Config setting for %s only applied on %s network when in [%s] section.</source>
        <translation type="unfinished">对 %s 的配置设置只对 %s 网络生效，如果它位于配置的 [%s] 章节的话</translation>
    </message>
    <message>
        <source>Copyright (C) %i-%i</source>
        <translation type="unfinished">版權所有 (C) %i-%i</translation>
    </message>
    <message>
        <source>Corrupted block database detected</source>
        <translation type="unfinished">發現區塊資料庫壞掉了</translation>
    </message>
    <message>
        <source>Disk space is too low!</source>
        <translation type="unfinished">硬碟空間太小！</translation>
    </message>
    <message>
        <source>Do you want to rebuild the block database now?</source>
        <translation type="unfinished">你想要現在重建區塊資料庫嗎？</translation>
    </message>
    <message>
        <source>Done loading</source>
        <translation type="unfinished">載入完成</translation>
    </message>
    <message>
        <source>Error initializing block database</source>
        <translation type="unfinished">初始化區塊資料庫時發生錯誤</translation>
    </message>
    <message>
        <source>Error initializing wallet database environment %s!</source>
        <translation type="unfinished">初始化錢包資料庫環境 %s 時發生錯誤！</translation>
    </message>
    <message>
        <source>Error loading %s</source>
        <translation type="unfinished">載入檔案 %s 時發生錯誤</translation>
    </message>
    <message>
        <source>Error loading %s: Private keys can only be disabled during creation</source>
        <translation type="unfinished">載入 %s 時發生錯誤: 只有在造新錢包時能夠指定不允許私鑰</translation>
    </message>
    <message>
        <source>Error loading %s: Wallet corrupted</source>
        <translation type="unfinished">載入檔案 %s 時發生錯誤: 錢包損毀了</translation>
    </message>
    <message>
        <source>Error loading %s: Wallet requires newer version of %s</source>
        <translation type="unfinished">載入檔案 %s 時發生錯誤: 這個錢包需要新版的 %s</translation>
    </message>
    <message>
        <source>Error loading block database</source>
        <translation type="unfinished">載入區塊資料庫時發生錯誤</translation>
    </message>
    <message>
        <source>Error opening block database</source>
        <translation type="unfinished">打開區塊資料庫時發生錯誤</translation>
    </message>
    <message>
        <source>Error reading from database, shutting down.</source>
        <translation type="unfinished">讀取資料庫時發生錯誤，要關閉了。</translation>
    </message>
    <message>
        <source>Error upgrading chainstate database</source>
        <translation type="unfinished">升級區塊鏈狀態資料庫時發生錯誤</translation>
    </message>
    <message>
        <source>Error: Disk space is low for %s</source>
        <translation type="unfinished">错误： %s 所在的磁盘空间低。</translation>
    </message>
    <message>
        <source>Error: Keypool ran out, please call keypoolrefill first</source>
        <translation type="unfinished">錯誤：keypool已用完，請先重新呼叫keypoolrefill</translation>
    </message>
    <message>
        <source>Failed to listen on any port. Use -listen=0 if you want this.</source>
        <translation type="unfinished">在任意的通訊埠聽候失敗。如果你希望這樣的話，可以設定 -listen=0.</translation>
    </message>
    <message>
        <source>Failed to rescan the wallet during initialization</source>
        <translation type="unfinished">初始化時重新掃描錢包失敗了</translation>
    </message>
    <message>
        <source>Fee rate (%s) is lower than the minimum fee rate setting (%s)</source>
        <translation type="unfinished">手續費費率(%s) 低於最低費率設置（%s)</translation>
    </message>
    <message>
        <source>Importing…</source>
        <translation type="unfinished">匯入中...</translation>
    </message>
    <message>
        <source>Incorrect or no genesis block found. Wrong datadir for network?</source>
        <translation type="unfinished">創世區塊不正確或找不到。資料目錄錯了嗎？</translation>
    </message>
    <message>
        <source>Initialization sanity check failed. %s is shutting down.</source>
        <translation type="unfinished">初始化時的基本檢查失敗了。%s 就要關閉了。</translation>
    </message>
    <message>
        <source>Input not found or already spent</source>
        <translation type="unfinished">找不到交易項，或可能已經花掉了</translation>
    </message>
    <message>
        <source>Insufficient funds</source>
        <translation type="unfinished">累積金額不足</translation>
    </message>
    <message>
        <source>Invalid -onion address or hostname: '%s'</source>
        <translation type="unfinished">無效的 -onion 地址或主機名稱: '%s'</translation>
    </message>
    <message>
        <source>Invalid -proxy address or hostname: '%s'</source>
        <translation type="unfinished">無效的 -proxy 地址或主機名稱: '%s'</translation>
    </message>
    <message>
        <source>Invalid P2P permission: '%s'</source>
        <translation type="unfinished">無效的 P2P 權限: '%s'</translation>
    </message>
    <message>
        <source>Invalid amount for -%s=&lt;amount&gt;: '%s'</source>
        <translation type="unfinished">無效金額給 -%s=&lt;amount&gt;:'%s'</translation>
    </message>
    <message>
        <source>Invalid amount for -discardfee=&lt;amount&gt;: '%s'</source>
        <translation type="unfinished">無效金額給 -丟棄費=&lt;amount&gt;; '%s' </translation>
    </message>
    <message>
        <source>Invalid amount for -fallbackfee=&lt;amount&gt;: '%s'</source>
        <translation type="unfinished">無效金額給 -後備費用=&lt;amount&gt;: '%s'</translation>
    </message>
    <message>
        <source>Invalid amount for -paytxfee=&lt;amount&gt;: '%s' (must be at least %s)</source>
        <translation type="unfinished">無效金額給 -支付費用&lt;amount&gt;:'%s' (必須至少%s)</translation>
    </message>
    <message>
        <source>Invalid netmask specified in -whitelist: '%s'</source>
        <translation type="unfinished">指定在 -whitelist 的網段無效: '%s'</translation>
    </message>
    <message>
        <source>Loading P2P addresses…</source>
        <translation type="unfinished">載入P2P地址中...</translation>
    </message>
    <message>
        <source>Loading banlist…</source>
        <translation type="unfinished">正在載入黑名單中...</translation>
    </message>
    <message>
        <source>Loading block index…</source>
        <translation type="unfinished">載入區塊索引中...</translation>
    </message>
    <message>
        <source>Loading wallet…</source>
        <translation type="unfinished">載入錢包中...</translation>
    </message>
    <message>
        <source>Missing amount</source>
        <translation type="unfinished">缺少金額</translation>
    </message>
    <message>
        <source>Missing solving data for estimating transaction size</source>
        <translation type="unfinished">缺少用於估計交易規模的求解數據</translation>
    </message>
    <message>
        <source>Need to specify a port with -whitebind: '%s'</source>
        <translation type="unfinished">指定 -whitebind 時必須包含通訊埠: '%s'</translation>
    </message>
    <message>
        <source>No addresses available</source>
        <translation type="unfinished">沒有可用的地址</translation>
    </message>
    <message>
        <source>No proxy server specified. Use -proxy=&lt;ip&gt; or -proxy=&lt;ip:port&gt;.</source>
        <translation type="unfinished">未指定代理伺服器。使用-proxy = &lt;ip&gt;或-proxy = &lt;ip:port&gt;。</translation>
    </message>
    <message>
        <source>Not enough file descriptors available.</source>
        <translation type="unfinished">檔案描述元不足。</translation>
    </message>
    <message>
        <source>Prune cannot be configured with a negative value.</source>
        <translation type="unfinished">修剪值不能設定為負的。</translation>
    </message>
    <message>
        <source>Prune mode is incompatible with -coinstatsindex.</source>
        <translation type="unfinished">修剪模式和 -硬幣統計指數 不相容</translation>
    </message>
    <message>
        <source>Prune mode is incompatible with -txindex.</source>
        <translation type="unfinished">修剪模式和 -txindex 參數不相容。</translation>
    </message>
    <message>
        <source>Pruning blockstore…</source>
        <translation type="unfinished">修剪區塊資料庫中...</translation>
    </message>
    <message>
        <source>Reducing -maxconnections from %d to %d, because of system limitations.</source>
        <translation type="unfinished">因為系統的限制，將 -maxconnections 參數從 %d 降到了 %d</translation>
    </message>
    <message>
        <source>Replaying blocks…</source>
        <translation type="unfinished">正在對區塊進行重新計算...</translation>
    </message>
    <message>
        <source>Rescanning…</source>
        <translation type="unfinished">重新掃描中...</translation>
    </message>
    <message>
        <source>Section [%s] is not recognized.</source>
        <translation type="unfinished">无法识别配置章节 [%s]。</translation>
    </message>
    <message>
        <source>Signing transaction failed</source>
        <translation type="unfinished">簽署交易失敗</translation>
    </message>
    <message>
        <source>Specified -walletdir "%s" does not exist</source>
        <translation type="unfinished">以 -walletdir 指定的路徑 "%s" 不存在</translation>
    </message>
    <message>
        <source>Specified -walletdir "%s" is a relative path</source>
        <translation type="unfinished">以 -walletdir 指定的路徑 "%s" 是相對路徑</translation>
    </message>
    <message>
        <source>Specified -walletdir "%s" is not a directory</source>
        <translation type="unfinished">以 -walletdir 指定的路徑 "%s" 不是個目錄</translation>
    </message>
    <message>
        <source>Specified blocks directory "%s" does not exist.</source>
        <translation type="unfinished">指定的區塊目錄 "%s" 不存在。</translation>
    </message>
    <message>
        <source>Starting network threads…</source>
        <translation type="unfinished">正在開始網路線程...</translation>
    </message>
    <message>
        <source>The source code is available from %s.</source>
        <translation type="unfinished">原始碼可以在 %s 取得。</translation>
    </message>
    <message>
        <source>The specified config file %s does not exist</source>
        <translation type="unfinished">這個指定的配置檔案%s不存在</translation>
    </message>
    <message>
        <source>The transaction amount is too small to pay the fee</source>
        <translation type="unfinished">交易金額太少而付不起手續費</translation>
    </message>
    <message>
        <source>The wallet will avoid paying less than the minimum relay fee.</source>
        <translation type="unfinished">錢包軟體會付多於最小轉發費用的手續費。</translation>
    </message>
    <message>
        <source>This is experimental software.</source>
        <translation type="unfinished">這套軟體屬於實驗性質。</translation>
    </message>
    <message>
        <source>This is the minimum transaction fee you pay on every transaction.</source>
        <translation type="unfinished">這是你每次交易付款時最少要付的手續費。</translation>
    </message>
    <message>
        <source>This is the transaction fee you will pay if you send a transaction.</source>
        <translation type="unfinished">這是你交易付款時所要付的手續費。</translation>
    </message>
    <message>
        <source>Transaction amount too small</source>
        <translation type="unfinished">交易金額太小</translation>
    </message>
    <message>
        <source>Transaction amounts must not be negative</source>
        <translation type="unfinished">交易金額不能是負的</translation>
    </message>
    <message>
        <source>Transaction change output index out of range</source>
        <translation type="unfinished">交易尋找零輸出項超出範圍</translation>
    </message>
    <message>
        <source>Transaction has too long of a mempool chain</source>
        <translation type="unfinished">交易造成記憶池中的交易鏈太長</translation>
    </message>
    <message>
        <source>Transaction must have at least one recipient</source>
        <translation type="unfinished">交易必須至少有一個收款人</translation>
    </message>
    <message>
        <source>Transaction needs a change address, but we can't generate it.</source>
        <translation type="unfinished">需要交易一個找零地址，但是我們無法生成它。</translation>
    </message>
    <message>
        <source>Transaction too large</source>
        <translation type="unfinished">交易位元量太大</translation>
    </message>
    <message>
        <source>Unable to bind to %s on this computer (bind returned error %s)</source>
        <translation type="unfinished">無法和這台電腦上的 %s 繫結(回傳錯誤 %s)</translation>
    </message>
    <message>
        <source>Unable to bind to %s on this computer. %s is probably already running.</source>
        <translation type="unfinished">沒辦法繫結在這台電腦上的 %s 。%s 可能已經在執行了。</translation>
    </message>
    <message>
        <source>Unable to create the PID file '%s': %s</source>
        <translation type="unfinished">無法創建PID文件'%s': %s</translation>
    </message>
    <message>
        <source>Unable to generate initial keys</source>
        <translation type="unfinished">無法產生初始的密鑰</translation>
    </message>
    <message>
        <source>Unable to generate keys</source>
        <translation type="unfinished">沒辦法產生密鑰</translation>
    </message>
    <message>
        <source>Unable to open %s for writing</source>
        <translation type="unfinished">無法開啟%s來寫入</translation>
    </message>
    <message>
        <source>Unable to parse -maxuploadtarget: '%s'</source>
        <translation type="unfinished">無法解析-最大上傳目標:'%s'</translation>
    </message>
    <message>
        <source>Unable to start HTTP server. See debug log for details.</source>
        <translation type="unfinished">無法啟動 HTTP 伺服器。詳情請看除錯紀錄。</translation>
    </message>
    <message>
        <source>Unknown -blockfilterindex value %s.</source>
        <translation type="unfinished">未知 -blockfilterindex 數值 %s.</translation>
    </message>
    <message>
        <source>Unknown address type '%s'</source>
        <translation type="unfinished">未知的地址類型 '%s'</translation>
    </message>
    <message>
        <source>Unknown change type '%s'</source>
        <translation type="unfinished">不明的找零位址類型 '%s'</translation>
    </message>
    <message>
        <source>Unknown network specified in -onlynet: '%s'</source>
        <translation type="unfinished">在 -onlynet 指定了不明的網路別: '%s'</translation>
    </message>
    <message>
        <source>Unknown new rules activated (versionbit %i)</source>
        <translation type="unfinished">未知的交易已經有新規則激活 (versionbit %i)</translation>
    </message>
    <message>
        <source>Unsupported logging category %s=%s.</source>
        <translation type="unfinished">不支援的紀錄類別 %s=%s。</translation>
    </message>
    <message>
        <source>Upgrading UTXO database</source>
        <translation type="unfinished">正在升級 UTXO 資料庫</translation>
    </message>
    <message>
        <source>User Agent comment (%s) contains unsafe characters.</source>
        <translation type="unfinished">使用者代理註解(%s)中含有不安全的字元。</translation>
    </message>
    <message>
        <source>Verifying blocks…</source>
        <translation type="unfinished">正在驗證區塊數據...</translation>
    </message>
    <message>
        <source>Verifying wallet(s)…</source>
        <translation type="unfinished">正在驗證錢包...</translation>
    </message>
    <message>
        <source>Wallet needed to be rewritten: restart %s to complete</source>
        <translation type="unfinished">錢包需要重寫: 請重新啓動 %s 來完成</translation>
    </message>
</context>
<context>
    <name>BitcoinGUI</name>
    <message>
        <source>&amp;Overview</source>
        <translation type="unfinished">&amp;總覽</translation>
    </message>
    <message>
        <source>Show general overview of wallet</source>
        <translation type="unfinished">顯示錢包一般總覽</translation>
    </message>
    <message>
        <source>&amp;Transactions</source>
        <translation type="unfinished">&amp;交易</translation>
    </message>
    <message>
        <source>Browse transaction history</source>
        <translation type="unfinished">瀏覽交易紀錄</translation>
    </message>
    <message>
        <source>Quit application</source>
        <translation type="unfinished">結束應用程式</translation>
    </message>
    <message>
        <source>Show information about %1</source>
        <translation type="unfinished">顯示 %1 的相關資訊</translation>
    </message>
    <message>
        <source>About &amp;Qt</source>
        <translation type="unfinished">關於 &amp;Qt</translation>
    </message>
    <message>
        <source>Show information about Qt</source>
        <translation type="unfinished">顯示 Qt 相關資訊</translation>
    </message>
    <message>
        <source>Modify configuration options for %1</source>
        <translation type="unfinished">修改 %1 的設定選項</translation>
    </message>
    <message>
        <source>Create a new wallet</source>
        <translation type="unfinished">創建一個新錢包</translation>
    </message>
    <message>
        <source>Wallet:</source>
        <translation type="unfinished">錢包:</translation>
    </message>
    <message>
        <source>Network activity disabled.</source>
        <extracomment>A substring of the tooltip.</extracomment>
        <translation type="unfinished">網路活動關閉了。</translation>
    </message>
    <message>
        <source>Proxy is &lt;b&gt;enabled&lt;/b&gt;: %1</source>
        <translation type="unfinished">代理伺服器&lt;b&gt;已經啟用&lt;/b&gt;: %1</translation>
    </message>
    <message>
        <source>Send coins to a Particl address</source>
        <translation type="unfinished">發送幣給一個比特幣地址</translation>
    </message>
    <message>
        <source>Backup wallet to another location</source>
        <translation type="unfinished">把錢包備份到其它地方</translation>
    </message>
    <message>
        <source>Change the passphrase used for wallet encryption</source>
        <translation type="unfinished">改變錢包加密用的密碼</translation>
    </message>
    <message>
        <source>&amp;Send</source>
        <translation type="unfinished">&amp;發送</translation>
    </message>
    <message>
        <source>&amp;Receive</source>
        <translation type="unfinished">&amp;接收</translation>
    </message>
    <message>
        <source>&amp;Options…</source>
        <translation type="unfinished">&amp;選項...</translation>
    </message>
    <message>
        <source>&amp;Encrypt Wallet…</source>
        <translation type="unfinished">&amp;加密錢包...</translation>
    </message>
    <message>
        <source>Encrypt the private keys that belong to your wallet</source>
        <translation type="unfinished">將錢包中之密鑰加密</translation>
    </message>
    <message>
        <source>&amp;Backup Wallet…</source>
        <translation type="unfinished">&amp;備用錢包</translation>
    </message>
    <message>
        <source>&amp;Change Passphrase…</source>
        <translation type="unfinished">&amp;更改密碼短語...</translation>
    </message>
    <message>
        <source>Sign &amp;message…</source>
        <translation type="unfinished">簽名 &amp;信息…</translation>
    </message>
    <message>
        <source>Sign messages with your Particl addresses to prove you own them</source>
        <translation type="unfinished">用比特幣地址簽名訊息來證明位址是你的</translation>
    </message>
    <message>
<<<<<<< HEAD
        <source>Verify messages to ensure they were signed with specified Particl addresses</source>
=======
        <source>&amp;Verify message…</source>
        <translation type="unfinished">&amp;驗證
訊息...</translation>
    </message>
    <message>
        <source>Verify messages to ensure they were signed with specified Bitcoin addresses</source>
>>>>>>> 0567787f
        <translation type="unfinished">驗證訊息是用來確定訊息是用指定的比特幣地址簽名的</translation>
    </message>
    <message>
        <source>&amp;Load PSBT from file…</source>
        <translation type="unfinished">&amp;從檔案載入PSBT...</translation>
    </message>
    <message>
        <source>Open &amp;URI…</source>
        <translation type="unfinished">開啟 &amp;URI...</translation>
    </message>
    <message>
        <source>Close Wallet…</source>
        <translation type="unfinished">关钱包...</translation>
    </message>
    <message>
        <source>Create Wallet…</source>
        <translation type="unfinished">创建钱包...</translation>
    </message>
    <message>
        <source>Close All Wallets…</source>
        <translation type="unfinished">关所有钱包...</translation>
    </message>
    <message>
        <source>&amp;File</source>
        <translation type="unfinished">&amp;檔案</translation>
    </message>
    <message>
        <source>&amp;Settings</source>
        <translation type="unfinished">&amp;設定</translation>
    </message>
    <message>
        <source>&amp;Help</source>
        <translation type="unfinished">&amp;說明</translation>
    </message>
    <message>
        <source>Tabs toolbar</source>
        <translation type="unfinished">分頁工具列</translation>
    </message>
    <message>
        <source>Syncing Headers (%1%)…</source>
        <translation type="unfinished">同步區塊頭 (%1%)…</translation>
    </message>
    <message>
        <source>Synchronizing with network…</source>
        <translation type="unfinished">正在與網絡同步…</translation>
    </message>
    <message>
        <source>Indexing blocks on disk…</source>
        <translation type="unfinished">索引磁盤上的索引塊中...</translation>
    </message>
    <message>
        <source>Processing blocks on disk…</source>
        <translation type="unfinished">處理磁碟裡的區塊中...</translation>
    </message>
    <message>
        <source>Reindexing blocks on disk…</source>
        <translation type="unfinished">正在重新索引磁盤上的區塊...</translation>
    </message>
    <message>
        <source>Connecting to peers…</source>
        <translation type="unfinished">连到同行...</translation>
    </message>
    <message>
        <source>Request payments (generates QR codes and particl: URIs)</source>
        <translation type="unfinished">要求付款(產生 QR Code 和 particl 付款協議的資源識別碼: URI)</translation>
    </message>
    <message>
        <source>Show the list of used sending addresses and labels</source>
        <translation type="unfinished">顯示已使用過的發送地址和標籤清單</translation>
    </message>
    <message>
        <source>Show the list of used receiving addresses and labels</source>
        <translation type="unfinished">顯示已使用過的接收地址和標籤清單</translation>
    </message>
    <message>
        <source>&amp;Command-line options</source>
        <translation type="unfinished">&amp;命令行選項</translation>
    </message>
    <message numerus="yes">
        <source>Processed %n block(s) of transaction history.</source>
        <translation type="unfinished">
            <numerusform />
        </translation>
    </message>
    <message>
        <source>%1 behind</source>
        <translation type="unfinished">落後 %1</translation>
    </message>
    <message>
        <source>Catching up…</source>
        <translation type="unfinished">赶上...</translation>
    </message>
    <message>
        <source>Last received block was generated %1 ago.</source>
        <translation type="unfinished">最近收到的區塊是在 %1 以前生出來的。</translation>
    </message>
    <message>
        <source>Transactions after this will not yet be visible.</source>
        <translation type="unfinished">暫時會看不到在這之後的交易。</translation>
    </message>
    <message>
        <source>Error</source>
        <translation type="unfinished">錯誤</translation>
    </message>
    <message>
        <source>Warning</source>
        <translation type="unfinished">警告</translation>
    </message>
    <message>
        <source>Information</source>
        <translation type="unfinished">資訊</translation>
    </message>
    <message>
        <source>Up to date</source>
        <translation type="unfinished">最新狀態</translation>
    </message>
    <message>
        <source>Load Partially Signed Particl Transaction</source>
        <translation type="unfinished">載入部分簽名的比特幣交易</translation>
    </message>
    <message>
        <source>Load Partially Signed Particl Transaction from clipboard</source>
        <translation type="unfinished">從剪貼簿載入部分簽名的比特幣交易</translation>
    </message>
    <message>
        <source>Node window</source>
        <translation type="unfinished">節點視窗</translation>
    </message>
    <message>
        <source>Open node debugging and diagnostic console</source>
        <translation type="unfinished">開啟節點調試和診斷控制台</translation>
    </message>
    <message>
        <source>&amp;Sending addresses</source>
        <translation type="unfinished">&amp;發送地址</translation>
    </message>
    <message>
        <source>&amp;Receiving addresses</source>
        <translation type="unfinished">&amp;接收地址</translation>
    </message>
    <message>
        <source>Open a particl: URI</source>
        <translation type="unfinished">打開一個比特幣：URI</translation>
    </message>
    <message>
        <source>Open Wallet</source>
        <translation type="unfinished">打開錢包</translation>
    </message>
    <message>
        <source>Open a wallet</source>
        <translation type="unfinished">打開一個錢包檔</translation>
    </message>
    <message>
        <source>Close wallet</source>
        <translation type="unfinished">關閉錢包</translation>
    </message>
    <message>
        <source>Close all wallets</source>
        <translation type="unfinished">關閉所有錢包</translation>
    </message>
    <message>
        <source>Show the %1 help message to get a list with possible Particl command-line options</source>
        <translation type="unfinished">顯示 %1 的說明訊息，來取得可用命令列選項的列表</translation>
    </message>
    <message>
        <source>&amp;Mask values</source>
        <translation type="unfinished">＆遮罩值</translation>
    </message>
    <message>
        <source>Mask the values in the Overview tab</source>
        <translation type="unfinished">遮蔽“概述”選項卡中的值</translation>
    </message>
    <message>
        <source>default wallet</source>
        <translation type="unfinished">默认钱包</translation>
    </message>
    <message>
        <source>No wallets available</source>
        <translation type="unfinished">没有可用的钱包</translation>
    </message>
    <message>
        <source>&amp;Window</source>
        <translation type="unfinished">&amp;視窗</translation>
    </message>
    <message>
        <source>Zoom</source>
        <translation type="unfinished">缩放</translation>
    </message>
    <message>
        <source>Main Window</source>
        <translation type="unfinished">主窗口</translation>
    </message>
    <message>
        <source>%1 client</source>
        <translation type="unfinished">%1 客戶端</translation>
    </message>
    <message>
        <source>&amp;Hide</source>
        <translation type="unfinished">&amp;躲</translation>
    </message>
    <message numerus="yes">
        <source>%n active connection(s) to Particl network.</source>
        <extracomment>A substring of the tooltip.</extracomment>
        <translation type="unfinished">
            <numerusform />
        </translation>
    </message>
    <message>
        <source>Click for more actions.</source>
        <extracomment>A substring of the tooltip. "More actions" are available via the context menu.</extracomment>
        <translation type="unfinished">點擊查看更多操作</translation>
    </message>
    <message>
        <source>Show Peers tab</source>
        <extracomment>A context menu item. The "Peers tab" is an element of the "Node window".</extracomment>
        <translation type="unfinished">顯示節點選項卡</translation>
    </message>
    <message>
        <source>Disable network activity</source>
        <extracomment>A context menu item.</extracomment>
        <translation type="unfinished">關閉網路紀錄</translation>
    </message>
    <message>
        <source>Enable network activity</source>
        <extracomment>A context menu item. The network activity was disabled previously.</extracomment>
        <translation type="unfinished">關閉網路紀錄</translation>
    </message>
    <message>
        <source>Error: %1</source>
        <translation type="unfinished">错误：%1</translation>
    </message>
    <message>
        <source>Warning: %1</source>
        <translation type="unfinished">警告：%1</translation>
    </message>
    <message>
        <source>Date: %1
</source>
        <translation type="unfinished">日期: %1
</translation>
    </message>
    <message>
        <source>Amount: %1
</source>
        <translation type="unfinished">金額: %1
</translation>
    </message>
    <message>
        <source>Wallet: %1
</source>
        <translation type="unfinished">錢包: %1
</translation>
    </message>
    <message>
        <source>Type: %1
</source>
        <translation type="unfinished">種類: %1
</translation>
    </message>
    <message>
        <source>Label: %1
</source>
        <translation type="unfinished">標記: %1
</translation>
    </message>
    <message>
        <source>Address: %1
</source>
        <translation type="unfinished">地址: %1
</translation>
    </message>
    <message>
        <source>Sent transaction</source>
        <translation type="unfinished">付款交易</translation>
    </message>
    <message>
        <source>Incoming transaction</source>
        <translation type="unfinished">收款交易</translation>
    </message>
    <message>
        <source>HD key generation is &lt;b&gt;enabled&lt;/b&gt;</source>
        <translation type="unfinished">產生 HD 金鑰&lt;b&gt;已經啟用&lt;/b&gt;</translation>
    </message>
    <message>
        <source>HD key generation is &lt;b&gt;disabled&lt;/b&gt;</source>
        <translation type="unfinished">產生 HD 金鑰&lt;b&gt;已經停用&lt;/b&gt;</translation>
    </message>
    <message>
        <source>Private key &lt;b&gt;disabled&lt;/b&gt;</source>
        <translation type="unfinished">私鑰&lt;b&gt;禁用&lt;/b&gt;</translation>
    </message>
    <message>
        <source>Wallet is &lt;b&gt;encrypted&lt;/b&gt; and currently &lt;b&gt;unlocked&lt;/b&gt;</source>
        <translation type="unfinished">錢包&lt;b&gt;已加密&lt;/b&gt;並且&lt;b&gt;解鎖中&lt;/b&gt;</translation>
    </message>
    <message>
        <source>Wallet is &lt;b&gt;encrypted&lt;/b&gt; and currently &lt;b&gt;locked&lt;/b&gt;</source>
        <translation type="unfinished">錢包&lt;b&gt;已加密&lt;/b&gt;並且&lt;b&gt;上鎖中&lt;/b&gt;</translation>
    </message>
    <message>
        <source>Original message:</source>
        <translation type="unfinished">原始訊息：</translation>
    </message>
</context>
<context>
    <name>UnitDisplayStatusBarControl</name>
    <message>
        <source>Unit to show amounts in. Click to select another unit.</source>
        <translation type="unfinished">金額顯示單位。可以點選其他單位。</translation>
    </message>
</context>
<context>
    <name>CoinControlDialog</name>
    <message>
        <source>Coin Selection</source>
        <translation type="unfinished">選擇錢幣</translation>
    </message>
    <message>
        <source>Quantity:</source>
        <translation type="unfinished">數目:</translation>
    </message>
    <message>
        <source>Bytes:</source>
        <translation type="unfinished">位元組數:</translation>
    </message>
    <message>
        <source>Amount:</source>
        <translation type="unfinished">金額:</translation>
    </message>
    <message>
        <source>Fee:</source>
        <translation type="unfinished">手續費:</translation>
    </message>
    <message>
        <source>Dust:</source>
        <translation type="unfinished">零散錢:</translation>
    </message>
    <message>
        <source>After Fee:</source>
        <translation type="unfinished">計費後金額:</translation>
    </message>
    <message>
        <source>Change:</source>
        <translation type="unfinished">找零金額:</translation>
    </message>
    <message>
        <source>(un)select all</source>
        <translation type="unfinished">(un)全選</translation>
    </message>
    <message>
        <source>Tree mode</source>
        <translation type="unfinished">樹狀模式</translation>
    </message>
    <message>
        <source>List mode</source>
        <translation type="unfinished">列表模式</translation>
    </message>
    <message>
        <source>Amount</source>
        <translation type="unfinished">金額</translation>
    </message>
    <message>
        <source>Received with label</source>
        <translation type="unfinished">收款標記</translation>
    </message>
    <message>
        <source>Received with address</source>
        <translation type="unfinished">用地址接收</translation>
    </message>
    <message>
        <source>Date</source>
        <translation type="unfinished">日期</translation>
    </message>
    <message>
        <source>Confirmations</source>
        <translation type="unfinished">確認次數</translation>
    </message>
    <message>
        <source>Confirmed</source>
        <translation type="unfinished">已確認</translation>
    </message>
    <message>
        <source>Copy amount</source>
        <translation type="unfinished">複製金額</translation>
    </message>
    <message>
        <source>&amp;Copy address</source>
        <translation type="unfinished">&amp;复制地址</translation>
    </message>
    <message>
        <source>Copy &amp;label</source>
        <translation type="unfinished">复制和标签</translation>
    </message>
    <message>
        <source>Copy &amp;amount</source>
        <translation type="unfinished">复制和数量</translation>
    </message>
    <message>
        <source>L&amp;ock unspent</source>
        <translation type="unfinished">鎖定未消費金額額</translation>
    </message>
    <message>
        <source>&amp;Unlock unspent</source>
        <translation type="unfinished">解鎖未花費金額</translation>
    </message>
    <message>
        <source>Copy quantity</source>
        <translation type="unfinished">複製數目</translation>
    </message>
    <message>
        <source>Copy fee</source>
        <translation type="unfinished">複製手續費</translation>
    </message>
    <message>
        <source>Copy after fee</source>
        <translation type="unfinished">複製計費後金額</translation>
    </message>
    <message>
        <source>Copy bytes</source>
        <translation type="unfinished">複製位元組數</translation>
    </message>
    <message>
        <source>Copy dust</source>
        <translation type="unfinished">複製零散金額</translation>
    </message>
    <message>
        <source>Copy change</source>
        <translation type="unfinished">複製找零金額</translation>
    </message>
    <message>
        <source>(%1 locked)</source>
        <translation type="unfinished">(鎖定 %1 枚)</translation>
    </message>
    <message>
        <source>yes</source>
        <translation type="unfinished">是</translation>
    </message>
    <message>
        <source>no</source>
        <translation type="unfinished">否</translation>
    </message>
    <message>
        <source>This label turns red if any recipient receives an amount smaller than the current dust threshold.</source>
        <translation type="unfinished">當任何一個收款金額小於目前的灰塵金額上限時，文字會變紅色。</translation>
    </message>
    <message>
        <source>Can vary +/- %1 satoshi(s) per input.</source>
        <translation type="unfinished">每組輸入可能有 +/- %1 個 satoshi 的誤差。</translation>
    </message>
    <message>
        <source>(no label)</source>
        <translation type="unfinished">(無標記)</translation>
    </message>
    <message>
        <source>change from %1 (%2)</source>
        <translation type="unfinished">找零來自於 %1 (%2)</translation>
    </message>
    <message>
        <source>(change)</source>
        <translation type="unfinished">(找零)</translation>
    </message>
</context>
<context>
    <name>CreateWalletActivity</name>
    <message>
        <source>Create Wallet</source>
        <extracomment>Title of window indicating the progress of creation of a new wallet.</extracomment>
        <translation type="unfinished">新增錢包</translation>
    </message>
    <message>
        <source>Creating Wallet &lt;b&gt;%1&lt;/b&gt;…</source>
        <extracomment>Descriptive text of the create wallet progress window which indicates to the user which wallet is currently being created.</extracomment>
        <translation type="unfinished">正在創建錢包&lt;b&gt;%1&lt;/b&gt;...</translation>
    </message>
    <message>
        <source>Create wallet failed</source>
        <translation type="unfinished">創建錢包失敗&lt;br&gt;</translation>
    </message>
    <message>
        <source>Create wallet warning</source>
        <translation type="unfinished">產生錢包警告:</translation>
    </message>
    </context>
<context>
    <name>OpenWalletActivity</name>
    <message>
        <source>Open wallet failed</source>
        <translation type="unfinished">打開錢包失敗</translation>
    </message>
    <message>
        <source>Open wallet warning</source>
        <translation type="unfinished">打開錢包警告</translation>
    </message>
    <message>
        <source>default wallet</source>
        <translation type="unfinished">默认钱包</translation>
    </message>
    <message>
        <source>Open Wallet</source>
        <extracomment>Title of window indicating the progress of opening of a wallet.</extracomment>
        <translation type="unfinished">打開錢包</translation>
    </message>
    </context>
<context>
    <name>WalletController</name>
    <message>
        <source>Close wallet</source>
        <translation type="unfinished">關閉錢包</translation>
    </message>
    <message>
        <source>Closing the wallet for too long can result in having to resync the entire chain if pruning is enabled.</source>
        <translation type="unfinished">關上錢包太久的話且修剪模式又有開啟的話，可能會造成日後需要重新同步整個區塊鏈。</translation>
    </message>
    <message>
        <source>Close all wallets</source>
        <translation type="unfinished">關閉所有錢包</translation>
    </message>
    <message>
        <source>Are you sure you wish to close all wallets?</source>
        <translation type="unfinished">您確定要關閉所有錢包嗎？</translation>
    </message>
</context>
<context>
    <name>CreateWalletDialog</name>
    <message>
        <source>Create Wallet</source>
        <translation type="unfinished">新增錢包</translation>
    </message>
    <message>
        <source>Wallet Name</source>
        <translation type="unfinished">錢包名稱</translation>
    </message>
    <message>
        <source>Wallet</source>
        <translation type="unfinished">錢包</translation>
    </message>
    <message>
        <source>Encrypt the wallet. The wallet will be encrypted with a passphrase of your choice.</source>
        <translation type="unfinished">加密錢包。 錢包將使用您選擇的密碼進行加密。</translation>
    </message>
    <message>
        <source>Encrypt Wallet</source>
        <translation type="unfinished">加密錢包</translation>
    </message>
    <message>
        <source>Advanced Options</source>
        <translation type="unfinished">進階選項</translation>
    </message>
    <message>
        <source>Disable private keys for this wallet. Wallets with private keys disabled will have no private keys and cannot have an HD seed or imported private keys. This is ideal for watch-only wallets.</source>
        <translation type="unfinished">禁用此錢包的私鑰。取消了私鑰的錢包將沒有私鑰，並且不能有HD種子或匯入的私鑰。這是只能看的錢包的理想選擇。</translation>
    </message>
    <message>
        <source>Disable Private Keys</source>
        <translation type="unfinished">禁用私鑰</translation>
    </message>
    <message>
        <source>Make a blank wallet. Blank wallets do not initially have private keys or scripts. Private keys and addresses can be imported, or an HD seed can be set, at a later time.</source>
        <translation type="unfinished">製作一個空白的錢包。空白錢包最初沒有私鑰或腳本。以後可以匯入私鑰和地址，或者可以設定HD種子。</translation>
    </message>
    <message>
        <source>Make Blank Wallet</source>
        <translation type="unfinished">製作空白錢包</translation>
    </message>
    <message>
        <source>Use descriptors for scriptPubKey management</source>
        <translation type="unfinished">使用descriptors(描述符)進行scriptPubKey管理</translation>
    </message>
    <message>
        <source>Descriptor Wallet</source>
        <translation type="unfinished">描述符錢包</translation>
    </message>
    <message>
        <source>Create</source>
        <translation type="unfinished">產生</translation>
    </message>
    </context>
<context>
    <name>EditAddressDialog</name>
    <message>
        <source>Edit Address</source>
        <translation type="unfinished">編輯地址</translation>
    </message>
    <message>
        <source>&amp;Label</source>
        <translation type="unfinished">標記(&amp;L)</translation>
    </message>
    <message>
        <source>The label associated with this address list entry</source>
        <translation type="unfinished">與此地址清單關聯的標籤</translation>
    </message>
    <message>
        <source>The address associated with this address list entry. This can only be modified for sending addresses.</source>
        <translation type="unfinished">跟這個地址清單關聯的地址。只有發送地址能被修改。</translation>
    </message>
    <message>
        <source>&amp;Address</source>
        <translation type="unfinished">&amp;地址</translation>
    </message>
    <message>
        <source>New sending address</source>
        <translation type="unfinished">新的發送地址</translation>
    </message>
    <message>
        <source>Edit receiving address</source>
        <translation type="unfinished">編輯接收地址</translation>
    </message>
    <message>
        <source>Edit sending address</source>
        <translation type="unfinished">編輯發送地址</translation>
    </message>
    <message>
        <source>The entered address "%1" is not a valid Particl address.</source>
        <translation type="unfinished">輸入的地址 %1 並不是有效的比特幣地址。</translation>
    </message>
    <message>
        <source>The entered address "%1" is already in the address book with label "%2".</source>
        <translation type="unfinished">輸入的地址 %1 已經在地址簿中了，標籤為 "%2"。</translation>
    </message>
    <message>
        <source>Could not unlock wallet.</source>
        <translation type="unfinished">沒辦法把錢包解鎖。</translation>
    </message>
    <message>
        <source>New key generation failed.</source>
        <translation type="unfinished">產生新的密鑰失敗了。</translation>
    </message>
</context>
<context>
    <name>FreespaceChecker</name>
    <message>
        <source>A new data directory will be created.</source>
        <translation type="unfinished">就要產生新的資料目錄。</translation>
    </message>
    <message>
        <source>name</source>
        <translation type="unfinished">名稱</translation>
    </message>
    <message>
        <source>Directory already exists. Add %1 if you intend to create a new directory here.</source>
        <translation type="unfinished">已經有這個目錄了。如果你要在裡面造出新的目錄的話，請加上 %1.</translation>
    </message>
    <message>
        <source>Path already exists, and is not a directory.</source>
        <translation type="unfinished">已經有指定的路徑了，並且不是一個目錄。</translation>
    </message>
    <message>
        <source>Cannot create data directory here.</source>
        <translation type="unfinished">沒辦法在這裡造出資料目錄。</translation>
    </message>
</context>
<context>
    <name>Intro</name>
    <message>
        <source>At least %1 GB of data will be stored in this directory, and it will grow over time.</source>
        <translation type="unfinished">在這個目錄中至少會存放 %1 GB 的資料，並且還會隨時間增加。</translation>
    </message>
    <message>
        <source>Approximately %1 GB of data will be stored in this directory.</source>
        <translation type="unfinished">在這個目錄中大約會存放 %1 GB 的資料。</translation>
    </message>
    <message numerus="yes">
        <source>(sufficient to restore backups %n day(s) old)</source>
        <extracomment>Explanatory text on the capability of the current prune target.</extracomment>
        <translation type="unfinished">
            <numerusform />
        </translation>
    </message>
    <message>
        <source>%1 will download and store a copy of the Particl block chain.</source>
        <translation type="unfinished">%1 會下載 Particl 區塊鏈並且儲存一份副本。</translation>
    </message>
    <message>
        <source>The wallet will also be stored in this directory.</source>
        <translation type="unfinished">錢包檔也會存放在這個目錄中。</translation>
    </message>
    <message>
        <source>Error: Specified data directory "%1" cannot be created.</source>
        <translation type="unfinished">錯誤: 無法新增指定的資料目錄: %1</translation>
    </message>
    <message>
        <source>Error</source>
        <translation type="unfinished">錯誤</translation>
    </message>
    <message>
        <source>Welcome</source>
        <translation type="unfinished">歡迎</translation>
    </message>
    <message>
        <source>Welcome to %1.</source>
        <translation type="unfinished">歡迎使用 %1。</translation>
    </message>
    <message>
        <source>As this is the first time the program is launched, you can choose where %1 will store its data.</source>
        <translation type="unfinished">因為這是程式第一次啓動，你可以選擇 %1 儲存資料的地方。</translation>
    </message>
    <message>
        <source>When you click OK, %1 will begin to download and process the full %4 block chain (%2GB) starting with the earliest transactions in %3 when %4 initially launched.</source>
        <translation type="unfinished">在你按下「好」之後，%1 就會開始下載並處理整個 %4 區塊鏈(大小是  %2GB)，也就是從 %3 年 %4 剛剛起步時的最初交易開始。</translation>
    </message>
    <message>
        <source>Reverting this setting requires re-downloading the entire blockchain. It is faster to download the full chain first and prune it later. Disables some advanced features.</source>
        <translation type="unfinished">還原此設置需要重新下載整個區塊鏈。首先下載完整的鏈，然後再修剪它是更快的。禁用某些高級功能。</translation>
    </message>
    <message>
        <source>This initial synchronisation is very demanding, and may expose hardware problems with your computer that had previously gone unnoticed. Each time you run %1, it will continue downloading where it left off.</source>
        <translation type="unfinished">一開始的同步作業非常的耗費資源，並且可能會暴露出之前沒被發現的電腦硬體問題。每次執行 %1 的時候都會繼續先前未完成的下載。</translation>
    </message>
    <message>
        <source>If you have chosen to limit block chain storage (pruning), the historical data must still be downloaded and processed, but will be deleted afterward to keep your disk usage low.</source>
        <translation type="unfinished">如果你選擇要限制區塊鏈儲存空間的大小(修剪模式)，還是需要下載和處理過去的歷史資料被，但是之後就會把它刪掉來節省磁碟使用量。</translation>
    </message>
    <message>
        <source>Use the default data directory</source>
        <translation type="unfinished">使用預設的資料目錄</translation>
    </message>
    <message>
        <source>Use a custom data directory:</source>
        <translation type="unfinished">使用自訂的資料目錄:</translation>
    </message>
</context>
<context>
    <name>HelpMessageDialog</name>
    <message>
        <source>version</source>
        <translation type="unfinished">版本</translation>
    </message>
    <message>
        <source>About %1</source>
        <translation type="unfinished">關於 %1</translation>
    </message>
    <message>
        <source>Command-line options</source>
        <translation type="unfinished">命令列選項</translation>
    </message>
</context>
<context>
    <name>ShutdownWindow</name>
    <message>
        <source>Do not shut down the computer until this window disappears.</source>
        <translation type="unfinished">在這個視窗不見以前，請不要關掉電腦。</translation>
    </message>
</context>
<context>
    <name>ModalOverlay</name>
    <message>
        <source>Form</source>
        <translation type="unfinished">表單</translation>
    </message>
    <message>
        <source>Recent transactions may not yet be visible, and therefore your wallet's balance might be incorrect. This information will be correct once your wallet has finished synchronizing with the particl network, as detailed below.</source>
        <translation type="unfinished">最近的交易可能還看不到，因此錢包餘額可能不正確。在錢包軟體完成跟 particl 網路的同步後，這裡的資訊就會正確。詳情請見下面。</translation>
    </message>
    <message>
        <source>Attempting to spend particl that are affected by not-yet-displayed transactions will not be accepted by the network.</source>
        <translation type="unfinished">使用還沒顯示出來的交易所影響到的 particl 可能會不被網路所接受。</translation>
    </message>
    <message>
        <source>Number of blocks left</source>
        <translation type="unfinished">剩餘區塊數</translation>
    </message>
    <message>
        <source>Unknown…</source>
        <translation type="unfinished">不明...</translation>
    </message>
    <message>
        <source>calculating…</source>
        <translation type="unfinished">计算...</translation>
    </message>
    <message>
        <source>Last block time</source>
        <translation type="unfinished">最近區塊時間</translation>
    </message>
    <message>
        <source>Progress</source>
        <translation type="unfinished">進度</translation>
    </message>
    <message>
        <source>Progress increase per hour</source>
        <translation type="unfinished">每小時進度</translation>
    </message>
    <message>
        <source>Estimated time left until synced</source>
        <translation type="unfinished">預估完成同步所需時間</translation>
    </message>
    <message>
        <source>Hide</source>
        <translation type="unfinished">隱藏</translation>
    </message>
    <message>
        <source>Esc</source>
        <translation type="unfinished">離開鍵</translation>
    </message>
    </context>
<context>
    <name>OpenURIDialog</name>
    <message>
        <source>Open particl URI</source>
        <translation type="unfinished">打開比特幣URI</translation>
    </message>
    <message>
        <source>Paste address from clipboard</source>
        <extracomment>Tooltip text for button that allows you to paste an address that is in your clipboard.</extracomment>
        <translation type="unfinished">貼上剪貼簿裡的地址</translation>
    </message>
</context>
<context>
    <name>OptionsDialog</name>
    <message>
        <source>Options</source>
        <translation type="unfinished">選項</translation>
    </message>
    <message>
        <source>&amp;Main</source>
        <translation type="unfinished">主要(&amp;M)</translation>
    </message>
    <message>
        <source>Automatically start %1 after logging in to the system.</source>
        <translation type="unfinished">在登入系統後自動啓動 %1。</translation>
    </message>
    <message>
        <source>&amp;Start %1 on system login</source>
        <translation type="unfinished">系統登入時啟動 %1 (&amp;S)</translation>
    </message>
    <message>
        <source>Size of &amp;database cache</source>
        <translation type="unfinished">資料庫快取大小(&amp;D)</translation>
    </message>
    <message>
        <source>Number of script &amp;verification threads</source>
        <translation type="unfinished">指令碼驗證執行緒數目(&amp;V)</translation>
    </message>
    <message>
        <source>IP address of the proxy (e.g. IPv4: 127.0.0.1 / IPv6: ::1)</source>
        <translation type="unfinished">代理的IP 地址(像是 IPv4 的 127.0.0.1 或 IPv6 的 ::1)</translation>
    </message>
    <message>
        <source>Shows if the supplied default SOCKS5 proxy is used to reach peers via this network type.</source>
        <translation type="unfinished">如果對這種網路類型，有指定用來跟其他節點聯絡的 SOCKS5 代理伺服器的話，就會顯示在這裡。</translation>
    </message>
    <message>
        <source>Minimize instead of exit the application when the window is closed. When this option is enabled, the application will be closed only after selecting Exit in the menu.</source>
        <translation type="unfinished">當視窗關閉時，把應用程式縮到最小，而不是結束。當勾選這個選項時，只能夠用選單中的結束來關掉應用程式。</translation>
    </message>
    <message>
        <source>Open the %1 configuration file from the working directory.</source>
        <translation type="unfinished">從工作目錄開啟設定檔 %1。</translation>
    </message>
    <message>
        <source>Open Configuration File</source>
        <translation type="unfinished">開啟設定檔</translation>
    </message>
    <message>
        <source>Reset all client options to default.</source>
        <translation type="unfinished">重設所有客戶端軟體選項成預設值。</translation>
    </message>
    <message>
        <source>&amp;Reset Options</source>
        <translation type="unfinished">重設選項(&amp;R)</translation>
    </message>
    <message>
        <source>&amp;Network</source>
        <translation type="unfinished">網路(&amp;N)</translation>
    </message>
    <message>
        <source>Prune &amp;block storage to</source>
        <translation type="unfinished">修剪區塊資料大小到</translation>
    </message>
    <message>
        <source>GB</source>
        <translation type="unfinished">GB (十億位元組)</translation>
    </message>
    <message>
        <source>Reverting this setting requires re-downloading the entire blockchain.</source>
        <translation type="unfinished">把這個設定改回來會需要重新下載整個區塊鏈。</translation>
    </message>
    <message>
        <source>(0 = auto, &lt;0 = leave that many cores free)</source>
        <translation type="unfinished">(0 表示程式自動決定，小於 0 表示保留處理器核心不用的數目)</translation>
    </message>
    <message>
        <source>W&amp;allet</source>
        <translation type="unfinished">錢包(&amp;A)</translation>
    </message>
    <message>
        <source>Expert</source>
        <translation type="unfinished">專家</translation>
    </message>
    <message>
        <source>Enable coin &amp;control features</source>
        <translation type="unfinished">開啟錢幣控制功能(&amp;C)</translation>
    </message>
    <message>
        <source>If you disable the spending of unconfirmed change, the change from a transaction cannot be used until that transaction has at least one confirmation. This also affects how your balance is computed.</source>
        <translation type="unfinished">如果你關掉「可以花還沒確認的零錢」，那麼交易中找零的零錢就必須要等交易至少有一次確認後，才能夠使用。這也會影響餘額的計算方式。</translation>
    </message>
    <message>
        <source>&amp;Spend unconfirmed change</source>
        <translation type="unfinished">&amp;可以花費還未確認的找零</translation>
    </message>
    <message>
        <source>Automatically open the Particl client port on the router. This only works when your router supports UPnP and it is enabled.</source>
        <translation type="unfinished">自動在路由器上開放 Particl 的客戶端通訊埠。只有在你的路由器支援且開啓「通用即插即用」協定(UPnP)時才有作用。</translation>
    </message>
    <message>
        <source>Map port using &amp;UPnP</source>
        <translation type="unfinished">用 &amp;UPnP 設定通訊埠對應</translation>
    </message>
    <message>
        <source>Accept connections from outside.</source>
        <translation type="unfinished">接受外來連線</translation>
    </message>
    <message>
        <source>Allow incomin&amp;g connections</source>
        <translation type="unfinished">接受外來連線(&amp;G)</translation>
    </message>
    <message>
        <source>Connect to the Particl network through a SOCKS5 proxy.</source>
        <translation type="unfinished">透過 SOCKS5 代理伺服器來連線到 Particl 網路。</translation>
    </message>
    <message>
        <source>&amp;Connect through SOCKS5 proxy (default proxy):</source>
        <translation type="unfinished">透過 SOCKS5 代理伺服器連線(預設代理伺服器 &amp;C):</translation>
    </message>
    <message>
        <source>Proxy &amp;IP:</source>
        <translation type="unfinished">代理位址(&amp;I):</translation>
    </message>
    <message>
        <source>&amp;Port:</source>
        <translation type="unfinished">埠號(&amp;P):</translation>
    </message>
    <message>
        <source>Port of the proxy (e.g. 9050)</source>
        <translation type="unfinished">代理伺服器的通訊埠(像是 9050)</translation>
    </message>
    <message>
        <source>Used for reaching peers via:</source>
        <translation type="unfinished">用來跟其他節點聯絡的中介:</translation>
    </message>
    <message>
        <source>&amp;Window</source>
        <translation type="unfinished">視窗(&amp;W)</translation>
    </message>
    <message>
        <source>Show only a tray icon after minimizing the window.</source>
        <translation type="unfinished">視窗縮到最小後只在通知區顯示圖示。</translation>
    </message>
    <message>
        <source>&amp;Minimize to the tray instead of the taskbar</source>
        <translation type="unfinished">縮到最小到通知區而不是工作列(&amp;M)</translation>
    </message>
    <message>
        <source>M&amp;inimize on close</source>
        <translation type="unfinished">關閉時縮到最小(&amp;I)</translation>
    </message>
    <message>
        <source>&amp;Display</source>
        <translation type="unfinished">顯示(&amp;D)</translation>
    </message>
    <message>
        <source>User Interface &amp;language:</source>
        <translation type="unfinished">使用界面語言(&amp;L):</translation>
    </message>
    <message>
        <source>The user interface language can be set here. This setting will take effect after restarting %1.</source>
        <translation type="unfinished">可以在這裡設定使用者介面的語言。這個設定在重啓 %1 後才會生效。</translation>
    </message>
    <message>
        <source>&amp;Unit to show amounts in:</source>
        <translation type="unfinished">金額顯示單位(&amp;U):</translation>
    </message>
    <message>
        <source>Choose the default subdivision unit to show in the interface and when sending coins.</source>
        <translation type="unfinished">選擇操作界面和付款時，預設顯示金額的細分單位。</translation>
    </message>
    <message>
        <source>Whether to show coin control features or not.</source>
        <translation type="unfinished">是否要顯示錢幣控制功能。</translation>
    </message>
    <message>
        <source>Connect to the Particl network through a separate SOCKS5 proxy for Tor onion services.</source>
        <translation type="unfinished">通過用於Tor洋蔥服務個別的SOCKS5代理連接到比特幣網路。</translation>
    </message>
    <message>
        <source>Use separate SOCKS&amp;5 proxy to reach peers via Tor onion services:</source>
        <translation type="unfinished">使用個別的SOCKS＆5代理介由Tor onion服務到達peers：</translation>
    </message>
    <message>
        <source>Options set in this dialog are overridden by the command line or in the configuration file:</source>
        <translation type="unfinished">这个对话框中的设置已被如下命令行选项或配置文件项覆盖：</translation>
    </message>
    <message>
        <source>&amp;OK</source>
        <translation type="unfinished">好(&amp;O)</translation>
    </message>
    <message>
        <source>&amp;Cancel</source>
        <translation type="unfinished">取消(&amp;C)</translation>
    </message>
    <message>
        <source>default</source>
        <translation type="unfinished">預設值</translation>
    </message>
    <message>
        <source>none</source>
        <translation type="unfinished">無</translation>
    </message>
    <message>
        <source>Confirm options reset</source>
        <translation type="unfinished">確認重設選項</translation>
    </message>
    <message>
        <source>Client restart required to activate changes.</source>
        <translation type="unfinished">需要重新開始客戶端軟體來讓改變生效。</translation>
    </message>
    <message>
        <source>Client will be shut down. Do you want to proceed?</source>
        <translation type="unfinished">客戶端軟體就要關掉了。繼續做下去嗎？</translation>
    </message>
    <message>
        <source>Configuration options</source>
        <extracomment>Window title text of pop-up box that allows opening up of configuration file.</extracomment>
        <translation type="unfinished">設定選項</translation>
    </message>
    <message>
        <source>The configuration file is used to specify advanced user options which override GUI settings. Additionally, any command-line options will override this configuration file.</source>
        <extracomment>Explanatory text about the priority order of instructions considered by client. The order from high to low being: command-line, configuration file, GUI settings.</extracomment>
        <translation type="unfinished">設定檔可以用來指定進階的使用選項，並且會覆蓋掉圖形介面的設定。不過，命令列的選項也會覆蓋掉設定檔中的選項。</translation>
    </message>
    <message>
        <source>Continue</source>
        <translation type="unfinished">继续</translation>
    </message>
    <message>
        <source>Cancel</source>
        <translation type="unfinished">取消</translation>
    </message>
    <message>
        <source>Error</source>
        <translation type="unfinished">錯誤</translation>
    </message>
    <message>
        <source>The configuration file could not be opened.</source>
        <translation type="unfinished">沒辦法開啟設定檔。</translation>
    </message>
    <message>
        <source>This change would require a client restart.</source>
        <translation type="unfinished">這個變更請求重新開始客戶端軟體。</translation>
    </message>
    <message>
        <source>The supplied proxy address is invalid.</source>
        <translation type="unfinished">提供的代理地址無效。</translation>
    </message>
</context>
<context>
    <name>OverviewPage</name>
    <message>
        <source>Form</source>
        <translation type="unfinished">表單</translation>
    </message>
    <message>
        <source>The displayed information may be out of date. Your wallet automatically synchronizes with the Particl network after a connection is established, but this process has not completed yet.</source>
        <translation type="unfinished">顯示的資訊可能是過期的。跟 Particl 網路的連線建立後，你的錢包會自動和網路同步，但是這個步驟還沒完成。</translation>
    </message>
    <message>
        <source>Watch-only:</source>
        <translation type="unfinished">只能看:</translation>
    </message>
    <message>
        <source>Available:</source>
        <translation type="unfinished">可用金額:</translation>
    </message>
    <message>
        <source>Your current spendable balance</source>
        <translation type="unfinished">目前可用餘額</translation>
    </message>
    <message>
        <source>Pending:</source>
        <translation type="unfinished">未定金額:</translation>
    </message>
    <message>
        <source>Total of transactions that have yet to be confirmed, and do not yet count toward the spendable balance</source>
        <translation type="unfinished">還沒被確認的交易的總金額，可用餘額不包含這些金額</translation>
    </message>
    <message>
        <source>Immature:</source>
        <translation type="unfinished">未成熟金額:</translation>
    </message>
    <message>
        <source>Mined balance that has not yet matured</source>
        <translation type="unfinished">還沒成熟的開採金額</translation>
    </message>
    <message>
        <source>Balances</source>
        <translation type="unfinished">餘額</translation>
    </message>
    <message>
        <source>Total:</source>
        <translation type="unfinished">總金額:</translation>
    </message>
    <message>
        <source>Your current total balance</source>
        <translation type="unfinished">目前全部餘額</translation>
    </message>
    <message>
        <source>Your current balance in watch-only addresses</source>
        <translation type="unfinished">所有只能看的地址的當前餘額</translation>
    </message>
    <message>
        <source>Spendable:</source>
        <translation type="unfinished">可支配:</translation>
    </message>
    <message>
        <source>Recent transactions</source>
        <translation type="unfinished">最近的交易</translation>
    </message>
    <message>
        <source>Unconfirmed transactions to watch-only addresses</source>
        <translation type="unfinished">所有只能看的地址還未確認的交易</translation>
    </message>
    <message>
        <source>Mined balance in watch-only addresses that has not yet matured</source>
        <translation type="unfinished">所有只能看的地址還沒已熟成的挖出餘額</translation>
    </message>
    <message>
        <source>Current total balance in watch-only addresses</source>
        <translation type="unfinished">所有只能看的地址的當前總餘額</translation>
    </message>
    <message>
        <source>Privacy mode activated for the Overview tab. To unmask the values, uncheck Settings-&gt;Mask values.</source>
        <translation type="unfinished">“總覽”選項卡啟用了隱私模式。要取消遮蔽值，請取消選取 設定-&gt;遮蔽值。</translation>
    </message>
</context>
<context>
    <name>PSBTOperationsDialog</name>
    <message>
        <source>Dialog</source>
        <translation type="unfinished">對話視窗</translation>
    </message>
    <message>
        <source>Sign Tx</source>
        <translation type="unfinished">簽名交易</translation>
    </message>
    <message>
        <source>Broadcast Tx</source>
        <translation type="unfinished">廣播交易</translation>
    </message>
    <message>
        <source>Copy to Clipboard</source>
        <translation type="unfinished">複製到剪貼簿</translation>
    </message>
    <message>
        <source>Save…</source>
        <translation type="unfinished">拯救...</translation>
    </message>
    <message>
        <source>Close</source>
        <translation type="unfinished">關閉</translation>
    </message>
    <message>
        <source>Could not sign any more inputs.</source>
        <translation type="unfinished">無法再簽名 input</translation>
    </message>
    <message>
        <source>Signed transaction successfully. Transaction is ready to broadcast.</source>
        <translation type="unfinished">成功簽名交易。交易已準備好廣播。</translation>
    </message>
    <message>
        <source>Unknown error processing transaction.</source>
        <translation type="unfinished">處理交易有未知的錯誤</translation>
    </message>
    <message>
        <source>PSBT copied to clipboard.</source>
        <translation type="unfinished">PSBT已復製到剪貼簿</translation>
    </message>
    <message>
        <source>Save Transaction Data</source>
        <translation type="unfinished">儲存交易資料</translation>
    </message>
    <message>
        <source>PSBT saved to disk.</source>
        <translation type="unfinished">PSBT已儲存到磁碟。</translation>
    </message>
    <message>
        <source>Unable to calculate transaction fee or total transaction amount.</source>
        <translation type="unfinished">無法計算交易手續費或總交易金額。</translation>
    </message>
    <message>
        <source>Pays transaction fee: </source>
        <translation type="unfinished">支付交易手續費:</translation>
    </message>
    <message>
        <source>Total Amount</source>
        <translation type="unfinished">總金額</translation>
    </message>
    <message>
        <source>or</source>
        <translation type="unfinished">或</translation>
    </message>
    <message>
        <source>Transaction is missing some information about inputs.</source>
        <translation type="unfinished">交易缺少有關 input 的一些訊息。</translation>
    </message>
    <message>
        <source>Transaction still needs signature(s).</source>
        <translation type="unfinished">交易仍需要簽名。</translation>
    </message>
    <message>
        <source>(But this wallet cannot sign transactions.)</source>
        <translation type="unfinished">（但是此錢包無法簽名交易。）</translation>
    </message>
    <message>
        <source>(But this wallet does not have the right keys.)</source>
        <translation type="unfinished">（但是這個錢包沒有正確的鑰匙）</translation>
    </message>
    <message>
        <source>Transaction is fully signed and ready for broadcast.</source>
        <translation type="unfinished">交易已完全簽名，可以廣播。</translation>
    </message>
    <message>
        <source>Transaction status is unknown.</source>
        <translation type="unfinished">交易狀態未知</translation>
    </message>
</context>
<context>
    <name>PaymentServer</name>
    <message>
        <source>Payment request error</source>
        <translation type="unfinished">要求付款時發生錯誤</translation>
    </message>
    <message>
        <source>Cannot start particl: click-to-pay handler</source>
        <translation type="unfinished">沒辦法啟動 particl 協議的「按就付」處理器</translation>
    </message>
    <message>
        <source>URI handling</source>
        <translation type="unfinished">URI 處理</translation>
    </message>
    <message>
        <source>'particl://' is not a valid URI. Use 'particl:' instead.</source>
        <translation type="unfinished">字首為 particl:// 不是有效的 URI，請改用 particl: 開頭。</translation>
    </message>
    <message>
        <source>URI cannot be parsed! This can be caused by an invalid Particl address or malformed URI parameters.</source>
        <translation type="unfinished">沒辦法解析 URI ！可能是因為無效比特幣地址，或是 URI 參數格式錯誤。</translation>
    </message>
    <message>
        <source>Payment request file handling</source>
        <translation type="unfinished">處理付款要求檔案</translation>
    </message>
</context>
<context>
    <name>PeerTableModel</name>
    <message>
        <source>User Agent</source>
        <extracomment>Title of Peers Table column which contains the peer's User Agent string.</extracomment>
        <translation type="unfinished">使用者代理</translation>
    </message>
    <message>
        <source>Ping</source>
        <extracomment>Title of Peers Table column which indicates the current latency of the connection with the peer.</extracomment>
        <translation type="unfinished">Ping  時間</translation>
    </message>
    <message>
        <source>Peer</source>
        <extracomment>Title of Peers Table column which contains a unique number used to identify a connection.</extracomment>
        <translation type="unfinished">同行</translation>
    </message>
    <message>
        <source>Direction</source>
        <extracomment>Title of Peers Table column which indicates the direction the peer connection was initiated from.</extracomment>
        <translation type="unfinished">方向</translation>
    </message>
    <message>
        <source>Sent</source>
        <extracomment>Title of Peers Table column which indicates the total amount of network information we have sent to the peer.</extracomment>
        <translation type="unfinished">送出</translation>
    </message>
    <message>
        <source>Received</source>
        <extracomment>Title of Peers Table column which indicates the total amount of network information we have received from the peer.</extracomment>
        <translation type="unfinished">收到</translation>
    </message>
    <message>
        <source>Address</source>
        <extracomment>Title of Peers Table column which contains the IP/Onion/I2P address of the connected peer.</extracomment>
        <translation type="unfinished">地址</translation>
    </message>
    <message>
        <source>Type</source>
        <extracomment>Title of Peers Table column which describes the type of peer connection. The "type" describes why the connection exists.</extracomment>
        <translation type="unfinished">種類</translation>
    </message>
    <message>
        <source>Network</source>
        <extracomment>Title of Peers Table column which states the network the peer connected through.</extracomment>
        <translation type="unfinished">網路</translation>
    </message>
    <message>
        <source>Inbound</source>
        <extracomment>An Inbound Connection from a Peer.</extracomment>
        <translation type="unfinished">進來</translation>
    </message>
    <message>
        <source>Outbound</source>
        <extracomment>An Outbound Connection to a Peer.</extracomment>
        <translation type="unfinished">出去</translation>
    </message>
</context>
<context>
    <name>QRImageWidget</name>
    <message>
        <source>&amp;Copy Image</source>
        <translation type="unfinished">複製圖片(&amp;C)</translation>
    </message>
    <message>
        <source>Resulting URI too long, try to reduce the text for label / message.</source>
        <translation type="unfinished">URI 太长，请试着精简标签或消息文本。</translation>
    </message>
    <message>
        <source>Error encoding URI into QR Code.</source>
        <translation type="unfinished">把 URI 编码成二维码时发生错误。</translation>
    </message>
    <message>
        <source>QR code support not available.</source>
        <translation type="unfinished">不支援QR code</translation>
    </message>
    <message>
        <source>Save QR Code</source>
        <translation type="unfinished">儲存 QR Code</translation>
    </message>
    </context>
<context>
    <name>RPCConsole</name>
    <message>
        <source>N/A</source>
        <translation type="unfinished">未知</translation>
    </message>
    <message>
        <source>Client version</source>
        <translation type="unfinished">客戶端軟體版本</translation>
    </message>
    <message>
        <source>&amp;Information</source>
        <translation type="unfinished">資訊(&amp;I)</translation>
    </message>
    <message>
        <source>General</source>
        <translation type="unfinished">普通</translation>
    </message>
    <message>
        <source>Datadir</source>
        <translation type="unfinished">資料目錄</translation>
    </message>
    <message>
        <source>To specify a non-default location of the data directory use the '%1' option.</source>
        <translation type="unfinished">如果不想用默认的数据目录位置，请用 '%1' 这个选项来指定新的位置。</translation>
    </message>
    <message>
        <source>Blocksdir</source>
        <translation type="unfinished">区块存储目录</translation>
    </message>
    <message>
        <source>To specify a non-default location of the blocks directory use the '%1' option.</source>
        <translation type="unfinished">如果要自定义区块存储目录的位置，请用 '%1' 这个选项来指定新的位置。</translation>
    </message>
    <message>
        <source>Startup time</source>
        <translation type="unfinished">啓動時間</translation>
    </message>
    <message>
        <source>Network</source>
        <translation type="unfinished">網路</translation>
    </message>
    <message>
        <source>Name</source>
        <translation type="unfinished">名稱</translation>
    </message>
    <message>
        <source>Number of connections</source>
        <translation type="unfinished">連線數</translation>
    </message>
    <message>
        <source>Block chain</source>
        <translation type="unfinished">區塊鏈</translation>
    </message>
    <message>
        <source>Memory Pool</source>
        <translation type="unfinished">記憶體暫存池</translation>
    </message>
    <message>
        <source>Current number of transactions</source>
        <translation type="unfinished">目前交易數目</translation>
    </message>
    <message>
        <source>Memory usage</source>
        <translation type="unfinished">記憶體使用量</translation>
    </message>
    <message>
        <source>Wallet: </source>
        <translation type="unfinished">錢包:</translation>
    </message>
    <message>
        <source>(none)</source>
        <translation type="unfinished">(無)</translation>
    </message>
    <message>
        <source>&amp;Reset</source>
        <translation type="unfinished">重置(&amp;R)</translation>
    </message>
    <message>
        <source>Received</source>
        <translation type="unfinished">收到</translation>
    </message>
    <message>
        <source>Sent</source>
        <translation type="unfinished">送出</translation>
    </message>
    <message>
        <source>&amp;Peers</source>
        <translation type="unfinished">節點(&amp;P)</translation>
    </message>
    <message>
        <source>Banned peers</source>
        <translation type="unfinished">被禁節點</translation>
    </message>
    <message>
        <source>Select a peer to view detailed information.</source>
        <translation type="unfinished">選一個節點來看詳細資訊</translation>
    </message>
    <message>
        <source>Version</source>
        <translation type="unfinished">版本</translation>
    </message>
    <message>
        <source>Starting Block</source>
        <translation type="unfinished">起始區塊</translation>
    </message>
    <message>
        <source>Synced Headers</source>
        <translation type="unfinished">已同步前導資料</translation>
    </message>
    <message>
        <source>Synced Blocks</source>
        <translation type="unfinished">已同步區塊</translation>
    </message>
    <message>
        <source>The mapped Autonomous System used for diversifying peer selection.</source>
        <translation type="unfinished">映射的自治系統，用於使peer選取多樣化。</translation>
    </message>
    <message>
        <source>Mapped AS</source>
        <translation type="unfinished">對應 AS</translation>
    </message>
    <message>
        <source>User Agent</source>
        <translation type="unfinished">使用者代理</translation>
    </message>
    <message>
        <source>Node window</source>
        <translation type="unfinished">節點視窗</translation>
    </message>
    <message>
        <source>Current block height</source>
        <translation type="unfinished">當前區塊高度</translation>
    </message>
    <message>
        <source>Open the %1 debug log file from the current data directory. This can take a few seconds for large log files.</source>
        <translation type="unfinished">從目前的資料目錄下開啓 %1 的除錯紀錄檔。當紀錄檔很大時，可能會花好幾秒的時間。</translation>
    </message>
    <message>
        <source>Decrease font size</source>
        <translation type="unfinished">縮小文字</translation>
    </message>
    <message>
        <source>Increase font size</source>
        <translation type="unfinished">放大文字</translation>
    </message>
    <message>
        <source>Permissions</source>
        <translation type="unfinished">允許</translation>
    </message>
    <message>
        <source>Services</source>
        <translation type="unfinished">服務</translation>
    </message>
    <message>
        <source>Connection Time</source>
        <translation type="unfinished">連線時間</translation>
    </message>
    <message>
        <source>Last Send</source>
        <translation type="unfinished">最近送出</translation>
    </message>
    <message>
        <source>Last Receive</source>
        <translation type="unfinished">最近收到</translation>
    </message>
    <message>
        <source>Ping Time</source>
        <translation type="unfinished">Ping 時間</translation>
    </message>
    <message>
        <source>The duration of a currently outstanding ping.</source>
        <translation type="unfinished">目前這一次 ping 已經過去的時間。</translation>
    </message>
    <message>
        <source>Ping Wait</source>
        <translation type="unfinished">Ping 等待時間</translation>
    </message>
    <message>
        <source>Min Ping</source>
        <translation type="unfinished">Ping 最短時間</translation>
    </message>
    <message>
        <source>Time Offset</source>
        <translation type="unfinished">時間差</translation>
    </message>
    <message>
        <source>Last block time</source>
        <translation type="unfinished">最近區塊時間</translation>
    </message>
    <message>
        <source>&amp;Open</source>
        <translation type="unfinished">開啓(&amp;O)</translation>
    </message>
    <message>
        <source>&amp;Console</source>
        <translation type="unfinished">主控台(&amp;C)</translation>
    </message>
    <message>
        <source>&amp;Network Traffic</source>
        <translation type="unfinished">網路流量(&amp;N)</translation>
    </message>
    <message>
        <source>Totals</source>
        <translation type="unfinished">總計</translation>
    </message>
    <message>
        <source>Debug log file</source>
        <translation type="unfinished">除錯紀錄檔</translation>
    </message>
    <message>
        <source>Clear console</source>
        <translation type="unfinished">清主控台</translation>
    </message>
    <message>
        <source>In:</source>
        <translation type="unfinished">來:</translation>
    </message>
    <message>
        <source>Out:</source>
        <translation type="unfinished">去:</translation>
    </message>
    <message>
        <source>&amp;Copy address</source>
        <extracomment>Context menu action to copy the address of a peer.</extracomment>
        <translation type="unfinished">&amp;复制地址</translation>
    </message>
    <message>
        <source>&amp;Disconnect</source>
        <translation type="unfinished">斷線(&amp;D)</translation>
    </message>
    <message>
        <source>1 &amp;hour</source>
        <translation type="unfinished">1 小時(&amp;H)</translation>
    </message>
    <message>
        <source>1 &amp;week</source>
        <translation type="unfinished">1 星期(&amp;W)</translation>
    </message>
    <message>
        <source>1 &amp;year</source>
        <translation type="unfinished">1 年(&amp;Y)</translation>
    </message>
    <message>
        <source>&amp;Unban</source>
        <translation type="unfinished">連線解禁(&amp;U)</translation>
    </message>
    <message>
        <source>Network activity disabled</source>
        <translation type="unfinished">網路活動已關閉</translation>
    </message>
    <message>
        <source>Executing command without any wallet</source>
        <translation type="unfinished">不使用任何錢包來執行指令</translation>
    </message>
    <message>
        <source>Executing command using "%1" wallet</source>
        <translation type="unfinished">使用 %1 錢包來執行指令</translation>
    </message>
    <message>
        <source>via %1</source>
        <translation type="unfinished">經由 %1</translation>
    </message>
    <message>
        <source>Yes</source>
        <translation type="unfinished">是</translation>
    </message>
    <message>
        <source>No</source>
        <translation type="unfinished">否</translation>
    </message>
    <message>
        <source>To</source>
        <translation type="unfinished">目的</translation>
    </message>
    <message>
        <source>From</source>
        <translation type="unfinished">來源</translation>
    </message>
    <message>
        <source>Ban for</source>
        <translation type="unfinished">禁止連線</translation>
    </message>
    <message>
        <source>Unknown</source>
        <translation type="unfinished">不明</translation>
    </message>
</context>
<context>
    <name>ReceiveCoinsDialog</name>
    <message>
        <source>&amp;Amount:</source>
        <translation type="unfinished">金額(&amp;A):</translation>
    </message>
    <message>
        <source>&amp;Label:</source>
        <translation type="unfinished">標記(&amp;L):</translation>
    </message>
    <message>
        <source>&amp;Message:</source>
        <translation type="unfinished">訊息(&amp;M):</translation>
    </message>
    <message>
        <source>An optional message to attach to the payment request, which will be displayed when the request is opened. Note: The message will not be sent with the payment over the Particl network.</source>
        <translation type="unfinished">附加在付款要求中的訊息，可以不填，打開要求內容時會顯示。注意: 這個訊息不會隨著付款送到 Particl 網路上。</translation>
    </message>
    <message>
        <source>An optional label to associate with the new receiving address.</source>
        <translation type="unfinished">與新的接收地址關聯的可選的標籤。</translation>
    </message>
    <message>
        <source>Use this form to request payments. All fields are &lt;b&gt;optional&lt;/b&gt;.</source>
        <translation type="unfinished">請用這份表單來要求付款。所有欄位都&lt;b&gt;可以不填&lt;/b&gt;。</translation>
    </message>
    <message>
        <source>An optional amount to request. Leave this empty or zero to not request a specific amount.</source>
        <translation type="unfinished">要求付款的金額，可以不填。不確定金額時可以留白或是填零。</translation>
    </message>
    <message>
        <source>An optional label to associate with the new receiving address (used by you to identify an invoice).  It is also attached to the payment request.</source>
        <translation type="unfinished">與新的接收地址相關聯的可選的標籤（您用於標識收據）。它也附在支付支付請求上。</translation>
    </message>
    <message>
        <source>An optional message that is attached to the payment request and may be displayed to the sender.</source>
        <translation type="unfinished">附加在支付請求上的可選的訊息，可以顯示給發送者。</translation>
    </message>
    <message>
        <source>&amp;Create new receiving address</source>
        <translation type="unfinished">&amp;產生新的接收地址</translation>
    </message>
    <message>
        <source>Clear all fields of the form.</source>
        <translation type="unfinished">把表單中的所有欄位清空。</translation>
    </message>
    <message>
        <source>Clear</source>
        <translation type="unfinished">清空</translation>
    </message>
    <message>
        <source>Requested payments history</source>
        <translation type="unfinished">先前要求付款的記錄</translation>
    </message>
    <message>
        <source>Show the selected request (does the same as double clicking an entry)</source>
        <translation type="unfinished">顯示選擇的要求內容(效果跟按它兩下一樣)</translation>
    </message>
    <message>
        <source>Show</source>
        <translation type="unfinished">顯示</translation>
    </message>
    <message>
        <source>Remove the selected entries from the list</source>
        <translation type="unfinished">從列表中刪掉選擇的項目</translation>
    </message>
    <message>
        <source>Remove</source>
        <translation type="unfinished">刪掉</translation>
    </message>
    <message>
        <source>Copy &amp;URI</source>
        <translation type="unfinished">複製 &amp;URI</translation>
    </message>
    <message>
        <source>&amp;Copy address</source>
        <translation type="unfinished">&amp;复制地址</translation>
    </message>
    <message>
        <source>Copy &amp;label</source>
        <translation type="unfinished">复制和标签</translation>
    </message>
    <message>
        <source>Copy &amp;amount</source>
        <translation type="unfinished">复制和数量</translation>
    </message>
    <message>
        <source>Could not unlock wallet.</source>
        <translation type="unfinished">沒辦法把錢包解鎖。</translation>
    </message>
    </context>
<context>
    <name>ReceiveRequestDialog</name>
    <message>
        <source>Address:</source>
        <translation type="unfinished">地址:</translation>
    </message>
    <message>
        <source>Amount:</source>
        <translation type="unfinished">金額:</translation>
    </message>
    <message>
        <source>Label:</source>
        <translation type="unfinished">標記:</translation>
    </message>
    <message>
        <source>Message:</source>
        <translation type="unfinished">訊息:</translation>
    </message>
    <message>
        <source>Wallet:</source>
        <translation type="unfinished">錢包:</translation>
    </message>
    <message>
        <source>Copy &amp;URI</source>
        <translation type="unfinished">複製 &amp;URI</translation>
    </message>
    <message>
        <source>Copy &amp;Address</source>
        <translation type="unfinished">複製 &amp;地址</translation>
    </message>
    <message>
        <source>Payment information</source>
        <translation type="unfinished">付款資訊</translation>
    </message>
    <message>
        <source>Request payment to %1</source>
        <translation type="unfinished">付款給 %1 的要求</translation>
    </message>
</context>
<context>
    <name>RecentRequestsTableModel</name>
    <message>
        <source>Date</source>
        <translation type="unfinished">日期</translation>
    </message>
    <message>
        <source>Label</source>
        <translation type="unfinished">標記:</translation>
    </message>
    <message>
        <source>Message</source>
        <translation type="unfinished">訊息</translation>
    </message>
    <message>
        <source>(no label)</source>
        <translation type="unfinished">(無標記)</translation>
    </message>
    <message>
        <source>(no message)</source>
        <translation type="unfinished">(無訊息)</translation>
    </message>
    <message>
        <source>(no amount requested)</source>
        <translation type="unfinished">(無要求金額)</translation>
    </message>
    <message>
        <source>Requested</source>
        <translation type="unfinished">要求金額</translation>
    </message>
</context>
<context>
    <name>SendCoinsDialog</name>
    <message>
        <source>Send Coins</source>
        <translation type="unfinished">付款</translation>
    </message>
    <message>
        <source>Coin Control Features</source>
        <translation type="unfinished">錢幣控制功能</translation>
    </message>
    <message>
        <source>automatically selected</source>
        <translation type="unfinished">自動選擇</translation>
    </message>
    <message>
        <source>Insufficient funds!</source>
        <translation type="unfinished">累計金額不足！</translation>
    </message>
    <message>
        <source>Quantity:</source>
        <translation type="unfinished">數目:</translation>
    </message>
    <message>
        <source>Bytes:</source>
        <translation type="unfinished">位元組數:</translation>
    </message>
    <message>
        <source>Amount:</source>
        <translation type="unfinished">金額:</translation>
    </message>
    <message>
        <source>Fee:</source>
        <translation type="unfinished">手續費:</translation>
    </message>
    <message>
        <source>After Fee:</source>
        <translation type="unfinished">計費後金額:</translation>
    </message>
    <message>
        <source>Change:</source>
        <translation type="unfinished">找零金額:</translation>
    </message>
    <message>
        <source>If this is activated, but the change address is empty or invalid, change will be sent to a newly generated address.</source>
        <translation type="unfinished">如果這項有打開，但是找零地址是空的或無效，那麼找零會送到一個產生出來的地址去。</translation>
    </message>
    <message>
        <source>Custom change address</source>
        <translation type="unfinished">自訂找零位址</translation>
    </message>
    <message>
        <source>Transaction Fee:</source>
        <translation type="unfinished">交易手續費:</translation>
    </message>
    <message>
        <source>Using the fallbackfee can result in sending a transaction that will take several hours or days (or never) to confirm. Consider choosing your fee manually or wait until you have validated the complete chain.</source>
        <translation type="unfinished">以備用手續費金額(fallbackfee)來付手續費可能會造成交易確認時間長達數小時、數天、或是永遠不會確認。請考慮自行指定金額，或是等到完全驗證區塊鏈後，再進行交易。</translation>
    </message>
    <message>
        <source>Warning: Fee estimation is currently not possible.</source>
        <translation type="unfinished">警告：目前無法計算預估手續費。</translation>
    </message>
    <message>
        <source>per kilobyte</source>
        <translation type="unfinished">每千位元組</translation>
    </message>
    <message>
        <source>Hide</source>
        <translation type="unfinished">隱藏</translation>
    </message>
    <message>
        <source>Recommended:</source>
        <translation type="unfinished">建議值:</translation>
    </message>
    <message>
        <source>Custom:</source>
        <translation type="unfinished">自訂:</translation>
    </message>
    <message>
        <source>Send to multiple recipients at once</source>
        <translation type="unfinished">一次付給多個收款人</translation>
    </message>
    <message>
        <source>Add &amp;Recipient</source>
        <translation type="unfinished">增加收款人(&amp;R)</translation>
    </message>
    <message>
        <source>Clear all fields of the form.</source>
        <translation type="unfinished">把表單中的所有欄位清空。</translation>
    </message>
    <message>
        <source>Dust:</source>
        <translation type="unfinished">零散錢:</translation>
    </message>
    <message>
        <source>Hide transaction fee settings</source>
        <translation type="unfinished">隱藏交易手續費設定</translation>
    </message>
    <message>
        <source>When there is less transaction volume than space in the blocks, miners as well as relaying nodes may enforce a minimum fee. Paying only this minimum fee is just fine, but be aware that this can result in a never confirming transaction once there is more demand for particl transactions than the network can process.</source>
        <translation type="unfinished">当交易量小于可用区块空间时，矿工和中继节点可能会执行最低手续费率限制。按照这个最低费率来支付手续费也是可以的，但请注意，一旦交易需求超出比特币网络能处理的限度，你的交易可能永远也无法确认。</translation>
    </message>
    <message>
        <source>A too low fee might result in a never confirming transaction (read the tooltip)</source>
        <translation type="unfinished">手續費太低的話可能會造成永遠無法確認的交易(請參考提示)</translation>
    </message>
    <message>
        <source>Confirmation time target:</source>
        <translation type="unfinished">目標確認時間:</translation>
    </message>
    <message>
        <source>Enable Replace-By-Fee</source>
        <translation type="unfinished">啟用手續費追加</translation>
    </message>
    <message>
        <source>With Replace-By-Fee (BIP-125) you can increase a transaction's fee after it is sent. Without this, a higher fee may be recommended to compensate for increased transaction delay risk.</source>
        <translation type="unfinished">手續費追加(Replace-By-Fee, BIP-125)可以讓你在送出交易後才來提高手續費。不用這個功能的話，建議付比較高的手續費來降低交易延遲的風險。</translation>
    </message>
    <message>
        <source>Clear &amp;All</source>
        <translation type="unfinished">全部清掉(&amp;A)</translation>
    </message>
    <message>
        <source>Balance:</source>
        <translation type="unfinished">餘額:</translation>
    </message>
    <message>
        <source>Confirm the send action</source>
        <translation type="unfinished">確認付款動作</translation>
    </message>
    <message>
        <source>S&amp;end</source>
        <translation type="unfinished">付款(&amp;E)</translation>
    </message>
    <message>
        <source>Copy quantity</source>
        <translation type="unfinished">複製數目</translation>
    </message>
    <message>
        <source>Copy amount</source>
        <translation type="unfinished">複製金額</translation>
    </message>
    <message>
        <source>Copy fee</source>
        <translation type="unfinished">複製手續費</translation>
    </message>
    <message>
        <source>Copy after fee</source>
        <translation type="unfinished">複製計費後金額</translation>
    </message>
    <message>
        <source>Copy bytes</source>
        <translation type="unfinished">複製位元組數</translation>
    </message>
    <message>
        <source>Copy dust</source>
        <translation type="unfinished">複製零散金額</translation>
    </message>
    <message>
        <source>Copy change</source>
        <translation type="unfinished">複製找零金額</translation>
    </message>
    <message>
        <source>%1 (%2 blocks)</source>
        <translation type="unfinished">%1 (%2 個區塊)</translation>
    </message>
    <message>
        <source>Cr&amp;eate Unsigned</source>
        <translation type="unfinished">Cr＆eate未簽名</translation>
    </message>
    <message>
        <source> from wallet '%1'</source>
        <translation type="unfinished">從錢包 %1</translation>
    </message>
    <message>
        <source>%1 to '%2'</source>
        <translation type="unfinished">%1 到 '%2'</translation>
    </message>
    <message>
        <source>%1 to %2</source>
        <translation type="unfinished">%1 給 %2</translation>
    </message>
    <message>
        <source>Sign failed</source>
        <translation type="unfinished">簽署失敗</translation>
    </message>
    <message>
        <source>Save Transaction Data</source>
        <translation type="unfinished">儲存交易資料</translation>
    </message>
    <message>
        <source>PSBT saved</source>
        <translation type="unfinished">PSBT已儲存</translation>
    </message>
    <message>
        <source>or</source>
        <translation type="unfinished">或</translation>
    </message>
    <message>
        <source>You can increase the fee later (signals Replace-By-Fee, BIP-125).</source>
        <translation type="unfinished">你可以之後再提高手續費(有 BIP-125 手續費追加的標記)</translation>
    </message>
    <message>
        <source>Please, review your transaction.</source>
        <extracomment>Text to prompt a user to review the details of the transaction they are attempting to send.</extracomment>
        <translation type="unfinished">請再次確認交易內容。</translation>
    </message>
    <message>
        <source>Transaction fee</source>
        <translation type="unfinished">交易手續費</translation>
    </message>
    <message>
        <source>Not signalling Replace-By-Fee, BIP-125.</source>
        <translation type="unfinished">沒有 BIP-125 手續費追加的標記。</translation>
    </message>
    <message>
        <source>Total Amount</source>
        <translation type="unfinished">總金額</translation>
    </message>
    <message>
        <source>Confirm send coins</source>
        <translation type="unfinished">確認付款金額</translation>
    </message>
    <message>
        <source>Watch-only balance:</source>
        <translation type="unfinished">只能看餘額:</translation>
    </message>
    <message>
        <source>The recipient address is not valid. Please recheck.</source>
        <translation type="unfinished">接受者地址無效。請再檢查看看。</translation>
    </message>
    <message>
        <source>The amount to pay must be larger than 0.</source>
        <translation type="unfinished">付款金額必須大於零。</translation>
    </message>
    <message>
        <source>The amount exceeds your balance.</source>
        <translation type="unfinished">金額超過餘額了。</translation>
    </message>
    <message>
        <source>The total exceeds your balance when the %1 transaction fee is included.</source>
        <translation type="unfinished">包含 %1 的交易手續費後，總金額超過你的餘額了。</translation>
    </message>
    <message>
        <source>Duplicate address found: addresses should only be used once each.</source>
        <translation type="unfinished">發現有重複的地址: 每個地址只能出現一次。</translation>
    </message>
    <message>
        <source>Transaction creation failed!</source>
        <translation type="unfinished">製造交易失敗了！</translation>
    </message>
    <message>
        <source>A fee higher than %1 is considered an absurdly high fee.</source>
        <translation type="unfinished">高於 %1 的手續費會被認為是不合理。</translation>
    </message>
    <message>
        <source>Payment request expired.</source>
        <translation type="unfinished">付款的要求過期了。</translation>
    </message>
    <message numerus="yes">
        <source>Estimated to begin confirmation within %n block(s).</source>
        <translation type="unfinished">
            <numerusform />
        </translation>
    </message>
    <message>
        <source>Warning: Invalid Particl address</source>
        <translation type="unfinished">警告: 比特幣地址無效</translation>
    </message>
    <message>
        <source>Warning: Unknown change address</source>
        <translation type="unfinished">警告: 未知的找零地址</translation>
    </message>
    <message>
        <source>Confirm custom change address</source>
        <translation type="unfinished">確認自訂找零地址</translation>
    </message>
    <message>
        <source>The address you selected for change is not part of this wallet. Any or all funds in your wallet may be sent to this address. Are you sure?</source>
        <translation type="unfinished">選擇的找零地址並不屬於這個錢包。部份或是全部的錢會被送到這個地址去。你確定嗎？</translation>
    </message>
    <message>
        <source>(no label)</source>
        <translation type="unfinished">(無標記)</translation>
    </message>
</context>
<context>
    <name>SendCoinsEntry</name>
    <message>
        <source>A&amp;mount:</source>
        <translation type="unfinished">金額(&amp;M):</translation>
    </message>
    <message>
        <source>Pay &amp;To:</source>
        <translation type="unfinished">付給(&amp;T):</translation>
    </message>
    <message>
        <source>&amp;Label:</source>
        <translation type="unfinished">標記(&amp;L):</translation>
    </message>
    <message>
        <source>Choose previously used address</source>
        <translation type="unfinished">選擇先前使用過的地址</translation>
    </message>
    <message>
        <source>The Particl address to send the payment to</source>
        <translation type="unfinished">將支付發送到的比特幣地址給</translation>
    </message>
    <message>
        <source>Paste address from clipboard</source>
        <translation type="unfinished">貼上剪貼簿裡的地址</translation>
    </message>
    <message>
        <source>Remove this entry</source>
        <translation type="unfinished">刪掉這個項目</translation>
    </message>
    <message>
        <source>The amount to send in the selected unit</source>
        <translation type="unfinished">以所選單位發送的金額</translation>
    </message>
    <message>
        <source>The fee will be deducted from the amount being sent. The recipient will receive less particl than you enter in the amount field. If multiple recipients are selected, the fee is split equally.</source>
        <translation type="unfinished">手續費會從要付款出去的金額中扣掉。因此收款人會收到比輸入的金額還要少的 particl。如果有多個收款人的話，手續費會平均分配來扣除。</translation>
    </message>
    <message>
        <source>S&amp;ubtract fee from amount</source>
        <translation type="unfinished">從付款金額減去手續費(&amp;U)</translation>
    </message>
    <message>
        <source>Use available balance</source>
        <translation type="unfinished">使用全部可用餘額</translation>
    </message>
    <message>
        <source>Message:</source>
        <translation type="unfinished">訊息:</translation>
    </message>
    <message>
        <source>This is an unauthenticated payment request.</source>
        <translation type="unfinished">這是個沒有驗證過身份的付款要求。</translation>
    </message>
    <message>
        <source>This is an authenticated payment request.</source>
        <translation type="unfinished">這是個已經驗證過身份的付款要求。</translation>
    </message>
    <message>
        <source>Enter a label for this address to add it to the list of used addresses</source>
        <translation type="unfinished">請輸入這個地址的標籤，來把它加進去已使用過地址清單。</translation>
    </message>
    <message>
        <source>A message that was attached to the particl: URI which will be stored with the transaction for your reference. Note: This message will not be sent over the Particl network.</source>
        <translation type="unfinished">附加在 Particl 付款協議的資源識別碼(URI)中的訊息，會和交易內容一起存起來，給你自己做參考。注意: 這個訊息不會送到 Particl 網路上。</translation>
    </message>
    <message>
        <source>Pay To:</source>
        <translation type="unfinished">付給:</translation>
    </message>
    <message>
        <source>Memo:</source>
        <translation type="unfinished">備註:</translation>
    </message>
</context>
<context>
    <name>SendConfirmationDialog</name>
    <message>
        <source>Send</source>
        <translation type="unfinished">發</translation>
    </message>
    <message>
        <source>Create Unsigned</source>
        <translation type="unfinished">產生未簽名</translation>
    </message>
</context>
<context>
    <name>SignVerifyMessageDialog</name>
    <message>
        <source>Signatures - Sign / Verify a Message</source>
        <translation type="unfinished">簽章 - 簽署或驗證訊息</translation>
    </message>
    <message>
        <source>&amp;Sign Message</source>
        <translation type="unfinished">簽署訊息(&amp;S)</translation>
    </message>
    <message>
        <source>You can sign messages/agreements with your addresses to prove you can receive particl sent to them. Be careful not to sign anything vague or random, as phishing attacks may try to trick you into signing your identity over to them. Only sign fully-detailed statements you agree to.</source>
        <translation type="unfinished">您可以使用您的地址簽名訊息/協議，以證明您可以接收發送給他們的比特幣。但是請小心，不要簽名語意含糊不清，或隨機產生的內容，因為釣魚式詐騙可能會用騙你簽名的手法來冒充是你。只有簽名您同意的詳細內容。</translation>
    </message>
    <message>
        <source>The Particl address to sign the message with</source>
        <translation type="unfinished">用來簽名訊息的 比特幣地址</translation>
    </message>
    <message>
        <source>Choose previously used address</source>
        <translation type="unfinished">選擇先前使用過的地址</translation>
    </message>
    <message>
        <source>Paste address from clipboard</source>
        <translation type="unfinished">貼上剪貼簿裡的地址</translation>
    </message>
    <message>
        <source>Enter the message you want to sign here</source>
        <translation type="unfinished">請在這裡輸入你想簽署的訊息</translation>
    </message>
    <message>
        <source>Signature</source>
        <translation type="unfinished">簽章</translation>
    </message>
    <message>
        <source>Copy the current signature to the system clipboard</source>
        <translation type="unfinished">複製目前的簽章到系統剪貼簿</translation>
    </message>
    <message>
        <source>Sign the message to prove you own this Particl address</source>
        <translation type="unfinished">簽名這個訊息來證明這個比特幣地址是你的</translation>
    </message>
    <message>
        <source>Sign &amp;Message</source>
        <translation type="unfinished">簽署訊息(&amp;M)</translation>
    </message>
    <message>
        <source>Reset all sign message fields</source>
        <translation type="unfinished">重設所有訊息簽署欄位</translation>
    </message>
    <message>
        <source>Clear &amp;All</source>
        <translation type="unfinished">全部清掉(&amp;A)</translation>
    </message>
    <message>
        <source>&amp;Verify Message</source>
        <translation type="unfinished">驗證訊息(&amp;V)</translation>
    </message>
    <message>
        <source>Enter the receiver's address, message (ensure you copy line breaks, spaces, tabs, etc. exactly) and signature below to verify the message. Be careful not to read more into the signature than what is in the signed message itself, to avoid being tricked by a man-in-the-middle attack. Note that this only proves the signing party receives with the address, it cannot prove sendership of any transaction!</source>
        <translation type="unfinished">請在下面輸入收款人的地址，訊息(請確定完整複製了所包含的換行、空格、tabs...等)，以及簽名，來驗證這個訊息。請小心，除了訊息內容以外，不要對簽名本身過度解讀，以避免被用「中間人攻擊法」詐騙。請注意，通過驗證的簽名只能證明簽名人確實可以從該地址收款，不能證明任何交易中的付款人身份！</translation>
    </message>
    <message>
        <source>The Particl address the message was signed with</source>
        <translation type="unfinished">簽名這個訊息的 比特幣地址</translation>
    </message>
    <message>
        <source>The signed message to verify</source>
        <translation type="unfinished">簽名訊息進行驗證</translation>
    </message>
    <message>
        <source>The signature given when the message was signed</source>
        <translation type="unfinished">簽名訊息時給出的簽名</translation>
    </message>
    <message>
        <source>Verify the message to ensure it was signed with the specified Particl address</source>
        <translation type="unfinished">驗證這個訊息來確定是用指定的比特幣地址簽名的</translation>
    </message>
    <message>
        <source>Verify &amp;Message</source>
        <translation type="unfinished">驗證訊息(&amp;M)</translation>
    </message>
    <message>
        <source>Reset all verify message fields</source>
        <translation type="unfinished">重設所有訊息驗證欄位</translation>
    </message>
    <message>
        <source>Click "Sign Message" to generate signature</source>
        <translation type="unfinished">請按一下「簽署訊息」來產生簽章</translation>
    </message>
    <message>
        <source>The entered address is invalid.</source>
        <translation type="unfinished">輸入的地址無效。</translation>
    </message>
    <message>
        <source>Please check the address and try again.</source>
        <translation type="unfinished">請檢查地址是否正確後再試一次。</translation>
    </message>
    <message>
        <source>The entered address does not refer to a key.</source>
        <translation type="unfinished">輸入的地址沒有對應到你的任何鑰匙。</translation>
    </message>
    <message>
        <source>Wallet unlock was cancelled.</source>
        <translation type="unfinished">錢包解鎖已取消。</translation>
    </message>
    <message>
        <source>No error</source>
        <translation type="unfinished">沒有錯誤</translation>
    </message>
    <message>
        <source>Private key for the entered address is not available.</source>
        <translation type="unfinished">沒有對應輸入地址的私鑰。</translation>
    </message>
    <message>
        <source>Message signing failed.</source>
        <translation type="unfinished">訊息簽署失敗。</translation>
    </message>
    <message>
        <source>Message signed.</source>
        <translation type="unfinished">訊息簽署好了。</translation>
    </message>
    <message>
        <source>The signature could not be decoded.</source>
        <translation type="unfinished">沒辦法把這個簽章解碼。</translation>
    </message>
    <message>
        <source>Please check the signature and try again.</source>
        <translation type="unfinished">請檢查簽章是否正確後再試一次。</translation>
    </message>
    <message>
        <source>The signature did not match the message digest.</source>
        <translation type="unfinished">這個簽章跟訊息的數位摘要不符。</translation>
    </message>
    <message>
        <source>Message verification failed.</source>
        <translation type="unfinished">訊息驗證失敗。</translation>
    </message>
    <message>
        <source>Message verified.</source>
        <translation type="unfinished">訊息驗證沒錯。</translation>
    </message>
</context>
<context>
    <name>SplashScreen</name>
    <message>
        <source>(press q to shutdown and continue later)</source>
        <translation type="unfinished">(請按 q 結束然後待會繼續)</translation>
    </message>
    </context>
<context>
    <name>TransactionDesc</name>
    <message>
        <source>conflicted with a transaction with %1 confirmations</source>
        <translation type="unfinished">跟一個目前確認 %1 次的交易互相衝突</translation>
    </message>
    <message>
        <source>0/unconfirmed, %1</source>
        <translation type="unfinished">0 次/未確認，%1</translation>
    </message>
    <message>
        <source>in memory pool</source>
        <translation type="unfinished">在記憶池中</translation>
    </message>
    <message>
        <source>not in memory pool</source>
        <translation type="unfinished">不在記憶池中</translation>
    </message>
    <message>
        <source>abandoned</source>
        <translation type="unfinished">已中止</translation>
    </message>
    <message>
        <source>%1/unconfirmed</source>
        <translation type="unfinished">%1 次/未確認</translation>
    </message>
    <message>
        <source>%1 confirmations</source>
        <translation type="unfinished">確認 %1 次</translation>
    </message>
    <message>
        <source>Status</source>
        <translation type="unfinished">狀態</translation>
    </message>
    <message>
        <source>Date</source>
        <translation type="unfinished">日期</translation>
    </message>
    <message>
        <source>Source</source>
        <translation type="unfinished">來源</translation>
    </message>
    <message>
        <source>Generated</source>
        <translation type="unfinished">生產出來</translation>
    </message>
    <message>
        <source>From</source>
        <translation type="unfinished">來源</translation>
    </message>
    <message>
        <source>unknown</source>
        <translation type="unfinished">未知</translation>
    </message>
    <message>
        <source>To</source>
        <translation type="unfinished">目的</translation>
    </message>
    <message>
        <source>own address</source>
        <translation type="unfinished">自己的地址</translation>
    </message>
    <message>
        <source>watch-only</source>
        <translation type="unfinished">只能看</translation>
    </message>
    <message>
        <source>label</source>
        <translation type="unfinished">標記</translation>
    </message>
    <message>
        <source>Credit</source>
        <translation type="unfinished">入帳</translation>
    </message>
    <message numerus="yes">
        <source>matures in %n more block(s)</source>
        <translation type="unfinished">
            <numerusform />
        </translation>
    </message>
    <message>
        <source>not accepted</source>
        <translation type="unfinished">不被接受</translation>
    </message>
    <message>
        <source>Debit</source>
        <translation type="unfinished">出帳</translation>
    </message>
    <message>
        <source>Total debit</source>
        <translation type="unfinished">出帳總額</translation>
    </message>
    <message>
        <source>Total credit</source>
        <translation type="unfinished">入帳總額</translation>
    </message>
    <message>
        <source>Transaction fee</source>
        <translation type="unfinished">交易手續費</translation>
    </message>
    <message>
        <source>Net amount</source>
        <translation type="unfinished">淨額</translation>
    </message>
    <message>
        <source>Message</source>
        <translation type="unfinished">訊息</translation>
    </message>
    <message>
        <source>Comment</source>
        <translation type="unfinished">附註</translation>
    </message>
    <message>
        <source>Transaction ID</source>
        <translation type="unfinished">交易識別碼</translation>
    </message>
    <message>
        <source>Transaction total size</source>
        <translation type="unfinished">交易總大小</translation>
    </message>
    <message>
        <source>Transaction virtual size</source>
        <translation type="unfinished">交易擬真大小</translation>
    </message>
    <message>
        <source>Output index</source>
        <translation type="unfinished">輸出索引</translation>
    </message>
    <message>
        <source> (Certificate was not verified)</source>
        <translation type="unfinished">（證書未驗證）</translation>
    </message>
    <message>
        <source>Merchant</source>
        <translation type="unfinished">商家</translation>
    </message>
    <message>
        <source>Generated coins must mature %1 blocks before they can be spent. When you generated this block, it was broadcast to the network to be added to the block chain. If it fails to get into the chain, its state will change to "not accepted" and it won't be spendable. This may occasionally happen if another node generates a block within a few seconds of yours.</source>
        <translation type="unfinished">生產出來的錢要再等 %1 個區塊生出來後才成熟可以用。當區塊生產出來時會公布到網路上，來被加進區塊鏈。如果加失敗了，狀態就會變成「不被接受」，而且不能夠花。如果在你生產出區塊的幾秒鐘內，也有其他節點生產出來的話，就有可能會發生這種情形。</translation>
    </message>
    <message>
        <source>Debug information</source>
        <translation type="unfinished">除錯資訊</translation>
    </message>
    <message>
        <source>Transaction</source>
        <translation type="unfinished">交易</translation>
    </message>
    <message>
        <source>Inputs</source>
        <translation type="unfinished">輸入</translation>
    </message>
    <message>
        <source>Amount</source>
        <translation type="unfinished">金額</translation>
    </message>
    <message>
        <source>true</source>
        <translation type="unfinished">是</translation>
    </message>
    <message>
        <source>false</source>
        <translation type="unfinished">否</translation>
    </message>
</context>
<context>
    <name>TransactionDescDialog</name>
    <message>
        <source>This pane shows a detailed description of the transaction</source>
        <translation type="unfinished">這個版面顯示這次交易的詳細說明</translation>
    </message>
    <message>
        <source>Details for %1</source>
        <translation type="unfinished">交易 %1 的明細</translation>
    </message>
</context>
<context>
    <name>TransactionTableModel</name>
    <message>
        <source>Date</source>
        <translation type="unfinished">日期</translation>
    </message>
    <message>
        <source>Type</source>
        <translation type="unfinished">種類</translation>
    </message>
    <message>
        <source>Label</source>
        <translation type="unfinished">標記:</translation>
    </message>
    <message>
        <source>Unconfirmed</source>
        <translation type="unfinished">未確認</translation>
    </message>
    <message>
        <source>Abandoned</source>
        <translation type="unfinished">已中止</translation>
    </message>
    <message>
        <source>Confirming (%1 of %2 recommended confirmations)</source>
        <translation type="unfinished">確認中(已經 %1 次，建議至少 %2 次)</translation>
    </message>
    <message>
        <source>Confirmed (%1 confirmations)</source>
        <translation type="unfinished">已確認(%1 次)</translation>
    </message>
    <message>
        <source>Conflicted</source>
        <translation type="unfinished">有衝突</translation>
    </message>
    <message>
        <source>Immature (%1 confirmations, will be available after %2)</source>
        <translation type="unfinished">未成熟(確認 %1 次，會在 %2 次後可用)</translation>
    </message>
    <message>
        <source>Generated but not accepted</source>
        <translation type="unfinished">生產出來但是不被接受</translation>
    </message>
    <message>
        <source>Received with</source>
        <translation type="unfinished">收款</translation>
    </message>
    <message>
        <source>Received from</source>
        <translation type="unfinished">收款自</translation>
    </message>
    <message>
        <source>Sent to</source>
        <translation type="unfinished">付款</translation>
    </message>
    <message>
        <source>Payment to yourself</source>
        <translation type="unfinished">付給自己</translation>
    </message>
    <message>
        <source>Mined</source>
        <translation type="unfinished">開採所得</translation>
    </message>
    <message>
        <source>watch-only</source>
        <translation type="unfinished">只能看</translation>
    </message>
    <message>
        <source>(n/a)</source>
        <translation type="unfinished">(不適用)</translation>
    </message>
    <message>
        <source>(no label)</source>
        <translation type="unfinished">(無標記)</translation>
    </message>
    <message>
        <source>Transaction status. Hover over this field to show number of confirmations.</source>
        <translation type="unfinished">交易狀態。把游標停在欄位上會顯示確認次數。</translation>
    </message>
    <message>
        <source>Date and time that the transaction was received.</source>
        <translation type="unfinished">收到交易的日期和時間。</translation>
    </message>
    <message>
        <source>Type of transaction.</source>
        <translation type="unfinished">交易的種類。</translation>
    </message>
    <message>
        <source>Whether or not a watch-only address is involved in this transaction.</source>
        <translation type="unfinished">此交易是否涉及監視地址。</translation>
    </message>
    <message>
        <source>User-defined intent/purpose of the transaction.</source>
        <translation type="unfinished">使用者定義的交易動機或理由。</translation>
    </message>
    <message>
        <source>Amount removed from or added to balance.</source>
        <translation type="unfinished">要減掉或加進餘額的金額。</translation>
    </message>
</context>
<context>
    <name>TransactionView</name>
    <message>
        <source>All</source>
        <translation type="unfinished">全部</translation>
    </message>
    <message>
        <source>Today</source>
        <translation type="unfinished">今天</translation>
    </message>
    <message>
        <source>This week</source>
        <translation type="unfinished">這星期</translation>
    </message>
    <message>
        <source>This month</source>
        <translation type="unfinished">這個月</translation>
    </message>
    <message>
        <source>Last month</source>
        <translation type="unfinished">上個月</translation>
    </message>
    <message>
        <source>This year</source>
        <translation type="unfinished">今年</translation>
    </message>
    <message>
        <source>Received with</source>
        <translation type="unfinished">收款</translation>
    </message>
    <message>
        <source>Sent to</source>
        <translation type="unfinished">付款</translation>
    </message>
    <message>
        <source>To yourself</source>
        <translation type="unfinished">給自己</translation>
    </message>
    <message>
        <source>Mined</source>
        <translation type="unfinished">開採所得</translation>
    </message>
    <message>
        <source>Other</source>
        <translation type="unfinished">其它</translation>
    </message>
    <message>
        <source>Enter address, transaction id, or label to search</source>
        <translation type="unfinished">請輸入要搜尋的地址、交易 ID、或是標記標籤</translation>
    </message>
    <message>
        <source>Min amount</source>
        <translation type="unfinished">最小金額</translation>
    </message>
    <message>
        <source>&amp;Copy address</source>
        <translation type="unfinished">&amp;复制地址</translation>
    </message>
    <message>
        <source>Copy &amp;label</source>
        <translation type="unfinished">复制和标签</translation>
    </message>
    <message>
        <source>Copy &amp;amount</source>
        <translation type="unfinished">复制和数量</translation>
    </message>
    <message>
        <source>Copy transaction &amp;ID</source>
        <translation type="unfinished">复制交易 &amp;ID</translation>
    </message>
    <message>
        <source>Export Transaction History</source>
        <translation type="unfinished">匯出交易記錄</translation>
    </message>
    <message>
        <source>Comma separated file</source>
        <extracomment>Expanded name of the CSV file format. See: https://en.wikipedia.org/wiki/Comma-separated_values.</extracomment>
        <translation type="unfinished">逗號分隔文件</translation>
    </message>
    <message>
        <source>Confirmed</source>
        <translation type="unfinished">已確認</translation>
    </message>
    <message>
        <source>Watch-only</source>
        <translation type="unfinished">只能觀看的</translation>
    </message>
    <message>
        <source>Date</source>
        <translation type="unfinished">日期</translation>
    </message>
    <message>
        <source>Type</source>
        <translation type="unfinished">種類</translation>
    </message>
    <message>
        <source>Label</source>
        <translation type="unfinished">標記:</translation>
    </message>
    <message>
        <source>Address</source>
        <translation type="unfinished">地址</translation>
    </message>
    <message>
        <source>ID</source>
        <translation type="unfinished">識別碼</translation>
    </message>
    <message>
        <source>Exporting Failed</source>
        <translation type="unfinished">匯出失敗</translation>
    </message>
    <message>
        <source>There was an error trying to save the transaction history to %1.</source>
        <translation type="unfinished">儲存交易記錄到 %1 時發生錯誤。</translation>
    </message>
    <message>
        <source>Exporting Successful</source>
        <translation type="unfinished">匯出成功</translation>
    </message>
    <message>
        <source>The transaction history was successfully saved to %1.</source>
        <translation type="unfinished">交易記錄已經成功儲存到 %1 了。</translation>
    </message>
    <message>
        <source>Range:</source>
        <translation type="unfinished">範圍:</translation>
    </message>
    <message>
        <source>to</source>
        <translation type="unfinished">到</translation>
    </message>
</context>
<context>
    <name>WalletFrame</name>
    <message>
        <source>No wallet has been loaded.
Go to File &gt; Open Wallet to load a wallet.
- OR -</source>
        <translation type="unfinished">尚未載入任何錢包。
轉到檔案 &gt; 開啟錢包以載入錢包.
- OR -</translation>
    </message>
    <message>
        <source>Create a new wallet</source>
        <translation type="unfinished">創建一個新錢包</translation>
    </message>
    <message>
        <source>Error</source>
        <translation type="unfinished">錯誤</translation>
    </message>
    <message>
        <source>Unable to decode PSBT from clipboard (invalid base64)</source>
        <translation type="unfinished">無法從剪貼板解碼PSBT（無效的base64）</translation>
    </message>
    <message>
        <source>Load Transaction Data</source>
        <translation type="unfinished">載入交易資料</translation>
    </message>
    <message>
        <source>Partially Signed Transaction (*.psbt)</source>
        <translation type="unfinished">簽名部分的交易（* .psbt）</translation>
    </message>
    <message>
        <source>PSBT file must be smaller than 100 MiB</source>
        <translation type="unfinished">PSBT檔案必須小於100 MiB</translation>
    </message>
    <message>
        <source>Unable to decode PSBT</source>
        <translation type="unfinished">無法解碼PSBT</translation>
    </message>
</context>
<context>
    <name>WalletModel</name>
    <message>
        <source>Send Coins</source>
        <translation type="unfinished">付款</translation>
    </message>
    <message>
        <source>Fee bump error</source>
        <translation type="unfinished">手續費提升失敗</translation>
    </message>
    <message>
        <source>Increasing transaction fee failed</source>
        <translation type="unfinished">手續費提高失敗了</translation>
    </message>
    <message>
        <source>Do you want to increase the fee?</source>
        <extracomment>Asks a user if they would like to manually increase the fee of a transaction that has already been created.</extracomment>
        <translation type="unfinished">想要提高手續費嗎？</translation>
    </message>
    <message>
        <source>Current fee:</source>
        <translation type="unfinished">目前費用：</translation>
    </message>
    <message>
        <source>Increase:</source>
        <translation type="unfinished">增加：</translation>
    </message>
    <message>
        <source>New fee:</source>
        <translation type="unfinished">新的費用：</translation>
    </message>
    <message>
        <source>Confirm fee bump</source>
        <translation type="unfinished">確認手續費提升</translation>
    </message>
    <message>
        <source>Can't draft transaction.</source>
        <translation type="unfinished">無法草擬交易。</translation>
    </message>
    <message>
        <source>PSBT copied</source>
        <translation type="unfinished">PSBT已復制</translation>
    </message>
    <message>
        <source>Can't sign transaction.</source>
        <translation type="unfinished">沒辦法簽署交易。</translation>
    </message>
    <message>
        <source>Could not commit transaction</source>
        <translation type="unfinished">沒辦法提交交易</translation>
    </message>
    <message>
        <source>default wallet</source>
        <translation type="unfinished">默认钱包</translation>
    </message>
</context>
<context>
    <name>WalletView</name>
    <message>
        <source>&amp;Export</source>
        <translation type="unfinished">匯出(&amp;E)</translation>
    </message>
    <message>
        <source>Export the data in the current tab to a file</source>
        <translation type="unfinished">把目前分頁的資料匯出存成檔案</translation>
    </message>
    <message>
        <source>Backup Wallet</source>
        <translation type="unfinished">備份錢包</translation>
    </message>
    <message>
        <source>Backup Failed</source>
        <translation type="unfinished">備份失敗</translation>
    </message>
    <message>
        <source>There was an error trying to save the wallet data to %1.</source>
        <translation type="unfinished">儲存錢包資料到 %1 時發生錯誤。</translation>
    </message>
    <message>
        <source>Backup Successful</source>
        <translation type="unfinished">備份成功</translation>
    </message>
    <message>
        <source>The wallet data was successfully saved to %1.</source>
        <translation type="unfinished">錢包的資料已經成功儲存到 %1 了。</translation>
    </message>
    <message>
        <source>Cancel</source>
        <translation type="unfinished">取消</translation>
    </message>
</context>
</TS><|MERGE_RESOLUTION|>--- conflicted
+++ resolved
@@ -983,16 +983,12 @@
         <translation type="unfinished">用比特幣地址簽名訊息來證明位址是你的</translation>
     </message>
     <message>
-<<<<<<< HEAD
-        <source>Verify messages to ensure they were signed with specified Particl addresses</source>
-=======
         <source>&amp;Verify message…</source>
         <translation type="unfinished">&amp;驗證
 訊息...</translation>
     </message>
     <message>
-        <source>Verify messages to ensure they were signed with specified Bitcoin addresses</source>
->>>>>>> 0567787f
+        <source>Verify messages to ensure they were signed with specified Particl addresses</source>
         <translation type="unfinished">驗證訊息是用來確定訊息是用指定的比特幣地址簽名的</translation>
     </message>
     <message>
