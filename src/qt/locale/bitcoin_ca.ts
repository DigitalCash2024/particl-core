<TS language="ca" version="2.1">
<context>
    <name>AddressBookPage</name>
    <message>
        <source>Right-click to edit address or label</source>
        <translation>Feu clic al botó dret per a editar l'adreça o l'etiqueta</translation>
    </message>
    <message>
        <source>Create a new address</source>
        <translation>Crea una adreça nova</translation>
    </message>
    <message>
        <source>&amp;New</source>
        <translation>&amp;Nova</translation>
    </message>
    <message>
        <source>Copy the currently selected address to the system clipboard</source>
        <translation>Copia l'adreça seleccionada al porta-retalls del sistema</translation>
    </message>
    <message>
        <source>&amp;Copy</source>
        <translation>&amp;Copia</translation>
    </message>
    <message>
        <source>C&amp;lose</source>
        <translation>T&amp;anca</translation>
    </message>
    <message>
        <source>Delete the currently selected address from the list</source>
        <translation>Elimina l'adreça seleccionada actualment de la llista</translation>
    </message>
    <message>
        <source>Enter address or label to search</source>
        <translation>Introduïu una adreça o una etiqueta per cercar</translation>
    </message>
    <message>
        <source>Export the data in the current tab to a file</source>
        <translation>Exporta les dades de la pestanya actual a un fitxer</translation>
    </message>
    <message>
        <source>&amp;Export</source>
        <translation>&amp;Exporta</translation>
    </message>
    <message>
        <source>&amp;Delete</source>
        <translation>&amp;Esborra</translation>
    </message>
    <message>
        <source>Choose the address to send coins to</source>
        <translation>Trieu l'adreça on enviar les monedes</translation>
    </message>
    <message>
        <source>Choose the address to receive coins with</source>
        <translation>Trieu l'adreça on rebre les monedes</translation>
    </message>
    <message>
        <source>C&amp;hoose</source>
        <translation>&amp;Tria</translation>
    </message>
    <message>
        <source>Sending addresses</source>
        <translation>Adreces d'enviament</translation>
    </message>
    <message>
        <source>Receiving addresses</source>
        <translation>Adreces de recepció</translation>
    </message>
    <message>
        <source>These are your Particl addresses for sending payments. Always check the amount and the receiving address before sending coins.</source>
        <translation>Aquestes són les vostres adreces de Particl per enviar els pagaments. Sempre reviseu l'import i l'adreça del destinatari abans de transferir monedes.</translation>
    </message>
    <message>
        <source>These are your Particl addresses for receiving payments. Use the 'Create new receiving address' button in the receive tab to create new addresses.
Signing is only possible with addresses of the type 'legacy'.</source>
        <translation>Aquestes son les teves adreces de Particl per rebre pagaments. Utilitza el botó "Crear nova adreça de recepció" de la pestanya de recepció per crear una nova adreça.
Només és possible firmar amb adreces del tipus "legacy".</translation>
    </message>
    <message>
        <source>&amp;Copy Address</source>
        <translation>&amp;Copia l'adreça</translation>
    </message>
    <message>
        <source>Copy &amp;Label</source>
        <translation>Copia l'&amp;etiqueta</translation>
    </message>
    <message>
        <source>&amp;Edit</source>
        <translation>&amp;Edita</translation>
    </message>
    <message>
        <source>Export Address List</source>
        <translation>Exporta la llista d'adreces</translation>
    </message>
    <message>
        <source>Comma separated file (*.csv)</source>
        <translation>Fitxer separat per comes (*.csv)</translation>
    </message>
    <message>
        <source>Exporting Failed</source>
        <translation>L'exportació ha fallat</translation>
    </message>
    <message>
        <source>There was an error trying to save the address list to %1. Please try again.</source>
        <translation>S'ha produït un error en desar la llista d'adreces a %1. Torneu-ho a provar.</translation>
    </message>
</context>
<context>
    <name>AddressTableModel</name>
    <message>
        <source>Label</source>
        <translation>Etiqueta</translation>
    </message>
    <message>
        <source>Address</source>
        <translation>Adreça</translation>
    </message>
    <message>
        <source>(no label)</source>
        <translation>(sense etiqueta)</translation>
    </message>
</context>
<context>
    <name>AskPassphraseDialog</name>
    <message>
        <source>Passphrase Dialog</source>
        <translation>Diàleg de contrasenya</translation>
    </message>
    <message>
        <source>Enter passphrase</source>
        <translation>Introduïu una contrasenya</translation>
    </message>
    <message>
        <source>New passphrase</source>
        <translation>Contrasenya nova</translation>
    </message>
    <message>
        <source>Repeat new passphrase</source>
        <translation>Repetiu la contrasenya nova</translation>
    </message>
    <message>
        <source>Show passphrase</source>
        <translation>Mostra la contrasenya</translation>
    </message>
    <message>
        <source>Encrypt wallet</source>
        <translation>Xifra la cartera</translation>
    </message>
    <message>
        <source>This operation needs your wallet passphrase to unlock the wallet.</source>
        <translation>Aquesta operació requereix la contrasenya de la cartera per a desblocar-la.</translation>
    </message>
    <message>
        <source>Unlock wallet</source>
        <translation>Desbloca la cartera</translation>
    </message>
    <message>
        <source>This operation needs your wallet passphrase to decrypt the wallet.</source>
        <translation>Aquesta operació requereix la contrasenya de la cartera per a desxifrar-la.</translation>
    </message>
    <message>
        <source>Decrypt wallet</source>
        <translation>Desxifra la cartera</translation>
    </message>
    <message>
        <source>Change passphrase</source>
        <translation>Canvia la contrasenya</translation>
    </message>
    <message>
        <source>Confirm wallet encryption</source>
        <translation>Confirma el xifratge de la cartera</translation>
    </message>
    <message>
        <source>Warning: If you encrypt your wallet and lose your passphrase, you will &lt;b&gt;LOSE ALL OF YOUR PARTICL&lt;/b&gt;!</source>
        <translation>Avís: si xifreu la cartera i perdeu la contrasenya, &lt;b&gt;PERDREU TOTS ELS PARTICL&lt;/b&gt;!</translation>
    </message>
    <message>
        <source>Are you sure you wish to encrypt your wallet?</source>
        <translation>Esteu segurs que voleu xifrar la vostra cartera?</translation>
    </message>
    <message>
        <source>Wallet encrypted</source>
        <translation>Cartera xifrada</translation>
    </message>
    <message>
        <source>Enter the new passphrase for the wallet.&lt;br/&gt;Please use a passphrase of &lt;b&gt;ten or more random characters&lt;/b&gt;, or &lt;b&gt;eight or more words&lt;/b&gt;.</source>
        <translation>Introduïu la contrasenya nova a la cartera.&lt;br/&gt;Utilitzeu una contrasenya de &lt;b&gt;deu o més caràcters aleatoris&lt;/b&gt;, o &lt;b&gt;vuit o més paraules&lt;/b&gt;.</translation>
    </message>
    <message>
        <source>Enter the old passphrase and new passphrase for the wallet.</source>
        <translation>Introduïu la contrasenya antiga i la contrasenya nova a la cartera.</translation>
    </message>
    <message>
        <source>Remember that encrypting your wallet cannot fully protect your particl from being stolen by malware infecting your computer.</source>
        <translation>Recorda que tot i xifrant la teva cartera, els teus particl no estan completament protegits de robatori a través de programari maliciós que estigui infectant el teu ordinador.</translation>
    </message>
    <message>
        <source>Wallet to be encrypted</source>
        <translation>Cartera per ser encriptada</translation>
    </message>
    <message>
        <source>Your wallet is about to be encrypted. </source>
        <translation>La teva cartera està apunt de ser xifrada</translation>
    </message>
    <message>
        <source>Your wallet is now encrypted. </source>
        <translation>S'ha xifrat la cartera.</translation>
    </message>
    <message>
        <source>IMPORTANT: Any previous backups you have made of your wallet file should be replaced with the newly generated, encrypted wallet file. For security reasons, previous backups of the unencrypted wallet file will become useless as soon as you start using the new, encrypted wallet.</source>
        <translation>IMPORTANT: Tota copia de seguretat del fitxer de la cartera que hàgiu realitzat hauria de ser reemplaçada pel fitxer xifrat de la cartera generat recentment. Per motius de seguretat, les còpies de seguretat anteriors del fitxer de la cartera no xifrada esdevindran inusables tan aviat com comenceu a utilitzar la cartera xifrada nova.</translation>
    </message>
    <message>
        <source>Wallet encryption failed</source>
        <translation>Ha fallat el xifratge de la cartera</translation>
    </message>
    <message>
        <source>Wallet encryption failed due to an internal error. Your wallet was not encrypted.</source>
        <translation>El xifrat del moneder ha fallat per un error intern. El moneder no ha estat xifrat.</translation>
    </message>
    <message>
        <source>The supplied passphrases do not match.</source>
        <translation>Les contrasenyes introduïdes no coincideixen.</translation>
    </message>
    <message>
        <source>Wallet unlock failed</source>
        <translation>El desbloqueig de la cartera ha fallat</translation>
    </message>
    <message>
        <source>The passphrase entered for the wallet decryption was incorrect.</source>
        <translation>La contrasenya introduïda per a desxifrar el moneder és incorrecta.</translation>
    </message>
    <message>
        <source>Wallet decryption failed</source>
        <translation>El desxifrat del moneder ha fallat</translation>
    </message>
    <message>
        <source>Wallet passphrase was successfully changed.</source>
        <translation>La contrasenya del moneder ha estat canviada correctament.</translation>
    </message>
    <message>
        <source>Warning: The Caps Lock key is on!</source>
        <translation>Avís: Les lletres majúscules estan activades!</translation>
    </message>
</context>
<context>
    <name>BanTableModel</name>
    <message>
        <source>IP/Netmask</source>
        <translation>IP / Màscara de xarxa</translation>
    </message>
    <message>
        <source>Banned Until</source>
        <translation>Bandejat fins</translation>
    </message>
</context>
<context>
    <name>BitcoinGUI</name>
    <message>
        <source>Sign &amp;message...</source>
        <translation>Signa el &amp;missatge...</translation>
    </message>
    <message>
        <source>Synchronizing with network...</source>
        <translation>S'està sincronitzant amb la xarxa ...</translation>
    </message>
    <message>
        <source>&amp;Overview</source>
        <translation>&amp;Visió general</translation>
    </message>
<<<<<<< HEAD
    <message>
        <source>Show general overview of wallet</source>
        <translation>Mostra una visió general del moneder</translation>
    </message>
    <message>
        <source>&amp;Transactions</source>
        <translation>&amp;Transaccions</translation>
=======
    </context>
<context>
    <name>QObject</name>
    <message>
        <source>A fatal error occurred. Check that settings file is writable, or try running with -nosettings.</source>
        <extracomment>Explanatory text shown on startup when the settings file could not be written. Prompts user to check that we have the ability to write to the file. Explains that the user has the option of running without a settings file.</extracomment>
        <translation type="unfinished">Un error fatal s'ha produit. Revisa que l'arxiu de preferències sigui d'escriptura, o torna-ho a intentar amb -nosettings</translation>
    </message>
    <message>
        <source>Error: Specified data directory "%1" does not exist.</source>
        <translation type="unfinished">Error: El directori de dades especificat «%1» no existeix.</translation>
>>>>>>> 3f385c91
    </message>
    <message>
        <source>Browse transaction history</source>
        <translation>Explora l'historial de transaccions</translation>
    </message>
    <message>
        <source>E&amp;xit</source>
        <translation>S&amp;urt</translation>
    </message>
    <message>
        <source>Quit application</source>
        <translation>Surt de l'aplicació</translation>
    </message>
    <message>
        <source>&amp;About %1</source>
        <translation>Qu&amp;ant al %1</translation>
    </message>
    <message>
        <source>Show information about %1</source>
        <translation>Mostra informació sobre el %1</translation>
    </message>
    <message>
        <source>About &amp;Qt</source>
        <translation>Quant a &amp;Qt</translation>
    </message>
    <message>
        <source>Show information about Qt</source>
        <translation>Mostra informació sobre Qt</translation>
    </message>
    <message>
        <source>&amp;Options...</source>
        <translation>&amp;Opcions...</translation>
    </message>
    <message>
        <source>Modify configuration options for %1</source>
        <translation>Modifica les opcions de configuració de %1</translation>
    </message>
    <message>
        <source>&amp;Encrypt Wallet...</source>
        <translation>&amp;Encripta la cartera...</translation>
    </message>
    <message>
        <source>&amp;Backup Wallet...</source>
        <translation>&amp;Realitza una còpia de seguretat del moneder...</translation>
    </message>
    <message>
        <source>&amp;Change Passphrase...</source>
        <translation>&amp;Canvia la contrasenya...</translation>
    </message>
    <message>
        <source>Open &amp;URI...</source>
        <translation>Obre un &amp;URI...</translation>
    </message>
    <message>
        <source>Create Wallet...</source>
        <translation>Crear Cartera...</translation>
    </message>
    <message>
        <source>Create a new wallet</source>
        <translation>Crear una nova cartera</translation>
    </message>
    <message>
        <source>Wallet:</source>
        <translation>Moneder:</translation>
    </message>
    <message>
        <source>Click to disable network activity.</source>
        <translation>Feu clic per inhabilitar l'activitat de la xarxa.</translation>
    </message>
    <message>
        <source>Network activity disabled.</source>
        <translation>S'ha inhabilitat l'activitat de la xarxa.</translation>
    </message>
    <message>
        <source>Click to enable network activity again.</source>
        <translation>Feu clic per tornar a habilitar l'activitat de la xarxa.</translation>
    </message>
    <message>
        <source>Syncing Headers (%1%)...</source>
        <translation>Sincronitzant capçaleres (%1%)...</translation>
    </message>
    <message>
        <source>Reindexing blocks on disk...</source>
        <translation>S'estan reindexant els blocs al disc...</translation>
    </message>
    <message>
        <source>Proxy is &lt;b&gt;enabled&lt;/b&gt;: %1</source>
        <translation>El servidor proxy està &lt;b&gt;activat&lt;/b&gt;: %1</translation>
    </message>
    <message>
        <source>Send coins to a Particl address</source>
        <translation>Envia monedes a una adreça Particl</translation>
    </message>
    <message>
        <source>Backup wallet to another location</source>
        <translation>Realitza una còpia de seguretat de la cartera a una altra ubicació</translation>
    </message>
    <message>
        <source>Change the passphrase used for wallet encryption</source>
        <translation>Canvia la contrasenya d'encriptació de la cartera</translation>
    </message>
    <message>
        <source>&amp;Verify message...</source>
        <translation>&amp;Verifica el missatge...</translation>
    </message>
    <message>
        <source>&amp;Send</source>
        <translation>&amp;Envia</translation>
    </message>
    <message>
        <source>&amp;Receive</source>
        <translation>&amp;Rep</translation>
    </message>
    <message>
<<<<<<< HEAD
        <source>&amp;Show / Hide</source>
        <translation>&amp;Mostra / Amaga</translation>
    </message>
    <message>
        <source>Show or hide the main Window</source>
        <translation>Mostra o amaga la finestra principal</translation>
=======
        <source>Fee estimation failed. Fallbackfee is disabled. Wait a few blocks or enable -fallbackfee.</source>
        <translation type="unfinished">L'estimació de la quota ha fallat. Fallbackfee està desactivat. Espereu uns quants blocs o activeu -fallbackfee.</translation>
>>>>>>> 3f385c91
    </message>
    <message>
        <source>Encrypt the private keys that belong to your wallet</source>
        <translation>Encripta les claus privades pertanyents de la cartera</translation>
    </message>
    <message>
        <source>Sign messages with your Particl addresses to prove you own them</source>
        <translation>Signa el missatges amb la seva adreça de Particl per provar que les poseeixes</translation>
    </message>
    <message>
        <source>Verify messages to ensure they were signed with specified Particl addresses</source>
        <translation>Verifiqueu els missatges per assegurar-vos que han estat signats amb una adreça Particl específica.</translation>
    </message>
    <message>
        <source>&amp;File</source>
        <translation>&amp;Fitxer</translation>
    </message>
    <message>
        <source>&amp;Settings</source>
        <translation>&amp;Configuració</translation>
    </message>
    <message>
        <source>&amp;Help</source>
        <translation>&amp;Ajuda</translation>
    </message>
    <message>
        <source>Tabs toolbar</source>
        <translation>Barra d'eines de les pestanyes</translation>
    </message>
    <message>
        <source>Request payments (generates QR codes and particl: URIs)</source>
        <translation>Sol·licita pagaments (genera codis QR i particl: URI)</translation>
    </message>
    <message>
        <source>Show the list of used sending addresses and labels</source>
        <translation>Mostra la llista d'adreces d'enviament i etiquetes utilitzades</translation>
    </message>
    <message>
        <source>Show the list of used receiving addresses and labels</source>
        <translation>Mostra la llista d'adreces de recepció i etiquetes utilitzades</translation>
    </message>
    <message>
        <source>&amp;Command-line options</source>
        <translation>Opcions de la &amp;línia d'ordres</translation>
    </message>
    <message numerus="yes">
        <source>%n active connection(s) to Particl network</source>
        <translation><numerusform>Una connexió activa a la xarxa de Particl</numerusform><numerusform>%n connexions actives a la xarxa de Particl</numerusform></translation>
    </message>
    <message>
        <source>Indexing blocks on disk...</source>
        <translation>S'estan indexant els blocs al disc...</translation>
    </message>
    <message>
        <source>Processing blocks on disk...</source>
        <translation>S'estan processant els blocs al disc...</translation>
    </message>
    <message numerus="yes">
        <source>Processed %n block(s) of transaction history.</source>
        <translation><numerusform>Processat un bloc de l'historial de transaccions.</numerusform><numerusform>Processat %n blocs de l'historial de transaccions.</numerusform></translation>
    </message>
    <message>
        <source>%1 behind</source>
        <translation>%1 darrere</translation>
    </message>
    <message>
        <source>Last received block was generated %1 ago.</source>
        <translation>El darrer bloc rebut ha estat generat fa %1.</translation>
    </message>
    <message>
        <source>Transactions after this will not yet be visible.</source>
        <translation>Les transaccions a partir d'això no seran visibles.</translation>
    </message>
    <message>
        <source>Error</source>
        <translation>Error</translation>
    </message>
    <message>
        <source>Warning</source>
        <translation>Avís</translation>
    </message>
    <message>
        <source>Information</source>
        <translation>Informació</translation>
    </message>
    <message>
        <source>Up to date</source>
        <translation>Actualitzat</translation>
    </message>
    <message>
        <source>&amp;Load PSBT from file...</source>
        <translation>&amp;Carrega el PSBT des del fitxer ...</translation>
    </message>
    <message>
        <source>Load Partially Signed Particl Transaction</source>
        <translation>Carrega la transacció Particl signada parcialment</translation>
    </message>
    <message>
        <source>Load PSBT from clipboard...</source>
        <translation>Carrega PSBT des del porta-retalls ...</translation>
    </message>
    <message>
        <source>Load Partially Signed Particl Transaction from clipboard</source>
        <translation>Carrega la transacció de Particl signada parcialment des del porta-retalls</translation>
    </message>
    <message>
        <source>Node window</source>
        <translation>Finestra node</translation>
    </message>
    <message>
        <source>Open node debugging and diagnostic console</source>
        <translation>Obrir depurador de node i consola de diagnosi.</translation>
    </message>
    <message>
        <source>&amp;Sending addresses</source>
        <translation>Adreces d'&amp;enviament</translation>
    </message>
    <message>
        <source>&amp;Receiving addresses</source>
        <translation>Adreces de &amp;recepció</translation>
    </message>
    <message>
        <source>Open a particl: URI</source>
        <translation>Obrir un particl: URI</translation>
    </message>
    <message>
        <source>Open Wallet</source>
        <translation>Obre la cartera</translation>
    </message>
    <message>
        <source>Open a wallet</source>
        <translation>Obre una cartera</translation>
    </message>
    <message>
        <source>Close Wallet...</source>
        <translation>Tanca la cartera...</translation>
    </message>
    <message>
        <source>Close wallet</source>
        <translation>Tanca la cartera</translation>
    </message>
    <message>
        <source>Close All Wallets...</source>
        <translation>Tanca totes les carteres ...</translation>
    </message>
    <message>
        <source>Close all wallets</source>
        <translation>Tanqueu totes les carteres</translation>
    </message>
    <message>
        <source>Show the %1 help message to get a list with possible Particl command-line options</source>
        <translation>Mostra el missatge d'ajuda del %1 per obtenir una llista amb les possibles opcions de línia d'ordres de Particl</translation>
    </message>
    <message>
        <source>&amp;Mask values</source>
        <translation>&amp;Emmascara els valors</translation>
    </message>
    <message>
        <source>Mask the values in the Overview tab</source>
        <translation>Emmascara els valors en la pestanya Visió general</translation>
    </message>
    <message>
        <source>default wallet</source>
        <translation>cartera predeterminada</translation>
    </message>
    <message>
        <source>No wallets available</source>
        <translation>No hi ha cap cartera disponible</translation>
    </message>
    <message>
        <source>&amp;Window</source>
        <translation>&amp;Finestra</translation>
    </message>
    <message>
        <source>Minimize</source>
        <translation>Minimitza</translation>
    </message>
    <message>
        <source>Zoom</source>
        <translation>Escala</translation>
    </message>
    <message>
        <source>Main Window</source>
        <translation>Finestra principal</translation>
    </message>
    <message>
        <source>%1 client</source>
        <translation>Client de %1</translation>
    </message>
    <message>
        <source>Connecting to peers...</source>
        <translation>Connectant als iguals...</translation>
    </message>
    <message>
        <source>Catching up...</source>
        <translation>S'està posant al dia ...</translation>
    </message>
    <message>
        <source>Error: %1</source>
        <translation>Avís: %1</translation>
    </message>
    <message>
        <source>Warning: %1</source>
        <translation>Avís: %1</translation>
    </message>
    <message>
        <source>Date: %1
</source>
        <translation>Data: %1
</translation>
    </message>
    <message>
<<<<<<< HEAD
        <source>Amount: %1
</source>
        <translation>Import: %1
</translation>
    </message>
    <message>
        <source>Wallet: %1
</source>
        <translation>Cartera: %1
</translation>
=======
        <source>Error: Couldn't create cursor into database</source>
        <translation type="unfinished">Error: No s'ha pogut crear el cursor a la base de dades</translation>
>>>>>>> 3f385c91
    </message>
    <message>
        <source>Type: %1
</source>
        <translation>Tipus: %1
</translation>
    </message>
    <message>
        <source>Label: %1
</source>
        <translation>Etiqueta: %1
</translation>
    </message>
    <message>
        <source>Address: %1
</source>
        <translation>Adreça: %1
</translation>
    </message>
    <message>
        <source>Sent transaction</source>
        <translation>Transacció enviada</translation>
    </message>
    <message>
        <source>Incoming transaction</source>
        <translation>Transacció entrant</translation>
    </message>
    <message>
        <source>HD key generation is &lt;b&gt;enabled&lt;/b&gt;</source>
        <translation>La generació de la clau HD és &lt;b&gt;habilitada&lt;/b&gt;</translation>
    </message>
    <message>
        <source>HD key generation is &lt;b&gt;disabled&lt;/b&gt;</source>
        <translation>La generació de la clau HD és &lt;b&gt;inhabilitada&lt;/b&gt;</translation>
    </message>
    <message>
        <source>Private key &lt;b&gt;disabled&lt;/b&gt;</source>
        <translation>Clau privada &lt;b&gt;inhabilitada&lt;/b&gt;</translation>
    </message>
    <message>
        <source>Wallet is &lt;b&gt;encrypted&lt;/b&gt; and currently &lt;b&gt;unlocked&lt;/b&gt;</source>
        <translation>La cartera està &lt;b&gt;encriptada&lt;/b&gt; i actualment &lt;b&gt;desblocada&lt;/b&gt;</translation>
    </message>
    <message>
        <source>Wallet is &lt;b&gt;encrypted&lt;/b&gt; and currently &lt;b&gt;locked&lt;/b&gt;</source>
        <translation>La cartera està &lt;b&gt;encriptada&lt;/b&gt; i actualment &lt;b&gt;blocada&lt;/b&gt;</translation>
    </message>
    <message>
        <source>Original message:</source>
        <translation>Missatge original:</translation>
    </message>
    <message>
        <source>A fatal error occurred. %1 can no longer continue safely and will quit.</source>
        <translation>S'ha produït un error fatal. %1 ja no pot continuar amb seguretat i sortirà.</translation>
    </message>
</context>
<context>
    <name>CoinControlDialog</name>
    <message>
        <source>Coin Selection</source>
        <translation>Selecció de moneda</translation>
    </message>
    <message>
        <source>Quantity:</source>
        <translation>Quantitat:</translation>
    </message>
    <message>
        <source>Bytes:</source>
        <translation>Bytes:</translation>
    </message>
    <message>
        <source>Amount:</source>
        <translation>Import:</translation>
    </message>
    <message>
        <source>Fee:</source>
        <translation>Comissió:</translation>
    </message>
    <message>
        <source>Dust:</source>
        <translation>Polsim:</translation>
    </message>
    <message>
        <source>After Fee:</source>
        <translation>Comissió posterior:</translation>
    </message>
    <message>
        <source>Change:</source>
        <translation>Canvi:</translation>
    </message>
    <message>
        <source>(un)select all</source>
        <translation>(des)selecciona-ho tot</translation>
    </message>
    <message>
        <source>Tree mode</source>
        <translation>Mode arbre</translation>
    </message>
    <message>
        <source>List mode</source>
        <translation>Mode llista</translation>
    </message>
    <message>
        <source>Amount</source>
        <translation>Import</translation>
    </message>
    <message>
        <source>Received with label</source>
        <translation>Rebut amb l'etiqueta</translation>
    </message>
    <message>
        <source>Received with address</source>
        <translation>Rebut amb l'adreça</translation>
    </message>
    <message>
        <source>Date</source>
        <translation>Data</translation>
    </message>
    <message>
        <source>Confirmations</source>
        <translation>Confirmacions</translation>
    </message>
    <message>
        <source>Confirmed</source>
        <translation>Confirmat</translation>
    </message>
    <message>
        <source>Copy address</source>
        <translation>Copia l'adreça</translation>
    </message>
    <message>
        <source>Copy label</source>
        <translation>Copia l'etiqueta</translation>
    </message>
    <message>
        <source>Copy amount</source>
        <translation>Copia l'import</translation>
    </message>
    <message>
<<<<<<< HEAD
        <source>Copy transaction ID</source>
        <translation>Copia l'ID de transacció</translation>
    </message>
    <message>
        <source>Lock unspent</source>
        <translation>Bloqueja sense gastar</translation>
=======
        <source>Not enough file descriptors available.</source>
        <translation type="unfinished">No hi ha suficient descriptors de fitxers disponibles.</translation>
>>>>>>> 3f385c91
    </message>
    <message>
        <source>Unlock unspent</source>
        <translation>Desbloqueja sense gastar</translation>
    </message>
    <message>
<<<<<<< HEAD
        <source>Copy quantity</source>
        <translation>Copia la quantitat</translation>
    </message>
    <message>
        <source>Copy fee</source>
        <translation>Copia la comissió</translation>
=======
        <source>Prune mode is incompatible with -txindex.</source>
        <translation type="unfinished">El mode de poda és incompatible amb -txindex.</translation>
>>>>>>> 3f385c91
    </message>
    <message>
        <source>Copy after fee</source>
        <translation>Copia la comissió posterior</translation>
    </message>
    <message>
        <source>Copy bytes</source>
        <translation>Copia els bytes</translation>
    </message>
    <message>
        <source>Copy dust</source>
        <translation>Copia el polsim</translation>
    </message>
    <message>
        <source>Copy change</source>
        <translation>Copia el canvi</translation>
    </message>
    <message>
        <source>(%1 locked)</source>
        <translation>(%1 bloquejada)</translation>
    </message>
    <message>
        <source>yes</source>
        <translation>sí</translation>
    </message>
    <message>
        <source>no</source>
        <translation>no</translation>
    </message>
    <message>
        <source>This label turns red if any recipient receives an amount smaller than the current dust threshold.</source>
        <translation>Aquesta etiqueta es torna vermella si cap recipient rep un import inferior al llindar de polsim actual.</translation>
    </message>
    <message>
        <source>Can vary +/- %1 satoshi(s) per input.</source>
        <translation>Pot variar en +/- %1 satoshi(s) per entrada.</translation>
    </message>
    <message>
        <source>(no label)</source>
        <translation>(sense etiqueta)</translation>
    </message>
    <message>
        <source>change from %1 (%2)</source>
        <translation>canvia de %1 (%2)</translation>
    </message>
    <message>
        <source>(change)</source>
        <translation>(canvia)</translation>
    </message>
</context>
<context>
    <name>CreateWalletActivity</name>
    <message>
        <source>Creating Wallet &lt;b&gt;%1&lt;/b&gt;...</source>
        <translation>Creant cartera &lt;b&gt;%1&lt;/b&gt;...</translation>
    </message>
    <message>
        <source>Create wallet failed</source>
        <translation>La creació de cartera ha fallat</translation>
    </message>
    <message>
        <source>Create wallet warning</source>
        <translation>Avís en la creació de la cartera</translation>
    </message>
</context>
<context>
    <name>CreateWalletDialog</name>
    <message>
        <source>Create Wallet</source>
        <translation>Crear cartera</translation>
    </message>
    <message>
        <source>Wallet Name</source>
        <translation>Nom de la cartera</translation>
    </message>
    <message>
        <source>Encrypt the wallet. The wallet will be encrypted with a passphrase of your choice.</source>
        <translation>Xifra la cartera. La cartera serà xifrada amb la contrasenya que escullis.</translation>
    </message>
    <message>
        <source>Encrypt Wallet</source>
        <translation>Xifrar la cartera</translation>
    </message>
    <message>
        <source>Disable private keys for this wallet. Wallets with private keys disabled will have no private keys and cannot have an HD seed or imported private keys. This is ideal for watch-only wallets.</source>
        <translation>Deshabilita les claus privades per a aquesta cartera. Carteres amb claus privades deshabilitades no tindran cap clau privada i no podran tenir cap llavor HD o importar claus privades.
Això és ideal per a carteres de mode només lectura.</translation>
    </message>
    <message>
        <source>Disable Private Keys</source>
        <translation>Deshabilitar claus privades</translation>
    </message>
    <message>
        <source>Make a blank wallet. Blank wallets do not initially have private keys or scripts. Private keys and addresses can be imported, or an HD seed can be set, at a later time.</source>
        <translation>Crea una cartera en blanc. Carteres en blanc no tenen claus privades inicialment o scripts. Claus privades i adreces poden ser importades, o una llavor HD, més endavant.</translation>
    </message>
    <message>
        <source>Make Blank Wallet</source>
        <translation>Fes cartera en blanc</translation>
    </message>
    <message>
        <source>Use descriptors for scriptPubKey management</source>
        <translation>Utilitzeu descriptors per a la gestió de scriptPubKey</translation>
    </message>
    <message>
        <source>Descriptor Wallet</source>
        <translation>Cartera del descriptor</translation>
    </message>
    <message>
        <source>Create</source>
        <translation>Crear</translation>
    </message>
</context>
<context>
    <name>EditAddressDialog</name>
    <message>
        <source>Edit Address</source>
        <translation>Edita l'adreça</translation>
    </message>
    <message>
        <source>&amp;Label</source>
        <translation>&amp;Etiqueta</translation>
    </message>
    <message>
        <source>The label associated with this address list entry</source>
        <translation>L'etiqueta associada amb aquesta entrada de llista d'adreces</translation>
    </message>
    <message>
        <source>The address associated with this address list entry. This can only be modified for sending addresses.</source>
        <translation>L'adreça associada amb aquesta entrada de llista d'adreces. Només es pot modificar per a les adreces d'enviament.</translation>
    </message>
    <message>
        <source>&amp;Address</source>
        <translation>&amp;Adreça</translation>
    </message>
    <message>
        <source>New sending address</source>
        <translation>Nova adreça d'enviament</translation>
    </message>
    <message>
        <source>Edit receiving address</source>
        <translation>Edita l'adreça de recepció</translation>
    </message>
    <message>
        <source>Edit sending address</source>
        <translation>Edita l'adreça d'enviament</translation>
    </message>
    <message>
        <source>The entered address "%1" is not a valid Particl address.</source>
        <translation>L'adreça introduïda «%1» no és una adreça de Particl vàlida.</translation>
    </message>
    <message>
        <source>Address "%1" already exists as a receiving address with label "%2" and so cannot be added as a sending address.</source>
        <translation>L'adreça "%1" ja existeix com una adreça per rebre amb l'etiqueta "%2" i per tant no pot ésser afegida com adreça per enviar.</translation>
    </message>
    <message>
        <source>The entered address "%1" is already in the address book with label "%2".</source>
        <translation>L'adreça introduïda "%1" ja existeix al directori d'adreces amb l'etiqueta "%2".</translation>
    </message>
    <message>
        <source>Could not unlock wallet.</source>
        <translation>No s'ha pogut desblocar la cartera.</translation>
    </message>
    <message>
        <source>New key generation failed.</source>
        <translation>Ha fallat la generació d'una clau nova.</translation>
    </message>
</context>
<context>
    <name>FreespaceChecker</name>
    <message>
<<<<<<< HEAD
        <source>A new data directory will be created.</source>
        <translation>Es crearà un nou directori de dades.</translation>
    </message>
    <message>
        <source>name</source>
        <translation>nom</translation>
=======
        <source>User Agent comment (%s) contains unsafe characters.</source>
        <translation type="unfinished">El comentari de l'agent d'usuari (%s) conté caràcters insegurs.</translation>
>>>>>>> 3f385c91
    </message>
    <message>
        <source>Directory already exists. Add %1 if you intend to create a new directory here.</source>
        <translation>El directori ja existeix. Afegeix %1 si vols crear un nou directori en aquesta ubicació.</translation>
    </message>
    <message>
        <source>Path already exists, and is not a directory.</source>
        <translation>El camí ja existeix i no és cap directori.</translation>
    </message>
    <message>
        <source>Cannot create data directory here.</source>
        <translation>No es pot crear el directori de dades aquí.</translation>
    </message>
</context>
<context>
    <name>HelpMessageDialog</name>
    <message>
        <source>version</source>
        <translation>versió</translation>
    </message>
    <message>
        <source>About %1</source>
        <translation>Quant al %1</translation>
    </message>
    <message>
        <source>Command-line options</source>
        <translation>Opcions de línia d'ordres</translation>
    </message>
</context>
<context>
    <name>Intro</name>
    <message>
        <source>Welcome</source>
        <translation>Us donem la benvinguda</translation>
    </message>
    <message>
        <source>Welcome to %1.</source>
        <translation>Us donem la benvinguda a %1.</translation>
    </message>
    <message>
        <source>As this is the first time the program is launched, you can choose where %1 will store its data.</source>
        <translation>Com és la primera vegada que s'executa el programa, podeu triar on %1 emmagatzemaran les dades.</translation>
    </message>
    <message>
        <source>When you click OK, %1 will begin to download and process the full %4 block chain (%2GB) starting with the earliest transactions in %3 when %4 initially launched.</source>
        <translation>Quan feu clic a D'acord, %1 començarà a descarregar i processar la cadena de blocs %4 completa (%2 GB) començant per les primeres transaccions de %3, any de llençament inicial de %4.</translation>
    </message>
    <message>
        <source>Reverting this setting requires re-downloading the entire blockchain. It is faster to download the full chain first and prune it later. Disables some advanced features.</source>
        <translation>Desfer aquest canvi requereix tornar-se a descarregar el blockchain sencer. És més ràpid descarregar la cadena completa primer i després podar. Deshabilita algunes de les característiques avançades.</translation>
    </message>
    <message>
        <source>This initial synchronisation is very demanding, and may expose hardware problems with your computer that had previously gone unnoticed. Each time you run %1, it will continue downloading where it left off.</source>
        <translation>Aquesta sincronització inicial és molt exigent i pot exposar problemes de maquinari amb l'equip que anteriorment havien passat desapercebuts. Cada vegada que executeu %1, continuarà descarregant des del punt on es va deixar.</translation>
    </message>
    <message>
        <source>If you have chosen to limit block chain storage (pruning), the historical data must still be downloaded and processed, but will be deleted afterward to keep your disk usage low.</source>
        <translation>Si heu decidit limitar l'emmagatzematge de la cadena de blocs (podar), les dades històriques encara s'hauran de baixar i processar, però se suprimiran més endavant per mantenir baix l'ús del disc.</translation>
    </message>
    <message>
        <source>Use the default data directory</source>
        <translation>Utilitza el directori de dades per defecte</translation>
    </message>
    <message>
        <source>Use a custom data directory:</source>
        <translation>Utilitza un directori de dades personalitzat:</translation>
    </message>
    <message>
        <source>Particl</source>
        <translation>Particl</translation>
    </message>
    <message>
        <source>Discard blocks after verification, except most recent %1 GB (prune)</source>
        <translation>Descarta blocs després de la verificació, excepte el més recent %1 GB (podar)</translation>
    </message>
    <message>
        <source>At least %1 GB of data will be stored in this directory, and it will grow over time.</source>
        <translation>Almenys %1 GB de dades s'emmagatzemaran en aquest directori, i creixerà amb el temps.</translation>
    </message>
    <message>
        <source>Approximately %1 GB of data will be stored in this directory.</source>
        <translation>Aproximadament %1GB de dades seran emmagetzamades en aquest directori.</translation>
    </message>
    <message>
        <source>%1 will download and store a copy of the Particl block chain.</source>
        <translation>%1 descarregarà i emmagatzemarà una còpia de la cadena de blocs Particl.</translation>
    </message>
    <message>
        <source>The wallet will also be stored in this directory.</source>
        <translation>La cartera també serà emmagatzemat en aquest directori.</translation>
    </message>
    <message>
        <source>Error: Specified data directory "%1" cannot be created.</source>
        <translation>Error: el directori de dades «%1» especificat no pot ser creat.</translation>
    </message>
    <message>
        <source>Error</source>
        <translation>Error</translation>
    </message>
    <message numerus="yes">
        <source>%n GB of free space available</source>
        <translation><numerusform>Un GB d'espai lliure disponible.</numerusform><numerusform>%n GB d'espai lliure disponibles</numerusform></translation>
    </message>
    <message numerus="yes">
        <source>(of %n GB needed)</source>
        <translation><numerusform>(Un GB necessari)</numerusform><numerusform>(de %n GB necessàris)</numerusform></translation>
    </message>
    <message numerus="yes">
        <source>(%n GB needed for full chain)</source>
        <translation><numerusform>(Un GB necessari per a la cadena completa)</numerusform><numerusform>(Un GB necessari per a la cadena completa)</numerusform></translation>
    </message>
</context>
<context>
    <name>ModalOverlay</name>
    <message>
        <source>Form</source>
        <translation>Formulari</translation>
    </message>
    <message>
        <source>Recent transactions may not yet be visible, and therefore your wallet's balance might be incorrect. This information will be correct once your wallet has finished synchronizing with the particl network, as detailed below.</source>
        <translation>És possible que les transaccions recents encara no siguin visibles i, per tant, el saldo de la vostra cartera podria ser incorrecte. Aquesta informació serà correcta una vegada que la cartera hagi finalitzat la sincronització amb la xarxa particl, tal com es detalla més avall.</translation>
    </message>
    <message>
        <source>Attempting to spend particl that are affected by not-yet-displayed transactions will not be accepted by the network.</source>
        <translation>Els intents de gastar particl que es veuen afectats per les transaccions que encara no s'hagin mostrat no seran acceptats per la xarxa.</translation>
    </message>
    <message>
<<<<<<< HEAD
        <source>Number of blocks left</source>
        <translation>Nombre de blocs pendents</translation>
=======
        <source>Sign messages with your Bitcoin addresses to prove you own them</source>
        <translation type="unfinished">Signa el missatges amb la seva adreça de Bitcoin per provar que les poseeixes</translation>
>>>>>>> 3f385c91
    </message>
    <message>
        <source>Unknown...</source>
        <translation>Desconegut...</translation>
    </message>
    <message>
<<<<<<< HEAD
        <source>Last block time</source>
        <translation>Últim temps de bloc</translation>
=======
        <source>Verify messages to ensure they were signed with specified Bitcoin addresses</source>
        <translation type="unfinished">Verifiqueu els missatges per assegurar-vos que han estat signats amb una adreça Bitcoin específica.</translation>
>>>>>>> 3f385c91
    </message>
    <message>
        <source>Progress</source>
        <translation>Progrés</translation>
    </message>
    <message>
        <source>Progress increase per hour</source>
        <translation>Augment de progrés per hora</translation>
    </message>
    <message>
        <source>calculating...</source>
        <translation>s'està calculant...</translation>
    </message>
    <message>
        <source>Estimated time left until synced</source>
        <translation>Temps estimat restant fins sincronitzat</translation>
    </message>
    <message>
        <source>Hide</source>
        <translation>Amaga</translation>
    </message>
    <message>
        <source>Esc</source>
        <translation>Esc</translation>
    </message>
    <message>
        <source>%1 is currently syncing.  It will download headers and blocks from peers and validate them until reaching the tip of the block chain.</source>
        <translation>%1 sincronitzant ara mateix. Es descarregaran capçaleres i blocs d'altres peers i es validaran fins a obtenir la punta de la cadena de blocs. </translation>
    </message>
    <message>
        <source>Unknown. Syncing Headers (%1, %2%)...</source>
        <translation>Desconegut. Sincronització de les capçaleres (%1, %2%)...</translation>
    </message>
</context>
<context>
    <name>OpenURIDialog</name>
    <message>
        <source>Open particl URI</source>
        <translation>Obre Particl URI</translation>
    </message>
    <message>
        <source>URI:</source>
        <translation>URI:</translation>
    </message>
</context>
<context>
    <name>OpenWalletActivity</name>
    <message>
        <source>Open wallet failed</source>
        <translation>Ha fallat l'obertura de la cartera</translation>
    </message>
    <message>
        <source>Open wallet warning</source>
        <translation>Avís en l'obertura de la cartera</translation>
    </message>
    <message>
        <source>default wallet</source>
        <translation>moneder per defecte</translation>
    </message>
    <message>
        <source>Opening Wallet &lt;b&gt;%1&lt;/b&gt;...</source>
        <translation>S'està obrint la cartera &lt;b&gt;%1&lt;/b&gt;...</translation>
    </message>
</context>
<context>
    <name>OptionsDialog</name>
    <message>
        <source>Options</source>
        <translation>Opcions</translation>
    </message>
    <message>
        <source>&amp;Main</source>
        <translation>&amp;Principal</translation>
    </message>
    <message>
        <source>Automatically start %1 after logging in to the system.</source>
        <translation>Inicieu %1 automàticament després d'entrar en el sistema.</translation>
    </message>
    <message>
        <source>&amp;Start %1 on system login</source>
        <translation>&amp;Inicia %1 en l'entrada al sistema</translation>
    </message>
    <message>
        <source>Size of &amp;database cache</source>
        <translation>Mida de la memòria cau de la base de &amp;dades</translation>
    </message>
    <message>
        <source>Number of script &amp;verification threads</source>
        <translation>Nombre de fils de &amp;verificació d'scripts</translation>
    </message>
    <message>
        <source>IP address of the proxy (e.g. IPv4: 127.0.0.1 / IPv6: ::1)</source>
        <translation>Adreça IP del proxy (p. ex. IPv4: 127.0.0.1 / IPv6: ::1)</translation>
    </message>
    <message>
        <source>Shows if the supplied default SOCKS5 proxy is used to reach peers via this network type.</source>
        <translation>Mostra si el proxy SOCKS5 predeterminat subministrat s'utilitza per arribar a altres nodes a través d'aquest tipus de xarxa.</translation>
    </message>
    <message>
        <source>Hide the icon from the system tray.</source>
        <translation>Amaga la icona de la safata del sistema</translation>
    </message>
    <message>
        <source>&amp;Hide tray icon</source>
        <translation>Amaga la icona de la safata</translation>
    </message>
    <message>
        <source>Minimize instead of exit the application when the window is closed. When this option is enabled, the application will be closed only after selecting Exit in the menu.</source>
        <translation>Minimitza en comptes de sortir de l'aplicació quan la finestra es tanca. Quan s'habilita aquesta opció l'aplicació es tancarà només quan se selecciona Surt del menú. </translation>
    </message>
    <message>
        <source>Third party URLs (e.g. a block explorer) that appear in the transactions tab as context menu items. %s in the URL is replaced by transaction hash. Multiple URLs are separated by vertical bar |.</source>
        <translation>URL de terceres parts (p. ex. explorador de blocs) que apareix en la pestanya de transaccions com elements del menú contextual. %s en l'URL es reemplaçat pel resum de la transacció. Diferents URL estan separades per una barra vertical |.</translation>
    </message>
    <message>
        <source>Open the %1 configuration file from the working directory.</source>
        <translation>Obriu el fitxer de configuració %1 des del directori de treball.</translation>
    </message>
    <message>
        <source>Open Configuration File</source>
        <translation>Obre el fitxer de configuració</translation>
    </message>
    <message>
        <source>Reset all client options to default.</source>
        <translation>Reestableix totes les opcions del client.</translation>
    </message>
    <message>
        <source>&amp;Reset Options</source>
        <translation>&amp;Reestableix les opcions</translation>
    </message>
    <message>
        <source>&amp;Network</source>
        <translation>&amp;Xarxa</translation>
    </message>
    <message>
        <source>Disables some advanced features but all blocks will still be fully validated. Reverting this setting requires re-downloading the entire blockchain. Actual disk usage may be somewhat higher.</source>
        <translation>Deshabilita unes característiques avançades però tots els blocs encara seran validats completament. Revertir aquesta configuració requereix tornar a descarregar la cadena de blocs sencera un altre cop. L'espai en ús del disc és possible que augmenti.</translation>
    </message>
    <message>
        <source>Prune &amp;block storage to</source>
        <translation>Prunar emmagatzemament de &amp;block a</translation>
    </message>
    <message>
        <source>GB</source>
        <translation>GB</translation>
    </message>
    <message>
        <source>Reverting this setting requires re-downloading the entire blockchain.</source>
        <translation>Revertir aquesta configuració requereix tornar a descarregar la cadena de blocs sencera un altre cop.</translation>
    </message>
    <message>
        <source>MiB</source>
        <translation>MiB</translation>
    </message>
    <message>
        <source>(0 = auto, &lt;0 = leave that many cores free)</source>
        <translation>(0 = auto, &lt;0 = deixa tants nuclis lliures)</translation>
    </message>
    <message>
        <source>W&amp;allet</source>
        <translation>&amp;Moneder</translation>
    </message>
    <message>
        <source>Expert</source>
        <translation>Expert</translation>
    </message>
    <message>
        <source>Enable coin &amp;control features</source>
        <translation>Activa les funcions de &amp;control de les monedes</translation>
    </message>
    <message>
        <source>If you disable the spending of unconfirmed change, the change from a transaction cannot be used until that transaction has at least one confirmation. This also affects how your balance is computed.</source>
        <translation>Si inhabiliteu la despesa d'un canvi sense confirmar, el canvi d'una transacció no pot ser utilitzat fins que la transacció no tingui com a mínim una confirmació. Això també afecta com es calcula el vostre balanç.</translation>
    </message>
    <message>
        <source>&amp;Spend unconfirmed change</source>
        <translation>&amp;Gasta el canvi sense confirmar</translation>
    </message>
    <message>
<<<<<<< HEAD
        <source>Automatically open the Particl client port on the router. This only works when your router supports UPnP and it is enabled.</source>
        <translation>Obre el port del client de Particl al router de forma automàtica. Això només funciona quan el router implementa UPnP i l'opció està activada.</translation>
=======
        <source>Wallet Data</source>
        <extracomment>Name of the wallet data file format.</extracomment>
        <translation type="unfinished">Dades de la cartera</translation>
    </message>
    <message>
        <source>Wallet Name</source>
        <extracomment>Label of the input field where the name of the wallet is entered.</extracomment>
        <translation type="unfinished">Nom de la cartera</translation>
    </message>
    <message>
        <source>&amp;Window</source>
        <translation type="unfinished">&amp;Finestra</translation>
>>>>>>> 3f385c91
    </message>
    <message>
        <source>Map port using &amp;UPnP</source>
        <translation>Port obert amb &amp;UPnP</translation>
    </message>
    <message>
        <source>Accept connections from outside.</source>
        <translation>Accepta connexions de fora</translation>
    </message>
    <message>
        <source>Allow incomin&amp;g connections</source>
        <translation>Permet connexions entrants</translation>
    </message>
    <message>
        <source>Connect to the Particl network through a SOCKS5 proxy.</source>
        <translation>Connecta a la xarxa Particl a través d'un proxy SOCKS5.</translation>
    </message>
    <message>
        <source>&amp;Connect through SOCKS5 proxy (default proxy):</source>
        <translation>&amp;Connecta a través d'un proxy SOCKS5 (proxy per defecte):</translation>
    </message>
    <message>
        <source>Proxy &amp;IP:</source>
        <translation>&amp;IP del proxy:</translation>
    </message>
    <message>
        <source>&amp;Port:</source>
        <translation>&amp;Port:</translation>
    </message>
    <message>
        <source>Port of the proxy (e.g. 9050)</source>
        <translation>Port del proxy (per exemple 9050)</translation>
    </message>
    <message>
        <source>Used for reaching peers via:</source>
        <translation>Utilitzat per arribar als iguals mitjançant:</translation>
    </message>
    <message>
        <source>IPv4</source>
        <translation>IPv4</translation>
    </message>
    <message>
        <source>IPv6</source>
        <translation>IPv6</translation>
    </message>
    <message>
        <source>Tor</source>
        <translation>Tor</translation>
    </message>
    <message>
        <source>&amp;Window</source>
        <translation>&amp;Finestra</translation>
    </message>
    <message>
        <source>Show only a tray icon after minimizing the window.</source>
        <translation>Mostra només la icona de la barra en minimitzar la finestra.</translation>
    </message>
    <message>
        <source>&amp;Minimize to the tray instead of the taskbar</source>
        <translation>&amp;Minimitza a la barra d'aplicacions en comptes de la barra de tasques</translation>
    </message>
    <message>
        <source>M&amp;inimize on close</source>
        <translation>M&amp;inimitza en tancar</translation>
    </message>
    <message>
        <source>&amp;Display</source>
        <translation>&amp;Pantalla</translation>
    </message>
    <message>
        <source>User Interface &amp;language:</source>
        <translation>&amp;Llengua de la interfície d'usuari:</translation>
    </message>
    <message>
        <source>The user interface language can be set here. This setting will take effect after restarting %1.</source>
        <translation>Aquí es pot definir la llengua de la interfície d'usuari. Aquest paràmetre tindrà efecte en reiniciar el %1.</translation>
    </message>
    <message>
        <source>&amp;Unit to show amounts in:</source>
        <translation>&amp;Unitats per mostrar els imports en:</translation>
    </message>
    <message>
        <source>Choose the default subdivision unit to show in the interface and when sending coins.</source>
        <translation>Selecciona la unitat de subdivisió per defecte per mostrar en la interfície quan s'envien monedes.</translation>
    </message>
    <message>
        <source>Whether to show coin control features or not.</source>
        <translation>Si voleu mostrar les funcions de control de monedes o no.</translation>
    </message>
    <message>
        <source>Connect to the Particl network through a separate SOCKS5 proxy for Tor onion services.</source>
        <translation>Connecteu-vos a la xarxa Particl mitjançant un servidor intermediari SOCKS5 separat per als serveis de ceba Tor.</translation>
    </message>
    <message>
        <source>Use separate SOCKS&amp;5 proxy to reach peers via Tor onion services:</source>
        <translation>Utilitzeu el servidor intermediari SOCKS&amp;5 per arribar als peers mitjançant els serveis d'onion de Tor:</translation>
    </message>
    <message>
        <source>&amp;Third party transaction URLs</source>
        <translation>URL de transaccions de tercers</translation>
    </message>
    <message>
        <source>Options set in this dialog are overridden by the command line or in the configuration file:</source>
        <translation>Opcions configurades en aquest diàleg són sobreescrites per la línia de comandes o el fitxer de configuració:</translation>
    </message>
    <message>
        <source>&amp;OK</source>
        <translation>&amp;D'acord</translation>
    </message>
    <message>
        <source>&amp;Cancel</source>
        <translation>&amp;Cancel·la</translation>
    </message>
    <message>
        <source>default</source>
        <translation>Per defecte</translation>
    </message>
    <message>
        <source>none</source>
        <translation>cap</translation>
    </message>
    <message>
        <source>Confirm options reset</source>
        <translation>Confirmeu el reestabliment de les opcions</translation>
    </message>
    <message>
        <source>Client restart required to activate changes.</source>
        <translation>Cal reiniciar el client per activar els canvis.</translation>
    </message>
    <message>
        <source>Client will be shut down. Do you want to proceed?</source>
        <translation>S'aturarà el client. Voleu procedir?</translation>
    </message>
    <message>
        <source>Configuration options</source>
        <translation>Opcions de configuració</translation>
    </message>
    <message>
        <source>The configuration file is used to specify advanced user options which override GUI settings. Additionally, any command-line options will override this configuration file.</source>
        <translation>El fitxer de configuració s'utilitza per especificar les opcions d'usuari avançades que substitueixen la configuració de la interfície gràfica d'usuari. A més, qualsevol opció de la línia d'ordres substituirà aquest fitxer de configuració.</translation>
    </message>
    <message>
        <source>Error</source>
        <translation>Error</translation>
    </message>
    <message>
        <source>The configuration file could not be opened.</source>
        <translation>No s'ha pogut obrir el fitxer de configuració.</translation>
    </message>
    <message>
        <source>This change would require a client restart.</source>
        <translation>Amb aquest canvi cal un reinici del client.</translation>
    </message>
    <message>
        <source>The supplied proxy address is invalid.</source>
        <translation>L'adreça proxy introduïda és invalida.</translation>
    </message>
</context>
<context>
    <name>OverviewPage</name>
    <message>
        <source>Form</source>
        <translation>Formulari</translation>
    </message>
    <message>
        <source>The displayed information may be out of date. Your wallet automatically synchronizes with the Particl network after a connection is established, but this process has not completed yet.</source>
        <translation>La informació mostrada pot no estar al dia. El vostra cartera se sincronitza automàticament amb la xarxa Particl un cop s'ha establert connexió, però aquest proces encara no ha finalitzat.</translation>
    </message>
    <message>
        <source>Watch-only:</source>
        <translation>Només lectura:</translation>
    </message>
    <message>
        <source>Available:</source>
        <translation>Disponible:</translation>
    </message>
    <message>
        <source>Your current spendable balance</source>
        <translation>El balanç que podeu gastar actualment</translation>
    </message>
    <message>
        <source>Pending:</source>
        <translation>Pendent:</translation>
    </message>
    <message>
        <source>Total of transactions that have yet to be confirmed, and do not yet count toward the spendable balance</source>
        <translation>Total de transaccions que encara han de confirmar-se i que encara no compten en el balanç que es pot gastar</translation>
    </message>
    <message>
        <source>Immature:</source>
        <translation>Immadur:</translation>
    </message>
    <message>
        <source>Mined balance that has not yet matured</source>
        <translation>Balanç minat que encara no ha madurat</translation>
    </message>
    <message>
        <source>Balances</source>
        <translation>Balances</translation>
    </message>
    <message>
        <source>Total:</source>
        <translation>Total:</translation>
    </message>
    <message>
        <source>Your current total balance</source>
        <translation>El balanç total actual</translation>
    </message>
    <message>
        <source>Your current balance in watch-only addresses</source>
        <translation>El vostre balanç actual en adreces de només lectura</translation>
    </message>
    <message>
        <source>Spendable:</source>
        <translation>Que es pot gastar:</translation>
    </message>
    <message>
        <source>Recent transactions</source>
        <translation>Transaccions recents</translation>
    </message>
    <message>
        <source>Unconfirmed transactions to watch-only addresses</source>
        <translation>Transaccions sense confirmar a adreces de només lectura</translation>
    </message>
    <message>
        <source>Mined balance in watch-only addresses that has not yet matured</source>
        <translation>Balanç minat en adreces de només lectura que encara no ha madurat</translation>
    </message>
    <message>
        <source>Current total balance in watch-only addresses</source>
        <translation>Balanç total actual en adreces de només lectura</translation>
    </message>
    <message>
        <source>Privacy mode activated for the Overview tab. To unmask the values, uncheck Settings-&gt;Mask values.</source>
        <translation>El mode de privadesa està activat a la pestanya d'Overview. Per desenmascarar els valors, desmarqueu Configuració-&gt; Valors de màscara.</translation>
    </message>
    </context>
<context>
    <name>PSBTOperationsDialog</name>
    <message>
        <source>Dialog</source>
        <translation>Diàleg</translation>
    </message>
    <message>
        <source>Sign Tx</source>
        <translation>Signa Tx</translation>
    </message>
    <message>
        <source>Broadcast Tx</source>
        <translation>Emet Tx</translation>
    </message>
    <message>
        <source>Copy to Clipboard</source>
        <translation>Còpia al Clipboard</translation>
    </message>
    <message>
        <source>Save...</source>
        <translation>Desa...</translation>
    </message>
    <message>
        <source>Total Amount</source>
        <translation>Import total</translation>
    </message>
    <message>
        <source>or</source>
        <translation>o</translation>
    </message>
    </context>
<context>
    <name>PaymentServer</name>
    <message>
        <source>Payment request error</source>
        <translation>Error de la sol·licitud de pagament</translation>
    </message>
    <message>
        <source>Cannot start particl: click-to-pay handler</source>
        <translation>No es pot iniciar particl: controlador click-to-pay</translation>
    </message>
    <message>
        <source>URI handling</source>
        <translation>Gestió d'URI</translation>
    </message>
    <message>
        <source>'particl://' is not a valid URI. Use 'particl:' instead.</source>
        <translation>'particl://' no és una URI vàlida. Usi 'particl:' en lloc seu.</translation>
    </message>
    <message>
        <source>Cannot process payment request because BIP70 is not supported.</source>
        <translation>No es pot processar la petició de pagament perquè BIP70 no està suportat.</translation>
    </message>
    <message>
        <source>Due to widespread security flaws in BIP70 it's strongly recommended that any merchant instructions to switch wallets be ignored.</source>
        <translation>A causa dels defectes generalitzats en el BIP70 és altament recomanable que qualsevol instrucció comerciant per canviar carteres sigui ignorada.</translation>
    </message>
    <message>
        <source>If you are receiving this error you should request the merchant provide a BIP21 compatible URI.</source>
        <translation>Si estàs rebent aquest error, hauries de demanar al comerciant que et doni una URI compatible amb el BIP21.</translation>
    </message>
    <message>
        <source>Invalid payment address %1</source>
        <translation>Adreça de pagament no vàlida %1</translation>
    </message>
    <message>
        <source>URI cannot be parsed! This can be caused by an invalid Particl address or malformed URI parameters.</source>
        <translation>L'URI no pot ser analitzat! Això pot ser a causa d'una adreça de Particl no vàlida o per paràmetres URI amb mal format.</translation>
    </message>
    <message>
        <source>Payment request file handling</source>
        <translation>Gestió de fitxers de les sol·licituds de pagament</translation>
    </message>
</context>
<context>
    <name>PeerTableModel</name>
    <message>
        <source>User Agent</source>
        <translation>Agent d'usuari</translation>
    </message>
    <message>
        <source>Node/Service</source>
        <translation>Node/Servei</translation>
    </message>
    <message>
        <source>NodeId</source>
        <translation>NodeId</translation>
    </message>
    <message>
        <source>Ping</source>
        <translation>Ping</translation>
    </message>
    <message>
        <source>Sent</source>
        <translation>Enviat</translation>
    </message>
    <message>
        <source>Received</source>
        <translation>Rebut</translation>
    </message>
</context>
<context>
    <name>QObject</name>
    <message>
        <source>Amount</source>
        <translation>Import</translation>
    </message>
    <message>
        <source>Enter a Particl address (e.g. %1)</source>
        <translation>Introduïu una adreça de Particl (p. ex. %1)</translation>
    </message>
    <message>
        <source>%1 d</source>
        <translation>%1 d</translation>
    </message>
    <message>
        <source>%1 h</source>
        <translation>%1 h</translation>
    </message>
    <message>
        <source>%1 m</source>
        <translation>%1 m</translation>
    </message>
<<<<<<< HEAD
    <message>
        <source>%1 s</source>
        <translation>%1 s</translation>
    </message>
    <message>
        <source>None</source>
        <translation>Cap</translation>
=======
</context>
<context>
    <name>Intro</name>
    <message numerus="yes">
        <source>%n GB of space available</source>
        <translation type="unfinished">
            <numerusform />
            <numerusform />
        </translation>
    </message>
    <message numerus="yes">
        <source>(of %n GB needed)</source>
        <translation type="unfinished">
            <numerusform />
            <numerusform />
        </translation>
    </message>
    <message numerus="yes">
        <source>(%n GB needed for full chain)</source>
        <translation type="unfinished">
            <numerusform />
            <numerusform />
        </translation>
>>>>>>> 3f385c91
    </message>
    <message>
        <source>N/A</source>
        <translation>N/A</translation>
    </message>
    <message>
        <source>%1 ms</source>
        <translation>%1 ms</translation>
    </message>
    <message numerus="yes">
        <source>%n second(s)</source>
        <translation><numerusform>Un segon</numerusform><numerusform>%n segons</numerusform></translation>
    </message>
    <message numerus="yes">
        <source>%n minute(s)</source>
        <translation><numerusform>Un minut</numerusform><numerusform>%n minuts</numerusform></translation>
    </message>
    <message numerus="yes">
        <source>%n hour(s)</source>
        <translation><numerusform>Una hora</numerusform><numerusform>%n hores</numerusform></translation>
    </message>
    <message numerus="yes">
        <source>%n day(s)</source>
        <translation><numerusform>Un dia</numerusform><numerusform>%n dies</numerusform></translation>
    </message>
<<<<<<< HEAD
    <message numerus="yes">
        <source>%n week(s)</source>
        <translation><numerusform>Una setmana</numerusform><numerusform>%n setmanes</numerusform></translation>
    </message>
    <message>
        <source>%1 and %2</source>
        <translation>%1 i %2</translation>
=======
    <message>
        <source>Limit block chain storage to</source>
        <translation type="unfinished">Limita l’emmagatzematge de la cadena de blocs a</translation>
>>>>>>> 3f385c91
    </message>
    <message numerus="yes">
        <source>%n year(s)</source>
        <translation><numerusform>Un any</numerusform><numerusform>%n anys</numerusform></translation>
    </message>
    <message>
        <source>%1 B</source>
        <translation>%1 B</translation>
    </message>
    <message>
        <source>%1 KB</source>
        <translation>%1 KB</translation>
    </message>
    <message>
        <source>%1 MB</source>
        <translation>%1 MB</translation>
    </message>
    <message>
        <source>%1 GB</source>
        <translation>%1 GB</translation>
    </message>
    <message>
        <source>Error: Specified data directory "%1" does not exist.</source>
        <translation>Error: El directori de dades especificat «%1» no existeix.</translation>
    </message>
    <message>
        <source>Error: Cannot parse configuration file: %1.</source>
        <translation>Error: No es pot interpretar el fitxer de configuració: %1.</translation>
    </message>
    <message>
        <source>Error: %1</source>
        <translation>Avís: %1</translation>
    </message>
    <message>
        <source>%1 didn't yet exit safely...</source>
        <translation>%1 encara no ha finalitzat de manera segura...</translation>
    </message>
    <message>
        <source>unknown</source>
        <translation>desconegut</translation>
    </message>
</context>
<context>
    <name>QRImageWidget</name>
    <message>
        <source>&amp;Save Image...</source>
        <translation>De&amp;sa la imatge...</translation>
    </message>
    <message>
        <source>&amp;Copy Image</source>
        <translation>&amp;Copia la imatge</translation>
    </message>
    <message>
        <source>Resulting URI too long, try to reduce the text for label / message.</source>
        <translation>URI resultant massa llarga, intenta reduir el text per a la etiqueta / missatge</translation>
    </message>
    <message>
        <source>Error encoding URI into QR Code.</source>
        <translation>Error en codificar l'URI en un codi QR.</translation>
    </message>
    <message>
        <source>QR code support not available.</source>
        <translation>Suport de codi QR no disponible.</translation>
    </message>
<<<<<<< HEAD
=======
    </context>
<context>
    <name>OpenURIDialog</name>
>>>>>>> 3f385c91
    <message>
        <source>Save QR Code</source>
        <translation>Desa el codi QR</translation>
    </message>
    <message>
        <source>PNG Image (*.png)</source>
        <translation>Imatge PNG (*.png)</translation>
    </message>
</context>
<context>
    <name>RPCConsole</name>
    <message>
        <source>N/A</source>
        <translation>N/A</translation>
    </message>
    <message>
        <source>Client version</source>
        <translation>Versió del client</translation>
    </message>
    <message>
        <source>&amp;Information</source>
        <translation>&amp;Informació</translation>
    </message>
    <message>
        <source>General</source>
        <translation>General</translation>
    </message>
    <message>
        <source>Using BerkeleyDB version</source>
        <translation>Utilitzant BerkeleyDB versió</translation>
    </message>
    <message>
        <source>Datadir</source>
        <translation>Datadir</translation>
    </message>
    <message>
        <source>To specify a non-default location of the data directory use the '%1' option.</source>
        <translation>Per tal d'especificar una ubicació que no és per defecte del directori de dades utilitza la '%1' opció.</translation>
    </message>
    <message>
        <source>Blocksdir</source>
        <translation>Directori de blocs</translation>
    </message>
    <message>
        <source>To specify a non-default location of the blocks directory use the '%1' option.</source>
        <translation>Per tal d'especificar una ubicació que no és per defecte del directori de blocs utilitza la '%1' opció.</translation>
    </message>
    <message>
        <source>Startup time</source>
        <translation>&amp;Temps d'inici</translation>
    </message>
    <message>
        <source>Network</source>
        <translation>Xarxa</translation>
    </message>
    <message>
        <source>Name</source>
        <translation>Nom</translation>
    </message>
    <message>
        <source>Number of connections</source>
        <translation>Nombre de connexions</translation>
    </message>
    <message>
        <source>Block chain</source>
        <translation>Cadena de blocs</translation>
    </message>
    <message>
        <source>Memory Pool</source>
        <translation>Reserva de memòria</translation>
    </message>
    <message>
<<<<<<< HEAD
        <source>Current number of transactions</source>
        <translation>Nombre actual de transaccions</translation>
    </message>
    <message>
        <source>Memory usage</source>
        <translation>Ús de memòria</translation>
=======
        <source>&amp;OK</source>
        <translation type="unfinished">&amp;D'acord</translation>
>>>>>>> 3f385c91
    </message>
    <message>
        <source>Wallet: </source>
        <translation>Cartera:</translation>
    </message>
    <message>
        <source>(none)</source>
        <translation>(cap)</translation>
    </message>
    <message>
        <source>&amp;Reset</source>
        <translation>&amp;Reinicialitza</translation>
    </message>
    <message>
        <source>Received</source>
        <translation>Rebut</translation>
    </message>
    <message>
<<<<<<< HEAD
        <source>Sent</source>
        <translation>Enviat</translation>
    </message>
    <message>
        <source>&amp;Peers</source>
        <translation>&amp;Iguals</translation>
    </message>
    <message>
        <source>Banned peers</source>
        <translation>Iguals bandejats</translation>
=======
        <source>Confirm options reset</source>
        <extracomment>Window title text of pop-up window shown when the user has chosen to reset options.</extracomment>
        <translation type="unfinished">Confirmeu el reestabliment de les opcions</translation>
    </message>
    <message>
        <source>Client restart required to activate changes.</source>
        <extracomment>Text explaining that the settings changed will not come into effect until the client is restarted.</extracomment>
        <translation type="unfinished">Cal reiniciar el client per a activar els canvis.</translation>
    </message>
    <message>
        <source>Client will be shut down. Do you want to proceed?</source>
        <extracomment>Text asking the user to confirm if they would like to proceed with a client shutdown.</extracomment>
        <translation type="unfinished">S'aturarà el client. Voleu procedir?</translation>
>>>>>>> 3f385c91
    </message>
    <message>
        <source>Select a peer to view detailed information.</source>
        <translation>Seleccioneu un igual per mostrar informació detallada.</translation>
    </message>
    <message>
        <source>Direction</source>
        <translation>Direcció</translation>
    </message>
    <message>
        <source>Version</source>
        <translation>Versió</translation>
    </message>
    <message>
        <source>Starting Block</source>
        <translation>Bloc d'inici</translation>
    </message>
    <message>
        <source>Synced Headers</source>
        <translation>Capçaleres sincronitzades</translation>
    </message>
    <message>
        <source>Synced Blocks</source>
        <translation>Blocs sincronitzats</translation>
    </message>
    <message>
        <source>The mapped Autonomous System used for diversifying peer selection.</source>
        <translation>El sistema autònom de mapat utilitzat per diversificar la selecció entre iguals.</translation>
    </message>
    <message>
        <source>Mapped AS</source>
        <translation>Mapat com</translation>
    </message>
    <message>
        <source>User Agent</source>
        <translation>Agent d'usuari</translation>
    </message>
    <message>
        <source>Node window</source>
        <translation>Finestra node</translation>
    </message>
    <message>
        <source>Open the %1 debug log file from the current data directory. This can take a few seconds for large log files.</source>
        <translation>Obre el fitxer de registre de depuració %1 del directori de dades actual. Això pot trigar uns segons en fitxers de registre grans.</translation>
    </message>
    <message>
        <source>Decrease font size</source>
        <translation>Disminueix la mida de la lletra</translation>
    </message>
    <message>
        <source>Increase font size</source>
        <translation>Augmenta la mida de la lletra</translation>
    </message>
    <message>
        <source>Services</source>
        <translation>Serveis</translation>
    </message>
    <message>
        <source>Connection Time</source>
        <translation>Temps de connexió</translation>
    </message>
    <message>
        <source>Last Send</source>
        <translation>Darrer enviament</translation>
    </message>
    <message>
        <source>Last Receive</source>
        <translation>Darrera recepció</translation>
    </message>
    <message>
        <source>Ping Time</source>
        <translation>Temps de ping</translation>
    </message>
    <message>
        <source>The duration of a currently outstanding ping.</source>
        <translation>La duració d'un ping més destacat actualment.</translation>
    </message>
    <message>
        <source>Ping Wait</source>
        <translation>Espera de ping</translation>
    </message>
    <message>
        <source>Min Ping</source>
        <translation>Min Ping</translation>
    </message>
    <message>
        <source>Time Offset</source>
        <translation>Diferència horària</translation>
    </message>
    <message>
        <source>Last block time</source>
        <translation>Últim temps de bloc</translation>
    </message>
    <message>
        <source>&amp;Open</source>
        <translation>&amp;Obre</translation>
    </message>
    <message>
        <source>&amp;Console</source>
        <translation>&amp;Consola</translation>
    </message>
    <message>
        <source>&amp;Network Traffic</source>
        <translation>Trà&amp;nsit de la xarxa</translation>
    </message>
    <message>
        <source>Totals</source>
        <translation>Totals</translation>
    </message>
    <message>
        <source>In:</source>
        <translation>Dins:</translation>
    </message>
    <message>
        <source>Out:</source>
        <translation>Fora:</translation>
    </message>
    <message>
        <source>Debug log file</source>
        <translation>Fitxer de registre de depuració</translation>
    </message>
    <message>
        <source>Clear console</source>
        <translation>Neteja la consola</translation>
    </message>
    <message>
        <source>1 &amp;hour</source>
        <translation>1 &amp;hora</translation>
    </message>
    <message>
        <source>1 &amp;day</source>
        <translation>1 &amp;dia</translation>
    </message>
    <message>
        <source>1 &amp;week</source>
        <translation>1 &amp;setmana</translation>
    </message>
    <message>
        <source>1 &amp;year</source>
        <translation>1 &amp;any</translation>
    </message>
    <message>
        <source>&amp;Disconnect</source>
        <translation>&amp;Desconnecta</translation>
    </message>
    <message>
        <source>Ban for</source>
        <translation>Bandeja per</translation>
    </message>
    <message>
        <source>&amp;Unban</source>
        <translation>&amp;Desbandeja</translation>
    </message>
    <message>
        <source>Welcome to the %1 RPC console.</source>
        <translation>Us donem la benvinguda a la consola RPC de %1</translation>
    </message>
    <message>
        <source>Use up and down arrows to navigate history, and %1 to clear screen.</source>
        <translation>Utilitzeu les fletxes amunt i avall per navegar per l'historial i %1 per netejar la pantalla.</translation>
    </message>
    <message>
        <source>Type %1 for an overview of available commands.</source>
        <translation>Escriu %1 per veure un sumari de les comandes disponibles.</translation>
    </message>
    <message>
        <source>For more information on using this console type %1.</source>
        <translation>Per més informació per usar aquesta consola de comandes, escriu %1.</translation>
    </message>
    <message>
        <source>WARNING: Scammers have been active, telling users to type commands here, stealing their wallet contents. Do not use this console without fully understanding the ramifications of a command.</source>
        <translation>ADVERTIMENT: Els estafadors han estat actius, dient als usuaris que escriguin ordres aquí, robant els contingut de les seves carteres. No utilitzeu aquesta consola sense comprendre completament les ramificacions d'una ordre.</translation>
    </message>
    <message>
        <source>Network activity disabled</source>
        <translation>Activitat de xarxa inhabilitada</translation>
    </message>
    <message>
        <source>Executing command without any wallet</source>
        <translation>S'està executant l'ordre sense cap cartera</translation>
    </message>
    <message>
        <source>Executing command using "%1" wallet</source>
        <translation>S'està executant comanda usant la cartera "%1"</translation>
    </message>
    <message>
        <source>(node id: %1)</source>
        <translation>(id del node: %1)</translation>
    </message>
    <message>
        <source>via %1</source>
        <translation>a través de %1</translation>
    </message>
    <message>
        <source>never</source>
        <translation>mai</translation>
    </message>
    <message>
        <source>Inbound</source>
        <translation>Entrant</translation>
    </message>
    <message>
        <source>Outbound</source>
        <translation>Sortint</translation>
    </message>
    <message>
        <source>Unknown</source>
        <translation>Desconegut</translation>
    </message>
</context>
<context>
    <name>ReceiveCoinsDialog</name>
    <message>
        <source>&amp;Amount:</source>
        <translation>Im&amp;port:</translation>
    </message>
    <message>
        <source>&amp;Label:</source>
        <translation>&amp;Etiqueta:</translation>
    </message>
    <message>
        <source>&amp;Message:</source>
        <translation>&amp;Missatge:</translation>
    </message>
    <message>
        <source>An optional message to attach to the payment request, which will be displayed when the request is opened. Note: The message will not be sent with the payment over the Particl network.</source>
        <translation>Un missatge opcional que s'adjuntarà a la sol·licitud de pagament, que es mostrarà quan s'obri la sol·licitud. Nota: El missatge no s'enviarà amb el pagament per la xarxa Particl.</translation>
    </message>
    <message>
        <source>An optional label to associate with the new receiving address.</source>
        <translation>Una etiqueta opcional que s'associarà amb la nova adreça receptora.</translation>
    </message>
    <message>
        <source>Use this form to request payments. All fields are &lt;b&gt;optional&lt;/b&gt;.</source>
        <translation>Utilitzeu aquest formulari per sol·licitar pagaments. Tots els camps són &lt;b&gt;opcionals&lt;/b&gt;.</translation>
    </message>
    <message>
        <source>An optional amount to request. Leave this empty or zero to not request a specific amount.</source>
        <translation>Un import opcional per sol·licitar. Deixeu-ho en blanc o zero per no sol·licitar cap import específic.</translation>
    </message>
    <message>
        <source>An optional label to associate with the new receiving address (used by you to identify an invoice).  It is also attached to the payment request.</source>
        <translation>Una etiqueta opcional per associar-se a la nova adreça de recepció (usada per vostè per identificar una factura). També s’adjunta a la sol·licitud de pagament.</translation>
    </message>
    <message>
        <source>An optional message that is attached to the payment request and may be displayed to the sender.</source>
        <translation>Un missatge opcional adjunt a la sol·licitud de pagament i que es pot mostrar al remitent.</translation>
    </message>
    <message>
        <source>&amp;Create new receiving address</source>
        <translation>&amp;Creeu una nova adreça de recepció</translation>
    </message>
    <message>
        <source>Clear all fields of the form.</source>
        <translation>Neteja tots els camps del formulari.</translation>
    </message>
    <message>
        <source>Clear</source>
        <translation>Neteja</translation>
    </message>
    <message>
        <source>Native segwit addresses (aka Bech32 or BIP-173) reduce your transaction fees later on and offer better protection against typos, but old wallets don't support them. When unchecked, an address compatible with older wallets will be created instead.</source>
        <translation>Les adreces segwit natives (més conegudes com Bech32 o BIP-173) redueixen les vostres comisions de les transaccions i ofereixen millor protecció contra errades tipogràfiques, però els moneders antics no les suporten. Quan desmarqui la casella, es generarà una adreça compatible amb moneders antics.</translation>
    </message>
    <message>
        <source>Generate native segwit (Bech32) address</source>
        <translation>Generar una adreça segwit nativa (Bech32)</translation>
    </message>
    <message>
        <source>Requested payments history</source>
        <translation>Historial de pagaments sol·licitats</translation>
    </message>
    <message>
        <source>Show the selected request (does the same as double clicking an entry)</source>
        <translation>Mostra la sol·licitud seleccionada (fa el mateix que el doble clic a una entrada)</translation>
    </message>
    <message>
        <source>Show</source>
        <translation>Mostra</translation>
    </message>
    <message>
        <source>Remove the selected entries from the list</source>
        <translation>Esborra les entrades seleccionades de la llista</translation>
    </message>
    <message>
        <source>Remove</source>
        <translation>Esborra</translation>
    </message>
    <message>
        <source>Copy URI</source>
        <translation>Copia l'URI</translation>
    </message>
    <message>
        <source>Copy label</source>
        <translation>Copia l'etiqueta</translation>
    </message>
    <message>
        <source>Copy message</source>
        <translation>Copia el missatge</translation>
    </message>
    <message>
        <source>Copy amount</source>
        <translation>Copia l'import</translation>
    </message>
    <message>
        <source>Could not unlock wallet.</source>
        <translation>No s'ha pogut desblocar la cartera.</translation>
    </message>
    </context>
<context>
    <name>ReceiveRequestDialog</name>
    <message>
        <source>Amount:</source>
        <translation>Import:</translation>
    </message>
    <message>
        <source>Message:</source>
        <translation>Missatge:</translation>
    </message>
    <message>
        <source>Wallet:</source>
        <translation>Moneder:</translation>
    </message>
    <message>
        <source>Copy &amp;URI</source>
        <translation>Copia l'&amp;URI</translation>
    </message>
    <message>
        <source>Copy &amp;Address</source>
        <translation>Copia l'&amp;adreça</translation>
    </message>
    <message>
        <source>&amp;Save Image...</source>
        <translation>De&amp;sa la imatge...</translation>
    </message>
    <message>
        <source>Request payment to %1</source>
        <translation>Sol·licita un pagament a %1</translation>
    </message>
    <message>
        <source>Payment information</source>
        <translation>Informació de pagament</translation>
    </message>
</context>
<context>
    <name>RecentRequestsTableModel</name>
    <message>
        <source>Date</source>
        <translation>Data</translation>
    </message>
    <message>
        <source>Label</source>
        <translation>Etiqueta</translation>
    </message>
    <message>
        <source>Message</source>
        <translation>Missatge</translation>
    </message>
    <message>
        <source>(no label)</source>
        <translation>(sense etiqueta)</translation>
    </message>
    <message>
        <source>(no message)</source>
        <translation>(sense missatge)</translation>
    </message>
    <message>
        <source>(no amount requested)</source>
        <translation>(no s'ha sol·licitat import)</translation>
    </message>
    <message>
        <source>Requested</source>
        <translation>Sol·licitat</translation>
    </message>
</context>
<context>
    <name>SendCoinsDialog</name>
    <message>
        <source>Send Coins</source>
        <translation>Envia monedes</translation>
    </message>
    <message>
        <source>Coin Control Features</source>
        <translation>Característiques de control de les monedes</translation>
    </message>
    <message>
        <source>Inputs...</source>
        <translation>Entrades...</translation>
    </message>
    <message>
        <source>automatically selected</source>
        <translation>seleccionat automàticament</translation>
    </message>
    <message>
        <source>Insufficient funds!</source>
        <translation>Fons insuficients!</translation>
    </message>
    <message>
        <source>Quantity:</source>
        <translation>Quantitat:</translation>
    </message>
    <message>
        <source>Bytes:</source>
        <translation>Bytes:</translation>
    </message>
    <message>
        <source>Amount:</source>
        <translation>Import:</translation>
    </message>
    <message>
        <source>Fee:</source>
        <translation>Comissió:</translation>
    </message>
    <message>
        <source>After Fee:</source>
        <translation>Comissió posterior:</translation>
    </message>
    <message>
        <source>Change:</source>
        <translation>Canvi:</translation>
    </message>
    <message>
        <source>If this is activated, but the change address is empty or invalid, change will be sent to a newly generated address.</source>
        <translation>Si s'activa això, però l'adreça de canvi està buida o bé no és vàlida, el canvi s'enviarà a una adreça generada de nou.</translation>
    </message>
    <message>
        <source>Custom change address</source>
        <translation>Personalitza l'adreça de canvi</translation>
    </message>
    <message>
        <source>Transaction Fee:</source>
        <translation>Comissió de transacció</translation>
    </message>
    <message>
        <source>Choose...</source>
        <translation>Tria...</translation>
    </message>
    <message>
        <source>Using the fallbackfee can result in sending a transaction that will take several hours or days (or never) to confirm. Consider choosing your fee manually or wait until you have validated the complete chain.</source>
        <translation>L'ús de la tarifa de pagament pot provocar l'enviament d'una transacció que trigarà diverses hores o dies (o mai) a confirmar. Penseu a triar la possibilitat d'escollir la tarifa manualment o espereu fins que hagueu validat la cadena completa.</translation>
    </message>
    <message>
        <source>Warning: Fee estimation is currently not possible.</source>
        <translation>Advertència: l'estimació de tarifes no és possible actualment.</translation>
    </message>
    <message>
        <source>Specify a custom fee per kB (1,000 bytes) of the transaction's virtual size.

Note:  Since the fee is calculated on a per-byte basis, a fee of "100 satoshis per kB" for a transaction size of 500 bytes (half of 1 kB) would ultimately yield a fee of only 50 satoshis.</source>
        <translation>Especifiqui una comissió personalitzada per kB (1.000 bytes) de la mida virtual de la transacció.

Nota: Com que la comissió es calcula en funció dels bytes, una comissió de "100 satoshis per cada kB" per una transacció de mida 500 bytes (la meitat de 1 kB) comportaria finalment una comissió de la transacció de només 50 satoshis.</translation>
    </message>
    <message>
        <source>per kilobyte</source>
        <translation>per kilobyte</translation>
    </message>
    <message>
        <source>Hide</source>
        <translation>Amaga</translation>
    </message>
    <message>
        <source>Recommended:</source>
        <translation>Recomanada:</translation>
    </message>
    <message>
        <source>Custom:</source>
        <translation>Personalitzada:</translation>
    </message>
    <message>
        <source>(Smart fee not initialized yet. This usually takes a few blocks...)</source>
        <translation>(No s'ha inicialitzat encara la comissió intel·ligent. Normalment pren uns pocs blocs...)</translation>
    </message>
    <message>
        <source>Send to multiple recipients at once</source>
        <translation>Envia a múltiples destinataris al mateix temps</translation>
    </message>
    <message>
        <source>Add &amp;Recipient</source>
        <translation>Afegeix &amp;destinatari</translation>
    </message>
    <message>
        <source>Clear all fields of the form.</source>
        <translation>Neteja tots els camps del formulari.</translation>
    </message>
    <message>
        <source>Dust:</source>
        <translation>Polsim:</translation>
    </message>
    <message>
        <source>Hide transaction fee settings</source>
        <translation>Amagueu la configuració de les tarifes de transacció</translation>
    </message>
    <message>
        <source>When there is less transaction volume than space in the blocks, miners as well as relaying nodes may enforce a minimum fee. Paying only this minimum fee is just fine, but be aware that this can result in a never confirming transaction once there is more demand for particl transactions than the network can process.</source>
        <translation>Quan no hi ha prou espai en els blocs per encabir totes les transaccions, els miners i així mateix els nodes repetidors poden exigir una taxa mínima. És acceptable pagar únicament la taxa mínima, però tingueu present que pot resultar que la vostra transacció no sigui mai confirmada mentre hi hagi més demanda de transaccions particl de les que la xarxa pot processar.</translation>
    </message>
    <message>
        <source>A too low fee might result in a never confirming transaction (read the tooltip)</source>
        <translation>Una taxa massa baixa pot resultar en una transacció que no es confirmi mai (llegiu el consell)</translation>
    </message>
    <message>
        <source>Confirmation time target:</source>
        <translation>Temps de confirmació objectiu:</translation>
    </message>
    <message>
        <source>Enable Replace-By-Fee</source>
        <translation>Habilita Replace-By-Fee: substitució per comissió</translation>
    </message>
    <message>
        <source>With Replace-By-Fee (BIP-125) you can increase a transaction's fee after it is sent. Without this, a higher fee may be recommended to compensate for increased transaction delay risk.</source>
        <translation>Amb la substitució per comissió o Replace-By-Fee (BIP-125) pot incrementar la comissió de la transacció després d'enviar-la. Sense això, seria recomenable una comissió més alta per compensar el risc d'increment del retard de la transacció.</translation>
    </message>
    <message>
        <source>Clear &amp;All</source>
        <translation>Neteja-ho &amp;tot</translation>
    </message>
    <message>
        <source>Balance:</source>
        <translation>Balanç:</translation>
    </message>
    <message>
        <source>Confirm the send action</source>
        <translation>Confirma l'acció d'enviament</translation>
    </message>
    <message>
        <source>S&amp;end</source>
        <translation>E&amp;nvia</translation>
    </message>
    <message>
        <source>Copy quantity</source>
        <translation>Copia la quantitat</translation>
    </message>
    <message>
        <source>Copy amount</source>
        <translation>Copia l'import</translation>
    </message>
    <message>
        <source>Copy fee</source>
        <translation>Copia la comissió</translation>
    </message>
    <message>
        <source>Copy after fee</source>
        <translation>Copia la comissió posterior</translation>
    </message>
    <message>
        <source>Copy bytes</source>
        <translation>Copia els bytes</translation>
    </message>
    <message>
        <source>Copy dust</source>
        <translation>Copia el polsim</translation>
    </message>
    <message>
        <source>Copy change</source>
        <translation>Copia el canvi</translation>
    </message>
    <message>
        <source>%1 (%2 blocks)</source>
        <translation>%1 (%2 blocs)</translation>
    </message>
    <message>
        <source>Cr&amp;eate Unsigned</source>
        <translation>Creació sense firmar</translation>
    </message>
    <message>
        <source>Creates a Partially Signed Particl Transaction (PSBT) for use with e.g. an offline %1 wallet, or a PSBT-compatible hardware wallet.</source>
        <translation>Crea una transacció particl parcialment signada (PSBT) per a utilitzar, per exemple,  amb una cartera %1 fora de línia o amb una cartera compatible amb PSBT.</translation>
    </message>
    <message>
        <source> from wallet '%1'</source>
        <translation>de la cartera "%1"</translation>
    </message>
    <message>
        <source>%1 to '%2'</source>
        <translation>%1 a '%2'</translation>
    </message>
    <message>
        <source>%1 to %2</source>
        <translation>%1 a %2</translation>
    </message>
    <message>
        <source>Do you want to draft this transaction?</source>
        <translation>Voleu redactar aquesta transacció?</translation>
    </message>
    <message>
        <source>Are you sure you want to send?</source>
        <translation>Esteu segur que ho voleu enviar?</translation>
    </message>
    <message>
        <source>or</source>
        <translation>o</translation>
    </message>
    <message>
        <source>You can increase the fee later (signals Replace-By-Fee, BIP-125).</source>
        <translation>Pot incrementar la comissió més tard (senyala Replace-By-Fee o substitució per comissió, BIP-125).</translation>
    </message>
    <message>
        <source>Please, review your transaction.</source>
        <translation>Reviseu la transacció</translation>
    </message>
    <message>
        <source>Transaction fee</source>
        <translation>Comissió de transacció</translation>
    </message>
    <message>
        <source>Not signalling Replace-By-Fee, BIP-125.</source>
        <translation>Substitució per tarifa sense senyalització, BIP-125</translation>
    </message>
    <message>
        <source>Total Amount</source>
        <translation>Import total</translation>
    </message>
    <message>
        <source>To review recipient list click "Show Details..."</source>
        <translation>Per revisar la llista de destinataris, feu clic a "Mostra els detalls ..."</translation>
    </message>
    <message>
        <source>Confirm send coins</source>
        <translation>Confirma l'enviament de monedes</translation>
    </message>
    <message>
        <source>Confirm transaction proposal</source>
        <translation>Confirmeu la proposta de transacció</translation>
    </message>
    <message>
        <source>Send</source>
        <translation>Enviar</translation>
    </message>
    <message>
        <source>Watch-only balance:</source>
        <translation>Saldo només de vigilància:</translation>
    </message>
    <message>
        <source>The recipient address is not valid. Please recheck.</source>
        <translation>L'adreça del destinatari no és vàlida. Torneu-la a comprovar.</translation>
    </message>
    <message>
        <source>The amount to pay must be larger than 0.</source>
        <translation>L'import a pagar ha de ser major que 0.</translation>
    </message>
    <message>
        <source>The amount exceeds your balance.</source>
        <translation>L'import supera el vostre balanç.</translation>
    </message>
    <message>
        <source>The total exceeds your balance when the %1 transaction fee is included.</source>
        <translation>El total excedeix el vostre balanç quan s'afegeix la comissió a la transacció %1.</translation>
    </message>
    <message>
        <source>Duplicate address found: addresses should only be used once each.</source>
        <translation>S'ha trobat una adreça duplicada: les adreces només s'haurien d'utilitzar una vegada cada una.</translation>
    </message>
    <message>
        <source>Transaction creation failed!</source>
        <translation>La creació de la transacció ha fallat!</translation>
    </message>
    <message>
        <source>A fee higher than %1 is considered an absurdly high fee.</source>
        <translation>Una comissió superior a %1 es considera una comissió absurdament alta.</translation>
    </message>
    <message>
        <source>Payment request expired.</source>
        <translation>La sol·licitud de pagament ha vençut.</translation>
    </message>
    <message numerus="yes">
        <source>Estimated to begin confirmation within %n block(s).</source>
        <translation><numerusform>S’estima que comenci la confirmació dintre d'un bloc.</numerusform><numerusform>S’estima que comenci la confirmació dintre de %n blocs.</numerusform></translation>
    </message>
    <message>
        <source>Warning: Invalid Particl address</source>
        <translation>Avís: adreça Particl no vàlida</translation>
    </message>
    <message>
        <source>Warning: Unknown change address</source>
        <translation>Avís: adreça de canvi desconeguda</translation>
    </message>
    <message>
        <source>Confirm custom change address</source>
        <translation>Confirma l'adreça de canvi personalitzada</translation>
    </message>
    <message>
        <source>The address you selected for change is not part of this wallet. Any or all funds in your wallet may be sent to this address. Are you sure?</source>
        <translation>L'adreça que heu seleccionat per al canvi no és part d'aquesta cartera. Tots els fons de la vostra cartera es poden enviar a aquesta adreça. N'esteu segur?</translation>
    </message>
    <message>
        <source>(no label)</source>
        <translation>(sense etiqueta)</translation>
    </message>
</context>
<context>
    <name>SendCoinsEntry</name>
    <message>
        <source>A&amp;mount:</source>
        <translation>Q&amp;uantitat:</translation>
    </message>
    <message>
        <source>Pay &amp;To:</source>
        <translation>Paga &amp;a:</translation>
    </message>
    <message>
        <source>&amp;Label:</source>
        <translation>&amp;Etiqueta:</translation>
    </message>
    <message>
        <source>Choose previously used address</source>
        <translation>Escull una adreça feta servir anteriorment</translation>
    </message>
    <message>
        <source>The Particl address to send the payment to</source>
        <translation>L'adreça Particl on enviar el pagament</translation>
    </message>
    <message>
        <source>Alt+A</source>
        <translation>Alta+A</translation>
    </message>
    <message>
        <source>Paste address from clipboard</source>
        <translation>Enganxa l'adreça del porta-retalls</translation>
    </message>
    <message>
        <source>Alt+P</source>
        <translation>Alt+P</translation>
    </message>
    <message>
        <source>Remove this entry</source>
        <translation>Elimina aquesta entrada</translation>
    </message>
    <message>
        <source>The amount to send in the selected unit</source>
        <translation>L’import a enviar a la unitat seleccionada</translation>
    </message>
    <message>
        <source>The fee will be deducted from the amount being sent. The recipient will receive less particl than you enter in the amount field. If multiple recipients are selected, the fee is split equally.</source>
        <translation>La comissió es deduirà de l'import que s'enviarà. El destinatari rebrà menys particl que les que introduïu al camp d'import. Si se seleccionen múltiples destinataris, la comissió es dividirà per igual.</translation>
    </message>
    <message>
        <source>S&amp;ubtract fee from amount</source>
        <translation>S&amp;ubstreu la comissió de l'import</translation>
    </message>
    <message>
        <source>Use available balance</source>
        <translation>Usa el saldo disponible</translation>
    </message>
    <message>
        <source>Message:</source>
        <translation>Missatge:</translation>
    </message>
    <message>
        <source>This is an unauthenticated payment request.</source>
        <translation>Aquesta és una sol·licitud de pagament no autenticada.</translation>
    </message>
    <message>
        <source>This is an authenticated payment request.</source>
        <translation>Aquesta és una sol·licitud de pagament autenticada.</translation>
    </message>
    <message>
        <source>Enter a label for this address to add it to the list of used addresses</source>
        <translation>Introduïu una etiqueta per a aquesta adreça per afegir-la a la llista d'adreces utilitzades</translation>
    </message>
    <message>
        <source>A message that was attached to the particl: URI which will be stored with the transaction for your reference. Note: This message will not be sent over the Particl network.</source>
        <translation>Un missatge que s'ha adjuntat al particl: URI que s'emmagatzemarà amb la transacció per a la vostra referència. Nota: el missatge no s'enviarà a través de la xarxa Particl.</translation>
    </message>
    <message>
        <source>Pay To:</source>
        <translation>Paga a:</translation>
    </message>
    <message>
        <source>Memo:</source>
        <translation>Memo:</translation>
    </message>
</context>
<context>
    <name>ShutdownWindow</name>
    <message>
        <source>%1 is shutting down...</source>
        <translation>%1 s'està tancant ...</translation>
    </message>
    <message>
        <source>Do not shut down the computer until this window disappears.</source>
        <translation>No apagueu l'ordinador fins que no desaparegui aquesta finestra.</translation>
    </message>
</context>
<context>
    <name>SignVerifyMessageDialog</name>
    <message>
        <source>Signatures - Sign / Verify a Message</source>
        <translation>Signatures - Signa o verifica un missatge</translation>
    </message>
    <message>
        <source>&amp;Sign Message</source>
        <translation>&amp;Signa el missatge</translation>
    </message>
    <message>
        <source>You can sign messages/agreements with your addresses to prove you can receive particl sent to them. Be careful not to sign anything vague or random, as phishing attacks may try to trick you into signing your identity over to them. Only sign fully-detailed statements you agree to.</source>
        <translation>Podeu signar missatges/acords amb les vostres adreces per provar que rebeu les particl que s'hi envien. Aneu amb compte no signar res que sigui vague o aleatori, perquè en alguns atacs de suplantació es pot provar que hi signeu la vostra identitat. Només signeu aquelles declaracions completament detallades en què hi esteu d'acord. </translation>
    </message>
    <message>
        <source>The Particl address to sign the message with</source>
        <translation>L'adreça Particl amb què signar el missatge</translation>
    </message>
    <message>
        <source>Choose previously used address</source>
        <translation>Escull una adreça feta servir anteriorment</translation>
    </message>
    <message>
        <source>Alt+A</source>
        <translation>Alta+A</translation>
    </message>
    <message>
        <source>Paste address from clipboard</source>
        <translation>Enganxa l'adreça del porta-retalls</translation>
    </message>
    <message>
        <source>Alt+P</source>
        <translation>Alt+P</translation>
    </message>
    <message>
        <source>Enter the message you want to sign here</source>
        <translation>Introduïu aquí el missatge que voleu signar</translation>
    </message>
    <message>
        <source>Signature</source>
        <translation>Signatura</translation>
    </message>
    <message>
        <source>Copy the current signature to the system clipboard</source>
        <translation>Copia la signatura actual al porta-retalls del sistema</translation>
    </message>
    <message>
        <source>Sign the message to prove you own this Particl address</source>
        <translation>Signa el missatge per provar que ets propietari d'aquesta adreça Particl</translation>
    </message>
    <message>
        <source>Sign &amp;Message</source>
        <translation>Signa el &amp;missatge</translation>
    </message>
    <message>
        <source>Reset all sign message fields</source>
        <translation>Neteja tots els camps de clau</translation>
    </message>
    <message>
        <source>Clear &amp;All</source>
        <translation>Neteja-ho &amp;tot</translation>
    </message>
    <message>
        <source>&amp;Verify Message</source>
        <translation>&amp;Verifica el missatge</translation>
    </message>
    <message>
        <source>Enter the receiver's address, message (ensure you copy line breaks, spaces, tabs, etc. exactly) and signature below to verify the message. Be careful not to read more into the signature than what is in the signed message itself, to avoid being tricked by a man-in-the-middle attack. Note that this only proves the signing party receives with the address, it cannot prove sendership of any transaction!</source>
        <translation>Introduïu l'adreça del receptor, el missatge (assegureu-vos de copiar els salts de línia, espais, tabuladors, etc. exactament) i signatura de sota per verificar el missatge. Tingueu cura de no llegir més en la signatura del que està al missatge signat, per evitar ser enganyat per un atac d'home-en-el-mig. Tingueu en compte que això només demostra que la part que signa rep amb l'adreça, i no es pot provar l'enviament de qualsevol transacció!</translation>
    </message>
    <message>
        <source>The Particl address the message was signed with</source>
        <translation>L'adreça Particl amb què va ser signat el missatge</translation>
    </message>
    <message>
        <source>The signed message to verify</source>
        <translation>El missatge signat per verificar</translation>
    </message>
    <message>
        <source>The signature given when the message was signed</source>
        <translation>La signatura donada quan es va signar el missatge</translation>
    </message>
    <message>
        <source>Verify the message to ensure it was signed with the specified Particl address</source>
        <translation>Verificar el missatge per assegurar-se que ha estat signat amb una adreça Particl específica</translation>
    </message>
    <message>
        <source>Verify &amp;Message</source>
        <translation>Verifica el &amp;missatge</translation>
    </message>
    <message>
        <source>Reset all verify message fields</source>
        <translation>Neteja tots els camps de verificació de missatge</translation>
    </message>
    <message>
        <source>Click "Sign Message" to generate signature</source>
        <translation>Feu clic a «Signa el missatge» per a generar una signatura</translation>
    </message>
    <message>
        <source>The entered address is invalid.</source>
        <translation>L'adreça introduïda no és vàlida.</translation>
    </message>
    <message>
        <source>Please check the address and try again.</source>
        <translation>Comproveu l'adreça i torneu-ho a provar.</translation>
    </message>
    <message>
        <source>The entered address does not refer to a key.</source>
        <translation>L'adreça introduïda no referencia a cap clau.</translation>
    </message>
    <message>
        <source>Wallet unlock was cancelled.</source>
        <translation>S'ha cancel·lat el desblocatge de la cartera.</translation>
    </message>
    <message>
        <source>No error</source>
        <translation>Cap error</translation>
    </message>
    <message>
        <source>Private key for the entered address is not available.</source>
        <translation>La clau privada per a la adreça introduïda no està disponible.</translation>
    </message>
    <message>
        <source>Message signing failed.</source>
        <translation>La signatura del missatge ha fallat.</translation>
    </message>
    <message>
        <source>Message signed.</source>
        <translation>Missatge signat.</translation>
    </message>
    <message>
        <source>The signature could not be decoded.</source>
        <translation>La signatura no s'ha pogut descodificar.</translation>
    </message>
    <message>
        <source>Please check the signature and try again.</source>
        <translation>Comproveu la signatura i torneu-ho a provar.</translation>
    </message>
    <message>
        <source>The signature did not match the message digest.</source>
        <translation>La signatura no coincideix amb el resum del missatge.</translation>
    </message>
    <message>
        <source>Message verification failed.</source>
        <translation>Ha fallat la verificació del missatge.</translation>
    </message>
    <message>
        <source>Message verified.</source>
        <translation>Missatge verificat.</translation>
    </message>
</context>
<context>
    <name>TrafficGraphWidget</name>
    <message>
        <source>KB/s</source>
        <translation>KB/s</translation>
    </message>
</context>
<context>
    <name>TransactionDesc</name>
    <message numerus="yes">
        <source>Open for %n more block(s)</source>
        <translation><numerusform>Obre per un bloc més</numerusform><numerusform>Obre per %n blocs més</numerusform></translation>
    </message>
    <message>
        <source>Open until %1</source>
        <translation>Obert fins %1</translation>
    </message>
    <message>
        <source>conflicted with a transaction with %1 confirmations</source>
        <translation>produït un conflicte amb una transacció amb %1 confirmacions</translation>
    </message>
    <message>
        <source>0/unconfirmed, %1</source>
        <translation>0/no confirmades, %1</translation>
    </message>
    <message>
        <source>in memory pool</source>
        <translation>a la reserva de memòria</translation>
    </message>
    <message>
        <source>not in memory pool</source>
        <translation>no a la reserva de memòria</translation>
    </message>
    <message>
        <source>abandoned</source>
        <translation>abandonada</translation>
    </message>
    <message>
        <source>%1/unconfirmed</source>
        <translation>%1/sense confirmar</translation>
    </message>
    <message>
        <source>%1 confirmations</source>
        <translation>%1 confirmacions</translation>
    </message>
    <message>
        <source>Status</source>
        <translation>Estat</translation>
    </message>
    <message>
        <source>Date</source>
        <translation>Data</translation>
    </message>
    <message>
        <source>Source</source>
        <translation>Font</translation>
    </message>
    <message>
        <source>Generated</source>
        <translation>Generada</translation>
    </message>
    <message>
        <source>From</source>
        <translation>De</translation>
    </message>
    <message>
        <source>unknown</source>
        <translation>desconegut</translation>
    </message>
    <message>
        <source>To</source>
        <translation>A</translation>
    </message>
    <message>
        <source>own address</source>
        <translation>adreça pròpia</translation>
    </message>
    <message>
        <source>watch-only</source>
        <translation>només lectura</translation>
    </message>
    <message>
        <source>label</source>
        <translation>etiqueta</translation>
    </message>
    <message>
        <source>Credit</source>
        <translation>Crèdit</translation>
    </message>
    <message numerus="yes">
        <source>matures in %n more block(s)</source>
        <translation><numerusform>madura en un bloc més</numerusform><numerusform>madura en %n blocs més</numerusform></translation>
    </message>
    <message>
        <source>not accepted</source>
        <translation>no acceptat</translation>
    </message>
    <message>
        <source>Debit</source>
        <translation>Dèbit</translation>
    </message>
    <message>
        <source>Total debit</source>
        <translation>Dèbit total</translation>
    </message>
    <message>
        <source>Total credit</source>
        <translation>Crèdit total</translation>
    </message>
    <message>
        <source>Transaction fee</source>
        <translation>Comissió de transacció</translation>
    </message>
    <message>
        <source>Net amount</source>
        <translation>Import net</translation>
    </message>
    <message>
        <source>Message</source>
        <translation>Missatge</translation>
    </message>
    <message>
        <source>Comment</source>
        <translation>Comentari</translation>
    </message>
    <message>
        <source>Transaction ID</source>
        <translation>ID de la transacció</translation>
    </message>
    <message>
        <source>Transaction total size</source>
        <translation>Mida total de la transacció</translation>
    </message>
    <message>
        <source>Transaction virtual size</source>
        <translation>Mida virtual de la transacció</translation>
    </message>
    <message>
        <source>Output index</source>
        <translation>Índex de resultats</translation>
    </message>
    <message>
        <source> (Certificate was not verified)</source>
        <translation>(El certificat no s'ha verificat)</translation>
    </message>
    <message>
        <source>Merchant</source>
        <translation>Mercader</translation>
    </message>
    <message>
        <source>Generated coins must mature %1 blocks before they can be spent. When you generated this block, it was broadcast to the network to be added to the block chain. If it fails to get into the chain, its state will change to "not accepted" and it won't be spendable. This may occasionally happen if another node generates a block within a few seconds of yours.</source>
        <translation>Les monedes generades han de madurar %1 blocs abans de poder ser gastades. Quan genereu aquest bloc, es farà saber a la xarxa per tal d'afegir-lo a la cadena de blocs. Si no pot fer-se lloc a la cadena, el seu estat canviarà a «no acceptat» i no es podrà gastar. Això pot passar ocasionalment si un altre node genera un bloc en un marge de segons respecte al vostre.</translation>
    </message>
    <message>
        <source>Debug information</source>
        <translation>Informació de depuració</translation>
    </message>
    <message>
        <source>Transaction</source>
        <translation>Transacció</translation>
    </message>
    <message>
        <source>Inputs</source>
        <translation>Entrades</translation>
    </message>
    <message>
        <source>Amount</source>
        <translation>Import</translation>
    </message>
    <message>
        <source>true</source>
        <translation>cert</translation>
    </message>
    <message>
        <source>false</source>
        <translation>fals</translation>
    </message>
</context>
<context>
    <name>TransactionDescDialog</name>
    <message>
        <source>This pane shows a detailed description of the transaction</source>
        <translation>Aquest panell mostra una descripció detallada de la transacció</translation>
    </message>
    <message>
        <source>Details for %1</source>
        <translation>Detalls per %1</translation>
    </message>
</context>
<context>
    <name>TransactionTableModel</name>
    <message>
        <source>Date</source>
        <translation>Data</translation>
    </message>
    <message>
        <source>Type</source>
        <translation>Tipus</translation>
    </message>
    <message>
        <source>Label</source>
        <translation>Etiqueta</translation>
    </message>
    <message numerus="yes">
        <source>Open for %n more block(s)</source>
        <translation><numerusform>Obre per un bloc més</numerusform><numerusform>Obre per %n blocs més</numerusform></translation>
    </message>
    <message>
        <source>Open until %1</source>
        <translation>Obert fins %1</translation>
    </message>
    <message>
        <source>Unconfirmed</source>
        <translation>Sense confirmar</translation>
    </message>
    <message>
        <source>Abandoned</source>
        <translation>Abandonada</translation>
    </message>
    <message>
        <source>Confirming (%1 of %2 recommended confirmations)</source>
        <translation>Confirmant (%1 de %2 confirmacions recomanades)</translation>
    </message>
    <message>
        <source>Confirmed (%1 confirmations)</source>
        <translation>Confirmat (%1 confirmacions)</translation>
    </message>
    <message>
        <source>Conflicted</source>
        <translation>En conflicte</translation>
    </message>
    <message>
        <source>Immature (%1 confirmations, will be available after %2)</source>
        <translation>Immadur (%1 confirmacions, serà disponible després de %2)</translation>
    </message>
    <message>
        <source>Generated but not accepted</source>
        <translation>Generat però no acceptat</translation>
    </message>
    <message>
        <source>Received with</source>
        <translation>Rebuda amb</translation>
    </message>
<<<<<<< HEAD
    <message>
        <source>Received from</source>
        <translation>Rebuda de</translation>
    </message>
    <message>
        <source>Sent to</source>
        <translation>Enviada a</translation>
=======
    <message numerus="yes">
        <source>Estimated to begin confirmation within %n block(s).</source>
        <translation type="unfinished">
            <numerusform />
            <numerusform />
        </translation>
>>>>>>> 3f385c91
    </message>
    <message>
        <source>Payment to yourself</source>
        <translation>Pagament a un mateix</translation>
    </message>
    <message>
        <source>Mined</source>
        <translation>Minada</translation>
    </message>
    <message>
        <source>watch-only</source>
        <translation>només lectura</translation>
    </message>
    <message>
        <source>(n/a)</source>
        <translation>(n/a)</translation>
    </message>
    <message>
        <source>(no label)</source>
        <translation>(sense etiqueta)</translation>
    </message>
    <message>
        <source>Transaction status. Hover over this field to show number of confirmations.</source>
        <translation>Estat de la transacció. Desplaceu-vos sobre aquest camp per mostrar el nombre de confirmacions.</translation>
    </message>
    <message>
        <source>Date and time that the transaction was received.</source>
        <translation>Data i hora en què la transacció va ser rebuda.</translation>
    </message>
    <message>
        <source>Type of transaction.</source>
        <translation>Tipus de transacció.</translation>
    </message>
    <message>
        <source>Whether or not a watch-only address is involved in this transaction.</source>
        <translation>Si està implicada o no una adreça només de lectura en la transacció.</translation>
    </message>
    <message>
        <source>User-defined intent/purpose of the transaction.</source>
        <translation>Intenció/propòsit de la transacció definida per l'usuari.</translation>
    </message>
    <message>
        <source>Amount removed from or added to balance.</source>
        <translation>Import extret o afegit del balanç.</translation>
    </message>
</context>
<context>
    <name>TransactionView</name>
    <message>
        <source>All</source>
        <translation>Tot</translation>
    </message>
    <message>
        <source>Today</source>
        <translation>Avui</translation>
    </message>
    <message>
        <source>This week</source>
        <translation>Aquesta setmana</translation>
    </message>
    <message>
        <source>This month</source>
        <translation>Aquest mes</translation>
    </message>
    <message>
        <source>Last month</source>
        <translation>El mes passat</translation>
    </message>
    <message>
        <source>This year</source>
        <translation>Enguany</translation>
    </message>
    <message>
        <source>Range...</source>
        <translation>Rang...</translation>
    </message>
    <message>
<<<<<<< HEAD
        <source>Received with</source>
        <translation>Rebuda amb</translation>
    </message>
    <message>
        <source>Sent to</source>
        <translation>Enviada a</translation>
    </message>
    <message>
        <source>To yourself</source>
        <translation>A un mateix</translation>
=======
        <source>Enter a label for this address to add it to the list of used addresses</source>
        <translation type="unfinished">Introduïu una etiqueta per a aquesta adreça per afegir-la a la llista d'adreces utilitzades</translation>
>>>>>>> 3f385c91
    </message>
    <message>
        <source>Mined</source>
        <translation>Minada</translation>
    </message>
<<<<<<< HEAD
    <message>
        <source>Other</source>
        <translation>Altres</translation>
    </message>
=======
</context>
<context>
    <name>SendConfirmationDialog</name>
>>>>>>> 3f385c91
    <message>
        <source>Enter address, transaction id, or label to search</source>
        <translation>Introduïu una adreça, la id de la transacció o l'etiqueta per a cercar</translation>
    </message>
    <message>
        <source>Min amount</source>
        <translation>Import mínim</translation>
    </message>
    <message>
        <source>Abandon transaction</source>
        <translation>Abandonar transacció</translation>
    </message>
    <message>
        <source>Increase transaction fee</source>
        <translation>Augmenta la comissió de transacció</translation>
    </message>
    <message>
        <source>Copy address</source>
        <translation>Copia l'adreça</translation>
    </message>
    <message>
        <source>Copy label</source>
        <translation>Copia l'etiqueta</translation>
    </message>
    <message>
        <source>Copy amount</source>
        <translation>Copia l'import</translation>
    </message>
    <message>
        <source>Copy transaction ID</source>
        <translation>Copia l'ID de transacció</translation>
    </message>
    <message>
        <source>Copy raw transaction</source>
        <translation>Copia la transacció crua</translation>
    </message>
    <message>
        <source>Copy full transaction details</source>
        <translation>Copia els detalls complets de la transacció</translation>
    </message>
    <message>
        <source>Edit label</source>
        <translation>Editar etiqueta</translation>
    </message>
    <message>
        <source>Show transaction details</source>
        <translation>Mostra detalls de la transacció</translation>
    </message>
    <message>
        <source>Export Transaction History</source>
        <translation>Exporta l'historial de transacció</translation>
    </message>
    <message>
        <source>Comma separated file (*.csv)</source>
        <translation>Fitxer separat per comes (*.csv)</translation>
    </message>
    <message>
        <source>Confirmed</source>
        <translation>Confirmat</translation>
    </message>
    <message>
        <source>Watch-only</source>
        <translation>Només de lectura</translation>
    </message>
    <message>
        <source>Date</source>
        <translation>Data</translation>
    </message>
    <message>
        <source>Type</source>
        <translation>Tipus</translation>
    </message>
    <message>
        <source>Label</source>
        <translation>Etiqueta</translation>
    </message>
    <message>
        <source>Address</source>
        <translation>Adreça</translation>
    </message>
    <message>
        <source>ID</source>
        <translation>ID</translation>
    </message>
    <message>
        <source>Exporting Failed</source>
        <translation>L'exportació ha fallat</translation>
    </message>
    <message>
        <source>There was an error trying to save the transaction history to %1.</source>
        <translation>S'ha produït un error en provar de desar l'historial de transacció a %1.</translation>
    </message>
    <message>
        <source>Exporting Successful</source>
        <translation>Exportació amb èxit</translation>
    </message>
    <message>
        <source>The transaction history was successfully saved to %1.</source>
        <translation>L'historial de transaccions s'ha desat correctament a %1.</translation>
    </message>
    <message>
        <source>Range:</source>
        <translation>Rang:</translation>
    </message>
    <message>
        <source>to</source>
        <translation>a</translation>
    </message>
</context>
<context>
    <name>UnitDisplayStatusBarControl</name>
    <message>
        <source>Unit to show amounts in. Click to select another unit.</source>
        <translation>Unitat en què mostrar els imports. Feu clic per seleccionar una altra unitat.</translation>
    </message>
</context>
<context>
    <name>WalletController</name>
    <message>
        <source>Close wallet</source>
        <translation>Tanca la cartera</translation>
    </message>
    <message>
        <source>Are you sure you wish to close the wallet &lt;i&gt;%1&lt;/i&gt;?</source>
        <translation>Segur que voleu tancar la cartera &lt;i&gt;%1 &lt;/i&gt;?</translation>
    </message>
    <message>
        <source>Closing the wallet for too long can result in having to resync the entire chain if pruning is enabled.</source>
        <translation>Si tanqueu la cartera durant massa temps, es pot haver de tornar a sincronitzar tota la cadena si teniu el sistema de poda habilitat.</translation>
    </message>
    <message>
        <source>Close all wallets</source>
        <translation>Tanqueu totes les carteres</translation>
    </message>
    </context>
<context>
    <name>WalletFrame</name>
    <message>
        <source>Create a new wallet</source>
        <translation>Crear una nova cartera</translation>
    </message>
</context>
<context>
    <name>WalletModel</name>
    <message>
        <source>Send Coins</source>
        <translation>Envia monedes</translation>
    </message>
    <message>
        <source>Fee bump error</source>
        <translation>Error de recàrrec de tarifes</translation>
    </message>
    <message>
        <source>Increasing transaction fee failed</source>
        <translation>S'ha produït un error en augmentar la tarifa de transacció</translation>
    </message>
    <message>
        <source>Do you want to increase the fee?</source>
        <translation>Voleu augmentar la tarifa?</translation>
    </message>
    <message>
        <source>Do you want to draft a transaction with fee increase?</source>
        <translation>Voleu redactar una transacció amb augment de tarifes?</translation>
    </message>
    <message>
        <source>Current fee:</source>
        <translation>tarifa actual:</translation>
    </message>
    <message>
<<<<<<< HEAD
        <source>Increase:</source>
        <translation>Increment:</translation>
    </message>
    <message>
        <source>New fee:</source>
        <translation>Nova tarifa:</translation>
    </message>
    <message>
        <source>Confirm fee bump</source>
        <translation>Confirmeu el recàrrec de tarifes</translation>
    </message>
    <message>
        <source>Can't draft transaction.</source>
        <translation>No es pot redactar la transacció.</translation>
    </message>
    <message>
        <source>PSBT copied</source>
        <translation>PSBT copiada</translation>
    </message>
    <message>
        <source>Can't sign transaction.</source>
        <translation>No es pot signar la transacció.</translation>
    </message>
    <message>
        <source>Could not commit transaction</source>
        <translation>No s'ha pogut confirmar la transacció</translation>
=======
        <source>conflicted with a transaction with %1 confirmations</source>
        <extracomment>Text explaining the current status of a transaction, shown in the status field of the details window for this transaction. This status represents an unconfirmed transaction that conflicts with a confirmed transaction.</extracomment>
        <translation type="unfinished">produït un conflicte amb una transacció amb %1 confirmacions</translation>
    </message>
    <message>
        <source>abandoned</source>
        <extracomment>Text explaining the current status of a transaction, shown in the status field of the details window for this transaction. This status represents an abandoned transaction.</extracomment>
        <translation type="unfinished">abandonada</translation>
    </message>
    <message>
        <source>%1/unconfirmed</source>
        <extracomment>Text explaining the current status of a transaction, shown in the status field of the details window for this transaction. This status represents a transaction confirmed in at least one block, but less than 6 blocks.</extracomment>
        <translation type="unfinished">%1/sense confirmar</translation>
    </message>
    <message>
        <source>%1 confirmations</source>
        <extracomment>Text explaining the current status of a transaction, shown in the status field of the details window for this transaction. This status represents a transaction confirmed in 6 or more blocks.</extracomment>
        <translation type="unfinished">%1 confirmacions</translation>
>>>>>>> 3f385c91
    </message>
    <message>
        <source>default wallet</source>
        <translation>cartera predeterminada</translation>
    </message>
</context>
<context>
    <name>WalletView</name>
    <message>
        <source>&amp;Export</source>
        <translation>&amp;Exporta</translation>
    </message>
    <message>
        <source>Export the data in the current tab to a file</source>
        <translation>Exporta les dades de la pestanya actual a un fitxer</translation>
    </message>
    <message>
        <source>Error</source>
        <translation>Error</translation>
    </message>
    <message>
        <source>Backup Wallet</source>
        <translation>Còpia de seguretat de la cartera</translation>
    </message>
    <message>
        <source>Wallet Data (*.dat)</source>
        <translation>Dades de cartera (*.dat)</translation>
    </message>
    <message>
        <source>Backup Failed</source>
        <translation>Ha fallat la còpia de seguretat</translation>
    </message>
    <message>
        <source>There was an error trying to save the wallet data to %1.</source>
        <translation>S'ha produït un error en provar de desar les dades de la cartera a %1.</translation>
    </message>
    <message>
        <source>Backup Successful</source>
        <translation>La còpia de seguretat s'ha realitzat correctament</translation>
    </message>
    <message>
        <source>The wallet data was successfully saved to %1.</source>
        <translation>S'han desat correctament %1 les dades de la cartera a .</translation>
    </message>
    <message>
        <source>Cancel</source>
        <translation>Cancel·la</translation>
    </message>
</context>
<context>
    <name>bitcoin-core</name>
    <message>
        <source>Distributed under the MIT software license, see the accompanying file %s or %s</source>
        <translation>Distribuït sota la llicència del programari MIT, consulteu el fitxer d'acompanyament %s o %s</translation>
    </message>
    <message>
        <source>Prune configured below the minimum of %d MiB.  Please use a higher number.</source>
        <translation>Poda configurada per sota el mínim de %d MiB. Utilitzeu un nombre superior.</translation>
    </message>
    <message>
        <source>Prune: last wallet synchronisation goes beyond pruned data. You need to -reindex (download the whole blockchain again in case of pruned node)</source>
        <translation>Poda: la darrera sincronització de la cartera va més enllà de les dades podades. Cal que activeu -reindex (baixeu tota la cadena de blocs de nou en cas de node podat)</translation>
    </message>
    <message>
        <source>Pruning blockstore...</source>
        <translation>S'està podant la cadena de blocs...</translation>
    </message>
    <message>
        <source>Unable to start HTTP server. See debug log for details.</source>
        <translation>No s'ha pogut iniciar el servidor HTTP. Vegeu debug.log per a més detalls.</translation>
    </message>
    <message>
        <source>The %s developers</source>
        <translation>Els desenvolupadors %s</translation>
    </message>
    <message>
        <source>Cannot obtain a lock on data directory %s. %s is probably already running.</source>
        <translation>No es pot obtenir un bloqueig al directori de dades %s. %s probablement ja s'estigui executant.</translation>
    </message>
    <message>
        <source>Cannot provide specific connections and have addrman find outgoing connections at the same.</source>
        <translation>No es poden proporcionar connexions específiques i no es poden trobar connexions sortint al mateix temps.</translation>
    </message>
    <message>
        <source>Error reading %s! All keys read correctly, but transaction data or address book entries might be missing or incorrect.</source>
        <translation>S'ha produït un error en llegir %s. Totes les claus es llegeixen correctament, però les dades de la transacció o les entrades de la llibreta d'adreces podrien faltar o ser incorrectes.</translation>
    </message>
    <message>
        <source>Please check that your computer's date and time are correct! If your clock is wrong, %s will not work properly.</source>
        <translation>Comproveu que la data i hora de l'ordinador són correctes. Si el rellotge és incorrecte, %s no funcionarà correctament.</translation>
    </message>
    <message>
        <source>Please contribute if you find %s useful. Visit %s for further information about the software.</source>
        <translation>Contribueix si trobes %s útil. Visita %s per obtenir més informació sobre el programari.</translation>
    </message>
    <message>
        <source>The block database contains a block which appears to be from the future. This may be due to your computer's date and time being set incorrectly. Only rebuild the block database if you are sure that your computer's date and time are correct</source>
        <translation>La base de dades de blocs conté un bloc que sembla ser del futur. Això pot ser degut a que la data i l'hora del vostre ordinador s'estableix incorrectament. Només reconstruïu la base de dades de blocs si esteu segur que la data i l'hora del vostre ordinador són correctes</translation>
    </message>
    <message>
        <source>This is a pre-release test build - use at your own risk - do not use for mining or merchant applications</source>
        <translation>Aquesta és una versió de pre-llançament - utilitza-la sota la teva responsabilitat - No usar per a minería o aplicacions de compra-venda</translation>
    </message>
    <message>
        <source>This is the transaction fee you may discard if change is smaller than dust at this level</source>
        <translation>Aquesta és la tarifa de transacció que podeu descartar si el canvi és menor que el polsim a aquest nivell</translation>
    </message>
    <message>
        <source>Unable to replay blocks. You will need to rebuild the database using -reindex-chainstate.</source>
        <translation>No es poden reproduir els blocs. Haureu de reconstruir la base de dades mitjançant -reindex- chainstate.</translation>
    </message>
    <message>
        <source>Unable to rewind the database to a pre-fork state. You will need to redownload the blockchain</source>
        <translation>No es pot rebobinar la base de dades a un estat de pre-bifurcament. Haureu de tornar a descarregar la cadena de blocks</translation>
    </message>
    <message>
        <source>Warning: The network does not appear to fully agree! Some miners appear to be experiencing issues.</source>
        <translation>Avís: la xarxa no sembla que hi estigui plenament d'acord. Alguns miners sembla que estan experimentant problemes.</translation>
    </message>
    <message>
        <source>Warning: We do not appear to fully agree with our peers! You may need to upgrade, or other nodes may need to upgrade.</source>
        <translation>Avís: sembla que no estem plenament d'acord amb els nostres iguals! Podria caler que actualitzar l'aplicació, o potser que ho facin altres nodes.</translation>
    </message>
    <message>
        <source>-maxmempool must be at least %d MB</source>
        <translation>-maxmempool ha de tenir almenys %d MB</translation>
    </message>
    <message>
        <source>Cannot resolve -%s address: '%s'</source>
        <translation>No es pot resoldre -%s adreça: '%s'</translation>
    </message>
    <message>
        <source>Change index out of range</source>
        <translation>Canvieu l'índex fora de l'abast</translation>
    </message>
    <message>
        <source>Config setting for %s only applied on %s network when in [%s] section.</source>
        <translation>Configuració per a %s únicament aplicada a  %s de la xarxa quan es troba a la secció [%s].</translation>
    </message>
    <message>
        <source>Copyright (C) %i-%i</source>
        <translation>Copyright (C) %i-%i</translation>
    </message>
    <message>
        <source>Corrupted block database detected</source>
        <translation>S'ha detectat una base de dades de blocs corrupta</translation>
    </message>
    <message>
        <source>Could not find asmap file %s</source>
        <translation>No s'ha pogut trobar el fitxer asmap %s</translation>
    </message>
    <message>
        <source>Could not parse asmap file %s</source>
        <translation>No s'ha pogut analitzar el fitxer asmap %s</translation>
    </message>
    <message>
        <source>Do you want to rebuild the block database now?</source>
        <translation>Voleu reconstruir la base de dades de blocs ara?</translation>
    </message>
    <message>
        <source>Error initializing block database</source>
        <translation>Error carregant la base de dades de blocs</translation>
    </message>
    <message>
        <source>Error initializing wallet database environment %s!</source>
        <translation>Error inicialitzant l'entorn de la base de dades de la cartera %s!</translation>
    </message>
    <message>
        <source>Error loading %s</source>
        <translation>Error carregant %s</translation>
    </message>
    <message>
        <source>Error loading %s: Private keys can only be disabled during creation</source>
        <translation>Error carregant %s: les claus privades només es poden desactivar durant la creació</translation>
    </message>
    <message>
        <source>Error loading %s: Wallet corrupted</source>
        <translation>S'ha produït un error en carregar %s: la cartera és corrupta</translation>
    </message>
    <message>
        <source>Error loading %s: Wallet requires newer version of %s</source>
        <translation>S'ha produït un error en carregar %s: la cartera requereix una versió més nova de %s</translation>
    </message>
    <message>
        <source>Error loading block database</source>
        <translation>Error carregant la base de dades del bloc</translation>
    </message>
    <message>
        <source>Error opening block database</source>
        <translation>Error en obrir la base de dades de blocs</translation>
    </message>
    <message>
        <source>Failed to listen on any port. Use -listen=0 if you want this.</source>
        <translation>Ha fallat escoltar a qualsevol port. Feu servir -listen=0 si voleu fer això.</translation>
    </message>
    <message>
        <source>Failed to rescan the wallet during initialization</source>
        <translation>No s'ha pogut escanejar novament la cartera durant la inicialització</translation>
    </message>
    <message>
        <source>Importing...</source>
        <translation>S'està important...</translation>
    </message>
    <message>
        <source>Incorrect or no genesis block found. Wrong datadir for network?</source>
        <translation>No s'ha trobat el bloc de gènesi o és incorrecte. El directori de dades de la xarxa és incorrecte?</translation>
    </message>
    <message>
        <source>Initialization sanity check failed. %s is shutting down.</source>
        <translation>S'ha produït un error en la verificació de sanejament d'inicialització. S'està tancant %s.</translation>
    </message>
    <message>
        <source>Invalid P2P permission: '%s'</source>
        <translation>Permís P2P no vàlid: '%s'</translation>
    </message>
    <message>
        <source>Invalid amount for -%s=&lt;amount&gt;: '%s'</source>
        <translation>Import invàlid per -%s=&lt;amount&gt;: '%s'</translation>
    </message>
    <message>
        <source>Invalid amount for -discardfee=&lt;amount&gt;: '%s'</source>
        <translation>Import invàlid per -discardfee=&lt;amount&gt;: '%s'</translation>
    </message>
    <message>
        <source>Invalid amount for -fallbackfee=&lt;amount&gt;: '%s'</source>
        <translation>Import invàlid per -fallbackfee=&lt;amount&gt;: '%s'</translation>
    </message>
    <message>
        <source>Specified blocks directory "%s" does not exist.</source>
        <translation>El directori de blocs especificat "%s" no existeix.</translation>
    </message>
    <message>
        <source>Unknown address type '%s'</source>
        <translation>Tipus d'adreça desconegut '%s'</translation>
    </message>
    <message>
        <source>Unknown change type '%s'</source>
        <translation>Tipus de canvi desconegut '%s'</translation>
    </message>
    <message>
        <source>Upgrading txindex database</source>
        <translation>Actualitzant txindex de la base de dades</translation>
    </message>
    <message>
        <source>Loading P2P addresses...</source>
        <translation>S'estan carregant les adreces P2P ...</translation>
    </message>
    <message>
        <source>Loading banlist...</source>
        <translation>Carregant banlist ...</translation>
    </message>
    <message>
        <source>Not enough file descriptors available.</source>
        <translation>No hi ha suficient descriptors de fitxers disponibles.</translation>
    </message>
    <message>
        <source>Prune cannot be configured with a negative value.</source>
        <translation>La poda no es pot configurar amb un valor negatiu.</translation>
    </message>
    <message>
        <source>Prune mode is incompatible with -txindex.</source>
        <translation>El mode de poda és incompatible amb -txindex.</translation>
    </message>
    <message>
        <source>Replaying blocks...</source>
        <translation>Reproduïnt blocs ...</translation>
    </message>
    <message>
        <source>Rewinding blocks...</source>
        <translation>Rebobinant blocs...</translation>
    </message>
    <message>
        <source>The source code is available from %s.</source>
        <translation>El codi font està disponible a %s.</translation>
    </message>
    <message>
        <source>Transaction fee and change calculation failed</source>
        <translation>La tarifa de transacció i el càlcul del canvi no han funcionat</translation>
    </message>
    <message>
        <source>Unable to bind to %s on this computer. %s is probably already running.</source>
        <translation>No es pot enllaçar a %s en aquest ordinador. %s probablement ja s'estigui executant.</translation>
    </message>
    <message>
        <source>Unable to generate keys</source>
        <translation>No s'han pogut generar les claus</translation>
    </message>
    <message>
        <source>Unsupported logging category %s=%s.</source>
        <translation>Categoria de registre no admesa %s=%s.</translation>
    </message>
    <message>
        <source>Upgrading UTXO database</source>
        <translation>Actualització de la base de dades UTXO</translation>
    </message>
    <message>
        <source>User Agent comment (%s) contains unsafe characters.</source>
        <translation>El comentari de l'agent d'usuari (%s) conté caràcters insegurs.</translation>
    </message>
    <message>
        <source>Verifying blocks...</source>
        <translation>S'estan verificant els blocs...</translation>
    </message>
    <message>
        <source>Wallet needed to be rewritten: restart %s to complete</source>
        <translation>Cal tornar a escriure la cartera: reinicieu %s per a completar-ho</translation>
    </message>
    <message>
        <source>Error: Listening for incoming connections failed (listen returned error %s)</source>
        <translation>Error: ha fallat escoltar les connexions entrants (l'escoltament ha retornat l'error %s)</translation>
    </message>
    <message>
        <source>Invalid amount for -maxtxfee=&lt;amount&gt;: '%s' (must be at least the minrelay fee of %s to prevent stuck transactions)</source>
        <translation>Import no vàlid per a -maxtxfee=&lt;amount&gt;: '%s' (cal que sigui com a mínim la comissió de minrelay de %s per evitar que les comissions s'encallin)</translation>
    </message>
    <message>
        <source>The transaction amount is too small to send after the fee has been deducted</source>
        <translation>L'import de la transacció és massa petit per enviar-la després que se'n dedueixi la comissió</translation>
    </message>
    <message>
        <source>You need to rebuild the database using -reindex to go back to unpruned mode.  This will redownload the entire blockchain</source>
        <translation>Cal que torneu a construir la base de dades fent servir -reindex per tornar al mode no podat. Això tornarà a baixar la cadena de blocs sencera</translation>
    </message>
    <message>
        <source>Error reading from database, shutting down.</source>
        <translation>Error en llegir la base de dades, tancant.</translation>
    </message>
    <message>
        <source>Error upgrading chainstate database</source>
        <translation>S'ha produït un error en actualitzar la base de dades de chainstate</translation>
    </message>
    <message>
        <source>Error: Disk space is low for %s</source>
        <translation>Error: l'espai del disc és insuficient per a %s</translation>
    </message>
    <message>
        <source>Invalid -onion address or hostname: '%s'</source>
        <translation>Adreça o nom de l'ordinador -onion no vàlida: '%s'</translation>
    </message>
    <message>
        <source>Invalid -proxy address or hostname: '%s'</source>
        <translation>Adreça o nom de l'ordinador -proxy no vàlida: '%s'</translation>
    </message>
    <message>
        <source>Invalid amount for -paytxfee=&lt;amount&gt;: '%s' (must be at least %s)</source>
        <translation>Import no vàlid per a -paytxfee=&lt;amount&gt;: «%s» (ha de ser com a mínim %s)</translation>
    </message>
    <message>
        <source>Invalid netmask specified in -whitelist: '%s'</source>
        <translation>S'ha especificat una màscara de xarxa no vàlida a -whitelist: «%s»</translation>
    </message>
    <message>
        <source>Need to specify a port with -whitebind: '%s'</source>
        <translation>Cal especificar un port amb -whitebind: «%s»</translation>
    </message>
    <message>
        <source>Prune mode is incompatible with -blockfilterindex.</source>
        <translation>El mode de poda no és compatible amb -blockfilterindex.</translation>
    </message>
    <message>
        <source>Reducing -maxconnections from %d to %d, because of system limitations.</source>
        <translation>Reducció de -maxconnections de %d a %d, a causa de les limitacions del sistema.</translation>
    </message>
    <message>
        <source>Section [%s] is not recognized.</source>
        <translation>No es reconeix la secció [%s]</translation>
    </message>
    <message>
        <source>Signing transaction failed</source>
        <translation>Ha fallat la signatura de la transacció</translation>
    </message>
    <message>
        <source>Specified -walletdir "%s" does not exist</source>
        <translation>-Walletdir especificat "%s" no existeix</translation>
    </message>
    <message>
        <source>Specified -walletdir "%s" is a relative path</source>
        <translation>-Walletdir especificat "%s" és una ruta relativa</translation>
    </message>
    <message>
        <source>Specified -walletdir "%s" is not a directory</source>
        <translation>-Walletdir especificat "%s" no és un directori</translation>
    </message>
    <message>
        <source>The specified config file %s does not exist
</source>
        <translation>El fitxer de configuració especificat %s no existeix
</translation>
    </message>
    <message>
        <source>The transaction amount is too small to pay the fee</source>
        <translation>L'import de la transacció és massa petit per pagar-ne una comissió</translation>
    </message>
    <message>
        <source>This is experimental software.</source>
        <translation>Aquest és programari experimental.</translation>
    </message>
    <message>
        <source>Transaction amount too small</source>
        <translation>La transacció és massa petita</translation>
    </message>
    <message>
        <source>Transaction too large</source>
        <translation>La transacció és massa gran</translation>
    </message>
    <message>
        <source>Unable to bind to %s on this computer (bind returned error %s)</source>
        <translation>No s'ha pogut vincular a %s en aquest ordinador (la vinculació ha retornat l'error %s)</translation>
    </message>
    <message>
        <source>Unable to create the PID file '%s': %s</source>
        <translation>No es pot crear el fitxer PID '%s': %s</translation>
    </message>
    <message>
        <source>Unable to generate initial keys</source>
        <translation>No s'han pogut generar les claus inicials</translation>
    </message>
    <message>
        <source>Unknown -blockfilterindex value %s.</source>
        <translation>Valor %s -blockfilterindex desconegut</translation>
    </message>
    <message>
        <source>Verifying wallet(s)...</source>
        <translation>S'estan verificant les carteres...</translation>
    </message>
    <message>
        <source>Warning: unknown new rules activated (versionbit %i)</source>
        <translation>Avís: regles noves desconegudes activades (versionbit %i)</translation>
    </message>
    <message>
        <source>-maxtxfee is set very high! Fees this large could be paid on a single transaction.</source>
        <translation>-maxtxfee especificat molt alt! Comissions tan grans podrien pagar-se en una única transacció.</translation>
    </message>
    <message>
        <source>This is the transaction fee you may pay when fee estimates are not available.</source>
        <translation>Aquesta és la tarifa de transacció que podeu pagar quan les estimacions de tarifes no estan disponibles.</translation>
    </message>
    <message>
        <source>Total length of network version string (%i) exceeds maximum length (%i). Reduce the number or size of uacomments.</source>
        <translation>La longitud total de la cadena de la versió de xarxa (%i) supera la longitud màxima (%i). Redueix el nombre o la mida de uacomments.</translation>
    </message>
    <message>
        <source>%s is set very high!</source>
        <translation>%s està especificat molt alt!</translation>
    </message>
    <message>
        <source>Error loading wallet %s. Duplicate -wallet filename specified.</source>
        <translation>S'ha produït un error en carregar la cartera %s. S'ha especificat un nom de fitxer duplicat -wallet.</translation>
    </message>
    <message>
        <source>Starting network threads...</source>
        <translation>S'estan iniciant els fils de la xarxa...</translation>
    </message>
    <message>
        <source>The wallet will avoid paying less than the minimum relay fee.</source>
        <translation>La cartera evitarà pagar menys de la comissió de tramesa mínima</translation>
    </message>
    <message>
        <source>This is the minimum transaction fee you pay on every transaction.</source>
        <translation>Aquesta és la comissió mínima de transacció que paga en cada transacció.</translation>
    </message>
    <message>
        <source>This is the transaction fee you will pay if you send a transaction.</source>
        <translation>Aquesta és la comissió de transacció que pagareu si envieu una transacció.</translation>
    </message>
    <message>
        <source>Transaction amounts must not be negative</source>
        <translation>Els imports de la transacció no han de ser negatius</translation>
    </message>
    <message>
        <source>Transaction has too long of a mempool chain</source>
        <translation>La transacció té massa temps d'una cadena de mempool</translation>
    </message>
    <message>
        <source>Transaction must have at least one recipient</source>
        <translation>La transacció ha de tenir com a mínim un destinatari</translation>
    </message>
    <message>
        <source>Unknown network specified in -onlynet: '%s'</source>
        <translation>Xarxa desconeguda especificada a -onlynet: '%s'</translation>
    </message>
    <message>
        <source>Insufficient funds</source>
        <translation>Balanç insuficient</translation>
    </message>
    <message>
        <source>Fee estimation failed. Fallbackfee is disabled. Wait a few blocks or enable -fallbackfee.</source>
        <translation>L'estimació de la quota ha fallat. Fallbackfee està desactivat. Espereu uns quants blocs o activeu -fallbackfee.</translation>
    </message>
    <message>
        <source>Warning: Private keys detected in wallet {%s} with disabled private keys</source>
        <translation>Avís: Claus privades detectades en la cartera {%s} amb claus privades deshabilitades</translation>
    </message>
    <message>
        <source>Cannot write to data directory '%s'; check permissions.</source>
        <translation>No es pot escriure en el directori de dades "%s". Reviseu-ne els permisos.</translation>
    </message>
    <message>
        <source>Loading block index...</source>
        <translation>S'està carregant l'índex de blocs...</translation>
    </message>
    <message>
        <source>Loading wallet...</source>
        <translation>S'està carregant la cartera...</translation>
    </message>
    <message>
        <source>Cannot downgrade wallet</source>
        <translation>No es pot reduir la versió de la cartera</translation>
    </message>
    <message>
        <source>Rescanning...</source>
        <translation>S'està reescanejant...</translation>
    </message>
    <message>
        <source>Done loading</source>
        <translation>Ha acabat la càrrega</translation>
    </message>
</context>
</TS><|MERGE_RESOLUTION|>--- conflicted
+++ resolved
@@ -1,1706 +1,1765 @@
-<TS language="ca" version="2.1">
+<TS version="2.1" language="ca">
 <context>
     <name>AddressBookPage</name>
     <message>
         <source>Right-click to edit address or label</source>
-        <translation>Feu clic al botó dret per a editar l'adreça o l'etiqueta</translation>
+        <translation type="unfinished">Feu clic al botó dret per a editar l'adreça o l'etiqueta</translation>
     </message>
     <message>
         <source>Create a new address</source>
-        <translation>Crea una adreça nova</translation>
+        <translation type="unfinished">Crea una adreça nova</translation>
     </message>
     <message>
         <source>&amp;New</source>
-        <translation>&amp;Nova</translation>
+        <translation type="unfinished">&amp;Nova</translation>
     </message>
     <message>
         <source>Copy the currently selected address to the system clipboard</source>
-        <translation>Copia l'adreça seleccionada al porta-retalls del sistema</translation>
+        <translation type="unfinished">Copia l'adreça seleccionada al porta-retalls del sistema</translation>
     </message>
     <message>
         <source>&amp;Copy</source>
-        <translation>&amp;Copia</translation>
+        <translation type="unfinished">&amp;Copia</translation>
     </message>
     <message>
         <source>C&amp;lose</source>
-        <translation>T&amp;anca</translation>
+        <translation type="unfinished">T&amp;anca</translation>
     </message>
     <message>
         <source>Delete the currently selected address from the list</source>
-        <translation>Elimina l'adreça seleccionada actualment de la llista</translation>
+        <translation type="unfinished">Elimina l'adreça seleccionada actualment de la llista</translation>
     </message>
     <message>
         <source>Enter address or label to search</source>
-        <translation>Introduïu una adreça o una etiqueta per cercar</translation>
+        <translation type="unfinished">Introduïu una adreça o una etiqueta per a cercar</translation>
     </message>
     <message>
         <source>Export the data in the current tab to a file</source>
-        <translation>Exporta les dades de la pestanya actual a un fitxer</translation>
+        <translation type="unfinished">Exporta les dades de la pestanya actual a un fitxer</translation>
     </message>
     <message>
         <source>&amp;Export</source>
-        <translation>&amp;Exporta</translation>
+        <translation type="unfinished">&amp;Exporta</translation>
     </message>
     <message>
         <source>&amp;Delete</source>
-        <translation>&amp;Esborra</translation>
+        <translation type="unfinished">&amp;Esborra</translation>
     </message>
     <message>
         <source>Choose the address to send coins to</source>
-        <translation>Trieu l'adreça on enviar les monedes</translation>
+        <translation type="unfinished">Trieu l'adreça on enviar les monedes</translation>
     </message>
     <message>
         <source>Choose the address to receive coins with</source>
-        <translation>Trieu l'adreça on rebre les monedes</translation>
+        <translation type="unfinished">Trieu l'adreça on rebre les monedes</translation>
     </message>
     <message>
         <source>C&amp;hoose</source>
-        <translation>&amp;Tria</translation>
+        <translation type="unfinished">&amp;Tria</translation>
     </message>
     <message>
         <source>Sending addresses</source>
-        <translation>Adreces d'enviament</translation>
+        <translation type="unfinished">Adreces d'enviament</translation>
     </message>
     <message>
         <source>Receiving addresses</source>
-        <translation>Adreces de recepció</translation>
+        <translation type="unfinished">Adreces de recepció</translation>
     </message>
     <message>
         <source>These are your Particl addresses for sending payments. Always check the amount and the receiving address before sending coins.</source>
-        <translation>Aquestes són les vostres adreces de Particl per enviar els pagaments. Sempre reviseu l'import i l'adreça del destinatari abans de transferir monedes.</translation>
+        <translation type="unfinished">Aquestes són les vostres adreces de Particl per a enviar els pagaments. Sempre reviseu l'import i l'adreça del destinatari abans de transferir monedes.</translation>
     </message>
     <message>
         <source>These are your Particl addresses for receiving payments. Use the 'Create new receiving address' button in the receive tab to create new addresses.
 Signing is only possible with addresses of the type 'legacy'.</source>
-        <translation>Aquestes son les teves adreces de Particl per rebre pagaments. Utilitza el botó "Crear nova adreça de recepció" de la pestanya de recepció per crear una nova adreça.
+        <translation type="unfinished">Aquestes son les teves adreces de Particl per a rebre pagaments. Utilitza el botó "Crear nova adreça de recepció" de la pestanya de recepció per a crear una nova adreça.
 Només és possible firmar amb adreces del tipus "legacy".</translation>
     </message>
     <message>
         <source>&amp;Copy Address</source>
-        <translation>&amp;Copia l'adreça</translation>
+        <translation type="unfinished">&amp;Copia l'adreça</translation>
     </message>
     <message>
         <source>Copy &amp;Label</source>
-        <translation>Copia l'&amp;etiqueta</translation>
+        <translation type="unfinished">Copia l'&amp;etiqueta</translation>
     </message>
     <message>
         <source>&amp;Edit</source>
-        <translation>&amp;Edita</translation>
+        <translation type="unfinished">&amp;Edita</translation>
     </message>
     <message>
         <source>Export Address List</source>
-        <translation>Exporta la llista d'adreces</translation>
-    </message>
-    <message>
-        <source>Comma separated file (*.csv)</source>
-        <translation>Fitxer separat per comes (*.csv)</translation>
+        <translation type="unfinished">Exporta la llista d'adreces</translation>
+    </message>
+    <message>
+        <source>Comma separated file</source>
+        <extracomment>Expanded name of the CSV file format. See: https://en.wikipedia.org/wiki/Comma-separated_values.</extracomment>
+        <translation type="unfinished">Fitxer separat per comes</translation>
+    </message>
+    <message>
+        <source>There was an error trying to save the address list to %1. Please try again.</source>
+        <extracomment>An error message. %1 is a stand-in argument for the name of the file we attempted to save to.</extracomment>
+        <translation type="unfinished">S'ha produït un error en desar la llista d'adreces a %1. Torneu-ho a provar.</translation>
     </message>
     <message>
         <source>Exporting Failed</source>
-        <translation>L'exportació ha fallat</translation>
-    </message>
-    <message>
-        <source>There was an error trying to save the address list to %1. Please try again.</source>
-        <translation>S'ha produït un error en desar la llista d'adreces a %1. Torneu-ho a provar.</translation>
+        <translation type="unfinished">L'exportació ha fallat</translation>
     </message>
 </context>
 <context>
     <name>AddressTableModel</name>
     <message>
         <source>Label</source>
-        <translation>Etiqueta</translation>
+        <translation type="unfinished">Etiqueta</translation>
     </message>
     <message>
         <source>Address</source>
-        <translation>Adreça</translation>
+        <translation type="unfinished">Adreça</translation>
     </message>
     <message>
         <source>(no label)</source>
-        <translation>(sense etiqueta)</translation>
+        <translation type="unfinished">(sense etiqueta)</translation>
     </message>
 </context>
 <context>
     <name>AskPassphraseDialog</name>
     <message>
         <source>Passphrase Dialog</source>
-        <translation>Diàleg de contrasenya</translation>
+        <translation type="unfinished">Diàleg de contrasenya</translation>
     </message>
     <message>
         <source>Enter passphrase</source>
-        <translation>Introduïu una contrasenya</translation>
+        <translation type="unfinished">Introduïu una contrasenya</translation>
     </message>
     <message>
         <source>New passphrase</source>
-        <translation>Contrasenya nova</translation>
+        <translation type="unfinished">Contrasenya nova</translation>
     </message>
     <message>
         <source>Repeat new passphrase</source>
-        <translation>Repetiu la contrasenya nova</translation>
+        <translation type="unfinished">Repetiu la contrasenya nova</translation>
     </message>
     <message>
         <source>Show passphrase</source>
-        <translation>Mostra la contrasenya</translation>
+        <translation type="unfinished">Mostra la contrasenya</translation>
     </message>
     <message>
         <source>Encrypt wallet</source>
-        <translation>Xifra la cartera</translation>
+        <translation type="unfinished">Xifra la cartera</translation>
     </message>
     <message>
         <source>This operation needs your wallet passphrase to unlock the wallet.</source>
-        <translation>Aquesta operació requereix la contrasenya de la cartera per a desblocar-la.</translation>
+        <translation type="unfinished">Aquesta operació requereix la contrasenya de la cartera per a desblocar-la.</translation>
     </message>
     <message>
         <source>Unlock wallet</source>
-        <translation>Desbloca la cartera</translation>
-    </message>
-    <message>
-        <source>This operation needs your wallet passphrase to decrypt the wallet.</source>
-        <translation>Aquesta operació requereix la contrasenya de la cartera per a desxifrar-la.</translation>
-    </message>
-    <message>
-        <source>Decrypt wallet</source>
-        <translation>Desxifra la cartera</translation>
+        <translation type="unfinished">Desbloca la cartera</translation>
     </message>
     <message>
         <source>Change passphrase</source>
-        <translation>Canvia la contrasenya</translation>
+        <translation type="unfinished">Canvia la contrasenya</translation>
     </message>
     <message>
         <source>Confirm wallet encryption</source>
-        <translation>Confirma el xifratge de la cartera</translation>
+        <translation type="unfinished">Confirma el xifratge de la cartera</translation>
     </message>
     <message>
         <source>Warning: If you encrypt your wallet and lose your passphrase, you will &lt;b&gt;LOSE ALL OF YOUR PARTICL&lt;/b&gt;!</source>
-        <translation>Avís: si xifreu la cartera i perdeu la contrasenya, &lt;b&gt;PERDREU TOTS ELS PARTICL&lt;/b&gt;!</translation>
+        <translation type="unfinished">Avís: si xifreu la cartera i perdeu la contrasenya, &lt;b&gt;PERDREU TOTS ELS PARTICL&lt;/b&gt;!</translation>
     </message>
     <message>
         <source>Are you sure you wish to encrypt your wallet?</source>
-        <translation>Esteu segurs que voleu xifrar la vostra cartera?</translation>
+        <translation type="unfinished">Esteu segurs que voleu xifrar la vostra cartera?</translation>
     </message>
     <message>
         <source>Wallet encrypted</source>
-        <translation>Cartera xifrada</translation>
+        <translation type="unfinished">Cartera xifrada</translation>
     </message>
     <message>
         <source>Enter the new passphrase for the wallet.&lt;br/&gt;Please use a passphrase of &lt;b&gt;ten or more random characters&lt;/b&gt;, or &lt;b&gt;eight or more words&lt;/b&gt;.</source>
-        <translation>Introduïu la contrasenya nova a la cartera.&lt;br/&gt;Utilitzeu una contrasenya de &lt;b&gt;deu o més caràcters aleatoris&lt;/b&gt;, o &lt;b&gt;vuit o més paraules&lt;/b&gt;.</translation>
+        <translation type="unfinished">Introduïu la contrasenya nova a la cartera.&lt;br/&gt;Utilitzeu una contrasenya de &lt;b&gt;deu o més caràcters aleatoris&lt;/b&gt;, o &lt;b&gt;vuit o més paraules&lt;/b&gt;.</translation>
     </message>
     <message>
         <source>Enter the old passphrase and new passphrase for the wallet.</source>
-        <translation>Introduïu la contrasenya antiga i la contrasenya nova a la cartera.</translation>
+        <translation type="unfinished">Introduïu la contrasenya antiga i la contrasenya nova a la cartera.</translation>
     </message>
     <message>
         <source>Remember that encrypting your wallet cannot fully protect your particl from being stolen by malware infecting your computer.</source>
-        <translation>Recorda que tot i xifrant la teva cartera, els teus particl no estan completament protegits de robatori a través de programari maliciós que estigui infectant el teu ordinador.</translation>
+        <translation type="unfinished">Recorda que tot i xifrant la teva cartera, els teus particl no estan completament protegits de robatori a través de programari maliciós que estigui infectant el teu ordinador.</translation>
     </message>
     <message>
         <source>Wallet to be encrypted</source>
-        <translation>Cartera per ser encriptada</translation>
+        <translation type="unfinished">Cartera a encriptar</translation>
     </message>
     <message>
         <source>Your wallet is about to be encrypted. </source>
-        <translation>La teva cartera està apunt de ser xifrada</translation>
+        <translation type="unfinished">La teva cartera està apunt de ser xifrada</translation>
     </message>
     <message>
         <source>Your wallet is now encrypted. </source>
-        <translation>S'ha xifrat la cartera.</translation>
+        <translation type="unfinished">S'ha xifrat la cartera.</translation>
     </message>
     <message>
         <source>IMPORTANT: Any previous backups you have made of your wallet file should be replaced with the newly generated, encrypted wallet file. For security reasons, previous backups of the unencrypted wallet file will become useless as soon as you start using the new, encrypted wallet.</source>
-        <translation>IMPORTANT: Tota copia de seguretat del fitxer de la cartera que hàgiu realitzat hauria de ser reemplaçada pel fitxer xifrat de la cartera generat recentment. Per motius de seguretat, les còpies de seguretat anteriors del fitxer de la cartera no xifrada esdevindran inusables tan aviat com comenceu a utilitzar la cartera xifrada nova.</translation>
+        <translation type="unfinished">IMPORTANT: Tota copia de seguretat del fitxer de la cartera que hàgiu realitzat hauria de ser reemplaçada pel fitxer xifrat de la cartera generat recentment. Per motius de seguretat, les còpies de seguretat anteriors del fitxer de la cartera no xifrada esdevindran inusables tan aviat com comenceu a utilitzar la cartera xifrada nova.</translation>
     </message>
     <message>
         <source>Wallet encryption failed</source>
-        <translation>Ha fallat el xifratge de la cartera</translation>
+        <translation type="unfinished">Ha fallat el xifratge de la cartera</translation>
     </message>
     <message>
         <source>Wallet encryption failed due to an internal error. Your wallet was not encrypted.</source>
-        <translation>El xifrat del moneder ha fallat per un error intern. El moneder no ha estat xifrat.</translation>
+        <translation type="unfinished">El xifrat del moneder ha fallat per un error intern. El moneder no ha estat xifrat.</translation>
     </message>
     <message>
         <source>The supplied passphrases do not match.</source>
-        <translation>Les contrasenyes introduïdes no coincideixen.</translation>
+        <translation type="unfinished">Les contrasenyes introduïdes no coincideixen.</translation>
     </message>
     <message>
         <source>Wallet unlock failed</source>
-        <translation>El desbloqueig de la cartera ha fallat</translation>
+        <translation type="unfinished">El desbloqueig de la cartera ha fallat</translation>
     </message>
     <message>
         <source>The passphrase entered for the wallet decryption was incorrect.</source>
-        <translation>La contrasenya introduïda per a desxifrar el moneder és incorrecta.</translation>
-    </message>
-    <message>
-        <source>Wallet decryption failed</source>
-        <translation>El desxifrat del moneder ha fallat</translation>
+        <translation type="unfinished">La contrasenya introduïda per a desxifrar el moneder és incorrecta.</translation>
     </message>
     <message>
         <source>Wallet passphrase was successfully changed.</source>
-        <translation>La contrasenya del moneder ha estat canviada correctament.</translation>
+        <translation type="unfinished">La contrasenya del moneder ha estat canviada correctament.</translation>
     </message>
     <message>
         <source>Warning: The Caps Lock key is on!</source>
-        <translation>Avís: Les lletres majúscules estan activades!</translation>
+        <translation type="unfinished">Avís: Les lletres majúscules estan activades!</translation>
     </message>
 </context>
 <context>
     <name>BanTableModel</name>
     <message>
         <source>IP/Netmask</source>
-        <translation>IP / Màscara de xarxa</translation>
+        <translation type="unfinished">IP / Màscara de xarxa</translation>
     </message>
     <message>
         <source>Banned Until</source>
-        <translation>Bandejat fins</translation>
+        <translation type="unfinished">Bandejat fins</translation>
+    </message>
+</context>
+<context>
+    <name>BitcoinApplication</name>
+    <message>
+        <source>Runaway exception</source>
+        <translation type="unfinished">Excepció fugitiva</translation>
+    </message>
+    <message>
+        <source>A fatal error occurred. %1 can no longer continue safely and will quit.</source>
+        <translation type="unfinished">S'ha produït un error fatal. %1 ja no pot continuar amb seguretat i sortirà.</translation>
+    </message>
+    <message>
+        <source>Internal error</source>
+        <translation type="unfinished">Error intern</translation>
+    </message>
+    </context>
+<context>
+    <name>QObject</name>
+    <message>
+        <source>A fatal error occurred. Check that settings file is writable, or try running with -nosettings.</source>
+        <extracomment>Explanatory text shown on startup when the settings file could not be written. Prompts user to check that we have the ability to write to the file. Explains that the user has the option of running without a settings file.</extracomment>
+        <translation type="unfinished">Un error fatal s'ha produit. Revisa que l'arxiu de preferències sigui d'escriptura, o torna-ho a intentar amb -nosettings</translation>
+    </message>
+    <message>
+        <source>Error: Specified data directory "%1" does not exist.</source>
+        <translation type="unfinished">Error: El directori de dades especificat «%1» no existeix.</translation>
+    </message>
+    <message>
+        <source>Error: Cannot parse configuration file: %1.</source>
+        <translation type="unfinished">Error: No es pot interpretar el fitxer de configuració: %1.</translation>
+    </message>
+    <message>
+        <source>Error: %1</source>
+        <translation type="unfinished">Avís: %1</translation>
+    </message>
+    <message>
+        <source>%1 didn't yet exit safely…</source>
+        <translation type="unfinished">%1 no ha sortit de manera segura...</translation>
+    </message>
+    <message>
+        <source>unknown</source>
+        <translation type="unfinished">desconegut</translation>
+    </message>
+    <message>
+        <source>Amount</source>
+        <translation type="unfinished">Import</translation>
+    </message>
+    <message>
+        <source>Enter a Particl address (e.g. %1)</source>
+        <translation type="unfinished">Introduïu una adreça de Particl (p. ex. %1)</translation>
+    </message>
+    <message>
+        <source>Unroutable</source>
+        <translation type="unfinished">No encaminable</translation>
+    </message>
+    <message>
+        <source>Internal</source>
+        <translation type="unfinished">Intern</translation>
+    </message>
+    <message>
+        <source>Inbound</source>
+        <extracomment>An inbound connection from a peer. An inbound connection is a connection initiated by a peer.</extracomment>
+        <translation type="unfinished">Entrant</translation>
+    </message>
+    <message>
+        <source>Outbound</source>
+        <extracomment>An outbound connection to a peer. An outbound connection is a connection initiated by us.</extracomment>
+        <translation type="unfinished">Sortint</translation>
+    </message>
+    <message>
+        <source>Full Relay</source>
+        <extracomment>Peer connection type that relays all network information.</extracomment>
+        <translation type="unfinished">Trànsit completat</translation>
+    </message>
+    <message>
+        <source>Block Relay</source>
+        <extracomment>Peer connection type that relays network information about blocks and not transactions or addresses.</extracomment>
+        <translation type="unfinished">Bloc de trànsit</translation>
+    </message>
+    <message>
+        <source>Feeler</source>
+        <extracomment>Short-lived peer connection type that tests the aliveness of known addresses.</extracomment>
+        <translation type="unfinished">Sensor</translation>
+    </message>
+    <message>
+        <source>Address Fetch</source>
+        <extracomment>Short-lived peer connection type that solicits known addresses from a peer.</extracomment>
+        <translation type="unfinished">Recupera la adreça</translation>
+    </message>
+    <message>
+        <source>None</source>
+        <translation type="unfinished">Cap</translation>
+    </message>
+    <message numerus="yes">
+        <source>%n second(s)</source>
+        <translation type="unfinished">
+            <numerusform />
+            <numerusform />
+        </translation>
+    </message>
+    <message numerus="yes">
+        <source>%n minute(s)</source>
+        <translation type="unfinished">
+            <numerusform />
+            <numerusform />
+        </translation>
+    </message>
+    <message numerus="yes">
+        <source>%n hour(s)</source>
+        <translation type="unfinished">
+            <numerusform />
+            <numerusform />
+        </translation>
+    </message>
+    <message numerus="yes">
+        <source>%n day(s)</source>
+        <translation type="unfinished">
+            <numerusform />
+            <numerusform />
+        </translation>
+    </message>
+    <message numerus="yes">
+        <source>%n week(s)</source>
+        <translation type="unfinished">
+            <numerusform />
+            <numerusform />
+        </translation>
+    </message>
+    <message>
+        <source>%1 and %2</source>
+        <translation type="unfinished">%1 i %2</translation>
+    </message>
+    <message numerus="yes">
+        <source>%n year(s)</source>
+        <translation type="unfinished">
+            <numerusform />
+            <numerusform />
+        </translation>
+    </message>
+    </context>
+<context>
+    <name>bitcoin-core</name>
+    <message>
+        <source>The %s developers</source>
+        <translation type="unfinished">Els desenvolupadors %s</translation>
+    </message>
+    <message>
+        <source>%s corrupt. Try using the wallet tool particl-wallet to salvage or restoring a backup.</source>
+        <translation type="unfinished">%s està malmès. Proveu d’utilitzar l’eina particl-wallet per a recuperar o restaurar una còpia de seguretat.</translation>
+    </message>
+    <message>
+        <source>-maxtxfee is set very high! Fees this large could be paid on a single transaction.</source>
+        <translation type="unfinished">-maxtxfee especificat molt alt! Tarifes tan grans podrien pagar-se en una única transacció.</translation>
+    </message>
+    <message>
+        <source>Cannot downgrade wallet from version %i to version %i. Wallet version unchanged.</source>
+        <translation type="unfinished">No es pot degradar la cartera de la versió %i a la versió %i. La versió de la cartera no ha canviat.</translation>
+    </message>
+    <message>
+        <source>Cannot obtain a lock on data directory %s. %s is probably already running.</source>
+        <translation type="unfinished">No es pot obtenir un bloqueig al directori de dades %s. %s probablement ja s'estigui executant.</translation>
+    </message>
+    <message>
+        <source>Cannot upgrade a non HD split wallet from version %i to version %i without upgrading to support pre-split keypool. Please use version %i or no version specified.</source>
+        <translation type="unfinished">No es pot actualitzar una cartera dividida no HD de la versió %i a la versió %i sense actualitzar-la per a admetre l'agrupació de claus dividida prèviament. Utilitzeu la versió %i o cap versió especificada.</translation>
+    </message>
+    <message>
+        <source>Distributed under the MIT software license, see the accompanying file %s or %s</source>
+        <translation type="unfinished">Distribuït sota la llicència del programari MIT, consulteu el fitxer d'acompanyament %s o %s</translation>
+    </message>
+    <message>
+        <source>Error reading %s! All keys read correctly, but transaction data or address book entries might be missing or incorrect.</source>
+        <translation type="unfinished">S'ha produït un error en llegir %s. Totes les claus es llegeixen correctament, però les dades de la transacció o les entrades de la llibreta d'adreces podrien faltar o ser incorrectes.</translation>
+    </message>
+    <message>
+        <source>Error: Dumpfile format record is incorrect. Got "%s", expected "format".</source>
+        <translation type="unfinished">Error: el registre del format del fitxer de bolcat és incorrecte. S'ha obtingut «%s», s'esperava «format».</translation>
+    </message>
+    <message>
+        <source>Error: Dumpfile identifier record is incorrect. Got "%s", expected "%s".</source>
+        <translation type="unfinished">Error: el registre de l'identificador del fitxer de bolcat és incorrecte. S'ha obtingut «%s», s'esperava «%s».</translation>
+    </message>
+    <message>
+        <source>Error: Dumpfile version is not supported. This version of particl-wallet only supports version 1 dumpfiles. Got dumpfile with version %s</source>
+        <translation type="unfinished">Error: la versió del fitxer de bolcat no és compatible. Aquesta versió de particl-wallet només admet fitxers de bolcat de la versió 1. S'ha obtingut un fitxer de bolcat amb la versió %s</translation>
+    </message>
+    <message>
+        <source>Error: Legacy wallets only support the "legacy", "p2sh-segwit", and "bech32" address types</source>
+        <translation type="unfinished">Error: les carteres heretades només admeten els tipus d'adreces «legacy», «p2sh-segwit» i «bech32»</translation>
+    </message>
+    <message>
+        <source>Fee estimation failed. Fallbackfee is disabled. Wait a few blocks or enable -fallbackfee.</source>
+        <translation type="unfinished">L'estimació de la quota ha fallat. Fallbackfee està desactivat. Espereu uns quants blocs o activeu -fallbackfee.</translation>
+    </message>
+    <message>
+        <source>File %s already exists. If you are sure this is what you want, move it out of the way first.</source>
+        <translation type="unfinished">El fitxer %s ja existeix. Si esteu segur que això és el que voleu, primer desplaceu-lo.</translation>
+    </message>
+    <message>
+        <source>Invalid amount for -maxtxfee=&lt;amount&gt;: '%s' (must be at least the minrelay fee of %s to prevent stuck transactions)</source>
+        <translation type="unfinished">Import no vàlid per a -maxtxfee=&lt;amount&gt;: '%s' (cal que sigui com a mínim la tarifa de minrelay de %s per evitar que les tarifes s'encallin)</translation>
+    </message>
+    <message>
+        <source>More than one onion bind address is provided. Using %s for the automatically created Tor onion service.</source>
+        <translation type="unfinished"> Es proporciona més d'una adreça de vinculació. Utilitzant %s pel servei Tor onion automàticament creat.</translation>
+    </message>
+    <message>
+        <source>No dump file provided. To use createfromdump, -dumpfile=&lt;filename&gt; must be provided.</source>
+        <translation type="unfinished">No s'ha proporcionat cap fitxer de bolcat. Per a utilitzar createfromdump, s'ha de proporcionar&lt;filename&gt;.</translation>
+    </message>
+    <message>
+        <source>No dump file provided. To use dump, -dumpfile=&lt;filename&gt; must be provided.</source>
+        <translation type="unfinished">No s'ha proporcionat cap fitxer de bolcat. Per a bolcar, cal proporcionar&lt;filename&gt;.</translation>
+    </message>
+    <message>
+        <source>No wallet file format provided. To use createfromdump, -format=&lt;format&gt; must be provided.</source>
+        <translation type="unfinished">No s'ha proporcionat cap format de fitxer de cartera. Per a utilitzar createfromdump, s'ha de proporcionar&lt;format&gt;.</translation>
+    </message>
+    <message>
+        <source>Please check that your computer's date and time are correct! If your clock is wrong, %s will not work properly.</source>
+        <translation type="unfinished">Comproveu que la data i hora de l'ordinador són correctes. Si el rellotge és incorrecte, %s no funcionarà correctament.</translation>
+    </message>
+    <message>
+        <source>Please contribute if you find %s useful. Visit %s for further information about the software.</source>
+        <translation type="unfinished">Contribueix si trobes %s útil. Visita %s per a obtenir més informació sobre el programari.</translation>
+    </message>
+    <message>
+        <source>Prune configured below the minimum of %d MiB.  Please use a higher number.</source>
+        <translation type="unfinished">Poda configurada per sota el mínim de %d MiB. Utilitzeu un nombre superior.</translation>
+    </message>
+    <message>
+        <source>Prune: last wallet synchronisation goes beyond pruned data. You need to -reindex (download the whole blockchain again in case of pruned node)</source>
+        <translation type="unfinished">Poda: la darrera sincronització de la cartera va més enllà de les dades podades. Cal que activeu -reindex (baixeu tota la cadena de blocs de nou en cas de node podat)</translation>
+    </message>
+    <message>
+        <source>SQLiteDatabase: Unknown sqlite wallet schema version %d. Only version %d is supported</source>
+        <translation type="unfinished">SQLiteDatabase: esquema de cartera sqlite de versió %d desconegut. Només és compatible la versió %d</translation>
+    </message>
+    <message>
+        <source>The block database contains a block which appears to be from the future. This may be due to your computer's date and time being set incorrectly. Only rebuild the block database if you are sure that your computer's date and time are correct</source>
+        <translation type="unfinished">La base de dades de blocs conté un bloc que sembla ser del futur. Això pot ser degut a que la data i l'hora del vostre ordinador s'estableix incorrectament. Només reconstruïu la base de dades de blocs si esteu segur que la data i l'hora del vostre ordinador són correctes</translation>
+    </message>
+    <message>
+        <source>The transaction amount is too small to send after the fee has been deducted</source>
+        <translation type="unfinished">L'import de la transacció és massa petit per a enviar-la després que se'n dedueixi la tarifa</translation>
+    </message>
+    <message>
+        <source>This error could occur if this wallet was not shutdown cleanly and was last loaded using a build with a newer version of Berkeley DB. If so, please use the software that last loaded this wallet</source>
+        <translation type="unfinished">Aquest error es podria produir si la cartera no es va tancar netament i es va carregar per última vegada mitjançant una més nova de Berkeley DB. Si és així, utilitzeu el programari que va carregar aquesta cartera per última vegada</translation>
+    </message>
+    <message>
+        <source>This is a pre-release test build - use at your own risk - do not use for mining or merchant applications</source>
+        <translation type="unfinished">Aquesta és una versió de pre-llançament - utilitza-la sota la teva responsabilitat - No usar per a minería o aplicacions de compra-venda</translation>
+    </message>
+    <message>
+        <source>This is the maximum transaction fee you pay (in addition to the normal fee) to prioritize partial spend avoidance over regular coin selection.</source>
+        <translation type="unfinished">Aquesta és la tarifa màxima de transacció que pagueu (a més de la tarifa normal) per a prioritzar l'evitació parcial de la despesa per sobre de la selecció regular de monedes.</translation>
+    </message>
+    <message>
+        <source>This is the transaction fee you may discard if change is smaller than dust at this level</source>
+        <translation type="unfinished">Aquesta és la tarifa de transacció que podeu descartar si el canvi és menor que el polsim a aquest nivell</translation>
+    </message>
+    <message>
+        <source>This is the transaction fee you may pay when fee estimates are not available.</source>
+        <translation type="unfinished">Aquesta és la tarifa de transacció que podeu pagar quan les estimacions de tarifes no estan disponibles.</translation>
+    </message>
+    <message>
+        <source>Total length of network version string (%i) exceeds maximum length (%i). Reduce the number or size of uacomments.</source>
+        <translation type="unfinished">La longitud total de la cadena de la versió de xarxa (%i) supera la longitud màxima (%i). Redueix el nombre o la mida de uacomments.</translation>
+    </message>
+    <message>
+        <source>Unable to replay blocks. You will need to rebuild the database using -reindex-chainstate.</source>
+        <translation type="unfinished">No es poden reproduir els blocs. Haureu de reconstruir la base de dades mitjançant -reindex- chainstate.</translation>
+    </message>
+    <message>
+        <source>Unknown wallet file format "%s" provided. Please provide one of "bdb" or "sqlite".</source>
+        <translation type="unfinished">S'ha proporcionat un format de fitxer de cartera desconegut «%s». Proporcioneu un de «bdb» o «sqlite».</translation>
+    </message>
+    <message>
+        <source>Warning: Dumpfile wallet format "%s" does not match command line specified format "%s".</source>
+        <translation type="unfinished">Avís: el format de cartera del fitxer de bolcat «%s» no coincideix amb el format «%s» especificat a la línia d'ordres.</translation>
+    </message>
+    <message>
+        <source>Warning: Private keys detected in wallet {%s} with disabled private keys</source>
+        <translation type="unfinished">Avís: Claus privades detectades en la cartera {%s} amb claus privades deshabilitades</translation>
+    </message>
+    <message>
+        <source>Warning: We do not appear to fully agree with our peers! You may need to upgrade, or other nodes may need to upgrade.</source>
+        <translation type="unfinished">Avís: sembla que no estem plenament d'acord amb els nostres iguals! Podria caler que actualitzar l'aplicació, o potser que ho facin altres nodes.</translation>
+    </message>
+    <message>
+        <source>Witness data for blocks after height %d requires validation. Please restart with -reindex.</source>
+        <translation type="unfinished">Les dades de testimoni dels blocs després de l'altura %d requereixen validació. Reinicieu amb -reindex.</translation>
+    </message>
+    <message>
+        <source>You need to rebuild the database using -reindex to go back to unpruned mode.  This will redownload the entire blockchain</source>
+        <translation type="unfinished">Cal que torneu a construir la base de dades fent servir -reindex per a tornar al mode no podat. Això tornarà a baixar la cadena de blocs sencera</translation>
+    </message>
+    <message>
+        <source>%s is set very high!</source>
+        <translation type="unfinished">%s està especificat molt alt!</translation>
+    </message>
+    <message>
+        <source>-maxmempool must be at least %d MB</source>
+        <translation type="unfinished">-maxmempool ha de tenir almenys %d MB</translation>
+    </message>
+    <message>
+        <source>A fatal internal error occurred, see debug.log for details</source>
+        <translation type="unfinished">S'ha produït un error intern fatal. Consulteu debug.log per a més detalls</translation>
+    </message>
+    <message>
+        <source>Cannot resolve -%s address: '%s'</source>
+        <translation type="unfinished">No es pot resoldre -%s adreça: '%s'</translation>
+    </message>
+    <message>
+        <source>Cannot set -peerblockfilters without -blockfilterindex.</source>
+        <translation type="unfinished">No es poden configurar -peerblockfilters sense -blockfilterindex.</translation>
+    </message>
+    <message>
+        <source>Cannot write to data directory '%s'; check permissions.</source>
+        <translation type="unfinished">No es pot escriure en el directori de dades "%s". Reviseu-ne els permisos.</translation>
+    </message>
+    <message>
+        <source>Config setting for %s only applied on %s network when in [%s] section.</source>
+        <translation type="unfinished">Configuració per a %s únicament aplicada a  %s de la xarxa quan es troba a la secció [%s].</translation>
+    </message>
+    <message>
+        <source>Corrupted block database detected</source>
+        <translation type="unfinished">S'ha detectat una base de dades de blocs corrupta</translation>
+    </message>
+    <message>
+        <source>Could not find asmap file %s</source>
+        <translation type="unfinished">No s'ha pogut trobar el fitxer asmap %s</translation>
+    </message>
+    <message>
+        <source>Could not parse asmap file %s</source>
+        <translation type="unfinished">No s'ha pogut analitzar el fitxer asmap %s</translation>
+    </message>
+    <message>
+        <source>Disk space is too low!</source>
+        <translation type="unfinished">L'espai de disc és insuficient!</translation>
+    </message>
+    <message>
+        <source>Do you want to rebuild the block database now?</source>
+        <translation type="unfinished">Voleu reconstruir la base de dades de blocs ara?</translation>
+    </message>
+    <message>
+        <source>Done loading</source>
+        <translation type="unfinished">Ha acabat la càrrega</translation>
+    </message>
+    <message>
+        <source>Dump file %s does not exist.</source>
+        <translation type="unfinished">El fitxer de bolcat %s no existeix.</translation>
+    </message>
+    <message>
+        <source>Error creating %s</source>
+        <translation type="unfinished">Error al crear %s</translation>
+    </message>
+    <message>
+        <source>Error initializing block database</source>
+        <translation type="unfinished">Error carregant la base de dades de blocs</translation>
+    </message>
+    <message>
+        <source>Error initializing wallet database environment %s!</source>
+        <translation type="unfinished">Error inicialitzant l'entorn de la base de dades de la cartera %s!</translation>
+    </message>
+    <message>
+        <source>Error loading %s</source>
+        <translation type="unfinished">Error carregant %s</translation>
+    </message>
+    <message>
+        <source>Error loading %s: Private keys can only be disabled during creation</source>
+        <translation type="unfinished">Error carregant %s: les claus privades només es poden desactivar durant la creació</translation>
+    </message>
+    <message>
+        <source>Error loading %s: Wallet corrupted</source>
+        <translation type="unfinished">S'ha produït un error en carregar %s: la cartera és corrupta</translation>
+    </message>
+    <message>
+        <source>Error loading %s: Wallet requires newer version of %s</source>
+        <translation type="unfinished">S'ha produït un error en carregar %s: la cartera requereix una versió més nova de %s</translation>
+    </message>
+    <message>
+        <source>Error loading block database</source>
+        <translation type="unfinished">Error carregant la base de dades del bloc</translation>
+    </message>
+    <message>
+        <source>Error opening block database</source>
+        <translation type="unfinished">Error en obrir la base de dades de blocs</translation>
+    </message>
+    <message>
+        <source>Error reading from database, shutting down.</source>
+        <translation type="unfinished">Error en llegir la base de dades, tancant.</translation>
+    </message>
+    <message>
+        <source>Error reading next record from wallet database</source>
+        <translation type="unfinished">S'ha produït un error en llegir el següent registre de la base de dades de la cartera</translation>
+    </message>
+    <message>
+        <source>Error: Couldn't create cursor into database</source>
+        <translation type="unfinished">Error: No s'ha pogut crear el cursor a la base de dades</translation>
+    </message>
+    <message>
+        <source>Error: Disk space is low for %s</source>
+        <translation type="unfinished">Error: l'espai del disc és insuficient per a %s</translation>
+    </message>
+    <message>
+        <source>Error: Dumpfile checksum does not match. Computed %s, expected %s</source>
+        <translation type="unfinished">Error: la suma de comprovació del fitxer bolcat no coincideix. S'ha calculat %s, s'esperava 
+%s</translation>
+    </message>
+    <message>
+        <source>Error: Got key that was not hex: %s</source>
+        <translation type="unfinished">Error: S'ha obtingut una clau que no era hexadecimal: %s</translation>
+    </message>
+    <message>
+        <source>Error: Got value that was not hex: %s</source>
+        <translation type="unfinished">Error: S'ha obtingut un valor que no era hexadecimal: %s</translation>
+    </message>
+    <message>
+        <source>Error: Keypool ran out, please call keypoolrefill first</source>
+        <translation type="unfinished">Error: Keypool s’ha esgotat. Visiteu primer keypoolrefill</translation>
+    </message>
+    <message>
+        <source>Error: Missing checksum</source>
+        <translation type="unfinished">Error: falta la suma de comprovació</translation>
+    </message>
+    <message>
+        <source>Error: No %s addresses available.</source>
+        <translation type="unfinished">Error: no hi ha %s adreces disponibles.</translation>
+    </message>
+    <message>
+        <source>Error: Unable to parse version %u as a uint32_t</source>
+        <translation type="unfinished">Error: no es pot analitzar la versió %u com a uint32_t</translation>
+    </message>
+    <message>
+        <source>Error: Unable to write record to new wallet</source>
+        <translation type="unfinished">Error: no es pot escriure el registre a la cartera nova</translation>
+    </message>
+    <message>
+        <source>Failed to listen on any port. Use -listen=0 if you want this.</source>
+        <translation type="unfinished">Ha fallat escoltar a qualsevol port. Feu servir -listen=0 si voleu fer això.</translation>
+    </message>
+    <message>
+        <source>Failed to rescan the wallet during initialization</source>
+        <translation type="unfinished">No s'ha pogut escanejar novament la cartera durant la inicialització</translation>
+    </message>
+    <message>
+        <source>Failed to verify database</source>
+        <translation type="unfinished">Ha fallat la verificació de la base de dades</translation>
+    </message>
+    <message>
+        <source>Fee rate (%s) is lower than the minimum fee rate setting (%s)</source>
+        <translation type="unfinished">La taxa de tarifa (%s) és inferior a la configuració de la tarifa mínima (%s)</translation>
+    </message>
+    <message>
+        <source>Ignoring duplicate -wallet %s.</source>
+        <translation type="unfinished">Ignorant -cartera duplicada %s.</translation>
+    </message>
+    <message>
+        <source>Importing…</source>
+        <translation type="unfinished">Importació en curs...</translation>
+    </message>
+    <message>
+        <source>Incorrect or no genesis block found. Wrong datadir for network?</source>
+        <translation type="unfinished">No s'ha trobat el bloc de gènesi o és incorrecte. El directori de dades de la xarxa és incorrecte?</translation>
+    </message>
+    <message>
+        <source>Initialization sanity check failed. %s is shutting down.</source>
+        <translation type="unfinished">S'ha produït un error en la verificació de sanejament d'inicialització. S'està tancant %s.</translation>
+    </message>
+    <message>
+        <source>Insufficient funds</source>
+        <translation type="unfinished">Balanç insuficient</translation>
+    </message>
+    <message>
+        <source>Invalid -i2psam address or hostname: '%s'</source>
+        <translation type="unfinished">Adreça o nom d'amfitrió -i2psam no vàlids: «%s»</translation>
+    </message>
+    <message>
+        <source>Invalid -onion address or hostname: '%s'</source>
+        <translation type="unfinished">Adreça o nom de l'ordinador -onion no vàlida: '%s'</translation>
+    </message>
+    <message>
+        <source>Invalid -proxy address or hostname: '%s'</source>
+        <translation type="unfinished">Adreça o nom de l'ordinador -proxy no vàlida: '%s'</translation>
+    </message>
+    <message>
+        <source>Invalid P2P permission: '%s'</source>
+        <translation type="unfinished">Permís P2P no vàlid: '%s'</translation>
+    </message>
+    <message>
+        <source>Invalid amount for -%s=&lt;amount&gt;: '%s'</source>
+        <translation type="unfinished">Import invàlid per a -%s=&lt;amount&gt;: '%s'</translation>
+    </message>
+    <message>
+        <source>Invalid amount for -discardfee=&lt;amount&gt;: '%s'</source>
+        <translation type="unfinished">Import invàlid per a -discardfee=&lt;amount&gt;: '%s'</translation>
+    </message>
+    <message>
+        <source>Invalid amount for -fallbackfee=&lt;amount&gt;: '%s'</source>
+        <translation type="unfinished">Import invàlid per a -fallbackfee=&lt;amount&gt;: '%s'</translation>
+    </message>
+    <message>
+        <source>Invalid amount for -paytxfee=&lt;amount&gt;: '%s' (must be at least %s)</source>
+        <translation type="unfinished">Import no vàlid per a -paytxfee=&lt;amount&gt;: «%s» (ha de ser com a mínim %s)</translation>
+    </message>
+    <message>
+        <source>Invalid netmask specified in -whitelist: '%s'</source>
+        <translation type="unfinished">S'ha especificat una màscara de xarxa no vàlida a -whitelist: «%s»</translation>
+    </message>
+    <message>
+        <source>Loading P2P addresses…</source>
+        <translation type="unfinished">S'estan carregant les adreces P2P...</translation>
+    </message>
+    <message>
+        <source>Loading banlist…</source>
+        <translation type="unfinished">S'està carregant la llista de bans...</translation>
+    </message>
+    <message>
+        <source>Loading block index…</source>
+        <translation type="unfinished">S'està carregant l'índex de blocs...</translation>
+    </message>
+    <message>
+        <source>Loading wallet…</source>
+        <translation type="unfinished">Carregant cartera...</translation>
+    </message>
+    <message>
+        <source>Need to specify a port with -whitebind: '%s'</source>
+        <translation type="unfinished">Cal especificar un port amb -whitebind: «%s»</translation>
+    </message>
+    <message>
+        <source>Not enough file descriptors available.</source>
+        <translation type="unfinished">No hi ha suficient descriptors de fitxers disponibles.</translation>
+    </message>
+    <message>
+        <source>Prune cannot be configured with a negative value.</source>
+        <translation type="unfinished">La poda no es pot configurar amb un valor negatiu.</translation>
+    </message>
+    <message>
+        <source>Prune mode is incompatible with -txindex.</source>
+        <translation type="unfinished">El mode de poda és incompatible amb -txindex.</translation>
+    </message>
+    <message>
+        <source>Pruning blockstore…</source>
+        <translation type="unfinished">Taller de poda...</translation>
+    </message>
+    <message>
+        <source>Reducing -maxconnections from %d to %d, because of system limitations.</source>
+        <translation type="unfinished">Reducció de -maxconnections de %d a %d, a causa de les limitacions del sistema.</translation>
+    </message>
+    <message>
+        <source>Replaying blocks…</source>
+        <translation type="unfinished">Reproduint blocs…</translation>
+    </message>
+    <message>
+        <source>Rescanning…</source>
+        <translation type="unfinished">S'està tornant a escanejar…</translation>
+    </message>
+    <message>
+        <source>SQLiteDatabase: Failed to execute statement to verify database: %s</source>
+        <translation type="unfinished">SQLiteDatabase: No s'ha pogut executar la sentència per a verificar la base de dades: %s</translation>
+    </message>
+    <message>
+        <source>SQLiteDatabase: Failed to prepare statement to verify database: %s</source>
+        <translation type="unfinished">SQLiteDatabase: No s'ha pogut preparar la sentència per a verificar la base de dades: %s</translation>
+    </message>
+    <message>
+        <source>SQLiteDatabase: Failed to read database verification error: %s</source>
+        <translation type="unfinished">SQLiteDatabase: ha fallat la lectura de la base de dades. Error de verificació: %s</translation>
+    </message>
+    <message>
+        <source>SQLiteDatabase: Unexpected application id. Expected %u, got %u</source>
+        <translation type="unfinished">SQLiteDatabase: Identificador d’aplicació inesperat. S'esperava %u, s'ha obtingut  %u</translation>
+    </message>
+    <message>
+        <source>Section [%s] is not recognized.</source>
+        <translation type="unfinished">No es reconeix la secció [%s]</translation>
+    </message>
+    <message>
+        <source>Signing transaction failed</source>
+        <translation type="unfinished">Ha fallat la signatura de la transacció</translation>
+    </message>
+    <message>
+        <source>Specified -walletdir "%s" does not exist</source>
+        <translation type="unfinished">-Walletdir especificat "%s" no existeix</translation>
+    </message>
+    <message>
+        <source>Specified -walletdir "%s" is a relative path</source>
+        <translation type="unfinished">-Walletdir especificat "%s" és una ruta relativa</translation>
+    </message>
+    <message>
+        <source>Specified -walletdir "%s" is not a directory</source>
+        <translation type="unfinished">-Walletdir especificat "%s" no és un directori</translation>
+    </message>
+    <message>
+        <source>Specified blocks directory "%s" does not exist.</source>
+        <translation type="unfinished">El directori de blocs especificat "%s" no existeix.</translation>
+    </message>
+    <message>
+        <source>Starting network threads…</source>
+        <translation type="unfinished">S'estan iniciant fils de xarxa...</translation>
+    </message>
+    <message>
+        <source>The source code is available from %s.</source>
+        <translation type="unfinished">El codi font està disponible a %s.</translation>
+    </message>
+    <message>
+        <source>The specified config file %s does not exist</source>
+        <translation type="unfinished">El fitxer de configuració especificat %s no existeix</translation>
+    </message>
+    <message>
+        <source>The transaction amount is too small to pay the fee</source>
+        <translation type="unfinished">L'import de la transacció és massa petit per a pagar-ne una tarifa</translation>
+    </message>
+    <message>
+        <source>The wallet will avoid paying less than the minimum relay fee.</source>
+        <translation type="unfinished">La cartera evitarà pagar menys de la tarifa de trànsit mínima</translation>
+    </message>
+    <message>
+        <source>This is experimental software.</source>
+        <translation type="unfinished">Aquest és programari experimental.</translation>
+    </message>
+    <message>
+        <source>This is the minimum transaction fee you pay on every transaction.</source>
+        <translation type="unfinished">Aquesta és la tarifa mínima de transacció que paga en cada transacció.</translation>
+    </message>
+    <message>
+        <source>This is the transaction fee you will pay if you send a transaction.</source>
+        <translation type="unfinished">Aquesta és la tarifa de transacció que pagareu si envieu una transacció.</translation>
+    </message>
+    <message>
+        <source>Transaction amount too small</source>
+        <translation type="unfinished">La transacció és massa petita</translation>
+    </message>
+    <message>
+        <source>Transaction amounts must not be negative</source>
+        <translation type="unfinished">Els imports de la transacció no han de ser negatius</translation>
+    </message>
+    <message>
+        <source>Transaction has too long of a mempool chain</source>
+        <translation type="unfinished">La transacció té massa temps d'una cadena de mempool</translation>
+    </message>
+    <message>
+        <source>Transaction must have at least one recipient</source>
+        <translation type="unfinished">La transacció ha de tenir com a mínim un destinatari</translation>
+    </message>
+    <message>
+        <source>Transaction too large</source>
+        <translation type="unfinished">La transacció és massa gran</translation>
+    </message>
+    <message>
+        <source>Unable to bind to %s on this computer (bind returned error %s)</source>
+        <translation type="unfinished">No s'ha pogut vincular a %s en aquest ordinador (la vinculació ha retornat l'error %s)</translation>
+    </message>
+    <message>
+        <source>Unable to bind to %s on this computer. %s is probably already running.</source>
+        <translation type="unfinished">No es pot enllaçar a %s en aquest ordinador. %s probablement ja s'estigui executant.</translation>
+    </message>
+    <message>
+        <source>Unable to create the PID file '%s': %s</source>
+        <translation type="unfinished">No es pot crear el fitxer PID '%s': %s</translation>
+    </message>
+    <message>
+        <source>Unable to generate initial keys</source>
+        <translation type="unfinished">No s'han pogut generar les claus inicials</translation>
+    </message>
+    <message>
+        <source>Unable to generate keys</source>
+        <translation type="unfinished">No s'han pogut generar les claus</translation>
+    </message>
+    <message>
+        <source>Unable to open %s for writing</source>
+        <translation type="unfinished">No es pot obrir %s per a escriure</translation>
+    </message>
+    <message>
+        <source>Unable to start HTTP server. See debug log for details.</source>
+        <translation type="unfinished">No s'ha pogut iniciar el servidor HTTP. Vegeu debug.log per a més detalls.</translation>
+    </message>
+    <message>
+        <source>Unknown -blockfilterindex value %s.</source>
+        <translation type="unfinished">Valor %s -blockfilterindex desconegut</translation>
+    </message>
+    <message>
+        <source>Unknown address type '%s'</source>
+        <translation type="unfinished">Tipus d'adreça desconegut '%s'</translation>
+    </message>
+    <message>
+        <source>Unknown change type '%s'</source>
+        <translation type="unfinished">Tipus de canvi desconegut '%s'</translation>
+    </message>
+    <message>
+        <source>Unknown network specified in -onlynet: '%s'</source>
+        <translation type="unfinished">Xarxa desconeguda especificada a -onlynet: '%s'</translation>
+    </message>
+    <message>
+        <source>Unknown new rules activated (versionbit %i)</source>
+        <translation type="unfinished">S'han activat regles noves desconegudes (bit de versió %i)</translation>
+    </message>
+    <message>
+        <source>Unsupported logging category %s=%s.</source>
+        <translation type="unfinished">Categoria de registre no admesa %s=%s.</translation>
+    </message>
+    <message>
+        <source>User Agent comment (%s) contains unsafe characters.</source>
+        <translation type="unfinished">El comentari de l'agent d'usuari (%s) conté caràcters insegurs.</translation>
+    </message>
+    <message>
+        <source>Verifying blocks…</source>
+        <translation type="unfinished">S'estan verificant els blocs...</translation>
+    </message>
+    <message>
+        <source>Verifying wallet(s)…</source>
+        <translation type="unfinished">Verifificant carteres...</translation>
+    </message>
+    <message>
+        <source>Wallet needed to be rewritten: restart %s to complete</source>
+        <translation type="unfinished">Cal tornar a escriure la cartera: reinicieu %s per a completar-ho</translation>
     </message>
 </context>
 <context>
     <name>BitcoinGUI</name>
     <message>
-        <source>Sign &amp;message...</source>
-        <translation>Signa el &amp;missatge...</translation>
-    </message>
-    <message>
-        <source>Synchronizing with network...</source>
-        <translation>S'està sincronitzant amb la xarxa ...</translation>
-    </message>
-    <message>
         <source>&amp;Overview</source>
-        <translation>&amp;Visió general</translation>
-    </message>
-<<<<<<< HEAD
+        <translation type="unfinished">&amp;Visió general</translation>
+    </message>
     <message>
         <source>Show general overview of wallet</source>
-        <translation>Mostra una visió general del moneder</translation>
+        <translation type="unfinished">Mostra una visió general del moneder</translation>
     </message>
     <message>
         <source>&amp;Transactions</source>
-        <translation>&amp;Transaccions</translation>
-=======
-    </context>
-<context>
-    <name>QObject</name>
-    <message>
-        <source>A fatal error occurred. Check that settings file is writable, or try running with -nosettings.</source>
-        <extracomment>Explanatory text shown on startup when the settings file could not be written. Prompts user to check that we have the ability to write to the file. Explains that the user has the option of running without a settings file.</extracomment>
-        <translation type="unfinished">Un error fatal s'ha produit. Revisa que l'arxiu de preferències sigui d'escriptura, o torna-ho a intentar amb -nosettings</translation>
-    </message>
-    <message>
-        <source>Error: Specified data directory "%1" does not exist.</source>
-        <translation type="unfinished">Error: El directori de dades especificat «%1» no existeix.</translation>
->>>>>>> 3f385c91
+        <translation type="unfinished">&amp;Transaccions</translation>
     </message>
     <message>
         <source>Browse transaction history</source>
-        <translation>Explora l'historial de transaccions</translation>
+        <translation type="unfinished">Explora l'historial de transaccions</translation>
     </message>
     <message>
         <source>E&amp;xit</source>
-        <translation>S&amp;urt</translation>
+        <translation type="unfinished">S&amp;urt</translation>
     </message>
     <message>
         <source>Quit application</source>
-        <translation>Surt de l'aplicació</translation>
+        <translation type="unfinished">Surt de l'aplicació</translation>
     </message>
     <message>
         <source>&amp;About %1</source>
-        <translation>Qu&amp;ant al %1</translation>
+        <translation type="unfinished">Qu&amp;ant al %1</translation>
     </message>
     <message>
         <source>Show information about %1</source>
-        <translation>Mostra informació sobre el %1</translation>
+        <translation type="unfinished">Mostra informació sobre el %1</translation>
     </message>
     <message>
         <source>About &amp;Qt</source>
-        <translation>Quant a &amp;Qt</translation>
+        <translation type="unfinished">Quant a &amp;Qt</translation>
     </message>
     <message>
         <source>Show information about Qt</source>
-        <translation>Mostra informació sobre Qt</translation>
-    </message>
-    <message>
-        <source>&amp;Options...</source>
-        <translation>&amp;Opcions...</translation>
+        <translation type="unfinished">Mostra informació sobre Qt</translation>
     </message>
     <message>
         <source>Modify configuration options for %1</source>
-        <translation>Modifica les opcions de configuració de %1</translation>
-    </message>
-    <message>
-        <source>&amp;Encrypt Wallet...</source>
-        <translation>&amp;Encripta la cartera...</translation>
-    </message>
-    <message>
-        <source>&amp;Backup Wallet...</source>
-        <translation>&amp;Realitza una còpia de seguretat del moneder...</translation>
-    </message>
-    <message>
-        <source>&amp;Change Passphrase...</source>
-        <translation>&amp;Canvia la contrasenya...</translation>
-    </message>
-    <message>
-        <source>Open &amp;URI...</source>
-        <translation>Obre un &amp;URI...</translation>
-    </message>
-    <message>
-        <source>Create Wallet...</source>
-        <translation>Crear Cartera...</translation>
+        <translation type="unfinished">Modifica les opcions de configuració de %1</translation>
     </message>
     <message>
         <source>Create a new wallet</source>
-        <translation>Crear una nova cartera</translation>
+        <translation type="unfinished">Crear una nova cartera</translation>
     </message>
     <message>
         <source>Wallet:</source>
-        <translation>Moneder:</translation>
-    </message>
-    <message>
-        <source>Click to disable network activity.</source>
-        <translation>Feu clic per inhabilitar l'activitat de la xarxa.</translation>
+        <translation type="unfinished">Moneder:</translation>
     </message>
     <message>
         <source>Network activity disabled.</source>
-        <translation>S'ha inhabilitat l'activitat de la xarxa.</translation>
-    </message>
-    <message>
-        <source>Click to enable network activity again.</source>
-        <translation>Feu clic per tornar a habilitar l'activitat de la xarxa.</translation>
-    </message>
-    <message>
-        <source>Syncing Headers (%1%)...</source>
-        <translation>Sincronitzant capçaleres (%1%)...</translation>
-    </message>
-    <message>
-        <source>Reindexing blocks on disk...</source>
-        <translation>S'estan reindexant els blocs al disc...</translation>
+        <extracomment>A substring of the tooltip.</extracomment>
+        <translation type="unfinished">S'ha inhabilitat l'activitat de la xarxa.</translation>
     </message>
     <message>
         <source>Proxy is &lt;b&gt;enabled&lt;/b&gt;: %1</source>
-        <translation>El servidor proxy està &lt;b&gt;activat&lt;/b&gt;: %1</translation>
+        <translation type="unfinished">El servidor proxy està &lt;b&gt;activat&lt;/b&gt;: %1</translation>
     </message>
     <message>
         <source>Send coins to a Particl address</source>
-        <translation>Envia monedes a una adreça Particl</translation>
+        <translation type="unfinished">Envia monedes a una adreça Particl</translation>
     </message>
     <message>
         <source>Backup wallet to another location</source>
-        <translation>Realitza una còpia de seguretat de la cartera a una altra ubicació</translation>
+        <translation type="unfinished">Realitza una còpia de seguretat de la cartera a una altra ubicació</translation>
     </message>
     <message>
         <source>Change the passphrase used for wallet encryption</source>
-        <translation>Canvia la contrasenya d'encriptació de la cartera</translation>
-    </message>
-    <message>
-        <source>&amp;Verify message...</source>
-        <translation>&amp;Verifica el missatge...</translation>
+        <translation type="unfinished">Canvia la contrasenya d'encriptació de la cartera</translation>
     </message>
     <message>
         <source>&amp;Send</source>
-        <translation>&amp;Envia</translation>
+        <translation type="unfinished">&amp;Envia</translation>
     </message>
     <message>
         <source>&amp;Receive</source>
-        <translation>&amp;Rep</translation>
-    </message>
-    <message>
-<<<<<<< HEAD
-        <source>&amp;Show / Hide</source>
-        <translation>&amp;Mostra / Amaga</translation>
-    </message>
-    <message>
-        <source>Show or hide the main Window</source>
-        <translation>Mostra o amaga la finestra principal</translation>
-=======
-        <source>Fee estimation failed. Fallbackfee is disabled. Wait a few blocks or enable -fallbackfee.</source>
-        <translation type="unfinished">L'estimació de la quota ha fallat. Fallbackfee està desactivat. Espereu uns quants blocs o activeu -fallbackfee.</translation>
->>>>>>> 3f385c91
+        <translation type="unfinished">&amp;Rep</translation>
+    </message>
+    <message>
+        <source>&amp;Options…</source>
+        <translation type="unfinished">&amp;Opcions...</translation>
+    </message>
+    <message>
+        <source>&amp;Encrypt Wallet…</source>
+        <translation type="unfinished">&amp;Encripta la cartera...</translation>
     </message>
     <message>
         <source>Encrypt the private keys that belong to your wallet</source>
-        <translation>Encripta les claus privades pertanyents de la cartera</translation>
+        <translation type="unfinished">Encripta les claus privades pertanyents de la cartera</translation>
+    </message>
+    <message>
+        <source>&amp;Backup Wallet…</source>
+        <translation type="unfinished">&amp;Còpia de seguretat de la cartera...</translation>
+    </message>
+    <message>
+        <source>&amp;Change Passphrase…</source>
+        <translation type="unfinished">&amp;Canviar la contrasenya...</translation>
+    </message>
+    <message>
+        <source>Sign &amp;message…</source>
+        <translation type="unfinished">Signa el &amp;missatge</translation>
     </message>
     <message>
         <source>Sign messages with your Particl addresses to prove you own them</source>
-        <translation>Signa el missatges amb la seva adreça de Particl per provar que les poseeixes</translation>
+        <translation type="unfinished">Signa el missatges amb la seva adreça de Particl per provar que les poseeixes</translation>
+    </message>
+    <message>
+        <source>&amp;Verify message…</source>
+        <translation type="unfinished">&amp;Verifica el missatge</translation>
     </message>
     <message>
         <source>Verify messages to ensure they were signed with specified Particl addresses</source>
-        <translation>Verifiqueu els missatges per assegurar-vos que han estat signats amb una adreça Particl específica.</translation>
+        <translation type="unfinished">Verifiqueu els missatges per assegurar-vos que han estat signats amb una adreça Particl específica.</translation>
+    </message>
+    <message>
+        <source>&amp;Load PSBT from file…</source>
+        <translation type="unfinished">&amp;Carrega el PSBT des del fitxer ...</translation>
+    </message>
+    <message>
+        <source>Open &amp;URI…</source>
+        <translation type="unfinished">Obre l'&amp;URL...</translation>
+    </message>
+    <message>
+        <source>Close Wallet…</source>
+        <translation type="unfinished">Tanca la cartera...</translation>
+    </message>
+    <message>
+        <source>Create Wallet…</source>
+        <translation type="unfinished">Crea la cartera...</translation>
+    </message>
+    <message>
+        <source>Close All Wallets…</source>
+        <translation type="unfinished">Tanca totes les carteres...</translation>
     </message>
     <message>
         <source>&amp;File</source>
-        <translation>&amp;Fitxer</translation>
+        <translation type="unfinished">&amp;Fitxer</translation>
     </message>
     <message>
         <source>&amp;Settings</source>
-        <translation>&amp;Configuració</translation>
+        <translation type="unfinished">&amp;Configuració</translation>
     </message>
     <message>
         <source>&amp;Help</source>
-        <translation>&amp;Ajuda</translation>
+        <translation type="unfinished">&amp;Ajuda</translation>
     </message>
     <message>
         <source>Tabs toolbar</source>
-        <translation>Barra d'eines de les pestanyes</translation>
+        <translation type="unfinished">Barra d'eines de les pestanyes</translation>
+    </message>
+    <message>
+        <source>Syncing Headers (%1%)…</source>
+        <translation type="unfinished">Sincronitzant capçaleres (%1%)...</translation>
+    </message>
+    <message>
+        <source>Synchronizing with network…</source>
+        <translation type="unfinished">S'està sincronitzant amb la xarxa...</translation>
+    </message>
+    <message>
+        <source>Indexing blocks on disk…</source>
+        <translation type="unfinished">S'estan indexant els blocs al disc...</translation>
+    </message>
+    <message>
+        <source>Processing blocks on disk…</source>
+        <translation type="unfinished">S'estan processant els blocs al disc...</translation>
+    </message>
+    <message>
+        <source>Reindexing blocks on disk…</source>
+        <translation type="unfinished">S'estan reindexant els blocs al disc...</translation>
+    </message>
+    <message>
+        <source>Connecting to peers…</source>
+        <translation type="unfinished">Connectant als iguals...</translation>
     </message>
     <message>
         <source>Request payments (generates QR codes and particl: URIs)</source>
-        <translation>Sol·licita pagaments (genera codis QR i particl: URI)</translation>
+        <translation type="unfinished">Sol·licita pagaments (genera codis QR i particl: URI)</translation>
     </message>
     <message>
         <source>Show the list of used sending addresses and labels</source>
-        <translation>Mostra la llista d'adreces d'enviament i etiquetes utilitzades</translation>
+        <translation type="unfinished">Mostra la llista d'adreces d'enviament i etiquetes utilitzades</translation>
     </message>
     <message>
         <source>Show the list of used receiving addresses and labels</source>
-        <translation>Mostra la llista d'adreces de recepció i etiquetes utilitzades</translation>
+        <translation type="unfinished">Mostra la llista d'adreces de recepció i etiquetes utilitzades</translation>
     </message>
     <message>
         <source>&amp;Command-line options</source>
-        <translation>Opcions de la &amp;línia d'ordres</translation>
-    </message>
-    <message numerus="yes">
-        <source>%n active connection(s) to Particl network</source>
-        <translation><numerusform>Una connexió activa a la xarxa de Particl</numerusform><numerusform>%n connexions actives a la xarxa de Particl</numerusform></translation>
-    </message>
-    <message>
-        <source>Indexing blocks on disk...</source>
-        <translation>S'estan indexant els blocs al disc...</translation>
-    </message>
-    <message>
-        <source>Processing blocks on disk...</source>
-        <translation>S'estan processant els blocs al disc...</translation>
+        <translation type="unfinished">Opcions de la &amp;línia d'ordres</translation>
     </message>
     <message numerus="yes">
         <source>Processed %n block(s) of transaction history.</source>
-        <translation><numerusform>Processat un bloc de l'historial de transaccions.</numerusform><numerusform>Processat %n blocs de l'historial de transaccions.</numerusform></translation>
+        <translation type="unfinished">
+            <numerusform />
+            <numerusform />
+        </translation>
     </message>
     <message>
         <source>%1 behind</source>
-        <translation>%1 darrere</translation>
+        <translation type="unfinished">%1 darrere</translation>
+    </message>
+    <message>
+        <source>Catching up…</source>
+        <translation type="unfinished">S'està posant al dia ...</translation>
     </message>
     <message>
         <source>Last received block was generated %1 ago.</source>
-        <translation>El darrer bloc rebut ha estat generat fa %1.</translation>
+        <translation type="unfinished">El darrer bloc rebut ha estat generat fa %1.</translation>
     </message>
     <message>
         <source>Transactions after this will not yet be visible.</source>
-        <translation>Les transaccions a partir d'això no seran visibles.</translation>
-    </message>
-    <message>
-        <source>Error</source>
-        <translation>Error</translation>
+        <translation type="unfinished">Les transaccions a partir d'això no seran visibles.</translation>
     </message>
     <message>
         <source>Warning</source>
-        <translation>Avís</translation>
+        <translation type="unfinished">Avís</translation>
     </message>
     <message>
         <source>Information</source>
-        <translation>Informació</translation>
+        <translation type="unfinished">Informació</translation>
     </message>
     <message>
         <source>Up to date</source>
-        <translation>Actualitzat</translation>
-    </message>
-    <message>
-        <source>&amp;Load PSBT from file...</source>
-        <translation>&amp;Carrega el PSBT des del fitxer ...</translation>
+        <translation type="unfinished">Actualitzat</translation>
     </message>
     <message>
         <source>Load Partially Signed Particl Transaction</source>
-        <translation>Carrega la transacció Particl signada parcialment</translation>
-    </message>
-    <message>
-        <source>Load PSBT from clipboard...</source>
-        <translation>Carrega PSBT des del porta-retalls ...</translation>
+        <translation type="unfinished">Carrega la transacció Particl signada parcialment</translation>
     </message>
     <message>
         <source>Load Partially Signed Particl Transaction from clipboard</source>
-        <translation>Carrega la transacció de Particl signada parcialment des del porta-retalls</translation>
+        <translation type="unfinished">Carrega la transacció de Particl signada parcialment des del porta-retalls</translation>
     </message>
     <message>
         <source>Node window</source>
-        <translation>Finestra node</translation>
+        <translation type="unfinished">Finestra node</translation>
     </message>
     <message>
         <source>Open node debugging and diagnostic console</source>
-        <translation>Obrir depurador de node i consola de diagnosi.</translation>
+        <translation type="unfinished">Obrir depurador de node i consola de diagnosi.</translation>
     </message>
     <message>
         <source>&amp;Sending addresses</source>
-        <translation>Adreces d'&amp;enviament</translation>
+        <translation type="unfinished">Adreces d'&amp;enviament</translation>
     </message>
     <message>
         <source>&amp;Receiving addresses</source>
-        <translation>Adreces de &amp;recepció</translation>
+        <translation type="unfinished">Adreces de &amp;recepció</translation>
     </message>
     <message>
         <source>Open a particl: URI</source>
-        <translation>Obrir un particl: URI</translation>
+        <translation type="unfinished">Obrir un particl: URI</translation>
     </message>
     <message>
         <source>Open Wallet</source>
-        <translation>Obre la cartera</translation>
+        <translation type="unfinished">Obre la cartera</translation>
     </message>
     <message>
         <source>Open a wallet</source>
-        <translation>Obre una cartera</translation>
-    </message>
-    <message>
-        <source>Close Wallet...</source>
-        <translation>Tanca la cartera...</translation>
+        <translation type="unfinished">Obre una cartera</translation>
     </message>
     <message>
         <source>Close wallet</source>
-        <translation>Tanca la cartera</translation>
-    </message>
-    <message>
-        <source>Close All Wallets...</source>
-        <translation>Tanca totes les carteres ...</translation>
+        <translation type="unfinished">Tanca la cartera</translation>
     </message>
     <message>
         <source>Close all wallets</source>
-        <translation>Tanqueu totes les carteres</translation>
+        <translation type="unfinished">Tanqueu totes les carteres</translation>
     </message>
     <message>
         <source>Show the %1 help message to get a list with possible Particl command-line options</source>
-        <translation>Mostra el missatge d'ajuda del %1 per obtenir una llista amb les possibles opcions de línia d'ordres de Particl</translation>
+        <translation type="unfinished">Mostra el missatge d'ajuda del %1 per obtenir una llista amb les possibles opcions de línia d'ordres de Particl</translation>
     </message>
     <message>
         <source>&amp;Mask values</source>
-        <translation>&amp;Emmascara els valors</translation>
+        <translation type="unfinished">&amp;Emmascara els valors</translation>
     </message>
     <message>
         <source>Mask the values in the Overview tab</source>
-        <translation>Emmascara els valors en la pestanya Visió general</translation>
+        <translation type="unfinished">Emmascara els valors en la pestanya Visió general</translation>
     </message>
     <message>
         <source>default wallet</source>
-        <translation>cartera predeterminada</translation>
+        <translation type="unfinished">cartera predeterminada</translation>
     </message>
     <message>
         <source>No wallets available</source>
-        <translation>No hi ha cap cartera disponible</translation>
+        <translation type="unfinished">No hi ha cap cartera disponible</translation>
+    </message>
+    <message>
+        <source>Wallet Data</source>
+        <extracomment>Name of the wallet data file format.</extracomment>
+        <translation type="unfinished">Dades de la cartera</translation>
+    </message>
+    <message>
+        <source>Wallet Name</source>
+        <extracomment>Label of the input field where the name of the wallet is entered.</extracomment>
+        <translation type="unfinished">Nom de la cartera</translation>
     </message>
     <message>
         <source>&amp;Window</source>
-        <translation>&amp;Finestra</translation>
-    </message>
-    <message>
-        <source>Minimize</source>
-        <translation>Minimitza</translation>
+        <translation type="unfinished">&amp;Finestra</translation>
     </message>
     <message>
         <source>Zoom</source>
-        <translation>Escala</translation>
+        <translation type="unfinished">Escala</translation>
     </message>
     <message>
         <source>Main Window</source>
-        <translation>Finestra principal</translation>
+        <translation type="unfinished">Finestra principal</translation>
     </message>
     <message>
         <source>%1 client</source>
-        <translation>Client de %1</translation>
-    </message>
-    <message>
-        <source>Connecting to peers...</source>
-        <translation>Connectant als iguals...</translation>
-    </message>
-    <message>
-        <source>Catching up...</source>
-        <translation>S'està posant al dia ...</translation>
+        <translation type="unfinished">Client de %1</translation>
+    </message>
+    <message numerus="yes">
+        <source>%n active connection(s) to Particl network.</source>
+        <extracomment>A substring of the tooltip.</extracomment>
+        <translation type="unfinished">
+            <numerusform />
+            <numerusform />
+        </translation>
+    </message>
+    <message>
+        <source>Click for more actions.</source>
+        <extracomment>A substring of the tooltip. "More actions" are available via the context menu.</extracomment>
+        <translation type="unfinished">Fes clic per a més accions.</translation>
+    </message>
+    <message>
+        <source>Show Peers tab</source>
+        <extracomment>A context menu item. The "Peers tab" is an element of the "Node window".</extracomment>
+        <translation type="unfinished">Mostrar pestanyes d'iguals</translation>
+    </message>
+    <message>
+        <source>Disable network activity</source>
+        <extracomment>A context menu item.</extracomment>
+        <translation type="unfinished">Inhabilita l'activitat de la xarxa.</translation>
+    </message>
+    <message>
+        <source>Enable network activity</source>
+        <extracomment>A context menu item. The network activity was disabled previously.</extracomment>
+        <translation type="unfinished">Habilita l'activitat de la xarxa</translation>
     </message>
     <message>
         <source>Error: %1</source>
-        <translation>Avís: %1</translation>
+        <translation type="unfinished">Avís: %1</translation>
     </message>
     <message>
         <source>Warning: %1</source>
-        <translation>Avís: %1</translation>
+        <translation type="unfinished">Avís: %1</translation>
     </message>
     <message>
         <source>Date: %1
 </source>
-        <translation>Data: %1
+        <translation type="unfinished">Data: %1
 </translation>
     </message>
     <message>
-<<<<<<< HEAD
         <source>Amount: %1
 </source>
-        <translation>Import: %1
+        <translation type="unfinished">Import: %1
 </translation>
     </message>
     <message>
         <source>Wallet: %1
 </source>
-        <translation>Cartera: %1
+        <translation type="unfinished">Cartera: %1
 </translation>
-=======
-        <source>Error: Couldn't create cursor into database</source>
-        <translation type="unfinished">Error: No s'ha pogut crear el cursor a la base de dades</translation>
->>>>>>> 3f385c91
     </message>
     <message>
         <source>Type: %1
 </source>
-        <translation>Tipus: %1
+        <translation type="unfinished">Tipus: %1
 </translation>
     </message>
     <message>
         <source>Label: %1
 </source>
-        <translation>Etiqueta: %1
+        <translation type="unfinished">Etiqueta: %1
 </translation>
     </message>
     <message>
         <source>Address: %1
 </source>
-        <translation>Adreça: %1
+        <translation type="unfinished">Adreça: %1
 </translation>
     </message>
     <message>
         <source>Sent transaction</source>
-        <translation>Transacció enviada</translation>
+        <translation type="unfinished">Transacció enviada</translation>
     </message>
     <message>
         <source>Incoming transaction</source>
-        <translation>Transacció entrant</translation>
+        <translation type="unfinished">Transacció entrant</translation>
     </message>
     <message>
         <source>HD key generation is &lt;b&gt;enabled&lt;/b&gt;</source>
-        <translation>La generació de la clau HD és &lt;b&gt;habilitada&lt;/b&gt;</translation>
+        <translation type="unfinished">La generació de la clau HD és &lt;b&gt;habilitada&lt;/b&gt;</translation>
     </message>
     <message>
         <source>HD key generation is &lt;b&gt;disabled&lt;/b&gt;</source>
-        <translation>La generació de la clau HD és &lt;b&gt;inhabilitada&lt;/b&gt;</translation>
+        <translation type="unfinished">La generació de la clau HD és &lt;b&gt;inhabilitada&lt;/b&gt;</translation>
     </message>
     <message>
         <source>Private key &lt;b&gt;disabled&lt;/b&gt;</source>
-        <translation>Clau privada &lt;b&gt;inhabilitada&lt;/b&gt;</translation>
+        <translation type="unfinished">Clau privada &lt;b&gt;inhabilitada&lt;/b&gt;</translation>
     </message>
     <message>
         <source>Wallet is &lt;b&gt;encrypted&lt;/b&gt; and currently &lt;b&gt;unlocked&lt;/b&gt;</source>
-        <translation>La cartera està &lt;b&gt;encriptada&lt;/b&gt; i actualment &lt;b&gt;desblocada&lt;/b&gt;</translation>
+        <translation type="unfinished">La cartera està &lt;b&gt;encriptada&lt;/b&gt; i actualment &lt;b&gt;desblocada&lt;/b&gt;</translation>
     </message>
     <message>
         <source>Wallet is &lt;b&gt;encrypted&lt;/b&gt; and currently &lt;b&gt;locked&lt;/b&gt;</source>
-        <translation>La cartera està &lt;b&gt;encriptada&lt;/b&gt; i actualment &lt;b&gt;blocada&lt;/b&gt;</translation>
+        <translation type="unfinished">La cartera està &lt;b&gt;encriptada&lt;/b&gt; i actualment &lt;b&gt;blocada&lt;/b&gt;</translation>
     </message>
     <message>
         <source>Original message:</source>
-        <translation>Missatge original:</translation>
-    </message>
-    <message>
-        <source>A fatal error occurred. %1 can no longer continue safely and will quit.</source>
-        <translation>S'ha produït un error fatal. %1 ja no pot continuar amb seguretat i sortirà.</translation>
+        <translation type="unfinished">Missatge original:</translation>
+    </message>
+</context>
+<context>
+    <name>UnitDisplayStatusBarControl</name>
+    <message>
+        <source>Unit to show amounts in. Click to select another unit.</source>
+        <translation type="unfinished">Unitat en què mostrar els imports. Feu clic per a seleccionar una altra unitat.</translation>
     </message>
 </context>
 <context>
     <name>CoinControlDialog</name>
     <message>
         <source>Coin Selection</source>
-        <translation>Selecció de moneda</translation>
+        <translation type="unfinished">Selecció de moneda</translation>
     </message>
     <message>
         <source>Quantity:</source>
-        <translation>Quantitat:</translation>
-    </message>
-    <message>
-        <source>Bytes:</source>
-        <translation>Bytes:</translation>
+        <translation type="unfinished">Quantitat:</translation>
     </message>
     <message>
         <source>Amount:</source>
-        <translation>Import:</translation>
+        <translation type="unfinished">Import:</translation>
     </message>
     <message>
         <source>Fee:</source>
-        <translation>Comissió:</translation>
+        <translation type="unfinished">Tarifa:</translation>
     </message>
     <message>
         <source>Dust:</source>
-        <translation>Polsim:</translation>
+        <translation type="unfinished">Polsim:</translation>
     </message>
     <message>
         <source>After Fee:</source>
-        <translation>Comissió posterior:</translation>
+        <translation type="unfinished">Tarifa posterior:</translation>
     </message>
     <message>
         <source>Change:</source>
-        <translation>Canvi:</translation>
+        <translation type="unfinished">Canvi:</translation>
     </message>
     <message>
         <source>(un)select all</source>
-        <translation>(des)selecciona-ho tot</translation>
+        <translation type="unfinished">(des)selecciona-ho tot</translation>
     </message>
     <message>
         <source>Tree mode</source>
-        <translation>Mode arbre</translation>
+        <translation type="unfinished">Mode arbre</translation>
     </message>
     <message>
         <source>List mode</source>
-        <translation>Mode llista</translation>
+        <translation type="unfinished">Mode llista</translation>
     </message>
     <message>
         <source>Amount</source>
-        <translation>Import</translation>
+        <translation type="unfinished">Import</translation>
     </message>
     <message>
         <source>Received with label</source>
-        <translation>Rebut amb l'etiqueta</translation>
+        <translation type="unfinished">Rebut amb l'etiqueta</translation>
     </message>
     <message>
         <source>Received with address</source>
-        <translation>Rebut amb l'adreça</translation>
+        <translation type="unfinished">Rebut amb l'adreça</translation>
     </message>
     <message>
         <source>Date</source>
-        <translation>Data</translation>
+        <translation type="unfinished">Data</translation>
     </message>
     <message>
         <source>Confirmations</source>
-        <translation>Confirmacions</translation>
+        <translation type="unfinished">Confirmacions</translation>
     </message>
     <message>
         <source>Confirmed</source>
-        <translation>Confirmat</translation>
-    </message>
-    <message>
-        <source>Copy address</source>
-        <translation>Copia l'adreça</translation>
-    </message>
-    <message>
-        <source>Copy label</source>
-        <translation>Copia l'etiqueta</translation>
+        <translation type="unfinished">Confirmat</translation>
     </message>
     <message>
         <source>Copy amount</source>
-        <translation>Copia l'import</translation>
-    </message>
-    <message>
-<<<<<<< HEAD
-        <source>Copy transaction ID</source>
-        <translation>Copia l'ID de transacció</translation>
-    </message>
-    <message>
-        <source>Lock unspent</source>
-        <translation>Bloqueja sense gastar</translation>
-=======
-        <source>Not enough file descriptors available.</source>
-        <translation type="unfinished">No hi ha suficient descriptors de fitxers disponibles.</translation>
->>>>>>> 3f385c91
-    </message>
-    <message>
-        <source>Unlock unspent</source>
-        <translation>Desbloqueja sense gastar</translation>
-    </message>
-    <message>
-<<<<<<< HEAD
+        <translation type="unfinished">Copia l'import</translation>
+    </message>
+    <message>
+        <source>&amp;Copy address</source>
+        <translation type="unfinished">&amp;Copia l'adreça</translation>
+    </message>
+    <message>
+        <source>Copy &amp;label</source>
+        <translation type="unfinished">Copia l'&amp;etiqueta</translation>
+    </message>
+    <message>
+        <source>Copy &amp;amount</source>
+        <translation type="unfinished">Copia la &amp;quantitat</translation>
+    </message>
+    <message>
+        <source>L&amp;ock unspent</source>
+        <translation type="unfinished">Bl&amp;oqueja sense gastar</translation>
+    </message>
+    <message>
+        <source>&amp;Unlock unspent</source>
+        <translation type="unfinished">&amp;Desbloqueja sense gastar</translation>
+    </message>
+    <message>
         <source>Copy quantity</source>
-        <translation>Copia la quantitat</translation>
+        <translation type="unfinished">Copia la quantitat</translation>
     </message>
     <message>
         <source>Copy fee</source>
-        <translation>Copia la comissió</translation>
-=======
-        <source>Prune mode is incompatible with -txindex.</source>
-        <translation type="unfinished">El mode de poda és incompatible amb -txindex.</translation>
->>>>>>> 3f385c91
+        <translation type="unfinished">Copia la tarifa</translation>
     </message>
     <message>
         <source>Copy after fee</source>
-        <translation>Copia la comissió posterior</translation>
+        <translation type="unfinished">Copia la tarifa posterior</translation>
     </message>
     <message>
         <source>Copy bytes</source>
-        <translation>Copia els bytes</translation>
+        <translation type="unfinished">Copia els bytes</translation>
     </message>
     <message>
         <source>Copy dust</source>
-        <translation>Copia el polsim</translation>
+        <translation type="unfinished">Copia el polsim</translation>
     </message>
     <message>
         <source>Copy change</source>
-        <translation>Copia el canvi</translation>
+        <translation type="unfinished">Copia el canvi</translation>
     </message>
     <message>
         <source>(%1 locked)</source>
-        <translation>(%1 bloquejada)</translation>
+        <translation type="unfinished">(%1 bloquejada)</translation>
     </message>
     <message>
         <source>yes</source>
-        <translation>sí</translation>
-    </message>
-    <message>
-        <source>no</source>
-        <translation>no</translation>
+        <translation type="unfinished">sí</translation>
     </message>
     <message>
         <source>This label turns red if any recipient receives an amount smaller than the current dust threshold.</source>
-        <translation>Aquesta etiqueta es torna vermella si cap recipient rep un import inferior al llindar de polsim actual.</translation>
+        <translation type="unfinished">Aquesta etiqueta es torna vermella si cap recipient rep un import inferior al llindar de polsim actual.</translation>
     </message>
     <message>
         <source>Can vary +/- %1 satoshi(s) per input.</source>
-        <translation>Pot variar en +/- %1 satoshi(s) per entrada.</translation>
+        <translation type="unfinished">Pot variar en +/- %1 satoshi(s) per entrada.</translation>
     </message>
     <message>
         <source>(no label)</source>
-        <translation>(sense etiqueta)</translation>
+        <translation type="unfinished">(sense etiqueta)</translation>
     </message>
     <message>
         <source>change from %1 (%2)</source>
-        <translation>canvia de %1 (%2)</translation>
+        <translation type="unfinished">canvia de %1 (%2)</translation>
     </message>
     <message>
         <source>(change)</source>
-        <translation>(canvia)</translation>
+        <translation type="unfinished">(canvia)</translation>
     </message>
 </context>
 <context>
     <name>CreateWalletActivity</name>
     <message>
-        <source>Creating Wallet &lt;b&gt;%1&lt;/b&gt;...</source>
-        <translation>Creant cartera &lt;b&gt;%1&lt;/b&gt;...</translation>
+        <source>Create Wallet</source>
+        <extracomment>Title of window indicating the progress of creation of a new wallet.</extracomment>
+        <translation type="unfinished">Crear cartera</translation>
+    </message>
+    <message>
+        <source>Creating Wallet &lt;b&gt;%1&lt;/b&gt;…</source>
+        <extracomment>Descriptive text of the create wallet progress window which indicates to the user which wallet is currently being created.</extracomment>
+        <translation type="unfinished">Creant cartera &lt;b&gt;%1&lt;/b&gt;...</translation>
     </message>
     <message>
         <source>Create wallet failed</source>
-        <translation>La creació de cartera ha fallat</translation>
+        <translation type="unfinished">La creació de cartera ha fallat</translation>
     </message>
     <message>
         <source>Create wallet warning</source>
-        <translation>Avís en la creació de la cartera</translation>
+        <translation type="unfinished">Avís en la creació de la cartera</translation>
+    </message>
+    <message>
+        <source>Can't list signers</source>
+        <translation type="unfinished">No es poden enumerar signants</translation>
+    </message>
+    </context>
+<context>
+    <name>OpenWalletActivity</name>
+    <message>
+        <source>Open wallet failed</source>
+        <translation type="unfinished">Ha fallat l'obertura de la cartera</translation>
+    </message>
+    <message>
+        <source>Open wallet warning</source>
+        <translation type="unfinished">Avís en l'obertura de la cartera</translation>
+    </message>
+    <message>
+        <source>default wallet</source>
+        <translation type="unfinished">cartera predeterminada</translation>
+    </message>
+    <message>
+        <source>Open Wallet</source>
+        <extracomment>Title of window indicating the progress of opening of a wallet.</extracomment>
+        <translation type="unfinished">Obre la cartera</translation>
+    </message>
+    <message>
+        <source>Opening Wallet &lt;b&gt;%1&lt;/b&gt;…</source>
+        <extracomment>Descriptive text of the open wallet progress window which indicates to the user which wallet is currently being opened.</extracomment>
+        <translation type="unfinished">Obrint la Cartera &lt;b&gt;%1&lt;/b&gt;...</translation>
+    </message>
+</context>
+<context>
+    <name>WalletController</name>
+    <message>
+        <source>Close wallet</source>
+        <translation type="unfinished">Tanca la cartera</translation>
+    </message>
+    <message>
+        <source>Are you sure you wish to close the wallet &lt;i&gt;%1&lt;/i&gt;?</source>
+        <translation type="unfinished">Segur que voleu tancar la cartera &lt;i&gt;%1 &lt;/i&gt;?</translation>
+    </message>
+    <message>
+        <source>Closing the wallet for too long can result in having to resync the entire chain if pruning is enabled.</source>
+        <translation type="unfinished">Si tanqueu la cartera durant massa temps, es pot haver de tornar a sincronitzar tota la cadena si teniu el sistema de poda habilitat.</translation>
+    </message>
+    <message>
+        <source>Close all wallets</source>
+        <translation type="unfinished">Tanqueu totes les carteres</translation>
+    </message>
+    <message>
+        <source>Are you sure you wish to close all wallets?</source>
+        <translation type="unfinished">Esteu segur que voleu tancar totes les carteres?</translation>
     </message>
 </context>
 <context>
     <name>CreateWalletDialog</name>
     <message>
         <source>Create Wallet</source>
-        <translation>Crear cartera</translation>
+        <translation type="unfinished">Crear cartera</translation>
     </message>
     <message>
         <source>Wallet Name</source>
-        <translation>Nom de la cartera</translation>
+        <translation type="unfinished">Nom de la cartera</translation>
+    </message>
+    <message>
+        <source>Wallet</source>
+        <translation type="unfinished">Cartera</translation>
     </message>
     <message>
         <source>Encrypt the wallet. The wallet will be encrypted with a passphrase of your choice.</source>
-        <translation>Xifra la cartera. La cartera serà xifrada amb la contrasenya que escullis.</translation>
+        <translation type="unfinished">Xifra la cartera. La cartera serà xifrada amb la contrasenya que escullis.</translation>
     </message>
     <message>
         <source>Encrypt Wallet</source>
-        <translation>Xifrar la cartera</translation>
+        <translation type="unfinished">Xifrar la cartera</translation>
+    </message>
+    <message>
+        <source>Advanced Options</source>
+        <translation type="unfinished">Opcions avançades</translation>
     </message>
     <message>
         <source>Disable private keys for this wallet. Wallets with private keys disabled will have no private keys and cannot have an HD seed or imported private keys. This is ideal for watch-only wallets.</source>
-        <translation>Deshabilita les claus privades per a aquesta cartera. Carteres amb claus privades deshabilitades no tindran cap clau privada i no podran tenir cap llavor HD o importar claus privades.
+        <translation type="unfinished">Deshabilita les claus privades per a aquesta cartera. Carteres amb claus privades deshabilitades no tindran cap clau privada i no podran tenir cap llavor HD o importar claus privades.
 Això és ideal per a carteres de mode només lectura.</translation>
     </message>
     <message>
         <source>Disable Private Keys</source>
-        <translation>Deshabilitar claus privades</translation>
+        <translation type="unfinished">Deshabilitar claus privades</translation>
     </message>
     <message>
         <source>Make a blank wallet. Blank wallets do not initially have private keys or scripts. Private keys and addresses can be imported, or an HD seed can be set, at a later time.</source>
-        <translation>Crea una cartera en blanc. Carteres en blanc no tenen claus privades inicialment o scripts. Claus privades i adreces poden ser importades, o una llavor HD, més endavant.</translation>
+        <translation type="unfinished">Crea una cartera en blanc. Carteres en blanc no tenen claus privades inicialment o scripts. Claus privades i adreces poden ser importades, o una llavor HD, més endavant.</translation>
     </message>
     <message>
         <source>Make Blank Wallet</source>
-        <translation>Fes cartera en blanc</translation>
+        <translation type="unfinished">Fes cartera en blanc</translation>
     </message>
     <message>
         <source>Use descriptors for scriptPubKey management</source>
-        <translation>Utilitzeu descriptors per a la gestió de scriptPubKey</translation>
+        <translation type="unfinished">Utilitzeu descriptors per a la gestió de scriptPubKey</translation>
     </message>
     <message>
         <source>Descriptor Wallet</source>
-        <translation>Cartera del descriptor</translation>
+        <translation type="unfinished">Cartera del descriptor</translation>
+    </message>
+    <message>
+        <source>Use an external signing device such as a hardware wallet. Configure the external signer script in wallet preferences first.</source>
+        <translation type="unfinished">Utilitzeu un dispositiu de signatura extern, com ara una cartera de maquinari. Configureu primer l’escriptura de signatura externa a les preferències de cartera.</translation>
+    </message>
+    <message>
+        <source>External signer</source>
+        <translation type="unfinished">Signant extern</translation>
     </message>
     <message>
         <source>Create</source>
-        <translation>Crear</translation>
+        <translation type="unfinished">Crear</translation>
+    </message>
+    <message>
+        <source>Compiled without sqlite support (required for descriptor wallets)</source>
+        <translation type="unfinished">Compilat sense el suport sqlite (requerit per a carteres descriptor)</translation>
+    </message>
+    <message>
+        <source>Compiled without external signing support (required for external signing)</source>
+        <extracomment>"External signing" means using devices such as hardware wallets.</extracomment>
+        <translation type="unfinished">Compilat sense suport de signatura externa (necessari per a la signatura externa)</translation>
     </message>
 </context>
 <context>
     <name>EditAddressDialog</name>
     <message>
         <source>Edit Address</source>
-        <translation>Edita l'adreça</translation>
+        <translation type="unfinished">Edita l'adreça</translation>
     </message>
     <message>
         <source>&amp;Label</source>
-        <translation>&amp;Etiqueta</translation>
+        <translation type="unfinished">&amp;Etiqueta</translation>
     </message>
     <message>
         <source>The label associated with this address list entry</source>
-        <translation>L'etiqueta associada amb aquesta entrada de llista d'adreces</translation>
+        <translation type="unfinished">L'etiqueta associada amb aquesta entrada de llista d'adreces</translation>
     </message>
     <message>
         <source>The address associated with this address list entry. This can only be modified for sending addresses.</source>
-        <translation>L'adreça associada amb aquesta entrada de llista d'adreces. Només es pot modificar per a les adreces d'enviament.</translation>
+        <translation type="unfinished">L'adreça associada amb aquesta entrada de llista d'adreces. Només es pot modificar per a les adreces d'enviament.</translation>
     </message>
     <message>
         <source>&amp;Address</source>
-        <translation>&amp;Adreça</translation>
+        <translation type="unfinished">&amp;Adreça</translation>
     </message>
     <message>
         <source>New sending address</source>
-        <translation>Nova adreça d'enviament</translation>
+        <translation type="unfinished">Nova adreça d'enviament</translation>
     </message>
     <message>
         <source>Edit receiving address</source>
-        <translation>Edita l'adreça de recepció</translation>
+        <translation type="unfinished">Edita l'adreça de recepció</translation>
     </message>
     <message>
         <source>Edit sending address</source>
-        <translation>Edita l'adreça d'enviament</translation>
+        <translation type="unfinished">Edita l'adreça d'enviament</translation>
     </message>
     <message>
         <source>The entered address "%1" is not a valid Particl address.</source>
-        <translation>L'adreça introduïda «%1» no és una adreça de Particl vàlida.</translation>
+        <translation type="unfinished">L'adreça introduïda «%1» no és una adreça de Particl vàlida.</translation>
     </message>
     <message>
         <source>Address "%1" already exists as a receiving address with label "%2" and so cannot be added as a sending address.</source>
-        <translation>L'adreça "%1" ja existeix com una adreça per rebre amb l'etiqueta "%2" i per tant no pot ésser afegida com adreça per enviar.</translation>
+        <translation type="unfinished">L'adreça "%1" ja existeix com una adreça per a rebre amb l'etiqueta "%2" i per tant no pot ésser afegida com adreça per a enviar.</translation>
     </message>
     <message>
         <source>The entered address "%1" is already in the address book with label "%2".</source>
-        <translation>L'adreça introduïda "%1" ja existeix al directori d'adreces amb l'etiqueta "%2".</translation>
+        <translation type="unfinished">L'adreça introduïda "%1" ja existeix al directori d'adreces amb l'etiqueta "%2".</translation>
     </message>
     <message>
         <source>Could not unlock wallet.</source>
-        <translation>No s'ha pogut desblocar la cartera.</translation>
+        <translation type="unfinished">No s'ha pogut desblocar la cartera.</translation>
     </message>
     <message>
         <source>New key generation failed.</source>
-        <translation>Ha fallat la generació d'una clau nova.</translation>
+        <translation type="unfinished">Ha fallat la generació d'una clau nova.</translation>
     </message>
 </context>
 <context>
     <name>FreespaceChecker</name>
     <message>
-<<<<<<< HEAD
         <source>A new data directory will be created.</source>
-        <translation>Es crearà un nou directori de dades.</translation>
+        <translation type="unfinished">Es crearà un nou directori de dades.</translation>
     </message>
     <message>
         <source>name</source>
-        <translation>nom</translation>
-=======
-        <source>User Agent comment (%s) contains unsafe characters.</source>
-        <translation type="unfinished">El comentari de l'agent d'usuari (%s) conté caràcters insegurs.</translation>
->>>>>>> 3f385c91
+        <translation type="unfinished">nom</translation>
     </message>
     <message>
         <source>Directory already exists. Add %1 if you intend to create a new directory here.</source>
-        <translation>El directori ja existeix. Afegeix %1 si vols crear un nou directori en aquesta ubicació.</translation>
+        <translation type="unfinished">El directori ja existeix. Afegeix %1 si vols crear un nou directori en aquesta ubicació.</translation>
     </message>
     <message>
         <source>Path already exists, and is not a directory.</source>
-        <translation>El camí ja existeix i no és cap directori.</translation>
+        <translation type="unfinished">El camí ja existeix i no és cap directori.</translation>
     </message>
     <message>
         <source>Cannot create data directory here.</source>
-        <translation>No es pot crear el directori de dades aquí.</translation>
-    </message>
-</context>
-<context>
-    <name>HelpMessageDialog</name>
-    <message>
-        <source>version</source>
-        <translation>versió</translation>
-    </message>
-    <message>
-        <source>About %1</source>
-        <translation>Quant al %1</translation>
-    </message>
-    <message>
-        <source>Command-line options</source>
-        <translation>Opcions de línia d'ordres</translation>
-    </message>
-</context>
-<context>
-    <name>Intro</name>
-    <message>
-        <source>Welcome</source>
-        <translation>Us donem la benvinguda</translation>
-    </message>
-    <message>
-        <source>Welcome to %1.</source>
-        <translation>Us donem la benvinguda a %1.</translation>
-    </message>
-    <message>
-        <source>As this is the first time the program is launched, you can choose where %1 will store its data.</source>
-        <translation>Com és la primera vegada que s'executa el programa, podeu triar on %1 emmagatzemaran les dades.</translation>
-    </message>
-    <message>
-        <source>When you click OK, %1 will begin to download and process the full %4 block chain (%2GB) starting with the earliest transactions in %3 when %4 initially launched.</source>
-        <translation>Quan feu clic a D'acord, %1 començarà a descarregar i processar la cadena de blocs %4 completa (%2 GB) començant per les primeres transaccions de %3, any de llençament inicial de %4.</translation>
-    </message>
-    <message>
-        <source>Reverting this setting requires re-downloading the entire blockchain. It is faster to download the full chain first and prune it later. Disables some advanced features.</source>
-        <translation>Desfer aquest canvi requereix tornar-se a descarregar el blockchain sencer. És més ràpid descarregar la cadena completa primer i després podar. Deshabilita algunes de les característiques avançades.</translation>
-    </message>
-    <message>
-        <source>This initial synchronisation is very demanding, and may expose hardware problems with your computer that had previously gone unnoticed. Each time you run %1, it will continue downloading where it left off.</source>
-        <translation>Aquesta sincronització inicial és molt exigent i pot exposar problemes de maquinari amb l'equip que anteriorment havien passat desapercebuts. Cada vegada que executeu %1, continuarà descarregant des del punt on es va deixar.</translation>
-    </message>
-    <message>
-        <source>If you have chosen to limit block chain storage (pruning), the historical data must still be downloaded and processed, but will be deleted afterward to keep your disk usage low.</source>
-        <translation>Si heu decidit limitar l'emmagatzematge de la cadena de blocs (podar), les dades històriques encara s'hauran de baixar i processar, però se suprimiran més endavant per mantenir baix l'ús del disc.</translation>
-    </message>
-    <message>
-        <source>Use the default data directory</source>
-        <translation>Utilitza el directori de dades per defecte</translation>
-    </message>
-    <message>
-        <source>Use a custom data directory:</source>
-        <translation>Utilitza un directori de dades personalitzat:</translation>
-    </message>
-    <message>
-        <source>Particl</source>
-        <translation>Particl</translation>
-    </message>
-    <message>
-        <source>Discard blocks after verification, except most recent %1 GB (prune)</source>
-        <translation>Descarta blocs després de la verificació, excepte el més recent %1 GB (podar)</translation>
-    </message>
-    <message>
-        <source>At least %1 GB of data will be stored in this directory, and it will grow over time.</source>
-        <translation>Almenys %1 GB de dades s'emmagatzemaran en aquest directori, i creixerà amb el temps.</translation>
-    </message>
-    <message>
-        <source>Approximately %1 GB of data will be stored in this directory.</source>
-        <translation>Aproximadament %1GB de dades seran emmagetzamades en aquest directori.</translation>
-    </message>
-    <message>
-        <source>%1 will download and store a copy of the Particl block chain.</source>
-        <translation>%1 descarregarà i emmagatzemarà una còpia de la cadena de blocs Particl.</translation>
-    </message>
-    <message>
-        <source>The wallet will also be stored in this directory.</source>
-        <translation>La cartera també serà emmagatzemat en aquest directori.</translation>
-    </message>
-    <message>
-        <source>Error: Specified data directory "%1" cannot be created.</source>
-        <translation>Error: el directori de dades «%1» especificat no pot ser creat.</translation>
-    </message>
-    <message>
-        <source>Error</source>
-        <translation>Error</translation>
-    </message>
-    <message numerus="yes">
-        <source>%n GB of free space available</source>
-        <translation><numerusform>Un GB d'espai lliure disponible.</numerusform><numerusform>%n GB d'espai lliure disponibles</numerusform></translation>
-    </message>
-    <message numerus="yes">
-        <source>(of %n GB needed)</source>
-        <translation><numerusform>(Un GB necessari)</numerusform><numerusform>(de %n GB necessàris)</numerusform></translation>
-    </message>
-    <message numerus="yes">
-        <source>(%n GB needed for full chain)</source>
-        <translation><numerusform>(Un GB necessari per a la cadena completa)</numerusform><numerusform>(Un GB necessari per a la cadena completa)</numerusform></translation>
-    </message>
-</context>
-<context>
-    <name>ModalOverlay</name>
-    <message>
-        <source>Form</source>
-        <translation>Formulari</translation>
-    </message>
-    <message>
-        <source>Recent transactions may not yet be visible, and therefore your wallet's balance might be incorrect. This information will be correct once your wallet has finished synchronizing with the particl network, as detailed below.</source>
-        <translation>És possible que les transaccions recents encara no siguin visibles i, per tant, el saldo de la vostra cartera podria ser incorrecte. Aquesta informació serà correcta una vegada que la cartera hagi finalitzat la sincronització amb la xarxa particl, tal com es detalla més avall.</translation>
-    </message>
-    <message>
-        <source>Attempting to spend particl that are affected by not-yet-displayed transactions will not be accepted by the network.</source>
-        <translation>Els intents de gastar particl que es veuen afectats per les transaccions que encara no s'hagin mostrat no seran acceptats per la xarxa.</translation>
-    </message>
-    <message>
-<<<<<<< HEAD
-        <source>Number of blocks left</source>
-        <translation>Nombre de blocs pendents</translation>
-=======
-        <source>Sign messages with your Bitcoin addresses to prove you own them</source>
-        <translation type="unfinished">Signa el missatges amb la seva adreça de Bitcoin per provar que les poseeixes</translation>
->>>>>>> 3f385c91
-    </message>
-    <message>
-        <source>Unknown...</source>
-        <translation>Desconegut...</translation>
-    </message>
-    <message>
-<<<<<<< HEAD
-        <source>Last block time</source>
-        <translation>Últim temps de bloc</translation>
-=======
-        <source>Verify messages to ensure they were signed with specified Bitcoin addresses</source>
-        <translation type="unfinished">Verifiqueu els missatges per assegurar-vos que han estat signats amb una adreça Bitcoin específica.</translation>
->>>>>>> 3f385c91
-    </message>
-    <message>
-        <source>Progress</source>
-        <translation>Progrés</translation>
-    </message>
-    <message>
-        <source>Progress increase per hour</source>
-        <translation>Augment de progrés per hora</translation>
-    </message>
-    <message>
-        <source>calculating...</source>
-        <translation>s'està calculant...</translation>
-    </message>
-    <message>
-        <source>Estimated time left until synced</source>
-        <translation>Temps estimat restant fins sincronitzat</translation>
-    </message>
-    <message>
-        <source>Hide</source>
-        <translation>Amaga</translation>
-    </message>
-    <message>
-        <source>Esc</source>
-        <translation>Esc</translation>
-    </message>
-    <message>
-        <source>%1 is currently syncing.  It will download headers and blocks from peers and validate them until reaching the tip of the block chain.</source>
-        <translation>%1 sincronitzant ara mateix. Es descarregaran capçaleres i blocs d'altres peers i es validaran fins a obtenir la punta de la cadena de blocs. </translation>
-    </message>
-    <message>
-        <source>Unknown. Syncing Headers (%1, %2%)...</source>
-        <translation>Desconegut. Sincronització de les capçaleres (%1, %2%)...</translation>
-    </message>
-</context>
-<context>
-    <name>OpenURIDialog</name>
-    <message>
-        <source>Open particl URI</source>
-        <translation>Obre Particl URI</translation>
-    </message>
-    <message>
-        <source>URI:</source>
-        <translation>URI:</translation>
-    </message>
-</context>
-<context>
-    <name>OpenWalletActivity</name>
-    <message>
-        <source>Open wallet failed</source>
-        <translation>Ha fallat l'obertura de la cartera</translation>
-    </message>
-    <message>
-        <source>Open wallet warning</source>
-        <translation>Avís en l'obertura de la cartera</translation>
-    </message>
-    <message>
-        <source>default wallet</source>
-        <translation>moneder per defecte</translation>
-    </message>
-    <message>
-        <source>Opening Wallet &lt;b&gt;%1&lt;/b&gt;...</source>
-        <translation>S'està obrint la cartera &lt;b&gt;%1&lt;/b&gt;...</translation>
-    </message>
-</context>
-<context>
-    <name>OptionsDialog</name>
-    <message>
-        <source>Options</source>
-        <translation>Opcions</translation>
-    </message>
-    <message>
-        <source>&amp;Main</source>
-        <translation>&amp;Principal</translation>
-    </message>
-    <message>
-        <source>Automatically start %1 after logging in to the system.</source>
-        <translation>Inicieu %1 automàticament després d'entrar en el sistema.</translation>
-    </message>
-    <message>
-        <source>&amp;Start %1 on system login</source>
-        <translation>&amp;Inicia %1 en l'entrada al sistema</translation>
-    </message>
-    <message>
-        <source>Size of &amp;database cache</source>
-        <translation>Mida de la memòria cau de la base de &amp;dades</translation>
-    </message>
-    <message>
-        <source>Number of script &amp;verification threads</source>
-        <translation>Nombre de fils de &amp;verificació d'scripts</translation>
-    </message>
-    <message>
-        <source>IP address of the proxy (e.g. IPv4: 127.0.0.1 / IPv6: ::1)</source>
-        <translation>Adreça IP del proxy (p. ex. IPv4: 127.0.0.1 / IPv6: ::1)</translation>
-    </message>
-    <message>
-        <source>Shows if the supplied default SOCKS5 proxy is used to reach peers via this network type.</source>
-        <translation>Mostra si el proxy SOCKS5 predeterminat subministrat s'utilitza per arribar a altres nodes a través d'aquest tipus de xarxa.</translation>
-    </message>
-    <message>
-        <source>Hide the icon from the system tray.</source>
-        <translation>Amaga la icona de la safata del sistema</translation>
-    </message>
-    <message>
-        <source>&amp;Hide tray icon</source>
-        <translation>Amaga la icona de la safata</translation>
-    </message>
-    <message>
-        <source>Minimize instead of exit the application when the window is closed. When this option is enabled, the application will be closed only after selecting Exit in the menu.</source>
-        <translation>Minimitza en comptes de sortir de l'aplicació quan la finestra es tanca. Quan s'habilita aquesta opció l'aplicació es tancarà només quan se selecciona Surt del menú. </translation>
-    </message>
-    <message>
-        <source>Third party URLs (e.g. a block explorer) that appear in the transactions tab as context menu items. %s in the URL is replaced by transaction hash. Multiple URLs are separated by vertical bar |.</source>
-        <translation>URL de terceres parts (p. ex. explorador de blocs) que apareix en la pestanya de transaccions com elements del menú contextual. %s en l'URL es reemplaçat pel resum de la transacció. Diferents URL estan separades per una barra vertical |.</translation>
-    </message>
-    <message>
-        <source>Open the %1 configuration file from the working directory.</source>
-        <translation>Obriu el fitxer de configuració %1 des del directori de treball.</translation>
-    </message>
-    <message>
-        <source>Open Configuration File</source>
-        <translation>Obre el fitxer de configuració</translation>
-    </message>
-    <message>
-        <source>Reset all client options to default.</source>
-        <translation>Reestableix totes les opcions del client.</translation>
-    </message>
-    <message>
-        <source>&amp;Reset Options</source>
-        <translation>&amp;Reestableix les opcions</translation>
-    </message>
-    <message>
-        <source>&amp;Network</source>
-        <translation>&amp;Xarxa</translation>
-    </message>
-    <message>
-        <source>Disables some advanced features but all blocks will still be fully validated. Reverting this setting requires re-downloading the entire blockchain. Actual disk usage may be somewhat higher.</source>
-        <translation>Deshabilita unes característiques avançades però tots els blocs encara seran validats completament. Revertir aquesta configuració requereix tornar a descarregar la cadena de blocs sencera un altre cop. L'espai en ús del disc és possible que augmenti.</translation>
-    </message>
-    <message>
-        <source>Prune &amp;block storage to</source>
-        <translation>Prunar emmagatzemament de &amp;block a</translation>
-    </message>
-    <message>
-        <source>GB</source>
-        <translation>GB</translation>
-    </message>
-    <message>
-        <source>Reverting this setting requires re-downloading the entire blockchain.</source>
-        <translation>Revertir aquesta configuració requereix tornar a descarregar la cadena de blocs sencera un altre cop.</translation>
-    </message>
-    <message>
-        <source>MiB</source>
-        <translation>MiB</translation>
-    </message>
-    <message>
-        <source>(0 = auto, &lt;0 = leave that many cores free)</source>
-        <translation>(0 = auto, &lt;0 = deixa tants nuclis lliures)</translation>
-    </message>
-    <message>
-        <source>W&amp;allet</source>
-        <translation>&amp;Moneder</translation>
-    </message>
-    <message>
-        <source>Expert</source>
-        <translation>Expert</translation>
-    </message>
-    <message>
-        <source>Enable coin &amp;control features</source>
-        <translation>Activa les funcions de &amp;control de les monedes</translation>
-    </message>
-    <message>
-        <source>If you disable the spending of unconfirmed change, the change from a transaction cannot be used until that transaction has at least one confirmation. This also affects how your balance is computed.</source>
-        <translation>Si inhabiliteu la despesa d'un canvi sense confirmar, el canvi d'una transacció no pot ser utilitzat fins que la transacció no tingui com a mínim una confirmació. Això també afecta com es calcula el vostre balanç.</translation>
-    </message>
-    <message>
-        <source>&amp;Spend unconfirmed change</source>
-        <translation>&amp;Gasta el canvi sense confirmar</translation>
-    </message>
-    <message>
-<<<<<<< HEAD
-        <source>Automatically open the Particl client port on the router. This only works when your router supports UPnP and it is enabled.</source>
-        <translation>Obre el port del client de Particl al router de forma automàtica. Això només funciona quan el router implementa UPnP i l'opció està activada.</translation>
-=======
-        <source>Wallet Data</source>
-        <extracomment>Name of the wallet data file format.</extracomment>
-        <translation type="unfinished">Dades de la cartera</translation>
-    </message>
-    <message>
-        <source>Wallet Name</source>
-        <extracomment>Label of the input field where the name of the wallet is entered.</extracomment>
-        <translation type="unfinished">Nom de la cartera</translation>
-    </message>
-    <message>
-        <source>&amp;Window</source>
-        <translation type="unfinished">&amp;Finestra</translation>
->>>>>>> 3f385c91
-    </message>
-    <message>
-        <source>Map port using &amp;UPnP</source>
-        <translation>Port obert amb &amp;UPnP</translation>
-    </message>
-    <message>
-        <source>Accept connections from outside.</source>
-        <translation>Accepta connexions de fora</translation>
-    </message>
-    <message>
-        <source>Allow incomin&amp;g connections</source>
-        <translation>Permet connexions entrants</translation>
-    </message>
-    <message>
-        <source>Connect to the Particl network through a SOCKS5 proxy.</source>
-        <translation>Connecta a la xarxa Particl a través d'un proxy SOCKS5.</translation>
-    </message>
-    <message>
-        <source>&amp;Connect through SOCKS5 proxy (default proxy):</source>
-        <translation>&amp;Connecta a través d'un proxy SOCKS5 (proxy per defecte):</translation>
-    </message>
-    <message>
-        <source>Proxy &amp;IP:</source>
-        <translation>&amp;IP del proxy:</translation>
-    </message>
-    <message>
-        <source>&amp;Port:</source>
-        <translation>&amp;Port:</translation>
-    </message>
-    <message>
-        <source>Port of the proxy (e.g. 9050)</source>
-        <translation>Port del proxy (per exemple 9050)</translation>
-    </message>
-    <message>
-        <source>Used for reaching peers via:</source>
-        <translation>Utilitzat per arribar als iguals mitjançant:</translation>
-    </message>
-    <message>
-        <source>IPv4</source>
-        <translation>IPv4</translation>
-    </message>
-    <message>
-        <source>IPv6</source>
-        <translation>IPv6</translation>
-    </message>
-    <message>
-        <source>Tor</source>
-        <translation>Tor</translation>
-    </message>
-    <message>
-        <source>&amp;Window</source>
-        <translation>&amp;Finestra</translation>
-    </message>
-    <message>
-        <source>Show only a tray icon after minimizing the window.</source>
-        <translation>Mostra només la icona de la barra en minimitzar la finestra.</translation>
-    </message>
-    <message>
-        <source>&amp;Minimize to the tray instead of the taskbar</source>
-        <translation>&amp;Minimitza a la barra d'aplicacions en comptes de la barra de tasques</translation>
-    </message>
-    <message>
-        <source>M&amp;inimize on close</source>
-        <translation>M&amp;inimitza en tancar</translation>
-    </message>
-    <message>
-        <source>&amp;Display</source>
-        <translation>&amp;Pantalla</translation>
-    </message>
-    <message>
-        <source>User Interface &amp;language:</source>
-        <translation>&amp;Llengua de la interfície d'usuari:</translation>
-    </message>
-    <message>
-        <source>The user interface language can be set here. This setting will take effect after restarting %1.</source>
-        <translation>Aquí es pot definir la llengua de la interfície d'usuari. Aquest paràmetre tindrà efecte en reiniciar el %1.</translation>
-    </message>
-    <message>
-        <source>&amp;Unit to show amounts in:</source>
-        <translation>&amp;Unitats per mostrar els imports en:</translation>
-    </message>
-    <message>
-        <source>Choose the default subdivision unit to show in the interface and when sending coins.</source>
-        <translation>Selecciona la unitat de subdivisió per defecte per mostrar en la interfície quan s'envien monedes.</translation>
-    </message>
-    <message>
-        <source>Whether to show coin control features or not.</source>
-        <translation>Si voleu mostrar les funcions de control de monedes o no.</translation>
-    </message>
-    <message>
-        <source>Connect to the Particl network through a separate SOCKS5 proxy for Tor onion services.</source>
-        <translation>Connecteu-vos a la xarxa Particl mitjançant un servidor intermediari SOCKS5 separat per als serveis de ceba Tor.</translation>
-    </message>
-    <message>
-        <source>Use separate SOCKS&amp;5 proxy to reach peers via Tor onion services:</source>
-        <translation>Utilitzeu el servidor intermediari SOCKS&amp;5 per arribar als peers mitjançant els serveis d'onion de Tor:</translation>
-    </message>
-    <message>
-        <source>&amp;Third party transaction URLs</source>
-        <translation>URL de transaccions de tercers</translation>
-    </message>
-    <message>
-        <source>Options set in this dialog are overridden by the command line or in the configuration file:</source>
-        <translation>Opcions configurades en aquest diàleg són sobreescrites per la línia de comandes o el fitxer de configuració:</translation>
-    </message>
-    <message>
-        <source>&amp;OK</source>
-        <translation>&amp;D'acord</translation>
-    </message>
-    <message>
-        <source>&amp;Cancel</source>
-        <translation>&amp;Cancel·la</translation>
-    </message>
-    <message>
-        <source>default</source>
-        <translation>Per defecte</translation>
-    </message>
-    <message>
-        <source>none</source>
-        <translation>cap</translation>
-    </message>
-    <message>
-        <source>Confirm options reset</source>
-        <translation>Confirmeu el reestabliment de les opcions</translation>
-    </message>
-    <message>
-        <source>Client restart required to activate changes.</source>
-        <translation>Cal reiniciar el client per activar els canvis.</translation>
-    </message>
-    <message>
-        <source>Client will be shut down. Do you want to proceed?</source>
-        <translation>S'aturarà el client. Voleu procedir?</translation>
-    </message>
-    <message>
-        <source>Configuration options</source>
-        <translation>Opcions de configuració</translation>
-    </message>
-    <message>
-        <source>The configuration file is used to specify advanced user options which override GUI settings. Additionally, any command-line options will override this configuration file.</source>
-        <translation>El fitxer de configuració s'utilitza per especificar les opcions d'usuari avançades que substitueixen la configuració de la interfície gràfica d'usuari. A més, qualsevol opció de la línia d'ordres substituirà aquest fitxer de configuració.</translation>
-    </message>
-    <message>
-        <source>Error</source>
-        <translation>Error</translation>
-    </message>
-    <message>
-        <source>The configuration file could not be opened.</source>
-        <translation>No s'ha pogut obrir el fitxer de configuració.</translation>
-    </message>
-    <message>
-        <source>This change would require a client restart.</source>
-        <translation>Amb aquest canvi cal un reinici del client.</translation>
-    </message>
-    <message>
-        <source>The supplied proxy address is invalid.</source>
-        <translation>L'adreça proxy introduïda és invalida.</translation>
-    </message>
-</context>
-<context>
-    <name>OverviewPage</name>
-    <message>
-        <source>Form</source>
-        <translation>Formulari</translation>
-    </message>
-    <message>
-        <source>The displayed information may be out of date. Your wallet automatically synchronizes with the Particl network after a connection is established, but this process has not completed yet.</source>
-        <translation>La informació mostrada pot no estar al dia. El vostra cartera se sincronitza automàticament amb la xarxa Particl un cop s'ha establert connexió, però aquest proces encara no ha finalitzat.</translation>
-    </message>
-    <message>
-        <source>Watch-only:</source>
-        <translation>Només lectura:</translation>
-    </message>
-    <message>
-        <source>Available:</source>
-        <translation>Disponible:</translation>
-    </message>
-    <message>
-        <source>Your current spendable balance</source>
-        <translation>El balanç que podeu gastar actualment</translation>
-    </message>
-    <message>
-        <source>Pending:</source>
-        <translation>Pendent:</translation>
-    </message>
-    <message>
-        <source>Total of transactions that have yet to be confirmed, and do not yet count toward the spendable balance</source>
-        <translation>Total de transaccions que encara han de confirmar-se i que encara no compten en el balanç que es pot gastar</translation>
-    </message>
-    <message>
-        <source>Immature:</source>
-        <translation>Immadur:</translation>
-    </message>
-    <message>
-        <source>Mined balance that has not yet matured</source>
-        <translation>Balanç minat que encara no ha madurat</translation>
-    </message>
-    <message>
-        <source>Balances</source>
-        <translation>Balances</translation>
-    </message>
-    <message>
-        <source>Total:</source>
-        <translation>Total:</translation>
-    </message>
-    <message>
-        <source>Your current total balance</source>
-        <translation>El balanç total actual</translation>
-    </message>
-    <message>
-        <source>Your current balance in watch-only addresses</source>
-        <translation>El vostre balanç actual en adreces de només lectura</translation>
-    </message>
-    <message>
-        <source>Spendable:</source>
-        <translation>Que es pot gastar:</translation>
-    </message>
-    <message>
-        <source>Recent transactions</source>
-        <translation>Transaccions recents</translation>
-    </message>
-    <message>
-        <source>Unconfirmed transactions to watch-only addresses</source>
-        <translation>Transaccions sense confirmar a adreces de només lectura</translation>
-    </message>
-    <message>
-        <source>Mined balance in watch-only addresses that has not yet matured</source>
-        <translation>Balanç minat en adreces de només lectura que encara no ha madurat</translation>
-    </message>
-    <message>
-        <source>Current total balance in watch-only addresses</source>
-        <translation>Balanç total actual en adreces de només lectura</translation>
-    </message>
-    <message>
-        <source>Privacy mode activated for the Overview tab. To unmask the values, uncheck Settings-&gt;Mask values.</source>
-        <translation>El mode de privadesa està activat a la pestanya d'Overview. Per desenmascarar els valors, desmarqueu Configuració-&gt; Valors de màscara.</translation>
-    </message>
-    </context>
-<context>
-    <name>PSBTOperationsDialog</name>
-    <message>
-        <source>Dialog</source>
-        <translation>Diàleg</translation>
-    </message>
-    <message>
-        <source>Sign Tx</source>
-        <translation>Signa Tx</translation>
-    </message>
-    <message>
-        <source>Broadcast Tx</source>
-        <translation>Emet Tx</translation>
-    </message>
-    <message>
-        <source>Copy to Clipboard</source>
-        <translation>Còpia al Clipboard</translation>
-    </message>
-    <message>
-        <source>Save...</source>
-        <translation>Desa...</translation>
-    </message>
-    <message>
-        <source>Total Amount</source>
-        <translation>Import total</translation>
-    </message>
-    <message>
-        <source>or</source>
-        <translation>o</translation>
-    </message>
-    </context>
-<context>
-    <name>PaymentServer</name>
-    <message>
-        <source>Payment request error</source>
-        <translation>Error de la sol·licitud de pagament</translation>
-    </message>
-    <message>
-        <source>Cannot start particl: click-to-pay handler</source>
-        <translation>No es pot iniciar particl: controlador click-to-pay</translation>
-    </message>
-    <message>
-        <source>URI handling</source>
-        <translation>Gestió d'URI</translation>
-    </message>
-    <message>
-        <source>'particl://' is not a valid URI. Use 'particl:' instead.</source>
-        <translation>'particl://' no és una URI vàlida. Usi 'particl:' en lloc seu.</translation>
-    </message>
-    <message>
-        <source>Cannot process payment request because BIP70 is not supported.</source>
-        <translation>No es pot processar la petició de pagament perquè BIP70 no està suportat.</translation>
-    </message>
-    <message>
-        <source>Due to widespread security flaws in BIP70 it's strongly recommended that any merchant instructions to switch wallets be ignored.</source>
-        <translation>A causa dels defectes generalitzats en el BIP70 és altament recomanable que qualsevol instrucció comerciant per canviar carteres sigui ignorada.</translation>
-    </message>
-    <message>
-        <source>If you are receiving this error you should request the merchant provide a BIP21 compatible URI.</source>
-        <translation>Si estàs rebent aquest error, hauries de demanar al comerciant que et doni una URI compatible amb el BIP21.</translation>
-    </message>
-    <message>
-        <source>Invalid payment address %1</source>
-        <translation>Adreça de pagament no vàlida %1</translation>
-    </message>
-    <message>
-        <source>URI cannot be parsed! This can be caused by an invalid Particl address or malformed URI parameters.</source>
-        <translation>L'URI no pot ser analitzat! Això pot ser a causa d'una adreça de Particl no vàlida o per paràmetres URI amb mal format.</translation>
-    </message>
-    <message>
-        <source>Payment request file handling</source>
-        <translation>Gestió de fitxers de les sol·licituds de pagament</translation>
-    </message>
-</context>
-<context>
-    <name>PeerTableModel</name>
-    <message>
-        <source>User Agent</source>
-        <translation>Agent d'usuari</translation>
-    </message>
-    <message>
-        <source>Node/Service</source>
-        <translation>Node/Servei</translation>
-    </message>
-    <message>
-        <source>NodeId</source>
-        <translation>NodeId</translation>
-    </message>
-    <message>
-        <source>Ping</source>
-        <translation>Ping</translation>
-    </message>
-    <message>
-        <source>Sent</source>
-        <translation>Enviat</translation>
-    </message>
-    <message>
-        <source>Received</source>
-        <translation>Rebut</translation>
-    </message>
-</context>
-<context>
-    <name>QObject</name>
-    <message>
-        <source>Amount</source>
-        <translation>Import</translation>
-    </message>
-    <message>
-        <source>Enter a Particl address (e.g. %1)</source>
-        <translation>Introduïu una adreça de Particl (p. ex. %1)</translation>
-    </message>
-    <message>
-        <source>%1 d</source>
-        <translation>%1 d</translation>
-    </message>
-    <message>
-        <source>%1 h</source>
-        <translation>%1 h</translation>
-    </message>
-    <message>
-        <source>%1 m</source>
-        <translation>%1 m</translation>
-    </message>
-<<<<<<< HEAD
-    <message>
-        <source>%1 s</source>
-        <translation>%1 s</translation>
-    </message>
-    <message>
-        <source>None</source>
-        <translation>Cap</translation>
-=======
+        <translation type="unfinished">No es pot crear el directori de dades aquí.</translation>
+    </message>
 </context>
 <context>
     <name>Intro</name>
@@ -1724,2275 +1783,2445 @@
             <numerusform />
             <numerusform />
         </translation>
->>>>>>> 3f385c91
-    </message>
-    <message>
-        <source>N/A</source>
-        <translation>N/A</translation>
-    </message>
-    <message>
-        <source>%1 ms</source>
-        <translation>%1 ms</translation>
+    </message>
+    <message>
+        <source>At least %1 GB of data will be stored in this directory, and it will grow over time.</source>
+        <translation type="unfinished">Almenys %1 GB de dades s'emmagatzemaran en aquest directori, i creixerà amb el temps.</translation>
+    </message>
+    <message>
+        <source>Approximately %1 GB of data will be stored in this directory.</source>
+        <translation type="unfinished">Aproximadament %1GB de dades seran emmagetzamades en aquest directori.</translation>
     </message>
     <message numerus="yes">
-        <source>%n second(s)</source>
-        <translation><numerusform>Un segon</numerusform><numerusform>%n segons</numerusform></translation>
-    </message>
-    <message numerus="yes">
-        <source>%n minute(s)</source>
-        <translation><numerusform>Un minut</numerusform><numerusform>%n minuts</numerusform></translation>
-    </message>
-    <message numerus="yes">
-        <source>%n hour(s)</source>
-        <translation><numerusform>Una hora</numerusform><numerusform>%n hores</numerusform></translation>
-    </message>
-    <message numerus="yes">
-        <source>%n day(s)</source>
-        <translation><numerusform>Un dia</numerusform><numerusform>%n dies</numerusform></translation>
-    </message>
-<<<<<<< HEAD
-    <message numerus="yes">
-        <source>%n week(s)</source>
-        <translation><numerusform>Una setmana</numerusform><numerusform>%n setmanes</numerusform></translation>
-    </message>
-    <message>
-        <source>%1 and %2</source>
-        <translation>%1 i %2</translation>
-=======
+        <source>(sufficient to restore backups %n day(s) old)</source>
+        <extracomment>Explanatory text on the capability of the current prune target.</extracomment>
+        <translation type="unfinished">
+            <numerusform />
+            <numerusform />
+        </translation>
+    </message>
+    <message>
+        <source>%1 will download and store a copy of the Particl block chain.</source>
+        <translation type="unfinished">%1 descarregarà i emmagatzemarà una còpia de la cadena de blocs Particl.</translation>
+    </message>
+    <message>
+        <source>The wallet will also be stored in this directory.</source>
+        <translation type="unfinished">La cartera també serà emmagatzemat en aquest directori.</translation>
+    </message>
+    <message>
+        <source>Error: Specified data directory "%1" cannot be created.</source>
+        <translation type="unfinished">Error: el directori de dades «%1» especificat no pot ser creat.</translation>
+    </message>
+    <message>
+        <source>Welcome</source>
+        <translation type="unfinished">Us donem la benvinguda</translation>
+    </message>
+    <message>
+        <source>Welcome to %1.</source>
+        <translation type="unfinished">Us donem la benvinguda a %1.</translation>
+    </message>
+    <message>
+        <source>As this is the first time the program is launched, you can choose where %1 will store its data.</source>
+        <translation type="unfinished">Com és la primera vegada que s'executa el programa, podeu triar on %1 emmagatzemaran les dades.</translation>
+    </message>
     <message>
         <source>Limit block chain storage to</source>
         <translation type="unfinished">Limita l’emmagatzematge de la cadena de blocs a</translation>
->>>>>>> 3f385c91
-    </message>
-    <message numerus="yes">
-        <source>%n year(s)</source>
-        <translation><numerusform>Un any</numerusform><numerusform>%n anys</numerusform></translation>
-    </message>
-    <message>
-        <source>%1 B</source>
-        <translation>%1 B</translation>
-    </message>
-    <message>
-        <source>%1 KB</source>
-        <translation>%1 KB</translation>
-    </message>
-    <message>
-        <source>%1 MB</source>
-        <translation>%1 MB</translation>
-    </message>
-    <message>
-        <source>%1 GB</source>
-        <translation>%1 GB</translation>
-    </message>
-    <message>
-        <source>Error: Specified data directory "%1" does not exist.</source>
-        <translation>Error: El directori de dades especificat «%1» no existeix.</translation>
-    </message>
-    <message>
-        <source>Error: Cannot parse configuration file: %1.</source>
-        <translation>Error: No es pot interpretar el fitxer de configuració: %1.</translation>
-    </message>
-    <message>
-        <source>Error: %1</source>
-        <translation>Avís: %1</translation>
-    </message>
-    <message>
-        <source>%1 didn't yet exit safely...</source>
-        <translation>%1 encara no ha finalitzat de manera segura...</translation>
-    </message>
-    <message>
-        <source>unknown</source>
-        <translation>desconegut</translation>
+    </message>
+    <message>
+        <source>Reverting this setting requires re-downloading the entire blockchain. It is faster to download the full chain first and prune it later. Disables some advanced features.</source>
+        <translation type="unfinished">Desfer aquest canvi requereix tornar-se a descarregar el blockchain sencer. És més ràpid descarregar la cadena completa primer i després podar. Deshabilita algunes de les característiques avançades.</translation>
+    </message>
+    <message>
+        <source>This initial synchronisation is very demanding, and may expose hardware problems with your computer that had previously gone unnoticed. Each time you run %1, it will continue downloading where it left off.</source>
+        <translation type="unfinished">Aquesta sincronització inicial és molt exigent i pot exposar problemes de maquinari amb l'equip que anteriorment havien passat desapercebuts. Cada vegada que executeu %1, continuarà descarregant des del punt on es va deixar.</translation>
+    </message>
+    <message>
+        <source>If you have chosen to limit block chain storage (pruning), the historical data must still be downloaded and processed, but will be deleted afterward to keep your disk usage low.</source>
+        <translation type="unfinished">Si heu decidit limitar l'emmagatzematge de la cadena de blocs (podar), les dades històriques encara s'hauran de baixar i processar, però se suprimiran més endavant per a mantenir baix l'ús del disc.</translation>
+    </message>
+    <message>
+        <source>Use the default data directory</source>
+        <translation type="unfinished">Utilitza el directori de dades per defecte</translation>
+    </message>
+    <message>
+        <source>Use a custom data directory:</source>
+        <translation type="unfinished">Utilitza un directori de dades personalitzat:</translation>
+    </message>
+</context>
+<context>
+    <name>HelpMessageDialog</name>
+    <message>
+        <source>version</source>
+        <translation type="unfinished">versió</translation>
+    </message>
+    <message>
+        <source>About %1</source>
+        <translation type="unfinished">Quant al %1</translation>
+    </message>
+    <message>
+        <source>Command-line options</source>
+        <translation type="unfinished">Opcions de línia d'ordres</translation>
+    </message>
+</context>
+<context>
+    <name>ShutdownWindow</name>
+    <message>
+        <source>%1 is shutting down…</source>
+        <translation type="unfinished">%1 s'està tancant ...</translation>
+    </message>
+    <message>
+        <source>Do not shut down the computer until this window disappears.</source>
+        <translation type="unfinished">No apagueu l'ordinador fins que no desaparegui aquesta finestra.</translation>
+    </message>
+</context>
+<context>
+    <name>ModalOverlay</name>
+    <message>
+        <source>Form</source>
+        <translation type="unfinished">Formulari</translation>
+    </message>
+    <message>
+        <source>Recent transactions may not yet be visible, and therefore your wallet's balance might be incorrect. This information will be correct once your wallet has finished synchronizing with the particl network, as detailed below.</source>
+        <translation type="unfinished">És possible que les transaccions recents encara no siguin visibles i, per tant, el saldo de la vostra cartera podria ser incorrecte. Aquesta informació serà correcta una vegada que la cartera hagi finalitzat la sincronització amb la xarxa particl, tal com es detalla més avall.</translation>
+    </message>
+    <message>
+        <source>Attempting to spend particl that are affected by not-yet-displayed transactions will not be accepted by the network.</source>
+        <translation type="unfinished">Els intents de gastar particl que es veuen afectats per les transaccions que encara no s'hagin mostrat no seran acceptats per la xarxa.</translation>
+    </message>
+    <message>
+        <source>Number of blocks left</source>
+        <translation type="unfinished">Nombre de blocs pendents</translation>
+    </message>
+    <message>
+        <source>Unknown…</source>
+        <translation type="unfinished">Desconegut...</translation>
+    </message>
+    <message>
+        <source>calculating…</source>
+        <translation type="unfinished">s'està calculant...</translation>
+    </message>
+    <message>
+        <source>Last block time</source>
+        <translation type="unfinished">Últim temps de bloc</translation>
+    </message>
+    <message>
+        <source>Progress</source>
+        <translation type="unfinished">Progrés</translation>
+    </message>
+    <message>
+        <source>Progress increase per hour</source>
+        <translation type="unfinished">Augment de progrés per hora</translation>
+    </message>
+    <message>
+        <source>Estimated time left until synced</source>
+        <translation type="unfinished">Temps estimat restant fins sincronitzat</translation>
+    </message>
+    <message>
+        <source>Hide</source>
+        <translation type="unfinished">Amaga</translation>
+    </message>
+    <message>
+        <source>%1 is currently syncing.  It will download headers and blocks from peers and validate them until reaching the tip of the block chain.</source>
+        <translation type="unfinished">%1 sincronitzant ara mateix. Es descarregaran capçaleres i blocs d'altres iguals i es validaran fins a obtenir la punta de la cadena de blocs. </translation>
+    </message>
+    <message>
+        <source>Unknown. Syncing Headers (%1, %2%)…</source>
+        <translation type="unfinished">Desconegut. Sincronització de les capçaleres (%1, %2%)...</translation>
+    </message>
+    </context>
+<context>
+    <name>OpenURIDialog</name>
+    <message>
+        <source>Open particl URI</source>
+        <translation type="unfinished">Obre Particl URI</translation>
+    </message>
+    <message>
+        <source>Paste address from clipboard</source>
+        <extracomment>Tooltip text for button that allows you to paste an address that is in your clipboard.</extracomment>
+        <translation type="unfinished">Enganxa l'adreça del porta-retalls</translation>
+    </message>
+</context>
+<context>
+    <name>OptionsDialog</name>
+    <message>
+        <source>Options</source>
+        <translation type="unfinished">Opcions</translation>
+    </message>
+    <message>
+        <source>&amp;Main</source>
+        <translation type="unfinished">&amp;Principal</translation>
+    </message>
+    <message>
+        <source>Automatically start %1 after logging in to the system.</source>
+        <translation type="unfinished">Inicieu %1 automàticament després d'entrar en el sistema.</translation>
+    </message>
+    <message>
+        <source>&amp;Start %1 on system login</source>
+        <translation type="unfinished">&amp;Inicia %1 en l'entrada al sistema</translation>
+    </message>
+    <message>
+        <source>Enabling pruning significantly reduces the disk space required to store transactions. All blocks are still fully validated. Reverting this setting requires re-downloading the entire blockchain.</source>
+        <translation type="unfinished">Habilitar la poda redueix significativament l’espai en disc necessari per a emmagatzemar les transaccions. Tots els blocs encara estan completament validats. Per a revertir aquesta configuració, cal tornar a descarregar tota la cadena de blocs.</translation>
+    </message>
+    <message>
+        <source>Size of &amp;database cache</source>
+        <translation type="unfinished">Mida de la memòria cau de la base de &amp;dades</translation>
+    </message>
+    <message>
+        <source>Number of script &amp;verification threads</source>
+        <translation type="unfinished">Nombre de fils de &amp;verificació d'scripts</translation>
+    </message>
+    <message>
+        <source>IP address of the proxy (e.g. IPv4: 127.0.0.1 / IPv6: ::1)</source>
+        <translation type="unfinished">Adreça IP del proxy (p. ex. IPv4: 127.0.0.1 / IPv6: ::1)</translation>
+    </message>
+    <message>
+        <source>Shows if the supplied default SOCKS5 proxy is used to reach peers via this network type.</source>
+        <translation type="unfinished">Mostra si el proxy SOCKS5 predeterminat subministrat s'utilitza per a arribar a altres iguals a través d'aquest tipus de xarxa.</translation>
+    </message>
+    <message>
+        <source>Minimize instead of exit the application when the window is closed. When this option is enabled, the application will be closed only after selecting Exit in the menu.</source>
+        <translation type="unfinished">Minimitza en comptes de sortir de l'aplicació quan la finestra es tanca. Quan s'habilita aquesta opció l'aplicació es tancarà només quan se selecciona Surt del menú. </translation>
+    </message>
+    <message>
+        <source>Open the %1 configuration file from the working directory.</source>
+        <translation type="unfinished">Obriu el fitxer de configuració %1 des del directori de treball.</translation>
+    </message>
+    <message>
+        <source>Open Configuration File</source>
+        <translation type="unfinished">Obre el fitxer de configuració</translation>
+    </message>
+    <message>
+        <source>Reset all client options to default.</source>
+        <translation type="unfinished">Reestableix totes les opcions del client.</translation>
+    </message>
+    <message>
+        <source>&amp;Reset Options</source>
+        <translation type="unfinished">&amp;Reestableix les opcions</translation>
+    </message>
+    <message>
+        <source>&amp;Network</source>
+        <translation type="unfinished">&amp;Xarxa</translation>
+    </message>
+    <message>
+        <source>Prune &amp;block storage to</source>
+        <translation type="unfinished">Prunar emmagatzemament de &amp;block a</translation>
+    </message>
+    <message>
+        <source>Reverting this setting requires re-downloading the entire blockchain.</source>
+        <translation type="unfinished">Revertir aquesta configuració requereix tornar a descarregar la cadena de blocs sencera un altre cop.</translation>
+    </message>
+    <message>
+        <source>(0 = auto, &lt;0 = leave that many cores free)</source>
+        <translation type="unfinished">(0 = auto, &lt;0 = deixa tants nuclis lliures)</translation>
+    </message>
+    <message>
+        <source>W&amp;allet</source>
+        <translation type="unfinished">&amp;Moneder</translation>
+    </message>
+    <message>
+        <source>Enable coin &amp;control features</source>
+        <translation type="unfinished">Activa les funcions de &amp;control de les monedes</translation>
+    </message>
+    <message>
+        <source>If you disable the spending of unconfirmed change, the change from a transaction cannot be used until that transaction has at least one confirmation. This also affects how your balance is computed.</source>
+        <translation type="unfinished">Si inhabiliteu la despesa d'un canvi sense confirmar, el canvi d'una transacció no pot ser utilitzat fins que la transacció no tingui com a mínim una confirmació. Això també afecta com es calcula el vostre balanç.</translation>
+    </message>
+    <message>
+        <source>&amp;Spend unconfirmed change</source>
+        <translation type="unfinished">&amp;Gasta el canvi sense confirmar</translation>
+    </message>
+    <message>
+        <source>External Signer (e.g. hardware wallet)</source>
+        <translation type="unfinished">Signador extern (per exemple, cartera de maquinari)</translation>
+    </message>
+    <message>
+        <source>&amp;External signer script path</source>
+        <translation type="unfinished">&amp;Camí de l'script del signatari extern</translation>
+    </message>
+    <message>
+        <source>Full path to a Particl Core compatible script (e.g. C:\Downloads\hwi.exe or /Users/you/Downloads/hwi.py). Beware: malware can steal your coins!</source>
+        <translation type="unfinished">Camí complet a un script compatible amb Particl Core (per exemple, C:\Downloads\hwi.exe o /Users/you/Downloads/hwi.py). Aneu amb compte: el programari maliciós pot robar-vos les monedes!</translation>
+    </message>
+    <message>
+        <source>Automatically open the Particl client port on the router. This only works when your router supports UPnP and it is enabled.</source>
+        <translation type="unfinished">Obre el port del client de Particl al router de forma automàtica. Això només funciona quan el router implementa UPnP i l'opció està activada.</translation>
+    </message>
+    <message>
+        <source>Map port using &amp;UPnP</source>
+        <translation type="unfinished">Port obert amb &amp;UPnP</translation>
+    </message>
+    <message>
+        <source>Automatically open the Particl client port on the router. This only works when your router supports NAT-PMP and it is enabled. The external port could be random.</source>
+        <translation type="unfinished">Obriu automàticament el port client de Particl al router. Això només funciona quan el vostre router admet NAT-PMP i està activat. El port extern podria ser aleatori.</translation>
+    </message>
+    <message>
+        <source>Map port using NA&amp;T-PMP</source>
+        <translation type="unfinished">Port del mapa mitjançant NA&amp;T-PMP</translation>
+    </message>
+    <message>
+        <source>Accept connections from outside.</source>
+        <translation type="unfinished">Accepta connexions de fora</translation>
+    </message>
+    <message>
+        <source>Allow incomin&amp;g connections</source>
+        <translation type="unfinished">Permet connexions entrants</translation>
+    </message>
+    <message>
+        <source>Connect to the Particl network through a SOCKS5 proxy.</source>
+        <translation type="unfinished">Connecta a la xarxa Particl a través d'un proxy SOCKS5.</translation>
+    </message>
+    <message>
+        <source>&amp;Connect through SOCKS5 proxy (default proxy):</source>
+        <translation type="unfinished">&amp;Connecta a través d'un proxy SOCKS5 (proxy per defecte):</translation>
+    </message>
+    <message>
+        <source>Proxy &amp;IP:</source>
+        <translation type="unfinished">&amp;IP del proxy:</translation>
+    </message>
+    <message>
+        <source>Port of the proxy (e.g. 9050)</source>
+        <translation type="unfinished">Port del proxy (per exemple 9050)</translation>
+    </message>
+    <message>
+        <source>Used for reaching peers via:</source>
+        <translation type="unfinished">Utilitzat per a arribar als iguals mitjançant:</translation>
+    </message>
+    <message>
+        <source>&amp;Window</source>
+        <translation type="unfinished">&amp;Finestra</translation>
+    </message>
+    <message>
+        <source>Show the icon in the system tray.</source>
+        <translation type="unfinished">Mostra la icona a la safata del sistema.</translation>
+    </message>
+    <message>
+        <source>&amp;Show tray icon</source>
+        <translation type="unfinished">&amp;Mostra la icona de la safata</translation>
+    </message>
+    <message>
+        <source>Show only a tray icon after minimizing the window.</source>
+        <translation type="unfinished">Mostra només la icona de la barra en minimitzar la finestra.</translation>
+    </message>
+    <message>
+        <source>&amp;Minimize to the tray instead of the taskbar</source>
+        <translation type="unfinished">&amp;Minimitza a la barra d'aplicacions en comptes de la barra de tasques</translation>
+    </message>
+    <message>
+        <source>M&amp;inimize on close</source>
+        <translation type="unfinished">M&amp;inimitza en tancar</translation>
+    </message>
+    <message>
+        <source>&amp;Display</source>
+        <translation type="unfinished">&amp;Pantalla</translation>
+    </message>
+    <message>
+        <source>User Interface &amp;language:</source>
+        <translation type="unfinished">&amp;Llengua de la interfície d'usuari:</translation>
+    </message>
+    <message>
+        <source>The user interface language can be set here. This setting will take effect after restarting %1.</source>
+        <translation type="unfinished">Aquí es pot definir la llengua de la interfície d'usuari. Aquest paràmetre tindrà efecte en reiniciar el %1.</translation>
+    </message>
+    <message>
+        <source>&amp;Unit to show amounts in:</source>
+        <translation type="unfinished">&amp;Unitats per a mostrar els imports en:</translation>
+    </message>
+    <message>
+        <source>Choose the default subdivision unit to show in the interface and when sending coins.</source>
+        <translation type="unfinished">Selecciona la unitat de subdivisió per defecte per a mostrar en la interfície quan s'envien monedes.</translation>
+    </message>
+    <message>
+        <source>Whether to show coin control features or not.</source>
+        <translation type="unfinished">Si voleu mostrar les funcions de control de monedes o no.</translation>
+    </message>
+    <message>
+        <source>Connect to the Particl network through a separate SOCKS5 proxy for Tor onion services.</source>
+        <translation type="unfinished">Connecteu-vos a la xarxa Particl mitjançant un servidor intermediari SOCKS5 separat per als serveis de ceba Tor.</translation>
+    </message>
+    <message>
+        <source>Use separate SOCKS&amp;5 proxy to reach peers via Tor onion services:</source>
+        <translation type="unfinished">Utilitzeu el servidor intermediari SOCKS&amp;5 per a arribar als iguals mitjançant els serveis d'onion de Tor:</translation>
+    </message>
+    <message>
+        <source>Monospaced font in the Overview tab:</source>
+        <translation type="unfinished">Tipus de lletra monoespai a la pestanya Visió general:</translation>
+    </message>
+    <message>
+        <source>embedded "%1"</source>
+        <translation type="unfinished">incrustat "%1"</translation>
+    </message>
+    <message>
+        <source>closest matching "%1"</source>
+        <translation type="unfinished">coincidència més propera "%1"</translation>
+    </message>
+    <message>
+        <source>&amp;OK</source>
+        <translation type="unfinished">&amp;D'acord</translation>
+    </message>
+    <message>
+        <source>&amp;Cancel</source>
+        <translation type="unfinished">&amp;Cancel·la</translation>
+    </message>
+    <message>
+        <source>Compiled without external signing support (required for external signing)</source>
+        <extracomment>"External signing" means using devices such as hardware wallets.</extracomment>
+        <translation type="unfinished">Compilat sense suport de signatura externa (necessari per a la signatura externa)</translation>
+    </message>
+    <message>
+        <source>default</source>
+        <translation type="unfinished">Per defecte</translation>
+    </message>
+    <message>
+        <source>none</source>
+        <translation type="unfinished">cap</translation>
+    </message>
+    <message>
+        <source>Confirm options reset</source>
+        <extracomment>Window title text of pop-up window shown when the user has chosen to reset options.</extracomment>
+        <translation type="unfinished">Confirmeu el reestabliment de les opcions</translation>
+    </message>
+    <message>
+        <source>Client restart required to activate changes.</source>
+        <extracomment>Text explaining that the settings changed will not come into effect until the client is restarted.</extracomment>
+        <translation type="unfinished">Cal reiniciar el client per a activar els canvis.</translation>
+    </message>
+    <message>
+        <source>Client will be shut down. Do you want to proceed?</source>
+        <extracomment>Text asking the user to confirm if they would like to proceed with a client shutdown.</extracomment>
+        <translation type="unfinished">S'aturarà el client. Voleu procedir?</translation>
+    </message>
+    <message>
+        <source>Configuration options</source>
+        <extracomment>Window title text of pop-up box that allows opening up of configuration file.</extracomment>
+        <translation type="unfinished">Opcions de configuració</translation>
+    </message>
+    <message>
+        <source>The configuration file is used to specify advanced user options which override GUI settings. Additionally, any command-line options will override this configuration file.</source>
+        <extracomment>Explanatory text about the priority order of instructions considered by client. The order from high to low being: command-line, configuration file, GUI settings.</extracomment>
+        <translation type="unfinished">El fitxer de configuració s'utilitza per a especificar les opcions d'usuari avançades que substitueixen la configuració de la interfície gràfica d'usuari. A més, qualsevol opció de la línia d'ordres substituirà aquest fitxer de configuració.</translation>
+    </message>
+    <message>
+        <source>Cancel</source>
+        <translation type="unfinished">Cancel·la</translation>
+    </message>
+    <message>
+        <source>The configuration file could not be opened.</source>
+        <translation type="unfinished">No s'ha pogut obrir el fitxer de configuració.</translation>
+    </message>
+    <message>
+        <source>This change would require a client restart.</source>
+        <translation type="unfinished">Amb aquest canvi cal un reinici del client.</translation>
+    </message>
+    <message>
+        <source>The supplied proxy address is invalid.</source>
+        <translation type="unfinished">L'adreça proxy introduïda és invalida.</translation>
+    </message>
+</context>
+<context>
+    <name>OverviewPage</name>
+    <message>
+        <source>Form</source>
+        <translation type="unfinished">Formulari</translation>
+    </message>
+    <message>
+        <source>The displayed information may be out of date. Your wallet automatically synchronizes with the Particl network after a connection is established, but this process has not completed yet.</source>
+        <translation type="unfinished">La informació mostrada pot no estar al dia. El vostra cartera se sincronitza automàticament amb la xarxa Particl un cop s'ha establert connexió, però aquest proces encara no ha finalitzat.</translation>
+    </message>
+    <message>
+        <source>Watch-only:</source>
+        <translation type="unfinished">Només lectura:</translation>
+    </message>
+    <message>
+        <source>Available:</source>
+        <translation type="unfinished">Disponible:</translation>
+    </message>
+    <message>
+        <source>Your current spendable balance</source>
+        <translation type="unfinished">El balanç que podeu gastar actualment</translation>
+    </message>
+    <message>
+        <source>Pending:</source>
+        <translation type="unfinished">Pendent:</translation>
+    </message>
+    <message>
+        <source>Total of transactions that have yet to be confirmed, and do not yet count toward the spendable balance</source>
+        <translation type="unfinished">Total de transaccions que encara han de confirmar-se i que encara no compten en el balanç que es pot gastar</translation>
+    </message>
+    <message>
+        <source>Immature:</source>
+        <translation type="unfinished">Immadur:</translation>
+    </message>
+    <message>
+        <source>Mined balance that has not yet matured</source>
+        <translation type="unfinished">Balanç minat que encara no ha madurat</translation>
+    </message>
+    <message>
+        <source>Your current total balance</source>
+        <translation type="unfinished">El balanç total actual</translation>
+    </message>
+    <message>
+        <source>Your current balance in watch-only addresses</source>
+        <translation type="unfinished">El vostre balanç actual en adreces de només lectura</translation>
+    </message>
+    <message>
+        <source>Spendable:</source>
+        <translation type="unfinished">Que es pot gastar:</translation>
+    </message>
+    <message>
+        <source>Recent transactions</source>
+        <translation type="unfinished">Transaccions recents</translation>
+    </message>
+    <message>
+        <source>Unconfirmed transactions to watch-only addresses</source>
+        <translation type="unfinished">Transaccions sense confirmar a adreces de només lectura</translation>
+    </message>
+    <message>
+        <source>Mined balance in watch-only addresses that has not yet matured</source>
+        <translation type="unfinished">Balanç minat en adreces de només lectura que encara no ha madurat</translation>
+    </message>
+    <message>
+        <source>Current total balance in watch-only addresses</source>
+        <translation type="unfinished">Balanç total actual en adreces de només lectura</translation>
+    </message>
+    <message>
+        <source>Privacy mode activated for the Overview tab. To unmask the values, uncheck Settings-&gt;Mask values.</source>
+        <translation type="unfinished">El mode de privadesa està activat a la pestanya d'Overview. Per desenmascarar els valors, desmarqueu Configuració-&gt; Valors de màscara.</translation>
+    </message>
+</context>
+<context>
+    <name>PSBTOperationsDialog</name>
+    <message>
+        <source>Dialog</source>
+        <translation type="unfinished">Diàleg</translation>
+    </message>
+    <message>
+        <source>Sign Tx</source>
+        <translation type="unfinished">Signa Tx</translation>
+    </message>
+    <message>
+        <source>Broadcast Tx</source>
+        <translation type="unfinished">Emet Tx</translation>
+    </message>
+    <message>
+        <source>Copy to Clipboard</source>
+        <translation type="unfinished">Copia al Clipboard</translation>
+    </message>
+    <message>
+        <source>Save…</source>
+        <translation type="unfinished">Desa...</translation>
+    </message>
+    <message>
+        <source>Close</source>
+        <translation type="unfinished">Tanca</translation>
+    </message>
+    <message>
+        <source>Failed to load transaction: %1</source>
+        <translation type="unfinished">Ha fallat la càrrega de la transacció: %1</translation>
+    </message>
+    <message>
+        <source>Failed to sign transaction: %1</source>
+        <translation type="unfinished">Ha fallat la firma de la transacció: %1</translation>
+    </message>
+    <message>
+        <source>Could not sign any more inputs.</source>
+        <translation type="unfinished">No s'han pogut firmar més entrades.</translation>
+    </message>
+    <message>
+        <source>Signed %1 inputs, but more signatures are still required.</source>
+        <translation type="unfinished">Firmades %1 entrades, però encara es requereixen més firmes.</translation>
+    </message>
+    <message>
+        <source>Signed transaction successfully. Transaction is ready to broadcast.</source>
+        <translation type="unfinished">La transacció s'ha firmat correctament. La transacció està a punt per a emetre's.</translation>
+    </message>
+    <message>
+        <source>Unknown error processing transaction.</source>
+        <translation type="unfinished">Error desconnegut al processar la transacció.</translation>
+    </message>
+    <message>
+        <source>Transaction broadcast failed: %1</source>
+        <translation type="unfinished">L'emissió de la transacció ha fallat: %1</translation>
+    </message>
+    <message>
+        <source>PSBT copied to clipboard.</source>
+        <translation type="unfinished">PSBT copiada al porta-retalls.</translation>
+    </message>
+    <message>
+        <source>Save Transaction Data</source>
+        <translation type="unfinished">Guarda Dades de Transacció</translation>
+    </message>
+    <message>
+        <source>Partially Signed Transaction (Binary)</source>
+        <extracomment>Expanded name of the binary PSBT file format. See: BIP 174.</extracomment>
+        <translation type="unfinished">Transacció signada parcialment (binària)</translation>
+    </message>
+    <message>
+        <source>PSBT saved to disk.</source>
+        <translation type="unfinished">PSBT guardada al disc.</translation>
+    </message>
+    <message>
+        <source> * Sends %1 to %2</source>
+        <translation type="unfinished">*Envia %1 a %2</translation>
+    </message>
+    <message>
+        <source>Unable to calculate transaction fee or total transaction amount.</source>
+        <translation type="unfinished">Incapaç de calcular la tarifa de transacció o la quantitat total de la transacció</translation>
+    </message>
+    <message>
+        <source>Pays transaction fee: </source>
+        <translation type="unfinished">Paga la tarifa de transacció:</translation>
+    </message>
+    <message>
+        <source>Total Amount</source>
+        <translation type="unfinished">Import total</translation>
+    </message>
+    <message>
+        <source>or</source>
+        <translation type="unfinished">o</translation>
+    </message>
+    <message>
+        <source>Transaction has %1 unsigned inputs.</source>
+        <translation type="unfinished">La transacció té %1 entrades no firmades.</translation>
+    </message>
+    <message>
+        <source>Transaction is missing some information about inputs.</source>
+        <translation type="unfinished">La transacció manca d'informació en algunes entrades.</translation>
+    </message>
+    <message>
+        <source>Transaction still needs signature(s).</source>
+        <translation type="unfinished">La transacció encara necessita una o vàries firmes.</translation>
+    </message>
+    <message>
+        <source>(But this wallet cannot sign transactions.)</source>
+        <translation type="unfinished">(Però aquesta cartera no pot firmar transaccions.)</translation>
+    </message>
+    <message>
+        <source>(But this wallet does not have the right keys.)</source>
+        <translation type="unfinished">(Però aquesta cartera no té les claus correctes.)</translation>
+    </message>
+    <message>
+        <source>Transaction is fully signed and ready for broadcast.</source>
+        <translation type="unfinished">La transacció està completament firmada i a punt per a emetre's.</translation>
+    </message>
+    <message>
+        <source>Transaction status is unknown.</source>
+        <translation type="unfinished">L'estat de la transacció és desconegut.</translation>
+    </message>
+</context>
+<context>
+    <name>PaymentServer</name>
+    <message>
+        <source>Payment request error</source>
+        <translation type="unfinished">Error de la sol·licitud de pagament</translation>
+    </message>
+    <message>
+        <source>Cannot start particl: click-to-pay handler</source>
+        <translation type="unfinished">No es pot iniciar particl: controlador click-to-pay</translation>
+    </message>
+    <message>
+        <source>URI handling</source>
+        <translation type="unfinished">Gestió d'URI</translation>
+    </message>
+    <message>
+        <source>'particl://' is not a valid URI. Use 'particl:' instead.</source>
+        <translation type="unfinished">'particl://' no és una URI vàlida. Usi 'particl:' en lloc seu.</translation>
+    </message>
+    <message>
+        <source>Cannot process payment request because BIP70 is not supported.
+Due to widespread security flaws in BIP70 it's strongly recommended that any merchant instructions to switch wallets be ignored.
+If you are receiving this error you should request the merchant provide a BIP21 compatible URI.</source>
+        <translation type="unfinished">No es pot processar la sol·licitud de pagament perquè no s'admet BIP70.
+A causa dels defectes generalitzats de seguretat del BIP70, es recomana que s'ignorin totes les instruccions del comerciant per a canviar carteres.
+Si rebeu aquest error, haureu de sol·licitar al comerciant que proporcioni un URI compatible amb BIP21.</translation>
+    </message>
+    <message>
+        <source>URI cannot be parsed! This can be caused by an invalid Particl address or malformed URI parameters.</source>
+        <translation type="unfinished">L'URI no pot ser analitzat! Això pot ser a causa d'una adreça de Particl no vàlida o per paràmetres URI amb mal format.</translation>
+    </message>
+    <message>
+        <source>Payment request file handling</source>
+        <translation type="unfinished">Gestió de fitxers de les sol·licituds de pagament</translation>
+    </message>
+</context>
+<context>
+    <name>PeerTableModel</name>
+    <message>
+        <source>User Agent</source>
+        <extracomment>Title of Peers Table column which contains the peer's User Agent string.</extracomment>
+        <translation type="unfinished">Agent d'usuari</translation>
+    </message>
+    <message>
+        <source>Peer</source>
+        <extracomment>Title of Peers Table column which contains a unique number used to identify a connection.</extracomment>
+        <translation type="unfinished">Igual</translation>
+    </message>
+    <message>
+        <source>Direction</source>
+        <extracomment>Title of Peers Table column which indicates the direction the peer connection was initiated from.</extracomment>
+        <translation type="unfinished">Direcció</translation>
+    </message>
+    <message>
+        <source>Sent</source>
+        <extracomment>Title of Peers Table column which indicates the total amount of network information we have sent to the peer.</extracomment>
+        <translation type="unfinished">Enviat</translation>
+    </message>
+    <message>
+        <source>Received</source>
+        <extracomment>Title of Peers Table column which indicates the total amount of network information we have received from the peer.</extracomment>
+        <translation type="unfinished">Rebut</translation>
+    </message>
+    <message>
+        <source>Address</source>
+        <extracomment>Title of Peers Table column which contains the IP/Onion/I2P address of the connected peer.</extracomment>
+        <translation type="unfinished">Adreça</translation>
+    </message>
+    <message>
+        <source>Type</source>
+        <extracomment>Title of Peers Table column which describes the type of peer connection. The "type" describes why the connection exists.</extracomment>
+        <translation type="unfinished">Tipus</translation>
+    </message>
+    <message>
+        <source>Network</source>
+        <extracomment>Title of Peers Table column which states the network the peer connected through.</extracomment>
+        <translation type="unfinished">Xarxa</translation>
+    </message>
+    <message>
+        <source>Inbound</source>
+        <extracomment>An Inbound Connection from a Peer.</extracomment>
+        <translation type="unfinished">Entrant</translation>
+    </message>
+    <message>
+        <source>Outbound</source>
+        <extracomment>An Outbound Connection to a Peer.</extracomment>
+        <translation type="unfinished">Sortint</translation>
     </message>
 </context>
 <context>
     <name>QRImageWidget</name>
     <message>
-        <source>&amp;Save Image...</source>
-        <translation>De&amp;sa la imatge...</translation>
+        <source>&amp;Save Image…</source>
+        <translation type="unfinished">&amp;Desa l'imatge...</translation>
     </message>
     <message>
         <source>&amp;Copy Image</source>
-        <translation>&amp;Copia la imatge</translation>
+        <translation type="unfinished">&amp;Copia la imatge</translation>
     </message>
     <message>
         <source>Resulting URI too long, try to reduce the text for label / message.</source>
-        <translation>URI resultant massa llarga, intenta reduir el text per a la etiqueta / missatge</translation>
+        <translation type="unfinished">URI resultant massa llarga, intenta reduir el text per a la etiqueta / missatge</translation>
     </message>
     <message>
         <source>Error encoding URI into QR Code.</source>
-        <translation>Error en codificar l'URI en un codi QR.</translation>
+        <translation type="unfinished">Error en codificar l'URI en un codi QR.</translation>
     </message>
     <message>
         <source>QR code support not available.</source>
-        <translation>Suport de codi QR no disponible.</translation>
-    </message>
-<<<<<<< HEAD
-=======
-    </context>
-<context>
-    <name>OpenURIDialog</name>
->>>>>>> 3f385c91
+        <translation type="unfinished">Suport de codi QR no disponible.</translation>
+    </message>
     <message>
         <source>Save QR Code</source>
-        <translation>Desa el codi QR</translation>
-    </message>
-    <message>
-        <source>PNG Image (*.png)</source>
-        <translation>Imatge PNG (*.png)</translation>
+        <translation type="unfinished">Desa el codi QR</translation>
+    </message>
+    <message>
+        <source>PNG Image</source>
+        <extracomment>Expanded name of the PNG file format. See: https://en.wikipedia.org/wiki/Portable_Network_Graphics.</extracomment>
+        <translation type="unfinished">Imatge PNG</translation>
     </message>
 </context>
 <context>
     <name>RPCConsole</name>
     <message>
-        <source>N/A</source>
-        <translation>N/A</translation>
-    </message>
-    <message>
         <source>Client version</source>
-        <translation>Versió del client</translation>
+        <translation type="unfinished">Versió del client</translation>
     </message>
     <message>
         <source>&amp;Information</source>
-        <translation>&amp;Informació</translation>
-    </message>
-    <message>
-        <source>General</source>
-        <translation>General</translation>
-    </message>
-    <message>
-        <source>Using BerkeleyDB version</source>
-        <translation>Utilitzant BerkeleyDB versió</translation>
-    </message>
-    <message>
-        <source>Datadir</source>
-        <translation>Datadir</translation>
+        <translation type="unfinished">&amp;Informació</translation>
     </message>
     <message>
         <source>To specify a non-default location of the data directory use the '%1' option.</source>
-        <translation>Per tal d'especificar una ubicació que no és per defecte del directori de dades utilitza la '%1' opció.</translation>
+        <translation type="unfinished">Per tal d'especificar una ubicació que no és per defecte del directori de dades utilitza la '%1' opció.</translation>
     </message>
     <message>
         <source>Blocksdir</source>
-        <translation>Directori de blocs</translation>
+        <translation type="unfinished">Directori de blocs</translation>
     </message>
     <message>
         <source>To specify a non-default location of the blocks directory use the '%1' option.</source>
-        <translation>Per tal d'especificar una ubicació que no és per defecte del directori de blocs utilitza la '%1' opció.</translation>
+        <translation type="unfinished">Per tal d'especificar una ubicació que no és per defecte del directori de blocs utilitza la '%1' opció.</translation>
     </message>
     <message>
         <source>Startup time</source>
-        <translation>&amp;Temps d'inici</translation>
+        <translation type="unfinished">&amp;Temps d'inici</translation>
     </message>
     <message>
         <source>Network</source>
-        <translation>Xarxa</translation>
+        <translation type="unfinished">Xarxa</translation>
     </message>
     <message>
         <source>Name</source>
-        <translation>Nom</translation>
+        <translation type="unfinished">Nom</translation>
     </message>
     <message>
         <source>Number of connections</source>
-        <translation>Nombre de connexions</translation>
+        <translation type="unfinished">Nombre de connexions</translation>
     </message>
     <message>
         <source>Block chain</source>
-        <translation>Cadena de blocs</translation>
+        <translation type="unfinished">Cadena de blocs</translation>
     </message>
     <message>
         <source>Memory Pool</source>
-        <translation>Reserva de memòria</translation>
-    </message>
-    <message>
-<<<<<<< HEAD
+        <translation type="unfinished">Reserva de memòria</translation>
+    </message>
+    <message>
         <source>Current number of transactions</source>
-        <translation>Nombre actual de transaccions</translation>
+        <translation type="unfinished">Nombre actual de transaccions</translation>
     </message>
     <message>
         <source>Memory usage</source>
-        <translation>Ús de memòria</translation>
-=======
-        <source>&amp;OK</source>
-        <translation type="unfinished">&amp;D'acord</translation>
->>>>>>> 3f385c91
+        <translation type="unfinished">Ús de memòria</translation>
     </message>
     <message>
         <source>Wallet: </source>
-        <translation>Cartera:</translation>
+        <translation type="unfinished">Cartera:</translation>
     </message>
     <message>
         <source>(none)</source>
-        <translation>(cap)</translation>
+        <translation type="unfinished">(cap)</translation>
     </message>
     <message>
         <source>&amp;Reset</source>
-        <translation>&amp;Reinicialitza</translation>
+        <translation type="unfinished">&amp;Reinicialitza</translation>
     </message>
     <message>
         <source>Received</source>
-        <translation>Rebut</translation>
-    </message>
-    <message>
-<<<<<<< HEAD
+        <translation type="unfinished">Rebut</translation>
+    </message>
+    <message>
         <source>Sent</source>
-        <translation>Enviat</translation>
+        <translation type="unfinished">Enviat</translation>
     </message>
     <message>
         <source>&amp;Peers</source>
-        <translation>&amp;Iguals</translation>
+        <translation type="unfinished">&amp;Iguals</translation>
     </message>
     <message>
         <source>Banned peers</source>
-        <translation>Iguals bandejats</translation>
-=======
-        <source>Confirm options reset</source>
-        <extracomment>Window title text of pop-up window shown when the user has chosen to reset options.</extracomment>
-        <translation type="unfinished">Confirmeu el reestabliment de les opcions</translation>
-    </message>
-    <message>
-        <source>Client restart required to activate changes.</source>
-        <extracomment>Text explaining that the settings changed will not come into effect until the client is restarted.</extracomment>
-        <translation type="unfinished">Cal reiniciar el client per a activar els canvis.</translation>
-    </message>
-    <message>
-        <source>Client will be shut down. Do you want to proceed?</source>
-        <extracomment>Text asking the user to confirm if they would like to proceed with a client shutdown.</extracomment>
-        <translation type="unfinished">S'aturarà el client. Voleu procedir?</translation>
->>>>>>> 3f385c91
+        <translation type="unfinished">Iguals bandejats</translation>
     </message>
     <message>
         <source>Select a peer to view detailed information.</source>
-        <translation>Seleccioneu un igual per mostrar informació detallada.</translation>
-    </message>
-    <message>
-        <source>Direction</source>
-        <translation>Direcció</translation>
+        <translation type="unfinished">Seleccioneu un igual per a mostrar informació detallada.</translation>
     </message>
     <message>
         <source>Version</source>
-        <translation>Versió</translation>
+        <translation type="unfinished">Versió</translation>
     </message>
     <message>
         <source>Starting Block</source>
-        <translation>Bloc d'inici</translation>
+        <translation type="unfinished">Bloc d'inici</translation>
     </message>
     <message>
         <source>Synced Headers</source>
-        <translation>Capçaleres sincronitzades</translation>
+        <translation type="unfinished">Capçaleres sincronitzades</translation>
     </message>
     <message>
         <source>Synced Blocks</source>
-        <translation>Blocs sincronitzats</translation>
+        <translation type="unfinished">Blocs sincronitzats</translation>
     </message>
     <message>
         <source>The mapped Autonomous System used for diversifying peer selection.</source>
-        <translation>El sistema autònom de mapat utilitzat per diversificar la selecció entre iguals.</translation>
+        <translation type="unfinished">El sistema autònom de mapat utilitzat per a diversificar la selecció entre iguals.</translation>
     </message>
     <message>
         <source>Mapped AS</source>
-        <translation>Mapat com</translation>
+        <translation type="unfinished">Mapat com</translation>
     </message>
     <message>
         <source>User Agent</source>
-        <translation>Agent d'usuari</translation>
+        <translation type="unfinished">Agent d'usuari</translation>
     </message>
     <message>
         <source>Node window</source>
-        <translation>Finestra node</translation>
+        <translation type="unfinished">Finestra node</translation>
+    </message>
+    <message>
+        <source>Current block height</source>
+        <translation type="unfinished">Altura actual de bloc</translation>
     </message>
     <message>
         <source>Open the %1 debug log file from the current data directory. This can take a few seconds for large log files.</source>
-        <translation>Obre el fitxer de registre de depuració %1 del directori de dades actual. Això pot trigar uns segons en fitxers de registre grans.</translation>
+        <translation type="unfinished">Obre el fitxer de registre de depuració %1 del directori de dades actual. Això pot trigar uns segons en fitxers de registre grans.</translation>
     </message>
     <message>
         <source>Decrease font size</source>
-        <translation>Disminueix la mida de la lletra</translation>
+        <translation type="unfinished">Disminueix la mida de la lletra</translation>
     </message>
     <message>
         <source>Increase font size</source>
-        <translation>Augmenta la mida de la lletra</translation>
+        <translation type="unfinished">Augmenta la mida de la lletra</translation>
+    </message>
+    <message>
+        <source>Permissions</source>
+        <translation type="unfinished">Permisos</translation>
+    </message>
+    <message>
+        <source>The direction and type of peer connection: %1</source>
+        <translation type="unfinished">La direcció i el tipus de connexió entre iguals: %1</translation>
+    </message>
+    <message>
+        <source>Direction/Type</source>
+        <translation type="unfinished">Direcció / Tipus</translation>
+    </message>
+    <message>
+        <source>The network protocol this peer is connected through: IPv4, IPv6, Onion, I2P, or CJDNS.</source>
+        <translation type="unfinished">El protocol de xarxa mitjançant aquest igual es connecta: IPv4, IPv6, Onion, I2P o CJDNS.</translation>
     </message>
     <message>
         <source>Services</source>
-        <translation>Serveis</translation>
+        <translation type="unfinished">Serveis</translation>
+    </message>
+    <message>
+        <source>Whether the peer requested us to relay transactions.</source>
+        <translation type="unfinished">Si l'igual ens va sol·licitar que donem trànsit a les transaccions.</translation>
+    </message>
+    <message>
+        <source>Wants Tx Relay</source>
+        <translation type="unfinished">Vol trànsit Tx</translation>
+    </message>
+    <message>
+        <source>High bandwidth BIP152 compact block relay: %1</source>
+        <translation type="unfinished">Trànsit de bloc compacte BIP152 d'ample de banda elevat: %1</translation>
+    </message>
+    <message>
+        <source>High Bandwidth</source>
+        <translation type="unfinished">Gran amplada de banda</translation>
     </message>
     <message>
         <source>Connection Time</source>
-        <translation>Temps de connexió</translation>
+        <translation type="unfinished">Temps de connexió</translation>
+    </message>
+    <message>
+        <source>Elapsed time since a novel block passing initial validity checks was received from this peer.</source>
+        <translation type="unfinished">Temps transcorregut des que un nou bloc passant les comprovacions inicials ha estat rebut per aquest igual.</translation>
+    </message>
+    <message>
+        <source>Last Block</source>
+        <translation type="unfinished">Últim bloc</translation>
+    </message>
+    <message>
+        <source>Elapsed time since a novel transaction accepted into our mempool was received from this peer.</source>
+        <extracomment>Tooltip text for the Last Transaction field in the peer details area.</extracomment>
+        <translation type="unfinished">El temps transcorregut des que es va rebre d'aquesta transacció una nova transacció acceptada al nostre igual.</translation>
     </message>
     <message>
         <source>Last Send</source>
-        <translation>Darrer enviament</translation>
+        <translation type="unfinished">Darrer enviament</translation>
     </message>
     <message>
         <source>Last Receive</source>
-        <translation>Darrera recepció</translation>
+        <translation type="unfinished">Darrera recepció</translation>
     </message>
     <message>
         <source>Ping Time</source>
-        <translation>Temps de ping</translation>
+        <translation type="unfinished">Temps de ping</translation>
     </message>
     <message>
         <source>The duration of a currently outstanding ping.</source>
-        <translation>La duració d'un ping més destacat actualment.</translation>
+        <translation type="unfinished">La duració d'un ping més destacat actualment.</translation>
     </message>
     <message>
         <source>Ping Wait</source>
-        <translation>Espera de ping</translation>
-    </message>
-    <message>
-        <source>Min Ping</source>
-        <translation>Min Ping</translation>
+        <translation type="unfinished">Espera de ping</translation>
     </message>
     <message>
         <source>Time Offset</source>
-        <translation>Diferència horària</translation>
+        <translation type="unfinished">Diferència horària</translation>
     </message>
     <message>
         <source>Last block time</source>
-        <translation>Últim temps de bloc</translation>
+        <translation type="unfinished">Últim temps de bloc</translation>
     </message>
     <message>
         <source>&amp;Open</source>
-        <translation>&amp;Obre</translation>
+        <translation type="unfinished">&amp;Obre</translation>
     </message>
     <message>
         <source>&amp;Console</source>
-        <translation>&amp;Consola</translation>
+        <translation type="unfinished">&amp;Consola</translation>
     </message>
     <message>
         <source>&amp;Network Traffic</source>
-        <translation>Trà&amp;nsit de la xarxa</translation>
-    </message>
-    <message>
-        <source>Totals</source>
-        <translation>Totals</translation>
+        <translation type="unfinished">Trà&amp;nsit de la xarxa</translation>
+    </message>
+    <message>
+        <source>Debug log file</source>
+        <translation type="unfinished">Fitxer de registre de depuració</translation>
+    </message>
+    <message>
+        <source>Clear console</source>
+        <translation type="unfinished">Neteja la consola</translation>
     </message>
     <message>
         <source>In:</source>
-        <translation>Dins:</translation>
+        <translation type="unfinished">Dins:</translation>
     </message>
     <message>
         <source>Out:</source>
-        <translation>Fora:</translation>
-    </message>
-    <message>
-        <source>Debug log file</source>
-        <translation>Fitxer de registre de depuració</translation>
-    </message>
-    <message>
-        <source>Clear console</source>
-        <translation>Neteja la consola</translation>
+        <translation type="unfinished">Fora:</translation>
+    </message>
+    <message>
+        <source>Inbound: initiated by peer</source>
+        <extracomment>Explanatory text for an inbound peer connection.</extracomment>
+        <translation type="unfinished">Entrant: iniciat per igual</translation>
+    </message>
+    <message>
+        <source>Outbound Full Relay: default</source>
+        <extracomment>Explanatory text for an outbound peer connection that relays all network information. This is the default behavior for outbound connections.</extracomment>
+        <translation type="unfinished">Trànsit complet de sortida: per defecte</translation>
+    </message>
+    <message>
+        <source>Outbound Block Relay: does not relay transactions or addresses</source>
+        <extracomment>Explanatory text for an outbound peer connection that relays network information about blocks and not transactions or addresses.</extracomment>
+        <translation type="unfinished">Trànsit de blocs de sortida: no transmet trànsit ni adreces</translation>
+    </message>
+    <message>
+        <source>Outbound Manual: added using RPC %1 or %2/%3 configuration options</source>
+        <extracomment>Explanatory text for an outbound peer connection that was established manually through one of several methods. The numbered arguments are stand-ins for the methods available to establish manual connections.</extracomment>
+        <translation type="unfinished">Manual de sortida: afegit mitjançant les opcions de configuració RPC %1 o %2/%3 </translation>
+    </message>
+    <message>
+        <source>Outbound Feeler: short-lived, for testing addresses</source>
+        <extracomment>Explanatory text for a short-lived outbound peer connection that is used to test the aliveness of known addresses.</extracomment>
+        <translation type="unfinished">Sensor de sortida: de curta durada, per a provar adreces</translation>
+    </message>
+    <message>
+        <source>Outbound Address Fetch: short-lived, for soliciting addresses</source>
+        <extracomment>Explanatory text for a short-lived outbound peer connection that is used to request addresses from a peer.</extracomment>
+        <translation type="unfinished">Obtenció d'adreces de sortida: de curta durada, per a sol·licitar adreces</translation>
+    </message>
+    <message>
+        <source>we selected the peer for high bandwidth relay</source>
+        <translation type="unfinished">hem seleccionat l'igual per a un gran trànsit d'amplada de banda</translation>
+    </message>
+    <message>
+        <source>the peer selected us for high bandwidth relay</source>
+        <translation type="unfinished">l'igual que hem seleccionat per al trànsit de gran amplada de banda</translation>
+    </message>
+    <message>
+        <source>no high bandwidth relay selected</source>
+        <translation type="unfinished">cap trànsit de gran amplada de banda ha estat seleccionat</translation>
+    </message>
+    <message>
+        <source>&amp;Copy address</source>
+        <extracomment>Context menu action to copy the address of a peer.</extracomment>
+        <translation type="unfinished">&amp;Copia l'adreça</translation>
+    </message>
+    <message>
+        <source>&amp;Disconnect</source>
+        <translation type="unfinished">&amp;Desconnecta</translation>
     </message>
     <message>
         <source>1 &amp;hour</source>
-        <translation>1 &amp;hora</translation>
-    </message>
-    <message>
-        <source>1 &amp;day</source>
-        <translation>1 &amp;dia</translation>
+        <translation type="unfinished">1 &amp;hora</translation>
+    </message>
+    <message>
+        <source>1 d&amp;ay</source>
+        <translation type="unfinished">1 d&amp;ia</translation>
     </message>
     <message>
         <source>1 &amp;week</source>
-        <translation>1 &amp;setmana</translation>
+        <translation type="unfinished">1 &amp;setmana</translation>
     </message>
     <message>
         <source>1 &amp;year</source>
-        <translation>1 &amp;any</translation>
-    </message>
-    <message>
-        <source>&amp;Disconnect</source>
-        <translation>&amp;Desconnecta</translation>
+        <translation type="unfinished">1 &amp;any</translation>
+    </message>
+    <message>
+        <source>&amp;Unban</source>
+        <translation type="unfinished">&amp;Desbandeja</translation>
+    </message>
+    <message>
+        <source>Network activity disabled</source>
+        <translation type="unfinished">Activitat de xarxa inhabilitada</translation>
+    </message>
+    <message>
+        <source>Executing command without any wallet</source>
+        <translation type="unfinished">S'està executant l'ordre sense cap cartera</translation>
+    </message>
+    <message>
+        <source>Executing command using "%1" wallet</source>
+        <translation type="unfinished">S'està executant comanda usant la cartera "%1"</translation>
+    </message>
+    <message>
+        <source>Welcome to the %1 RPC console.
+Use up and down arrows to navigate history, and %2 to clear screen.
+Use %3 and %4 to increase or decrease the font size.
+Type %5 for an overview of available commands.
+For more information on using this console, type %6.
+
+%7WARNING: Scammers have been active, telling users to type commands here, stealing their wallet contents. Do not use this console without fully understanding the ramifications of a command.%8</source>
+        <extracomment>RPC console welcome message. Placeholders %7 and %8 are style tags for the warning content, and they are not space separated from the rest of the text intentionally.</extracomment>
+        <translation type="unfinished">Benvingut a la consola RPC %1.
+Utilitzeu les fletxes amunt i avall per a navegar per l'historial i %2 per a esborrar la pantalla.
+Utilitzeu %3 i %4 per augmentar o reduir la mida de la lletra.
+Escriviu %5 per a obtenir una visió general de les ordres disponibles.
+Per a obtenir més informació sobre com utilitzar aquesta consola, escriviu %6.
+ADVERTIMENT %7: Els estafadors han estat actius, dient als usuaris que escriguin ordres aquí, robant el contingut de la seva cartera.
+No utilitzeu aquesta consola sense entendre completament les ramificacions d'una ordre. %8</translation>
+    </message>
+    <message>
+        <source>Executing…</source>
+        <extracomment>A console message indicating an entered command is currently being executed.</extracomment>
+        <translation type="unfinished">Executant...</translation>
+    </message>
+    <message>
+        <source>(peer: %1)</source>
+        <translation type="unfinished">(igual: %1)</translation>
+    </message>
+    <message>
+        <source>via %1</source>
+        <translation type="unfinished">a través de %1</translation>
+    </message>
+    <message>
+        <source>Yes</source>
+        <translation type="unfinished">Sí</translation>
+    </message>
+    <message>
+        <source>To</source>
+        <translation type="unfinished">A</translation>
+    </message>
+    <message>
+        <source>From</source>
+        <translation type="unfinished">De</translation>
     </message>
     <message>
         <source>Ban for</source>
-        <translation>Bandeja per</translation>
-    </message>
-    <message>
-        <source>&amp;Unban</source>
-        <translation>&amp;Desbandeja</translation>
-    </message>
-    <message>
-        <source>Welcome to the %1 RPC console.</source>
-        <translation>Us donem la benvinguda a la consola RPC de %1</translation>
-    </message>
-    <message>
-        <source>Use up and down arrows to navigate history, and %1 to clear screen.</source>
-        <translation>Utilitzeu les fletxes amunt i avall per navegar per l'historial i %1 per netejar la pantalla.</translation>
-    </message>
-    <message>
-        <source>Type %1 for an overview of available commands.</source>
-        <translation>Escriu %1 per veure un sumari de les comandes disponibles.</translation>
-    </message>
-    <message>
-        <source>For more information on using this console type %1.</source>
-        <translation>Per més informació per usar aquesta consola de comandes, escriu %1.</translation>
-    </message>
-    <message>
-        <source>WARNING: Scammers have been active, telling users to type commands here, stealing their wallet contents. Do not use this console without fully understanding the ramifications of a command.</source>
-        <translation>ADVERTIMENT: Els estafadors han estat actius, dient als usuaris que escriguin ordres aquí, robant els contingut de les seves carteres. No utilitzeu aquesta consola sense comprendre completament les ramificacions d'una ordre.</translation>
-    </message>
-    <message>
-        <source>Network activity disabled</source>
-        <translation>Activitat de xarxa inhabilitada</translation>
-    </message>
-    <message>
-        <source>Executing command without any wallet</source>
-        <translation>S'està executant l'ordre sense cap cartera</translation>
-    </message>
-    <message>
-        <source>Executing command using "%1" wallet</source>
-        <translation>S'està executant comanda usant la cartera "%1"</translation>
-    </message>
-    <message>
-        <source>(node id: %1)</source>
-        <translation>(id del node: %1)</translation>
-    </message>
-    <message>
-        <source>via %1</source>
-        <translation>a través de %1</translation>
-    </message>
-    <message>
-        <source>never</source>
-        <translation>mai</translation>
-    </message>
-    <message>
-        <source>Inbound</source>
-        <translation>Entrant</translation>
-    </message>
-    <message>
-        <source>Outbound</source>
-        <translation>Sortint</translation>
+        <translation type="unfinished">Bandeja per a</translation>
+    </message>
+    <message>
+        <source>Never</source>
+        <translation type="unfinished">Mai</translation>
     </message>
     <message>
         <source>Unknown</source>
-        <translation>Desconegut</translation>
+        <translation type="unfinished">Desconegut</translation>
     </message>
 </context>
 <context>
     <name>ReceiveCoinsDialog</name>
     <message>
         <source>&amp;Amount:</source>
-        <translation>Im&amp;port:</translation>
+        <translation type="unfinished">Im&amp;port:</translation>
     </message>
     <message>
         <source>&amp;Label:</source>
-        <translation>&amp;Etiqueta:</translation>
+        <translation type="unfinished">&amp;Etiqueta:</translation>
     </message>
     <message>
         <source>&amp;Message:</source>
-        <translation>&amp;Missatge:</translation>
+        <translation type="unfinished">&amp;Missatge:</translation>
     </message>
     <message>
         <source>An optional message to attach to the payment request, which will be displayed when the request is opened. Note: The message will not be sent with the payment over the Particl network.</source>
-        <translation>Un missatge opcional que s'adjuntarà a la sol·licitud de pagament, que es mostrarà quan s'obri la sol·licitud. Nota: El missatge no s'enviarà amb el pagament per la xarxa Particl.</translation>
+        <translation type="unfinished">Un missatge opcional que s'adjuntarà a la sol·licitud de pagament, que es mostrarà quan s'obri la sol·licitud. Nota: El missatge no s'enviarà amb el pagament per la xarxa Particl.</translation>
     </message>
     <message>
         <source>An optional label to associate with the new receiving address.</source>
-        <translation>Una etiqueta opcional que s'associarà amb la nova adreça receptora.</translation>
+        <translation type="unfinished">Una etiqueta opcional que s'associarà amb la nova adreça receptora.</translation>
     </message>
     <message>
         <source>Use this form to request payments. All fields are &lt;b&gt;optional&lt;/b&gt;.</source>
-        <translation>Utilitzeu aquest formulari per sol·licitar pagaments. Tots els camps són &lt;b&gt;opcionals&lt;/b&gt;.</translation>
+        <translation type="unfinished">Utilitzeu aquest formulari per a sol·licitar pagaments. Tots els camps són &lt;b&gt;opcionals&lt;/b&gt;.</translation>
     </message>
     <message>
         <source>An optional amount to request. Leave this empty or zero to not request a specific amount.</source>
-        <translation>Un import opcional per sol·licitar. Deixeu-ho en blanc o zero per no sol·licitar cap import específic.</translation>
+        <translation type="unfinished">Un import opcional per a sol·licitar. Deixeu-ho en blanc o zero per a no sol·licitar cap import específic.</translation>
     </message>
     <message>
         <source>An optional label to associate with the new receiving address (used by you to identify an invoice).  It is also attached to the payment request.</source>
-        <translation>Una etiqueta opcional per associar-se a la nova adreça de recepció (usada per vostè per identificar una factura). També s’adjunta a la sol·licitud de pagament.</translation>
+        <translation type="unfinished">Una etiqueta opcional per a associar-se a la nova adreça de recepció (usada per vostè per a identificar una factura). També s’adjunta a la sol·licitud de pagament.</translation>
     </message>
     <message>
         <source>An optional message that is attached to the payment request and may be displayed to the sender.</source>
-        <translation>Un missatge opcional adjunt a la sol·licitud de pagament i que es pot mostrar al remitent.</translation>
+        <translation type="unfinished">Un missatge opcional adjunt a la sol·licitud de pagament i que es pot mostrar al remitent.</translation>
     </message>
     <message>
         <source>&amp;Create new receiving address</source>
-        <translation>&amp;Creeu una nova adreça de recepció</translation>
+        <translation type="unfinished">&amp;Creeu una nova adreça de recepció</translation>
     </message>
     <message>
         <source>Clear all fields of the form.</source>
-        <translation>Neteja tots els camps del formulari.</translation>
+        <translation type="unfinished">Neteja tots els camps del formulari.</translation>
     </message>
     <message>
         <source>Clear</source>
-        <translation>Neteja</translation>
-    </message>
-    <message>
-        <source>Native segwit addresses (aka Bech32 or BIP-173) reduce your transaction fees later on and offer better protection against typos, but old wallets don't support them. When unchecked, an address compatible with older wallets will be created instead.</source>
-        <translation>Les adreces segwit natives (més conegudes com Bech32 o BIP-173) redueixen les vostres comisions de les transaccions i ofereixen millor protecció contra errades tipogràfiques, però els moneders antics no les suporten. Quan desmarqui la casella, es generarà una adreça compatible amb moneders antics.</translation>
-    </message>
-    <message>
-        <source>Generate native segwit (Bech32) address</source>
-        <translation>Generar una adreça segwit nativa (Bech32)</translation>
+        <translation type="unfinished">Neteja</translation>
     </message>
     <message>
         <source>Requested payments history</source>
-        <translation>Historial de pagaments sol·licitats</translation>
+        <translation type="unfinished">Historial de pagaments sol·licitats</translation>
     </message>
     <message>
         <source>Show the selected request (does the same as double clicking an entry)</source>
-        <translation>Mostra la sol·licitud seleccionada (fa el mateix que el doble clic a una entrada)</translation>
+        <translation type="unfinished">Mostra la sol·licitud seleccionada (fa el mateix que el doble clic a una entrada)</translation>
     </message>
     <message>
         <source>Show</source>
-        <translation>Mostra</translation>
+        <translation type="unfinished">Mostra</translation>
     </message>
     <message>
         <source>Remove the selected entries from the list</source>
-        <translation>Esborra les entrades seleccionades de la llista</translation>
+        <translation type="unfinished">Esborra les entrades seleccionades de la llista</translation>
     </message>
     <message>
         <source>Remove</source>
-        <translation>Esborra</translation>
-    </message>
-    <message>
-        <source>Copy URI</source>
-        <translation>Copia l'URI</translation>
-    </message>
-    <message>
-        <source>Copy label</source>
-        <translation>Copia l'etiqueta</translation>
-    </message>
-    <message>
-        <source>Copy message</source>
-        <translation>Copia el missatge</translation>
-    </message>
-    <message>
-        <source>Copy amount</source>
-        <translation>Copia l'import</translation>
+        <translation type="unfinished">Esborra</translation>
+    </message>
+    <message>
+        <source>Copy &amp;URI</source>
+        <translation type="unfinished">Copia l'&amp;URI</translation>
+    </message>
+    <message>
+        <source>&amp;Copy address</source>
+        <translation type="unfinished">&amp;Copia l'adreça</translation>
+    </message>
+    <message>
+        <source>Copy &amp;label</source>
+        <translation type="unfinished">Copia l'&amp;etiqueta</translation>
+    </message>
+    <message>
+        <source>Copy &amp;message</source>
+        <translation type="unfinished">Copia el &amp;missatge</translation>
+    </message>
+    <message>
+        <source>Copy &amp;amount</source>
+        <translation type="unfinished">Copia la &amp;quantitat</translation>
     </message>
     <message>
         <source>Could not unlock wallet.</source>
-        <translation>No s'ha pogut desblocar la cartera.</translation>
-    </message>
-    </context>
+        <translation type="unfinished">No s'ha pogut desblocar la cartera.</translation>
+    </message>
+    <message>
+        <source>Could not generate new %1 address</source>
+        <translation type="unfinished">No s'ha pogut generar una nova %1 direcció</translation>
+    </message>
+</context>
 <context>
     <name>ReceiveRequestDialog</name>
     <message>
+        <source>Request payment to …</source>
+        <translation type="unfinished">Sol·licitar pagament a ...</translation>
+    </message>
+    <message>
+        <source>Address:</source>
+        <translation type="unfinished">Direcció:</translation>
+    </message>
+    <message>
         <source>Amount:</source>
-        <translation>Import:</translation>
+        <translation type="unfinished">Import:</translation>
+    </message>
+    <message>
+        <source>Label:</source>
+        <translation type="unfinished">Etiqueta:</translation>
     </message>
     <message>
         <source>Message:</source>
-        <translation>Missatge:</translation>
+        <translation type="unfinished">Missatge:</translation>
     </message>
     <message>
         <source>Wallet:</source>
-        <translation>Moneder:</translation>
+        <translation type="unfinished">Moneder:</translation>
     </message>
     <message>
         <source>Copy &amp;URI</source>
-        <translation>Copia l'&amp;URI</translation>
+        <translation type="unfinished">Copia l'&amp;URI</translation>
     </message>
     <message>
         <source>Copy &amp;Address</source>
-        <translation>Copia l'&amp;adreça</translation>
-    </message>
-    <message>
-        <source>&amp;Save Image...</source>
-        <translation>De&amp;sa la imatge...</translation>
+        <translation type="unfinished">Copia l'&amp;adreça</translation>
+    </message>
+    <message>
+        <source>&amp;Verify</source>
+        <translation type="unfinished">&amp;Verifica
+</translation>
+    </message>
+    <message>
+        <source>Verify this address on e.g. a hardware wallet screen</source>
+        <translation type="unfinished">Verifiqueu aquesta adreça en una pantalla de cartera de maquinari per exemple</translation>
+    </message>
+    <message>
+        <source>&amp;Save Image…</source>
+        <translation type="unfinished">&amp;Desa l'imatge...</translation>
+    </message>
+    <message>
+        <source>Payment information</source>
+        <translation type="unfinished">Informació de pagament</translation>
     </message>
     <message>
         <source>Request payment to %1</source>
-        <translation>Sol·licita un pagament a %1</translation>
-    </message>
-    <message>
-        <source>Payment information</source>
-        <translation>Informació de pagament</translation>
+        <translation type="unfinished">Sol·licita un pagament a %1</translation>
     </message>
 </context>
 <context>
     <name>RecentRequestsTableModel</name>
     <message>
         <source>Date</source>
-        <translation>Data</translation>
+        <translation type="unfinished">Data</translation>
     </message>
     <message>
         <source>Label</source>
-        <translation>Etiqueta</translation>
+        <translation type="unfinished">Etiqueta</translation>
     </message>
     <message>
         <source>Message</source>
-        <translation>Missatge</translation>
+        <translation type="unfinished">Missatge</translation>
     </message>
     <message>
         <source>(no label)</source>
-        <translation>(sense etiqueta)</translation>
+        <translation type="unfinished">(sense etiqueta)</translation>
     </message>
     <message>
         <source>(no message)</source>
-        <translation>(sense missatge)</translation>
+        <translation type="unfinished">(sense missatge)</translation>
     </message>
     <message>
         <source>(no amount requested)</source>
-        <translation>(no s'ha sol·licitat import)</translation>
+        <translation type="unfinished">(no s'ha sol·licitat import)</translation>
     </message>
     <message>
         <source>Requested</source>
-        <translation>Sol·licitat</translation>
+        <translation type="unfinished">Sol·licitat</translation>
     </message>
 </context>
 <context>
     <name>SendCoinsDialog</name>
     <message>
         <source>Send Coins</source>
-        <translation>Envia monedes</translation>
+        <translation type="unfinished">Envia monedes</translation>
     </message>
     <message>
         <source>Coin Control Features</source>
-        <translation>Característiques de control de les monedes</translation>
-    </message>
-    <message>
-        <source>Inputs...</source>
-        <translation>Entrades...</translation>
+        <translation type="unfinished">Característiques de control de les monedes</translation>
     </message>
     <message>
         <source>automatically selected</source>
-        <translation>seleccionat automàticament</translation>
+        <translation type="unfinished">seleccionat automàticament</translation>
     </message>
     <message>
         <source>Insufficient funds!</source>
-        <translation>Fons insuficients!</translation>
+        <translation type="unfinished">Fons insuficients!</translation>
     </message>
     <message>
         <source>Quantity:</source>
-        <translation>Quantitat:</translation>
-    </message>
-    <message>
-        <source>Bytes:</source>
-        <translation>Bytes:</translation>
+        <translation type="unfinished">Quantitat:</translation>
     </message>
     <message>
         <source>Amount:</source>
-        <translation>Import:</translation>
+        <translation type="unfinished">Import:</translation>
     </message>
     <message>
         <source>Fee:</source>
-        <translation>Comissió:</translation>
+        <translation type="unfinished">Tarifa:</translation>
     </message>
     <message>
         <source>After Fee:</source>
-        <translation>Comissió posterior:</translation>
+        <translation type="unfinished">Tarifa posterior:</translation>
     </message>
     <message>
         <source>Change:</source>
-        <translation>Canvi:</translation>
+        <translation type="unfinished">Canvi:</translation>
     </message>
     <message>
         <source>If this is activated, but the change address is empty or invalid, change will be sent to a newly generated address.</source>
-        <translation>Si s'activa això, però l'adreça de canvi està buida o bé no és vàlida, el canvi s'enviarà a una adreça generada de nou.</translation>
+        <translation type="unfinished">Si s'activa això, però l'adreça de canvi està buida o bé no és vàlida, el canvi s'enviarà a una adreça generada de nou.</translation>
     </message>
     <message>
         <source>Custom change address</source>
-        <translation>Personalitza l'adreça de canvi</translation>
+        <translation type="unfinished">Personalitza l'adreça de canvi</translation>
     </message>
     <message>
         <source>Transaction Fee:</source>
-        <translation>Comissió de transacció</translation>
-    </message>
-    <message>
-        <source>Choose...</source>
-        <translation>Tria...</translation>
+        <translation type="unfinished">Tarifa de transacció</translation>
     </message>
     <message>
         <source>Using the fallbackfee can result in sending a transaction that will take several hours or days (or never) to confirm. Consider choosing your fee manually or wait until you have validated the complete chain.</source>
-        <translation>L'ús de la tarifa de pagament pot provocar l'enviament d'una transacció que trigarà diverses hores o dies (o mai) a confirmar. Penseu a triar la possibilitat d'escollir la tarifa manualment o espereu fins que hagueu validat la cadena completa.</translation>
+        <translation type="unfinished">L'ús de la tarifa de pagament pot provocar l'enviament d'una transacció que trigarà diverses hores o dies (o mai) a confirmar. Penseu a triar la possibilitat d'escollir la tarifa manualment o espereu fins que hagueu validat la cadena completa.</translation>
     </message>
     <message>
         <source>Warning: Fee estimation is currently not possible.</source>
-        <translation>Advertència: l'estimació de tarifes no és possible actualment.</translation>
+        <translation type="unfinished">Advertència: l'estimació de tarifes no és possible actualment.</translation>
+    </message>
+    <message>
+        <source>Hide</source>
+        <translation type="unfinished">Amaga</translation>
+    </message>
+    <message>
+        <source>Recommended:</source>
+        <translation type="unfinished">Recomanada:</translation>
+    </message>
+    <message>
+        <source>Custom:</source>
+        <translation type="unfinished">Personalitzada:</translation>
+    </message>
+    <message>
+        <source>Send to multiple recipients at once</source>
+        <translation type="unfinished">Envia a múltiples destinataris al mateix temps</translation>
+    </message>
+    <message>
+        <source>Add &amp;Recipient</source>
+        <translation type="unfinished">Afegeix &amp;destinatari</translation>
+    </message>
+    <message>
+        <source>Clear all fields of the form.</source>
+        <translation type="unfinished">Neteja tots els camps del formulari.</translation>
+    </message>
+    <message>
+        <source>Inputs…</source>
+        <translation type="unfinished">Entrades...</translation>
+    </message>
+    <message>
+        <source>Dust:</source>
+        <translation type="unfinished">Polsim:</translation>
+    </message>
+    <message>
+        <source>Choose…</source>
+        <translation type="unfinished">Tria...</translation>
+    </message>
+    <message>
+        <source>Hide transaction fee settings</source>
+        <translation type="unfinished">Amagueu la configuració de les tarifes de transacció</translation>
     </message>
     <message>
         <source>Specify a custom fee per kB (1,000 bytes) of the transaction's virtual size.
 
-Note:  Since the fee is calculated on a per-byte basis, a fee of "100 satoshis per kB" for a transaction size of 500 bytes (half of 1 kB) would ultimately yield a fee of only 50 satoshis.</source>
-        <translation>Especifiqui una comissió personalitzada per kB (1.000 bytes) de la mida virtual de la transacció.
-
-Nota: Com que la comissió es calcula en funció dels bytes, una comissió de "100 satoshis per cada kB" per una transacció de mida 500 bytes (la meitat de 1 kB) comportaria finalment una comissió de la transacció de només 50 satoshis.</translation>
-    </message>
-    <message>
-        <source>per kilobyte</source>
-        <translation>per kilobyte</translation>
-    </message>
-    <message>
-        <source>Hide</source>
-        <translation>Amaga</translation>
-    </message>
-    <message>
-        <source>Recommended:</source>
-        <translation>Recomanada:</translation>
-    </message>
-    <message>
-        <source>Custom:</source>
-        <translation>Personalitzada:</translation>
-    </message>
-    <message>
-        <source>(Smart fee not initialized yet. This usually takes a few blocks...)</source>
-        <translation>(No s'ha inicialitzat encara la comissió intel·ligent. Normalment pren uns pocs blocs...)</translation>
-    </message>
-    <message>
-        <source>Send to multiple recipients at once</source>
-        <translation>Envia a múltiples destinataris al mateix temps</translation>
-    </message>
-    <message>
-        <source>Add &amp;Recipient</source>
-        <translation>Afegeix &amp;destinatari</translation>
-    </message>
-    <message>
-        <source>Clear all fields of the form.</source>
-        <translation>Neteja tots els camps del formulari.</translation>
-    </message>
-    <message>
-        <source>Dust:</source>
-        <translation>Polsim:</translation>
-    </message>
-    <message>
-        <source>Hide transaction fee settings</source>
-        <translation>Amagueu la configuració de les tarifes de transacció</translation>
+Note:  Since the fee is calculated on a per-byte basis, a fee rate of "100 satoshis per kvB" for a transaction size of 500 virtual bytes (half of 1 kvB) would ultimately yield a fee of only 50 satoshis.</source>
+        <translation type="unfinished">Especifiqueu una tarifa personalitzada per kB (1.000 bytes) de la mida virtual de la transacció.
+Nota: atès que la tarifa es calcula per byte, una tarifa de "100 satoshis per kvB" per a una mida de transacció de 500 bytes virtuals (la meitat d'1 kvB) donaria finalment una tarifa de només 50 satoshis.</translation>
     </message>
     <message>
         <source>When there is less transaction volume than space in the blocks, miners as well as relaying nodes may enforce a minimum fee. Paying only this minimum fee is just fine, but be aware that this can result in a never confirming transaction once there is more demand for particl transactions than the network can process.</source>
-        <translation>Quan no hi ha prou espai en els blocs per encabir totes les transaccions, els miners i així mateix els nodes repetidors poden exigir una taxa mínima. És acceptable pagar únicament la taxa mínima, però tingueu present que pot resultar que la vostra transacció no sigui mai confirmada mentre hi hagi més demanda de transaccions particl de les que la xarxa pot processar.</translation>
+        <translation type="unfinished">Quan no hi ha prou espai en els blocs per a encabir totes les transaccions, els miners i així mateix els nodes de trànsit poden exigir una taxa mínima. És acceptable pagar únicament la taxa mínima, però tingueu present que pot resultar que la vostra transacció no sigui mai confirmada mentre hi hagi més demanda de transaccions particl de les que la xarxa pot processar.</translation>
     </message>
     <message>
         <source>A too low fee might result in a never confirming transaction (read the tooltip)</source>
-        <translation>Una taxa massa baixa pot resultar en una transacció que no es confirmi mai (llegiu el consell)</translation>
+        <translation type="unfinished">Una taxa massa baixa pot resultar en una transacció que no es confirmi mai (llegiu el consell)</translation>
+    </message>
+    <message>
+        <source>(Smart fee not initialized yet. This usually takes a few blocks…)</source>
+        <translation type="unfinished">(La tarifa intel·ligent encara no s'ha inicialitzat. Normalment triga uns quants blocs...)</translation>
     </message>
     <message>
         <source>Confirmation time target:</source>
-        <translation>Temps de confirmació objectiu:</translation>
+        <translation type="unfinished">Temps de confirmació objectiu:</translation>
     </message>
     <message>
         <source>Enable Replace-By-Fee</source>
-        <translation>Habilita Replace-By-Fee: substitució per comissió</translation>
+        <translation type="unfinished">Habilita Replace-By-Fee: substitució per tarifa</translation>
     </message>
     <message>
         <source>With Replace-By-Fee (BIP-125) you can increase a transaction's fee after it is sent. Without this, a higher fee may be recommended to compensate for increased transaction delay risk.</source>
-        <translation>Amb la substitució per comissió o Replace-By-Fee (BIP-125) pot incrementar la comissió de la transacció després d'enviar-la. Sense això, seria recomenable una comissió més alta per compensar el risc d'increment del retard de la transacció.</translation>
+        <translation type="unfinished">Amb la substitució per tarifa o Replace-By-Fee (BIP-125) pot incrementar la tarifa de la transacció després d'enviar-la. Sense això, seria recomenable una tarifa més alta per a compensar el risc d'increment del retard de la transacció.</translation>
     </message>
     <message>
         <source>Clear &amp;All</source>
-        <translation>Neteja-ho &amp;tot</translation>
+        <translation type="unfinished">Neteja-ho &amp;tot</translation>
     </message>
     <message>
         <source>Balance:</source>
-        <translation>Balanç:</translation>
+        <translation type="unfinished">Balanç:</translation>
     </message>
     <message>
         <source>Confirm the send action</source>
-        <translation>Confirma l'acció d'enviament</translation>
+        <translation type="unfinished">Confirma l'acció d'enviament</translation>
     </message>
     <message>
         <source>S&amp;end</source>
-        <translation>E&amp;nvia</translation>
+        <translation type="unfinished">E&amp;nvia</translation>
     </message>
     <message>
         <source>Copy quantity</source>
-        <translation>Copia la quantitat</translation>
+        <translation type="unfinished">Copia la quantitat</translation>
     </message>
     <message>
         <source>Copy amount</source>
-        <translation>Copia l'import</translation>
+        <translation type="unfinished">Copia l'import</translation>
     </message>
     <message>
         <source>Copy fee</source>
-        <translation>Copia la comissió</translation>
+        <translation type="unfinished">Copia la tarifa</translation>
     </message>
     <message>
         <source>Copy after fee</source>
-        <translation>Copia la comissió posterior</translation>
+        <translation type="unfinished">Copia la tarifa posterior</translation>
     </message>
     <message>
         <source>Copy bytes</source>
-        <translation>Copia els bytes</translation>
+        <translation type="unfinished">Copia els bytes</translation>
     </message>
     <message>
         <source>Copy dust</source>
-        <translation>Copia el polsim</translation>
+        <translation type="unfinished">Copia el polsim</translation>
     </message>
     <message>
         <source>Copy change</source>
-        <translation>Copia el canvi</translation>
+        <translation type="unfinished">Copia el canvi</translation>
     </message>
     <message>
         <source>%1 (%2 blocks)</source>
-        <translation>%1 (%2 blocs)</translation>
+        <translation type="unfinished">%1 (%2 blocs)</translation>
+    </message>
+    <message>
+        <source>Sign on device</source>
+        <extracomment>"device" usually means a hardware wallet.</extracomment>
+        <translation type="unfinished">Identifica't al dispositiu</translation>
+    </message>
+    <message>
+        <source>Connect your hardware wallet first.</source>
+        <translation type="unfinished">Connecteu primer la vostra cartera de maquinari.</translation>
+    </message>
+    <message>
+        <source>Set external signer script path in Options -&gt; Wallet</source>
+        <extracomment>"External signer" means using devices such as hardware wallets.</extracomment>
+        <translation type="unfinished">Definiu el camí de l'script del signant extern a Opcions -&gt; Cartera</translation>
     </message>
     <message>
         <source>Cr&amp;eate Unsigned</source>
-        <translation>Creació sense firmar</translation>
+        <translation type="unfinished">Creació sense firmar</translation>
     </message>
     <message>
         <source>Creates a Partially Signed Particl Transaction (PSBT) for use with e.g. an offline %1 wallet, or a PSBT-compatible hardware wallet.</source>
-        <translation>Crea una transacció particl parcialment signada (PSBT) per a utilitzar, per exemple,  amb una cartera %1 fora de línia o amb una cartera compatible amb PSBT.</translation>
+        <translation type="unfinished">Crea una transacció particl parcialment signada (PSBT) per a utilitzar, per exemple,  amb una cartera %1 fora de línia o amb una cartera compatible amb PSBT.</translation>
     </message>
     <message>
         <source> from wallet '%1'</source>
-        <translation>de la cartera "%1"</translation>
+        <translation type="unfinished">de la cartera "%1"</translation>
     </message>
     <message>
         <source>%1 to '%2'</source>
-        <translation>%1 a '%2'</translation>
+        <translation type="unfinished">%1 a '%2'</translation>
     </message>
     <message>
         <source>%1 to %2</source>
-        <translation>%1 a %2</translation>
-    </message>
-    <message>
-        <source>Do you want to draft this transaction?</source>
-        <translation>Voleu redactar aquesta transacció?</translation>
-    </message>
-    <message>
-        <source>Are you sure you want to send?</source>
-        <translation>Esteu segur que ho voleu enviar?</translation>
+        <translation type="unfinished">%1 a %2</translation>
+    </message>
+    <message>
+        <source>To review recipient list click "Show Details…"</source>
+        <translation type="unfinished">Per a revisar la llista de destinataris, feu clic a «Mostra els detalls...»</translation>
+    </message>
+    <message>
+        <source>Sign failed</source>
+        <translation type="unfinished">Signatura fallida</translation>
+    </message>
+    <message>
+        <source>External signer not found</source>
+        <extracomment>"External signer" means using devices such as hardware wallets.</extracomment>
+        <translation type="unfinished">No s'ha trobat el signant extern</translation>
+    </message>
+    <message>
+        <source>External signer failure</source>
+        <extracomment>"External signer" means using devices such as hardware wallets.</extracomment>
+        <translation type="unfinished">Error del signant extern</translation>
+    </message>
+    <message>
+        <source>Save Transaction Data</source>
+        <translation type="unfinished">Guarda Dades de Transacció</translation>
+    </message>
+    <message>
+        <source>Partially Signed Transaction (Binary)</source>
+        <extracomment>Expanded name of the binary PSBT file format. See: BIP 174.</extracomment>
+        <translation type="unfinished">Transacció signada parcialment (binària)</translation>
+    </message>
+    <message>
+        <source>PSBT saved</source>
+        <translation type="unfinished">PSBT guardada</translation>
+    </message>
+    <message>
+        <source>External balance:</source>
+        <translation type="unfinished">Balanç extern:</translation>
     </message>
     <message>
         <source>or</source>
-        <translation>o</translation>
+        <translation type="unfinished">o</translation>
     </message>
     <message>
         <source>You can increase the fee later (signals Replace-By-Fee, BIP-125).</source>
-        <translation>Pot incrementar la comissió més tard (senyala Replace-By-Fee o substitució per comissió, BIP-125).</translation>
+        <translation type="unfinished">Pot incrementar la tarifa més tard (senyala Replace-By-Fee o substitució per tarifa, BIP-125).</translation>
+    </message>
+    <message>
+        <source>Please, review your transaction proposal. This will produce a Partially Signed Particl Transaction (PSBT) which you can save or copy and then sign with e.g. an offline %1 wallet, or a PSBT-compatible hardware wallet.</source>
+        <extracomment>Text to inform a user attempting to create a transaction of their current options. At this stage, a user can only create a PSBT. This string is displayed when private keys are disabled and an external signer is not available.</extracomment>
+        <translation type="unfinished">Si us plau, revisa la teva proposta de transacció. Es produirà una transacció de Particl amb firma parcial (PSBT) que podeu guardar o copiar i després firmar, per exemple, amb una cartera %1, o amb una cartera física compatible amb PSBT.</translation>
     </message>
     <message>
         <source>Please, review your transaction.</source>
-        <translation>Reviseu la transacció</translation>
+        <extracomment>Text to prompt a user to review the details of the transaction they are attempting to send.</extracomment>
+        <translation type="unfinished">Reviseu la transacció</translation>
     </message>
     <message>
         <source>Transaction fee</source>
-        <translation>Comissió de transacció</translation>
+        <translation type="unfinished">Tarifa de transacció</translation>
     </message>
     <message>
         <source>Not signalling Replace-By-Fee, BIP-125.</source>
-        <translation>Substitució per tarifa sense senyalització, BIP-125</translation>
+        <translation type="unfinished">Substitució per tarifa sense senyalització, BIP-125</translation>
     </message>
     <message>
         <source>Total Amount</source>
-        <translation>Import total</translation>
-    </message>
-    <message>
-        <source>To review recipient list click "Show Details..."</source>
-        <translation>Per revisar la llista de destinataris, feu clic a "Mostra els detalls ..."</translation>
+        <translation type="unfinished">Import total</translation>
     </message>
     <message>
         <source>Confirm send coins</source>
-        <translation>Confirma l'enviament de monedes</translation>
-    </message>
-    <message>
-        <source>Confirm transaction proposal</source>
-        <translation>Confirmeu la proposta de transacció</translation>
-    </message>
-    <message>
-        <source>Send</source>
-        <translation>Enviar</translation>
+        <translation type="unfinished">Confirma l'enviament de monedes</translation>
     </message>
     <message>
         <source>Watch-only balance:</source>
-        <translation>Saldo només de vigilància:</translation>
+        <translation type="unfinished">Saldo només de vigilància:</translation>
     </message>
     <message>
         <source>The recipient address is not valid. Please recheck.</source>
-        <translation>L'adreça del destinatari no és vàlida. Torneu-la a comprovar.</translation>
+        <translation type="unfinished">L'adreça del destinatari no és vàlida. Torneu-la a comprovar.</translation>
     </message>
     <message>
         <source>The amount to pay must be larger than 0.</source>
-        <translation>L'import a pagar ha de ser major que 0.</translation>
+        <translation type="unfinished">L'import a pagar ha de ser major que 0.</translation>
     </message>
     <message>
         <source>The amount exceeds your balance.</source>
-        <translation>L'import supera el vostre balanç.</translation>
+        <translation type="unfinished">L'import supera el vostre balanç.</translation>
     </message>
     <message>
         <source>The total exceeds your balance when the %1 transaction fee is included.</source>
-        <translation>El total excedeix el vostre balanç quan s'afegeix la comissió a la transacció %1.</translation>
+        <translation type="unfinished">El total excedeix el vostre balanç quan s'afegeix la tarifa a la transacció %1.</translation>
     </message>
     <message>
         <source>Duplicate address found: addresses should only be used once each.</source>
-        <translation>S'ha trobat una adreça duplicada: les adreces només s'haurien d'utilitzar una vegada cada una.</translation>
+        <translation type="unfinished">S'ha trobat una adreça duplicada: les adreces només s'haurien d'utilitzar una vegada cada una.</translation>
     </message>
     <message>
         <source>Transaction creation failed!</source>
-        <translation>La creació de la transacció ha fallat!</translation>
+        <translation type="unfinished">La creació de la transacció ha fallat!</translation>
     </message>
     <message>
         <source>A fee higher than %1 is considered an absurdly high fee.</source>
-        <translation>Una comissió superior a %1 es considera una comissió absurdament alta.</translation>
-    </message>
-    <message>
-        <source>Payment request expired.</source>
-        <translation>La sol·licitud de pagament ha vençut.</translation>
-    </message>
-    <message numerus="yes">
-        <source>Estimated to begin confirmation within %n block(s).</source>
-        <translation><numerusform>S’estima que comenci la confirmació dintre d'un bloc.</numerusform><numerusform>S’estima que comenci la confirmació dintre de %n blocs.</numerusform></translation>
-    </message>
-    <message>
-        <source>Warning: Invalid Particl address</source>
-        <translation>Avís: adreça Particl no vàlida</translation>
-    </message>
-    <message>
-        <source>Warning: Unknown change address</source>
-        <translation>Avís: adreça de canvi desconeguda</translation>
-    </message>
-    <message>
-        <source>Confirm custom change address</source>
-        <translation>Confirma l'adreça de canvi personalitzada</translation>
-    </message>
-    <message>
-        <source>The address you selected for change is not part of this wallet. Any or all funds in your wallet may be sent to this address. Are you sure?</source>
-        <translation>L'adreça que heu seleccionat per al canvi no és part d'aquesta cartera. Tots els fons de la vostra cartera es poden enviar a aquesta adreça. N'esteu segur?</translation>
-    </message>
-    <message>
-        <source>(no label)</source>
-        <translation>(sense etiqueta)</translation>
-    </message>
-</context>
-<context>
-    <name>SendCoinsEntry</name>
-    <message>
-        <source>A&amp;mount:</source>
-        <translation>Q&amp;uantitat:</translation>
-    </message>
-    <message>
-        <source>Pay &amp;To:</source>
-        <translation>Paga &amp;a:</translation>
-    </message>
-    <message>
-        <source>&amp;Label:</source>
-        <translation>&amp;Etiqueta:</translation>
-    </message>
-    <message>
-        <source>Choose previously used address</source>
-        <translation>Escull una adreça feta servir anteriorment</translation>
-    </message>
-    <message>
-        <source>The Particl address to send the payment to</source>
-        <translation>L'adreça Particl on enviar el pagament</translation>
-    </message>
-    <message>
-        <source>Alt+A</source>
-        <translation>Alta+A</translation>
-    </message>
-    <message>
-        <source>Paste address from clipboard</source>
-        <translation>Enganxa l'adreça del porta-retalls</translation>
-    </message>
-    <message>
-        <source>Alt+P</source>
-        <translation>Alt+P</translation>
-    </message>
-    <message>
-        <source>Remove this entry</source>
-        <translation>Elimina aquesta entrada</translation>
-    </message>
-    <message>
-        <source>The amount to send in the selected unit</source>
-        <translation>L’import a enviar a la unitat seleccionada</translation>
-    </message>
-    <message>
-        <source>The fee will be deducted from the amount being sent. The recipient will receive less particl than you enter in the amount field. If multiple recipients are selected, the fee is split equally.</source>
-        <translation>La comissió es deduirà de l'import que s'enviarà. El destinatari rebrà menys particl que les que introduïu al camp d'import. Si se seleccionen múltiples destinataris, la comissió es dividirà per igual.</translation>
-    </message>
-    <message>
-        <source>S&amp;ubtract fee from amount</source>
-        <translation>S&amp;ubstreu la comissió de l'import</translation>
-    </message>
-    <message>
-        <source>Use available balance</source>
-        <translation>Usa el saldo disponible</translation>
-    </message>
-    <message>
-        <source>Message:</source>
-        <translation>Missatge:</translation>
-    </message>
-    <message>
-        <source>This is an unauthenticated payment request.</source>
-        <translation>Aquesta és una sol·licitud de pagament no autenticada.</translation>
-    </message>
-    <message>
-        <source>This is an authenticated payment request.</source>
-        <translation>Aquesta és una sol·licitud de pagament autenticada.</translation>
-    </message>
-    <message>
-        <source>Enter a label for this address to add it to the list of used addresses</source>
-        <translation>Introduïu una etiqueta per a aquesta adreça per afegir-la a la llista d'adreces utilitzades</translation>
-    </message>
-    <message>
-        <source>A message that was attached to the particl: URI which will be stored with the transaction for your reference. Note: This message will not be sent over the Particl network.</source>
-        <translation>Un missatge que s'ha adjuntat al particl: URI que s'emmagatzemarà amb la transacció per a la vostra referència. Nota: el missatge no s'enviarà a través de la xarxa Particl.</translation>
-    </message>
-    <message>
-        <source>Pay To:</source>
-        <translation>Paga a:</translation>
-    </message>
-    <message>
-        <source>Memo:</source>
-        <translation>Memo:</translation>
-    </message>
-</context>
-<context>
-    <name>ShutdownWindow</name>
-    <message>
-        <source>%1 is shutting down...</source>
-        <translation>%1 s'està tancant ...</translation>
-    </message>
-    <message>
-        <source>Do not shut down the computer until this window disappears.</source>
-        <translation>No apagueu l'ordinador fins que no desaparegui aquesta finestra.</translation>
-    </message>
-</context>
-<context>
-    <name>SignVerifyMessageDialog</name>
-    <message>
-        <source>Signatures - Sign / Verify a Message</source>
-        <translation>Signatures - Signa o verifica un missatge</translation>
-    </message>
-    <message>
-        <source>&amp;Sign Message</source>
-        <translation>&amp;Signa el missatge</translation>
-    </message>
-    <message>
-        <source>You can sign messages/agreements with your addresses to prove you can receive particl sent to them. Be careful not to sign anything vague or random, as phishing attacks may try to trick you into signing your identity over to them. Only sign fully-detailed statements you agree to.</source>
-        <translation>Podeu signar missatges/acords amb les vostres adreces per provar que rebeu les particl que s'hi envien. Aneu amb compte no signar res que sigui vague o aleatori, perquè en alguns atacs de suplantació es pot provar que hi signeu la vostra identitat. Només signeu aquelles declaracions completament detallades en què hi esteu d'acord. </translation>
-    </message>
-    <message>
-        <source>The Particl address to sign the message with</source>
-        <translation>L'adreça Particl amb què signar el missatge</translation>
-    </message>
-    <message>
-        <source>Choose previously used address</source>
-        <translation>Escull una adreça feta servir anteriorment</translation>
-    </message>
-    <message>
-        <source>Alt+A</source>
-        <translation>Alta+A</translation>
-    </message>
-    <message>
-        <source>Paste address from clipboard</source>
-        <translation>Enganxa l'adreça del porta-retalls</translation>
-    </message>
-    <message>
-        <source>Alt+P</source>
-        <translation>Alt+P</translation>
-    </message>
-    <message>
-        <source>Enter the message you want to sign here</source>
-        <translation>Introduïu aquí el missatge que voleu signar</translation>
-    </message>
-    <message>
-        <source>Signature</source>
-        <translation>Signatura</translation>
-    </message>
-    <message>
-        <source>Copy the current signature to the system clipboard</source>
-        <translation>Copia la signatura actual al porta-retalls del sistema</translation>
-    </message>
-    <message>
-        <source>Sign the message to prove you own this Particl address</source>
-        <translation>Signa el missatge per provar que ets propietari d'aquesta adreça Particl</translation>
-    </message>
-    <message>
-        <source>Sign &amp;Message</source>
-        <translation>Signa el &amp;missatge</translation>
-    </message>
-    <message>
-        <source>Reset all sign message fields</source>
-        <translation>Neteja tots els camps de clau</translation>
-    </message>
-    <message>
-        <source>Clear &amp;All</source>
-        <translation>Neteja-ho &amp;tot</translation>
-    </message>
-    <message>
-        <source>&amp;Verify Message</source>
-        <translation>&amp;Verifica el missatge</translation>
-    </message>
-    <message>
-        <source>Enter the receiver's address, message (ensure you copy line breaks, spaces, tabs, etc. exactly) and signature below to verify the message. Be careful not to read more into the signature than what is in the signed message itself, to avoid being tricked by a man-in-the-middle attack. Note that this only proves the signing party receives with the address, it cannot prove sendership of any transaction!</source>
-        <translation>Introduïu l'adreça del receptor, el missatge (assegureu-vos de copiar els salts de línia, espais, tabuladors, etc. exactament) i signatura de sota per verificar el missatge. Tingueu cura de no llegir més en la signatura del que està al missatge signat, per evitar ser enganyat per un atac d'home-en-el-mig. Tingueu en compte que això només demostra que la part que signa rep amb l'adreça, i no es pot provar l'enviament de qualsevol transacció!</translation>
-    </message>
-    <message>
-        <source>The Particl address the message was signed with</source>
-        <translation>L'adreça Particl amb què va ser signat el missatge</translation>
-    </message>
-    <message>
-        <source>The signed message to verify</source>
-        <translation>El missatge signat per verificar</translation>
-    </message>
-    <message>
-        <source>The signature given when the message was signed</source>
-        <translation>La signatura donada quan es va signar el missatge</translation>
-    </message>
-    <message>
-        <source>Verify the message to ensure it was signed with the specified Particl address</source>
-        <translation>Verificar el missatge per assegurar-se que ha estat signat amb una adreça Particl específica</translation>
-    </message>
-    <message>
-        <source>Verify &amp;Message</source>
-        <translation>Verifica el &amp;missatge</translation>
-    </message>
-    <message>
-        <source>Reset all verify message fields</source>
-        <translation>Neteja tots els camps de verificació de missatge</translation>
-    </message>
-    <message>
-        <source>Click "Sign Message" to generate signature</source>
-        <translation>Feu clic a «Signa el missatge» per a generar una signatura</translation>
-    </message>
-    <message>
-        <source>The entered address is invalid.</source>
-        <translation>L'adreça introduïda no és vàlida.</translation>
-    </message>
-    <message>
-        <source>Please check the address and try again.</source>
-        <translation>Comproveu l'adreça i torneu-ho a provar.</translation>
-    </message>
-    <message>
-        <source>The entered address does not refer to a key.</source>
-        <translation>L'adreça introduïda no referencia a cap clau.</translation>
-    </message>
-    <message>
-        <source>Wallet unlock was cancelled.</source>
-        <translation>S'ha cancel·lat el desblocatge de la cartera.</translation>
-    </message>
-    <message>
-        <source>No error</source>
-        <translation>Cap error</translation>
-    </message>
-    <message>
-        <source>Private key for the entered address is not available.</source>
-        <translation>La clau privada per a la adreça introduïda no està disponible.</translation>
-    </message>
-    <message>
-        <source>Message signing failed.</source>
-        <translation>La signatura del missatge ha fallat.</translation>
-    </message>
-    <message>
-        <source>Message signed.</source>
-        <translation>Missatge signat.</translation>
-    </message>
-    <message>
-        <source>The signature could not be decoded.</source>
-        <translation>La signatura no s'ha pogut descodificar.</translation>
-    </message>
-    <message>
-        <source>Please check the signature and try again.</source>
-        <translation>Comproveu la signatura i torneu-ho a provar.</translation>
-    </message>
-    <message>
-        <source>The signature did not match the message digest.</source>
-        <translation>La signatura no coincideix amb el resum del missatge.</translation>
-    </message>
-    <message>
-        <source>Message verification failed.</source>
-        <translation>Ha fallat la verificació del missatge.</translation>
-    </message>
-    <message>
-        <source>Message verified.</source>
-        <translation>Missatge verificat.</translation>
-    </message>
-</context>
-<context>
-    <name>TrafficGraphWidget</name>
-    <message>
-        <source>KB/s</source>
-        <translation>KB/s</translation>
-    </message>
-</context>
-<context>
-    <name>TransactionDesc</name>
-    <message numerus="yes">
-        <source>Open for %n more block(s)</source>
-        <translation><numerusform>Obre per un bloc més</numerusform><numerusform>Obre per %n blocs més</numerusform></translation>
-    </message>
-    <message>
-        <source>Open until %1</source>
-        <translation>Obert fins %1</translation>
-    </message>
-    <message>
-        <source>conflicted with a transaction with %1 confirmations</source>
-        <translation>produït un conflicte amb una transacció amb %1 confirmacions</translation>
-    </message>
-    <message>
-        <source>0/unconfirmed, %1</source>
-        <translation>0/no confirmades, %1</translation>
-    </message>
-    <message>
-        <source>in memory pool</source>
-        <translation>a la reserva de memòria</translation>
-    </message>
-    <message>
-        <source>not in memory pool</source>
-        <translation>no a la reserva de memòria</translation>
-    </message>
-    <message>
-        <source>abandoned</source>
-        <translation>abandonada</translation>
-    </message>
-    <message>
-        <source>%1/unconfirmed</source>
-        <translation>%1/sense confirmar</translation>
-    </message>
-    <message>
-        <source>%1 confirmations</source>
-        <translation>%1 confirmacions</translation>
-    </message>
-    <message>
-        <source>Status</source>
-        <translation>Estat</translation>
-    </message>
-    <message>
-        <source>Date</source>
-        <translation>Data</translation>
-    </message>
-    <message>
-        <source>Source</source>
-        <translation>Font</translation>
-    </message>
-    <message>
-        <source>Generated</source>
-        <translation>Generada</translation>
-    </message>
-    <message>
-        <source>From</source>
-        <translation>De</translation>
-    </message>
-    <message>
-        <source>unknown</source>
-        <translation>desconegut</translation>
-    </message>
-    <message>
-        <source>To</source>
-        <translation>A</translation>
-    </message>
-    <message>
-        <source>own address</source>
-        <translation>adreça pròpia</translation>
-    </message>
-    <message>
-        <source>watch-only</source>
-        <translation>només lectura</translation>
-    </message>
-    <message>
-        <source>label</source>
-        <translation>etiqueta</translation>
-    </message>
-    <message>
-        <source>Credit</source>
-        <translation>Crèdit</translation>
-    </message>
-    <message numerus="yes">
-        <source>matures in %n more block(s)</source>
-        <translation><numerusform>madura en un bloc més</numerusform><numerusform>madura en %n blocs més</numerusform></translation>
-    </message>
-    <message>
-        <source>not accepted</source>
-        <translation>no acceptat</translation>
-    </message>
-    <message>
-        <source>Debit</source>
-        <translation>Dèbit</translation>
-    </message>
-    <message>
-        <source>Total debit</source>
-        <translation>Dèbit total</translation>
-    </message>
-    <message>
-        <source>Total credit</source>
-        <translation>Crèdit total</translation>
-    </message>
-    <message>
-        <source>Transaction fee</source>
-        <translation>Comissió de transacció</translation>
-    </message>
-    <message>
-        <source>Net amount</source>
-        <translation>Import net</translation>
-    </message>
-    <message>
-        <source>Message</source>
-        <translation>Missatge</translation>
-    </message>
-    <message>
-        <source>Comment</source>
-        <translation>Comentari</translation>
-    </message>
-    <message>
-        <source>Transaction ID</source>
-        <translation>ID de la transacció</translation>
-    </message>
-    <message>
-        <source>Transaction total size</source>
-        <translation>Mida total de la transacció</translation>
-    </message>
-    <message>
-        <source>Transaction virtual size</source>
-        <translation>Mida virtual de la transacció</translation>
-    </message>
-    <message>
-        <source>Output index</source>
-        <translation>Índex de resultats</translation>
-    </message>
-    <message>
-        <source> (Certificate was not verified)</source>
-        <translation>(El certificat no s'ha verificat)</translation>
-    </message>
-    <message>
-        <source>Merchant</source>
-        <translation>Mercader</translation>
-    </message>
-    <message>
-        <source>Generated coins must mature %1 blocks before they can be spent. When you generated this block, it was broadcast to the network to be added to the block chain. If it fails to get into the chain, its state will change to "not accepted" and it won't be spendable. This may occasionally happen if another node generates a block within a few seconds of yours.</source>
-        <translation>Les monedes generades han de madurar %1 blocs abans de poder ser gastades. Quan genereu aquest bloc, es farà saber a la xarxa per tal d'afegir-lo a la cadena de blocs. Si no pot fer-se lloc a la cadena, el seu estat canviarà a «no acceptat» i no es podrà gastar. Això pot passar ocasionalment si un altre node genera un bloc en un marge de segons respecte al vostre.</translation>
-    </message>
-    <message>
-        <source>Debug information</source>
-        <translation>Informació de depuració</translation>
-    </message>
-    <message>
-        <source>Transaction</source>
-        <translation>Transacció</translation>
-    </message>
-    <message>
-        <source>Inputs</source>
-        <translation>Entrades</translation>
-    </message>
-    <message>
-        <source>Amount</source>
-        <translation>Import</translation>
-    </message>
-    <message>
-        <source>true</source>
-        <translation>cert</translation>
-    </message>
-    <message>
-        <source>false</source>
-        <translation>fals</translation>
-    </message>
-</context>
-<context>
-    <name>TransactionDescDialog</name>
-    <message>
-        <source>This pane shows a detailed description of the transaction</source>
-        <translation>Aquest panell mostra una descripció detallada de la transacció</translation>
-    </message>
-    <message>
-        <source>Details for %1</source>
-        <translation>Detalls per %1</translation>
-    </message>
-</context>
-<context>
-    <name>TransactionTableModel</name>
-    <message>
-        <source>Date</source>
-        <translation>Data</translation>
-    </message>
-    <message>
-        <source>Type</source>
-        <translation>Tipus</translation>
-    </message>
-    <message>
-        <source>Label</source>
-        <translation>Etiqueta</translation>
-    </message>
-    <message numerus="yes">
-        <source>Open for %n more block(s)</source>
-        <translation><numerusform>Obre per un bloc més</numerusform><numerusform>Obre per %n blocs més</numerusform></translation>
-    </message>
-    <message>
-        <source>Open until %1</source>
-        <translation>Obert fins %1</translation>
-    </message>
-    <message>
-        <source>Unconfirmed</source>
-        <translation>Sense confirmar</translation>
-    </message>
-    <message>
-        <source>Abandoned</source>
-        <translation>Abandonada</translation>
-    </message>
-    <message>
-        <source>Confirming (%1 of %2 recommended confirmations)</source>
-        <translation>Confirmant (%1 de %2 confirmacions recomanades)</translation>
-    </message>
-    <message>
-        <source>Confirmed (%1 confirmations)</source>
-        <translation>Confirmat (%1 confirmacions)</translation>
-    </message>
-    <message>
-        <source>Conflicted</source>
-        <translation>En conflicte</translation>
-    </message>
-    <message>
-        <source>Immature (%1 confirmations, will be available after %2)</source>
-        <translation>Immadur (%1 confirmacions, serà disponible després de %2)</translation>
-    </message>
-    <message>
-        <source>Generated but not accepted</source>
-        <translation>Generat però no acceptat</translation>
-    </message>
-    <message>
-        <source>Received with</source>
-        <translation>Rebuda amb</translation>
-    </message>
-<<<<<<< HEAD
-    <message>
-        <source>Received from</source>
-        <translation>Rebuda de</translation>
-    </message>
-    <message>
-        <source>Sent to</source>
-        <translation>Enviada a</translation>
-=======
+        <translation type="unfinished">Una tarifa superior a %1 es considera una tarifa absurdament alta.</translation>
+    </message>
     <message numerus="yes">
         <source>Estimated to begin confirmation within %n block(s).</source>
         <translation type="unfinished">
             <numerusform />
             <numerusform />
         </translation>
->>>>>>> 3f385c91
+    </message>
+    <message>
+        <source>Warning: Invalid Particl address</source>
+        <translation type="unfinished">Avís: adreça Particl no vàlida</translation>
+    </message>
+    <message>
+        <source>Warning: Unknown change address</source>
+        <translation type="unfinished">Avís: adreça de canvi desconeguda</translation>
+    </message>
+    <message>
+        <source>Confirm custom change address</source>
+        <translation type="unfinished">Confirma l'adreça de canvi personalitzada</translation>
+    </message>
+    <message>
+        <source>The address you selected for change is not part of this wallet. Any or all funds in your wallet may be sent to this address. Are you sure?</source>
+        <translation type="unfinished">L'adreça que heu seleccionat per al canvi no és part d'aquesta cartera. Tots els fons de la vostra cartera es poden enviar a aquesta adreça. N'esteu segur?</translation>
+    </message>
+    <message>
+        <source>(no label)</source>
+        <translation type="unfinished">(sense etiqueta)</translation>
+    </message>
+</context>
+<context>
+    <name>SendCoinsEntry</name>
+    <message>
+        <source>A&amp;mount:</source>
+        <translation type="unfinished">Q&amp;uantitat:</translation>
+    </message>
+    <message>
+        <source>Pay &amp;To:</source>
+        <translation type="unfinished">Paga &amp;a:</translation>
+    </message>
+    <message>
+        <source>&amp;Label:</source>
+        <translation type="unfinished">&amp;Etiqueta:</translation>
+    </message>
+    <message>
+        <source>Choose previously used address</source>
+        <translation type="unfinished">Escull una adreça feta servir anteriorment</translation>
+    </message>
+    <message>
+        <source>The Particl address to send the payment to</source>
+        <translation type="unfinished">L'adreça Particl on enviar el pagament</translation>
+    </message>
+    <message>
+        <source>Alt+A</source>
+        <translation type="unfinished">Alta+A</translation>
+    </message>
+    <message>
+        <source>Paste address from clipboard</source>
+        <translation type="unfinished">Enganxa l'adreça del porta-retalls</translation>
+    </message>
+    <message>
+        <source>Remove this entry</source>
+        <translation type="unfinished">Elimina aquesta entrada</translation>
+    </message>
+    <message>
+        <source>The amount to send in the selected unit</source>
+        <translation type="unfinished">L’import a enviar a la unitat seleccionada</translation>
+    </message>
+    <message>
+        <source>The fee will be deducted from the amount being sent. The recipient will receive less particl than you enter in the amount field. If multiple recipients are selected, the fee is split equally.</source>
+        <translation type="unfinished">La tarifa es deduirà de l'import que s'enviarà. El destinatari rebrà menys particl que les que introduïu al camp d'import. Si se seleccionen múltiples destinataris, la tarifa es dividirà per igual.</translation>
+    </message>
+    <message>
+        <source>S&amp;ubtract fee from amount</source>
+        <translation type="unfinished">S&amp;ubstreu la tarifa de l'import</translation>
+    </message>
+    <message>
+        <source>Use available balance</source>
+        <translation type="unfinished">Usa el saldo disponible</translation>
+    </message>
+    <message>
+        <source>Message:</source>
+        <translation type="unfinished">Missatge:</translation>
+    </message>
+    <message>
+        <source>Enter a label for this address to add it to the list of used addresses</source>
+        <translation type="unfinished">Introduïu una etiqueta per a aquesta adreça per afegir-la a la llista d'adreces utilitzades</translation>
+    </message>
+    <message>
+        <source>A message that was attached to the particl: URI which will be stored with the transaction for your reference. Note: This message will not be sent over the Particl network.</source>
+        <translation type="unfinished">Un missatge que s'ha adjuntat al particl: URI que s'emmagatzemarà amb la transacció per a la vostra referència. Nota: el missatge no s'enviarà a través de la xarxa Particl.</translation>
+    </message>
+</context>
+<context>
+    <name>SendConfirmationDialog</name>
+    <message>
+        <source>Send</source>
+        <translation type="unfinished">Enviar</translation>
+    </message>
+    <message>
+        <source>Create Unsigned</source>
+        <translation type="unfinished">Creació sense firmar</translation>
+    </message>
+</context>
+<context>
+    <name>SignVerifyMessageDialog</name>
+    <message>
+        <source>Signatures - Sign / Verify a Message</source>
+        <translation type="unfinished">Signatures - Signa o verifica un missatge</translation>
+    </message>
+    <message>
+        <source>&amp;Sign Message</source>
+        <translation type="unfinished">&amp;Signa el missatge</translation>
+    </message>
+    <message>
+        <source>You can sign messages/agreements with your addresses to prove you can receive particl sent to them. Be careful not to sign anything vague or random, as phishing attacks may try to trick you into signing your identity over to them. Only sign fully-detailed statements you agree to.</source>
+        <translation type="unfinished">Podeu signar missatges/acords amb les vostres adreces per a provar que rebeu les particl que s'hi envien. Aneu amb compte no signar res que sigui vague o aleatori, perquè en alguns atacs de suplantació es pot provar que hi signeu la vostra identitat. Només signeu aquelles declaracions completament detallades en què hi esteu d'acord. </translation>
+    </message>
+    <message>
+        <source>The Particl address to sign the message with</source>
+        <translation type="unfinished">L'adreça Particl amb què signar el missatge</translation>
+    </message>
+    <message>
+        <source>Choose previously used address</source>
+        <translation type="unfinished">Escull una adreça feta servir anteriorment</translation>
+    </message>
+    <message>
+        <source>Alt+A</source>
+        <translation type="unfinished">Alta+A</translation>
+    </message>
+    <message>
+        <source>Paste address from clipboard</source>
+        <translation type="unfinished">Enganxa l'adreça del porta-retalls</translation>
+    </message>
+    <message>
+        <source>Enter the message you want to sign here</source>
+        <translation type="unfinished">Introduïu aquí el missatge que voleu signar</translation>
+    </message>
+    <message>
+        <source>Signature</source>
+        <translation type="unfinished">Signatura</translation>
+    </message>
+    <message>
+        <source>Copy the current signature to the system clipboard</source>
+        <translation type="unfinished">Copia la signatura actual al porta-retalls del sistema</translation>
+    </message>
+    <message>
+        <source>Sign the message to prove you own this Particl address</source>
+        <translation type="unfinished">Signa el missatge per a provar que ets propietari d'aquesta adreça Particl</translation>
+    </message>
+    <message>
+        <source>Sign &amp;Message</source>
+        <translation type="unfinished">Signa el &amp;missatge</translation>
+    </message>
+    <message>
+        <source>Reset all sign message fields</source>
+        <translation type="unfinished">Neteja tots els camps de clau</translation>
+    </message>
+    <message>
+        <source>Clear &amp;All</source>
+        <translation type="unfinished">Neteja-ho &amp;tot</translation>
+    </message>
+    <message>
+        <source>&amp;Verify Message</source>
+        <translation type="unfinished">&amp;Verifica el missatge</translation>
+    </message>
+    <message>
+        <source>Enter the receiver's address, message (ensure you copy line breaks, spaces, tabs, etc. exactly) and signature below to verify the message. Be careful not to read more into the signature than what is in the signed message itself, to avoid being tricked by a man-in-the-middle attack. Note that this only proves the signing party receives with the address, it cannot prove sendership of any transaction!</source>
+        <translation type="unfinished">Introduïu l'adreça del receptor, el missatge (assegureu-vos de copiar els salts de línia, espais, tabuladors, etc. exactament) i signatura de sota per a verificar el missatge. Tingueu cura de no llegir més en la signatura del que està al missatge signat, per a evitar ser enganyat per un atac d'home-en-el-mig. Tingueu en compte que això només demostra que la part que signa rep amb l'adreça, i no es pot provar l'enviament de qualsevol transacció!</translation>
+    </message>
+    <message>
+        <source>The Particl address the message was signed with</source>
+        <translation type="unfinished">L'adreça Particl amb què va ser signat el missatge</translation>
+    </message>
+    <message>
+        <source>The signed message to verify</source>
+        <translation type="unfinished">El missatge signat per a verificar</translation>
+    </message>
+    <message>
+        <source>The signature given when the message was signed</source>
+        <translation type="unfinished">La signatura donada quan es va signar el missatge</translation>
+    </message>
+    <message>
+        <source>Verify the message to ensure it was signed with the specified Particl address</source>
+        <translation type="unfinished">Verificar el missatge per a assegurar-se que ha estat signat amb una adreça Particl específica</translation>
+    </message>
+    <message>
+        <source>Verify &amp;Message</source>
+        <translation type="unfinished">Verifica el &amp;missatge</translation>
+    </message>
+    <message>
+        <source>Reset all verify message fields</source>
+        <translation type="unfinished">Neteja tots els camps de verificació de missatge</translation>
+    </message>
+    <message>
+        <source>Click "Sign Message" to generate signature</source>
+        <translation type="unfinished">Feu clic a «Signa el missatge» per a generar una signatura</translation>
+    </message>
+    <message>
+        <source>The entered address is invalid.</source>
+        <translation type="unfinished">L'adreça introduïda no és vàlida.</translation>
+    </message>
+    <message>
+        <source>Please check the address and try again.</source>
+        <translation type="unfinished">Comproveu l'adreça i torneu-ho a provar.</translation>
+    </message>
+    <message>
+        <source>The entered address does not refer to a key.</source>
+        <translation type="unfinished">L'adreça introduïda no referencia a cap clau.</translation>
+    </message>
+    <message>
+        <source>Wallet unlock was cancelled.</source>
+        <translation type="unfinished">S'ha cancel·lat el desblocatge de la cartera.</translation>
+    </message>
+    <message>
+        <source>No error</source>
+        <translation type="unfinished">Cap error</translation>
+    </message>
+    <message>
+        <source>Private key for the entered address is not available.</source>
+        <translation type="unfinished">La clau privada per a la adreça introduïda no està disponible.</translation>
+    </message>
+    <message>
+        <source>Message signing failed.</source>
+        <translation type="unfinished">La signatura del missatge ha fallat.</translation>
+    </message>
+    <message>
+        <source>Message signed.</source>
+        <translation type="unfinished">Missatge signat.</translation>
+    </message>
+    <message>
+        <source>The signature could not be decoded.</source>
+        <translation type="unfinished">La signatura no s'ha pogut descodificar.</translation>
+    </message>
+    <message>
+        <source>Please check the signature and try again.</source>
+        <translation type="unfinished">Comproveu la signatura i torneu-ho a provar.</translation>
+    </message>
+    <message>
+        <source>The signature did not match the message digest.</source>
+        <translation type="unfinished">La signatura no coincideix amb el resum del missatge.</translation>
+    </message>
+    <message>
+        <source>Message verification failed.</source>
+        <translation type="unfinished">Ha fallat la verificació del missatge.</translation>
+    </message>
+    <message>
+        <source>Message verified.</source>
+        <translation type="unfinished">Missatge verificat.</translation>
+    </message>
+</context>
+<context>
+    <name>SplashScreen</name>
+    <message>
+        <source>(press q to shutdown and continue later)</source>
+        <translation type="unfinished">(premeu q per apagar i continuar més tard)</translation>
+    </message>
+    </context>
+<context>
+    <name>TransactionDesc</name>
+    <message>
+        <source>conflicted with a transaction with %1 confirmations</source>
+        <extracomment>Text explaining the current status of a transaction, shown in the status field of the details window for this transaction. This status represents an unconfirmed transaction that conflicts with a confirmed transaction.</extracomment>
+        <translation type="unfinished">produït un conflicte amb una transacció amb %1 confirmacions</translation>
+    </message>
+    <message>
+        <source>abandoned</source>
+        <extracomment>Text explaining the current status of a transaction, shown in the status field of the details window for this transaction. This status represents an abandoned transaction.</extracomment>
+        <translation type="unfinished">abandonada</translation>
+    </message>
+    <message>
+        <source>%1/unconfirmed</source>
+        <extracomment>Text explaining the current status of a transaction, shown in the status field of the details window for this transaction. This status represents a transaction confirmed in at least one block, but less than 6 blocks.</extracomment>
+        <translation type="unfinished">%1/sense confirmar</translation>
+    </message>
+    <message>
+        <source>%1 confirmations</source>
+        <extracomment>Text explaining the current status of a transaction, shown in the status field of the details window for this transaction. This status represents a transaction confirmed in 6 or more blocks.</extracomment>
+        <translation type="unfinished">%1 confirmacions</translation>
+    </message>
+    <message>
+        <source>Status</source>
+        <translation type="unfinished">Estat</translation>
+    </message>
+    <message>
+        <source>Date</source>
+        <translation type="unfinished">Data</translation>
+    </message>
+    <message>
+        <source>Source</source>
+        <translation type="unfinished">Font</translation>
+    </message>
+    <message>
+        <source>Generated</source>
+        <translation type="unfinished">Generada</translation>
+    </message>
+    <message>
+        <source>From</source>
+        <translation type="unfinished">De</translation>
+    </message>
+    <message>
+        <source>unknown</source>
+        <translation type="unfinished">desconegut</translation>
+    </message>
+    <message>
+        <source>To</source>
+        <translation type="unfinished">A</translation>
+    </message>
+    <message>
+        <source>own address</source>
+        <translation type="unfinished">adreça pròpia</translation>
+    </message>
+    <message>
+        <source>watch-only</source>
+        <translation type="unfinished">només lectura</translation>
+    </message>
+    <message>
+        <source>label</source>
+        <translation type="unfinished">etiqueta</translation>
+    </message>
+    <message>
+        <source>Credit</source>
+        <translation type="unfinished">Crèdit</translation>
+    </message>
+    <message numerus="yes">
+        <source>matures in %n more block(s)</source>
+        <translation type="unfinished">
+            <numerusform />
+            <numerusform />
+        </translation>
+    </message>
+    <message>
+        <source>not accepted</source>
+        <translation type="unfinished">no acceptat</translation>
+    </message>
+    <message>
+        <source>Debit</source>
+        <translation type="unfinished">Dèbit</translation>
+    </message>
+    <message>
+        <source>Total debit</source>
+        <translation type="unfinished">Dèbit total</translation>
+    </message>
+    <message>
+        <source>Total credit</source>
+        <translation type="unfinished">Crèdit total</translation>
+    </message>
+    <message>
+        <source>Transaction fee</source>
+        <translation type="unfinished">Tarifa de transacció</translation>
+    </message>
+    <message>
+        <source>Net amount</source>
+        <translation type="unfinished">Import net</translation>
+    </message>
+    <message>
+        <source>Message</source>
+        <translation type="unfinished">Missatge</translation>
+    </message>
+    <message>
+        <source>Comment</source>
+        <translation type="unfinished">Comentari</translation>
+    </message>
+    <message>
+        <source>Transaction ID</source>
+        <translation type="unfinished">ID de la transacció</translation>
+    </message>
+    <message>
+        <source>Transaction total size</source>
+        <translation type="unfinished">Mida total de la transacció</translation>
+    </message>
+    <message>
+        <source>Transaction virtual size</source>
+        <translation type="unfinished">Mida virtual de la transacció</translation>
+    </message>
+    <message>
+        <source>Output index</source>
+        <translation type="unfinished">Índex de resultats</translation>
+    </message>
+    <message>
+        <source> (Certificate was not verified)</source>
+        <translation type="unfinished">(El certificat no s'ha verificat)</translation>
+    </message>
+    <message>
+        <source>Merchant</source>
+        <translation type="unfinished">Mercader</translation>
+    </message>
+    <message>
+        <source>Generated coins must mature %1 blocks before they can be spent. When you generated this block, it was broadcast to the network to be added to the block chain. If it fails to get into the chain, its state will change to "not accepted" and it won't be spendable. This may occasionally happen if another node generates a block within a few seconds of yours.</source>
+        <translation type="unfinished">Les monedes generades han de madurar %1 blocs abans de poder ser gastades. Quan genereu aquest bloc, es farà saber a la xarxa per tal d'afegir-lo a la cadena de blocs. Si no pot fer-se lloc a la cadena, el seu estat canviarà a «no acceptat» i no es podrà gastar. Això pot passar ocasionalment si un altre node genera un bloc en un marge de segons respecte al vostre.</translation>
+    </message>
+    <message>
+        <source>Debug information</source>
+        <translation type="unfinished">Informació de depuració</translation>
+    </message>
+    <message>
+        <source>Transaction</source>
+        <translation type="unfinished">Transacció</translation>
+    </message>
+    <message>
+        <source>Inputs</source>
+        <translation type="unfinished">Entrades</translation>
+    </message>
+    <message>
+        <source>Amount</source>
+        <translation type="unfinished">Import</translation>
+    </message>
+    <message>
+        <source>true</source>
+        <translation type="unfinished">cert</translation>
+    </message>
+    <message>
+        <source>false</source>
+        <translation type="unfinished">fals</translation>
+    </message>
+</context>
+<context>
+    <name>TransactionDescDialog</name>
+    <message>
+        <source>This pane shows a detailed description of the transaction</source>
+        <translation type="unfinished">Aquest panell mostra una descripció detallada de la transacció</translation>
+    </message>
+    <message>
+        <source>Details for %1</source>
+        <translation type="unfinished">Detalls per a %1</translation>
+    </message>
+</context>
+<context>
+    <name>TransactionTableModel</name>
+    <message>
+        <source>Date</source>
+        <translation type="unfinished">Data</translation>
+    </message>
+    <message>
+        <source>Type</source>
+        <translation type="unfinished">Tipus</translation>
+    </message>
+    <message>
+        <source>Label</source>
+        <translation type="unfinished">Etiqueta</translation>
+    </message>
+    <message>
+        <source>Unconfirmed</source>
+        <translation type="unfinished">Sense confirmar</translation>
+    </message>
+    <message>
+        <source>Abandoned</source>
+        <translation type="unfinished">Abandonada</translation>
+    </message>
+    <message>
+        <source>Confirming (%1 of %2 recommended confirmations)</source>
+        <translation type="unfinished">Confirmant (%1 de %2 confirmacions recomanades)</translation>
+    </message>
+    <message>
+        <source>Confirmed (%1 confirmations)</source>
+        <translation type="unfinished">Confirmat (%1 confirmacions)</translation>
+    </message>
+    <message>
+        <source>Conflicted</source>
+        <translation type="unfinished">En conflicte</translation>
+    </message>
+    <message>
+        <source>Immature (%1 confirmations, will be available after %2)</source>
+        <translation type="unfinished">Immadur (%1 confirmacions, serà disponible després de %2)</translation>
+    </message>
+    <message>
+        <source>Generated but not accepted</source>
+        <translation type="unfinished">Generat però no acceptat</translation>
+    </message>
+    <message>
+        <source>Received with</source>
+        <translation type="unfinished">Rebuda amb</translation>
+    </message>
+    <message>
+        <source>Received from</source>
+        <translation type="unfinished">Rebuda de</translation>
+    </message>
+    <message>
+        <source>Sent to</source>
+        <translation type="unfinished">Enviada a</translation>
     </message>
     <message>
         <source>Payment to yourself</source>
-        <translation>Pagament a un mateix</translation>
+        <translation type="unfinished">Pagament a un mateix</translation>
     </message>
     <message>
         <source>Mined</source>
-        <translation>Minada</translation>
+        <translation type="unfinished">Minada</translation>
     </message>
     <message>
         <source>watch-only</source>
-        <translation>només lectura</translation>
-    </message>
-    <message>
-        <source>(n/a)</source>
-        <translation>(n/a)</translation>
+        <translation type="unfinished">només lectura</translation>
     </message>
     <message>
         <source>(no label)</source>
-        <translation>(sense etiqueta)</translation>
+        <translation type="unfinished">(sense etiqueta)</translation>
     </message>
     <message>
         <source>Transaction status. Hover over this field to show number of confirmations.</source>
-        <translation>Estat de la transacció. Desplaceu-vos sobre aquest camp per mostrar el nombre de confirmacions.</translation>
+        <translation type="unfinished">Estat de la transacció. Desplaceu-vos sobre aquest camp per a mostrar el nombre de confirmacions.</translation>
     </message>
     <message>
         <source>Date and time that the transaction was received.</source>
-        <translation>Data i hora en què la transacció va ser rebuda.</translation>
+        <translation type="unfinished">Data i hora en què la transacció va ser rebuda.</translation>
     </message>
     <message>
         <source>Type of transaction.</source>
-        <translation>Tipus de transacció.</translation>
+        <translation type="unfinished">Tipus de transacció.</translation>
     </message>
     <message>
         <source>Whether or not a watch-only address is involved in this transaction.</source>
-        <translation>Si està implicada o no una adreça només de lectura en la transacció.</translation>
+        <translation type="unfinished">Si està implicada o no una adreça només de lectura en la transacció.</translation>
     </message>
     <message>
         <source>User-defined intent/purpose of the transaction.</source>
-        <translation>Intenció/propòsit de la transacció definida per l'usuari.</translation>
+        <translation type="unfinished">Intenció/propòsit de la transacció definida per l'usuari.</translation>
     </message>
     <message>
         <source>Amount removed from or added to balance.</source>
-        <translation>Import extret o afegit del balanç.</translation>
+        <translation type="unfinished">Import extret o afegit del balanç.</translation>
     </message>
 </context>
 <context>
     <name>TransactionView</name>
     <message>
         <source>All</source>
-        <translation>Tot</translation>
+        <translation type="unfinished">Tot</translation>
     </message>
     <message>
         <source>Today</source>
-        <translation>Avui</translation>
+        <translation type="unfinished">Avui</translation>
     </message>
     <message>
         <source>This week</source>
-        <translation>Aquesta setmana</translation>
+        <translation type="unfinished">Aquesta setmana</translation>
     </message>
     <message>
         <source>This month</source>
-        <translation>Aquest mes</translation>
+        <translation type="unfinished">Aquest mes</translation>
     </message>
     <message>
         <source>Last month</source>
-        <translation>El mes passat</translation>
+        <translation type="unfinished">El mes passat</translation>
     </message>
     <message>
         <source>This year</source>
-        <translation>Enguany</translation>
-    </message>
-    <message>
-        <source>Range...</source>
-        <translation>Rang...</translation>
-    </message>
-    <message>
-<<<<<<< HEAD
+        <translation type="unfinished">Enguany</translation>
+    </message>
+    <message>
         <source>Received with</source>
-        <translation>Rebuda amb</translation>
+        <translation type="unfinished">Rebuda amb</translation>
     </message>
     <message>
         <source>Sent to</source>
-        <translation>Enviada a</translation>
+        <translation type="unfinished">Enviada a</translation>
     </message>
     <message>
         <source>To yourself</source>
-        <translation>A un mateix</translation>
-=======
-        <source>Enter a label for this address to add it to the list of used addresses</source>
-        <translation type="unfinished">Introduïu una etiqueta per a aquesta adreça per afegir-la a la llista d'adreces utilitzades</translation>
->>>>>>> 3f385c91
+        <translation type="unfinished">A un mateix</translation>
     </message>
     <message>
         <source>Mined</source>
-        <translation>Minada</translation>
-    </message>
-<<<<<<< HEAD
+        <translation type="unfinished">Minada</translation>
+    </message>
     <message>
         <source>Other</source>
-        <translation>Altres</translation>
-    </message>
-=======
+        <translation type="unfinished">Altres</translation>
+    </message>
+    <message>
+        <source>Enter address, transaction id, or label to search</source>
+        <translation type="unfinished">Introduïu una adreça, la id de la transacció o l'etiqueta per a cercar</translation>
+    </message>
+    <message>
+        <source>Min amount</source>
+        <translation type="unfinished">Import mínim</translation>
+    </message>
+    <message>
+        <source>Range…</source>
+        <translation type="unfinished">Rang...</translation>
+    </message>
+    <message>
+        <source>&amp;Copy address</source>
+        <translation type="unfinished">&amp;Copia l'adreça</translation>
+    </message>
+    <message>
+        <source>Copy &amp;label</source>
+        <translation type="unfinished">Copia l'&amp;etiqueta</translation>
+    </message>
+    <message>
+        <source>Copy &amp;amount</source>
+        <translation type="unfinished">Copia la &amp;quantitat</translation>
+    </message>
+    <message>
+        <source>Copy transaction &amp;ID</source>
+        <translation type="unfinished">Copiar &amp;ID de transacció</translation>
+    </message>
+    <message>
+        <source>Copy &amp;raw transaction</source>
+        <translation type="unfinished">Copia la transacció &amp;crua</translation>
+    </message>
+    <message>
+        <source>Copy full transaction &amp;details</source>
+        <translation type="unfinished">Copieu els &amp;detalls complets de la transacció</translation>
+    </message>
+    <message>
+        <source>&amp;Show transaction details</source>
+        <translation type="unfinished">&amp;Mostra els detalls de la transacció</translation>
+    </message>
+    <message>
+        <source>Increase transaction &amp;fee</source>
+        <translation type="unfinished">Augmenta la &amp;tarifa de transacció</translation>
+    </message>
+    <message>
+        <source>A&amp;bandon transaction</source>
+        <translation type="unfinished">Transacció d'a&amp;bandonar</translation>
+    </message>
+    <message>
+        <source>&amp;Edit address label</source>
+        <translation type="unfinished">&amp;Edita l'etiqueta de l'adreça</translation>
+    </message>
+    <message>
+        <source>Export Transaction History</source>
+        <translation type="unfinished">Exporta l'historial de transacció</translation>
+    </message>
+    <message>
+        <source>Comma separated file</source>
+        <extracomment>Expanded name of the CSV file format. See: https://en.wikipedia.org/wiki/Comma-separated_values.</extracomment>
+        <translation type="unfinished">Fitxer separat per comes</translation>
+    </message>
+    <message>
+        <source>Confirmed</source>
+        <translation type="unfinished">Confirmat</translation>
+    </message>
+    <message>
+        <source>Watch-only</source>
+        <translation type="unfinished">Només de lectura</translation>
+    </message>
+    <message>
+        <source>Date</source>
+        <translation type="unfinished">Data</translation>
+    </message>
+    <message>
+        <source>Type</source>
+        <translation type="unfinished">Tipus</translation>
+    </message>
+    <message>
+        <source>Label</source>
+        <translation type="unfinished">Etiqueta</translation>
+    </message>
+    <message>
+        <source>Address</source>
+        <translation type="unfinished">Adreça</translation>
+    </message>
+    <message>
+        <source>Exporting Failed</source>
+        <translation type="unfinished">L'exportació ha fallat</translation>
+    </message>
+    <message>
+        <source>There was an error trying to save the transaction history to %1.</source>
+        <translation type="unfinished">S'ha produït un error en provar de desar l'historial de transacció a %1.</translation>
+    </message>
+    <message>
+        <source>Exporting Successful</source>
+        <translation type="unfinished">Exportació amb èxit</translation>
+    </message>
+    <message>
+        <source>The transaction history was successfully saved to %1.</source>
+        <translation type="unfinished">L'historial de transaccions s'ha desat correctament a %1.</translation>
+    </message>
+    <message>
+        <source>Range:</source>
+        <translation type="unfinished">Rang:</translation>
+    </message>
+    <message>
+        <source>to</source>
+        <translation type="unfinished">a</translation>
+    </message>
 </context>
 <context>
-    <name>SendConfirmationDialog</name>
->>>>>>> 3f385c91
-    <message>
-        <source>Enter address, transaction id, or label to search</source>
-        <translation>Introduïu una adreça, la id de la transacció o l'etiqueta per a cercar</translation>
-    </message>
-    <message>
-        <source>Min amount</source>
-        <translation>Import mínim</translation>
-    </message>
-    <message>
-        <source>Abandon transaction</source>
-        <translation>Abandonar transacció</translation>
-    </message>
-    <message>
-        <source>Increase transaction fee</source>
-        <translation>Augmenta la comissió de transacció</translation>
-    </message>
-    <message>
-        <source>Copy address</source>
-        <translation>Copia l'adreça</translation>
-    </message>
-    <message>
-        <source>Copy label</source>
-        <translation>Copia l'etiqueta</translation>
-    </message>
-    <message>
-        <source>Copy amount</source>
-        <translation>Copia l'import</translation>
-    </message>
-    <message>
-        <source>Copy transaction ID</source>
-        <translation>Copia l'ID de transacció</translation>
-    </message>
-    <message>
-        <source>Copy raw transaction</source>
-        <translation>Copia la transacció crua</translation>
-    </message>
-    <message>
-        <source>Copy full transaction details</source>
-        <translation>Copia els detalls complets de la transacció</translation>
-    </message>
-    <message>
-        <source>Edit label</source>
-        <translation>Editar etiqueta</translation>
-    </message>
-    <message>
-        <source>Show transaction details</source>
-        <translation>Mostra detalls de la transacció</translation>
-    </message>
-    <message>
-        <source>Export Transaction History</source>
-        <translation>Exporta l'historial de transacció</translation>
-    </message>
-    <message>
-        <source>Comma separated file (*.csv)</source>
-        <translation>Fitxer separat per comes (*.csv)</translation>
-    </message>
-    <message>
-        <source>Confirmed</source>
-        <translation>Confirmat</translation>
-    </message>
-    <message>
-        <source>Watch-only</source>
-        <translation>Només de lectura</translation>
-    </message>
-    <message>
-        <source>Date</source>
-        <translation>Data</translation>
-    </message>
-    <message>
-        <source>Type</source>
-        <translation>Tipus</translation>
-    </message>
-    <message>
-        <source>Label</source>
-        <translation>Etiqueta</translation>
-    </message>
-    <message>
-        <source>Address</source>
-        <translation>Adreça</translation>
-    </message>
-    <message>
-        <source>ID</source>
-        <translation>ID</translation>
-    </message>
-    <message>
-        <source>Exporting Failed</source>
-        <translation>L'exportació ha fallat</translation>
-    </message>
-    <message>
-        <source>There was an error trying to save the transaction history to %1.</source>
-        <translation>S'ha produït un error en provar de desar l'historial de transacció a %1.</translation>
-    </message>
-    <message>
-        <source>Exporting Successful</source>
-        <translation>Exportació amb èxit</translation>
-    </message>
-    <message>
-        <source>The transaction history was successfully saved to %1.</source>
-        <translation>L'historial de transaccions s'ha desat correctament a %1.</translation>
-    </message>
-    <message>
-        <source>Range:</source>
-        <translation>Rang:</translation>
-    </message>
-    <message>
-        <source>to</source>
-        <translation>a</translation>
-    </message>
-</context>
-<context>
-    <name>UnitDisplayStatusBarControl</name>
-    <message>
-        <source>Unit to show amounts in. Click to select another unit.</source>
-        <translation>Unitat en què mostrar els imports. Feu clic per seleccionar una altra unitat.</translation>
-    </message>
-</context>
-<context>
-    <name>WalletController</name>
-    <message>
-        <source>Close wallet</source>
-        <translation>Tanca la cartera</translation>
-    </message>
-    <message>
-        <source>Are you sure you wish to close the wallet &lt;i&gt;%1&lt;/i&gt;?</source>
-        <translation>Segur que voleu tancar la cartera &lt;i&gt;%1 &lt;/i&gt;?</translation>
-    </message>
-    <message>
-        <source>Closing the wallet for too long can result in having to resync the entire chain if pruning is enabled.</source>
-        <translation>Si tanqueu la cartera durant massa temps, es pot haver de tornar a sincronitzar tota la cadena si teniu el sistema de poda habilitat.</translation>
-    </message>
-    <message>
-        <source>Close all wallets</source>
-        <translation>Tanqueu totes les carteres</translation>
-    </message>
-    </context>
-<context>
     <name>WalletFrame</name>
     <message>
+        <source>No wallet has been loaded.
+Go to File &gt; Open Wallet to load a wallet.
+- OR -</source>
+        <translation type="unfinished">No s'ha carregat cap cartera. 
+Ves a Arxiu &gt; Obrir Cartera per a carregar cartera. 
+- O -</translation>
+    </message>
+    <message>
         <source>Create a new wallet</source>
-        <translation>Crear una nova cartera</translation>
+        <translation type="unfinished">Crear una nova cartera</translation>
+    </message>
+    <message>
+        <source>Unable to decode PSBT from clipboard (invalid base64)</source>
+        <translation type="unfinished">Incapaç de descodificar la PSBT del porta-retalls (base64 invàlida)</translation>
+    </message>
+    <message>
+        <source>Load Transaction Data</source>
+        <translation type="unfinished">Carrega dades de transacció</translation>
+    </message>
+    <message>
+        <source>Partially Signed Transaction (*.psbt)</source>
+        <translation type="unfinished">Transacció Parcialment Firmada (*.psbt)</translation>
+    </message>
+    <message>
+        <source>PSBT file must be smaller than 100 MiB</source>
+        <translation type="unfinished">L'arxiu PSBT ha de ser més petit que 100MiB</translation>
+    </message>
+    <message>
+        <source>Unable to decode PSBT</source>
+        <translation type="unfinished">Incapaç de descodificar la PSBT</translation>
     </message>
 </context>
 <context>
     <name>WalletModel</name>
     <message>
         <source>Send Coins</source>
-        <translation>Envia monedes</translation>
+        <translation type="unfinished">Envia monedes</translation>
     </message>
     <message>
         <source>Fee bump error</source>
-        <translation>Error de recàrrec de tarifes</translation>
+        <translation type="unfinished">Error de recàrrec de tarifes</translation>
     </message>
     <message>
         <source>Increasing transaction fee failed</source>
-        <translation>S'ha produït un error en augmentar la tarifa de transacció</translation>
+        <translation type="unfinished">S'ha produït un error en augmentar la tarifa de transacció</translation>
     </message>
     <message>
         <source>Do you want to increase the fee?</source>
-        <translation>Voleu augmentar la tarifa?</translation>
-    </message>
-    <message>
-        <source>Do you want to draft a transaction with fee increase?</source>
-        <translation>Voleu redactar una transacció amb augment de tarifes?</translation>
+        <extracomment>Asks a user if they would like to manually increase the fee of a transaction that has already been created.</extracomment>
+        <translation type="unfinished">Voleu augmentar la tarifa?</translation>
     </message>
     <message>
         <source>Current fee:</source>
-        <translation>tarifa actual:</translation>
-    </message>
-    <message>
-<<<<<<< HEAD
+        <translation type="unfinished">tarifa actual:</translation>
+    </message>
+    <message>
         <source>Increase:</source>
-        <translation>Increment:</translation>
+        <translation type="unfinished">Increment:</translation>
     </message>
     <message>
         <source>New fee:</source>
-        <translation>Nova tarifa:</translation>
+        <translation type="unfinished">Nova tarifa:</translation>
+    </message>
+    <message>
+        <source>Warning: This may pay the additional fee by reducing change outputs or adding inputs, when necessary. It may add a new change output if one does not already exist. These changes may potentially leak privacy.</source>
+        <translation type="unfinished">Avís: això pot pagar la tarifa addicional en reduir les sortides de canvi o afegint entrades, quan sigui necessari. Pot afegir una nova sortida de canvi si encara no n'hi ha. Aquests canvis poden filtrar la privadesa.</translation>
     </message>
     <message>
         <source>Confirm fee bump</source>
-        <translation>Confirmeu el recàrrec de tarifes</translation>
+        <translation type="unfinished">Confirmeu el recàrrec de tarifes</translation>
     </message>
     <message>
         <source>Can't draft transaction.</source>
-        <translation>No es pot redactar la transacció.</translation>
+        <translation type="unfinished">No es pot redactar la transacció.</translation>
     </message>
     <message>
         <source>PSBT copied</source>
-        <translation>PSBT copiada</translation>
+        <translation type="unfinished">PSBT copiada</translation>
     </message>
     <message>
         <source>Can't sign transaction.</source>
-        <translation>No es pot signar la transacció.</translation>
+        <translation type="unfinished">No es pot signar la transacció.</translation>
     </message>
     <message>
         <source>Could not commit transaction</source>
-        <translation>No s'ha pogut confirmar la transacció</translation>
-=======
-        <source>conflicted with a transaction with %1 confirmations</source>
-        <extracomment>Text explaining the current status of a transaction, shown in the status field of the details window for this transaction. This status represents an unconfirmed transaction that conflicts with a confirmed transaction.</extracomment>
-        <translation type="unfinished">produït un conflicte amb una transacció amb %1 confirmacions</translation>
-    </message>
-    <message>
-        <source>abandoned</source>
-        <extracomment>Text explaining the current status of a transaction, shown in the status field of the details window for this transaction. This status represents an abandoned transaction.</extracomment>
-        <translation type="unfinished">abandonada</translation>
-    </message>
-    <message>
-        <source>%1/unconfirmed</source>
-        <extracomment>Text explaining the current status of a transaction, shown in the status field of the details window for this transaction. This status represents a transaction confirmed in at least one block, but less than 6 blocks.</extracomment>
-        <translation type="unfinished">%1/sense confirmar</translation>
-    </message>
-    <message>
-        <source>%1 confirmations</source>
-        <extracomment>Text explaining the current status of a transaction, shown in the status field of the details window for this transaction. This status represents a transaction confirmed in 6 or more blocks.</extracomment>
-        <translation type="unfinished">%1 confirmacions</translation>
->>>>>>> 3f385c91
+        <translation type="unfinished">No s'ha pogut confirmar la transacció</translation>
+    </message>
+    <message>
+        <source>Can't display address</source>
+        <translation type="unfinished">No es pot mostrar l'adreça</translation>
     </message>
     <message>
         <source>default wallet</source>
-        <translation>cartera predeterminada</translation>
+        <translation type="unfinished">cartera predeterminada</translation>
     </message>
 </context>
 <context>
     <name>WalletView</name>
     <message>
         <source>&amp;Export</source>
-        <translation>&amp;Exporta</translation>
+        <translation type="unfinished">&amp;Exporta</translation>
     </message>
     <message>
         <source>Export the data in the current tab to a file</source>
-        <translation>Exporta les dades de la pestanya actual a un fitxer</translation>
-    </message>
-    <message>
-        <source>Error</source>
-        <translation>Error</translation>
+        <translation type="unfinished">Exporta les dades de la pestanya actual a un fitxer</translation>
     </message>
     <message>
         <source>Backup Wallet</source>
-        <translation>Còpia de seguretat de la cartera</translation>
-    </message>
-    <message>
-        <source>Wallet Data (*.dat)</source>
-        <translation>Dades de cartera (*.dat)</translation>
+        <translation type="unfinished">Còpia de seguretat de la cartera</translation>
+    </message>
+    <message>
+        <source>Wallet Data</source>
+        <extracomment>Name of the wallet data file format.</extracomment>
+        <translation type="unfinished">Dades de la cartera</translation>
     </message>
     <message>
         <source>Backup Failed</source>
-        <translation>Ha fallat la còpia de seguretat</translation>
+        <translation type="unfinished">Ha fallat la còpia de seguretat</translation>
     </message>
     <message>
         <source>There was an error trying to save the wallet data to %1.</source>
-        <translation>S'ha produït un error en provar de desar les dades de la cartera a %1.</translation>
+        <translation type="unfinished">S'ha produït un error en provar de desar les dades de la cartera a %1.</translation>
     </message>
     <message>
         <source>Backup Successful</source>
-        <translation>La còpia de seguretat s'ha realitzat correctament</translation>
+        <translation type="unfinished">La còpia de seguretat s'ha realitzat correctament</translation>
     </message>
     <message>
         <source>The wallet data was successfully saved to %1.</source>
-        <translation>S'han desat correctament %1 les dades de la cartera a .</translation>
+        <translation type="unfinished">S'han desat correctament %1 les dades de la cartera a .</translation>
     </message>
     <message>
         <source>Cancel</source>
-        <translation>Cancel·la</translation>
-    </message>
-</context>
-<context>
-    <name>bitcoin-core</name>
-    <message>
-        <source>Distributed under the MIT software license, see the accompanying file %s or %s</source>
-        <translation>Distribuït sota la llicència del programari MIT, consulteu el fitxer d'acompanyament %s o %s</translation>
-    </message>
-    <message>
-        <source>Prune configured below the minimum of %d MiB.  Please use a higher number.</source>
-        <translation>Poda configurada per sota el mínim de %d MiB. Utilitzeu un nombre superior.</translation>
-    </message>
-    <message>
-        <source>Prune: last wallet synchronisation goes beyond pruned data. You need to -reindex (download the whole blockchain again in case of pruned node)</source>
-        <translation>Poda: la darrera sincronització de la cartera va més enllà de les dades podades. Cal que activeu -reindex (baixeu tota la cadena de blocs de nou en cas de node podat)</translation>
-    </message>
-    <message>
-        <source>Pruning blockstore...</source>
-        <translation>S'està podant la cadena de blocs...</translation>
-    </message>
-    <message>
-        <source>Unable to start HTTP server. See debug log for details.</source>
-        <translation>No s'ha pogut iniciar el servidor HTTP. Vegeu debug.log per a més detalls.</translation>
-    </message>
-    <message>
-        <source>The %s developers</source>
-        <translation>Els desenvolupadors %s</translation>
-    </message>
-    <message>
-        <source>Cannot obtain a lock on data directory %s. %s is probably already running.</source>
-        <translation>No es pot obtenir un bloqueig al directori de dades %s. %s probablement ja s'estigui executant.</translation>
-    </message>
-    <message>
-        <source>Cannot provide specific connections and have addrman find outgoing connections at the same.</source>
-        <translation>No es poden proporcionar connexions específiques i no es poden trobar connexions sortint al mateix temps.</translation>
-    </message>
-    <message>
-        <source>Error reading %s! All keys read correctly, but transaction data or address book entries might be missing or incorrect.</source>
-        <translation>S'ha produït un error en llegir %s. Totes les claus es llegeixen correctament, però les dades de la transacció o les entrades de la llibreta d'adreces podrien faltar o ser incorrectes.</translation>
-    </message>
-    <message>
-        <source>Please check that your computer's date and time are correct! If your clock is wrong, %s will not work properly.</source>
-        <translation>Comproveu que la data i hora de l'ordinador són correctes. Si el rellotge és incorrecte, %s no funcionarà correctament.</translation>
-    </message>
-    <message>
-        <source>Please contribute if you find %s useful. Visit %s for further information about the software.</source>
-        <translation>Contribueix si trobes %s útil. Visita %s per obtenir més informació sobre el programari.</translation>
-    </message>
-    <message>
-        <source>The block database contains a block which appears to be from the future. This may be due to your computer's date and time being set incorrectly. Only rebuild the block database if you are sure that your computer's date and time are correct</source>
-        <translation>La base de dades de blocs conté un bloc que sembla ser del futur. Això pot ser degut a que la data i l'hora del vostre ordinador s'estableix incorrectament. Només reconstruïu la base de dades de blocs si esteu segur que la data i l'hora del vostre ordinador són correctes</translation>
-    </message>
-    <message>
-        <source>This is a pre-release test build - use at your own risk - do not use for mining or merchant applications</source>
-        <translation>Aquesta és una versió de pre-llançament - utilitza-la sota la teva responsabilitat - No usar per a minería o aplicacions de compra-venda</translation>
-    </message>
-    <message>
-        <source>This is the transaction fee you may discard if change is smaller than dust at this level</source>
-        <translation>Aquesta és la tarifa de transacció que podeu descartar si el canvi és menor que el polsim a aquest nivell</translation>
-    </message>
-    <message>
-        <source>Unable to replay blocks. You will need to rebuild the database using -reindex-chainstate.</source>
-        <translation>No es poden reproduir els blocs. Haureu de reconstruir la base de dades mitjançant -reindex- chainstate.</translation>
-    </message>
-    <message>
-        <source>Unable to rewind the database to a pre-fork state. You will need to redownload the blockchain</source>
-        <translation>No es pot rebobinar la base de dades a un estat de pre-bifurcament. Haureu de tornar a descarregar la cadena de blocks</translation>
-    </message>
-    <message>
-        <source>Warning: The network does not appear to fully agree! Some miners appear to be experiencing issues.</source>
-        <translation>Avís: la xarxa no sembla que hi estigui plenament d'acord. Alguns miners sembla que estan experimentant problemes.</translation>
-    </message>
-    <message>
-        <source>Warning: We do not appear to fully agree with our peers! You may need to upgrade, or other nodes may need to upgrade.</source>
-        <translation>Avís: sembla que no estem plenament d'acord amb els nostres iguals! Podria caler que actualitzar l'aplicació, o potser que ho facin altres nodes.</translation>
-    </message>
-    <message>
-        <source>-maxmempool must be at least %d MB</source>
-        <translation>-maxmempool ha de tenir almenys %d MB</translation>
-    </message>
-    <message>
-        <source>Cannot resolve -%s address: '%s'</source>
-        <translation>No es pot resoldre -%s adreça: '%s'</translation>
-    </message>
-    <message>
-        <source>Change index out of range</source>
-        <translation>Canvieu l'índex fora de l'abast</translation>
-    </message>
-    <message>
-        <source>Config setting for %s only applied on %s network when in [%s] section.</source>
-        <translation>Configuració per a %s únicament aplicada a  %s de la xarxa quan es troba a la secció [%s].</translation>
-    </message>
-    <message>
-        <source>Copyright (C) %i-%i</source>
-        <translation>Copyright (C) %i-%i</translation>
-    </message>
-    <message>
-        <source>Corrupted block database detected</source>
-        <translation>S'ha detectat una base de dades de blocs corrupta</translation>
-    </message>
-    <message>
-        <source>Could not find asmap file %s</source>
-        <translation>No s'ha pogut trobar el fitxer asmap %s</translation>
-    </message>
-    <message>
-        <source>Could not parse asmap file %s</source>
-        <translation>No s'ha pogut analitzar el fitxer asmap %s</translation>
-    </message>
-    <message>
-        <source>Do you want to rebuild the block database now?</source>
-        <translation>Voleu reconstruir la base de dades de blocs ara?</translation>
-    </message>
-    <message>
-        <source>Error initializing block database</source>
-        <translation>Error carregant la base de dades de blocs</translation>
-    </message>
-    <message>
-        <source>Error initializing wallet database environment %s!</source>
-        <translation>Error inicialitzant l'entorn de la base de dades de la cartera %s!</translation>
-    </message>
-    <message>
-        <source>Error loading %s</source>
-        <translation>Error carregant %s</translation>
-    </message>
-    <message>
-        <source>Error loading %s: Private keys can only be disabled during creation</source>
-        <translation>Error carregant %s: les claus privades només es poden desactivar durant la creació</translation>
-    </message>
-    <message>
-        <source>Error loading %s: Wallet corrupted</source>
-        <translation>S'ha produït un error en carregar %s: la cartera és corrupta</translation>
-    </message>
-    <message>
-        <source>Error loading %s: Wallet requires newer version of %s</source>
-        <translation>S'ha produït un error en carregar %s: la cartera requereix una versió més nova de %s</translation>
-    </message>
-    <message>
-        <source>Error loading block database</source>
-        <translation>Error carregant la base de dades del bloc</translation>
-    </message>
-    <message>
-        <source>Error opening block database</source>
-        <translation>Error en obrir la base de dades de blocs</translation>
-    </message>
-    <message>
-        <source>Failed to listen on any port. Use -listen=0 if you want this.</source>
-        <translation>Ha fallat escoltar a qualsevol port. Feu servir -listen=0 si voleu fer això.</translation>
-    </message>
-    <message>
-        <source>Failed to rescan the wallet during initialization</source>
-        <translation>No s'ha pogut escanejar novament la cartera durant la inicialització</translation>
-    </message>
-    <message>
-        <source>Importing...</source>
-        <translation>S'està important...</translation>
-    </message>
-    <message>
-        <source>Incorrect or no genesis block found. Wrong datadir for network?</source>
-        <translation>No s'ha trobat el bloc de gènesi o és incorrecte. El directori de dades de la xarxa és incorrecte?</translation>
-    </message>
-    <message>
-        <source>Initialization sanity check failed. %s is shutting down.</source>
-        <translation>S'ha produït un error en la verificació de sanejament d'inicialització. S'està tancant %s.</translation>
-    </message>
-    <message>
-        <source>Invalid P2P permission: '%s'</source>
-        <translation>Permís P2P no vàlid: '%s'</translation>
-    </message>
-    <message>
-        <source>Invalid amount for -%s=&lt;amount&gt;: '%s'</source>
-        <translation>Import invàlid per -%s=&lt;amount&gt;: '%s'</translation>
-    </message>
-    <message>
-        <source>Invalid amount for -discardfee=&lt;amount&gt;: '%s'</source>
-        <translation>Import invàlid per -discardfee=&lt;amount&gt;: '%s'</translation>
-    </message>
-    <message>
-        <source>Invalid amount for -fallbackfee=&lt;amount&gt;: '%s'</source>
-        <translation>Import invàlid per -fallbackfee=&lt;amount&gt;: '%s'</translation>
-    </message>
-    <message>
-        <source>Specified blocks directory "%s" does not exist.</source>
-        <translation>El directori de blocs especificat "%s" no existeix.</translation>
-    </message>
-    <message>
-        <source>Unknown address type '%s'</source>
-        <translation>Tipus d'adreça desconegut '%s'</translation>
-    </message>
-    <message>
-        <source>Unknown change type '%s'</source>
-        <translation>Tipus de canvi desconegut '%s'</translation>
-    </message>
-    <message>
-        <source>Upgrading txindex database</source>
-        <translation>Actualitzant txindex de la base de dades</translation>
-    </message>
-    <message>
-        <source>Loading P2P addresses...</source>
-        <translation>S'estan carregant les adreces P2P ...</translation>
-    </message>
-    <message>
-        <source>Loading banlist...</source>
-        <translation>Carregant banlist ...</translation>
-    </message>
-    <message>
-        <source>Not enough file descriptors available.</source>
-        <translation>No hi ha suficient descriptors de fitxers disponibles.</translation>
-    </message>
-    <message>
-        <source>Prune cannot be configured with a negative value.</source>
-        <translation>La poda no es pot configurar amb un valor negatiu.</translation>
-    </message>
-    <message>
-        <source>Prune mode is incompatible with -txindex.</source>
-        <translation>El mode de poda és incompatible amb -txindex.</translation>
-    </message>
-    <message>
-        <source>Replaying blocks...</source>
-        <translation>Reproduïnt blocs ...</translation>
-    </message>
-    <message>
-        <source>Rewinding blocks...</source>
-        <translation>Rebobinant blocs...</translation>
-    </message>
-    <message>
-        <source>The source code is available from %s.</source>
-        <translation>El codi font està disponible a %s.</translation>
-    </message>
-    <message>
-        <source>Transaction fee and change calculation failed</source>
-        <translation>La tarifa de transacció i el càlcul del canvi no han funcionat</translation>
-    </message>
-    <message>
-        <source>Unable to bind to %s on this computer. %s is probably already running.</source>
-        <translation>No es pot enllaçar a %s en aquest ordinador. %s probablement ja s'estigui executant.</translation>
-    </message>
-    <message>
-        <source>Unable to generate keys</source>
-        <translation>No s'han pogut generar les claus</translation>
-    </message>
-    <message>
-        <source>Unsupported logging category %s=%s.</source>
-        <translation>Categoria de registre no admesa %s=%s.</translation>
-    </message>
-    <message>
-        <source>Upgrading UTXO database</source>
-        <translation>Actualització de la base de dades UTXO</translation>
-    </message>
-    <message>
-        <source>User Agent comment (%s) contains unsafe characters.</source>
-        <translation>El comentari de l'agent d'usuari (%s) conté caràcters insegurs.</translation>
-    </message>
-    <message>
-        <source>Verifying blocks...</source>
-        <translation>S'estan verificant els blocs...</translation>
-    </message>
-    <message>
-        <source>Wallet needed to be rewritten: restart %s to complete</source>
-        <translation>Cal tornar a escriure la cartera: reinicieu %s per a completar-ho</translation>
-    </message>
-    <message>
-        <source>Error: Listening for incoming connections failed (listen returned error %s)</source>
-        <translation>Error: ha fallat escoltar les connexions entrants (l'escoltament ha retornat l'error %s)</translation>
-    </message>
-    <message>
-        <source>Invalid amount for -maxtxfee=&lt;amount&gt;: '%s' (must be at least the minrelay fee of %s to prevent stuck transactions)</source>
-        <translation>Import no vàlid per a -maxtxfee=&lt;amount&gt;: '%s' (cal que sigui com a mínim la comissió de minrelay de %s per evitar que les comissions s'encallin)</translation>
-    </message>
-    <message>
-        <source>The transaction amount is too small to send after the fee has been deducted</source>
-        <translation>L'import de la transacció és massa petit per enviar-la després que se'n dedueixi la comissió</translation>
-    </message>
-    <message>
-        <source>You need to rebuild the database using -reindex to go back to unpruned mode.  This will redownload the entire blockchain</source>
-        <translation>Cal que torneu a construir la base de dades fent servir -reindex per tornar al mode no podat. Això tornarà a baixar la cadena de blocs sencera</translation>
-    </message>
-    <message>
-        <source>Error reading from database, shutting down.</source>
-        <translation>Error en llegir la base de dades, tancant.</translation>
-    </message>
-    <message>
-        <source>Error upgrading chainstate database</source>
-        <translation>S'ha produït un error en actualitzar la base de dades de chainstate</translation>
-    </message>
-    <message>
-        <source>Error: Disk space is low for %s</source>
-        <translation>Error: l'espai del disc és insuficient per a %s</translation>
-    </message>
-    <message>
-        <source>Invalid -onion address or hostname: '%s'</source>
-        <translation>Adreça o nom de l'ordinador -onion no vàlida: '%s'</translation>
-    </message>
-    <message>
-        <source>Invalid -proxy address or hostname: '%s'</source>
-        <translation>Adreça o nom de l'ordinador -proxy no vàlida: '%s'</translation>
-    </message>
-    <message>
-        <source>Invalid amount for -paytxfee=&lt;amount&gt;: '%s' (must be at least %s)</source>
-        <translation>Import no vàlid per a -paytxfee=&lt;amount&gt;: «%s» (ha de ser com a mínim %s)</translation>
-    </message>
-    <message>
-        <source>Invalid netmask specified in -whitelist: '%s'</source>
-        <translation>S'ha especificat una màscara de xarxa no vàlida a -whitelist: «%s»</translation>
-    </message>
-    <message>
-        <source>Need to specify a port with -whitebind: '%s'</source>
-        <translation>Cal especificar un port amb -whitebind: «%s»</translation>
-    </message>
-    <message>
-        <source>Prune mode is incompatible with -blockfilterindex.</source>
-        <translation>El mode de poda no és compatible amb -blockfilterindex.</translation>
-    </message>
-    <message>
-        <source>Reducing -maxconnections from %d to %d, because of system limitations.</source>
-        <translation>Reducció de -maxconnections de %d a %d, a causa de les limitacions del sistema.</translation>
-    </message>
-    <message>
-        <source>Section [%s] is not recognized.</source>
-        <translation>No es reconeix la secció [%s]</translation>
-    </message>
-    <message>
-        <source>Signing transaction failed</source>
-        <translation>Ha fallat la signatura de la transacció</translation>
-    </message>
-    <message>
-        <source>Specified -walletdir "%s" does not exist</source>
-        <translation>-Walletdir especificat "%s" no existeix</translation>
-    </message>
-    <message>
-        <source>Specified -walletdir "%s" is a relative path</source>
-        <translation>-Walletdir especificat "%s" és una ruta relativa</translation>
-    </message>
-    <message>
-        <source>Specified -walletdir "%s" is not a directory</source>
-        <translation>-Walletdir especificat "%s" no és un directori</translation>
-    </message>
-    <message>
-        <source>The specified config file %s does not exist
-</source>
-        <translation>El fitxer de configuració especificat %s no existeix
-</translation>
-    </message>
-    <message>
-        <source>The transaction amount is too small to pay the fee</source>
-        <translation>L'import de la transacció és massa petit per pagar-ne una comissió</translation>
-    </message>
-    <message>
-        <source>This is experimental software.</source>
-        <translation>Aquest és programari experimental.</translation>
-    </message>
-    <message>
-        <source>Transaction amount too small</source>
-        <translation>La transacció és massa petita</translation>
-    </message>
-    <message>
-        <source>Transaction too large</source>
-        <translation>La transacció és massa gran</translation>
-    </message>
-    <message>
-        <source>Unable to bind to %s on this computer (bind returned error %s)</source>
-        <translation>No s'ha pogut vincular a %s en aquest ordinador (la vinculació ha retornat l'error %s)</translation>
-    </message>
-    <message>
-        <source>Unable to create the PID file '%s': %s</source>
-        <translation>No es pot crear el fitxer PID '%s': %s</translation>
-    </message>
-    <message>
-        <source>Unable to generate initial keys</source>
-        <translation>No s'han pogut generar les claus inicials</translation>
-    </message>
-    <message>
-        <source>Unknown -blockfilterindex value %s.</source>
-        <translation>Valor %s -blockfilterindex desconegut</translation>
-    </message>
-    <message>
-        <source>Verifying wallet(s)...</source>
-        <translation>S'estan verificant les carteres...</translation>
-    </message>
-    <message>
-        <source>Warning: unknown new rules activated (versionbit %i)</source>
-        <translation>Avís: regles noves desconegudes activades (versionbit %i)</translation>
-    </message>
-    <message>
-        <source>-maxtxfee is set very high! Fees this large could be paid on a single transaction.</source>
-        <translation>-maxtxfee especificat molt alt! Comissions tan grans podrien pagar-se en una única transacció.</translation>
-    </message>
-    <message>
-        <source>This is the transaction fee you may pay when fee estimates are not available.</source>
-        <translation>Aquesta és la tarifa de transacció que podeu pagar quan les estimacions de tarifes no estan disponibles.</translation>
-    </message>
-    <message>
-        <source>Total length of network version string (%i) exceeds maximum length (%i). Reduce the number or size of uacomments.</source>
-        <translation>La longitud total de la cadena de la versió de xarxa (%i) supera la longitud màxima (%i). Redueix el nombre o la mida de uacomments.</translation>
-    </message>
-    <message>
-        <source>%s is set very high!</source>
-        <translation>%s està especificat molt alt!</translation>
-    </message>
-    <message>
-        <source>Error loading wallet %s. Duplicate -wallet filename specified.</source>
-        <translation>S'ha produït un error en carregar la cartera %s. S'ha especificat un nom de fitxer duplicat -wallet.</translation>
-    </message>
-    <message>
-        <source>Starting network threads...</source>
-        <translation>S'estan iniciant els fils de la xarxa...</translation>
-    </message>
-    <message>
-        <source>The wallet will avoid paying less than the minimum relay fee.</source>
-        <translation>La cartera evitarà pagar menys de la comissió de tramesa mínima</translation>
-    </message>
-    <message>
-        <source>This is the minimum transaction fee you pay on every transaction.</source>
-        <translation>Aquesta és la comissió mínima de transacció que paga en cada transacció.</translation>
-    </message>
-    <message>
-        <source>This is the transaction fee you will pay if you send a transaction.</source>
-        <translation>Aquesta és la comissió de transacció que pagareu si envieu una transacció.</translation>
-    </message>
-    <message>
-        <source>Transaction amounts must not be negative</source>
-        <translation>Els imports de la transacció no han de ser negatius</translation>
-    </message>
-    <message>
-        <source>Transaction has too long of a mempool chain</source>
-        <translation>La transacció té massa temps d'una cadena de mempool</translation>
-    </message>
-    <message>
-        <source>Transaction must have at least one recipient</source>
-        <translation>La transacció ha de tenir com a mínim un destinatari</translation>
-    </message>
-    <message>
-        <source>Unknown network specified in -onlynet: '%s'</source>
-        <translation>Xarxa desconeguda especificada a -onlynet: '%s'</translation>
-    </message>
-    <message>
-        <source>Insufficient funds</source>
-        <translation>Balanç insuficient</translation>
-    </message>
-    <message>
-        <source>Fee estimation failed. Fallbackfee is disabled. Wait a few blocks or enable -fallbackfee.</source>
-        <translation>L'estimació de la quota ha fallat. Fallbackfee està desactivat. Espereu uns quants blocs o activeu -fallbackfee.</translation>
-    </message>
-    <message>
-        <source>Warning: Private keys detected in wallet {%s} with disabled private keys</source>
-        <translation>Avís: Claus privades detectades en la cartera {%s} amb claus privades deshabilitades</translation>
-    </message>
-    <message>
-        <source>Cannot write to data directory '%s'; check permissions.</source>
-        <translation>No es pot escriure en el directori de dades "%s". Reviseu-ne els permisos.</translation>
-    </message>
-    <message>
-        <source>Loading block index...</source>
-        <translation>S'està carregant l'índex de blocs...</translation>
-    </message>
-    <message>
-        <source>Loading wallet...</source>
-        <translation>S'està carregant la cartera...</translation>
-    </message>
-    <message>
-        <source>Cannot downgrade wallet</source>
-        <translation>No es pot reduir la versió de la cartera</translation>
-    </message>
-    <message>
-        <source>Rescanning...</source>
-        <translation>S'està reescanejant...</translation>
-    </message>
-    <message>
-        <source>Done loading</source>
-        <translation>Ha acabat la càrrega</translation>
+        <translation type="unfinished">Cancel·la</translation>
     </message>
 </context>
 </TS>