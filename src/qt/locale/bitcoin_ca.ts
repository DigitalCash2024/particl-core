<TS version="2.1" language="ca">
<context>
    <name>AddressBookPage</name>
    <message>
        <source>Right-click to edit address or label</source>
        <translation type="unfinished">Feu clic al botó dret per a editar l'adreça o l'etiqueta</translation>
    </message>
    <message>
        <source>Create a new address</source>
        <translation>Crea una adreça nova</translation>
    </message>
    <message>
        <source>&amp;New</source>
        <translation type="unfinished">&amp;Nova</translation>
    </message>
    <message>
        <source>Copy the currently selected address to the system clipboard</source>
        <translation>Copia l'adreça seleccionada al porta-retalls del sistema</translation>
    </message>
    <message>
        <source>&amp;Copy</source>
        <translation type="unfinished">&amp;Copia</translation>
    </message>
    <message>
        <source>C&amp;lose</source>
        <translation type="unfinished">T&amp;anca</translation>
    </message>
    <message>
        <source>Delete the currently selected address from the list</source>
        <translation>Elimina l'adreça seleccionada actualment de la llista</translation>
    </message>
    <message>
        <source>Enter address or label to search</source>
        <translation type="unfinished">Introduïu una adreça o una etiqueta per a cercar</translation>
    </message>
    <message>
        <source>Export the data in the current tab to a file</source>
        <translation>Exporta les dades de la pestanya actual a un fitxer</translation>
    </message>
    <message>
        <source>&amp;Export</source>
        <translation>&amp;Exporta</translation>
    </message>
    <message>
        <source>&amp;Delete</source>
        <translation>&amp;Esborra</translation>
    </message>
    <message>
        <source>Choose the address to send coins to</source>
        <translation type="unfinished">Trieu l'adreça on enviar les monedes</translation>
    </message>
    <message>
        <source>Choose the address to receive coins with</source>
        <translation type="unfinished">Trieu l'adreça on rebre les monedes</translation>
    </message>
    <message>
        <source>C&amp;hoose</source>
        <translation type="unfinished">&amp;Tria</translation>
    </message>
    <message>
        <source>Sending addresses</source>
        <translation type="unfinished">Adreces d'enviament</translation>
    </message>
    <message>
        <source>Receiving addresses</source>
        <translation type="unfinished">Adreces de recepció</translation>
    </message>
    <message>
<<<<<<< HEAD
        <source>These are your Particl addresses for sending payments. Always check the amount and the receiving address before sending coins.</source>
        <translation type="unfinished">Aquestes són les vostres adreces de Particl per enviar els pagaments. Sempre reviseu l'import i l'adreça del destinatari abans de transferir monedes.</translation>
=======
        <source>These are your Bitcoin addresses for sending payments. Always check the amount and the receiving address before sending coins.</source>
        <translation type="unfinished">Aquestes són les vostres adreces de Bitcoin per a enviar els pagaments. Sempre reviseu l'import i l'adreça del destinatari abans de transferir monedes.</translation>
>>>>>>> a46e1783
    </message>
    <message>
        <source>These are your Particl addresses for receiving payments. Use the 'Create new receiving address' button in the receive tab to create new addresses.
Signing is only possible with addresses of the type 'legacy'.</source>
<<<<<<< HEAD
        <translation type="unfinished">Aquestes son les teves adreces de Particl per rebre pagaments. Utilitza el botó "Crear nova adreça de recepció" de la pestanya de recepció per crear una nova adreça.
=======
        <translation type="unfinished">Aquestes son les teves adreces de Bitcoin per a rebre pagaments. Utilitza el botó "Crear nova adreça de recepció" de la pestanya de recepció per a crear una nova adreça.
>>>>>>> a46e1783
Només és possible firmar amb adreces del tipus "legacy".</translation>
    </message>
    <message>
        <source>&amp;Copy Address</source>
        <translation type="unfinished">&amp;Copia l'adreça</translation>
    </message>
    <message>
        <source>Copy &amp;Label</source>
        <translation type="unfinished">Copia l'&amp;etiqueta</translation>
    </message>
    <message>
        <source>&amp;Edit</source>
        <translation type="unfinished">&amp;Edita</translation>
    </message>
    <message>
        <source>Export Address List</source>
        <translation type="unfinished">Exporta la llista d'adreces</translation>
    </message>
    <message>
        <source>Comma separated file</source>
        <extracomment>Expanded name of the CSV file format. See https://en.wikipedia.org/wiki/Comma-separated_values</extracomment>
        <translation type="unfinished">Fitxer separat per comes</translation>
    </message>
    <message>
        <source>There was an error trying to save the address list to %1. Please try again.</source>
        <extracomment>An error message. %1 is a stand-in argument for the name of the file we attempted to save to.</extracomment>
        <translation type="unfinished">S'ha produït un error en desar la llista d'adreces a %1. Torneu-ho a provar.</translation>
    </message>
    <message>
        <source>Exporting Failed</source>
        <translation type="unfinished">L'exportació ha fallat</translation>
    </message>
</context>
<context>
    <name>AddressTableModel</name>
    <message>
        <source>Label</source>
        <translation type="unfinished">Etiqueta</translation>
    </message>
    <message>
        <source>Address</source>
        <translation type="unfinished">Adreça</translation>
    </message>
    <message>
        <source>(no label)</source>
        <translation type="unfinished">(sense etiqueta)</translation>
    </message>
</context>
<context>
    <name>AskPassphraseDialog</name>
    <message>
        <source>Passphrase Dialog</source>
        <translation>Diàleg de contrasenya</translation>
    </message>
    <message>
        <source>Enter passphrase</source>
        <translation>Introduïu una contrasenya</translation>
    </message>
    <message>
        <source>New passphrase</source>
        <translation>Contrasenya nova</translation>
    </message>
    <message>
        <source>Repeat new passphrase</source>
        <translation>Repetiu la contrasenya nova</translation>
    </message>
    <message>
        <source>Show passphrase</source>
        <translation type="unfinished">Mostra la contrasenya</translation>
    </message>
    <message>
        <source>Encrypt wallet</source>
        <translation type="unfinished">Xifra la cartera</translation>
    </message>
    <message>
        <source>This operation needs your wallet passphrase to unlock the wallet.</source>
        <translation type="unfinished">Aquesta operació requereix la contrasenya de la cartera per a desblocar-la.</translation>
    </message>
    <message>
        <source>Unlock wallet</source>
        <translation type="unfinished">Desbloca la cartera</translation>
    </message>
    <message>
        <source>Change passphrase</source>
        <translation type="unfinished">Canvia la contrasenya</translation>
    </message>
    <message>
        <source>Confirm wallet encryption</source>
        <translation type="unfinished">Confirma el xifratge de la cartera</translation>
    </message>
    <message>
        <source>Warning: If you encrypt your wallet and lose your passphrase, you will &lt;b&gt;LOSE ALL OF YOUR PARTICL&lt;/b&gt;!</source>
        <translation type="unfinished">Avís: si xifreu la cartera i perdeu la contrasenya, &lt;b&gt;PERDREU TOTS ELS PARTICL&lt;/b&gt;!</translation>
    </message>
    <message>
        <source>Are you sure you wish to encrypt your wallet?</source>
        <translation type="unfinished">Esteu segurs que voleu xifrar la vostra cartera?</translation>
    </message>
    <message>
        <source>Wallet encrypted</source>
        <translation type="unfinished">Cartera xifrada</translation>
    </message>
    <message>
        <source>Enter the new passphrase for the wallet.&lt;br/&gt;Please use a passphrase of &lt;b&gt;ten or more random characters&lt;/b&gt;, or &lt;b&gt;eight or more words&lt;/b&gt;.</source>
        <translation type="unfinished">Introduïu la contrasenya nova a la cartera.&lt;br/&gt;Utilitzeu una contrasenya de &lt;b&gt;deu o més caràcters aleatoris&lt;/b&gt;, o &lt;b&gt;vuit o més paraules&lt;/b&gt;.</translation>
    </message>
    <message>
        <source>Enter the old passphrase and new passphrase for the wallet.</source>
        <translation type="unfinished">Introduïu la contrasenya antiga i la contrasenya nova a la cartera.</translation>
    </message>
    <message>
        <source>Remember that encrypting your wallet cannot fully protect your particl from being stolen by malware infecting your computer.</source>
        <translation type="unfinished">Recorda que tot i xifrant la teva cartera, els teus particl no estan completament protegits de robatori a través de programari maliciós que estigui infectant el teu ordinador.</translation>
    </message>
    <message>
        <source>Wallet to be encrypted</source>
        <translation type="unfinished">Cartera a encriptar</translation>
    </message>
    <message>
        <source>Your wallet is about to be encrypted. </source>
        <translation type="unfinished">La teva cartera està apunt de ser xifrada</translation>
    </message>
    <message>
        <source>Your wallet is now encrypted. </source>
        <translation type="unfinished">S'ha xifrat la cartera.</translation>
    </message>
    <message>
        <source>IMPORTANT: Any previous backups you have made of your wallet file should be replaced with the newly generated, encrypted wallet file. For security reasons, previous backups of the unencrypted wallet file will become useless as soon as you start using the new, encrypted wallet.</source>
        <translation type="unfinished">IMPORTANT: Tota copia de seguretat del fitxer de la cartera que hàgiu realitzat hauria de ser reemplaçada pel fitxer xifrat de la cartera generat recentment. Per motius de seguretat, les còpies de seguretat anteriors del fitxer de la cartera no xifrada esdevindran inusables tan aviat com comenceu a utilitzar la cartera xifrada nova.</translation>
    </message>
    <message>
        <source>Wallet encryption failed</source>
        <translation type="unfinished">Ha fallat el xifratge de la cartera</translation>
    </message>
    <message>
        <source>Wallet encryption failed due to an internal error. Your wallet was not encrypted.</source>
        <translation type="unfinished">El xifrat del moneder ha fallat per un error intern. El moneder no ha estat xifrat.</translation>
    </message>
    <message>
        <source>The supplied passphrases do not match.</source>
        <translation type="unfinished">Les contrasenyes introduïdes no coincideixen.</translation>
    </message>
    <message>
        <source>Wallet unlock failed</source>
        <translation type="unfinished">El desbloqueig de la cartera ha fallat</translation>
    </message>
    <message>
        <source>The passphrase entered for the wallet decryption was incorrect.</source>
        <translation type="unfinished">La contrasenya introduïda per a desxifrar el moneder és incorrecta.</translation>
    </message>
    <message>
        <source>Wallet passphrase was successfully changed.</source>
        <translation type="unfinished">La contrasenya del moneder ha estat canviada correctament.</translation>
    </message>
    <message>
        <source>Warning: The Caps Lock key is on!</source>
        <translation type="unfinished">Avís: Les lletres majúscules estan activades!</translation>
    </message>
</context>
<context>
    <name>BanTableModel</name>
    <message>
        <source>IP/Netmask</source>
        <translation type="unfinished">IP / Màscara de xarxa</translation>
    </message>
    <message>
        <source>Banned Until</source>
        <translation type="unfinished">Bandejat fins</translation>
    </message>
</context>
<context>
    <name>BitcoinApplication</name>
    <message>
        <source>Runaway exception</source>
        <translation type="unfinished">Excepció fugitiva</translation>
    </message>
    <message>
        <source>A fatal error occurred. %1 can no longer continue safely and will quit.</source>
        <translation type="unfinished">S'ha produït un error fatal. %1 ja no pot continuar amb seguretat i sortirà.</translation>
    </message>
    <message>
        <source>Internal error</source>
        <translation type="unfinished">Error intern</translation>
    </message>
    <message>
        <source>An internal error occurred. %1 will attempt to continue safely. This is an unexpected bug which can be reported as described below.</source>
        <translation type="unfinished">S'ha produït un error intern. %1 intentarà continuar amb seguretat. Es pot informar sobre aquest error inesperat com es descriu a continuació.</translation>
    </message>
</context>
<context>
    <name>QObject</name>
    <message>
        <source>Error: Specified data directory "%1" does not exist.</source>
        <translation type="unfinished">Error: El directori de dades especificat «%1» no existeix.</translation>
    </message>
    <message>
        <source>Error: Cannot parse configuration file: %1.</source>
        <translation type="unfinished">Error: No es pot interpretar el fitxer de configuració: %1.</translation>
    </message>
    <message>
        <source>Error: %1</source>
        <translation type="unfinished">Avís: %1</translation>
    </message>
    <message>
        <source>Error initializing settings: %1</source>
        <translation type="unfinished">Error a l'inicialitzar la configuració: %1</translation>
    </message>
    <message>
        <source>%1 didn't yet exit safely…</source>
        <translation type="unfinished">%1 no ha sortit de manera segura...</translation>
    </message>
    <message>
        <source>unknown</source>
        <translation type="unfinished">desconegut</translation>
    </message>
    <message>
        <source>Amount</source>
        <translation type="unfinished">Import</translation>
    </message>
    <message>
        <source>Enter a Particl address (e.g. %1)</source>
        <translation type="unfinished">Introduïu una adreça de Particl (p. ex. %1)</translation>
    </message>
    <message>
        <source>Unroutable</source>
        <translation type="unfinished">No encaminable</translation>
    </message>
    <message>
        <source>Internal</source>
        <translation type="unfinished">Intern</translation>
    </message>
    <message>
        <source>Inbound</source>
        <translation type="unfinished">Entrant</translation>
    </message>
    <message>
        <source>Outbound</source>
        <translation type="unfinished">Sortint</translation>
    </message>
    <message>
        <source>Full Relay</source>
        <translation type="unfinished">Trànsit completat</translation>
    </message>
    <message>
        <source>Block Relay</source>
        <translation type="unfinished">Bloc de trànsit</translation>
    </message>
    <message>
        <source>Feeler</source>
        <translation type="unfinished">Sensor</translation>
    </message>
    <message>
        <source>Address Fetch</source>
        <translation type="unfinished">Recupera la adreça</translation>
    </message>
    <message>
        <source>None</source>
        <translation type="unfinished">Cap</translation>
    </message>
    <message numerus="yes">
        <source>%n second(s)</source>
        <translation>
            <numerusform>%n segon</numerusform>
            <numerusform>%n segons</numerusform>
        </translation>
    </message>
    <message numerus="yes">
        <source>%n minute(s)</source>
        <translation>
            <numerusform>%n minut</numerusform>
            <numerusform>%n minuts</numerusform>
        </translation>
    </message>
    <message numerus="yes">
        <source>%n hour(s)</source>
        <translation type="unfinished">
            <numerusform>%n hora</numerusform>
            <numerusform>%n hores</numerusform>
        </translation>
    </message>
    <message numerus="yes">
        <source>%n day(s)</source>
        <translation type="unfinished">
            <numerusform>%n dia</numerusform>
            <numerusform>%n dies</numerusform>
        </translation>
    </message>
    <message numerus="yes">
        <source>%n week(s)</source>
        <translation type="unfinished">
            <numerusform>%n setmana</numerusform>
            <numerusform>%n setmanes</numerusform>
        </translation>
    </message>
    <message>
        <source>%1 and %2</source>
        <translation type="unfinished">%1 i %2</translation>
    </message>
    <message numerus="yes">
        <source>%n year(s)</source>
        <translation type="unfinished">
            <numerusform>%n any</numerusform>
            <numerusform>%n anys</numerusform>
        </translation>
    </message>
    </context>
<context>
    <name>BitcoinGUI</name>
    <message>
        <source>&amp;Overview</source>
        <translation>&amp;Visió general</translation>
    </message>
    <message>
        <source>Show general overview of wallet</source>
        <translation>Mostra una visió general del moneder</translation>
    </message>
    <message>
        <source>&amp;Transactions</source>
        <translation>&amp;Transaccions</translation>
    </message>
    <message>
        <source>Browse transaction history</source>
        <translation>Explora l'historial de transaccions</translation>
    </message>
    <message>
        <source>E&amp;xit</source>
        <translation>S&amp;urt</translation>
    </message>
    <message>
        <source>Quit application</source>
        <translation>Surt de l'aplicació</translation>
    </message>
    <message>
        <source>&amp;About %1</source>
        <translation type="unfinished">Qu&amp;ant al %1</translation>
    </message>
    <message>
        <source>Show information about %1</source>
        <translation type="unfinished">Mostra informació sobre el %1</translation>
    </message>
    <message>
        <source>About &amp;Qt</source>
        <translation>Quant a &amp;Qt</translation>
    </message>
    <message>
        <source>Show information about Qt</source>
        <translation>Mostra informació sobre Qt</translation>
    </message>
    <message>
        <source>Modify configuration options for %1</source>
        <translation type="unfinished">Modifica les opcions de configuració de %1</translation>
    </message>
    <message>
        <source>Create a new wallet</source>
        <translation type="unfinished">Crear una nova cartera</translation>
    </message>
    <message>
        <source>Wallet:</source>
        <translation type="unfinished">Moneder:</translation>
    </message>
    <message>
        <source>Network activity disabled.</source>
        <extracomment>A substring of the tooltip.</extracomment>
        <translation type="unfinished">S'ha inhabilitat l'activitat de la xarxa.</translation>
    </message>
    <message>
        <source>Proxy is &lt;b&gt;enabled&lt;/b&gt;: %1</source>
        <translation type="unfinished">El servidor proxy està &lt;b&gt;activat&lt;/b&gt;: %1</translation>
    </message>
    <message>
        <source>Send coins to a Particl address</source>
        <translation>Envia monedes a una adreça Particl</translation>
    </message>
    <message>
        <source>Backup wallet to another location</source>
        <translation>Realitza una còpia de seguretat de la cartera a una altra ubicació</translation>
    </message>
    <message>
        <source>Change the passphrase used for wallet encryption</source>
        <translation>Canvia la contrasenya d'encriptació de la cartera</translation>
    </message>
    <message>
        <source>&amp;Send</source>
        <translation>&amp;Envia</translation>
    </message>
    <message>
        <source>&amp;Receive</source>
        <translation>&amp;Rep</translation>
    </message>
    <message>
        <source>&amp;Options…</source>
        <translation type="unfinished">&amp;Opcions...</translation>
    </message>
    <message>
        <source>&amp;Show / Hide</source>
        <translation>&amp;Mostra / Amaga</translation>
    </message>
    <message>
        <source>Show or hide the main Window</source>
        <translation>Mostra o amaga la finestra principal</translation>
    </message>
    <message>
        <source>&amp;Encrypt Wallet…</source>
        <translation type="unfinished">&amp;Encripta la cartera...</translation>
    </message>
    <message>
        <source>Encrypt the private keys that belong to your wallet</source>
        <translation>Encripta les claus privades pertanyents de la cartera</translation>
    </message>
    <message>
<<<<<<< HEAD
        <source>Sign messages with your Particl addresses to prove you own them</source>
        <translation>Signa el missatges amb la seva adreça de Particl per provar que les poseeixes</translation>
    </message>
    <message>
        <source>Verify messages to ensure they were signed with specified Particl addresses</source>
        <translation>Verifiqueu els missatges per assegurar-vos que han estat signats amb una adreça Particl específica.</translation>
=======
        <source>&amp;Backup Wallet…</source>
        <translation type="unfinished">&amp;Còpia de seguretat de la cartera...</translation>
    </message>
    <message>
        <source>&amp;Change Passphrase…</source>
        <translation type="unfinished">&amp;Canviar la contrasenya...</translation>
    </message>
    <message>
        <source>Sign &amp;message…</source>
        <translation type="unfinished">Signa el &amp;missatge</translation>
    </message>
    <message>
        <source>Sign messages with your Bitcoin addresses to prove you own them</source>
        <translation>Signa els missatges amb la seva adreça de Bitcoin per a provar que les posseeixes</translation>
    </message>
    <message>
        <source>&amp;Verify message…</source>
        <translation type="unfinished">&amp;Verifica el missatge</translation>
    </message>
    <message>
        <source>Verify messages to ensure they were signed with specified Bitcoin addresses</source>
        <translation>Verifiqueu els missatges per a assegurar-vos que han estat signats amb una adreça Bitcoin específica.</translation>
    </message>
    <message>
        <source>&amp;Load PSBT from file…</source>
        <translation type="unfinished">&amp;Carrega el PSBT des del fitxer ...</translation>
    </message>
    <message>
        <source>Load PSBT from clipboard…</source>
        <translation type="unfinished">Carrega PSBT des del porta-retalls ...</translation>
    </message>
    <message>
        <source>Open &amp;URI…</source>
        <translation type="unfinished">Obre l'&amp;URL...</translation>
    </message>
    <message>
        <source>Close Wallet…</source>
        <translation type="unfinished">Tanca la cartera...</translation>
    </message>
    <message>
        <source>Create Wallet…</source>
        <translation type="unfinished">Crea la cartera...</translation>
    </message>
    <message>
        <source>Close All Wallets…</source>
        <translation type="unfinished">Tanca totes les carteres...</translation>
>>>>>>> a46e1783
    </message>
    <message>
        <source>&amp;File</source>
        <translation>&amp;Fitxer</translation>
    </message>
    <message>
        <source>&amp;Settings</source>
        <translation>&amp;Configuració</translation>
    </message>
    <message>
        <source>&amp;Help</source>
        <translation>&amp;Ajuda</translation>
    </message>
    <message>
        <source>Tabs toolbar</source>
        <translation>Barra d'eines de les pestanyes</translation>
    </message>
    <message>
<<<<<<< HEAD
        <source>Request payments (generates QR codes and particl: URIs)</source>
        <translation type="unfinished">Sol·licita pagaments (genera codis QR i particl: URI)</translation>
=======
        <source>Syncing Headers (%1%)…</source>
        <translation type="unfinished">Sincronitzant capçaleres (%1%)...</translation>
    </message>
    <message>
        <source>Synchronizing with network…</source>
        <translation type="unfinished">S'està sincronitzant amb la xarxa...</translation>
    </message>
    <message>
        <source>Indexing blocks on disk…</source>
        <translation type="unfinished">S'estan indexant els blocs al disc...</translation>
    </message>
    <message>
        <source>Processing blocks on disk…</source>
        <translation type="unfinished">S'estan processant els blocs al disc...</translation>
    </message>
    <message>
        <source>Reindexing blocks on disk…</source>
        <translation type="unfinished">S'estan reindexant els blocs al disc...</translation>
    </message>
    <message>
        <source>Connecting to peers…</source>
        <translation type="unfinished">Connectant als iguals...</translation>
    </message>
    <message>
        <source>Request payments (generates QR codes and bitcoin: URIs)</source>
        <translation type="unfinished">Sol·licita pagaments (genera codis QR i bitcoin: URI)</translation>
>>>>>>> a46e1783
    </message>
    <message>
        <source>Show the list of used sending addresses and labels</source>
        <translation type="unfinished">Mostra la llista d'adreces d'enviament i etiquetes utilitzades</translation>
    </message>
    <message>
        <source>Show the list of used receiving addresses and labels</source>
        <translation type="unfinished">Mostra la llista d'adreces de recepció i etiquetes utilitzades</translation>
    </message>
    <message>
        <source>&amp;Command-line options</source>
        <translation type="unfinished">Opcions de la &amp;línia d'ordres</translation>
    </message>
    <message>
        <source>%1 behind</source>
        <translation>%1 darrere</translation>
    </message>
    <message>
        <source>Catching up…</source>
        <translation type="unfinished">S'està posant al dia ...</translation>
    </message>
    <message>
        <source>Last received block was generated %1 ago.</source>
        <translation>El darrer bloc rebut ha estat generat fa %1.</translation>
    </message>
    <message>
        <source>Transactions after this will not yet be visible.</source>
        <translation>Les transaccions a partir d'això no seran visibles.</translation>
    </message>
    <message>
        <source>Warning</source>
        <translation>Avís</translation>
    </message>
    <message>
        <source>Information</source>
        <translation>Informació</translation>
    </message>
    <message>
        <source>Up to date</source>
        <translation>Actualitzat</translation>
    </message>
    <message>
        <source>Load Partially Signed Particl Transaction</source>
        <translation type="unfinished">Carrega la transacció Particl signada parcialment</translation>
    </message>
    <message>
        <source>Load Partially Signed Particl Transaction from clipboard</source>
        <translation type="unfinished">Carrega la transacció de Particl signada parcialment des del porta-retalls</translation>
    </message>
    <message>
        <source>Node window</source>
        <translation type="unfinished">Finestra node</translation>
    </message>
    <message>
        <source>Open node debugging and diagnostic console</source>
        <translation type="unfinished">Obrir depurador de node i consola de diagnosi.</translation>
    </message>
    <message>
        <source>&amp;Sending addresses</source>
        <translation type="unfinished">Adreces d'&amp;enviament</translation>
    </message>
    <message>
        <source>&amp;Receiving addresses</source>
        <translation type="unfinished">Adreces de &amp;recepció</translation>
    </message>
    <message>
        <source>Open a particl: URI</source>
        <translation type="unfinished">Obrir un particl: URI</translation>
    </message>
    <message>
        <source>Open Wallet</source>
        <translation type="unfinished">Obre la cartera</translation>
    </message>
    <message>
        <source>Open a wallet</source>
        <translation type="unfinished">Obre una cartera</translation>
    </message>
    <message>
        <source>Close wallet</source>
        <translation type="unfinished">Tanca la cartera</translation>
    </message>
    <message>
        <source>Close all wallets</source>
        <translation type="unfinished">Tanqueu totes les carteres</translation>
    </message>
    <message>
<<<<<<< HEAD
        <source>Show the %1 help message to get a list with possible Particl command-line options</source>
        <translation type="unfinished">Mostra el missatge d'ajuda del %1 per obtenir una llista amb les possibles opcions de línia d'ordres de Particl</translation>
=======
        <source>Show the %1 help message to get a list with possible Bitcoin command-line options</source>
        <translation type="unfinished">Mostra el missatge d'ajuda del %1 per a obtenir una llista amb les possibles opcions de línia d'ordres de Bitcoin</translation>
>>>>>>> a46e1783
    </message>
    <message>
        <source>&amp;Mask values</source>
        <translation type="unfinished">&amp;Emmascara els valors</translation>
    </message>
    <message>
        <source>Mask the values in the Overview tab</source>
        <translation type="unfinished">Emmascara els valors en la pestanya Visió general</translation>
    </message>
    <message>
        <source>default wallet</source>
        <translation type="unfinished">cartera predeterminada</translation>
    </message>
    <message>
        <source>No wallets available</source>
        <translation type="unfinished">No hi ha cap cartera disponible</translation>
    </message>
    <message>
        <source>&amp;Window</source>
        <translation type="unfinished">&amp;Finestra</translation>
    </message>
    <message>
        <source>Minimize</source>
        <translation type="unfinished">Minimitza</translation>
    </message>
    <message>
        <source>Zoom</source>
        <translation type="unfinished">Escala</translation>
    </message>
    <message>
        <source>Main Window</source>
        <translation type="unfinished">Finestra principal</translation>
    </message>
    <message>
        <source>%1 client</source>
        <translation type="unfinished">Client de %1</translation>
    </message>
    <message numerus="yes">
        <source>%n active connection(s) to Particl network.</source>
        <extracomment>A substring of the tooltip.</extracomment>
        <translation type="unfinished">
            <numerusform>%n connexió activa a la xarxa Bitcoin</numerusform>
            <numerusform>%n connexions actives a la xarxa Bitcoin</numerusform>
        </translation>
    </message>
    <message>
        <source>Click for more actions.</source>
        <extracomment>A substring of the tooltip. "More actions" are available via the context menu.</extracomment>
        <translation type="unfinished">Fes clic per a més accions.</translation>
    </message>
    <message>
        <source>Show Peers tab</source>
        <extracomment>A context menu item. The "Peers tab" is an element of the "Node window".</extracomment>
        <translation type="unfinished">Mostrar pestanyes d'iguals</translation>
    </message>
    <message>
        <source>Disable network activity</source>
        <extracomment>A context menu item.</extracomment>
        <translation type="unfinished">Inhabilita l'activitat de la xarxa.</translation>
    </message>
    <message>
        <source>Enable network activity</source>
        <extracomment>A context menu item. The network activity was disabled previously.</extracomment>
        <translation type="unfinished">Habilita l'activitat de la xarxa</translation>
    </message>
    <message>
        <source>Error: %1</source>
        <translation type="unfinished">Avís: %1</translation>
    </message>
    <message>
        <source>Warning: %1</source>
        <translation type="unfinished">Avís: %1</translation>
    </message>
    <message>
        <source>Date: %1
</source>
        <translation type="unfinished">Data: %1
</translation>
    </message>
    <message>
        <source>Amount: %1
</source>
        <translation type="unfinished">Import: %1
</translation>
    </message>
    <message>
        <source>Wallet: %1
</source>
        <translation type="unfinished">Cartera: %1
</translation>
    </message>
    <message>
        <source>Type: %1
</source>
        <translation type="unfinished">Tipus: %1
</translation>
    </message>
    <message>
        <source>Label: %1
</source>
        <translation type="unfinished">Etiqueta: %1
</translation>
    </message>
    <message>
        <source>Address: %1
</source>
        <translation type="unfinished">Adreça: %1
</translation>
    </message>
    <message>
        <source>Sent transaction</source>
        <translation>Transacció enviada</translation>
    </message>
    <message>
        <source>Incoming transaction</source>
        <translation>Transacció entrant</translation>
    </message>
    <message>
        <source>HD key generation is &lt;b&gt;enabled&lt;/b&gt;</source>
        <translation type="unfinished">La generació de la clau HD és &lt;b&gt;habilitada&lt;/b&gt;</translation>
    </message>
    <message>
        <source>HD key generation is &lt;b&gt;disabled&lt;/b&gt;</source>
        <translation type="unfinished">La generació de la clau HD és &lt;b&gt;inhabilitada&lt;/b&gt;</translation>
    </message>
    <message>
        <source>Private key &lt;b&gt;disabled&lt;/b&gt;</source>
        <translation type="unfinished">Clau privada &lt;b&gt;inhabilitada&lt;/b&gt;</translation>
    </message>
    <message>
        <source>Wallet is &lt;b&gt;encrypted&lt;/b&gt; and currently &lt;b&gt;unlocked&lt;/b&gt;</source>
        <translation>La cartera està &lt;b&gt;encriptada&lt;/b&gt; i actualment &lt;b&gt;desblocada&lt;/b&gt;</translation>
    </message>
    <message>
        <source>Wallet is &lt;b&gt;encrypted&lt;/b&gt; and currently &lt;b&gt;locked&lt;/b&gt;</source>
        <translation>La cartera està &lt;b&gt;encriptada&lt;/b&gt; i actualment &lt;b&gt;blocada&lt;/b&gt;</translation>
    </message>
    <message>
        <source>Original message:</source>
        <translation type="unfinished">Missatge original:</translation>
    </message>
</context>
<context>
    <name>UnitDisplayStatusBarControl</name>
    <message>
        <source>Unit to show amounts in. Click to select another unit.</source>
        <translation type="unfinished">Unitat en què mostrar els imports. Feu clic per a seleccionar una altra unitat.</translation>
    </message>
</context>
<context>
    <name>CoinControlDialog</name>
    <message>
        <source>Coin Selection</source>
        <translation type="unfinished">Selecció de moneda</translation>
    </message>
    <message>
        <source>Quantity:</source>
        <translation type="unfinished">Quantitat:</translation>
    </message>
    <message>
        <source>Amount:</source>
        <translation type="unfinished">Import:</translation>
    </message>
    <message>
        <source>Fee:</source>
        <translation type="unfinished">Tarifa:</translation>
    </message>
    <message>
        <source>Dust:</source>
        <translation type="unfinished">Polsim:</translation>
    </message>
    <message>
        <source>After Fee:</source>
        <translation type="unfinished">Tarifa posterior:</translation>
    </message>
    <message>
        <source>Change:</source>
        <translation type="unfinished">Canvi:</translation>
    </message>
    <message>
        <source>(un)select all</source>
        <translation type="unfinished">(des)selecciona-ho tot</translation>
    </message>
    <message>
        <source>Tree mode</source>
        <translation type="unfinished">Mode arbre</translation>
    </message>
    <message>
        <source>List mode</source>
        <translation type="unfinished">Mode llista</translation>
    </message>
    <message>
        <source>Amount</source>
        <translation type="unfinished">Import</translation>
    </message>
    <message>
        <source>Received with label</source>
        <translation type="unfinished">Rebut amb l'etiqueta</translation>
    </message>
    <message>
        <source>Received with address</source>
        <translation type="unfinished">Rebut amb l'adreça</translation>
    </message>
    <message>
        <source>Date</source>
        <translation type="unfinished">Data</translation>
    </message>
    <message>
        <source>Confirmations</source>
        <translation type="unfinished">Confirmacions</translation>
    </message>
    <message>
        <source>Confirmed</source>
        <translation type="unfinished">Confirmat</translation>
    </message>
    <message>
        <source>Copy amount</source>
        <translation type="unfinished">Copia l'import</translation>
    </message>
    <message>
        <source>&amp;Copy address</source>
        <translation type="unfinished">&amp;Copia l'adreça</translation>
    </message>
    <message>
        <source>Copy &amp;label</source>
        <translation type="unfinished">Copia l'&amp;etiqueta</translation>
    </message>
    <message>
        <source>Copy &amp;amount</source>
        <translation type="unfinished">Copia la &amp;quantitat</translation>
    </message>
    <message>
        <source>Copy transaction &amp;ID</source>
        <translation type="unfinished">Copiar &amp;ID de transacció</translation>
    </message>
    <message>
        <source>L&amp;ock unspent</source>
        <translation type="unfinished">Bl&amp;oqueja sense gastar</translation>
    </message>
    <message>
        <source>&amp;Unlock unspent</source>
        <translation type="unfinished">&amp;Desbloqueja sense gastar</translation>
    </message>
    <message>
        <source>Copy quantity</source>
        <translation type="unfinished">Copia la quantitat</translation>
    </message>
    <message>
        <source>Copy fee</source>
        <translation type="unfinished">Copia la tarifa</translation>
    </message>
    <message>
        <source>Copy after fee</source>
        <translation type="unfinished">Copia la tarifa posterior</translation>
    </message>
    <message>
        <source>Copy bytes</source>
        <translation type="unfinished">Copia els bytes</translation>
    </message>
    <message>
        <source>Copy dust</source>
        <translation type="unfinished">Copia el polsim</translation>
    </message>
    <message>
        <source>Copy change</source>
        <translation type="unfinished">Copia el canvi</translation>
    </message>
    <message>
        <source>(%1 locked)</source>
        <translation type="unfinished">(%1 bloquejada)</translation>
    </message>
    <message>
        <source>yes</source>
        <translation type="unfinished">sí</translation>
    </message>
    <message>
        <source>This label turns red if any recipient receives an amount smaller than the current dust threshold.</source>
        <translation type="unfinished">Aquesta etiqueta es torna vermella si cap recipient rep un import inferior al llindar de polsim actual.</translation>
    </message>
    <message>
        <source>Can vary +/- %1 satoshi(s) per input.</source>
        <translation type="unfinished">Pot variar en +/- %1 satoshi(s) per entrada.</translation>
    </message>
    <message>
        <source>(no label)</source>
        <translation type="unfinished">(sense etiqueta)</translation>
    </message>
    <message>
        <source>change from %1 (%2)</source>
        <translation type="unfinished">canvia de %1 (%2)</translation>
    </message>
    <message>
        <source>(change)</source>
        <translation type="unfinished">(canvia)</translation>
    </message>
</context>
<context>
    <name>CreateWalletActivity</name>
    <message>
        <source>Creating Wallet &lt;b&gt;%1&lt;/b&gt;…</source>
        <translation type="unfinished">Creant cartera &lt;b&gt;%1&lt;/b&gt;...</translation>
    </message>
    <message>
        <source>Create wallet failed</source>
        <translation type="unfinished">La creació de cartera ha fallat</translation>
    </message>
    <message>
        <source>Create wallet warning</source>
        <translation type="unfinished">Avís en la creació de la cartera</translation>
    </message>
    <message>
        <source>Can't list signers</source>
        <translation type="unfinished">No es poden enumerar signants</translation>
    </message>
</context>
<context>
    <name>OpenWalletActivity</name>
    <message>
        <source>Open wallet failed</source>
        <translation type="unfinished">Ha fallat l'obertura de la cartera</translation>
    </message>
    <message>
        <source>Open wallet warning</source>
        <translation type="unfinished">Avís en l'obertura de la cartera</translation>
    </message>
    <message>
        <source>default wallet</source>
        <translation type="unfinished">cartera predeterminada</translation>
    </message>
    <message>
        <source>Opening Wallet &lt;b&gt;%1&lt;/b&gt;…</source>
        <translation type="unfinished">Obrint la Cartera &lt;b&gt;%1&lt;/b&gt;...</translation>
    </message>
</context>
<context>
    <name>WalletController</name>
    <message>
        <source>Close wallet</source>
        <translation type="unfinished">Tanca la cartera</translation>
    </message>
    <message>
        <source>Are you sure you wish to close the wallet &lt;i&gt;%1&lt;/i&gt;?</source>
        <translation type="unfinished">Segur que voleu tancar la cartera &lt;i&gt;%1 &lt;/i&gt;?</translation>
    </message>
    <message>
        <source>Closing the wallet for too long can result in having to resync the entire chain if pruning is enabled.</source>
        <translation type="unfinished">Si tanqueu la cartera durant massa temps, es pot haver de tornar a sincronitzar tota la cadena si teniu el sistema de poda habilitat.</translation>
    </message>
    <message>
        <source>Close all wallets</source>
        <translation type="unfinished">Tanqueu totes les carteres</translation>
    </message>
    <message>
        <source>Are you sure you wish to close all wallets?</source>
        <translation type="unfinished">Esteu segur que voleu tancar totes les carteres?</translation>
    </message>
</context>
<context>
    <name>CreateWalletDialog</name>
    <message>
        <source>Create Wallet</source>
        <translation type="unfinished">Crear cartera</translation>
    </message>
    <message>
        <source>Wallet Name</source>
        <translation type="unfinished">Nom de la cartera</translation>
    </message>
    <message>
        <source>Wallet</source>
        <translation type="unfinished">Cartera</translation>
    </message>
    <message>
        <source>Encrypt the wallet. The wallet will be encrypted with a passphrase of your choice.</source>
        <translation type="unfinished">Xifra la cartera. La cartera serà xifrada amb la contrasenya que escullis.</translation>
    </message>
    <message>
        <source>Encrypt Wallet</source>
        <translation type="unfinished">Xifrar la cartera</translation>
    </message>
    <message>
        <source>Advanced Options</source>
        <translation type="unfinished">Opcions avançades</translation>
    </message>
    <message>
        <source>Disable private keys for this wallet. Wallets with private keys disabled will have no private keys and cannot have an HD seed or imported private keys. This is ideal for watch-only wallets.</source>
        <translation type="unfinished">Deshabilita les claus privades per a aquesta cartera. Carteres amb claus privades deshabilitades no tindran cap clau privada i no podran tenir cap llavor HD o importar claus privades.
Això és ideal per a carteres de mode només lectura.</translation>
    </message>
    <message>
        <source>Disable Private Keys</source>
        <translation type="unfinished">Deshabilitar claus privades</translation>
    </message>
    <message>
        <source>Make a blank wallet. Blank wallets do not initially have private keys or scripts. Private keys and addresses can be imported, or an HD seed can be set, at a later time.</source>
        <translation type="unfinished">Crea una cartera en blanc. Carteres en blanc no tenen claus privades inicialment o scripts. Claus privades i adreces poden ser importades, o una llavor HD, més endavant.</translation>
    </message>
    <message>
        <source>Make Blank Wallet</source>
        <translation type="unfinished">Fes cartera en blanc</translation>
    </message>
    <message>
        <source>Use descriptors for scriptPubKey management</source>
        <translation type="unfinished">Utilitzeu descriptors per a la gestió de scriptPubKey</translation>
    </message>
    <message>
        <source>Descriptor Wallet</source>
        <translation type="unfinished">Cartera del descriptor</translation>
    </message>
    <message>
        <source>Use an external signing device such as a hardware wallet. Configure the external signer script in wallet preferences first.</source>
        <translation type="unfinished">Utilitzeu un dispositiu de signatura extern, com ara una cartera de maquinari. Configureu primer l’escriptura de signatura externa a les preferències de cartera.</translation>
    </message>
    <message>
        <source>External signer</source>
        <translation type="unfinished">Signant extern</translation>
    </message>
    <message>
        <source>Create</source>
        <translation type="unfinished">Crear</translation>
    </message>
    <message>
        <source>Compiled without sqlite support (required for descriptor wallets)</source>
        <translation type="unfinished">Compilat sense el suport sqlite (requerit per a carteres descriptor)</translation>
    </message>
    <message>
        <source>Compiled without external signing support (required for external signing)</source>
        <extracomment>"External signing" means using devices such as hardware wallets.</extracomment>
        <translation type="unfinished">Compilat sense suport de signatura externa (necessari per a la signatura externa)</translation>
    </message>
</context>
<context>
    <name>EditAddressDialog</name>
    <message>
        <source>Edit Address</source>
        <translation>Edita l'adreça</translation>
    </message>
    <message>
        <source>&amp;Label</source>
        <translation>&amp;Etiqueta</translation>
    </message>
    <message>
        <source>The label associated with this address list entry</source>
        <translation type="unfinished">L'etiqueta associada amb aquesta entrada de llista d'adreces</translation>
    </message>
    <message>
        <source>The address associated with this address list entry. This can only be modified for sending addresses.</source>
        <translation type="unfinished">L'adreça associada amb aquesta entrada de llista d'adreces. Només es pot modificar per a les adreces d'enviament.</translation>
    </message>
    <message>
        <source>&amp;Address</source>
        <translation>&amp;Adreça</translation>
    </message>
    <message>
        <source>New sending address</source>
        <translation type="unfinished">Nova adreça d'enviament</translation>
    </message>
    <message>
        <source>Edit receiving address</source>
        <translation type="unfinished">Edita l'adreça de recepció</translation>
    </message>
    <message>
        <source>Edit sending address</source>
        <translation type="unfinished">Edita l'adreça d'enviament</translation>
    </message>
    <message>
        <source>The entered address "%1" is not a valid Particl address.</source>
        <translation type="unfinished">L'adreça introduïda «%1» no és una adreça de Particl vàlida.</translation>
    </message>
    <message>
        <source>Address "%1" already exists as a receiving address with label "%2" and so cannot be added as a sending address.</source>
        <translation type="unfinished">L'adreça "%1" ja existeix com una adreça per a rebre amb l'etiqueta "%2" i per tant no pot ésser afegida com adreça per a enviar.</translation>
    </message>
    <message>
        <source>The entered address "%1" is already in the address book with label "%2".</source>
        <translation type="unfinished">L'adreça introduïda "%1" ja existeix al directori d'adreces amb l'etiqueta "%2".</translation>
    </message>
    <message>
        <source>Could not unlock wallet.</source>
        <translation type="unfinished">No s'ha pogut desblocar la cartera.</translation>
    </message>
    <message>
        <source>New key generation failed.</source>
        <translation type="unfinished">Ha fallat la generació d'una clau nova.</translation>
    </message>
</context>
<context>
    <name>FreespaceChecker</name>
    <message>
        <source>A new data directory will be created.</source>
        <translation>Es crearà un nou directori de dades.</translation>
    </message>
    <message>
        <source>name</source>
        <translation>nom</translation>
    </message>
    <message>
        <source>Directory already exists. Add %1 if you intend to create a new directory here.</source>
        <translation>El directori ja existeix. Afegeix %1 si vols crear un nou directori en aquesta ubicació.</translation>
    </message>
    <message>
        <source>Path already exists, and is not a directory.</source>
        <translation>El camí ja existeix i no és cap directori.</translation>
    </message>
    <message>
        <source>Cannot create data directory here.</source>
        <translation>No es pot crear el directori de dades aquí.</translation>
    </message>
</context>
<context>
    <name>Intro</name>
    <message>
        <source>%1 GB of free space available</source>
        <translation type="unfinished">%1 GB d’espai lliure disponible</translation>
    </message>
    <message>
        <source>(of %1 GB needed)</source>
        <translation type="unfinished">(of %1 GB necessaris)</translation>
    </message>
    <message>
        <source>(%1 GB needed for full chain)</source>
        <translation type="unfinished">(%1 GB necessaris per a la cadena completa)</translation>
    </message>
    <message>
        <source>At least %1 GB of data will be stored in this directory, and it will grow over time.</source>
        <translation type="unfinished">Almenys %1 GB de dades s'emmagatzemaran en aquest directori, i creixerà amb el temps.</translation>
    </message>
    <message>
        <source>Approximately %1 GB of data will be stored in this directory.</source>
        <translation type="unfinished">Aproximadament %1GB de dades seran emmagetzamades en aquest directori.</translation>
    </message>
    <message numerus="yes">
        <source>(sufficient to restore backups %n day(s) old)</source>
        <extracomment>Explanatory text on the capability of the current prune target.</extracomment>
        <translation type="unfinished">
            <numerusform>(suficient per restaurar les còpies de seguretat de%n dia (s))</numerusform>
            <numerusform>(suficient per a restaurar les còpies de seguretat de %n die(s))</numerusform>
        </translation>
    </message>
    <message>
        <source>%1 will download and store a copy of the Particl block chain.</source>
        <translation type="unfinished">%1 descarregarà i emmagatzemarà una còpia de la cadena de blocs Particl.</translation>
    </message>
    <message>
        <source>The wallet will also be stored in this directory.</source>
        <translation type="unfinished">La cartera també serà emmagatzemat en aquest directori.</translation>
    </message>
    <message>
        <source>Error: Specified data directory "%1" cannot be created.</source>
        <translation type="unfinished">Error: el directori de dades «%1» especificat no pot ser creat.</translation>
    </message>
    <message>
        <source>Welcome</source>
        <translation>Us donem la benvinguda</translation>
    </message>
    <message>
        <source>Welcome to %1.</source>
        <translation type="unfinished">Us donem la benvinguda a %1.</translation>
    </message>
    <message>
        <source>As this is the first time the program is launched, you can choose where %1 will store its data.</source>
        <translation type="unfinished">Com és la primera vegada que s'executa el programa, podeu triar on %1 emmagatzemaran les dades.</translation>
    </message>
    <message>
        <source>When you click OK, %1 will begin to download and process the full %4 block chain (%2GB) starting with the earliest transactions in %3 when %4 initially launched.</source>
        <translation type="unfinished">Quan feu clic a D'acord, %1 començarà a descarregar i processar la cadena de blocs %4 completa (%2 GB) començant per les primeres transaccions de %3, any de llençament inicial de %4.</translation>
    </message>
    <message>
        <source>Limit block chain storage to</source>
        <translation type="unfinished">Limita l’emmagatzematge de la cadena de blocs a</translation>
    </message>
    <message>
        <source>Reverting this setting requires re-downloading the entire blockchain. It is faster to download the full chain first and prune it later. Disables some advanced features.</source>
        <translation type="unfinished">Desfer aquest canvi requereix tornar-se a descarregar el blockchain sencer. És més ràpid descarregar la cadena completa primer i després podar. Deshabilita algunes de les característiques avançades.</translation>
    </message>
    <message>
        <source>This initial synchronisation is very demanding, and may expose hardware problems with your computer that had previously gone unnoticed. Each time you run %1, it will continue downloading where it left off.</source>
        <translation type="unfinished">Aquesta sincronització inicial és molt exigent i pot exposar problemes de maquinari amb l'equip que anteriorment havien passat desapercebuts. Cada vegada que executeu %1, continuarà descarregant des del punt on es va deixar.</translation>
    </message>
    <message>
        <source>If you have chosen to limit block chain storage (pruning), the historical data must still be downloaded and processed, but will be deleted afterward to keep your disk usage low.</source>
        <translation type="unfinished">Si heu decidit limitar l'emmagatzematge de la cadena de blocs (podar), les dades històriques encara s'hauran de baixar i processar, però se suprimiran més endavant per a mantenir baix l'ús del disc.</translation>
    </message>
    <message>
        <source>Use the default data directory</source>
        <translation>Utilitza el directori de dades per defecte</translation>
    </message>
    <message>
        <source>Use a custom data directory:</source>
        <translation>Utilitza un directori de dades personalitzat:</translation>
    </message>
</context>
<context>
    <name>HelpMessageDialog</name>
    <message>
        <source>version</source>
        <translation type="unfinished">versió</translation>
    </message>
    <message>
        <source>About %1</source>
        <translation type="unfinished">Quant al %1</translation>
    </message>
    <message>
        <source>Command-line options</source>
        <translation type="unfinished">Opcions de línia d'ordres</translation>
    </message>
</context>
<context>
    <name>ShutdownWindow</name>
    <message>
        <source>%1 is shutting down…</source>
        <translation type="unfinished">%1 s'està tancant ...</translation>
    </message>
    <message>
        <source>Do not shut down the computer until this window disappears.</source>
        <translation type="unfinished">No apagueu l'ordinador fins que no desaparegui aquesta finestra.</translation>
    </message>
</context>
<context>
    <name>ModalOverlay</name>
    <message>
        <source>Form</source>
        <translation type="unfinished">Formulari</translation>
    </message>
    <message>
        <source>Recent transactions may not yet be visible, and therefore your wallet's balance might be incorrect. This information will be correct once your wallet has finished synchronizing with the particl network, as detailed below.</source>
        <translation type="unfinished">És possible que les transaccions recents encara no siguin visibles i, per tant, el saldo de la vostra cartera podria ser incorrecte. Aquesta informació serà correcta una vegada que la cartera hagi finalitzat la sincronització amb la xarxa particl, tal com es detalla més avall.</translation>
    </message>
    <message>
        <source>Attempting to spend particl that are affected by not-yet-displayed transactions will not be accepted by the network.</source>
        <translation type="unfinished">Els intents de gastar particl que es veuen afectats per les transaccions que encara no s'hagin mostrat no seran acceptats per la xarxa.</translation>
    </message>
    <message>
        <source>Number of blocks left</source>
        <translation type="unfinished">Nombre de blocs pendents</translation>
    </message>
    <message>
        <source>Unknown…</source>
        <translation type="unfinished">Desconegut...</translation>
    </message>
    <message>
        <source>calculating…</source>
        <translation type="unfinished">s'està calculant...</translation>
    </message>
    <message>
        <source>Last block time</source>
        <translation type="unfinished">Últim temps de bloc</translation>
    </message>
    <message>
        <source>Progress</source>
        <translation type="unfinished">Progrés</translation>
    </message>
    <message>
        <source>Progress increase per hour</source>
        <translation type="unfinished">Augment de progrés per hora</translation>
    </message>
    <message>
        <source>Estimated time left until synced</source>
        <translation type="unfinished">Temps estimat restant fins sincronitzat</translation>
    </message>
    <message>
        <source>Hide</source>
        <translation type="unfinished">Amaga</translation>
    </message>
    <message>
        <source>%1 is currently syncing.  It will download headers and blocks from peers and validate them until reaching the tip of the block chain.</source>
        <translation type="unfinished">%1 sincronitzant ara mateix. Es descarregaran capçaleres i blocs d'altres iguals i es validaran fins a obtenir la punta de la cadena de blocs. </translation>
    </message>
    <message>
        <source>Unknown. Syncing Headers (%1, %2%)…</source>
        <translation type="unfinished">Desconegut. Sincronització de les capçaleres (%1, %2%)...</translation>
    </message>
</context>
<context>
    <name>OpenURIDialog</name>
    <message>
        <source>Open particl URI</source>
        <translation type="unfinished">Obre Particl URI</translation>
    </message>
    </context>
<context>
    <name>OptionsDialog</name>
    <message>
        <source>Options</source>
        <translation>Opcions</translation>
    </message>
    <message>
        <source>&amp;Main</source>
        <translation>&amp;Principal</translation>
    </message>
    <message>
        <source>Automatically start %1 after logging in to the system.</source>
        <translation type="unfinished">Inicieu %1 automàticament després d'entrar en el sistema.</translation>
    </message>
    <message>
        <source>&amp;Start %1 on system login</source>
        <translation type="unfinished">&amp;Inicia %1 en l'entrada al sistema</translation>
    </message>
    <message>
        <source>Enabling pruning significantly reduces the disk space required to store transactions. All blocks are still fully validated. Reverting this setting requires re-downloading the entire blockchain.</source>
        <translation type="unfinished">Habilitar la poda redueix significativament l’espai en disc necessari per a emmagatzemar les transaccions. Tots els blocs encara estan completament validats. Per a revertir aquesta configuració, cal tornar a descarregar tota la cadena de blocs.</translation>
    </message>
    <message>
        <source>Size of &amp;database cache</source>
        <translation type="unfinished">Mida de la memòria cau de la base de &amp;dades</translation>
    </message>
    <message>
        <source>Number of script &amp;verification threads</source>
        <translation type="unfinished">Nombre de fils de &amp;verificació d'scripts</translation>
    </message>
    <message>
        <source>IP address of the proxy (e.g. IPv4: 127.0.0.1 / IPv6: ::1)</source>
        <translation type="unfinished">Adreça IP del proxy (p. ex. IPv4: 127.0.0.1 / IPv6: ::1)</translation>
    </message>
    <message>
        <source>Shows if the supplied default SOCKS5 proxy is used to reach peers via this network type.</source>
        <translation type="unfinished">Mostra si el proxy SOCKS5 predeterminat subministrat s'utilitza per a arribar a altres iguals a través d'aquest tipus de xarxa.</translation>
    </message>
    <message>
        <source>Minimize instead of exit the application when the window is closed. When this option is enabled, the application will be closed only after selecting Exit in the menu.</source>
        <translation type="unfinished">Minimitza en comptes de sortir de l'aplicació quan la finestra es tanca. Quan s'habilita aquesta opció l'aplicació es tancarà només quan se selecciona Surt del menú. </translation>
    </message>
    <message>
        <source>Third party URLs (e.g. a block explorer) that appear in the transactions tab as context menu items. %s in the URL is replaced by transaction hash. Multiple URLs are separated by vertical bar |.</source>
        <translation type="unfinished">URL de terceres parts (p. ex. explorador de blocs) que apareix en la pestanya de transaccions com elements del menú contextual. %s en l'URL es reemplaçat pel resum de la transacció. Diferents URL estan separades per una barra vertical |.</translation>
    </message>
    <message>
        <source>Open the %1 configuration file from the working directory.</source>
        <translation type="unfinished">Obriu el fitxer de configuració %1 des del directori de treball.</translation>
    </message>
    <message>
        <source>Open Configuration File</source>
        <translation type="unfinished">Obre el fitxer de configuració</translation>
    </message>
    <message>
        <source>Reset all client options to default.</source>
        <translation>Reestableix totes les opcions del client.</translation>
    </message>
    <message>
        <source>&amp;Reset Options</source>
        <translation>&amp;Reestableix les opcions</translation>
    </message>
    <message>
        <source>&amp;Network</source>
        <translation>&amp;Xarxa</translation>
    </message>
    <message>
        <source>Prune &amp;block storage to</source>
        <translation type="unfinished">Prunar emmagatzemament de &amp;block a</translation>
    </message>
    <message>
        <source>Reverting this setting requires re-downloading the entire blockchain.</source>
        <translation type="unfinished">Revertir aquesta configuració requereix tornar a descarregar la cadena de blocs sencera un altre cop.</translation>
    </message>
    <message>
        <source>(0 = auto, &lt;0 = leave that many cores free)</source>
        <translation type="unfinished">(0 = auto, &lt;0 = deixa tants nuclis lliures)</translation>
    </message>
    <message>
        <source>W&amp;allet</source>
        <translation type="unfinished">&amp;Moneder</translation>
    </message>
    <message>
        <source>Enable coin &amp;control features</source>
        <translation type="unfinished">Activa les funcions de &amp;control de les monedes</translation>
    </message>
    <message>
        <source>If you disable the spending of unconfirmed change, the change from a transaction cannot be used until that transaction has at least one confirmation. This also affects how your balance is computed.</source>
        <translation type="unfinished">Si inhabiliteu la despesa d'un canvi sense confirmar, el canvi d'una transacció no pot ser utilitzat fins que la transacció no tingui com a mínim una confirmació. Això també afecta com es calcula el vostre balanç.</translation>
    </message>
    <message>
        <source>&amp;Spend unconfirmed change</source>
        <translation type="unfinished">&amp;Gasta el canvi sense confirmar</translation>
    </message>
    <message>
<<<<<<< HEAD
        <source>Automatically open the Particl client port on the router. This only works when your router supports UPnP and it is enabled.</source>
        <translation>Obre el port del client de Particl al router de forma automàtica. Això només funciona quan el router implementa UPnP i l'opció està activada.</translation>
=======
        <source>External Signer (e.g. hardware wallet)</source>
        <translation type="unfinished">Signador extern (per exemple, cartera de maquinari)</translation>
    </message>
    <message>
        <source>&amp;External signer script path</source>
        <translation type="unfinished">&amp;Camí de l'script del signatari extern</translation>
    </message>
    <message>
        <source>Full path to a Bitcoin Core compatible script (e.g. C:\Downloads\hwi.exe or /Users/you/Downloads/hwi.py). Beware: malware can steal your coins!</source>
        <translation type="unfinished">Camí complet a un script compatible amb Bitcoin Core (per exemple, C:\Downloads\hwi.exe o /Users/you/Downloads/hwi.py). Aneu amb compte: el programari maliciós pot robar-vos les monedes!</translation>
    </message>
    <message>
        <source>Automatically open the Bitcoin client port on the router. This only works when your router supports UPnP and it is enabled.</source>
        <translation>Obre el port del client de Bitcoin al router de forma automàtica. Això només funciona quan el router implementa UPnP i l'opció està activada.</translation>
>>>>>>> a46e1783
    </message>
    <message>
        <source>Map port using &amp;UPnP</source>
        <translation>Port obert amb &amp;UPnP</translation>
    </message>
    <message>
        <source>Automatically open the Particl client port on the router. This only works when your router supports NAT-PMP and it is enabled. The external port could be random.</source>
        <translation type="unfinished">Obriu automàticament el port client de Particl al router. Això només funciona quan el vostre router admet NAT-PMP i està activat. El port extern podria ser aleatori.</translation>
    </message>
    <message>
        <source>Map port using NA&amp;T-PMP</source>
        <translation type="unfinished">Port del mapa mitjançant NA&amp;T-PMP</translation>
    </message>
    <message>
        <source>Accept connections from outside.</source>
        <translation type="unfinished">Accepta connexions de fora</translation>
    </message>
    <message>
        <source>Allow incomin&amp;g connections</source>
        <translation type="unfinished">Permet connexions entrants</translation>
    </message>
    <message>
        <source>Connect to the Particl network through a SOCKS5 proxy.</source>
        <translation type="unfinished">Connecta a la xarxa Particl a través d'un proxy SOCKS5.</translation>
    </message>
    <message>
        <source>&amp;Connect through SOCKS5 proxy (default proxy):</source>
        <translation type="unfinished">&amp;Connecta a través d'un proxy SOCKS5 (proxy per defecte):</translation>
    </message>
    <message>
        <source>Proxy &amp;IP:</source>
        <translation>&amp;IP del proxy:</translation>
    </message>
    <message>
        <source>Port of the proxy (e.g. 9050)</source>
        <translation>Port del proxy (per exemple 9050)</translation>
    </message>
    <message>
        <source>Used for reaching peers via:</source>
        <translation type="unfinished">Utilitzat per a arribar als iguals mitjançant:</translation>
    </message>
    <message>
        <source>&amp;Window</source>
        <translation>&amp;Finestra</translation>
    </message>
    <message>
        <source>Show the icon in the system tray.</source>
        <translation type="unfinished">Mostra la icona a la safata del sistema.</translation>
    </message>
    <message>
        <source>&amp;Show tray icon</source>
        <translation type="unfinished">&amp;Mostra la icona de la safata</translation>
    </message>
    <message>
        <source>Show only a tray icon after minimizing the window.</source>
        <translation>Mostra només la icona de la barra en minimitzar la finestra.</translation>
    </message>
    <message>
        <source>&amp;Minimize to the tray instead of the taskbar</source>
        <translation>&amp;Minimitza a la barra d'aplicacions en comptes de la barra de tasques</translation>
    </message>
    <message>
        <source>M&amp;inimize on close</source>
        <translation>M&amp;inimitza en tancar</translation>
    </message>
    <message>
        <source>&amp;Display</source>
        <translation>&amp;Pantalla</translation>
    </message>
    <message>
        <source>User Interface &amp;language:</source>
        <translation>&amp;Llengua de la interfície d'usuari:</translation>
    </message>
    <message>
        <source>The user interface language can be set here. This setting will take effect after restarting %1.</source>
        <translation type="unfinished">Aquí es pot definir la llengua de la interfície d'usuari. Aquest paràmetre tindrà efecte en reiniciar el %1.</translation>
    </message>
    <message>
        <source>&amp;Unit to show amounts in:</source>
        <translation>&amp;Unitats per a mostrar els imports en:</translation>
    </message>
    <message>
        <source>Choose the default subdivision unit to show in the interface and when sending coins.</source>
        <translation>Selecciona la unitat de subdivisió per defecte per a mostrar en la interfície quan s'envien monedes.</translation>
    </message>
    <message>
        <source>Whether to show coin control features or not.</source>
        <translation type="unfinished">Si voleu mostrar les funcions de control de monedes o no.</translation>
    </message>
    <message>
        <source>Connect to the Particl network through a separate SOCKS5 proxy for Tor onion services.</source>
        <translation type="unfinished">Connecteu-vos a la xarxa Particl mitjançant un servidor intermediari SOCKS5 separat per als serveis de ceba Tor.</translation>
    </message>
    <message>
        <source>Use separate SOCKS&amp;5 proxy to reach peers via Tor onion services:</source>
        <translation type="unfinished">Utilitzeu el servidor intermediari SOCKS&amp;5 per a arribar als iguals mitjançant els serveis d'onion de Tor:</translation>
    </message>
    <message>
        <source>&amp;Third party transaction URLs</source>
        <translation type="unfinished">URL de transaccions de tercers</translation>
    </message>
    <message>
        <source>Monospaced font in the Overview tab:</source>
        <translation type="unfinished">Tipus de lletra monoespai a la pestanya Visió general:</translation>
    </message>
    <message>
        <source>embedded "%1"</source>
        <translation type="unfinished">incrustat "%1"</translation>
    </message>
    <message>
        <source>closest matching "%1"</source>
        <translation type="unfinished">coincidència més propera "%1"</translation>
    </message>
    <message>
        <source>Options set in this dialog are overridden by the command line or in the configuration file:</source>
        <translation type="unfinished">Opcions configurades en aquest diàleg són sobreescrites per la línia de comandes o el fitxer de configuració:</translation>
    </message>
    <message>
        <source>&amp;OK</source>
        <translation>&amp;D'acord</translation>
    </message>
    <message>
        <source>&amp;Cancel</source>
        <translation>&amp;Cancel·la</translation>
    </message>
    <message>
        <source>Compiled without external signing support (required for external signing)</source>
        <extracomment>"External signing" means using devices such as hardware wallets.</extracomment>
        <translation type="unfinished">Compilat sense suport de signatura externa (necessari per a la signatura externa)</translation>
    </message>
    <message>
        <source>default</source>
        <translation>Per defecte</translation>
    </message>
    <message>
        <source>none</source>
        <translation type="unfinished">cap</translation>
    </message>
    <message>
        <source>Confirm options reset</source>
        <translation>Confirmeu el reestabliment de les opcions</translation>
    </message>
    <message>
        <source>Client restart required to activate changes.</source>
        <translation type="unfinished">Cal reiniciar el client per a activar els canvis.</translation>
    </message>
    <message>
        <source>Client will be shut down. Do you want to proceed?</source>
        <translation type="unfinished">S'aturarà el client. Voleu procedir?</translation>
    </message>
    <message>
        <source>Configuration options</source>
        <translation type="unfinished">Opcions de configuració</translation>
    </message>
    <message>
        <source>The configuration file is used to specify advanced user options which override GUI settings. Additionally, any command-line options will override this configuration file.</source>
        <translation type="unfinished">El fitxer de configuració s'utilitza per a especificar les opcions d'usuari avançades que substitueixen la configuració de la interfície gràfica d'usuari. A més, qualsevol opció de la línia d'ordres substituirà aquest fitxer de configuració.</translation>
    </message>
    <message>
        <source>The configuration file could not be opened.</source>
        <translation type="unfinished">No s'ha pogut obrir el fitxer de configuració.</translation>
    </message>
    <message>
        <source>This change would require a client restart.</source>
        <translation type="unfinished">Amb aquest canvi cal un reinici del client.</translation>
    </message>
    <message>
        <source>The supplied proxy address is invalid.</source>
        <translation>L'adreça proxy introduïda és invalida.</translation>
    </message>
</context>
<context>
    <name>OverviewPage</name>
    <message>
        <source>Form</source>
        <translation>Formulari</translation>
    </message>
    <message>
        <source>The displayed information may be out of date. Your wallet automatically synchronizes with the Particl network after a connection is established, but this process has not completed yet.</source>
        <translation>La informació mostrada pot no estar al dia. El vostra cartera se sincronitza automàticament amb la xarxa Particl un cop s'ha establert connexió, però aquest proces encara no ha finalitzat.</translation>
    </message>
    <message>
        <source>Watch-only:</source>
        <translation type="unfinished">Només lectura:</translation>
    </message>
    <message>
        <source>Available:</source>
        <translation type="unfinished">Disponible:</translation>
    </message>
    <message>
        <source>Your current spendable balance</source>
        <translation>El balanç que podeu gastar actualment</translation>
    </message>
    <message>
        <source>Pending:</source>
        <translation type="unfinished">Pendent:</translation>
    </message>
    <message>
        <source>Total of transactions that have yet to be confirmed, and do not yet count toward the spendable balance</source>
        <translation>Total de transaccions que encara han de confirmar-se i que encara no compten en el balanç que es pot gastar</translation>
    </message>
    <message>
        <source>Immature:</source>
        <translation>Immadur:</translation>
    </message>
    <message>
        <source>Mined balance that has not yet matured</source>
        <translation>Balanç minat que encara no ha madurat</translation>
    </message>
    <message>
        <source>Your current total balance</source>
        <translation>El balanç total actual</translation>
    </message>
    <message>
        <source>Your current balance in watch-only addresses</source>
        <translation type="unfinished">El vostre balanç actual en adreces de només lectura</translation>
    </message>
    <message>
        <source>Spendable:</source>
        <translation type="unfinished">Que es pot gastar:</translation>
    </message>
    <message>
        <source>Recent transactions</source>
        <translation type="unfinished">Transaccions recents</translation>
    </message>
    <message>
        <source>Unconfirmed transactions to watch-only addresses</source>
        <translation type="unfinished">Transaccions sense confirmar a adreces de només lectura</translation>
    </message>
    <message>
        <source>Mined balance in watch-only addresses that has not yet matured</source>
        <translation type="unfinished">Balanç minat en adreces de només lectura que encara no ha madurat</translation>
    </message>
    <message>
        <source>Current total balance in watch-only addresses</source>
        <translation type="unfinished">Balanç total actual en adreces de només lectura</translation>
    </message>
    <message>
        <source>Privacy mode activated for the Overview tab. To unmask the values, uncheck Settings-&gt;Mask values.</source>
        <translation type="unfinished">El mode de privadesa està activat a la pestanya d'Overview. Per desenmascarar els valors, desmarqueu Configuració-&gt; Valors de màscara.</translation>
    </message>
</context>
<context>
    <name>PSBTOperationsDialog</name>
    <message>
        <source>Dialog</source>
        <translation type="unfinished">Diàleg</translation>
    </message>
    <message>
        <source>Sign Tx</source>
        <translation type="unfinished">Signa Tx</translation>
    </message>
    <message>
        <source>Broadcast Tx</source>
        <translation type="unfinished">Emet Tx</translation>
    </message>
    <message>
        <source>Copy to Clipboard</source>
        <translation type="unfinished">Còpia al Clipboard</translation>
    </message>
    <message>
        <source>Save…</source>
        <translation type="unfinished">Desa...</translation>
    </message>
    <message>
        <source>Close</source>
        <translation type="unfinished">Tanca</translation>
    </message>
    <message>
        <source>Failed to load transaction: %1</source>
        <translation type="unfinished">Ha fallat la càrrega de la transacció: %1</translation>
    </message>
    <message>
        <source>Failed to sign transaction: %1</source>
        <translation type="unfinished">Ha fallat la firma de la transacció: %1</translation>
    </message>
    <message>
        <source>Could not sign any more inputs.</source>
        <translation type="unfinished">No s'han pogut firmar més entrades.</translation>
    </message>
    <message>
        <source>Signed %1 inputs, but more signatures are still required.</source>
        <translation type="unfinished">Firmades %1 entrades, però encara es requereixen més firmes.</translation>
    </message>
    <message>
        <source>Signed transaction successfully. Transaction is ready to broadcast.</source>
        <translation type="unfinished">La transacció s'ha firmat correctament. La transacció està a punt per a emetre's.</translation>
    </message>
    <message>
        <source>Unknown error processing transaction.</source>
        <translation type="unfinished">Error desconnegut al processar la transacció.</translation>
    </message>
    <message>
        <source>Transaction broadcast failed: %1</source>
        <translation type="unfinished">L'emissió de la transacció ha fallat: %1</translation>
    </message>
    <message>
        <source>PSBT copied to clipboard.</source>
        <translation type="unfinished">PSBT copiada al porta-retalls.</translation>
    </message>
    <message>
        <source>Save Transaction Data</source>
        <translation type="unfinished">Guarda Dades de Transacció</translation>
    </message>
    <message>
        <source>Partially Signed Transaction (Binary)</source>
        <extracomment>Expanded name of the binary PSBT file format. See: BIP 174.</extracomment>
        <translation type="unfinished">Transacció signada parcialment (binària)</translation>
    </message>
    <message>
        <source>PSBT saved to disk.</source>
        <translation type="unfinished">PSBT guardada al disc.</translation>
    </message>
    <message>
        <source> * Sends %1 to %2</source>
        <translation type="unfinished">*Envia %1 a %2</translation>
    </message>
    <message>
        <source>Unable to calculate transaction fee or total transaction amount.</source>
        <translation type="unfinished">Incapaç de calcular la tarifa de transacció o la quantitat total de la transacció</translation>
    </message>
    <message>
        <source>Pays transaction fee: </source>
        <translation type="unfinished">Paga la tarifa de transacció:</translation>
    </message>
    <message>
        <source>Total Amount</source>
        <translation type="unfinished">Import total</translation>
    </message>
    <message>
        <source>or</source>
        <translation type="unfinished">o</translation>
    </message>
    <message>
        <source>Transaction has %1 unsigned inputs.</source>
        <translation type="unfinished">La transacció té %1 entrades no firmades.</translation>
    </message>
    <message>
        <source>Transaction is missing some information about inputs.</source>
        <translation type="unfinished">La transacció manca d'informació en algunes entrades.</translation>
    </message>
    <message>
        <source>Transaction still needs signature(s).</source>
        <translation type="unfinished">La transacció encara necessita una o vàries firmes.</translation>
    </message>
    <message>
        <source>(But this wallet cannot sign transactions.)</source>
        <translation type="unfinished">(Però aquesta cartera no pot firmar transaccions.)</translation>
    </message>
    <message>
        <source>(But this wallet does not have the right keys.)</source>
        <translation type="unfinished">(Però aquesta cartera no té les claus correctes.)</translation>
    </message>
    <message>
        <source>Transaction is fully signed and ready for broadcast.</source>
        <translation type="unfinished">La transacció està completament firmada i a punt per a emetre's.</translation>
    </message>
    <message>
        <source>Transaction status is unknown.</source>
        <translation type="unfinished">L'estat de la transacció és desconegut.</translation>
    </message>
</context>
<context>
    <name>PaymentServer</name>
    <message>
        <source>Payment request error</source>
        <translation type="unfinished">Error de la sol·licitud de pagament</translation>
    </message>
    <message>
        <source>Cannot start particl: click-to-pay handler</source>
        <translation type="unfinished">No es pot iniciar particl: controlador click-to-pay</translation>
    </message>
    <message>
        <source>URI handling</source>
        <translation type="unfinished">Gestió d'URI</translation>
    </message>
    <message>
        <source>'particl://' is not a valid URI. Use 'particl:' instead.</source>
        <translation type="unfinished">'particl://' no és una URI vàlida. Usi 'particl:' en lloc seu.</translation>
    </message>
    <message>
        <source>Cannot process payment request because BIP70 is not supported.
Due to widespread security flaws in BIP70 it's strongly recommended that any merchant instructions to switch wallets be ignored.
If you are receiving this error you should request the merchant provide a BIP21 compatible URI.</source>
        <translation type="unfinished">No es pot processar la sol·licitud de pagament perquè no s'admet BIP70.
A causa dels defectes generalitzats de seguretat del BIP70, es recomana que s'ignorin totes les instruccions del comerciant per a canviar carteres.
Si rebeu aquest error, haureu de sol·licitar al comerciant que proporcioni un URI compatible amb BIP21.</translation>
    </message>
    <message>
        <source>URI cannot be parsed! This can be caused by an invalid Particl address or malformed URI parameters.</source>
        <translation type="unfinished">L'URI no pot ser analitzat! Això pot ser a causa d'una adreça de Particl no vàlida o per paràmetres URI amb mal format.</translation>
    </message>
    <message>
        <source>Payment request file handling</source>
        <translation type="unfinished">Gestió de fitxers de les sol·licituds de pagament</translation>
    </message>
</context>
<context>
    <name>PeerTableModel</name>
    <message>
        <source>User Agent</source>
        <extracomment>Title of Peers Table column which contains the peer's User Agent string.</extracomment>
        <translation type="unfinished">Agent d'usuari</translation>
    </message>
    <message>
        <source>Peer</source>
        <extracomment>Title of Peers Table column which contains a unique number used to identify a connection.</extracomment>
        <translation type="unfinished">Igual</translation>
    </message>
    <message>
        <source>Sent</source>
        <extracomment>Title of Peers Table column which indicates the total amount of network information we have sent to the peer.</extracomment>
        <translation type="unfinished">Enviat</translation>
    </message>
    <message>
        <source>Received</source>
        <extracomment>Title of Peers Table column which indicates the total amount of network information we have received from the peer.</extracomment>
        <translation type="unfinished">Rebut</translation>
    </message>
    <message>
        <source>Address</source>
        <extracomment>Title of Peers Table column which contains the IP/Onion/I2P address of the connected peer.</extracomment>
        <translation type="unfinished">Adreça</translation>
    </message>
    <message>
        <source>Type</source>
        <extracomment>Title of Peers Table column which describes the type of peer connection. The "type" describes why the connection exists.</extracomment>
        <translation type="unfinished">Tipus</translation>
    </message>
    <message>
        <source>Network</source>
        <extracomment>Title of Peers Table column which states the network the peer connected through.</extracomment>
        <translation type="unfinished">Xarxa</translation>
    </message>
</context>
<context>
    <name>QRImageWidget</name>
    <message>
        <source>&amp;Save Image…</source>
        <translation type="unfinished">&amp;Desa l'imatge...</translation>
    </message>
    <message>
        <source>&amp;Copy Image</source>
        <translation type="unfinished">&amp;Copia la imatge</translation>
    </message>
    <message>
        <source>Resulting URI too long, try to reduce the text for label / message.</source>
        <translation type="unfinished">URI resultant massa llarga, intenta reduir el text per a la etiqueta / missatge</translation>
    </message>
    <message>
        <source>Error encoding URI into QR Code.</source>
        <translation type="unfinished">Error en codificar l'URI en un codi QR.</translation>
    </message>
    <message>
        <source>QR code support not available.</source>
        <translation type="unfinished">Suport de codi QR no disponible.</translation>
    </message>
    <message>
        <source>Save QR Code</source>
        <translation type="unfinished">Desa el codi QR</translation>
    </message>
    <message>
        <source>PNG Image</source>
        <extracomment>Expanded name of the PNG file format. See https://en.wikipedia.org/wiki/Portable_Network_Graphics</extracomment>
        <translation type="unfinished">Imatge PNG</translation>
    </message>
</context>
<context>
    <name>RPCConsole</name>
    <message>
        <source>Client version</source>
        <translation>Versió del client</translation>
    </message>
    <message>
        <source>&amp;Information</source>
        <translation>&amp;Informació</translation>
    </message>
    <message>
        <source>To specify a non-default location of the data directory use the '%1' option.</source>
        <translation type="unfinished">Per tal d'especificar una ubicació que no és per defecte del directori de dades utilitza la '%1' opció.</translation>
    </message>
    <message>
        <source>Blocksdir</source>
        <translation type="unfinished">Directori de blocs</translation>
    </message>
    <message>
        <source>To specify a non-default location of the blocks directory use the '%1' option.</source>
        <translation type="unfinished">Per tal d'especificar una ubicació que no és per defecte del directori de blocs utilitza la '%1' opció.</translation>
    </message>
    <message>
        <source>Startup time</source>
        <translation>&amp;Temps d'inici</translation>
    </message>
    <message>
        <source>Network</source>
        <translation>Xarxa</translation>
    </message>
    <message>
        <source>Name</source>
        <translation type="unfinished">Nom</translation>
    </message>
    <message>
        <source>Number of connections</source>
        <translation>Nombre de connexions</translation>
    </message>
    <message>
        <source>Block chain</source>
        <translation>Cadena de blocs</translation>
    </message>
    <message>
        <source>Memory Pool</source>
        <translation type="unfinished">Reserva de memòria</translation>
    </message>
    <message>
        <source>Current number of transactions</source>
        <translation type="unfinished">Nombre actual de transaccions</translation>
    </message>
    <message>
        <source>Memory usage</source>
        <translation type="unfinished">Ús de memòria</translation>
    </message>
    <message>
        <source>Wallet: </source>
        <translation type="unfinished">Cartera:</translation>
    </message>
    <message>
        <source>(none)</source>
        <translation type="unfinished">(cap)</translation>
    </message>
    <message>
        <source>&amp;Reset</source>
        <translation type="unfinished">&amp;Reinicialitza</translation>
    </message>
    <message>
        <source>Received</source>
        <translation type="unfinished">Rebut</translation>
    </message>
    <message>
        <source>Sent</source>
        <translation type="unfinished">Enviat</translation>
    </message>
    <message>
        <source>&amp;Peers</source>
        <translation type="unfinished">&amp;Iguals</translation>
    </message>
    <message>
        <source>Banned peers</source>
        <translation type="unfinished">Iguals bandejats</translation>
    </message>
    <message>
        <source>Select a peer to view detailed information.</source>
        <translation type="unfinished">Seleccioneu un igual per a mostrar informació detallada.</translation>
    </message>
    <message>
        <source>Version</source>
        <translation type="unfinished">Versió</translation>
    </message>
    <message>
        <source>Starting Block</source>
        <translation type="unfinished">Bloc d'inici</translation>
    </message>
    <message>
        <source>Synced Headers</source>
        <translation type="unfinished">Capçaleres sincronitzades</translation>
    </message>
    <message>
        <source>Synced Blocks</source>
        <translation type="unfinished">Blocs sincronitzats</translation>
    </message>
    <message>
        <source>The mapped Autonomous System used for diversifying peer selection.</source>
        <translation type="unfinished">El sistema autònom de mapat utilitzat per a diversificar la selecció entre iguals.</translation>
    </message>
    <message>
        <source>Mapped AS</source>
        <translation type="unfinished">Mapat com</translation>
    </message>
    <message>
        <source>User Agent</source>
        <translation type="unfinished">Agent d'usuari</translation>
    </message>
    <message>
        <source>Node window</source>
        <translation type="unfinished">Finestra node</translation>
    </message>
    <message>
        <source>Current block height</source>
        <translation type="unfinished">Altura actual de bloc</translation>
    </message>
    <message>
        <source>Open the %1 debug log file from the current data directory. This can take a few seconds for large log files.</source>
        <translation type="unfinished">Obre el fitxer de registre de depuració %1 del directori de dades actual. Això pot trigar uns segons en fitxers de registre grans.</translation>
    </message>
    <message>
        <source>Decrease font size</source>
        <translation type="unfinished">Disminueix la mida de la lletra</translation>
    </message>
    <message>
        <source>Increase font size</source>
        <translation type="unfinished">Augmenta la mida de la lletra</translation>
    </message>
    <message>
        <source>Permissions</source>
        <translation type="unfinished">Permisos</translation>
    </message>
    <message>
        <source>The direction and type of peer connection: %1</source>
        <translation type="unfinished">La direcció i el tipus de connexió entre iguals: %1</translation>
    </message>
    <message>
        <source>Direction/Type</source>
        <translation type="unfinished">Direcció / Tipus</translation>
    </message>
    <message>
        <source>The network protocol this peer is connected through: IPv4, IPv6, Onion, I2P, or CJDNS.</source>
        <translation type="unfinished">El protocol de xarxa mitjançant aquest igual es connecta: IPv4, IPv6, Onion, I2P o CJDNS.</translation>
    </message>
    <message>
        <source>Services</source>
        <translation type="unfinished">Serveis</translation>
    </message>
    <message>
        <source>Whether the peer requested us to relay transactions.</source>
        <translation type="unfinished">Si l'igual ens va sol·licitar que donem trànsit a les transaccions.</translation>
    </message>
    <message>
        <source>Wants Tx Relay</source>
        <translation type="unfinished">Vol trànsit Tx</translation>
    </message>
    <message>
        <source>High bandwidth BIP152 compact block relay: %1</source>
        <translation type="unfinished">Trànsit de bloc compacte BIP152 d'ample de banda elevat: %1</translation>
    </message>
    <message>
        <source>High Bandwidth</source>
        <translation type="unfinished">Gran amplada de banda</translation>
    </message>
    <message>
        <source>Connection Time</source>
        <translation type="unfinished">Temps de connexió</translation>
    </message>
    <message>
        <source>Elapsed time since a novel block passing initial validity checks was received from this peer.</source>
        <translation type="unfinished">Temps transcorregut des que un nou bloc passant les comprovacions inicials ha estat rebut per aquest igual.</translation>
    </message>
    <message>
        <source>Last Block</source>
        <translation type="unfinished">Últim bloc</translation>
    </message>
    <message>
        <source>Elapsed time since a novel transaction accepted into our mempool was received from this peer.</source>
        <translation type="unfinished">El temps transcorregut des que es va rebre d'aquesta transacció una nova transacció acceptada al nostre igual.</translation>
    </message>
    <message>
        <source>Last Tx</source>
        <translation type="unfinished">Última Tx</translation>
    </message>
    <message>
        <source>Last Send</source>
        <translation type="unfinished">Darrer enviament</translation>
    </message>
    <message>
        <source>Last Receive</source>
        <translation type="unfinished">Darrera recepció</translation>
    </message>
    <message>
        <source>Ping Time</source>
        <translation type="unfinished">Temps de ping</translation>
    </message>
    <message>
        <source>The duration of a currently outstanding ping.</source>
        <translation type="unfinished">La duració d'un ping més destacat actualment.</translation>
    </message>
    <message>
        <source>Ping Wait</source>
        <translation type="unfinished">Espera de ping</translation>
    </message>
    <message>
        <source>Time Offset</source>
        <translation type="unfinished">Diferència horària</translation>
    </message>
    <message>
        <source>Last block time</source>
        <translation>Últim temps de bloc</translation>
    </message>
    <message>
        <source>&amp;Open</source>
        <translation>&amp;Obre</translation>
    </message>
    <message>
        <source>&amp;Console</source>
        <translation>&amp;Consola</translation>
    </message>
    <message>
        <source>&amp;Network Traffic</source>
        <translation type="unfinished">Trà&amp;nsit de la xarxa</translation>
    </message>
    <message>
        <source>Debug log file</source>
        <translation>Fitxer de registre de depuració</translation>
    </message>
    <message>
        <source>Clear console</source>
        <translation>Neteja la consola</translation>
    </message>
    <message>
        <source>In:</source>
        <translation type="unfinished">Dins:</translation>
    </message>
    <message>
        <source>Out:</source>
        <translation type="unfinished">Fora:</translation>
    </message>
    <message>
        <source>Inbound: initiated by peer</source>
        <translation type="unfinished">Entrant: iniciat per igual</translation>
    </message>
    <message>
        <source>Outbound Full Relay: default</source>
        <translation type="unfinished">Trànsit complet de sortida: per defecte</translation>
    </message>
    <message>
        <source>Outbound Block Relay: does not relay transactions or addresses</source>
        <translation type="unfinished">Trànsit de blocs de sortida: no transmet trànsit ni adreces</translation>
    </message>
    <message>
        <source>Outbound Manual: added using RPC %1 or %2/%3 configuration options</source>
        <translation type="unfinished">Manual de sortida: afegit mitjançant les opcions de configuració RPC %1 o %2/%3 </translation>
    </message>
    <message>
        <source>Outbound Feeler: short-lived, for testing addresses</source>
        <translation type="unfinished">Sensor de sortida: de curta durada, per a provar adreces</translation>
    </message>
    <message>
        <source>Outbound Address Fetch: short-lived, for soliciting addresses</source>
        <translation type="unfinished">Obtenció d'adreces de sortida: de curta durada, per a sol·licitar adreces</translation>
    </message>
    <message>
        <source>we selected the peer for high bandwidth relay</source>
        <translation type="unfinished">hem seleccionat l'igual per a un gran trànsit d'amplada de banda</translation>
    </message>
    <message>
        <source>the peer selected us for high bandwidth relay</source>
        <translation type="unfinished">l'igual que hem seleccionat per al trànsit de gran amplada de banda</translation>
    </message>
    <message>
        <source>no high bandwidth relay selected</source>
        <translation type="unfinished">cap trànsit de gran amplada de banda ha estat seleccionat</translation>
    </message>
    <message>
        <source>&amp;Disconnect</source>
        <translation type="unfinished">&amp;Desconnecta</translation>
    </message>
    <message>
        <source>1 &amp;hour</source>
        <translation type="unfinished">1 &amp;hora</translation>
    </message>
    <message>
        <source>1 d&amp;ay</source>
        <translation type="unfinished">1 d&amp;ia</translation>
    </message>
    <message>
        <source>1 &amp;week</source>
        <translation type="unfinished">1 &amp;setmana</translation>
    </message>
    <message>
        <source>1 &amp;year</source>
        <translation type="unfinished">1 &amp;any</translation>
    </message>
    <message>
        <source>&amp;Unban</source>
        <translation type="unfinished">&amp;Desbandeja</translation>
    </message>
    <message>
        <source>Network activity disabled</source>
        <translation type="unfinished">Activitat de xarxa inhabilitada</translation>
    </message>
    <message>
        <source>Executing command without any wallet</source>
        <translation type="unfinished">S'està executant l'ordre sense cap cartera</translation>
    </message>
    <message>
        <source>Executing command using "%1" wallet</source>
        <translation type="unfinished">S'està executant comanda usant la cartera "%1"</translation>
    </message>
    <message>
        <source>Welcome to the %1 RPC console.
Use up and down arrows to navigate history, and %2 to clear screen.
Use %3 and %4 to increase or decrease the font size.
Type %5 for an overview of available commands.
For more information on using this console, type %6.

%7WARNING: Scammers have been active, telling users to type commands here, stealing their wallet contents. Do not use this console without fully understanding the ramifications of a command.%8</source>
        <extracomment>RPC console welcome message. Placeholders %7 and %8 are style tags for the warning content, and they are not space separated from the rest of the text intentionally.</extracomment>
        <translation type="unfinished">Benvingut a la consola RPC %1.
Utilitzeu les fletxes amunt i avall per a navegar per l'historial i %2 per a esborrar la pantalla.
Utilitzeu %3 i %4 per augmentar o reduir la mida de la lletra.
Escriviu %5 per a obtenir una visió general de les ordres disponibles.
Per a obtenir més informació sobre com utilitzar aquesta consola, escriviu %6.
ADVERTIMENT %7: Els estafadors han estat actius, dient als usuaris que escriguin ordres aquí, robant el contingut de la seva cartera.
No utilitzeu aquesta consola sense entendre completament les ramificacions d'una ordre. %8</translation>
    </message>
    <message>
        <source>Executing…</source>
        <extracomment>A console message indicating an entered command is currently being executed.</extracomment>
        <translation type="unfinished">Executant...</translation>
    </message>
    <message>
        <source>(peer: %1)</source>
        <translation type="unfinished">(igual: %1)</translation>
    </message>
    <message>
        <source>via %1</source>
        <translation type="unfinished">a través de %1</translation>
    </message>
    <message>
        <source>Yes</source>
        <translation type="unfinished">Sí</translation>
    </message>
    <message>
        <source>To</source>
        <translation type="unfinished">A</translation>
    </message>
    <message>
        <source>From</source>
        <translation type="unfinished">De</translation>
    </message>
    <message>
        <source>Ban for</source>
        <translation type="unfinished">Bandeja per a</translation>
    </message>
    <message>
        <source>Never</source>
        <translation type="unfinished">Mai</translation>
    </message>
    <message>
        <source>Unknown</source>
        <translation type="unfinished">Desconegut</translation>
    </message>
</context>
<context>
    <name>ReceiveCoinsDialog</name>
    <message>
        <source>&amp;Amount:</source>
        <translation type="unfinished">Im&amp;port:</translation>
    </message>
    <message>
        <source>&amp;Label:</source>
        <translation type="unfinished">&amp;Etiqueta:</translation>
    </message>
    <message>
        <source>&amp;Message:</source>
        <translation type="unfinished">&amp;Missatge:</translation>
    </message>
    <message>
        <source>An optional message to attach to the payment request, which will be displayed when the request is opened. Note: The message will not be sent with the payment over the Particl network.</source>
        <translation type="unfinished">Un missatge opcional que s'adjuntarà a la sol·licitud de pagament, que es mostrarà quan s'obri la sol·licitud. Nota: El missatge no s'enviarà amb el pagament per la xarxa Particl.</translation>
    </message>
    <message>
        <source>An optional label to associate with the new receiving address.</source>
        <translation type="unfinished">Una etiqueta opcional que s'associarà amb la nova adreça receptora.</translation>
    </message>
    <message>
        <source>Use this form to request payments. All fields are &lt;b&gt;optional&lt;/b&gt;.</source>
        <translation type="unfinished">Utilitzeu aquest formulari per a sol·licitar pagaments. Tots els camps són &lt;b&gt;opcionals&lt;/b&gt;.</translation>
    </message>
    <message>
        <source>An optional amount to request. Leave this empty or zero to not request a specific amount.</source>
        <translation type="unfinished">Un import opcional per a sol·licitar. Deixeu-ho en blanc o zero per a no sol·licitar cap import específic.</translation>
    </message>
    <message>
        <source>An optional label to associate with the new receiving address (used by you to identify an invoice).  It is also attached to the payment request.</source>
        <translation type="unfinished">Una etiqueta opcional per a associar-se a la nova adreça de recepció (usada per vostè per a identificar una factura). També s’adjunta a la sol·licitud de pagament.</translation>
    </message>
    <message>
        <source>An optional message that is attached to the payment request and may be displayed to the sender.</source>
        <translation type="unfinished">Un missatge opcional adjunt a la sol·licitud de pagament i que es pot mostrar al remitent.</translation>
    </message>
    <message>
        <source>&amp;Create new receiving address</source>
        <translation type="unfinished">&amp;Creeu una nova adreça de recepció</translation>
    </message>
    <message>
        <source>Clear all fields of the form.</source>
        <translation type="unfinished">Neteja tots els camps del formulari.</translation>
    </message>
    <message>
        <source>Clear</source>
        <translation type="unfinished">Neteja</translation>
    </message>
    <message>
        <source>Native segwit addresses (aka Bech32 or BIP-173) reduce your transaction fees later on and offer better protection against typos, but old wallets don't support them. When unchecked, an address compatible with older wallets will be created instead.</source>
        <translation type="unfinished">Les adreces segwit natives (més conegudes com Bech32 o BIP-173) redueixen les vostres comisions de les transaccions i ofereixen millor protecció contra errades tipogràfiques, però els moneders antics no les suporten. Quan desmarqui la casella, es generarà una adreça compatible amb moneders antics.</translation>
    </message>
    <message>
        <source>Generate native segwit (Bech32) address</source>
        <translation type="unfinished">Generar una adreça segwit nativa (Bech32)</translation>
    </message>
    <message>
        <source>Requested payments history</source>
        <translation type="unfinished">Historial de pagaments sol·licitats</translation>
    </message>
    <message>
        <source>Show the selected request (does the same as double clicking an entry)</source>
        <translation type="unfinished">Mostra la sol·licitud seleccionada (fa el mateix que el doble clic a una entrada)</translation>
    </message>
    <message>
        <source>Show</source>
        <translation type="unfinished">Mostra</translation>
    </message>
    <message>
        <source>Remove the selected entries from the list</source>
        <translation type="unfinished">Esborra les entrades seleccionades de la llista</translation>
    </message>
    <message>
        <source>Remove</source>
        <translation type="unfinished">Esborra</translation>
    </message>
    <message>
        <source>Copy &amp;URI</source>
        <translation type="unfinished">Copia l'&amp;URI</translation>
    </message>
    <message>
        <source>&amp;Copy address</source>
        <translation type="unfinished">&amp;Copia l'adreça</translation>
    </message>
    <message>
        <source>Copy &amp;label</source>
        <translation type="unfinished">Copia l'&amp;etiqueta</translation>
    </message>
    <message>
        <source>Copy &amp;message</source>
        <translation type="unfinished">Copia el &amp;missatge</translation>
    </message>
    <message>
        <source>Copy &amp;amount</source>
        <translation type="unfinished">Copia la &amp;quantitat</translation>
    </message>
    <message>
        <source>Could not unlock wallet.</source>
        <translation type="unfinished">No s'ha pogut desblocar la cartera.</translation>
    </message>
    <message>
        <source>Could not generate new %1 address</source>
        <translation type="unfinished">No s'ha pogut generar una nova %1 direcció</translation>
    </message>
</context>
<context>
    <name>ReceiveRequestDialog</name>
    <message>
        <source>Request payment to …</source>
        <translation type="unfinished">Sol·licitar pagament a ...</translation>
    </message>
    <message>
        <source>Address:</source>
        <translation type="unfinished">Direcció:</translation>
    </message>
    <message>
        <source>Amount:</source>
        <translation type="unfinished">Import:</translation>
    </message>
    <message>
        <source>Label:</source>
        <translation type="unfinished">Etiqueta:</translation>
    </message>
    <message>
        <source>Message:</source>
        <translation type="unfinished">Missatge:</translation>
    </message>
    <message>
        <source>Wallet:</source>
        <translation type="unfinished">Moneder:</translation>
    </message>
    <message>
        <source>Copy &amp;URI</source>
        <translation type="unfinished">Copia l'&amp;URI</translation>
    </message>
    <message>
        <source>Copy &amp;Address</source>
        <translation type="unfinished">Copia l'&amp;adreça</translation>
    </message>
    <message>
        <source>&amp;Verify</source>
        <translation type="unfinished">&amp;Verifica
</translation>
    </message>
    <message>
        <source>Verify this address on e.g. a hardware wallet screen</source>
        <translation type="unfinished">Verifiqueu aquesta adreça en una pantalla de cartera de maquinari per exemple</translation>
    </message>
    <message>
        <source>&amp;Save Image…</source>
        <translation type="unfinished">&amp;Desa l'imatge...</translation>
    </message>
    <message>
        <source>Payment information</source>
        <translation type="unfinished">Informació de pagament</translation>
    </message>
    <message>
        <source>Request payment to %1</source>
        <translation type="unfinished">Sol·licita un pagament a %1</translation>
    </message>
</context>
<context>
    <name>RecentRequestsTableModel</name>
    <message>
        <source>Date</source>
        <translation type="unfinished">Data</translation>
    </message>
    <message>
        <source>Label</source>
        <translation type="unfinished">Etiqueta</translation>
    </message>
    <message>
        <source>Message</source>
        <translation type="unfinished">Missatge</translation>
    </message>
    <message>
        <source>(no label)</source>
        <translation type="unfinished">(sense etiqueta)</translation>
    </message>
    <message>
        <source>(no message)</source>
        <translation type="unfinished">(sense missatge)</translation>
    </message>
    <message>
        <source>(no amount requested)</source>
        <translation type="unfinished">(no s'ha sol·licitat import)</translation>
    </message>
    <message>
        <source>Requested</source>
        <translation type="unfinished">Sol·licitat</translation>
    </message>
</context>
<context>
    <name>SendCoinsDialog</name>
    <message>
        <source>Send Coins</source>
        <translation>Envia monedes</translation>
    </message>
    <message>
        <source>Coin Control Features</source>
        <translation type="unfinished">Característiques de control de les monedes</translation>
    </message>
    <message>
        <source>automatically selected</source>
        <translation type="unfinished">seleccionat automàticament</translation>
    </message>
    <message>
        <source>Insufficient funds!</source>
        <translation type="unfinished">Fons insuficients!</translation>
    </message>
    <message>
        <source>Quantity:</source>
        <translation type="unfinished">Quantitat:</translation>
    </message>
    <message>
        <source>Amount:</source>
        <translation type="unfinished">Import:</translation>
    </message>
    <message>
        <source>Fee:</source>
        <translation type="unfinished">Tarifa:</translation>
    </message>
    <message>
        <source>After Fee:</source>
        <translation type="unfinished">Tarifa posterior:</translation>
    </message>
    <message>
        <source>Change:</source>
        <translation type="unfinished">Canvi:</translation>
    </message>
    <message>
        <source>If this is activated, but the change address is empty or invalid, change will be sent to a newly generated address.</source>
        <translation type="unfinished">Si s'activa això, però l'adreça de canvi està buida o bé no és vàlida, el canvi s'enviarà a una adreça generada de nou.</translation>
    </message>
    <message>
        <source>Custom change address</source>
        <translation type="unfinished">Personalitza l'adreça de canvi</translation>
    </message>
    <message>
        <source>Transaction Fee:</source>
        <translation type="unfinished">Tarifa de transacció</translation>
    </message>
    <message>
        <source>Using the fallbackfee can result in sending a transaction that will take several hours or days (or never) to confirm. Consider choosing your fee manually or wait until you have validated the complete chain.</source>
        <translation type="unfinished">L'ús de la tarifa de pagament pot provocar l'enviament d'una transacció que trigarà diverses hores o dies (o mai) a confirmar. Penseu a triar la possibilitat d'escollir la tarifa manualment o espereu fins que hagueu validat la cadena completa.</translation>
    </message>
    <message>
        <source>Warning: Fee estimation is currently not possible.</source>
        <translation type="unfinished">Advertència: l'estimació de tarifes no és possible actualment.</translation>
    </message>
    <message>
        <source>Hide</source>
        <translation type="unfinished">Amaga</translation>
    </message>
    <message>
        <source>Recommended:</source>
        <translation type="unfinished">Recomanada:</translation>
    </message>
    <message>
        <source>Custom:</source>
        <translation type="unfinished">Personalitzada:</translation>
    </message>
    <message>
        <source>Send to multiple recipients at once</source>
        <translation>Envia a múltiples destinataris al mateix temps</translation>
    </message>
    <message>
        <source>Add &amp;Recipient</source>
        <translation>Afegeix &amp;destinatari</translation>
    </message>
    <message>
        <source>Clear all fields of the form.</source>
        <translation type="unfinished">Neteja tots els camps del formulari.</translation>
    </message>
    <message>
        <source>Inputs…</source>
        <translation type="unfinished">Entrades...</translation>
    </message>
    <message>
        <source>Dust:</source>
        <translation type="unfinished">Polsim:</translation>
    </message>
    <message>
        <source>Choose…</source>
        <translation type="unfinished">Tria...</translation>
    </message>
    <message>
        <source>Hide transaction fee settings</source>
        <translation type="unfinished">Amagueu la configuració de les tarifes de transacció</translation>
    </message>
    <message>
<<<<<<< HEAD
        <source>When there is less transaction volume than space in the blocks, miners as well as relaying nodes may enforce a minimum fee. Paying only this minimum fee is just fine, but be aware that this can result in a never confirming transaction once there is more demand for particl transactions than the network can process.</source>
        <translation type="unfinished">Quan no hi ha prou espai en els blocs per encabir totes les transaccions, els miners i així mateix els nodes repetidors poden exigir una taxa mínima. És acceptable pagar únicament la taxa mínima, però tingueu present que pot resultar que la vostra transacció no sigui mai confirmada mentre hi hagi més demanda de transaccions particl de les que la xarxa pot processar.</translation>
=======
        <source>Specify a custom fee per kB (1,000 bytes) of the transaction's virtual size.

Note:  Since the fee is calculated on a per-byte basis, a fee rate of "100 satoshis per kvB" for a transaction size of 500 virtual bytes (half of 1 kvB) would ultimately yield a fee of only 50 satoshis.</source>
        <translation type="unfinished">Especifiqueu una tarifa personalitzada per kB (1.000 bytes) de la mida virtual de la transacció.
Nota: atès que la tarifa es calcula per byte, una tarifa de "100 satoshis per kvB" per a una mida de transacció de 500 bytes virtuals (la meitat d'1 kvB) donaria finalment una tarifa de només 50 satoshis.</translation>
    </message>
    <message>
        <source>When there is less transaction volume than space in the blocks, miners as well as relaying nodes may enforce a minimum fee. Paying only this minimum fee is just fine, but be aware that this can result in a never confirming transaction once there is more demand for bitcoin transactions than the network can process.</source>
        <translation type="unfinished">Quan no hi ha prou espai en els blocs per a encabir totes les transaccions, els miners i així mateix els nodes de trànsit poden exigir una taxa mínima. És acceptable pagar únicament la taxa mínima, però tingueu present que pot resultar que la vostra transacció no sigui mai confirmada mentre hi hagi més demanda de transaccions bitcoin de les que la xarxa pot processar.</translation>
>>>>>>> a46e1783
    </message>
    <message>
        <source>A too low fee might result in a never confirming transaction (read the tooltip)</source>
        <translation type="unfinished">Una taxa massa baixa pot resultar en una transacció que no es confirmi mai (llegiu el consell)</translation>
    </message>
    <message>
        <source>(Smart fee not initialized yet. This usually takes a few blocks…)</source>
        <translation type="unfinished">(La tarifa intel·ligent encara no s'ha inicialitzat. Normalment triga uns quants blocs...)</translation>
    </message>
    <message>
        <source>Confirmation time target:</source>
        <translation type="unfinished">Temps de confirmació objectiu:</translation>
    </message>
    <message>
        <source>Enable Replace-By-Fee</source>
        <translation type="unfinished">Habilita Replace-By-Fee: substitució per tarifa</translation>
    </message>
    <message>
        <source>With Replace-By-Fee (BIP-125) you can increase a transaction's fee after it is sent. Without this, a higher fee may be recommended to compensate for increased transaction delay risk.</source>
        <translation type="unfinished">Amb la substitució per tarifa o Replace-By-Fee (BIP-125) pot incrementar la tarifa de la transacció després d'enviar-la. Sense això, seria recomenable una tarifa més alta per a compensar el risc d'increment del retard de la transacció.</translation>
    </message>
    <message>
        <source>Clear &amp;All</source>
        <translation>Neteja-ho &amp;tot</translation>
    </message>
    <message>
        <source>Balance:</source>
        <translation>Balanç:</translation>
    </message>
    <message>
        <source>Confirm the send action</source>
        <translation>Confirma l'acció d'enviament</translation>
    </message>
    <message>
        <source>S&amp;end</source>
        <translation>E&amp;nvia</translation>
    </message>
    <message>
        <source>Copy quantity</source>
        <translation type="unfinished">Copia la quantitat</translation>
    </message>
    <message>
        <source>Copy amount</source>
        <translation type="unfinished">Copia l'import</translation>
    </message>
    <message>
        <source>Copy fee</source>
        <translation type="unfinished">Copia la tarifa</translation>
    </message>
    <message>
        <source>Copy after fee</source>
        <translation type="unfinished">Copia la tarifa posterior</translation>
    </message>
    <message>
        <source>Copy bytes</source>
        <translation type="unfinished">Copia els bytes</translation>
    </message>
    <message>
        <source>Copy dust</source>
        <translation type="unfinished">Copia el polsim</translation>
    </message>
    <message>
        <source>Copy change</source>
        <translation type="unfinished">Copia el canvi</translation>
    </message>
    <message>
        <source>%1 (%2 blocks)</source>
        <translation type="unfinished">%1 (%2 blocs)</translation>
    </message>
    <message>
        <source>Sign on device</source>
        <extracomment>"device" usually means a hardware wallet</extracomment>
        <translation type="unfinished">Identifica't al dispositiu</translation>
    </message>
    <message>
        <source>Connect your hardware wallet first.</source>
        <translation type="unfinished">Connecteu primer la vostra cartera de maquinari.</translation>
    </message>
    <message>
        <source>Set external signer script path in Options -&gt; Wallet</source>
        <extracomment>"External signer" means using devices such as hardware wallets.</extracomment>
        <translation type="unfinished">Definiu el camí de l'script del signant extern a Opcions -&gt; Cartera</translation>
    </message>
    <message>
        <source>Cr&amp;eate Unsigned</source>
        <translation type="unfinished">Creació sense firmar</translation>
    </message>
    <message>
        <source>Creates a Partially Signed Particl Transaction (PSBT) for use with e.g. an offline %1 wallet, or a PSBT-compatible hardware wallet.</source>
        <translation type="unfinished">Crea una transacció particl parcialment signada (PSBT) per a utilitzar, per exemple,  amb una cartera %1 fora de línia o amb una cartera compatible amb PSBT.</translation>
    </message>
    <message>
        <source> from wallet '%1'</source>
        <translation type="unfinished">de la cartera "%1"</translation>
    </message>
    <message>
        <source>%1 to '%2'</source>
        <translation type="unfinished">%1 a '%2'</translation>
    </message>
    <message>
        <source>%1 to %2</source>
        <translation type="unfinished">%1 a %2</translation>
    </message>
    <message>
        <source>Do you want to draft this transaction?</source>
        <translation type="unfinished">Voleu redactar aquesta transacció?</translation>
    </message>
    <message>
        <source>Are you sure you want to send?</source>
        <translation type="unfinished">Esteu segur que ho voleu enviar?</translation>
    </message>
    <message>
        <source>To review recipient list click "Show Details…"</source>
        <translation type="unfinished">Per a revisar la llista de destinataris, feu clic a «Mostra els detalls...»</translation>
    </message>
    <message>
        <source>Create Unsigned</source>
        <translation type="unfinished">Creació sense firmar</translation>
    </message>
    <message>
        <source>Sign and send</source>
        <translation type="unfinished">Signa i envia</translation>
    </message>
    <message>
        <source>Sign failed</source>
        <translation type="unfinished">Signatura fallida</translation>
    </message>
    <message>
        <source>External signer not found</source>
        <extracomment>"External signer" means using devices such as hardware wallets.</extracomment>
        <translation type="unfinished">No s'ha trobat el signant extern</translation>
    </message>
    <message>
        <source>External signer failure</source>
        <extracomment>"External signer" means using devices such as hardware wallets.</extracomment>
        <translation type="unfinished">Error del signant extern</translation>
    </message>
    <message>
        <source>Save Transaction Data</source>
        <translation type="unfinished">Guarda Dades de Transacció</translation>
    </message>
    <message>
        <source>Partially Signed Transaction (Binary)</source>
        <extracomment>Expanded name of the binary PSBT file format. See: BIP 174.</extracomment>
        <translation type="unfinished">Transacció signada parcialment (binària)</translation>
    </message>
    <message>
        <source>PSBT saved</source>
        <translation type="unfinished">PSBT guardada</translation>
    </message>
    <message>
        <source>External balance:</source>
        <translation type="unfinished">Balanç extern:</translation>
    </message>
    <message>
        <source>or</source>
        <translation type="unfinished">o</translation>
    </message>
    <message>
        <source>You can increase the fee later (signals Replace-By-Fee, BIP-125).</source>
        <translation type="unfinished">Pot incrementar la tarifa més tard (senyala Replace-By-Fee o substitució per tarifa, BIP-125).</translation>
    </message>
    <message>
        <source>Please, review your transaction proposal. This will produce a Partially Signed Particl Transaction (PSBT) which you can save or copy and then sign with e.g. an offline %1 wallet, or a PSBT-compatible hardware wallet.</source>
        <translation type="unfinished">Si us plau, revisa la teva proposta de transacció. Es produirà una transacció de Particl amb firma parcial (PSBT) que podeu guardar o copiar i després firmar, per exemple, amb una cartera %1, o amb una cartera física compatible amb PSBT.</translation>
    </message>
    <message>
        <source>Please, review your transaction.</source>
        <translation type="unfinished">Reviseu la transacció</translation>
    </message>
    <message>
        <source>Transaction fee</source>
        <translation type="unfinished">Tarifa de transacció</translation>
    </message>
    <message>
        <source>Not signalling Replace-By-Fee, BIP-125.</source>
        <translation type="unfinished">Substitució per tarifa sense senyalització, BIP-125</translation>
    </message>
    <message>
        <source>Total Amount</source>
        <translation type="unfinished">Import total</translation>
    </message>
    <message>
        <source>Confirm send coins</source>
        <translation type="unfinished">Confirma l'enviament de monedes</translation>
    </message>
    <message>
        <source>Confirm transaction proposal</source>
        <translation type="unfinished">Confirmeu la proposta de transacció</translation>
    </message>
    <message>
        <source>Watch-only balance:</source>
        <translation type="unfinished">Saldo només de vigilància:</translation>
    </message>
    <message>
        <source>The recipient address is not valid. Please recheck.</source>
        <translation type="unfinished">L'adreça del destinatari no és vàlida. Torneu-la a comprovar.</translation>
    </message>
    <message>
        <source>The amount to pay must be larger than 0.</source>
        <translation type="unfinished">L'import a pagar ha de ser major que 0.</translation>
    </message>
    <message>
        <source>The amount exceeds your balance.</source>
        <translation type="unfinished">L'import supera el vostre balanç.</translation>
    </message>
    <message>
        <source>The total exceeds your balance when the %1 transaction fee is included.</source>
        <translation type="unfinished">El total excedeix el vostre balanç quan s'afegeix la tarifa a la transacció %1.</translation>
    </message>
    <message>
        <source>Duplicate address found: addresses should only be used once each.</source>
        <translation type="unfinished">S'ha trobat una adreça duplicada: les adreces només s'haurien d'utilitzar una vegada cada una.</translation>
    </message>
    <message>
        <source>Transaction creation failed!</source>
        <translation type="unfinished">La creació de la transacció ha fallat!</translation>
    </message>
    <message>
        <source>A fee higher than %1 is considered an absurdly high fee.</source>
        <translation type="unfinished">Una tarifa superior a %1 es considera una tarifa absurdament alta.</translation>
    </message>
    <message>
        <source>Payment request expired.</source>
        <translation type="unfinished">La sol·licitud de pagament ha vençut.</translation>
    </message>
    <message numerus="yes">
        <source>Estimated to begin confirmation within %n block(s).</source>
        <translation>
            <numerusform>S'estima que començarà la confirmació en %n bloc.</numerusform>
            <numerusform>S'estima que començarà la confirmació en %n blocs.</numerusform>
        </translation>
    </message>
    <message>
        <source>Warning: Invalid Particl address</source>
        <translation type="unfinished">Avís: adreça Particl no vàlida</translation>
    </message>
    <message>
        <source>Warning: Unknown change address</source>
        <translation type="unfinished">Avís: adreça de canvi desconeguda</translation>
    </message>
    <message>
        <source>Confirm custom change address</source>
        <translation type="unfinished">Confirma l'adreça de canvi personalitzada</translation>
    </message>
    <message>
        <source>The address you selected for change is not part of this wallet. Any or all funds in your wallet may be sent to this address. Are you sure?</source>
        <translation type="unfinished">L'adreça que heu seleccionat per al canvi no és part d'aquesta cartera. Tots els fons de la vostra cartera es poden enviar a aquesta adreça. N'esteu segur?</translation>
    </message>
    <message>
        <source>(no label)</source>
        <translation type="unfinished">(sense etiqueta)</translation>
    </message>
</context>
<context>
    <name>SendCoinsEntry</name>
    <message>
        <source>A&amp;mount:</source>
        <translation>Q&amp;uantitat:</translation>
    </message>
    <message>
        <source>Pay &amp;To:</source>
        <translation>Paga &amp;a:</translation>
    </message>
    <message>
        <source>&amp;Label:</source>
        <translation>&amp;Etiqueta:</translation>
    </message>
    <message>
        <source>Choose previously used address</source>
        <translation type="unfinished">Escull una adreça feta servir anteriorment</translation>
    </message>
    <message>
        <source>The Particl address to send the payment to</source>
        <translation type="unfinished">L'adreça Particl on enviar el pagament</translation>
    </message>
    <message>
        <source>Alt+A</source>
        <translation>Alta+A</translation>
    </message>
    <message>
        <source>Paste address from clipboard</source>
        <translation>Enganxa l'adreça del porta-retalls</translation>
    </message>
    <message>
        <source>Remove this entry</source>
        <translation type="unfinished">Elimina aquesta entrada</translation>
    </message>
    <message>
        <source>The amount to send in the selected unit</source>
        <translation type="unfinished">L’import a enviar a la unitat seleccionada</translation>
    </message>
    <message>
<<<<<<< HEAD
        <source>The fee will be deducted from the amount being sent. The recipient will receive less particl than you enter in the amount field. If multiple recipients are selected, the fee is split equally.</source>
        <translation type="unfinished">La comissió es deduirà de l'import que s'enviarà. El destinatari rebrà menys particl que les que introduïu al camp d'import. Si se seleccionen múltiples destinataris, la comissió es dividirà per igual.</translation>
=======
        <source>The fee will be deducted from the amount being sent. The recipient will receive less bitcoins than you enter in the amount field. If multiple recipients are selected, the fee is split equally.</source>
        <translation type="unfinished">La tarifa es deduirà de l'import que s'enviarà. El destinatari rebrà menys bitcoins que les que introduïu al camp d'import. Si se seleccionen múltiples destinataris, la tarifa es dividirà per igual.</translation>
>>>>>>> a46e1783
    </message>
    <message>
        <source>S&amp;ubtract fee from amount</source>
        <translation type="unfinished">S&amp;ubstreu la tarifa de l'import</translation>
    </message>
    <message>
        <source>Use available balance</source>
        <translation type="unfinished">Usa el saldo disponible</translation>
    </message>
    <message>
        <source>Message:</source>
        <translation type="unfinished">Missatge:</translation>
    </message>
    <message>
        <source>This is an unauthenticated payment request.</source>
        <translation type="unfinished">Aquesta és una sol·licitud de pagament no autenticada.</translation>
    </message>
    <message>
        <source>This is an authenticated payment request.</source>
        <translation type="unfinished">Aquesta és una sol·licitud de pagament autenticada.</translation>
    </message>
    <message>
        <source>Enter a label for this address to add it to the list of used addresses</source>
        <translation type="unfinished">Introduïu una etiqueta per a aquesta adreça per afegir-la a la llista d'adreces utilitzades</translation>
    </message>
    <message>
        <source>A message that was attached to the particl: URI which will be stored with the transaction for your reference. Note: This message will not be sent over the Particl network.</source>
        <translation type="unfinished">Un missatge que s'ha adjuntat al particl: URI que s'emmagatzemarà amb la transacció per a la vostra referència. Nota: el missatge no s'enviarà a través de la xarxa Particl.</translation>
    </message>
    <message>
        <source>Pay To:</source>
        <translation type="unfinished">Paga a:</translation>
    </message>
    </context>
<context>
    <name>SignVerifyMessageDialog</name>
    <message>
        <source>Signatures - Sign / Verify a Message</source>
        <translation>Signatures - Signa o verifica un missatge</translation>
    </message>
    <message>
        <source>&amp;Sign Message</source>
        <translation>&amp;Signa el missatge</translation>
    </message>
    <message>
<<<<<<< HEAD
        <source>You can sign messages/agreements with your addresses to prove you can receive particl sent to them. Be careful not to sign anything vague or random, as phishing attacks may try to trick you into signing your identity over to them. Only sign fully-detailed statements you agree to.</source>
        <translation type="unfinished">Podeu signar missatges/acords amb les vostres adreces per provar que rebeu les particl que s'hi envien. Aneu amb compte no signar res que sigui vague o aleatori, perquè en alguns atacs de suplantació es pot provar que hi signeu la vostra identitat. Només signeu aquelles declaracions completament detallades en què hi esteu d'acord. </translation>
=======
        <source>You can sign messages/agreements with your addresses to prove you can receive bitcoins sent to them. Be careful not to sign anything vague or random, as phishing attacks may try to trick you into signing your identity over to them. Only sign fully-detailed statements you agree to.</source>
        <translation type="unfinished">Podeu signar missatges/acords amb les vostres adreces per a provar que rebeu les bitcoins que s'hi envien. Aneu amb compte no signar res que sigui vague o aleatori, perquè en alguns atacs de suplantació es pot provar que hi signeu la vostra identitat. Només signeu aquelles declaracions completament detallades en què hi esteu d'acord. </translation>
>>>>>>> a46e1783
    </message>
    <message>
        <source>The Particl address to sign the message with</source>
        <translation type="unfinished">L'adreça Particl amb què signar el missatge</translation>
    </message>
    <message>
        <source>Choose previously used address</source>
        <translation type="unfinished">Escull una adreça feta servir anteriorment</translation>
    </message>
    <message>
        <source>Alt+A</source>
        <translation>Alta+A</translation>
    </message>
    <message>
        <source>Paste address from clipboard</source>
        <translation>Enganxa l'adreça del porta-retalls</translation>
    </message>
    <message>
        <source>Enter the message you want to sign here</source>
        <translation>Introduïu aquí el missatge que voleu signar</translation>
    </message>
    <message>
        <source>Signature</source>
        <translation>Signatura</translation>
    </message>
    <message>
        <source>Copy the current signature to the system clipboard</source>
        <translation>Copia la signatura actual al porta-retalls del sistema</translation>
    </message>
    <message>
<<<<<<< HEAD
        <source>Sign the message to prove you own this Particl address</source>
        <translation>Signa el missatge per provar que ets propietari d'aquesta adreça Particl</translation>
=======
        <source>Sign the message to prove you own this Bitcoin address</source>
        <translation>Signa el missatge per a provar que ets propietari d'aquesta adreça Bitcoin</translation>
>>>>>>> a46e1783
    </message>
    <message>
        <source>Sign &amp;Message</source>
        <translation>Signa el &amp;missatge</translation>
    </message>
    <message>
        <source>Reset all sign message fields</source>
        <translation>Neteja tots els camps de clau</translation>
    </message>
    <message>
        <source>Clear &amp;All</source>
        <translation>Neteja-ho &amp;tot</translation>
    </message>
    <message>
        <source>&amp;Verify Message</source>
        <translation>&amp;Verifica el missatge</translation>
    </message>
    <message>
        <source>Enter the receiver's address, message (ensure you copy line breaks, spaces, tabs, etc. exactly) and signature below to verify the message. Be careful not to read more into the signature than what is in the signed message itself, to avoid being tricked by a man-in-the-middle attack. Note that this only proves the signing party receives with the address, it cannot prove sendership of any transaction!</source>
        <translation type="unfinished">Introduïu l'adreça del receptor, el missatge (assegureu-vos de copiar els salts de línia, espais, tabuladors, etc. exactament) i signatura de sota per a verificar el missatge. Tingueu cura de no llegir més en la signatura del que està al missatge signat, per a evitar ser enganyat per un atac d'home-en-el-mig. Tingueu en compte que això només demostra que la part que signa rep amb l'adreça, i no es pot provar l'enviament de qualsevol transacció!</translation>
    </message>
    <message>
        <source>The Particl address the message was signed with</source>
        <translation type="unfinished">L'adreça Particl amb què va ser signat el missatge</translation>
    </message>
    <message>
        <source>The signed message to verify</source>
        <translation type="unfinished">El missatge signat per a verificar</translation>
    </message>
    <message>
        <source>The signature given when the message was signed</source>
        <translation type="unfinished">La signatura donada quan es va signar el missatge</translation>
    </message>
    <message>
<<<<<<< HEAD
        <source>Verify the message to ensure it was signed with the specified Particl address</source>
        <translation>Verificar el missatge per assegurar-se que ha estat signat amb una adreça Particl específica</translation>
=======
        <source>Verify the message to ensure it was signed with the specified Bitcoin address</source>
        <translation>Verificar el missatge per a assegurar-se que ha estat signat amb una adreça Bitcoin específica</translation>
>>>>>>> a46e1783
    </message>
    <message>
        <source>Verify &amp;Message</source>
        <translation>Verifica el &amp;missatge</translation>
    </message>
    <message>
        <source>Reset all verify message fields</source>
        <translation>Neteja tots els camps de verificació de missatge</translation>
    </message>
    <message>
        <source>Click "Sign Message" to generate signature</source>
        <translation type="unfinished">Feu clic a «Signa el missatge» per a generar una signatura</translation>
    </message>
    <message>
        <source>The entered address is invalid.</source>
        <translation type="unfinished">L'adreça introduïda no és vàlida.</translation>
    </message>
    <message>
        <source>Please check the address and try again.</source>
        <translation type="unfinished">Comproveu l'adreça i torneu-ho a provar.</translation>
    </message>
    <message>
        <source>The entered address does not refer to a key.</source>
        <translation type="unfinished">L'adreça introduïda no referencia a cap clau.</translation>
    </message>
    <message>
        <source>Wallet unlock was cancelled.</source>
        <translation type="unfinished">S'ha cancel·lat el desblocatge de la cartera.</translation>
    </message>
    <message>
        <source>No error</source>
        <translation type="unfinished">Cap error</translation>
    </message>
    <message>
        <source>Private key for the entered address is not available.</source>
        <translation type="unfinished">La clau privada per a la adreça introduïda no està disponible.</translation>
    </message>
    <message>
        <source>Message signing failed.</source>
        <translation type="unfinished">La signatura del missatge ha fallat.</translation>
    </message>
    <message>
        <source>Message signed.</source>
        <translation type="unfinished">Missatge signat.</translation>
    </message>
    <message>
        <source>The signature could not be decoded.</source>
        <translation type="unfinished">La signatura no s'ha pogut descodificar.</translation>
    </message>
    <message>
        <source>Please check the signature and try again.</source>
        <translation type="unfinished">Comproveu la signatura i torneu-ho a provar.</translation>
    </message>
    <message>
        <source>The signature did not match the message digest.</source>
        <translation type="unfinished">La signatura no coincideix amb el resum del missatge.</translation>
    </message>
    <message>
        <source>Message verification failed.</source>
        <translation type="unfinished">Ha fallat la verificació del missatge.</translation>
    </message>
    <message>
        <source>Message verified.</source>
        <translation type="unfinished">Missatge verificat.</translation>
    </message>
</context>
<context>
    <name>TransactionDesc</name>
    <message numerus="yes">
        <source>Open for %n more block(s)</source>
        <translation>
            <numerusform>Obre per a %n bloc més</numerusform>
            <numerusform>Obre per a %n blocs més</numerusform>
        </translation>
    </message>
    <message>
        <source>Open until %1</source>
        <translation type="unfinished">Obert fins %1</translation>
    </message>
    <message>
        <source>conflicted with a transaction with %1 confirmations</source>
        <translation type="unfinished">produït un conflicte amb una transacció amb %1 confirmacions</translation>
    </message>
    <message>
        <source>0/unconfirmed, %1</source>
        <translation type="unfinished">0/no confirmades, %1</translation>
    </message>
    <message>
        <source>in memory pool</source>
        <translation type="unfinished">a la reserva de memòria</translation>
    </message>
    <message>
        <source>not in memory pool</source>
        <translation type="unfinished">no a la reserva de memòria</translation>
    </message>
    <message>
        <source>abandoned</source>
        <translation type="unfinished">abandonada</translation>
    </message>
    <message>
        <source>%1/unconfirmed</source>
        <translation type="unfinished">%1/sense confirmar</translation>
    </message>
    <message>
        <source>%1 confirmations</source>
        <translation type="unfinished">%1 confirmacions</translation>
    </message>
    <message>
        <source>Status</source>
        <translation type="unfinished">Estat</translation>
    </message>
    <message>
        <source>Date</source>
        <translation type="unfinished">Data</translation>
    </message>
    <message>
        <source>Source</source>
        <translation type="unfinished">Font</translation>
    </message>
    <message>
        <source>Generated</source>
        <translation type="unfinished">Generada</translation>
    </message>
    <message>
        <source>From</source>
        <translation type="unfinished">De</translation>
    </message>
    <message>
        <source>unknown</source>
        <translation type="unfinished">desconegut</translation>
    </message>
    <message>
        <source>To</source>
        <translation type="unfinished">A</translation>
    </message>
    <message>
        <source>own address</source>
        <translation type="unfinished">adreça pròpia</translation>
    </message>
    <message>
        <source>watch-only</source>
        <translation type="unfinished">només lectura</translation>
    </message>
    <message>
        <source>label</source>
        <translation type="unfinished">etiqueta</translation>
    </message>
    <message>
        <source>Credit</source>
        <translation type="unfinished">Crèdit</translation>
    </message>
    <message numerus="yes">
        <source>matures in %n more block(s)</source>
        <translation>
            <numerusform>madura en %n bloc més</numerusform>
            <numerusform>madura en %n blocs més</numerusform>
        </translation>
    </message>
    <message>
        <source>not accepted</source>
        <translation type="unfinished">no acceptat</translation>
    </message>
    <message>
        <source>Debit</source>
        <translation type="unfinished">Dèbit</translation>
    </message>
    <message>
        <source>Total debit</source>
        <translation type="unfinished">Dèbit total</translation>
    </message>
    <message>
        <source>Total credit</source>
        <translation type="unfinished">Crèdit total</translation>
    </message>
    <message>
        <source>Transaction fee</source>
        <translation type="unfinished">Tarifa de transacció</translation>
    </message>
    <message>
        <source>Net amount</source>
        <translation type="unfinished">Import net</translation>
    </message>
    <message>
        <source>Message</source>
        <translation type="unfinished">Missatge</translation>
    </message>
    <message>
        <source>Comment</source>
        <translation type="unfinished">Comentari</translation>
    </message>
    <message>
        <source>Transaction ID</source>
        <translation type="unfinished">ID de la transacció</translation>
    </message>
    <message>
        <source>Transaction total size</source>
        <translation type="unfinished">Mida total de la transacció</translation>
    </message>
    <message>
        <source>Transaction virtual size</source>
        <translation type="unfinished">Mida virtual de la transacció</translation>
    </message>
    <message>
        <source>Output index</source>
        <translation type="unfinished">Índex de resultats</translation>
    </message>
    <message>
        <source> (Certificate was not verified)</source>
        <translation type="unfinished">(El certificat no s'ha verificat)</translation>
    </message>
    <message>
        <source>Merchant</source>
        <translation type="unfinished">Mercader</translation>
    </message>
    <message>
        <source>Generated coins must mature %1 blocks before they can be spent. When you generated this block, it was broadcast to the network to be added to the block chain. If it fails to get into the chain, its state will change to "not accepted" and it won't be spendable. This may occasionally happen if another node generates a block within a few seconds of yours.</source>
        <translation type="unfinished">Les monedes generades han de madurar %1 blocs abans de poder ser gastades. Quan genereu aquest bloc, es farà saber a la xarxa per tal d'afegir-lo a la cadena de blocs. Si no pot fer-se lloc a la cadena, el seu estat canviarà a «no acceptat» i no es podrà gastar. Això pot passar ocasionalment si un altre node genera un bloc en un marge de segons respecte al vostre.</translation>
    </message>
    <message>
        <source>Debug information</source>
        <translation type="unfinished">Informació de depuració</translation>
    </message>
    <message>
        <source>Transaction</source>
        <translation type="unfinished">Transacció</translation>
    </message>
    <message>
        <source>Inputs</source>
        <translation type="unfinished">Entrades</translation>
    </message>
    <message>
        <source>Amount</source>
        <translation type="unfinished">Import</translation>
    </message>
    <message>
        <source>true</source>
        <translation type="unfinished">cert</translation>
    </message>
    <message>
        <source>false</source>
        <translation type="unfinished">fals</translation>
    </message>
</context>
<context>
    <name>TransactionDescDialog</name>
    <message>
        <source>This pane shows a detailed description of the transaction</source>
        <translation>Aquest panell mostra una descripció detallada de la transacció</translation>
    </message>
    <message>
        <source>Details for %1</source>
        <translation type="unfinished">Detalls per a %1</translation>
    </message>
</context>
<context>
    <name>TransactionTableModel</name>
    <message>
        <source>Date</source>
        <translation type="unfinished">Data</translation>
    </message>
    <message>
        <source>Type</source>
        <translation type="unfinished">Tipus</translation>
    </message>
    <message>
        <source>Label</source>
        <translation type="unfinished">Etiqueta</translation>
    </message>
    <message numerus="yes">
        <source>Open for %n more block(s)</source>
        <translation>
            <numerusform>Obre per a %n bloc més</numerusform>
            <numerusform>Obre per a %n blocs més</numerusform>
        </translation>
    </message>
    <message>
        <source>Open until %1</source>
        <translation type="unfinished">Obert fins %1</translation>
    </message>
    <message>
        <source>Unconfirmed</source>
        <translation type="unfinished">Sense confirmar</translation>
    </message>
    <message>
        <source>Abandoned</source>
        <translation type="unfinished">Abandonada</translation>
    </message>
    <message>
        <source>Confirming (%1 of %2 recommended confirmations)</source>
        <translation type="unfinished">Confirmant (%1 de %2 confirmacions recomanades)</translation>
    </message>
    <message>
        <source>Confirmed (%1 confirmations)</source>
        <translation type="unfinished">Confirmat (%1 confirmacions)</translation>
    </message>
    <message>
        <source>Conflicted</source>
        <translation type="unfinished">En conflicte</translation>
    </message>
    <message>
        <source>Immature (%1 confirmations, will be available after %2)</source>
        <translation type="unfinished">Immadur (%1 confirmacions, serà disponible després de %2)</translation>
    </message>
    <message>
        <source>Generated but not accepted</source>
        <translation type="unfinished">Generat però no acceptat</translation>
    </message>
    <message>
        <source>Received with</source>
        <translation type="unfinished">Rebuda amb</translation>
    </message>
    <message>
        <source>Received from</source>
        <translation type="unfinished">Rebuda de</translation>
    </message>
    <message>
        <source>Sent to</source>
        <translation type="unfinished">Enviada a</translation>
    </message>
    <message>
        <source>Payment to yourself</source>
        <translation type="unfinished">Pagament a un mateix</translation>
    </message>
    <message>
        <source>Mined</source>
        <translation type="unfinished">Minada</translation>
    </message>
    <message>
        <source>watch-only</source>
        <translation type="unfinished">només lectura</translation>
    </message>
    <message>
        <source>(no label)</source>
        <translation type="unfinished">(sense etiqueta)</translation>
    </message>
    <message>
        <source>Transaction status. Hover over this field to show number of confirmations.</source>
        <translation type="unfinished">Estat de la transacció. Desplaceu-vos sobre aquest camp per a mostrar el nombre de confirmacions.</translation>
    </message>
    <message>
        <source>Date and time that the transaction was received.</source>
        <translation type="unfinished">Data i hora en què la transacció va ser rebuda.</translation>
    </message>
    <message>
        <source>Type of transaction.</source>
        <translation type="unfinished">Tipus de transacció.</translation>
    </message>
    <message>
        <source>Whether or not a watch-only address is involved in this transaction.</source>
        <translation type="unfinished">Si està implicada o no una adreça només de lectura en la transacció.</translation>
    </message>
    <message>
        <source>User-defined intent/purpose of the transaction.</source>
        <translation type="unfinished">Intenció/propòsit de la transacció definida per l'usuari.</translation>
    </message>
    <message>
        <source>Amount removed from or added to balance.</source>
        <translation type="unfinished">Import extret o afegit del balanç.</translation>
    </message>
</context>
<context>
    <name>TransactionView</name>
    <message>
        <source>All</source>
        <translation type="unfinished">Tot</translation>
    </message>
    <message>
        <source>Today</source>
        <translation type="unfinished">Avui</translation>
    </message>
    <message>
        <source>This week</source>
        <translation type="unfinished">Aquesta setmana</translation>
    </message>
    <message>
        <source>This month</source>
        <translation type="unfinished">Aquest mes</translation>
    </message>
    <message>
        <source>Last month</source>
        <translation type="unfinished">El mes passat</translation>
    </message>
    <message>
        <source>This year</source>
        <translation type="unfinished">Enguany</translation>
    </message>
    <message>
        <source>Received with</source>
        <translation type="unfinished">Rebuda amb</translation>
    </message>
    <message>
        <source>Sent to</source>
        <translation type="unfinished">Enviada a</translation>
    </message>
    <message>
        <source>To yourself</source>
        <translation type="unfinished">A un mateix</translation>
    </message>
    <message>
        <source>Mined</source>
        <translation type="unfinished">Minada</translation>
    </message>
    <message>
        <source>Other</source>
        <translation type="unfinished">Altres</translation>
    </message>
    <message>
        <source>Enter address, transaction id, or label to search</source>
        <translation type="unfinished">Introduïu una adreça, la id de la transacció o l'etiqueta per a cercar</translation>
    </message>
    <message>
        <source>Min amount</source>
        <translation type="unfinished">Import mínim</translation>
    </message>
    <message>
        <source>Range…</source>
        <translation type="unfinished">Rang...</translation>
    </message>
    <message>
        <source>&amp;Copy address</source>
        <translation type="unfinished">&amp;Copia l'adreça</translation>
    </message>
    <message>
        <source>Copy &amp;label</source>
        <translation type="unfinished">Copia l'&amp;etiqueta</translation>
    </message>
    <message>
        <source>Copy &amp;amount</source>
        <translation type="unfinished">Copia la &amp;quantitat</translation>
    </message>
    <message>
        <source>Copy transaction &amp;ID</source>
        <translation type="unfinished">Copiar &amp;ID de transacció</translation>
    </message>
    <message>
        <source>Copy &amp;raw transaction</source>
        <translation type="unfinished">Copia la transacció &amp;crua</translation>
    </message>
    <message>
        <source>Copy full transaction &amp;details</source>
        <translation type="unfinished">Copieu els &amp;detalls complets de la transacció</translation>
    </message>
    <message>
        <source>&amp;Show transaction details</source>
        <translation type="unfinished">&amp;Mostra els detalls de la transacció</translation>
    </message>
    <message>
        <source>Increase transaction &amp;fee</source>
        <translation type="unfinished">Augmenta la &amp;tarifa de transacció</translation>
    </message>
    <message>
        <source>A&amp;bandon transaction</source>
        <translation type="unfinished">Transacció d'a&amp;bandonar</translation>
    </message>
    <message>
        <source>&amp;Edit address label</source>
        <translation type="unfinished">&amp;Edita l'etiqueta de l'adreça</translation>
    </message>
    <message>
        <source>Export Transaction History</source>
        <translation type="unfinished">Exporta l'historial de transacció</translation>
    </message>
    <message>
        <source>Comma separated file</source>
        <extracomment>Expanded name of the CSV file format. See https://en.wikipedia.org/wiki/Comma-separated_values</extracomment>
        <translation type="unfinished">Fitxer separat per comes</translation>
    </message>
    <message>
        <source>Confirmed</source>
        <translation type="unfinished">Confirmat</translation>
    </message>
    <message>
        <source>Watch-only</source>
        <translation type="unfinished">Només de lectura</translation>
    </message>
    <message>
        <source>Date</source>
        <translation type="unfinished">Data</translation>
    </message>
    <message>
        <source>Type</source>
        <translation type="unfinished">Tipus</translation>
    </message>
    <message>
        <source>Label</source>
        <translation type="unfinished">Etiqueta</translation>
    </message>
    <message>
        <source>Address</source>
        <translation type="unfinished">Adreça</translation>
    </message>
    <message>
        <source>Exporting Failed</source>
        <translation type="unfinished">L'exportació ha fallat</translation>
    </message>
    <message>
        <source>There was an error trying to save the transaction history to %1.</source>
        <translation type="unfinished">S'ha produït un error en provar de desar l'historial de transacció a %1.</translation>
    </message>
    <message>
        <source>Exporting Successful</source>
        <translation type="unfinished">Exportació amb èxit</translation>
    </message>
    <message>
        <source>The transaction history was successfully saved to %1.</source>
        <translation type="unfinished">L'historial de transaccions s'ha desat correctament a %1.</translation>
    </message>
    <message>
        <source>Range:</source>
        <translation type="unfinished">Rang:</translation>
    </message>
    <message>
        <source>to</source>
        <translation type="unfinished">a</translation>
    </message>
</context>
<context>
    <name>WalletFrame</name>
    <message>
        <source>No wallet has been loaded.
Go to File &gt; Open Wallet to load a wallet.
- OR -</source>
        <translation type="unfinished">No s'ha carregat cap cartera. 
Ves a Arxiu &gt; Obrir Cartera per a carregar cartera. 
- O -</translation>
    </message>
    <message>
        <source>Create a new wallet</source>
        <translation type="unfinished">Crear una nova cartera</translation>
    </message>
</context>
<context>
    <name>WalletModel</name>
    <message>
        <source>Send Coins</source>
        <translation type="unfinished">Envia monedes</translation>
    </message>
    <message>
        <source>Fee bump error</source>
        <translation type="unfinished">Error de recàrrec de tarifes</translation>
    </message>
    <message>
        <source>Increasing transaction fee failed</source>
        <translation type="unfinished">S'ha produït un error en augmentar la tarifa de transacció</translation>
    </message>
    <message>
        <source>Do you want to increase the fee?</source>
        <translation type="unfinished">Voleu augmentar la tarifa?</translation>
    </message>
    <message>
        <source>Do you want to draft a transaction with fee increase?</source>
        <translation type="unfinished">Voleu redactar una transacció amb augment de tarifes?</translation>
    </message>
    <message>
        <source>Current fee:</source>
        <translation type="unfinished">tarifa actual:</translation>
    </message>
    <message>
        <source>Increase:</source>
        <translation type="unfinished">Increment:</translation>
    </message>
    <message>
        <source>New fee:</source>
        <translation type="unfinished">Nova tarifa:</translation>
    </message>
    <message>
        <source>Warning: This may pay the additional fee by reducing change outputs or adding inputs, when necessary. It may add a new change output if one does not already exist. These changes may potentially leak privacy.</source>
        <translation type="unfinished">Avís: això pot pagar la tarifa addicional en reduir les sortides de canvi o afegint entrades, quan sigui necessari. Pot afegir una nova sortida de canvi si encara no n'hi ha. Aquests canvis poden filtrar la privadesa.</translation>
    </message>
    <message>
        <source>Confirm fee bump</source>
        <translation type="unfinished">Confirmeu el recàrrec de tarifes</translation>
    </message>
    <message>
        <source>Can't draft transaction.</source>
        <translation type="unfinished">No es pot redactar la transacció.</translation>
    </message>
    <message>
        <source>PSBT copied</source>
        <translation type="unfinished">PSBT copiada</translation>
    </message>
    <message>
        <source>Can't sign transaction.</source>
        <translation type="unfinished">No es pot signar la transacció.</translation>
    </message>
    <message>
        <source>Could not commit transaction</source>
        <translation type="unfinished">No s'ha pogut confirmar la transacció</translation>
    </message>
    <message>
        <source>Can't display address</source>
        <translation type="unfinished">No es pot mostrar l'adreça</translation>
    </message>
    <message>
        <source>default wallet</source>
        <translation type="unfinished">cartera predeterminada</translation>
    </message>
</context>
<context>
    <name>WalletView</name>
    <message>
        <source>&amp;Export</source>
        <translation type="unfinished">&amp;Exporta</translation>
    </message>
    <message>
        <source>Export the data in the current tab to a file</source>
        <translation type="unfinished">Exporta les dades de la pestanya actual a un fitxer</translation>
    </message>
    <message>
        <source>Unable to decode PSBT from clipboard (invalid base64)</source>
        <translation type="unfinished">Incapaç de descodificar la PSBT del porta-retalls (base64 invàlida)</translation>
    </message>
    <message>
        <source>Load Transaction Data</source>
        <translation type="unfinished">Carrega dades de transacció</translation>
    </message>
    <message>
        <source>Partially Signed Transaction (*.psbt)</source>
        <translation type="unfinished">Transacció Parcialment Firmada (*.psbt)</translation>
    </message>
    <message>
        <source>PSBT file must be smaller than 100 MiB</source>
        <translation type="unfinished">L'arxiu PSBT ha de ser més petit que 100MiB</translation>
    </message>
    <message>
        <source>Unable to decode PSBT</source>
        <translation type="unfinished">Incapaç de descodificar la PSBT</translation>
    </message>
    <message>
        <source>Backup Wallet</source>
        <translation type="unfinished">Còpia de seguretat de la cartera</translation>
    </message>
    <message>
        <source>Wallet Data</source>
        <extracomment>Name of the wallet data file format.</extracomment>
        <translation type="unfinished">Dades de la cartera</translation>
    </message>
    <message>
        <source>Backup Failed</source>
        <translation type="unfinished">Ha fallat la còpia de seguretat</translation>
    </message>
    <message>
        <source>There was an error trying to save the wallet data to %1.</source>
        <translation type="unfinished">S'ha produït un error en provar de desar les dades de la cartera a %1.</translation>
    </message>
    <message>
        <source>Backup Successful</source>
        <translation type="unfinished">La còpia de seguretat s'ha realitzat correctament</translation>
    </message>
    <message>
        <source>The wallet data was successfully saved to %1.</source>
        <translation type="unfinished">S'han desat correctament %1 les dades de la cartera a .</translation>
    </message>
    <message>
        <source>Cancel</source>
        <translation type="unfinished">Cancel·la</translation>
    </message>
</context>
<context>
    <name>bitcoin-core</name>
    <message>
        <source>The %s developers</source>
        <translation type="unfinished">Els desenvolupadors %s</translation>
    </message>
    <message>
<<<<<<< HEAD
        <source>%s corrupt. Try using the wallet tool particl-wallet to salvage or restoring a backup.</source>
        <translation type="unfinished">%s està malmès. Proveu d’utilitzar l’eina particl-wallet per recuperar o restaurar una còpia de seguretat.</translation>
=======
        <source>%s corrupt. Try using the wallet tool bitcoin-wallet to salvage or restoring a backup.</source>
        <translation type="unfinished">%s està malmès. Proveu d’utilitzar l’eina bitcoin-wallet per a recuperar o restaurar una còpia de seguretat.</translation>
>>>>>>> a46e1783
    </message>
    <message>
        <source>-maxtxfee is set very high! Fees this large could be paid on a single transaction.</source>
        <translation type="unfinished">-maxtxfee especificat molt alt! Tarifes tan grans podrien pagar-se en una única transacció.</translation>
    </message>
    <message>
        <source>Cannot downgrade wallet from version %i to version %i. Wallet version unchanged.</source>
        <translation type="unfinished">No es pot degradar la cartera de la versió %i a la versió %i. La versió de la cartera no ha canviat.</translation>
    </message>
    <message>
        <source>Cannot obtain a lock on data directory %s. %s is probably already running.</source>
        <translation type="unfinished">No es pot obtenir un bloqueig al directori de dades %s. %s probablement ja s'estigui executant.</translation>
    </message>
    <message>
        <source>Cannot provide specific connections and have addrman find outgoing connections at the same.</source>
        <translation type="unfinished">No es poden proporcionar connexions específiques i no es poden trobar connexions sortint al mateix temps.</translation>
    </message>
    <message>
        <source>Cannot upgrade a non HD split wallet from version %i to version %i without upgrading to support pre-split keypool. Please use version %i or no version specified.</source>
        <translation type="unfinished">No es pot actualitzar una cartera dividida no HD de la versió %i a la versió %i sense actualitzar-la per a admetre l'agrupació de claus dividida prèviament. Utilitzeu la versió %i o cap versió especificada.</translation>
    </message>
    <message>
        <source>Distributed under the MIT software license, see the accompanying file %s or %s</source>
        <translation type="unfinished">Distribuït sota la llicència del programari MIT, consulteu el fitxer d'acompanyament %s o %s</translation>
    </message>
    <message>
        <source>Error reading %s! All keys read correctly, but transaction data or address book entries might be missing or incorrect.</source>
        <translation type="unfinished">S'ha produït un error en llegir %s. Totes les claus es llegeixen correctament, però les dades de la transacció o les entrades de la llibreta d'adreces podrien faltar o ser incorrectes.</translation>
    </message>
    <message>
        <source>Error: Dumpfile format record is incorrect. Got "%s", expected "format".</source>
        <translation type="unfinished">Error: el registre del format del fitxer de bolcat és incorrecte. S'ha obtingut «%s», s'esperava «format».</translation>
    </message>
    <message>
        <source>Error: Dumpfile identifier record is incorrect. Got "%s", expected "%s".</source>
        <translation type="unfinished">Error: el registre de l'identificador del fitxer de bolcat és incorrecte. S'ha obtingut «%s», s'esperava «%s».</translation>
    </message>
    <message>
        <source>Error: Dumpfile version is not supported. This version of bitcoin-wallet only supports version 1 dumpfiles. Got dumpfile with version %s</source>
        <translation type="unfinished">Error: la versió del fitxer de bolcat no és compatible. Aquesta versió de bitcoin-wallet només admet fitxers de bolcat de la versió 1. S'ha obtingut un fitxer de bolcat amb la versió %s</translation>
    </message>
    <message>
        <source>Error: Legacy wallets only support the "legacy", "p2sh-segwit", and "bech32" address types</source>
        <translation type="unfinished">Error: les carteres heretades només admeten els tipus d'adreces «legacy», «p2sh-segwit» i «bech32»</translation>
    </message>
    <message>
        <source>Error: Listening for incoming connections failed (listen returned error %s)</source>
        <translation type="unfinished">Error: ha fallat escoltar les connexions entrants (l'escoltament ha retornat l'error %s)</translation>
    </message>
    <message>
        <source>Fee estimation failed. Fallbackfee is disabled. Wait a few blocks or enable -fallbackfee.</source>
        <translation type="unfinished">L'estimació de la quota ha fallat. Fallbackfee està desactivat. Espereu uns quants blocs o activeu -fallbackfee.</translation>
    </message>
    <message>
        <source>File %s already exists. If you are sure this is what you want, move it out of the way first.</source>
        <translation type="unfinished">El fitxer %s ja existeix. Si esteu segur que això és el que voleu, primer desplaceu-lo.</translation>
    </message>
    <message>
        <source>Invalid amount for -maxtxfee=&lt;amount&gt;: '%s' (must be at least the minrelay fee of %s to prevent stuck transactions)</source>
        <translation type="unfinished">Import no vàlid per a -maxtxfee=&lt;amount&gt;: '%s' (cal que sigui com a mínim la tarifa de minrelay de %s per evitar que les tarifes s'encallin)</translation>
    </message>
    <message>
        <source>More than one onion bind address is provided. Using %s for the automatically created Tor onion service.</source>
        <translation type="unfinished"> Es proporciona més d'una adreça de vinculació. Utilitzant %s pel servei Tor onion automàticament creat.</translation>
    </message>
    <message>
        <source>No dump file provided. To use createfromdump, -dumpfile=&lt;filename&gt; must be provided.</source>
        <translation type="unfinished">No s'ha proporcionat cap fitxer de bolcat. Per a utilitzar createfromdump, s'ha de proporcionar&lt;filename&gt;.</translation>
    </message>
    <message>
        <source>No dump file provided. To use dump, -dumpfile=&lt;filename&gt; must be provided.</source>
        <translation type="unfinished">No s'ha proporcionat cap fitxer de bolcat. Per a bolcar, cal proporcionar&lt;filename&gt;.</translation>
    </message>
    <message>
        <source>No wallet file format provided. To use createfromdump, -format=&lt;format&gt; must be provided.</source>
        <translation type="unfinished">No s'ha proporcionat cap format de fitxer de cartera. Per a utilitzar createfromdump, s'ha de proporcionar&lt;format&gt;.</translation>
    </message>
    <message>
        <source>Please check that your computer's date and time are correct! If your clock is wrong, %s will not work properly.</source>
        <translation type="unfinished">Comproveu que la data i hora de l'ordinador són correctes. Si el rellotge és incorrecte, %s no funcionarà correctament.</translation>
    </message>
    <message>
        <source>Please contribute if you find %s useful. Visit %s for further information about the software.</source>
        <translation type="unfinished">Contribueix si trobes %s útil. Visita %s per a obtenir més informació sobre el programari.</translation>
    </message>
    <message>
        <source>Prune configured below the minimum of %d MiB.  Please use a higher number.</source>
        <translation type="unfinished">Poda configurada per sota el mínim de %d MiB. Utilitzeu un nombre superior.</translation>
    </message>
    <message>
        <source>Prune: last wallet synchronisation goes beyond pruned data. You need to -reindex (download the whole blockchain again in case of pruned node)</source>
        <translation type="unfinished">Poda: la darrera sincronització de la cartera va més enllà de les dades podades. Cal que activeu -reindex (baixeu tota la cadena de blocs de nou en cas de node podat)</translation>
    </message>
    <message>
        <source>SQLiteDatabase: Unknown sqlite wallet schema version %d. Only version %d is supported</source>
        <translation type="unfinished">SQLiteDatabase: esquema de cartera sqlite de versió %d desconegut. Només és compatible la versió %d</translation>
    </message>
    <message>
        <source>The block database contains a block which appears to be from the future. This may be due to your computer's date and time being set incorrectly. Only rebuild the block database if you are sure that your computer's date and time are correct</source>
        <translation type="unfinished">La base de dades de blocs conté un bloc que sembla ser del futur. Això pot ser degut a que la data i l'hora del vostre ordinador s'estableix incorrectament. Només reconstruïu la base de dades de blocs si esteu segur que la data i l'hora del vostre ordinador són correctes</translation>
    </message>
    <message>
        <source>The transaction amount is too small to send after the fee has been deducted</source>
        <translation type="unfinished">L'import de la transacció és massa petit per a enviar-la després que se'n dedueixi la tarifa</translation>
    </message>
    <message>
        <source>This error could occur if this wallet was not shutdown cleanly and was last loaded using a build with a newer version of Berkeley DB. If so, please use the software that last loaded this wallet</source>
        <translation type="unfinished">Aquest error es podria produir si la cartera no es va tancar netament i es va carregar per última vegada mitjançant una més nova de Berkeley DB. Si és així, utilitzeu el programari que va carregar aquesta cartera per última vegada</translation>
    </message>
    <message>
        <source>This is a pre-release test build - use at your own risk - do not use for mining or merchant applications</source>
        <translation type="unfinished">Aquesta és una versió de pre-llançament - utilitza-la sota la teva responsabilitat - No usar per a minería o aplicacions de compra-venda</translation>
    </message>
    <message>
        <source>This is the maximum transaction fee you pay (in addition to the normal fee) to prioritize partial spend avoidance over regular coin selection.</source>
        <translation type="unfinished">Aquesta és la tarifa màxima de transacció que pagueu (a més de la tarifa normal) per a prioritzar l'evitació parcial de la despesa per sobre de la selecció regular de monedes.</translation>
    </message>
    <message>
        <source>This is the transaction fee you may discard if change is smaller than dust at this level</source>
        <translation type="unfinished">Aquesta és la tarifa de transacció que podeu descartar si el canvi és menor que el polsim a aquest nivell</translation>
    </message>
    <message>
        <source>This is the transaction fee you may pay when fee estimates are not available.</source>
        <translation type="unfinished">Aquesta és la tarifa de transacció que podeu pagar quan les estimacions de tarifes no estan disponibles.</translation>
    </message>
    <message>
        <source>Total length of network version string (%i) exceeds maximum length (%i). Reduce the number or size of uacomments.</source>
        <translation type="unfinished">La longitud total de la cadena de la versió de xarxa (%i) supera la longitud màxima (%i). Redueix el nombre o la mida de uacomments.</translation>
    </message>
    <message>
        <source>Unable to replay blocks. You will need to rebuild the database using -reindex-chainstate.</source>
        <translation type="unfinished">No es poden reproduir els blocs. Haureu de reconstruir la base de dades mitjançant -reindex- chainstate.</translation>
    </message>
    <message>
        <source>Unknown wallet file format "%s" provided. Please provide one of "bdb" or "sqlite".</source>
        <translation type="unfinished">S'ha proporcionat un format de fitxer de cartera desconegut «%s». Proporcioneu un de «bdb» o «sqlite».</translation>
    </message>
    <message>
        <source>Warning: Dumpfile wallet format "%s" does not match command line specified format "%s".</source>
        <translation type="unfinished">Avís: el format de cartera del fitxer de bolcat «%s» no coincideix amb el format «%s» especificat a la línia d'ordres.</translation>
    </message>
    <message>
        <source>Warning: Private keys detected in wallet {%s} with disabled private keys</source>
        <translation type="unfinished">Avís: Claus privades detectades en la cartera {%s} amb claus privades deshabilitades</translation>
    </message>
    <message>
        <source>Warning: We do not appear to fully agree with our peers! You may need to upgrade, or other nodes may need to upgrade.</source>
        <translation type="unfinished">Avís: sembla que no estem plenament d'acord amb els nostres iguals! Podria caler que actualitzar l'aplicació, o potser que ho facin altres nodes.</translation>
    </message>
    <message>
        <source>Witness data for blocks after height %d requires validation. Please restart with -reindex.</source>
        <translation type="unfinished">Les dades de testimoni dels blocs després de l'altura %d requereixen validació. Reinicieu amb -reindex.</translation>
    </message>
    <message>
        <source>You need to rebuild the database using -reindex to go back to unpruned mode.  This will redownload the entire blockchain</source>
        <translation type="unfinished">Cal que torneu a construir la base de dades fent servir -reindex per a tornar al mode no podat. Això tornarà a baixar la cadena de blocs sencera</translation>
    </message>
    <message>
        <source>%s is set very high!</source>
        <translation type="unfinished">%s està especificat molt alt!</translation>
    </message>
    <message>
        <source>-maxmempool must be at least %d MB</source>
        <translation type="unfinished">-maxmempool ha de tenir almenys %d MB</translation>
    </message>
    <message>
        <source>A fatal internal error occurred, see debug.log for details</source>
        <translation type="unfinished">S'ha produït un error intern fatal. Consulteu debug.log per a més detalls</translation>
    </message>
    <message>
        <source>Cannot resolve -%s address: '%s'</source>
        <translation type="unfinished">No es pot resoldre -%s adreça: '%s'</translation>
    </message>
    <message>
        <source>Cannot set -peerblockfilters without -blockfilterindex.</source>
        <translation type="unfinished">No es poden configurar -peerblockfilters sense -blockfilterindex.</translation>
    </message>
    <message>
        <source>Cannot write to data directory '%s'; check permissions.</source>
        <translation type="unfinished">No es pot escriure en el directori de dades "%s". Reviseu-ne els permisos.</translation>
    </message>
    <message>
        <source>Change index out of range</source>
        <translation type="unfinished">Canvieu l'índex fora de l'abast</translation>
    </message>
    <message>
        <source>Config setting for %s only applied on %s network when in [%s] section.</source>
        <translation type="unfinished">Configuració per a %s únicament aplicada a  %s de la xarxa quan es troba a la secció [%s].</translation>
    </message>
    <message>
        <source>Corrupted block database detected</source>
        <translation type="unfinished">S'ha detectat una base de dades de blocs corrupta</translation>
    </message>
    <message>
        <source>Could not find asmap file %s</source>
        <translation type="unfinished">No s'ha pogut trobar el fitxer asmap %s</translation>
    </message>
    <message>
        <source>Could not parse asmap file %s</source>
        <translation type="unfinished">No s'ha pogut analitzar el fitxer asmap %s</translation>
    </message>
    <message>
        <source>Disk space is too low!</source>
        <translation type="unfinished">L'espai de disc és insuficient!</translation>
    </message>
    <message>
        <source>Do you want to rebuild the block database now?</source>
        <translation type="unfinished">Voleu reconstruir la base de dades de blocs ara?</translation>
    </message>
    <message>
        <source>Done loading</source>
        <translation type="unfinished">Ha acabat la càrrega</translation>
    </message>
    <message>
        <source>Dump file %s does not exist.</source>
        <translation type="unfinished">El fitxer de bolcat %s no existeix.</translation>
    </message>
    <message>
        <source>Error creating %s</source>
        <translation type="unfinished">Error al crear %s</translation>
    </message>
    <message>
        <source>Error initializing block database</source>
        <translation type="unfinished">Error carregant la base de dades de blocs</translation>
    </message>
    <message>
        <source>Error initializing wallet database environment %s!</source>
        <translation type="unfinished">Error inicialitzant l'entorn de la base de dades de la cartera %s!</translation>
    </message>
    <message>
        <source>Error loading %s</source>
        <translation type="unfinished">Error carregant %s</translation>
    </message>
    <message>
        <source>Error loading %s: Private keys can only be disabled during creation</source>
        <translation type="unfinished">Error carregant %s: les claus privades només es poden desactivar durant la creació</translation>
    </message>
    <message>
        <source>Error loading %s: Wallet corrupted</source>
        <translation type="unfinished">S'ha produït un error en carregar %s: la cartera és corrupta</translation>
    </message>
    <message>
        <source>Error loading %s: Wallet requires newer version of %s</source>
        <translation type="unfinished">S'ha produït un error en carregar %s: la cartera requereix una versió més nova de %s</translation>
    </message>
    <message>
        <source>Error loading block database</source>
        <translation type="unfinished">Error carregant la base de dades del bloc</translation>
    </message>
    <message>
        <source>Error opening block database</source>
        <translation type="unfinished">Error en obrir la base de dades de blocs</translation>
    </message>
    <message>
        <source>Error reading from database, shutting down.</source>
        <translation type="unfinished">Error en llegir la base de dades, tancant.</translation>
    </message>
    <message>
        <source>Error reading next record from wallet database</source>
        <translation type="unfinished">S'ha produït un error en llegir el següent registre de la base de dades de la cartera</translation>
    </message>
    <message>
        <source>Error upgrading chainstate database</source>
        <translation type="unfinished">S'ha produït un error en actualitzar la base de dades de chainstate</translation>
    </message>
    <message>
        <source>Error: Couldn't create cursor into database</source>
        <translation type="unfinished">Error: No s'ha pogut crear el cursor a la base de dades</translation>
    </message>
    <message>
        <source>Error: Disk space is low for %s</source>
        <translation type="unfinished">Error: l'espai del disc és insuficient per a %s</translation>
    </message>
    <message>
        <source>Error: Dumpfile checksum does not match. Computed %s, expected %s</source>
        <translation type="unfinished">Error: la suma de comprovació del fitxer bolcat no coincideix. S'ha calculat %s, s'esperava 
%s</translation>
    </message>
    <message>
        <source>Error: Got key that was not hex: %s</source>
        <translation type="unfinished">Error: S'ha obtingut una clau que no era hexadecimal: %s</translation>
    </message>
    <message>
        <source>Error: Got value that was not hex: %s</source>
        <translation type="unfinished">Error: S'ha obtingut un valor que no era hexadecimal: %s</translation>
    </message>
    <message>
        <source>Error: Keypool ran out, please call keypoolrefill first</source>
        <translation type="unfinished">Error: Keypool s’ha esgotat. Visiteu primer keypoolrefill</translation>
    </message>
    <message>
        <source>Error: Missing checksum</source>
        <translation type="unfinished">Error: falta la suma de comprovació</translation>
    </message>
    <message>
        <source>Error: No %s addresses available.</source>
        <translation type="unfinished">Error: no hi ha %s adreces disponibles.</translation>
    </message>
    <message>
        <source>Error: Unable to parse version %u as a uint32_t</source>
        <translation type="unfinished">Error: no es pot analitzar la versió %u com a uint32_t</translation>
    </message>
    <message>
        <source>Error: Unable to write record to new wallet</source>
        <translation type="unfinished">Error: no es pot escriure el registre a la cartera nova</translation>
    </message>
    <message>
        <source>Failed to listen on any port. Use -listen=0 if you want this.</source>
        <translation type="unfinished">Ha fallat escoltar a qualsevol port. Feu servir -listen=0 si voleu fer això.</translation>
    </message>
    <message>
        <source>Failed to rescan the wallet during initialization</source>
        <translation type="unfinished">No s'ha pogut escanejar novament la cartera durant la inicialització</translation>
    </message>
    <message>
        <source>Failed to verify database</source>
        <translation type="unfinished">Ha fallat la verificació de la base de dades</translation>
    </message>
    <message>
        <source>Fee rate (%s) is lower than the minimum fee rate setting (%s)</source>
        <translation type="unfinished">La taxa de tarifa (%s) és inferior a la configuració de la tarifa mínima (%s)</translation>
    </message>
    <message>
        <source>Ignoring duplicate -wallet %s.</source>
        <translation type="unfinished">Ignorant -cartera duplicada %s.</translation>
    </message>
    <message>
        <source>Importing…</source>
        <translation type="unfinished">Importació en curs...</translation>
    </message>
    <message>
        <source>Incorrect or no genesis block found. Wrong datadir for network?</source>
        <translation type="unfinished">No s'ha trobat el bloc de gènesi o és incorrecte. El directori de dades de la xarxa és incorrecte?</translation>
    </message>
    <message>
        <source>Initialization sanity check failed. %s is shutting down.</source>
        <translation type="unfinished">S'ha produït un error en la verificació de sanejament d'inicialització. S'està tancant %s.</translation>
    </message>
    <message>
        <source>Insufficient funds</source>
        <translation type="unfinished">Balanç insuficient</translation>
    </message>
    <message>
        <source>Invalid -i2psam address or hostname: '%s'</source>
        <translation type="unfinished">Adreça o nom d'amfitrió -i2psam no vàlids: «%s»</translation>
    </message>
    <message>
        <source>Invalid -onion address or hostname: '%s'</source>
        <translation type="unfinished">Adreça o nom de l'ordinador -onion no vàlida: '%s'</translation>
    </message>
    <message>
        <source>Invalid -proxy address or hostname: '%s'</source>
        <translation type="unfinished">Adreça o nom de l'ordinador -proxy no vàlida: '%s'</translation>
    </message>
    <message>
        <source>Invalid P2P permission: '%s'</source>
        <translation type="unfinished">Permís P2P no vàlid: '%s'</translation>
    </message>
    <message>
        <source>Invalid amount for -%s=&lt;amount&gt;: '%s'</source>
        <translation type="unfinished">Import invàlid per a -%s=&lt;amount&gt;: '%s'</translation>
    </message>
    <message>
        <source>Invalid amount for -discardfee=&lt;amount&gt;: '%s'</source>
        <translation type="unfinished">Import invàlid per a -discardfee=&lt;amount&gt;: '%s'</translation>
    </message>
    <message>
        <source>Invalid amount for -fallbackfee=&lt;amount&gt;: '%s'</source>
        <translation type="unfinished">Import invàlid per a -fallbackfee=&lt;amount&gt;: '%s'</translation>
    </message>
    <message>
        <source>Invalid amount for -paytxfee=&lt;amount&gt;: '%s' (must be at least %s)</source>
        <translation type="unfinished">Import no vàlid per a -paytxfee=&lt;amount&gt;: «%s» (ha de ser com a mínim %s)</translation>
    </message>
    <message>
        <source>Invalid netmask specified in -whitelist: '%s'</source>
        <translation type="unfinished">S'ha especificat una màscara de xarxa no vàlida a -whitelist: «%s»</translation>
    </message>
    <message>
        <source>Loading P2P addresses…</source>
        <translation type="unfinished">S'estan carregant les adreces P2P...</translation>
    </message>
    <message>
        <source>Loading banlist…</source>
        <translation type="unfinished">S'està carregant la llista de bans...</translation>
    </message>
    <message>
        <source>Loading block index…</source>
        <translation type="unfinished">S'està carregant l'índex de blocs...</translation>
    </message>
    <message>
        <source>Loading wallet…</source>
        <translation type="unfinished">Carregant cartera...</translation>
    </message>
    <message>
        <source>Need to specify a port with -whitebind: '%s'</source>
        <translation type="unfinished">Cal especificar un port amb -whitebind: «%s»</translation>
    </message>
    <message>
        <source>No proxy server specified. Use -proxy=&lt;ip&gt; or -proxy=&lt;ip:port&gt;.</source>
        <translation type="unfinished">No s'ha especificat cap servidor intermediari. Utilitzeu -proxy =&lt;ip&gt; o -proxy =&lt;ip:port&gt;.</translation>
    </message>
    <message>
        <source>Not enough file descriptors available.</source>
        <translation type="unfinished">No hi ha suficient descriptors de fitxers disponibles.</translation>
    </message>
    <message>
        <source>Prune cannot be configured with a negative value.</source>
        <translation type="unfinished">La poda no es pot configurar amb un valor negatiu.</translation>
    </message>
    <message>
        <source>Prune mode is incompatible with -coinstatsindex.</source>
        <translation type="unfinished">El mode de poda és incompatible amb -coinstatsindex.</translation>
    </message>
    <message>
        <source>Prune mode is incompatible with -txindex.</source>
        <translation type="unfinished">El mode de poda és incompatible amb -txindex.</translation>
    </message>
    <message>
        <source>Pruning blockstore…</source>
        <translation type="unfinished">Taller de poda...</translation>
    </message>
    <message>
        <source>Reducing -maxconnections from %d to %d, because of system limitations.</source>
        <translation type="unfinished">Reducció de -maxconnections de %d a %d, a causa de les limitacions del sistema.</translation>
    </message>
    <message>
        <source>Replaying blocks…</source>
        <translation type="unfinished">Reproduint blocs…</translation>
    </message>
    <message>
        <source>Rescanning…</source>
        <translation type="unfinished">S'està tornant a escanejar…</translation>
    </message>
    <message>
        <source>SQLiteDatabase: Failed to execute statement to verify database: %s</source>
        <translation type="unfinished">SQLiteDatabase: No s'ha pogut executar la sentència per a verificar la base de dades: %s</translation>
    </message>
    <message>
        <source>SQLiteDatabase: Failed to prepare statement to verify database: %s</source>
        <translation type="unfinished">SQLiteDatabase: No s'ha pogut preparar la sentència per a verificar la base de dades: %s</translation>
    </message>
    <message>
        <source>SQLiteDatabase: Failed to read database verification error: %s</source>
        <translation type="unfinished">SQLiteDatabase: ha fallat la lectura de la base de dades. Error de verificació: %s</translation>
    </message>
    <message>
        <source>SQLiteDatabase: Unexpected application id. Expected %u, got %u</source>
        <translation type="unfinished">SQLiteDatabase: Identificador d’aplicació inesperat. S'esperava %u, s'ha obtingut  %u</translation>
    </message>
    <message>
        <source>Section [%s] is not recognized.</source>
        <translation type="unfinished">No es reconeix la secció [%s]</translation>
    </message>
    <message>
        <source>Signing transaction failed</source>
        <translation type="unfinished">Ha fallat la signatura de la transacció</translation>
    </message>
    <message>
        <source>Specified -walletdir "%s" does not exist</source>
        <translation type="unfinished">-Walletdir especificat "%s" no existeix</translation>
    </message>
    <message>
        <source>Specified -walletdir "%s" is a relative path</source>
        <translation type="unfinished">-Walletdir especificat "%s" és una ruta relativa</translation>
    </message>
    <message>
        <source>Specified -walletdir "%s" is not a directory</source>
        <translation type="unfinished">-Walletdir especificat "%s" no és un directori</translation>
    </message>
    <message>
        <source>Specified blocks directory "%s" does not exist.</source>
        <translation type="unfinished">El directori de blocs especificat "%s" no existeix.</translation>
    </message>
    <message>
        <source>Starting network threads…</source>
        <translation type="unfinished">S'estan iniciant fils de xarxa...</translation>
    </message>
    <message>
        <source>The source code is available from %s.</source>
        <translation type="unfinished">El codi font està disponible a %s.</translation>
    </message>
    <message>
        <source>The specified config file %s does not exist</source>
        <translation type="unfinished">El fitxer de configuració especificat %s no existeix</translation>
    </message>
    <message>
        <source>The transaction amount is too small to pay the fee</source>
        <translation type="unfinished">L'import de la transacció és massa petit per a pagar-ne una tarifa</translation>
    </message>
    <message>
        <source>The wallet will avoid paying less than the minimum relay fee.</source>
        <translation type="unfinished">La cartera evitarà pagar menys de la tarifa de trànsit mínima</translation>
    </message>
    <message>
        <source>This is experimental software.</source>
        <translation type="unfinished">Aquest és programari experimental.</translation>
    </message>
    <message>
        <source>This is the minimum transaction fee you pay on every transaction.</source>
        <translation type="unfinished">Aquesta és la tarifa mínima de transacció que paga en cada transacció.</translation>
    </message>
    <message>
        <source>This is the transaction fee you will pay if you send a transaction.</source>
        <translation type="unfinished">Aquesta és la tarifa de transacció que pagareu si envieu una transacció.</translation>
    </message>
    <message>
        <source>Transaction amount too small</source>
        <translation type="unfinished">La transacció és massa petita</translation>
    </message>
    <message>
        <source>Transaction amounts must not be negative</source>
        <translation type="unfinished">Els imports de la transacció no han de ser negatius</translation>
    </message>
    <message>
        <source>Transaction has too long of a mempool chain</source>
        <translation type="unfinished">La transacció té massa temps d'una cadena de mempool</translation>
    </message>
    <message>
        <source>Transaction must have at least one recipient</source>
        <translation type="unfinished">La transacció ha de tenir com a mínim un destinatari</translation>
    </message>
    <message>
        <source>Transaction needs a change address, but we can't generate it. %s</source>
        <translation type="unfinished">La transacció necessita una adreça de canvi, però no la podem generar. %s</translation>
    </message>
    <message>
        <source>Transaction too large</source>
        <translation type="unfinished">La transacció és massa gran</translation>
    </message>
    <message>
        <source>Unable to bind to %s on this computer (bind returned error %s)</source>
        <translation type="unfinished">No s'ha pogut vincular a %s en aquest ordinador (la vinculació ha retornat l'error %s)</translation>
    </message>
    <message>
        <source>Unable to bind to %s on this computer. %s is probably already running.</source>
        <translation type="unfinished">No es pot enllaçar a %s en aquest ordinador. %s probablement ja s'estigui executant.</translation>
    </message>
    <message>
        <source>Unable to create the PID file '%s': %s</source>
        <translation type="unfinished">No es pot crear el fitxer PID '%s': %s</translation>
    </message>
    <message>
        <source>Unable to generate initial keys</source>
        <translation type="unfinished">No s'han pogut generar les claus inicials</translation>
    </message>
    <message>
        <source>Unable to generate keys</source>
        <translation type="unfinished">No s'han pogut generar les claus</translation>
    </message>
    <message>
        <source>Unable to open %s for writing</source>
        <translation type="unfinished">No es pot obrir %s per a escriure</translation>
    </message>
    <message>
        <source>Unable to start HTTP server. See debug log for details.</source>
        <translation type="unfinished">No s'ha pogut iniciar el servidor HTTP. Vegeu debug.log per a més detalls.</translation>
    </message>
    <message>
        <source>Unknown -blockfilterindex value %s.</source>
        <translation type="unfinished">Valor %s -blockfilterindex desconegut</translation>
    </message>
    <message>
        <source>Unknown address type '%s'</source>
        <translation type="unfinished">Tipus d'adreça desconegut '%s'</translation>
    </message>
    <message>
        <source>Unknown change type '%s'</source>
        <translation type="unfinished">Tipus de canvi desconegut '%s'</translation>
    </message>
    <message>
        <source>Unknown network specified in -onlynet: '%s'</source>
        <translation type="unfinished">Xarxa desconeguda especificada a -onlynet: '%s'</translation>
    </message>
    <message>
        <source>Unknown new rules activated (versionbit %i)</source>
        <translation type="unfinished">S'han activat regles noves desconegudes (bit de versió %i)</translation>
    </message>
    <message>
        <source>Unsupported logging category %s=%s.</source>
        <translation type="unfinished">Categoria de registre no admesa %s=%s.</translation>
    </message>
    <message>
        <source>Upgrading UTXO database</source>
        <translation type="unfinished">Actualització de la base de dades UTXO</translation>
    </message>
    <message>
        <source>Upgrading txindex database</source>
        <translation type="unfinished">Actualitzant txindex de la base de dades</translation>
    </message>
    <message>
        <source>User Agent comment (%s) contains unsafe characters.</source>
        <translation type="unfinished">El comentari de l'agent d'usuari (%s) conté caràcters insegurs.</translation>
    </message>
    <message>
        <source>Verifying blocks…</source>
        <translation type="unfinished">S'estan verificant els blocs...</translation>
    </message>
    <message>
        <source>Verifying wallet(s)…</source>
        <translation type="unfinished">Verifificant carteres...</translation>
    </message>
    <message>
        <source>Wallet needed to be rewritten: restart %s to complete</source>
        <translation type="unfinished">Cal tornar a escriure la cartera: reinicieu %s per a completar-ho</translation>
    </message>
</context>
</TS><|MERGE_RESOLUTION|>--- conflicted
+++ resolved
@@ -66,22 +66,13 @@
         <translation type="unfinished">Adreces de recepció</translation>
     </message>
     <message>
-<<<<<<< HEAD
         <source>These are your Particl addresses for sending payments. Always check the amount and the receiving address before sending coins.</source>
-        <translation type="unfinished">Aquestes són les vostres adreces de Particl per enviar els pagaments. Sempre reviseu l'import i l'adreça del destinatari abans de transferir monedes.</translation>
-=======
-        <source>These are your Bitcoin addresses for sending payments. Always check the amount and the receiving address before sending coins.</source>
-        <translation type="unfinished">Aquestes són les vostres adreces de Bitcoin per a enviar els pagaments. Sempre reviseu l'import i l'adreça del destinatari abans de transferir monedes.</translation>
->>>>>>> a46e1783
+        <translation type="unfinished">Aquestes són les vostres adreces de Particl per a enviar els pagaments. Sempre reviseu l'import i l'adreça del destinatari abans de transferir monedes.</translation>
     </message>
     <message>
         <source>These are your Particl addresses for receiving payments. Use the 'Create new receiving address' button in the receive tab to create new addresses.
 Signing is only possible with addresses of the type 'legacy'.</source>
-<<<<<<< HEAD
-        <translation type="unfinished">Aquestes son les teves adreces de Particl per rebre pagaments. Utilitza el botó "Crear nova adreça de recepció" de la pestanya de recepció per crear una nova adreça.
-=======
-        <translation type="unfinished">Aquestes son les teves adreces de Bitcoin per a rebre pagaments. Utilitza el botó "Crear nova adreça de recepció" de la pestanya de recepció per a crear una nova adreça.
->>>>>>> a46e1783
+        <translation type="unfinished">Aquestes son les teves adreces de Particl per a rebre pagaments. Utilitza el botó "Crear nova adreça de recepció" de la pestanya de recepció per a crear una nova adreça.
 Només és possible firmar amb adreces del tipus "legacy".</translation>
     </message>
     <message>
@@ -492,14 +483,6 @@
         <translation>Encripta les claus privades pertanyents de la cartera</translation>
     </message>
     <message>
-<<<<<<< HEAD
-        <source>Sign messages with your Particl addresses to prove you own them</source>
-        <translation>Signa el missatges amb la seva adreça de Particl per provar que les poseeixes</translation>
-    </message>
-    <message>
-        <source>Verify messages to ensure they were signed with specified Particl addresses</source>
-        <translation>Verifiqueu els missatges per assegurar-vos que han estat signats amb una adreça Particl específica.</translation>
-=======
         <source>&amp;Backup Wallet…</source>
         <translation type="unfinished">&amp;Còpia de seguretat de la cartera...</translation>
     </message>
@@ -512,16 +495,16 @@
         <translation type="unfinished">Signa el &amp;missatge</translation>
     </message>
     <message>
-        <source>Sign messages with your Bitcoin addresses to prove you own them</source>
-        <translation>Signa els missatges amb la seva adreça de Bitcoin per a provar que les posseeixes</translation>
+        <source>Sign messages with your Particl addresses to prove you own them</source>
+        <translation>Signa els missatges amb la seva adreça de Particl per a provar que les posseeixes</translation>
     </message>
     <message>
         <source>&amp;Verify message…</source>
         <translation type="unfinished">&amp;Verifica el missatge</translation>
     </message>
     <message>
-        <source>Verify messages to ensure they were signed with specified Bitcoin addresses</source>
-        <translation>Verifiqueu els missatges per a assegurar-vos que han estat signats amb una adreça Bitcoin específica.</translation>
+        <source>Verify messages to ensure they were signed with specified Particl addresses</source>
+        <translation>Verifiqueu els missatges per a assegurar-vos que han estat signats amb una adreça Particl específica.</translation>
     </message>
     <message>
         <source>&amp;Load PSBT from file…</source>
@@ -546,7 +529,6 @@
     <message>
         <source>Close All Wallets…</source>
         <translation type="unfinished">Tanca totes les carteres...</translation>
->>>>>>> a46e1783
     </message>
     <message>
         <source>&amp;File</source>
@@ -565,37 +547,32 @@
         <translation>Barra d'eines de les pestanyes</translation>
     </message>
     <message>
-<<<<<<< HEAD
+        <source>Syncing Headers (%1%)…</source>
+        <translation type="unfinished">Sincronitzant capçaleres (%1%)...</translation>
+    </message>
+    <message>
+        <source>Synchronizing with network…</source>
+        <translation type="unfinished">S'està sincronitzant amb la xarxa...</translation>
+    </message>
+    <message>
+        <source>Indexing blocks on disk…</source>
+        <translation type="unfinished">S'estan indexant els blocs al disc...</translation>
+    </message>
+    <message>
+        <source>Processing blocks on disk…</source>
+        <translation type="unfinished">S'estan processant els blocs al disc...</translation>
+    </message>
+    <message>
+        <source>Reindexing blocks on disk…</source>
+        <translation type="unfinished">S'estan reindexant els blocs al disc...</translation>
+    </message>
+    <message>
+        <source>Connecting to peers…</source>
+        <translation type="unfinished">Connectant als iguals...</translation>
+    </message>
+    <message>
         <source>Request payments (generates QR codes and particl: URIs)</source>
         <translation type="unfinished">Sol·licita pagaments (genera codis QR i particl: URI)</translation>
-=======
-        <source>Syncing Headers (%1%)…</source>
-        <translation type="unfinished">Sincronitzant capçaleres (%1%)...</translation>
-    </message>
-    <message>
-        <source>Synchronizing with network…</source>
-        <translation type="unfinished">S'està sincronitzant amb la xarxa...</translation>
-    </message>
-    <message>
-        <source>Indexing blocks on disk…</source>
-        <translation type="unfinished">S'estan indexant els blocs al disc...</translation>
-    </message>
-    <message>
-        <source>Processing blocks on disk…</source>
-        <translation type="unfinished">S'estan processant els blocs al disc...</translation>
-    </message>
-    <message>
-        <source>Reindexing blocks on disk…</source>
-        <translation type="unfinished">S'estan reindexant els blocs al disc...</translation>
-    </message>
-    <message>
-        <source>Connecting to peers…</source>
-        <translation type="unfinished">Connectant als iguals...</translation>
-    </message>
-    <message>
-        <source>Request payments (generates QR codes and bitcoin: URIs)</source>
-        <translation type="unfinished">Sol·licita pagaments (genera codis QR i bitcoin: URI)</translation>
->>>>>>> a46e1783
     </message>
     <message>
         <source>Show the list of used sending addresses and labels</source>
@@ -682,13 +659,8 @@
         <translation type="unfinished">Tanqueu totes les carteres</translation>
     </message>
     <message>
-<<<<<<< HEAD
         <source>Show the %1 help message to get a list with possible Particl command-line options</source>
-        <translation type="unfinished">Mostra el missatge d'ajuda del %1 per obtenir una llista amb les possibles opcions de línia d'ordres de Particl</translation>
-=======
-        <source>Show the %1 help message to get a list with possible Bitcoin command-line options</source>
-        <translation type="unfinished">Mostra el missatge d'ajuda del %1 per a obtenir una llista amb les possibles opcions de línia d'ordres de Bitcoin</translation>
->>>>>>> a46e1783
+        <translation type="unfinished">Mostra el missatge d'ajuda del %1 per a obtenir una llista amb les possibles opcions de línia d'ordres de Particl</translation>
     </message>
     <message>
         <source>&amp;Mask values</source>
@@ -730,8 +702,8 @@
         <source>%n active connection(s) to Particl network.</source>
         <extracomment>A substring of the tooltip.</extracomment>
         <translation type="unfinished">
-            <numerusform>%n connexió activa a la xarxa Bitcoin</numerusform>
-            <numerusform>%n connexions actives a la xarxa Bitcoin</numerusform>
+            <numerusform>%n connexió activa a la xarxa Particl</numerusform>
+            <numerusform>%n connexions actives a la xarxa Particl</numerusform>
         </translation>
     </message>
     <message>
@@ -1463,25 +1435,20 @@
         <translation type="unfinished">&amp;Gasta el canvi sense confirmar</translation>
     </message>
     <message>
-<<<<<<< HEAD
+        <source>External Signer (e.g. hardware wallet)</source>
+        <translation type="unfinished">Signador extern (per exemple, cartera de maquinari)</translation>
+    </message>
+    <message>
+        <source>&amp;External signer script path</source>
+        <translation type="unfinished">&amp;Camí de l'script del signatari extern</translation>
+    </message>
+    <message>
+        <source>Full path to a Particl Core compatible script (e.g. C:\Downloads\hwi.exe or /Users/you/Downloads/hwi.py). Beware: malware can steal your coins!</source>
+        <translation type="unfinished">Camí complet a un script compatible amb Particl Core (per exemple, C:\Downloads\hwi.exe o /Users/you/Downloads/hwi.py). Aneu amb compte: el programari maliciós pot robar-vos les monedes!</translation>
+    </message>
+    <message>
         <source>Automatically open the Particl client port on the router. This only works when your router supports UPnP and it is enabled.</source>
         <translation>Obre el port del client de Particl al router de forma automàtica. Això només funciona quan el router implementa UPnP i l'opció està activada.</translation>
-=======
-        <source>External Signer (e.g. hardware wallet)</source>
-        <translation type="unfinished">Signador extern (per exemple, cartera de maquinari)</translation>
-    </message>
-    <message>
-        <source>&amp;External signer script path</source>
-        <translation type="unfinished">&amp;Camí de l'script del signatari extern</translation>
-    </message>
-    <message>
-        <source>Full path to a Bitcoin Core compatible script (e.g. C:\Downloads\hwi.exe or /Users/you/Downloads/hwi.py). Beware: malware can steal your coins!</source>
-        <translation type="unfinished">Camí complet a un script compatible amb Bitcoin Core (per exemple, C:\Downloads\hwi.exe o /Users/you/Downloads/hwi.py). Aneu amb compte: el programari maliciós pot robar-vos les monedes!</translation>
-    </message>
-    <message>
-        <source>Automatically open the Bitcoin client port on the router. This only works when your router supports UPnP and it is enabled.</source>
-        <translation>Obre el port del client de Bitcoin al router de forma automàtica. Això només funciona quan el router implementa UPnP i l'opció està activada.</translation>
->>>>>>> a46e1783
     </message>
     <message>
         <source>Map port using &amp;UPnP</source>
@@ -2615,10 +2582,6 @@
         <translation type="unfinished">Amagueu la configuració de les tarifes de transacció</translation>
     </message>
     <message>
-<<<<<<< HEAD
-        <source>When there is less transaction volume than space in the blocks, miners as well as relaying nodes may enforce a minimum fee. Paying only this minimum fee is just fine, but be aware that this can result in a never confirming transaction once there is more demand for particl transactions than the network can process.</source>
-        <translation type="unfinished">Quan no hi ha prou espai en els blocs per encabir totes les transaccions, els miners i així mateix els nodes repetidors poden exigir una taxa mínima. És acceptable pagar únicament la taxa mínima, però tingueu present que pot resultar que la vostra transacció no sigui mai confirmada mentre hi hagi més demanda de transaccions particl de les que la xarxa pot processar.</translation>
-=======
         <source>Specify a custom fee per kB (1,000 bytes) of the transaction's virtual size.
 
 Note:  Since the fee is calculated on a per-byte basis, a fee rate of "100 satoshis per kvB" for a transaction size of 500 virtual bytes (half of 1 kvB) would ultimately yield a fee of only 50 satoshis.</source>
@@ -2626,9 +2589,8 @@
 Nota: atès que la tarifa es calcula per byte, una tarifa de "100 satoshis per kvB" per a una mida de transacció de 500 bytes virtuals (la meitat d'1 kvB) donaria finalment una tarifa de només 50 satoshis.</translation>
     </message>
     <message>
-        <source>When there is less transaction volume than space in the blocks, miners as well as relaying nodes may enforce a minimum fee. Paying only this minimum fee is just fine, but be aware that this can result in a never confirming transaction once there is more demand for bitcoin transactions than the network can process.</source>
-        <translation type="unfinished">Quan no hi ha prou espai en els blocs per a encabir totes les transaccions, els miners i així mateix els nodes de trànsit poden exigir una taxa mínima. És acceptable pagar únicament la taxa mínima, però tingueu present que pot resultar que la vostra transacció no sigui mai confirmada mentre hi hagi més demanda de transaccions bitcoin de les que la xarxa pot processar.</translation>
->>>>>>> a46e1783
+        <source>When there is less transaction volume than space in the blocks, miners as well as relaying nodes may enforce a minimum fee. Paying only this minimum fee is just fine, but be aware that this can result in a never confirming transaction once there is more demand for particl transactions than the network can process.</source>
+        <translation type="unfinished">Quan no hi ha prou espai en els blocs per a encabir totes les transaccions, els miners i així mateix els nodes de trànsit poden exigir una taxa mínima. És acceptable pagar únicament la taxa mínima, però tingueu present que pot resultar que la vostra transacció no sigui mai confirmada mentre hi hagi més demanda de transaccions particl de les que la xarxa pot processar.</translation>
     </message>
     <message>
         <source>A too low fee might result in a never confirming transaction (read the tooltip)</source>
@@ -2922,13 +2884,8 @@
         <translation type="unfinished">L’import a enviar a la unitat seleccionada</translation>
     </message>
     <message>
-<<<<<<< HEAD
         <source>The fee will be deducted from the amount being sent. The recipient will receive less particl than you enter in the amount field. If multiple recipients are selected, the fee is split equally.</source>
-        <translation type="unfinished">La comissió es deduirà de l'import que s'enviarà. El destinatari rebrà menys particl que les que introduïu al camp d'import. Si se seleccionen múltiples destinataris, la comissió es dividirà per igual.</translation>
-=======
-        <source>The fee will be deducted from the amount being sent. The recipient will receive less bitcoins than you enter in the amount field. If multiple recipients are selected, the fee is split equally.</source>
-        <translation type="unfinished">La tarifa es deduirà de l'import que s'enviarà. El destinatari rebrà menys bitcoins que les que introduïu al camp d'import. Si se seleccionen múltiples destinataris, la tarifa es dividirà per igual.</translation>
->>>>>>> a46e1783
+        <translation type="unfinished">La tarifa es deduirà de l'import que s'enviarà. El destinatari rebrà menys particl que les que introduïu al camp d'import. Si se seleccionen múltiples destinataris, la tarifa es dividirà per igual.</translation>
     </message>
     <message>
         <source>S&amp;ubtract fee from amount</source>
@@ -2974,13 +2931,8 @@
         <translation>&amp;Signa el missatge</translation>
     </message>
     <message>
-<<<<<<< HEAD
         <source>You can sign messages/agreements with your addresses to prove you can receive particl sent to them. Be careful not to sign anything vague or random, as phishing attacks may try to trick you into signing your identity over to them. Only sign fully-detailed statements you agree to.</source>
-        <translation type="unfinished">Podeu signar missatges/acords amb les vostres adreces per provar que rebeu les particl que s'hi envien. Aneu amb compte no signar res que sigui vague o aleatori, perquè en alguns atacs de suplantació es pot provar que hi signeu la vostra identitat. Només signeu aquelles declaracions completament detallades en què hi esteu d'acord. </translation>
-=======
-        <source>You can sign messages/agreements with your addresses to prove you can receive bitcoins sent to them. Be careful not to sign anything vague or random, as phishing attacks may try to trick you into signing your identity over to them. Only sign fully-detailed statements you agree to.</source>
-        <translation type="unfinished">Podeu signar missatges/acords amb les vostres adreces per a provar que rebeu les bitcoins que s'hi envien. Aneu amb compte no signar res que sigui vague o aleatori, perquè en alguns atacs de suplantació es pot provar que hi signeu la vostra identitat. Només signeu aquelles declaracions completament detallades en què hi esteu d'acord. </translation>
->>>>>>> a46e1783
+        <translation type="unfinished">Podeu signar missatges/acords amb les vostres adreces per a provar que rebeu les particl que s'hi envien. Aneu amb compte no signar res que sigui vague o aleatori, perquè en alguns atacs de suplantació es pot provar que hi signeu la vostra identitat. Només signeu aquelles declaracions completament detallades en què hi esteu d'acord. </translation>
     </message>
     <message>
         <source>The Particl address to sign the message with</source>
@@ -3011,13 +2963,8 @@
         <translation>Copia la signatura actual al porta-retalls del sistema</translation>
     </message>
     <message>
-<<<<<<< HEAD
         <source>Sign the message to prove you own this Particl address</source>
-        <translation>Signa el missatge per provar que ets propietari d'aquesta adreça Particl</translation>
-=======
-        <source>Sign the message to prove you own this Bitcoin address</source>
-        <translation>Signa el missatge per a provar que ets propietari d'aquesta adreça Bitcoin</translation>
->>>>>>> a46e1783
+        <translation>Signa el missatge per a provar que ets propietari d'aquesta adreça Particl</translation>
     </message>
     <message>
         <source>Sign &amp;Message</source>
@@ -3052,13 +2999,8 @@
         <translation type="unfinished">La signatura donada quan es va signar el missatge</translation>
     </message>
     <message>
-<<<<<<< HEAD
         <source>Verify the message to ensure it was signed with the specified Particl address</source>
-        <translation>Verificar el missatge per assegurar-se que ha estat signat amb una adreça Particl específica</translation>
-=======
-        <source>Verify the message to ensure it was signed with the specified Bitcoin address</source>
-        <translation>Verificar el missatge per a assegurar-se que ha estat signat amb una adreça Bitcoin específica</translation>
->>>>>>> a46e1783
+        <translation>Verificar el missatge per a assegurar-se que ha estat signat amb una adreça Particl específica</translation>
     </message>
     <message>
         <source>Verify &amp;Message</source>
@@ -3724,13 +3666,8 @@
         <translation type="unfinished">Els desenvolupadors %s</translation>
     </message>
     <message>
-<<<<<<< HEAD
         <source>%s corrupt. Try using the wallet tool particl-wallet to salvage or restoring a backup.</source>
-        <translation type="unfinished">%s està malmès. Proveu d’utilitzar l’eina particl-wallet per recuperar o restaurar una còpia de seguretat.</translation>
-=======
-        <source>%s corrupt. Try using the wallet tool bitcoin-wallet to salvage or restoring a backup.</source>
-        <translation type="unfinished">%s està malmès. Proveu d’utilitzar l’eina bitcoin-wallet per a recuperar o restaurar una còpia de seguretat.</translation>
->>>>>>> a46e1783
+        <translation type="unfinished">%s està malmès. Proveu d’utilitzar l’eina particl-wallet per a recuperar o restaurar una còpia de seguretat.</translation>
     </message>
     <message>
         <source>-maxtxfee is set very high! Fees this large could be paid on a single transaction.</source>
@@ -3769,8 +3706,8 @@
         <translation type="unfinished">Error: el registre de l'identificador del fitxer de bolcat és incorrecte. S'ha obtingut «%s», s'esperava «%s».</translation>
     </message>
     <message>
-        <source>Error: Dumpfile version is not supported. This version of bitcoin-wallet only supports version 1 dumpfiles. Got dumpfile with version %s</source>
-        <translation type="unfinished">Error: la versió del fitxer de bolcat no és compatible. Aquesta versió de bitcoin-wallet només admet fitxers de bolcat de la versió 1. S'ha obtingut un fitxer de bolcat amb la versió %s</translation>
+        <source>Error: Dumpfile version is not supported. This version of particl-wallet only supports version 1 dumpfiles. Got dumpfile with version %s</source>
+        <translation type="unfinished">Error: la versió del fitxer de bolcat no és compatible. Aquesta versió de particl-wallet només admet fitxers de bolcat de la versió 1. S'ha obtingut un fitxer de bolcat amb la versió %s</translation>
     </message>
     <message>
         <source>Error: Legacy wallets only support the "legacy", "p2sh-segwit", and "bech32" address types</source>
