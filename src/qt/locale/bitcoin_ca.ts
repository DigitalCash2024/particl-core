<TS language="ca" version="2.1">
<context>
    <name>AddressBookPage</name>
    <message>
        <source>Right-click to edit address or label</source>
        <translation>Feu clic al botó dret per a editar l'adreça o l'etiqueta</translation>
    </message>
    <message>
        <source>Create a new address</source>
        <translation>Crea una adreça nova</translation>
    </message>
    <message>
        <source>&amp;New</source>
        <translation>&amp;Nova</translation>
    </message>
    <message>
        <source>Copy the currently selected address to the system clipboard</source>
        <translation>Copia l'adreça seleccionada al porta-retalls del sistema</translation>
    </message>
    <message>
        <source>&amp;Copy</source>
        <translation>&amp;Copia</translation>
    </message>
    <message>
        <source>C&amp;lose</source>
        <translation>&amp;Tanca</translation>
    </message>
    <message>
        <source>Delete the currently selected address from the list</source>
        <translation>Elimina l'adreça seleccionada actualment de la llista</translation>
    </message>
    <message>
        <source>Enter address or label to search</source>
        <translation>Introduïu una adreça o una etiqueta per cercar</translation>
    </message>
    <message>
        <source>Export the data in the current tab to a file</source>
        <translation>Exporta les dades de la pestanya actual a un fitxer</translation>
    </message>
    <message>
        <source>&amp;Export</source>
        <translation>&amp;Exporta</translation>
    </message>
    <message>
        <source>&amp;Delete</source>
        <translation>&amp;Esborra</translation>
    </message>
    <message>
        <source>Choose the address to send coins to</source>
        <translation>Trieu l'adreça on enviar les monedes</translation>
    </message>
    <message>
        <source>Choose the address to receive coins with</source>
        <translation>Trieu l'adreça on rebre les monedes</translation>
    </message>
    <message>
        <source>C&amp;hoose</source>
        <translation>&amp;Tria</translation>
    </message>
    <message>
        <source>Sending addresses</source>
        <translation>Adreces d'enviament</translation>
    </message>
    <message>
        <source>Receiving addresses</source>
        <translation>Adreces de recepció</translation>
    </message>
    <message>
        <source>These are your Particl addresses for sending payments. Always check the amount and the receiving address before sending coins.</source>
        <translation>Aquestes són les vostres adreces de Particl per enviar els pagaments. Sempre reviseu l'import i l'adreça del destinatari abans de transferir monedes.</translation>
    </message>
    <message>
        <source>These are your Particl addresses for receiving payments. Use the 'Create new receiving address' button in the receive tab to create new addresses.</source>
        <translation>Aquestes són les teves adreces Particl per rebre pagaments. Utilitza el botó "Crear nova adreça de recepció" de la pestanya de recepció per crear noves adreces.</translation>
    </message>
    <message>
        <source>&amp;Copy Address</source>
        <translation>&amp;Copia l'adreça</translation>
    </message>
    <message>
        <source>Copy &amp;Label</source>
        <translation>Copia l'&amp;etiqueta</translation>
    </message>
    <message>
        <source>&amp;Edit</source>
        <translation>&amp;Edita</translation>
    </message>
    <message>
        <source>Export Address List</source>
        <translation>Exporta la llista d'adreces</translation>
    </message>
    <message>
        <source>Comma separated file (*.csv)</source>
        <translation>Fitxer separat per comes (*.csv)</translation>
    </message>
    <message>
        <source>Exporting Failed</source>
        <translation>L'exportació ha fallat</translation>
    </message>
    <message>
        <source>There was an error trying to save the address list to %1. Please try again.</source>
        <translation>S'ha produït un error en desar la llista d'adreces a %1. Torneu-ho a provar.</translation>
    </message>
</context>
<context>
    <name>AddressTableModel</name>
    <message>
        <source>Label</source>
        <translation>Etiqueta</translation>
    </message>
    <message>
        <source>Address</source>
        <translation>Adreça</translation>
    </message>
    <message>
        <source>(no label)</source>
        <translation>(sense etiqueta)</translation>
    </message>
</context>
<context>
    <name>AskPassphraseDialog</name>
    <message>
        <source>Passphrase Dialog</source>
        <translation>Diàleg de contrasenya</translation>
    </message>
    <message>
        <source>Enter passphrase</source>
        <translation>Introduïu una contrasenya</translation>
    </message>
    <message>
        <source>New passphrase</source>
        <translation>Contrasenya nova</translation>
    </message>
    <message>
        <source>Repeat new passphrase</source>
        <translation>Repetiu la contrasenya nova</translation>
    </message>
    <message>
        <source>Show passphrase</source>
        <translation>Mostra la contrasenya</translation>
    </message>
    <message>
        <source>Encrypt wallet</source>
        <translation>Xifra la cartera</translation>
    </message>
    <message>
        <source>This operation needs your wallet passphrase to unlock the wallet.</source>
        <translation>Aquesta operació requereix la contrasenya de la cartera per a desblocar-la.</translation>
    </message>
    <message>
        <source>Unlock wallet</source>
        <translation>Desbloca la cartera</translation>
    </message>
    <message>
        <source>This operation needs your wallet passphrase to decrypt the wallet.</source>
        <translation>Aquesta operació requereix la contrasenya de la cartera per a desxifrar-la.</translation>
    </message>
    <message>
        <source>Decrypt wallet</source>
        <translation>Desxifra la cartera</translation>
    </message>
    <message>
        <source>Change passphrase</source>
        <translation>Canvia la contrasenya</translation>
    </message>
    <message>
        <source>Confirm wallet encryption</source>
        <translation>Confirma el xifratge de la cartera</translation>
    </message>
    <message>
        <source>Warning: If you encrypt your wallet and lose your passphrase, you will &lt;b&gt;LOSE ALL OF YOUR PARTICL&lt;/b&gt;!</source>
        <translation>Avís: si xifreu la cartera i perdeu la contrasenya, &lt;b&gt;PERDREU TOTS ELS PARTICL&lt;/b&gt;!</translation>
    </message>
    <message>
        <source>Are you sure you wish to encrypt your wallet?</source>
        <translation>Esteu segurs que voleu xifrar la vostra cartera?</translation>
    </message>
    <message>
        <source>Wallet encrypted</source>
        <translation>Cartera xifrada</translation>
    </message>
    <message>
        <source>Enter the new passphrase for the wallet.&lt;br/&gt;Please use a passphrase of &lt;b&gt;ten or more random characters&lt;/b&gt;, or &lt;b&gt;eight or more words&lt;/b&gt;.</source>
        <translation>Introduïu la contrasenya nova a la cartera.&lt;br/&gt;Utilitzeu una contrasenya de &lt;b&gt;deu o més caràcters aleatoris&lt;/b&gt;, o &lt;b&gt;vuit o més paraules&lt;/b&gt;.</translation>
    </message>
    <message>
        <source>Enter the old passphrase and new passphrase for the wallet.</source>
        <translation>Introduïu la contrasenya antiga i la contrasenya nova a la cartera.</translation>
    </message>
    <message>
<<<<<<< HEAD
        <source>Remember that encrypting your wallet cannot fully protect your particl from being stolen by malware infecting your computer.</source>
        <translation>Recorda que tot i xifrant la teva cartera, els teus particls no estan completament protegits de robatori a través de programari maliciós que està infectant el teu ordinador.</translation>
=======
        <source>Remember that encrypting your wallet cannot fully protect your bitcoins from being stolen by malware infecting your computer.</source>
        <translation>Recorda que tot i xifrant la teva cartera, els teus bitcoins no estan completament protegits de robatori a través de programari maliciós que estigui infectant el teu ordinador.</translation>
>>>>>>> a4bc4c1f
    </message>
    <message>
        <source>Wallet to be encrypted</source>
        <translation>Cartera per ser encriptada</translation>
    </message>
    <message>
        <source>Your wallet is about to be encrypted. </source>
        <translation>La teva cartera està apunt de ser xifrada</translation>
    </message>
    <message>
        <source>Your wallet is now encrypted. </source>
        <translation>S'ha xifrat la cartera.</translation>
    </message>
    <message>
        <source>IMPORTANT: Any previous backups you have made of your wallet file should be replaced with the newly generated, encrypted wallet file. For security reasons, previous backups of the unencrypted wallet file will become useless as soon as you start using the new, encrypted wallet.</source>
        <translation>IMPORTANT: Tota copia de seguretat del fitxer de la cartera que hàgiu realitzat hauria de ser reemplaçada pel fitxer xifrat de la cartera generat recentment. Per motius de seguretat, les còpies de seguretat anteriors del fitxer de la cartera no xifrada esdevindran inusables tan aviat com comenceu a utilitzar la cartera xifrada nova.</translation>
    </message>
    <message>
        <source>Wallet encryption failed</source>
        <translation>Ha fallat el xifratge de la cartera</translation>
    </message>
    <message>
        <source>Wallet encryption failed due to an internal error. Your wallet was not encrypted.</source>
        <translation>El xifrat del moneder ha fallat per un error intern. El moneder no ha estat xifrat.</translation>
    </message>
    <message>
        <source>The supplied passphrases do not match.</source>
        <translation>Les contrasenyes introduïdes no coincideixen.</translation>
    </message>
    <message>
        <source>Wallet unlock failed</source>
        <translation>El desbloqueig de la cartera ha fallat</translation>
    </message>
    <message>
        <source>The passphrase entered for the wallet decryption was incorrect.</source>
        <translation>La contrasenya introduïda per a desxifrar el moneder és incorrecta.</translation>
    </message>
    <message>
        <source>Wallet decryption failed</source>
        <translation>El desxifrat del moneder ha fallat</translation>
    </message>
    <message>
        <source>Wallet passphrase was successfully changed.</source>
        <translation>La contrasenya del moneder ha estat canviada correctament.</translation>
    </message>
    <message>
        <source>Warning: The Caps Lock key is on!</source>
        <translation>Avís: Les lletres majúscules estan activades!</translation>
    </message>
</context>
<context>
    <name>BanTableModel</name>
    <message>
        <source>IP/Netmask</source>
        <translation>IP / Màscara de xarxa</translation>
    </message>
    <message>
        <source>Banned Until</source>
        <translation>Bandejat fins</translation>
    </message>
</context>
<context>
    <name>BitcoinGUI</name>
    <message>
        <source>Sign &amp;message...</source>
        <translation>Signa el &amp;missatge...</translation>
    </message>
    <message>
        <source>Synchronizing with network...</source>
        <translation>S'està sincronitzant amb la xarxa ...</translation>
    </message>
    <message>
        <source>&amp;Overview</source>
        <translation>&amp;Visió general</translation>
    </message>
    <message>
        <source>Show general overview of wallet</source>
        <translation>Mostra una visió general del moneder</translation>
    </message>
    <message>
        <source>&amp;Transactions</source>
        <translation>&amp;Transaccions</translation>
    </message>
    <message>
        <source>Browse transaction history</source>
        <translation>Explora l'historial de transaccions</translation>
    </message>
    <message>
        <source>E&amp;xit</source>
        <translation>S&amp;urt</translation>
    </message>
    <message>
        <source>Quit application</source>
        <translation>Surt de l'aplicació</translation>
    </message>
    <message>
        <source>&amp;About %1</source>
        <translation>Qu&amp;ant al %1</translation>
    </message>
    <message>
        <source>Show information about %1</source>
        <translation>Mostra informació sobre el %1</translation>
    </message>
    <message>
        <source>About &amp;Qt</source>
        <translation>Quant a &amp;Qt</translation>
    </message>
    <message>
        <source>Show information about Qt</source>
        <translation>Mostra informació sobre Qt</translation>
    </message>
    <message>
        <source>&amp;Options...</source>
        <translation>&amp;Opcions...</translation>
    </message>
    <message>
        <source>Modify configuration options for %1</source>
        <translation>Modifica les opcions de configuració de %1</translation>
    </message>
    <message>
        <source>&amp;Encrypt Wallet...</source>
        <translation>&amp;Encripta la cartera...</translation>
    </message>
    <message>
        <source>&amp;Backup Wallet...</source>
        <translation>&amp;Realitza una còpia de seguretat del moneder...</translation>
    </message>
    <message>
        <source>&amp;Change Passphrase...</source>
        <translation>&amp;Canvia la contrasenya...</translation>
    </message>
    <message>
        <source>Open &amp;URI...</source>
        <translation>Obre un &amp;URI...</translation>
    </message>
    <message>
        <source>Create Wallet...</source>
        <translation>Crear Cartera...</translation>
    </message>
    <message>
        <source>Create a new wallet</source>
        <translation>Crear una nova cartera</translation>
    </message>
    <message>
        <source>Wallet:</source>
        <translation>Moneder:</translation>
    </message>
    <message>
        <source>Click to disable network activity.</source>
        <translation>Feu clic per inhabilitar l'activitat de la xarxa.</translation>
    </message>
    <message>
        <source>Network activity disabled.</source>
        <translation>S'ha inhabilitat l'activitat de la xarxa.</translation>
    </message>
    <message>
        <source>Click to enable network activity again.</source>
        <translation>Feu clic per tornar a habilitar l'activitat de la xarxa.</translation>
    </message>
    <message>
        <source>Syncing Headers (%1%)...</source>
        <translation>Sincronitzant capçaleres (%1%)...</translation>
    </message>
    <message>
        <source>Reindexing blocks on disk...</source>
        <translation>S'estan reindexant els blocs al disc...</translation>
    </message>
    <message>
        <source>Proxy is &lt;b&gt;enabled&lt;/b&gt;: %1</source>
        <translation>El servidor proxy està &lt;b&gt;activat&lt;/b&gt;: %1</translation>
    </message>
    <message>
        <source>Send coins to a Particl address</source>
        <translation>Envia monedes a una adreça Particl</translation>
    </message>
    <message>
        <source>Backup wallet to another location</source>
        <translation>Realitza una còpia de seguretat de la cartera a una altra ubicació</translation>
    </message>
    <message>
        <source>Change the passphrase used for wallet encryption</source>
        <translation>Canvia la contrasenya d'encriptació de la cartera</translation>
    </message>
    <message>
        <source>&amp;Verify message...</source>
        <translation>&amp;Verifica el missatge...</translation>
    </message>
    <message>
        <source>&amp;Send</source>
        <translation>&amp;Envia</translation>
    </message>
    <message>
        <source>&amp;Receive</source>
        <translation>&amp;Rep</translation>
    </message>
    <message>
        <source>&amp;Show / Hide</source>
        <translation>&amp;Mostra / Amaga</translation>
    </message>
    <message>
        <source>Show or hide the main Window</source>
        <translation>Mostra o amaga la finestra principal</translation>
    </message>
    <message>
        <source>Encrypt the private keys that belong to your wallet</source>
        <translation>Encripta les claus privades pertanyents de la cartera</translation>
    </message>
    <message>
        <source>Sign messages with your Particl addresses to prove you own them</source>
        <translation>Signa el missatges amb la seva adreça de Particl per provar que les poseeixes</translation>
    </message>
    <message>
        <source>Verify messages to ensure they were signed with specified Particl addresses</source>
        <translation>Verifiqueu els missatges per assegurar-vos que han estat signats amb una adreça Particl específica.</translation>
    </message>
    <message>
        <source>&amp;File</source>
        <translation>&amp;Fitxer</translation>
    </message>
    <message>
        <source>&amp;Settings</source>
        <translation>&amp;Configuració</translation>
    </message>
    <message>
        <source>&amp;Help</source>
        <translation>&amp;Ajuda</translation>
    </message>
    <message>
        <source>Tabs toolbar</source>
        <translation>Barra d'eines de les pestanyes</translation>
    </message>
    <message>
        <source>Request payments (generates QR codes and particl: URIs)</source>
        <translation>Sol·licita pagaments (genera codis QR i particl: URI)</translation>
    </message>
    <message>
        <source>Show the list of used sending addresses and labels</source>
        <translation>Mostra la llista d'adreces d'enviament i etiquetes utilitzades</translation>
    </message>
    <message>
        <source>Show the list of used receiving addresses and labels</source>
        <translation>Mostra la llista d'adreces de recepció i etiquetes utilitzades</translation>
    </message>
    <message>
        <source>&amp;Command-line options</source>
        <translation>Opcions de la &amp;línia d'ordres</translation>
    </message>
    <message numerus="yes">
        <source>%n active connection(s) to Particl network</source>
        <translation><numerusform>Una connexió activa a la xarxa de Particl</numerusform><numerusform>%n connexions actives a la xarxa de Particl</numerusform></translation>
    </message>
    <message>
        <source>Indexing blocks on disk...</source>
        <translation>S'estan indexant els blocs al disc...</translation>
    </message>
    <message>
        <source>Processing blocks on disk...</source>
        <translation>S'estan processant els blocs al disc...</translation>
    </message>
    <message numerus="yes">
        <source>Processed %n block(s) of transaction history.</source>
        <translation><numerusform>Processat un bloc de l'historial de transaccions.</numerusform><numerusform>Processat %n blocs de l'historial de transaccions.</numerusform></translation>
    </message>
    <message>
        <source>%1 behind</source>
        <translation>%1 darrere</translation>
    </message>
    <message>
        <source>Last received block was generated %1 ago.</source>
        <translation>El darrer bloc rebut ha estat generat fa %1.</translation>
    </message>
    <message>
        <source>Transactions after this will not yet be visible.</source>
        <translation>Les transaccions a partir d'això no seran visibles.</translation>
    </message>
    <message>
        <source>Error</source>
        <translation>Error</translation>
    </message>
    <message>
        <source>Warning</source>
        <translation>Avís</translation>
    </message>
    <message>
        <source>Information</source>
        <translation>Informació</translation>
    </message>
    <message>
        <source>Up to date</source>
        <translation>Actualitzat</translation>
    </message>
    <message>
        <source>Node window</source>
        <translation>Finestra node</translation>
    </message>
    <message>
        <source>Open node debugging and diagnostic console</source>
        <translation>Obrir depurador de node i consola de diagnosi.</translation>
    </message>
    <message>
        <source>&amp;Sending addresses</source>
        <translation>Adreces d'&amp;enviament</translation>
    </message>
    <message>
        <source>&amp;Receiving addresses</source>
        <translation>Adreces de &amp;recepció</translation>
    </message>
    <message>
        <source>Open a particl: URI</source>
        <translation>Obrir un particl: URI</translation>
    </message>
    <message>
        <source>Open Wallet</source>
        <translation>Obre la cartera</translation>
    </message>
    <message>
        <source>Open a wallet</source>
        <translation>Obre una cartera</translation>
    </message>
    <message>
        <source>Close Wallet...</source>
        <translation>Tanca la cartera...</translation>
    </message>
    <message>
        <source>Close wallet</source>
        <translation>Tanca la cartera</translation>
    </message>
    <message>
        <source>Show the %1 help message to get a list with possible Particl command-line options</source>
        <translation>Mostra el missatge d'ajuda del %1 per obtenir una llista amb les possibles opcions de línia d'ordres de Particl</translation>
    </message>
    <message>
        <source>default wallet</source>
        <translation>cartera predeterminada</translation>
    </message>
    <message>
        <source>No wallets available</source>
        <translation>No hi ha cap cartera disponible</translation>
    </message>
    <message>
        <source>&amp;Window</source>
        <translation>&amp;Finestra</translation>
    </message>
    <message>
        <source>Minimize</source>
        <translation>Minimitza</translation>
    </message>
    <message>
        <source>Zoom</source>
        <translation>Escala</translation>
    </message>
    <message>
        <source>Main Window</source>
        <translation>Finestra principal</translation>
    </message>
    <message>
        <source>%1 client</source>
        <translation>Client de %1</translation>
    </message>
    <message>
        <source>Connecting to peers...</source>
        <translation>Connectant als iguals...</translation>
    </message>
    <message>
        <source>Catching up...</source>
        <translation>S'està posant al dia ...</translation>
    </message>
    <message>
        <source>Error: %1</source>
        <translation>Avís: %1</translation>
    </message>
    <message>
        <source>Warning: %1</source>
        <translation>Avís: %1</translation>
    </message>
    <message>
        <source>Date: %1
</source>
        <translation>Data: %1
</translation>
    </message>
    <message>
        <source>Amount: %1
</source>
        <translation>Import: %1
</translation>
    </message>
    <message>
        <source>Wallet: %1
</source>
        <translation>Cartera: %1
</translation>
    </message>
    <message>
        <source>Type: %1
</source>
        <translation>Tipus: %1
</translation>
    </message>
    <message>
        <source>Label: %1
</source>
        <translation>Etiqueta: %1
</translation>
    </message>
    <message>
        <source>Address: %1
</source>
        <translation>Adreça: %1
</translation>
    </message>
    <message>
        <source>Sent transaction</source>
        <translation>Transacció enviada</translation>
    </message>
    <message>
        <source>Incoming transaction</source>
        <translation>Transacció entrant</translation>
    </message>
    <message>
        <source>HD key generation is &lt;b&gt;enabled&lt;/b&gt;</source>
        <translation>La generació de la clau HD és &lt;b&gt;habilitada&lt;/b&gt;</translation>
    </message>
    <message>
        <source>HD key generation is &lt;b&gt;disabled&lt;/b&gt;</source>
        <translation>La generació de la clau HD és &lt;b&gt;inhabilitada&lt;/b&gt;</translation>
    </message>
    <message>
        <source>Private key &lt;b&gt;disabled&lt;/b&gt;</source>
        <translation>Clau privada &lt;b&gt;inhabilitada&lt;/b&gt;</translation>
    </message>
    <message>
        <source>Wallet is &lt;b&gt;encrypted&lt;/b&gt; and currently &lt;b&gt;unlocked&lt;/b&gt;</source>
        <translation>La cartera està &lt;b&gt;encriptada&lt;/b&gt; i actualment &lt;b&gt;desblocada&lt;/b&gt;</translation>
    </message>
    <message>
        <source>Wallet is &lt;b&gt;encrypted&lt;/b&gt; and currently &lt;b&gt;locked&lt;/b&gt;</source>
        <translation>La cartera està &lt;b&gt;encriptada&lt;/b&gt; i actualment &lt;b&gt;blocada&lt;/b&gt;</translation>
    </message>
    <message>
        <source>A fatal error occurred. Particl can no longer continue safely and will quit.</source>
        <translation>S'ha produït un error fatal. Particl no pot continuar amb seguretat i finalitzarà.</translation>
    </message>
</context>
<context>
    <name>CoinControlDialog</name>
    <message>
        <source>Coin Selection</source>
        <translation>Selecció de moneda</translation>
    </message>
    <message>
        <source>Quantity:</source>
        <translation>Quantitat:</translation>
    </message>
    <message>
        <source>Bytes:</source>
        <translation>Bytes:</translation>
    </message>
    <message>
        <source>Amount:</source>
        <translation>Import:</translation>
    </message>
    <message>
        <source>Fee:</source>
        <translation>Comissió:</translation>
    </message>
    <message>
        <source>Dust:</source>
        <translation>Polsim:</translation>
    </message>
    <message>
        <source>After Fee:</source>
        <translation>Comissió posterior:</translation>
    </message>
    <message>
        <source>Change:</source>
        <translation>Canvi:</translation>
    </message>
    <message>
        <source>(un)select all</source>
        <translation>(des)selecciona-ho tot</translation>
    </message>
    <message>
        <source>Tree mode</source>
        <translation>Mode arbre</translation>
    </message>
    <message>
        <source>List mode</source>
        <translation>Mode llista</translation>
    </message>
    <message>
        <source>Amount</source>
        <translation>Import</translation>
    </message>
    <message>
        <source>Received with label</source>
        <translation>Rebut amb l'etiqueta</translation>
    </message>
    <message>
        <source>Received with address</source>
        <translation>Rebut amb l'adreça</translation>
    </message>
    <message>
        <source>Date</source>
        <translation>Data</translation>
    </message>
    <message>
        <source>Confirmations</source>
        <translation>Confirmacions</translation>
    </message>
    <message>
        <source>Confirmed</source>
        <translation>Confirmat</translation>
    </message>
    <message>
        <source>Copy address</source>
        <translation>Copia l'adreça</translation>
    </message>
    <message>
        <source>Copy label</source>
        <translation>Copia l'etiqueta</translation>
    </message>
    <message>
        <source>Copy amount</source>
        <translation>Copia l'import</translation>
    </message>
    <message>
        <source>Copy transaction ID</source>
        <translation>Copia l'ID de transacció</translation>
    </message>
    <message>
        <source>Lock unspent</source>
        <translation>Bloqueja sense gastar</translation>
    </message>
    <message>
        <source>Unlock unspent</source>
        <translation>Desbloqueja sense gastar</translation>
    </message>
    <message>
        <source>Copy quantity</source>
        <translation>Copia la quantitat</translation>
    </message>
    <message>
        <source>Copy fee</source>
        <translation>Copia la comissió</translation>
    </message>
    <message>
        <source>Copy after fee</source>
        <translation>Copia la comissió posterior</translation>
    </message>
    <message>
        <source>Copy bytes</source>
        <translation>Copia els bytes</translation>
    </message>
    <message>
        <source>Copy dust</source>
        <translation>Copia el polsim</translation>
    </message>
    <message>
        <source>Copy change</source>
        <translation>Copia el canvi</translation>
    </message>
    <message>
        <source>(%1 locked)</source>
        <translation>(%1 bloquejada)</translation>
    </message>
    <message>
        <source>yes</source>
        <translation>sí</translation>
    </message>
    <message>
        <source>no</source>
        <translation>no</translation>
    </message>
    <message>
        <source>This label turns red if any recipient receives an amount smaller than the current dust threshold.</source>
        <translation>Aquesta etiqueta es torna vermella si cap recipient rep un import inferior al llindar de polsim actual.</translation>
    </message>
    <message>
        <source>Can vary +/- %1 satoshi(s) per input.</source>
        <translation>Pot variar en +/- %1 satoshi(s) per entrada.</translation>
    </message>
    <message>
        <source>(no label)</source>
        <translation>(sense etiqueta)</translation>
    </message>
    <message>
        <source>change from %1 (%2)</source>
        <translation>canvia de %1 (%2)</translation>
    </message>
    <message>
        <source>(change)</source>
        <translation>(canvia)</translation>
    </message>
</context>
<context>
    <name>CreateWalletActivity</name>
    <message>
        <source>Creating Wallet &lt;b&gt;%1&lt;/b&gt;...</source>
        <translation>Creant cartera &lt;b&gt;%1&lt;/b&gt;...</translation>
    </message>
    <message>
        <source>Create wallet failed</source>
        <translation>La creació de cartera ha fallat</translation>
    </message>
    <message>
        <source>Create wallet warning</source>
        <translation>Avís en la creació de la cartera</translation>
    </message>
</context>
<context>
    <name>CreateWalletDialog</name>
    <message>
        <source>Create Wallet</source>
        <translation>Crear cartera</translation>
    </message>
    <message>
        <source>Wallet Name</source>
        <translation>Nom de la cartera</translation>
    </message>
    <message>
        <source>Encrypt the wallet. The wallet will be encrypted with a passphrase of your choice.</source>
        <translation>Xifra la cartera. La cartera serà xifrada amb la contrasenya que escullis.</translation>
    </message>
    <message>
        <source>Encrypt Wallet</source>
        <translation>Xifrar la cartera</translation>
    </message>
    <message>
        <source>Disable private keys for this wallet. Wallets with private keys disabled will have no private keys and cannot have an HD seed or imported private keys. This is ideal for watch-only wallets.</source>
        <translation>Deshabilita les claus privades per a aquesta cartera. Carteres amb claus privades deshabilitades no tindran cap clau privada i no podran tenir cap llavor HD o importar claus privades.
Això és ideal per a carteres de mode només lectura.</translation>
    </message>
    <message>
        <source>Disable Private Keys</source>
        <translation>Deshabilitar claus privades</translation>
    </message>
    <message>
        <source>Make a blank wallet. Blank wallets do not initially have private keys or scripts. Private keys and addresses can be imported, or an HD seed can be set, at a later time.</source>
        <translation>Crea una cartera en blanc. Carteres en blanc no tenen claus privades inicialment o scripts. Claus privades i adreces poden ser importades, o una llavor HD, més endavant.</translation>
    </message>
    <message>
        <source>Make Blank Wallet</source>
        <translation>Fes cartera en blanc</translation>
    </message>
    <message>
        <source>Create</source>
        <translation>Crear</translation>
    </message>
</context>
<context>
    <name>EditAddressDialog</name>
    <message>
        <source>Edit Address</source>
        <translation>Edita l'adreça</translation>
    </message>
    <message>
        <source>&amp;Label</source>
        <translation>&amp;Etiqueta</translation>
    </message>
    <message>
        <source>The label associated with this address list entry</source>
        <translation>L'etiqueta associada amb aquesta entrada de llista d'adreces</translation>
    </message>
    <message>
        <source>The address associated with this address list entry. This can only be modified for sending addresses.</source>
        <translation>L'adreça associada amb aquesta entrada de llista d'adreces. Només es pot modificar per a les adreces d'enviament.</translation>
    </message>
    <message>
        <source>&amp;Address</source>
        <translation>&amp;Adreça</translation>
    </message>
    <message>
        <source>New sending address</source>
        <translation>Nova adreça d'enviament</translation>
    </message>
    <message>
        <source>Edit receiving address</source>
        <translation>Edita l'adreça de recepció</translation>
    </message>
    <message>
        <source>Edit sending address</source>
        <translation>Edita l'adreça d'enviament</translation>
    </message>
    <message>
        <source>The entered address "%1" is not a valid Particl address.</source>
        <translation>L'adreça introduïda «%1» no és una adreça de Particl vàlida.</translation>
    </message>
    <message>
        <source>Address "%1" already exists as a receiving address with label "%2" and so cannot be added as a sending address.</source>
        <translation>L'adreça "%1" ja existeix com una adreça per rebre amb l'etiqueta "%2" i per tant no pot ésser afegida com adreça per enviar.</translation>
    </message>
    <message>
        <source>The entered address "%1" is already in the address book with label "%2".</source>
        <translation>L'adreça introduïda "%1" ja existeix al directori d'adreces amb l'etiqueta "%2".</translation>
    </message>
    <message>
        <source>Could not unlock wallet.</source>
        <translation>No s'ha pogut desblocar la cartera.</translation>
    </message>
    <message>
        <source>New key generation failed.</source>
        <translation>Ha fallat la generació d'una clau nova.</translation>
    </message>
</context>
<context>
    <name>FreespaceChecker</name>
    <message>
        <source>A new data directory will be created.</source>
        <translation>Es crearà un nou directori de dades.</translation>
    </message>
    <message>
        <source>name</source>
        <translation>nom</translation>
    </message>
    <message>
        <source>Directory already exists. Add %1 if you intend to create a new directory here.</source>
        <translation>El directori ja existeix. Afegeix %1 si vols crear un nou directori en aquesta ubicació.</translation>
    </message>
    <message>
        <source>Path already exists, and is not a directory.</source>
        <translation>El camí ja existeix i no és cap directori.</translation>
    </message>
    <message>
        <source>Cannot create data directory here.</source>
        <translation>No es pot crear el directori de dades aquí.</translation>
    </message>
</context>
<context>
    <name>HelpMessageDialog</name>
    <message>
        <source>version</source>
        <translation>versió</translation>
    </message>
    <message>
        <source>About %1</source>
        <translation>Quant al %1</translation>
    </message>
    <message>
        <source>Command-line options</source>
        <translation>Opcions de línia d'ordres</translation>
    </message>
</context>
<context>
    <name>Intro</name>
    <message>
        <source>Welcome</source>
        <translation>Us donem la benvinguda</translation>
    </message>
    <message>
        <source>Welcome to %1.</source>
        <translation>Us donem la benvinguda a %1.</translation>
    </message>
    <message>
        <source>As this is the first time the program is launched, you can choose where %1 will store its data.</source>
        <translation>Com és la primera vegada que s'executa el programa, podeu triar on %1 emmagatzemaran les dades.</translation>
    </message>
    <message>
        <source>When you click OK, %1 will begin to download and process the full %4 block chain (%2GB) starting with the earliest transactions in %3 when %4 initially launched.</source>
        <translation>Quan feu clic a D'acord, %1 començarà a descarregar i processar la cadena de blocs %4 completa (%2 GB) començant per les primeres transaccions de %3, any de llençament inicial de %4.</translation>
    </message>
    <message>
        <source>Reverting this setting requires re-downloading the entire blockchain. It is faster to download the full chain first and prune it later. Disables some advanced features.</source>
        <translation>Desfer aquest canvi requereix tornar-se a descarregar el blockchain sencer. És més ràpid descarregar la cadena completa primer i després podar. Deshabilita algunes de les característiques avançades.</translation>
    </message>
    <message>
        <source>This initial synchronisation is very demanding, and may expose hardware problems with your computer that had previously gone unnoticed. Each time you run %1, it will continue downloading where it left off.</source>
        <translation>Aquesta sincronització inicial és molt exigent i pot exposar problemes de maquinari amb l'equip que anteriorment havien passat desapercebuts. Cada vegada que executeu %1, continuarà descarregant des del punt on es va deixar.</translation>
    </message>
    <message>
        <source>If you have chosen to limit block chain storage (pruning), the historical data must still be downloaded and processed, but will be deleted afterward to keep your disk usage low.</source>
        <translation>Si heu decidit limitar l'emmagatzematge de la cadena de blocs (podar), les dades històriques encara s'hauran de baixar i processar, però se suprimiran més endavant per mantenir baix l'ús del disc.</translation>
    </message>
    <message>
        <source>Use the default data directory</source>
        <translation>Utilitza el directori de dades per defecte</translation>
    </message>
    <message>
        <source>Use a custom data directory:</source>
        <translation>Utilitza un directori de dades personalitzat:</translation>
    </message>
    <message>
        <source>Particl</source>
        <translation>Particl</translation>
    </message>
    <message>
        <source>Discard blocks after verification, except most recent %1 GB (prune)</source>
        <translation>Descarta blocs després de la verificació, excepte el més recent %1 GB (podar)</translation>
    </message>
    <message>
        <source>At least %1 GB of data will be stored in this directory, and it will grow over time.</source>
        <translation>Almenys %1 GB de dades s'emmagatzemaran en aquest directori, i creixerà amb el temps.</translation>
    </message>
    <message>
        <source>Approximately %1 GB of data will be stored in this directory.</source>
        <translation>Aproximadament %1GB de dades seran emmagetzamades en aquest directori.</translation>
    </message>
    <message>
        <source>%1 will download and store a copy of the Particl block chain.</source>
        <translation>%1 descarregarà i emmagatzemarà una còpia de la cadena de blocs Particl.</translation>
    </message>
    <message>
        <source>The wallet will also be stored in this directory.</source>
        <translation>La cartera també serà emmagatzemat en aquest directori.</translation>
    </message>
    <message>
        <source>Error: Specified data directory "%1" cannot be created.</source>
        <translation>Error: el directori de dades «%1» especificat no pot ser creat.</translation>
    </message>
    <message>
        <source>Error</source>
        <translation>Error</translation>
    </message>
    <message numerus="yes">
        <source>%n GB of free space available</source>
        <translation><numerusform>Un GB d'espai lliure disponible.</numerusform><numerusform>%n GB d'espai lliure disponibles</numerusform></translation>
    </message>
    <message numerus="yes">
        <source>(of %n GB needed)</source>
        <translation><numerusform>(Un GB necessari)</numerusform><numerusform>(de %n GB necessàris)</numerusform></translation>
    </message>
    <message numerus="yes">
        <source>(%n GB needed for full chain)</source>
        <translation><numerusform>(Un GB necessari per a la cadena completa)</numerusform><numerusform>(Un GB necessari per a la cadena completa)</numerusform></translation>
    </message>
</context>
<context>
    <name>ModalOverlay</name>
    <message>
        <source>Form</source>
        <translation>Formulari</translation>
    </message>
    <message>
        <source>Recent transactions may not yet be visible, and therefore your wallet's balance might be incorrect. This information will be correct once your wallet has finished synchronizing with the particl network, as detailed below.</source>
        <translation>És possible que les transaccions recents encara no siguin visibles i, per tant, el saldo de la vostra cartera podria ser incorrecte. Aquesta informació serà correcta una vegada que la cartera hagi finalitzat la sincronització amb la xarxa particl, tal com es detalla més avall.</translation>
    </message>
    <message>
        <source>Attempting to spend particl that are affected by not-yet-displayed transactions will not be accepted by the network.</source>
        <translation>Els intents de gastar particls que es veuen afectats per les transaccions que encara no s'hagin mostrat no seran acceptats per la xarxa.</translation>
    </message>
    <message>
        <source>Number of blocks left</source>
        <translation>Nombre de blocs pendents</translation>
    </message>
    <message>
        <source>Unknown...</source>
        <translation>Desconegut...</translation>
    </message>
    <message>
        <source>Last block time</source>
        <translation>Últim temps de bloc</translation>
    </message>
    <message>
        <source>Progress</source>
        <translation>Progrés</translation>
    </message>
    <message>
        <source>Progress increase per hour</source>
        <translation>Augment de progrés per hora</translation>
    </message>
    <message>
        <source>calculating...</source>
        <translation>s'està calculant...</translation>
    </message>
    <message>
        <source>Estimated time left until synced</source>
        <translation>Temps estimat restant fins sincronitzat</translation>
    </message>
    <message>
        <source>Hide</source>
        <translation>Amaga</translation>
    </message>
    <message>
        <source>Esc</source>
        <translation>Esc</translation>
    </message>
    <message>
        <source>%1 is currently syncing.  It will download headers and blocks from peers and validate them until reaching the tip of the block chain.</source>
        <translation>%1 sincronitzant ara mateix. Es descarregaran capçaleres i blocs d'altres peers i es validaran fins a obtenir la punta de la cadena de blocs. </translation>
    </message>
    <message>
        <source>Unknown. Syncing Headers (%1, %2%)...</source>
        <translation>Desconegut. Sincronització de les capçaleres (%1, %2%)...</translation>
    </message>
</context>
<context>
    <name>OpenURIDialog</name>
    <message>
        <source>Open particl URI</source>
        <translation>Obre Particl URI</translation>
    </message>
    <message>
        <source>URI:</source>
        <translation>URI:</translation>
    </message>
</context>
<context>
    <name>OpenWalletActivity</name>
    <message>
        <source>Open wallet failed</source>
        <translation>Ha fallat l'obertura de la cartera</translation>
    </message>
    <message>
        <source>Open wallet warning</source>
        <translation>Avís en l'obertura de la cartera</translation>
    </message>
    <message>
        <source>default wallet</source>
        <translation>moneder per defecte</translation>
    </message>
    <message>
        <source>Opening Wallet &lt;b&gt;%1&lt;/b&gt;...</source>
        <translation>S'està obrint la cartera &lt;b&gt;%1&lt;/b&gt;...</translation>
    </message>
</context>
<context>
    <name>OptionsDialog</name>
    <message>
        <source>Options</source>
        <translation>Opcions</translation>
    </message>
    <message>
        <source>&amp;Main</source>
        <translation>&amp;Principal</translation>
    </message>
    <message>
        <source>Automatically start %1 after logging in to the system.</source>
        <translation>Inicieu %1 automàticament després d'entrar en el sistema.</translation>
    </message>
    <message>
        <source>&amp;Start %1 on system login</source>
        <translation>&amp;Inicia %1 en l'entrada al sistema</translation>
    </message>
    <message>
        <source>Size of &amp;database cache</source>
        <translation>Mida de la memòria cau de la base de &amp;dades</translation>
    </message>
    <message>
        <source>Number of script &amp;verification threads</source>
        <translation>Nombre de fils de &amp;verificació d'scripts</translation>
    </message>
    <message>
        <source>IP address of the proxy (e.g. IPv4: 127.0.0.1 / IPv6: ::1)</source>
        <translation>Adreça IP del proxy (p. ex. IPv4: 127.0.0.1 / IPv6: ::1)</translation>
    </message>
    <message>
        <source>Shows if the supplied default SOCKS5 proxy is used to reach peers via this network type.</source>
        <translation>Mostra si el proxy SOCKS5 predeterminat subministrat s'utilitza per arribar a altres nodes a través d'aquest tipus de xarxa.</translation>
    </message>
    <message>
        <source>Use separate SOCKS&amp;5 proxy to reach peers via Tor hidden services:</source>
        <translation>Usi un proxy SOCKS&amp;5 separat per connectar amb nodes a través dels serveis ocults de Tor:</translation>
    </message>
    <message>
        <source>Hide the icon from the system tray.</source>
        <translation>Amaga la icona de la safata del sistema</translation>
    </message>
    <message>
        <source>&amp;Hide tray icon</source>
        <translation>Amaga la icona de la safata</translation>
    </message>
    <message>
        <source>Minimize instead of exit the application when the window is closed. When this option is enabled, the application will be closed only after selecting Exit in the menu.</source>
        <translation>Minimitza en comptes de sortir de l'aplicació quan la finestra es tanca. Quan s'habilita aquesta opció l'aplicació es tancarà només quan se selecciona Surt del menú. </translation>
    </message>
    <message>
        <source>Third party URLs (e.g. a block explorer) that appear in the transactions tab as context menu items. %s in the URL is replaced by transaction hash. Multiple URLs are separated by vertical bar |.</source>
        <translation>URL de terceres parts (p. ex. explorador de blocs) que apareix en la pestanya de transaccions com elements del menú contextual. %s en l'URL es reemplaçat pel resum de la transacció. Diferents URL estan separades per una barra vertical |.</translation>
    </message>
    <message>
        <source>Open the %1 configuration file from the working directory.</source>
        <translation>Obriu el fitxer de configuració %1 des del directori de treball.</translation>
    </message>
    <message>
        <source>Open Configuration File</source>
        <translation>Obre el fitxer de configuració</translation>
    </message>
    <message>
        <source>Reset all client options to default.</source>
        <translation>Reestableix totes les opcions del client.</translation>
    </message>
    <message>
        <source>&amp;Reset Options</source>
        <translation>&amp;Reestableix les opcions</translation>
    </message>
    <message>
        <source>&amp;Network</source>
        <translation>&amp;Xarxa</translation>
    </message>
    <message>
        <source>Disables some advanced features but all blocks will still be fully validated. Reverting this setting requires re-downloading the entire blockchain. Actual disk usage may be somewhat higher.</source>
        <translation>Deshabilita unes característiques avançades però tots els blocs encara seran validats completament. Revertir aquesta configuració requereix tornar a descarregar la cadena de blocs sencera un altre cop. L'espai en ús del disc és possible que augmenti.</translation>
    </message>
    <message>
        <source>Prune &amp;block storage to</source>
        <translation>Prunar emmagatzemament de &amp;block a</translation>
    </message>
    <message>
        <source>GB</source>
        <translation>GB</translation>
    </message>
    <message>
        <source>Reverting this setting requires re-downloading the entire blockchain.</source>
        <translation>Revertir aquesta configuració requereix tornar a descarregar la cadena de blocs sencera un altre cop.</translation>
    </message>
    <message>
        <source>MiB</source>
        <translation>MiB</translation>
    </message>
    <message>
        <source>(0 = auto, &lt;0 = leave that many cores free)</source>
        <translation>(0 = auto, &lt;0 = deixa tants nuclis lliures)</translation>
    </message>
    <message>
        <source>W&amp;allet</source>
        <translation>&amp;Moneder</translation>
    </message>
    <message>
        <source>Expert</source>
        <translation>Expert</translation>
    </message>
    <message>
        <source>Enable coin &amp;control features</source>
        <translation>Activa les funcions de &amp;control de les monedes</translation>
    </message>
    <message>
        <source>If you disable the spending of unconfirmed change, the change from a transaction cannot be used until that transaction has at least one confirmation. This also affects how your balance is computed.</source>
        <translation>Si inhabiliteu la despesa d'un canvi sense confirmar, el canvi d'una transacció no pot ser utilitzat fins que la transacció no tingui com a mínim una confirmació. Això també afecta com es calcula el vostre balanç.</translation>
    </message>
    <message>
        <source>&amp;Spend unconfirmed change</source>
        <translation>&amp;Gasta el canvi sense confirmar</translation>
    </message>
    <message>
        <source>Automatically open the Particl client port on the router. This only works when your router supports UPnP and it is enabled.</source>
        <translation>Obre el port del client de Particl al router de forma automàtica. Això només funciona quan el router implementa UPnP i l'opció està activada.</translation>
    </message>
    <message>
        <source>Map port using &amp;UPnP</source>
        <translation>Port obert amb &amp;UPnP</translation>
    </message>
    <message>
        <source>Accept connections from outside.</source>
        <translation>Accepta connexions de fora</translation>
    </message>
    <message>
        <source>Allow incomin&amp;g connections</source>
        <translation>Permet connexions entrants</translation>
    </message>
    <message>
        <source>Connect to the Particl network through a SOCKS5 proxy.</source>
        <translation>Connecta a la xarxa Particl a través d'un proxy SOCKS5.</translation>
    </message>
    <message>
        <source>&amp;Connect through SOCKS5 proxy (default proxy):</source>
        <translation>&amp;Connecta a través d'un proxy SOCKS5 (proxy per defecte):</translation>
    </message>
    <message>
        <source>Proxy &amp;IP:</source>
        <translation>&amp;IP del proxy:</translation>
    </message>
    <message>
        <source>&amp;Port:</source>
        <translation>&amp;Port:</translation>
    </message>
    <message>
        <source>Port of the proxy (e.g. 9050)</source>
        <translation>Port del proxy (per exemple 9050)</translation>
    </message>
    <message>
        <source>Used for reaching peers via:</source>
        <translation>Utilitzat per arribar als iguals mitjançant:</translation>
    </message>
    <message>
        <source>IPv4</source>
        <translation>IPv4</translation>
    </message>
    <message>
        <source>IPv6</source>
        <translation>IPv6</translation>
    </message>
    <message>
        <source>Tor</source>
        <translation>Tor</translation>
    </message>
    <message>
        <source>Connect to the Particl network through a separate SOCKS5 proxy for Tor hidden services.</source>
        <translation>Conectar a la red de Particl a través de un proxy SOCKS5 per als serveis ocults de Tor</translation>
    </message>
    <message>
        <source>&amp;Window</source>
        <translation>&amp;Finestra</translation>
    </message>
    <message>
        <source>Show only a tray icon after minimizing the window.</source>
        <translation>Mostra només la icona de la barra en minimitzar la finestra.</translation>
    </message>
    <message>
        <source>&amp;Minimize to the tray instead of the taskbar</source>
        <translation>&amp;Minimitza a la barra d'aplicacions en comptes de la barra de tasques</translation>
    </message>
    <message>
        <source>M&amp;inimize on close</source>
        <translation>M&amp;inimitza en tancar</translation>
    </message>
    <message>
        <source>&amp;Display</source>
        <translation>&amp;Pantalla</translation>
    </message>
    <message>
        <source>User Interface &amp;language:</source>
        <translation>&amp;Llengua de la interfície d'usuari:</translation>
    </message>
    <message>
        <source>The user interface language can be set here. This setting will take effect after restarting %1.</source>
        <translation>Aquí es pot definir la llengua de la interfície d'usuari. Aquest paràmetre tindrà efecte en reiniciar el %1.</translation>
    </message>
    <message>
        <source>&amp;Unit to show amounts in:</source>
        <translation>&amp;Unitats per mostrar els imports en:</translation>
    </message>
    <message>
        <source>Choose the default subdivision unit to show in the interface and when sending coins.</source>
        <translation>Selecciona la unitat de subdivisió per defecte per mostrar en la interfície quan s'envien monedes.</translation>
    </message>
    <message>
        <source>Whether to show coin control features or not.</source>
        <translation>Si voleu mostrar les funcions de control de monedes o no.</translation>
    </message>
    <message>
        <source>&amp;Third party transaction URLs</source>
        <translation>URL de transaccions de tercers</translation>
    </message>
    <message>
        <source>Options set in this dialog are overridden by the command line or in the configuration file:</source>
        <translation>Opcions configurades en aquest diàleg són sobreescrites per la línia de comandes o el fitxer de configuració:</translation>
    </message>
    <message>
        <source>&amp;OK</source>
        <translation>&amp;D'acord</translation>
    </message>
    <message>
        <source>&amp;Cancel</source>
        <translation>&amp;Cancel·la</translation>
    </message>
    <message>
        <source>default</source>
        <translation>Per defecte</translation>
    </message>
    <message>
        <source>none</source>
        <translation>cap</translation>
    </message>
    <message>
        <source>Confirm options reset</source>
        <translation>Confirmeu el reestabliment de les opcions</translation>
    </message>
    <message>
        <source>Client restart required to activate changes.</source>
        <translation>Cal reiniciar el client per activar els canvis.</translation>
    </message>
    <message>
        <source>Client will be shut down. Do you want to proceed?</source>
        <translation>S'aturarà el client. Voleu procedir?</translation>
    </message>
    <message>
        <source>Configuration options</source>
        <translation>Opcions de configuració</translation>
    </message>
    <message>
        <source>The configuration file is used to specify advanced user options which override GUI settings. Additionally, any command-line options will override this configuration file.</source>
        <translation>El fitxer de configuració s'utilitza per especificar les opcions d'usuari avançades que substitueixen la configuració de la interfície gràfica d'usuari. A més, qualsevol opció de la línia d'ordres substituirà aquest fitxer de configuració.</translation>
    </message>
    <message>
        <source>Error</source>
        <translation>Error</translation>
    </message>
    <message>
        <source>The configuration file could not be opened.</source>
        <translation>No s'ha pogut obrir el fitxer de configuració.</translation>
    </message>
    <message>
        <source>This change would require a client restart.</source>
        <translation>Amb aquest canvi cal un reinici del client.</translation>
    </message>
    <message>
        <source>The supplied proxy address is invalid.</source>
        <translation>L'adreça proxy introduïda és invalida.</translation>
    </message>
</context>
<context>
    <name>OverviewPage</name>
    <message>
        <source>Form</source>
        <translation>Formulari</translation>
    </message>
    <message>
        <source>The displayed information may be out of date. Your wallet automatically synchronizes with the Particl network after a connection is established, but this process has not completed yet.</source>
        <translation>La informació mostrada pot no estar al dia. El vostra cartera se sincronitza automàticament amb la xarxa Particl un cop s'ha establert connexió, però aquest proces encara no ha finalitzat.</translation>
    </message>
    <message>
        <source>Watch-only:</source>
        <translation>Només lectura:</translation>
    </message>
    <message>
        <source>Available:</source>
        <translation>Disponible:</translation>
    </message>
    <message>
        <source>Your current spendable balance</source>
        <translation>El balanç que podeu gastar actualment</translation>
    </message>
    <message>
        <source>Pending:</source>
        <translation>Pendent:</translation>
    </message>
    <message>
        <source>Total of transactions that have yet to be confirmed, and do not yet count toward the spendable balance</source>
        <translation>Total de transaccions que encara han de confirmar-se i que encara no compten en el balanç que es pot gastar</translation>
    </message>
    <message>
        <source>Immature:</source>
        <translation>Immadur:</translation>
    </message>
    <message>
        <source>Mined balance that has not yet matured</source>
        <translation>Balanç minat que encara no ha madurat</translation>
    </message>
    <message>
        <source>Balances</source>
        <translation>Balances</translation>
    </message>
    <message>
        <source>Total:</source>
        <translation>Total:</translation>
    </message>
    <message>
        <source>Your current total balance</source>
        <translation>El balanç total actual</translation>
    </message>
    <message>
        <source>Your current balance in watch-only addresses</source>
        <translation>El vostre balanç actual en adreces de només lectura</translation>
    </message>
    <message>
        <source>Spendable:</source>
        <translation>Que es pot gastar:</translation>
    </message>
    <message>
        <source>Recent transactions</source>
        <translation>Transaccions recents</translation>
    </message>
    <message>
        <source>Unconfirmed transactions to watch-only addresses</source>
        <translation>Transaccions sense confirmar a adreces de només lectura</translation>
    </message>
    <message>
        <source>Mined balance in watch-only addresses that has not yet matured</source>
        <translation>Balanç minat en adreces de només lectura que encara no ha madurat</translation>
    </message>
    <message>
        <source>Current total balance in watch-only addresses</source>
        <translation>Balanç total actual en adreces de només lectura</translation>
    </message>
</context>
<context>
    <name>PaymentServer</name>
    <message>
        <source>Payment request error</source>
        <translation>Error de la sol·licitud de pagament</translation>
    </message>
    <message>
        <source>Cannot start particl: click-to-pay handler</source>
        <translation>No es pot iniciar particl: controlador click-to-pay</translation>
    </message>
    <message>
        <source>URI handling</source>
        <translation>Gestió d'URI</translation>
    </message>
    <message>
        <source>'particl://' is not a valid URI. Use 'particl:' instead.</source>
        <translation>'particl://' no és una URI vàlida. Usi 'particl:' en lloc seu.</translation>
    </message>
    <message>
        <source>Cannot process payment request because BIP70 is not supported.</source>
        <translation>No es pot processar la petició de pagament perquè BIP70 no està suportat.</translation>
    </message>
    <message>
        <source>Due to widespread security flaws in BIP70 it's strongly recommended that any merchant instructions to switch wallets be ignored.</source>
        <translation>A causa dels defectes generalitzats en el BIP70 és altament recomanable que qualsevol instrucció comerciant per canviar carteres sigui ignorada.</translation>
    </message>
    <message>
        <source>If you are receiving this error you should request the merchant provide a BIP21 compatible URI.</source>
        <translation>Si estàs rebent aquest error, hauries de demanar al comerciant que et doni una URI compatible amb el BIP21.</translation>
    </message>
    <message>
        <source>Invalid payment address %1</source>
        <translation>Adreça de pagament no vàlida %1</translation>
    </message>
    <message>
        <source>URI cannot be parsed! This can be caused by an invalid Particl address or malformed URI parameters.</source>
        <translation>L'URI no pot ser analitzat! Això pot ser a causa d'una adreça de Particl no vàlida o per paràmetres URI amb mal format.</translation>
    </message>
    <message>
        <source>Payment request file handling</source>
        <translation>Gestió de fitxers de les sol·licituds de pagament</translation>
    </message>
</context>
<context>
    <name>PeerTableModel</name>
    <message>
        <source>User Agent</source>
        <translation>Agent d'usuari</translation>
    </message>
    <message>
        <source>Node/Service</source>
        <translation>Node/Servei</translation>
    </message>
    <message>
        <source>NodeId</source>
        <translation>NodeId</translation>
    </message>
    <message>
        <source>Ping</source>
        <translation>Ping</translation>
    </message>
    <message>
        <source>Sent</source>
        <translation>Enviat</translation>
    </message>
    <message>
        <source>Received</source>
        <translation>Rebut</translation>
    </message>
</context>
<context>
    <name>QObject</name>
    <message>
        <source>Amount</source>
        <translation>Import</translation>
    </message>
    <message>
        <source>Enter a Particl address (e.g. %1)</source>
        <translation>Introduïu una adreça de Particl (p. ex. %1)</translation>
    </message>
    <message>
        <source>%1 d</source>
        <translation>%1 d</translation>
    </message>
    <message>
        <source>%1 h</source>
        <translation>%1 h</translation>
    </message>
    <message>
        <source>%1 m</source>
        <translation>%1 m</translation>
    </message>
    <message>
        <source>%1 s</source>
        <translation>%1 s</translation>
    </message>
    <message>
        <source>None</source>
        <translation>Cap</translation>
    </message>
    <message>
        <source>N/A</source>
        <translation>N/A</translation>
    </message>
    <message>
        <source>%1 ms</source>
        <translation>%1 ms</translation>
    </message>
    <message numerus="yes">
        <source>%n second(s)</source>
        <translation><numerusform>Un segon</numerusform><numerusform>%n segons</numerusform></translation>
    </message>
    <message numerus="yes">
        <source>%n minute(s)</source>
        <translation><numerusform>Un minut</numerusform><numerusform>%n minuts</numerusform></translation>
    </message>
    <message numerus="yes">
        <source>%n hour(s)</source>
        <translation><numerusform>Una hora</numerusform><numerusform>%n hores</numerusform></translation>
    </message>
    <message numerus="yes">
        <source>%n day(s)</source>
        <translation><numerusform>Un dia</numerusform><numerusform>%n dies</numerusform></translation>
    </message>
    <message numerus="yes">
        <source>%n week(s)</source>
        <translation><numerusform>Una setmana</numerusform><numerusform>%n setmanes</numerusform></translation>
    </message>
    <message>
        <source>%1 and %2</source>
        <translation>%1 i %2</translation>
    </message>
    <message numerus="yes">
        <source>%n year(s)</source>
        <translation><numerusform>Un any</numerusform><numerusform>%n anys</numerusform></translation>
    </message>
    <message>
        <source>%1 B</source>
        <translation>%1 B</translation>
    </message>
    <message>
        <source>%1 KB</source>
        <translation>%1 KB</translation>
    </message>
    <message>
        <source>%1 MB</source>
        <translation>%1 MB</translation>
    </message>
    <message>
        <source>%1 GB</source>
        <translation>%1 GB</translation>
    </message>
    <message>
        <source>Error: Specified data directory "%1" does not exist.</source>
        <translation>Error: El directori de dades especificat «%1» no existeix.</translation>
    </message>
    <message>
        <source>Error: Cannot parse configuration file: %1.</source>
        <translation>Error: No es pot interpretar el fitxer de configuració: %1.</translation>
    </message>
    <message>
        <source>Error: %1</source>
        <translation>Avís: %1</translation>
    </message>
    <message>
        <source>%1 didn't yet exit safely...</source>
        <translation>%1 encara no ha finalitzat de manera segura...</translation>
    </message>
    <message>
        <source>unknown</source>
        <translation>desconegut</translation>
    </message>
</context>
<context>
    <name>QRImageWidget</name>
    <message>
        <source>&amp;Save Image...</source>
        <translation>De&amp;sa la imatge...</translation>
    </message>
    <message>
        <source>&amp;Copy Image</source>
        <translation>&amp;Copia la imatge</translation>
    </message>
    <message>
        <source>Resulting URI too long, try to reduce the text for label / message.</source>
        <translation>URI resultant massa llarga, intenta reduir el text per a la etiqueta / missatge</translation>
    </message>
    <message>
        <source>Error encoding URI into QR Code.</source>
        <translation>Error en codificar l'URI en un codi QR.</translation>
    </message>
    <message>
        <source>QR code support not available.</source>
        <translation>Suport de codi QR no disponible.</translation>
    </message>
    <message>
        <source>Save QR Code</source>
        <translation>Desa el codi QR</translation>
    </message>
    <message>
        <source>PNG Image (*.png)</source>
        <translation>Imatge PNG (*.png)</translation>
    </message>
</context>
<context>
    <name>RPCConsole</name>
    <message>
        <source>N/A</source>
        <translation>N/A</translation>
    </message>
    <message>
        <source>Client version</source>
        <translation>Versió del client</translation>
    </message>
    <message>
        <source>&amp;Information</source>
        <translation>&amp;Informació</translation>
    </message>
    <message>
        <source>General</source>
        <translation>General</translation>
    </message>
    <message>
        <source>Using BerkeleyDB version</source>
        <translation>Utilitzant BerkeleyDB versió</translation>
    </message>
    <message>
        <source>Datadir</source>
        <translation>Datadir</translation>
    </message>
    <message>
        <source>To specify a non-default location of the data directory use the '%1' option.</source>
        <translation>Per tal d'especificar una ubicació que no és per defecte del directori de dades utilitza la '%1' opció.</translation>
    </message>
    <message>
        <source>Blocksdir</source>
        <translation>Directori de blocs</translation>
    </message>
    <message>
        <source>To specify a non-default location of the blocks directory use the '%1' option.</source>
        <translation>Per tal d'especificar una ubicació que no és per defecte del directori de blocs utilitza la '%1' opció.</translation>
    </message>
    <message>
        <source>Startup time</source>
        <translation>&amp;Temps d'inici</translation>
    </message>
    <message>
        <source>Network</source>
        <translation>Xarxa</translation>
    </message>
    <message>
        <source>Name</source>
        <translation>Nom</translation>
    </message>
    <message>
        <source>Number of connections</source>
        <translation>Nombre de connexions</translation>
    </message>
    <message>
        <source>Block chain</source>
        <translation>Cadena de blocs</translation>
    </message>
    <message>
        <source>Current number of blocks</source>
        <translation>Nombre de blocs actuals</translation>
    </message>
    <message>
        <source>Memory Pool</source>
        <translation>Reserva de memòria</translation>
    </message>
    <message>
        <source>Current number of transactions</source>
        <translation>Nombre actual de transaccions</translation>
    </message>
    <message>
        <source>Memory usage</source>
        <translation>Ús de memòria</translation>
    </message>
    <message>
        <source>Wallet: </source>
        <translation>Cartera:</translation>
    </message>
    <message>
        <source>(none)</source>
        <translation>(cap)</translation>
    </message>
    <message>
        <source>&amp;Reset</source>
        <translation>&amp;Reinicialitza</translation>
    </message>
    <message>
        <source>Received</source>
        <translation>Rebut</translation>
    </message>
    <message>
        <source>Sent</source>
        <translation>Enviat</translation>
    </message>
    <message>
        <source>&amp;Peers</source>
        <translation>&amp;Iguals</translation>
    </message>
    <message>
        <source>Banned peers</source>
        <translation>Iguals bandejats</translation>
    </message>
    <message>
        <source>Select a peer to view detailed information.</source>
        <translation>Seleccioneu un igual per mostrar informació detallada.</translation>
    </message>
    <message>
        <source>Whitelisted</source>
        <translation>A la llista blanca</translation>
    </message>
    <message>
        <source>Direction</source>
        <translation>Direcció</translation>
    </message>
    <message>
        <source>Version</source>
        <translation>Versió</translation>
    </message>
    <message>
        <source>Starting Block</source>
        <translation>Bloc d'inici</translation>
    </message>
    <message>
        <source>Synced Headers</source>
        <translation>Capçaleres sincronitzades</translation>
    </message>
    <message>
        <source>Synced Blocks</source>
        <translation>Blocs sincronitzats</translation>
    </message>
    <message>
        <source>The mapped Autonomous System used for diversifying peer selection.</source>
        <translation>El sistema autònom de mapat utilitzat per diversificar la selecció entre iguals.</translation>
    </message>
    <message>
        <source>Mapped AS</source>
        <translation>Mapat com</translation>
    </message>
    <message>
        <source>User Agent</source>
        <translation>Agent d'usuari</translation>
    </message>
    <message>
        <source>Node window</source>
        <translation>Finestra node</translation>
    </message>
    <message>
        <source>Open the %1 debug log file from the current data directory. This can take a few seconds for large log files.</source>
        <translation>Obre el fitxer de registre de depuració %1 del directori de dades actual. Això pot trigar uns segons en fitxers de registre grans.</translation>
    </message>
    <message>
        <source>Decrease font size</source>
        <translation>Disminueix la mida de la lletra</translation>
    </message>
    <message>
        <source>Increase font size</source>
        <translation>Augmenta la mida de la lletra</translation>
    </message>
    <message>
        <source>Services</source>
        <translation>Serveis</translation>
    </message>
    <message>
        <source>Ban Score</source>
        <translation>Puntuació de bandeig</translation>
    </message>
    <message>
        <source>Connection Time</source>
        <translation>Temps de connexió</translation>
    </message>
    <message>
        <source>Last Send</source>
        <translation>Darrer enviament</translation>
    </message>
    <message>
        <source>Last Receive</source>
        <translation>Darrera recepció</translation>
    </message>
    <message>
        <source>Ping Time</source>
        <translation>Temps de ping</translation>
    </message>
    <message>
        <source>The duration of a currently outstanding ping.</source>
        <translation>La duració d'un ping més destacat actualment.</translation>
    </message>
    <message>
        <source>Ping Wait</source>
        <translation>Espera de ping</translation>
    </message>
    <message>
        <source>Min Ping</source>
        <translation>Min Ping</translation>
    </message>
    <message>
        <source>Time Offset</source>
        <translation>Diferència horària</translation>
    </message>
    <message>
        <source>Last block time</source>
        <translation>Últim temps de bloc</translation>
    </message>
    <message>
        <source>&amp;Open</source>
        <translation>&amp;Obre</translation>
    </message>
    <message>
        <source>&amp;Console</source>
        <translation>&amp;Consola</translation>
    </message>
    <message>
        <source>&amp;Network Traffic</source>
        <translation>Trà&amp;nsit de la xarxa</translation>
    </message>
    <message>
        <source>Totals</source>
        <translation>Totals</translation>
    </message>
    <message>
        <source>In:</source>
        <translation>Dins:</translation>
    </message>
    <message>
        <source>Out:</source>
        <translation>Fora:</translation>
    </message>
    <message>
        <source>Debug log file</source>
        <translation>Fitxer de registre de depuració</translation>
    </message>
    <message>
        <source>Clear console</source>
        <translation>Neteja la consola</translation>
    </message>
    <message>
        <source>1 &amp;hour</source>
        <translation>1 &amp;hora</translation>
    </message>
    <message>
        <source>1 &amp;day</source>
        <translation>1 &amp;dia</translation>
    </message>
    <message>
        <source>1 &amp;week</source>
        <translation>1 &amp;setmana</translation>
    </message>
    <message>
        <source>1 &amp;year</source>
        <translation>1 &amp;any</translation>
    </message>
    <message>
        <source>&amp;Disconnect</source>
        <translation>&amp;Desconnecta</translation>
    </message>
    <message>
        <source>Ban for</source>
        <translation>Bandeja per</translation>
    </message>
    <message>
        <source>&amp;Unban</source>
        <translation>&amp;Desbandeja</translation>
    </message>
    <message>
        <source>Welcome to the %1 RPC console.</source>
        <translation>Us donem la benvinguda a la consola RPC de %1</translation>
    </message>
    <message>
        <source>Use up and down arrows to navigate history, and %1 to clear screen.</source>
        <translation>Utilitzeu les fletxes amunt i avall per navegar per l'historial i %1 per netejar la pantalla.</translation>
    </message>
    <message>
        <source>Type %1 for an overview of available commands.</source>
        <translation>Escriu %1 per veure un sumari de les comandes disponibles.</translation>
    </message>
    <message>
        <source>For more information on using this console type %1.</source>
        <translation>Per més informació per usar aquesta consola de comandes, escriu %1.</translation>
    </message>
    <message>
        <source>WARNING: Scammers have been active, telling users to type commands here, stealing their wallet contents. Do not use this console without fully understanding the ramifications of a command.</source>
        <translation>ADVERTIMENT: Els estafadors han estat actius, dient als usuaris que escriguin ordres aquí, robant els contingut de les seves carteres. No utilitzeu aquesta consola sense comprendre completament les ramificacions d'una ordre.</translation>
    </message>
    <message>
        <source>Network activity disabled</source>
        <translation>Activitat de xarxa inhabilitada</translation>
    </message>
    <message>
        <source>Executing command without any wallet</source>
        <translation>S'està executant l'ordre sense cap cartera</translation>
    </message>
    <message>
        <source>Executing command using "%1" wallet</source>
        <translation>S'està executant comanda usant la cartera "%1"</translation>
    </message>
    <message>
        <source>(node id: %1)</source>
        <translation>(id del node: %1)</translation>
    </message>
    <message>
        <source>via %1</source>
        <translation>a través de %1</translation>
    </message>
    <message>
        <source>never</source>
        <translation>mai</translation>
    </message>
    <message>
        <source>Inbound</source>
        <translation>Entrant</translation>
    </message>
    <message>
        <source>Outbound</source>
        <translation>Sortint</translation>
    </message>
    <message>
        <source>Yes</source>
        <translation>Sí</translation>
    </message>
    <message>
        <source>No</source>
        <translation>No</translation>
    </message>
    <message>
        <source>Unknown</source>
        <translation>Desconegut</translation>
    </message>
</context>
<context>
    <name>ReceiveCoinsDialog</name>
    <message>
        <source>&amp;Amount:</source>
        <translation>Im&amp;port:</translation>
    </message>
    <message>
        <source>&amp;Label:</source>
        <translation>&amp;Etiqueta:</translation>
    </message>
    <message>
        <source>&amp;Message:</source>
        <translation>&amp;Missatge:</translation>
    </message>
    <message>
        <source>An optional message to attach to the payment request, which will be displayed when the request is opened. Note: The message will not be sent with the payment over the Particl network.</source>
        <translation>Un missatge opcional que s'adjuntarà a la sol·licitud de pagament, que es mostrarà quan s'obri la sol·licitud. Nota: El missatge no s'enviarà amb el pagament per la xarxa Particl.</translation>
    </message>
    <message>
        <source>An optional label to associate with the new receiving address.</source>
        <translation>Una etiqueta opcional que s'associarà amb la nova adreça receptora.</translation>
    </message>
    <message>
        <source>Use this form to request payments. All fields are &lt;b&gt;optional&lt;/b&gt;.</source>
        <translation>Utilitzeu aquest formulari per sol·licitar pagaments. Tots els camps són &lt;b&gt;opcionals&lt;/b&gt;.</translation>
    </message>
    <message>
        <source>An optional amount to request. Leave this empty or zero to not request a specific amount.</source>
        <translation>Un import opcional per sol·licitar. Deixeu-ho en blanc o zero per no sol·licitar cap import específic.</translation>
    </message>
    <message>
        <source>An optional label to associate with the new receiving address (used by you to identify an invoice).  It is also attached to the payment request.</source>
        <translation>Una etiqueta opcional per associar-se a la nova adreça de recepció (usada per vostè per identificar una factura). També s’adjunta a la sol·licitud de pagament.</translation>
    </message>
    <message>
        <source>An optional message that is attached to the payment request and may be displayed to the sender.</source>
        <translation>Un missatge opcional adjunt a la sol·licitud de pagament i que es pot mostrar al remitent.</translation>
    </message>
    <message>
        <source>&amp;Create new receiving address</source>
        <translation>&amp;Creeu una nova adreça de recepció</translation>
    </message>
    <message>
        <source>Clear all fields of the form.</source>
        <translation>Neteja tots els camps del formulari.</translation>
    </message>
    <message>
        <source>Clear</source>
        <translation>Neteja</translation>
    </message>
    <message>
        <source>Native segwit addresses (aka Bech32 or BIP-173) reduce your transaction fees later on and offer better protection against typos, but old wallets don't support them. When unchecked, an address compatible with older wallets will be created instead.</source>
        <translation>Les adreces segwit natives (més conegudes com Bech32 o BIP-173) redueixen les vostres comisions de les transaccions i ofereixen millor protecció contra errades tipogràfiques, però els moneders antics no les suporten. Quan desmarqui la casella, es generarà una adreça compatible amb moneders antics.</translation>
    </message>
    <message>
        <source>Generate native segwit (Bech32) address</source>
        <translation>Generar una adreça segwit nativa (Bech32)</translation>
    </message>
    <message>
        <source>Requested payments history</source>
        <translation>Historial de pagaments sol·licitats</translation>
    </message>
    <message>
        <source>Show the selected request (does the same as double clicking an entry)</source>
        <translation>Mostra la sol·licitud seleccionada (fa el mateix que el doble clic a una entrada)</translation>
    </message>
    <message>
        <source>Show</source>
        <translation>Mostra</translation>
    </message>
    <message>
        <source>Remove the selected entries from the list</source>
        <translation>Esborra les entrades seleccionades de la llista</translation>
    </message>
    <message>
        <source>Remove</source>
        <translation>Esborra</translation>
    </message>
    <message>
        <source>Copy URI</source>
        <translation>Copia l'URI</translation>
    </message>
    <message>
        <source>Copy label</source>
        <translation>Copia l'etiqueta</translation>
    </message>
    <message>
        <source>Copy message</source>
        <translation>Copia el missatge</translation>
    </message>
    <message>
        <source>Copy amount</source>
        <translation>Copia l'import</translation>
    </message>
</context>
<context>
    <name>ReceiveRequestDialog</name>
    <message>
        <source>QR Code</source>
        <translation>Codi QR</translation>
    </message>
    <message>
        <source>Copy &amp;URI</source>
        <translation>Copia l'&amp;URI</translation>
    </message>
    <message>
        <source>Copy &amp;Address</source>
        <translation>Copia l'&amp;adreça</translation>
    </message>
    <message>
        <source>&amp;Save Image...</source>
        <translation>De&amp;sa la imatge...</translation>
    </message>
    <message>
        <source>Request payment to %1</source>
        <translation>Sol·licita un pagament a %1</translation>
    </message>
    <message>
        <source>Payment information</source>
        <translation>Informació de pagament</translation>
    </message>
    <message>
        <source>URI</source>
        <translation>URI</translation>
    </message>
    <message>
        <source>Address</source>
        <translation>Adreça</translation>
    </message>
    <message>
        <source>Amount</source>
        <translation>Import</translation>
    </message>
    <message>
        <source>Label</source>
        <translation>Etiqueta</translation>
    </message>
    <message>
        <source>Message</source>
        <translation>Missatge</translation>
    </message>
    <message>
        <source>Wallet</source>
        <translation>Cartera</translation>
    </message>
</context>
<context>
    <name>RecentRequestsTableModel</name>
    <message>
        <source>Date</source>
        <translation>Data</translation>
    </message>
    <message>
        <source>Label</source>
        <translation>Etiqueta</translation>
    </message>
    <message>
        <source>Message</source>
        <translation>Missatge</translation>
    </message>
    <message>
        <source>(no label)</source>
        <translation>(sense etiqueta)</translation>
    </message>
    <message>
        <source>(no message)</source>
        <translation>(sense missatge)</translation>
    </message>
    <message>
        <source>(no amount requested)</source>
        <translation>(no s'ha sol·licitat import)</translation>
    </message>
    <message>
        <source>Requested</source>
        <translation>Sol·licitat</translation>
    </message>
</context>
<context>
    <name>SendCoinsDialog</name>
    <message>
        <source>Send Coins</source>
        <translation>Envia monedes</translation>
    </message>
    <message>
        <source>Coin Control Features</source>
        <translation>Característiques de control de les monedes</translation>
    </message>
    <message>
        <source>Inputs...</source>
        <translation>Entrades...</translation>
    </message>
    <message>
        <source>automatically selected</source>
        <translation>seleccionat automàticament</translation>
    </message>
    <message>
        <source>Insufficient funds!</source>
        <translation>Fons insuficients!</translation>
    </message>
    <message>
        <source>Quantity:</source>
        <translation>Quantitat:</translation>
    </message>
    <message>
        <source>Bytes:</source>
        <translation>Bytes:</translation>
    </message>
    <message>
        <source>Amount:</source>
        <translation>Import:</translation>
    </message>
    <message>
        <source>Fee:</source>
        <translation>Comissió:</translation>
    </message>
    <message>
        <source>After Fee:</source>
        <translation>Comissió posterior:</translation>
    </message>
    <message>
        <source>Change:</source>
        <translation>Canvi:</translation>
    </message>
    <message>
        <source>If this is activated, but the change address is empty or invalid, change will be sent to a newly generated address.</source>
        <translation>Si s'activa això, però l'adreça de canvi està buida o bé no és vàlida, el canvi s'enviarà a una adreça generada de nou.</translation>
    </message>
    <message>
        <source>Custom change address</source>
        <translation>Personalitza l'adreça de canvi</translation>
    </message>
    <message>
        <source>Transaction Fee:</source>
        <translation>Comissió de transacció</translation>
    </message>
    <message>
        <source>Choose...</source>
        <translation>Tria...</translation>
    </message>
    <message>
        <source>Using the fallbackfee can result in sending a transaction that will take several hours or days (or never) to confirm. Consider choosing your fee manually or wait until you have validated the complete chain.</source>
        <translation>L'ús de la tarifa de pagament pot provocar l'enviament d'una transacció que trigarà diverses hores o dies (o mai) a confirmar. Penseu a triar la possibilitat d'escollir la tarifa manualment o espereu fins que hagueu validat la cadena completa.</translation>
    </message>
    <message>
        <source>Warning: Fee estimation is currently not possible.</source>
        <translation>Advertència: l'estimació de tarifes no és possible actualment.</translation>
    </message>
    <message>
        <source>Specify a custom fee per kB (1,000 bytes) of the transaction's virtual size.

Note:  Since the fee is calculated on a per-byte basis, a fee of "100 satoshis per kB" for a transaction size of 500 bytes (half of 1 kB) would ultimately yield a fee of only 50 satoshis.</source>
        <translation>Especifiqui una comissió personalitzada per kB (1.000 bytes) de la mida virtual de la transacció.

Nota: Com que la comissió es calcula en funció dels bytes, una comissió de "100 satoshis per cada kB" per una transacció de mida 500 bytes (la meitat de 1 kB) comportaria finalment una comissió de la transacció de només 50 satoshis.</translation>
    </message>
    <message>
        <source>per kilobyte</source>
        <translation>per kilobyte</translation>
    </message>
    <message>
        <source>Hide</source>
        <translation>Amaga</translation>
    </message>
    <message>
        <source>Recommended:</source>
        <translation>Recomanada:</translation>
    </message>
    <message>
        <source>Custom:</source>
        <translation>Personalitzada:</translation>
    </message>
    <message>
        <source>(Smart fee not initialized yet. This usually takes a few blocks...)</source>
        <translation>(No s'ha inicialitzat encara la comissió intel·ligent. Normalment pren uns pocs blocs...)</translation>
    </message>
    <message>
        <source>Send to multiple recipients at once</source>
        <translation>Envia a múltiples destinataris al mateix temps</translation>
    </message>
    <message>
        <source>Add &amp;Recipient</source>
        <translation>Afegeix &amp;destinatari</translation>
    </message>
    <message>
        <source>Clear all fields of the form.</source>
        <translation>Neteja tots els camps del formulari.</translation>
    </message>
    <message>
        <source>Dust:</source>
        <translation>Polsim:</translation>
    </message>
    <message>
        <source>Hide transaction fee settings</source>
        <translation>Amagueu la configuració de les tarifes de transacció</translation>
    </message>
    <message>
        <source>When there is less transaction volume than space in the blocks, miners as well as relaying nodes may enforce a minimum fee. Paying only this minimum fee is just fine, but be aware that this can result in a never confirming transaction once there is more demand for particl transactions than the network can process.</source>
        <translation>Quan no hi ha prou espai en els blocs per encabir totes les transaccions, els miners i així mateix els nodes repetidors poden exigir una taxa mínima. És acceptable pagar únicament la taxa mínima, però tingueu present que pot resultar que la vostra transacció no sigui mai confirmada mentre hi hagi més demanda de transaccions particl de les que la xarxa pot processar.</translation>
    </message>
    <message>
        <source>A too low fee might result in a never confirming transaction (read the tooltip)</source>
        <translation>Una taxa massa baixa pot resultar en una transacció que no es confirmi mai (llegiu el consell)</translation>
    </message>
    <message>
        <source>Confirmation time target:</source>
        <translation>Temps de confirmació objectiu:</translation>
    </message>
    <message>
        <source>Enable Replace-By-Fee</source>
        <translation>Habilita Replace-By-Fee: substitució per comissió</translation>
    </message>
    <message>
        <source>With Replace-By-Fee (BIP-125) you can increase a transaction's fee after it is sent. Without this, a higher fee may be recommended to compensate for increased transaction delay risk.</source>
        <translation>Amb la substitució per comissió o Replace-By-Fee (BIP-125) pot incrementar la comissió de la transacció després d'enviar-la. Sense això, seria recomenable una comissió més alta per compensar el risc d'increment del retard de la transacció.</translation>
    </message>
    <message>
        <source>Clear &amp;All</source>
        <translation>Neteja-ho &amp;tot</translation>
    </message>
    <message>
        <source>Balance:</source>
        <translation>Balanç:</translation>
    </message>
    <message>
        <source>Confirm the send action</source>
        <translation>Confirma l'acció d'enviament</translation>
    </message>
    <message>
        <source>S&amp;end</source>
        <translation>E&amp;nvia</translation>
    </message>
    <message>
        <source>Copy quantity</source>
        <translation>Copia la quantitat</translation>
    </message>
    <message>
        <source>Copy amount</source>
        <translation>Copia l'import</translation>
    </message>
    <message>
        <source>Copy fee</source>
        <translation>Copia la comissió</translation>
    </message>
    <message>
        <source>Copy after fee</source>
        <translation>Copia la comissió posterior</translation>
    </message>
    <message>
        <source>Copy bytes</source>
        <translation>Copia els bytes</translation>
    </message>
    <message>
        <source>Copy dust</source>
        <translation>Copia el polsim</translation>
    </message>
    <message>
        <source>Copy change</source>
        <translation>Copia el canvi</translation>
    </message>
    <message>
        <source>%1 (%2 blocks)</source>
        <translation>%1 (%2 blocs)</translation>
    </message>
    <message>
        <source>Cr&amp;eate Unsigned</source>
        <translation>Creació sense firmar</translation>
    </message>
    <message>
        <source>Creates a Partially Signed Particl Transaction (PSBT) for use with e.g. an offline %1 wallet, or a PSBT-compatible hardware wallet.</source>
        <translation>Crea una transacció particl parcialment signada (PSBT) per a utilitzar, per exemple,  amb una cartera %1 fora de línia o amb una cartera compatible amb PSBT.</translation>
    </message>
    <message>
        <source> from wallet '%1'</source>
        <translation>de la cartera "%1"</translation>
    </message>
    <message>
        <source>%1 to '%2'</source>
        <translation>%1 a '%2'</translation>
    </message>
    <message>
        <source>%1 to %2</source>
        <translation>%1 a %2</translation>
    </message>
    <message>
        <source>Do you want to draft this transaction?</source>
        <translation>Voleu redactar aquesta transacció?</translation>
    </message>
    <message>
        <source>Are you sure you want to send?</source>
        <translation>Esteu segur que ho voleu enviar?</translation>
    </message>
    <message>
        <source>Please, review your transaction proposal. This will produce a Partially Signed Particl Transaction (PSBT) which you can copy and then sign with e.g. an offline %1 wallet, or a PSBT-compatible hardware wallet.</source>
        <translation>Revisa la teva proposta de transacció. Es produirà una transacció de Particl amb signatura parcial (PSBT) que podeu copiar i després signar, per exemple, amb una cartera %1 de tipus fora de línia o una cartera física compatible amb PSBT.</translation>
    </message>
    <message>
        <source>or</source>
        <translation>o</translation>
    </message>
    <message>
        <source>You can increase the fee later (signals Replace-By-Fee, BIP-125).</source>
        <translation>Pot incrementar la comissió més tard (senyala Replace-By-Fee o substitució per comissió, BIP-125).</translation>
    </message>
    <message>
        <source>Please, review your transaction.</source>
        <translation>Reviseu la transacció</translation>
    </message>
    <message>
        <source>Transaction fee</source>
        <translation>Comissió de transacció</translation>
    </message>
    <message>
        <source>Not signalling Replace-By-Fee, BIP-125.</source>
        <translation>Substitució per tarifa sense senyalització, BIP-125</translation>
    </message>
    <message>
        <source>Total Amount</source>
        <translation>Import total</translation>
    </message>
    <message>
        <source>To review recipient list click "Show Details..."</source>
        <translation>Per revisar la llista de destinataris, feu clic a "Mostra els detalls ..."</translation>
    </message>
    <message>
        <source>Confirm send coins</source>
        <translation>Confirma l'enviament de monedes</translation>
    </message>
    <message>
        <source>Confirm transaction proposal</source>
        <translation>Confirmeu la proposta de transacció</translation>
    </message>
    <message>
        <source>Copy PSBT to clipboard</source>
        <translation>Copiar PSBT al porta-retalls.</translation>
    </message>
    <message>
        <source>Send</source>
        <translation>Enviar</translation>
    </message>
    <message>
        <source>PSBT copied</source>
        <translation>PSBT copiada</translation>
    </message>
    <message>
        <source>Watch-only balance:</source>
        <translation>Saldo només de vigilància:</translation>
    </message>
    <message>
        <source>The recipient address is not valid. Please recheck.</source>
        <translation>L'adreça del destinatari no és vàlida. Torneu-la a comprovar.</translation>
    </message>
    <message>
        <source>The amount to pay must be larger than 0.</source>
        <translation>L'import a pagar ha de ser major que 0.</translation>
    </message>
    <message>
        <source>The amount exceeds your balance.</source>
        <translation>L'import supera el vostre balanç.</translation>
    </message>
    <message>
        <source>The total exceeds your balance when the %1 transaction fee is included.</source>
        <translation>El total excedeix el vostre balanç quan s'afegeix la comissió a la transacció %1.</translation>
    </message>
    <message>
        <source>Duplicate address found: addresses should only be used once each.</source>
        <translation>S'ha trobat una adreça duplicada: les adreces només s'haurien d'utilitzar una vegada cada una.</translation>
    </message>
    <message>
        <source>Transaction creation failed!</source>
        <translation>La creació de la transacció ha fallat!</translation>
    </message>
    <message>
        <source>A fee higher than %1 is considered an absurdly high fee.</source>
        <translation>Una comissió superior a %1 es considera una comissió absurdament alta.</translation>
    </message>
    <message>
        <source>Payment request expired.</source>
        <translation>La sol·licitud de pagament ha vençut.</translation>
    </message>
    <message numerus="yes">
        <source>Estimated to begin confirmation within %n block(s).</source>
        <translation><numerusform>S’estima que comenci la confirmació dintre d'un bloc.</numerusform><numerusform>S’estima que comenci la confirmació dintre de %n blocs.</numerusform></translation>
    </message>
    <message>
        <source>Warning: Invalid Particl address</source>
        <translation>Avís: adreça Particl no vàlida</translation>
    </message>
    <message>
        <source>Warning: Unknown change address</source>
        <translation>Avís: adreça de canvi desconeguda</translation>
    </message>
    <message>
        <source>Confirm custom change address</source>
        <translation>Confirma l'adreça de canvi personalitzada</translation>
    </message>
    <message>
        <source>The address you selected for change is not part of this wallet. Any or all funds in your wallet may be sent to this address. Are you sure?</source>
        <translation>L'adreça que heu seleccionat per al canvi no és part d'aquesta cartera. Tots els fons de la vostra cartera es poden enviar a aquesta adreça. N'esteu segur?</translation>
    </message>
    <message>
        <source>(no label)</source>
        <translation>(sense etiqueta)</translation>
    </message>
</context>
<context>
    <name>SendCoinsEntry</name>
    <message>
        <source>A&amp;mount:</source>
        <translation>Q&amp;uantitat:</translation>
    </message>
    <message>
        <source>Pay &amp;To:</source>
        <translation>Paga &amp;a:</translation>
    </message>
    <message>
        <source>&amp;Label:</source>
        <translation>&amp;Etiqueta:</translation>
    </message>
    <message>
        <source>Choose previously used address</source>
        <translation>Escull una adreça feta servir anteriorment</translation>
    </message>
    <message>
        <source>The Particl address to send the payment to</source>
        <translation>L'adreça Particl on enviar el pagament</translation>
    </message>
    <message>
        <source>Alt+A</source>
        <translation>Alta+A</translation>
    </message>
    <message>
        <source>Paste address from clipboard</source>
        <translation>Enganxa l'adreça del porta-retalls</translation>
    </message>
    <message>
        <source>Alt+P</source>
        <translation>Alt+P</translation>
    </message>
    <message>
        <source>Remove this entry</source>
        <translation>Elimina aquesta entrada</translation>
    </message>
    <message>
        <source>The amount to send in the selected unit</source>
        <translation>L’import a enviar a la unitat seleccionada</translation>
    </message>
    <message>
        <source>The fee will be deducted from the amount being sent. The recipient will receive less particl than you enter in the amount field. If multiple recipients are selected, the fee is split equally.</source>
        <translation>La comissió es deduirà de l'import que s'enviarà. El destinatari rebrà menys particls que les que introduïu al camp d'import. Si se seleccionen múltiples destinataris, la comissió es dividirà per igual.</translation>
    </message>
    <message>
        <source>S&amp;ubtract fee from amount</source>
        <translation>S&amp;ubstreu la comissió de l'import</translation>
    </message>
    <message>
        <source>Use available balance</source>
        <translation>Usa el saldo disponible</translation>
    </message>
    <message>
        <source>Message:</source>
        <translation>Missatge:</translation>
    </message>
    <message>
        <source>This is an unauthenticated payment request.</source>
        <translation>Aquesta és una sol·licitud de pagament no autenticada.</translation>
    </message>
    <message>
        <source>This is an authenticated payment request.</source>
        <translation>Aquesta és una sol·licitud de pagament autenticada.</translation>
    </message>
    <message>
        <source>Enter a label for this address to add it to the list of used addresses</source>
        <translation>Introduïu una etiqueta per a aquesta adreça per afegir-la a la llista d'adreces utilitzades</translation>
    </message>
    <message>
        <source>A message that was attached to the particl: URI which will be stored with the transaction for your reference. Note: This message will not be sent over the Particl network.</source>
        <translation>Un missatge que s'ha adjuntat al particl: URI que s'emmagatzemarà amb la transacció per a la vostra referència. Nota: el missatge no s'enviarà a través de la xarxa Particl.</translation>
    </message>
    <message>
        <source>Pay To:</source>
        <translation>Paga a:</translation>
    </message>
    <message>
        <source>Memo:</source>
        <translation>Memo:</translation>
    </message>
</context>
<context>
    <name>ShutdownWindow</name>
    <message>
        <source>%1 is shutting down...</source>
        <translation>%1 s'està tancant ...</translation>
    </message>
    <message>
        <source>Do not shut down the computer until this window disappears.</source>
        <translation>No apagueu l'ordinador fins que no desaparegui aquesta finestra.</translation>
    </message>
</context>
<context>
    <name>SignVerifyMessageDialog</name>
    <message>
        <source>Signatures - Sign / Verify a Message</source>
        <translation>Signatures - Signa o verifica un missatge</translation>
    </message>
    <message>
        <source>&amp;Sign Message</source>
        <translation>&amp;Signa el missatge</translation>
    </message>
    <message>
        <source>You can sign messages/agreements with your addresses to prove you can receive particl sent to them. Be careful not to sign anything vague or random, as phishing attacks may try to trick you into signing your identity over to them. Only sign fully-detailed statements you agree to.</source>
        <translation>Podeu signar missatges/acords amb les vostres adreces per provar que rebeu les particls que s'hi envien. Aneu amb compte no signar res que sigui vague o aleatori, perquè en alguns atacs de suplantació es pot provar que hi signeu la vostra identitat. Només signeu aquelles declaracions completament detallades en què hi esteu d'acord. </translation>
    </message>
    <message>
        <source>The Particl address to sign the message with</source>
        <translation>L'adreça Particl amb què signar el missatge</translation>
    </message>
    <message>
        <source>Choose previously used address</source>
        <translation>Escull una adreça feta servir anteriorment</translation>
    </message>
    <message>
        <source>Alt+A</source>
        <translation>Alta+A</translation>
    </message>
    <message>
        <source>Paste address from clipboard</source>
        <translation>Enganxa l'adreça del porta-retalls</translation>
    </message>
    <message>
        <source>Alt+P</source>
        <translation>Alt+P</translation>
    </message>
    <message>
        <source>Enter the message you want to sign here</source>
        <translation>Introduïu aquí el missatge que voleu signar</translation>
    </message>
    <message>
        <source>Signature</source>
        <translation>Signatura</translation>
    </message>
    <message>
        <source>Copy the current signature to the system clipboard</source>
        <translation>Copia la signatura actual al porta-retalls del sistema</translation>
    </message>
    <message>
        <source>Sign the message to prove you own this Particl address</source>
        <translation>Signa el missatge per provar que ets propietari d'aquesta adreça Particl</translation>
    </message>
    <message>
        <source>Sign &amp;Message</source>
        <translation>Signa el &amp;missatge</translation>
    </message>
    <message>
        <source>Reset all sign message fields</source>
        <translation>Neteja tots els camps de clau</translation>
    </message>
    <message>
        <source>Clear &amp;All</source>
        <translation>Neteja-ho &amp;tot</translation>
    </message>
    <message>
        <source>&amp;Verify Message</source>
        <translation>&amp;Verifica el missatge</translation>
    </message>
    <message>
        <source>Enter the receiver's address, message (ensure you copy line breaks, spaces, tabs, etc. exactly) and signature below to verify the message. Be careful not to read more into the signature than what is in the signed message itself, to avoid being tricked by a man-in-the-middle attack. Note that this only proves the signing party receives with the address, it cannot prove sendership of any transaction!</source>
        <translation>Introduïu l'adreça del receptor, el missatge (assegureu-vos de copiar els salts de línia, espais, tabuladors, etc. exactament) i signatura de sota per verificar el missatge. Tingueu cura de no llegir més en la signatura del que està al missatge signat, per evitar ser enganyat per un atac d'home-en-el-mig. Tingueu en compte que això només demostra que la part que signa rep amb l'adreça, i no es pot provar l'enviament de qualsevol transacció!</translation>
    </message>
    <message>
        <source>The Particl address the message was signed with</source>
        <translation>L'adreça Particl amb què va ser signat el missatge</translation>
    </message>
    <message>
        <source>The signed message to verify</source>
        <translation>El missatge signat per verificar</translation>
    </message>
    <message>
        <source>The signature given when the message was signed</source>
        <translation>La signatura donada quan es va signar el missatge</translation>
    </message>
    <message>
        <source>Verify the message to ensure it was signed with the specified Particl address</source>
        <translation>Verificar el missatge per assegurar-se que ha estat signat amb una adreça Particl específica</translation>
    </message>
    <message>
        <source>Verify &amp;Message</source>
        <translation>Verifica el &amp;missatge</translation>
    </message>
    <message>
        <source>Reset all verify message fields</source>
        <translation>Neteja tots els camps de verificació de missatge</translation>
    </message>
    <message>
        <source>Click "Sign Message" to generate signature</source>
        <translation>Feu clic a «Signa el missatge» per a generar una signatura</translation>
    </message>
    <message>
        <source>The entered address is invalid.</source>
        <translation>L'adreça introduïda no és vàlida.</translation>
    </message>
    <message>
        <source>Please check the address and try again.</source>
        <translation>Comproveu l'adreça i torneu-ho a provar.</translation>
    </message>
    <message>
        <source>The entered address does not refer to a key.</source>
        <translation>L'adreça introduïda no referencia a cap clau.</translation>
    </message>
    <message>
        <source>Wallet unlock was cancelled.</source>
        <translation>S'ha cancel·lat el desblocatge de la cartera.</translation>
    </message>
    <message>
        <source>No error</source>
        <translation>Cap error</translation>
    </message>
    <message>
        <source>Private key for the entered address is not available.</source>
        <translation>La clau privada per a la adreça introduïda no està disponible.</translation>
    </message>
    <message>
        <source>Message signing failed.</source>
        <translation>La signatura del missatge ha fallat.</translation>
    </message>
    <message>
        <source>Message signed.</source>
        <translation>Missatge signat.</translation>
    </message>
    <message>
        <source>The signature could not be decoded.</source>
        <translation>La signatura no s'ha pogut descodificar.</translation>
    </message>
    <message>
        <source>Please check the signature and try again.</source>
        <translation>Comproveu la signatura i torneu-ho a provar.</translation>
    </message>
    <message>
        <source>The signature did not match the message digest.</source>
        <translation>La signatura no coincideix amb el resum del missatge.</translation>
    </message>
    <message>
        <source>Message verification failed.</source>
        <translation>Ha fallat la verificació del missatge.</translation>
    </message>
    <message>
        <source>Message verified.</source>
        <translation>Missatge verificat.</translation>
    </message>
</context>
<context>
    <name>TrafficGraphWidget</name>
    <message>
        <source>KB/s</source>
        <translation>KB/s</translation>
    </message>
</context>
<context>
    <name>TransactionDesc</name>
    <message numerus="yes">
        <source>Open for %n more block(s)</source>
        <translation><numerusform>Obre per un bloc més</numerusform><numerusform>Obre per %n blocs més</numerusform></translation>
    </message>
    <message>
        <source>Open until %1</source>
        <translation>Obert fins %1</translation>
    </message>
    <message>
        <source>conflicted with a transaction with %1 confirmations</source>
        <translation>produït un conflicte amb una transacció amb %1 confirmacions</translation>
    </message>
    <message>
        <source>0/unconfirmed, %1</source>
        <translation>0/no confirmades, %1</translation>
    </message>
    <message>
        <source>in memory pool</source>
        <translation>a la reserva de memòria</translation>
    </message>
    <message>
        <source>not in memory pool</source>
        <translation>no a la reserva de memòria</translation>
    </message>
    <message>
        <source>abandoned</source>
        <translation>abandonada</translation>
    </message>
    <message>
        <source>%1/unconfirmed</source>
        <translation>%1/sense confirmar</translation>
    </message>
    <message>
        <source>%1 confirmations</source>
        <translation>%1 confirmacions</translation>
    </message>
    <message>
        <source>Status</source>
        <translation>Estat</translation>
    </message>
    <message>
        <source>Date</source>
        <translation>Data</translation>
    </message>
    <message>
        <source>Source</source>
        <translation>Font</translation>
    </message>
    <message>
        <source>Generated</source>
        <translation>Generada</translation>
    </message>
    <message>
        <source>From</source>
        <translation>De</translation>
    </message>
    <message>
        <source>unknown</source>
        <translation>desconegut</translation>
    </message>
    <message>
        <source>To</source>
        <translation>A</translation>
    </message>
    <message>
        <source>own address</source>
        <translation>adreça pròpia</translation>
    </message>
    <message>
        <source>watch-only</source>
        <translation>només lectura</translation>
    </message>
    <message>
        <source>label</source>
        <translation>etiqueta</translation>
    </message>
    <message>
        <source>Credit</source>
        <translation>Crèdit</translation>
    </message>
    <message numerus="yes">
        <source>matures in %n more block(s)</source>
        <translation><numerusform>madura en un bloc més</numerusform><numerusform>madura en %n blocs més</numerusform></translation>
    </message>
    <message>
        <source>not accepted</source>
        <translation>no acceptat</translation>
    </message>
    <message>
        <source>Debit</source>
        <translation>Dèbit</translation>
    </message>
    <message>
        <source>Total debit</source>
        <translation>Dèbit total</translation>
    </message>
    <message>
        <source>Total credit</source>
        <translation>Crèdit total</translation>
    </message>
    <message>
        <source>Transaction fee</source>
        <translation>Comissió de transacció</translation>
    </message>
    <message>
        <source>Net amount</source>
        <translation>Import net</translation>
    </message>
    <message>
        <source>Message</source>
        <translation>Missatge</translation>
    </message>
    <message>
        <source>Comment</source>
        <translation>Comentari</translation>
    </message>
    <message>
        <source>Transaction ID</source>
        <translation>ID de la transacció</translation>
    </message>
    <message>
        <source>Transaction total size</source>
        <translation>Mida total de la transacció</translation>
    </message>
    <message>
        <source>Transaction virtual size</source>
        <translation>Mida virtual de la transacció</translation>
    </message>
    <message>
        <source>Output index</source>
        <translation>Índex de resultats</translation>
    </message>
    <message>
        <source> (Certificate was not verified)</source>
        <translation>(El certificat no s'ha verificat)</translation>
    </message>
    <message>
        <source>Merchant</source>
        <translation>Mercader</translation>
    </message>
    <message>
        <source>Generated coins must mature %1 blocks before they can be spent. When you generated this block, it was broadcast to the network to be added to the block chain. If it fails to get into the chain, its state will change to "not accepted" and it won't be spendable. This may occasionally happen if another node generates a block within a few seconds of yours.</source>
        <translation>Les monedes generades han de madurar %1 blocs abans de poder ser gastades. Quan genereu aquest bloc, es farà saber a la xarxa per tal d'afegir-lo a la cadena de blocs. Si no pot fer-se lloc a la cadena, el seu estat canviarà a «no acceptat» i no es podrà gastar. Això pot passar ocasionalment si un altre node genera un bloc en un marge de segons respecte al vostre.</translation>
    </message>
    <message>
        <source>Debug information</source>
        <translation>Informació de depuració</translation>
    </message>
    <message>
        <source>Transaction</source>
        <translation>Transacció</translation>
    </message>
    <message>
        <source>Inputs</source>
        <translation>Entrades</translation>
    </message>
    <message>
        <source>Amount</source>
        <translation>Import</translation>
    </message>
    <message>
        <source>true</source>
        <translation>cert</translation>
    </message>
    <message>
        <source>false</source>
        <translation>fals</translation>
    </message>
</context>
<context>
    <name>TransactionDescDialog</name>
    <message>
        <source>This pane shows a detailed description of the transaction</source>
        <translation>Aquest panell mostra una descripció detallada de la transacció</translation>
    </message>
    <message>
        <source>Details for %1</source>
        <translation>Detalls per %1</translation>
    </message>
</context>
<context>
    <name>TransactionTableModel</name>
    <message>
        <source>Date</source>
        <translation>Data</translation>
    </message>
    <message>
        <source>Type</source>
        <translation>Tipus</translation>
    </message>
    <message>
        <source>Label</source>
        <translation>Etiqueta</translation>
    </message>
    <message numerus="yes">
        <source>Open for %n more block(s)</source>
        <translation><numerusform>Obre per un bloc més</numerusform><numerusform>Obre per %n blocs més</numerusform></translation>
    </message>
    <message>
        <source>Open until %1</source>
        <translation>Obert fins %1</translation>
    </message>
    <message>
        <source>Unconfirmed</source>
        <translation>Sense confirmar</translation>
    </message>
    <message>
        <source>Abandoned</source>
        <translation>Abandonada</translation>
    </message>
    <message>
        <source>Confirming (%1 of %2 recommended confirmations)</source>
        <translation>Confirmant (%1 de %2 confirmacions recomanades)</translation>
    </message>
    <message>
        <source>Confirmed (%1 confirmations)</source>
        <translation>Confirmat (%1 confirmacions)</translation>
    </message>
    <message>
        <source>Conflicted</source>
        <translation>En conflicte</translation>
    </message>
    <message>
        <source>Immature (%1 confirmations, will be available after %2)</source>
        <translation>Immadur (%1 confirmacions, serà disponible després de %2)</translation>
    </message>
    <message>
        <source>Generated but not accepted</source>
        <translation>Generat però no acceptat</translation>
    </message>
    <message>
        <source>Received with</source>
        <translation>Rebuda amb</translation>
    </message>
    <message>
        <source>Received from</source>
        <translation>Rebuda de</translation>
    </message>
    <message>
        <source>Sent to</source>
        <translation>Enviada a</translation>
    </message>
    <message>
        <source>Payment to yourself</source>
        <translation>Pagament a un mateix</translation>
    </message>
    <message>
        <source>Mined</source>
        <translation>Minada</translation>
    </message>
    <message>
        <source>watch-only</source>
        <translation>només lectura</translation>
    </message>
    <message>
        <source>(n/a)</source>
        <translation>(n/a)</translation>
    </message>
    <message>
        <source>(no label)</source>
        <translation>(sense etiqueta)</translation>
    </message>
    <message>
        <source>Transaction status. Hover over this field to show number of confirmations.</source>
        <translation>Estat de la transacció. Desplaceu-vos sobre aquest camp per mostrar el nombre de confirmacions.</translation>
    </message>
    <message>
        <source>Date and time that the transaction was received.</source>
        <translation>Data i hora en què la transacció va ser rebuda.</translation>
    </message>
    <message>
        <source>Type of transaction.</source>
        <translation>Tipus de transacció.</translation>
    </message>
    <message>
        <source>Whether or not a watch-only address is involved in this transaction.</source>
        <translation>Si està implicada o no una adreça només de lectura en la transacció.</translation>
    </message>
    <message>
        <source>User-defined intent/purpose of the transaction.</source>
        <translation>Intenció/propòsit de la transacció definida per l'usuari.</translation>
    </message>
    <message>
        <source>Amount removed from or added to balance.</source>
        <translation>Import extret o afegit del balanç.</translation>
    </message>
</context>
<context>
    <name>TransactionView</name>
    <message>
        <source>All</source>
        <translation>Tot</translation>
    </message>
    <message>
        <source>Today</source>
        <translation>Avui</translation>
    </message>
    <message>
        <source>This week</source>
        <translation>Aquesta setmana</translation>
    </message>
    <message>
        <source>This month</source>
        <translation>Aquest mes</translation>
    </message>
    <message>
        <source>Last month</source>
        <translation>El mes passat</translation>
    </message>
    <message>
        <source>This year</source>
        <translation>Enguany</translation>
    </message>
    <message>
        <source>Range...</source>
        <translation>Rang...</translation>
    </message>
    <message>
        <source>Received with</source>
        <translation>Rebuda amb</translation>
    </message>
    <message>
        <source>Sent to</source>
        <translation>Enviada a</translation>
    </message>
    <message>
        <source>To yourself</source>
        <translation>A un mateix</translation>
    </message>
    <message>
        <source>Mined</source>
        <translation>Minada</translation>
    </message>
    <message>
        <source>Other</source>
        <translation>Altres</translation>
    </message>
    <message>
        <source>Enter address, transaction id, or label to search</source>
        <translation>Introduïu una adreça, la id de la transacció o l'etiqueta per a cercar</translation>
    </message>
    <message>
        <source>Min amount</source>
        <translation>Import mínim</translation>
    </message>
    <message>
        <source>Abandon transaction</source>
        <translation>Abandonar transacció</translation>
    </message>
    <message>
        <source>Increase transaction fee</source>
        <translation>Augmenta la comissió de transacció</translation>
    </message>
    <message>
        <source>Copy address</source>
        <translation>Copia l'adreça</translation>
    </message>
    <message>
        <source>Copy label</source>
        <translation>Copia l'etiqueta</translation>
    </message>
    <message>
        <source>Copy amount</source>
        <translation>Copia l'import</translation>
    </message>
    <message>
        <source>Copy transaction ID</source>
        <translation>Copia l'ID de transacció</translation>
    </message>
    <message>
        <source>Copy raw transaction</source>
        <translation>Copia la transacció crua</translation>
    </message>
    <message>
        <source>Copy full transaction details</source>
        <translation>Copia els detalls complets de la transacció</translation>
    </message>
    <message>
        <source>Edit label</source>
        <translation>Editar etiqueta</translation>
    </message>
    <message>
        <source>Show transaction details</source>
        <translation>Mostra detalls de la transacció</translation>
    </message>
    <message>
        <source>Export Transaction History</source>
        <translation>Exporta l'historial de transacció</translation>
    </message>
    <message>
        <source>Comma separated file (*.csv)</source>
        <translation>Fitxer separat per comes (*.csv)</translation>
    </message>
    <message>
        <source>Confirmed</source>
        <translation>Confirmat</translation>
    </message>
    <message>
        <source>Watch-only</source>
        <translation>Només de lectura</translation>
    </message>
    <message>
        <source>Date</source>
        <translation>Data</translation>
    </message>
    <message>
        <source>Type</source>
        <translation>Tipus</translation>
    </message>
    <message>
        <source>Label</source>
        <translation>Etiqueta</translation>
    </message>
    <message>
        <source>Address</source>
        <translation>Adreça</translation>
    </message>
    <message>
        <source>ID</source>
        <translation>ID</translation>
    </message>
    <message>
        <source>Exporting Failed</source>
        <translation>L'exportació ha fallat</translation>
    </message>
    <message>
        <source>There was an error trying to save the transaction history to %1.</source>
        <translation>S'ha produït un error en provar de desar l'historial de transacció a %1.</translation>
    </message>
    <message>
        <source>Exporting Successful</source>
        <translation>Exportació amb èxit</translation>
    </message>
    <message>
        <source>The transaction history was successfully saved to %1.</source>
        <translation>L'historial de transaccions s'ha desat correctament a %1.</translation>
    </message>
    <message>
        <source>Range:</source>
        <translation>Rang:</translation>
    </message>
    <message>
        <source>to</source>
        <translation>a</translation>
    </message>
</context>
<context>
    <name>UnitDisplayStatusBarControl</name>
    <message>
        <source>Unit to show amounts in. Click to select another unit.</source>
        <translation>Unitat en què mostrar els imports. Feu clic per seleccionar una altra unitat.</translation>
    </message>
</context>
<context>
    <name>WalletController</name>
    <message>
        <source>Close wallet</source>
        <translation>Tanca la cartera</translation>
    </message>
    <message>
        <source>Are you sure you wish to close the wallet &lt;i&gt;%1&lt;/i&gt;?</source>
        <translation>Segur que voleu tancar la cartera &lt;i&gt;%1 &lt;/i&gt;?</translation>
    </message>
    <message>
        <source>Closing the wallet for too long can result in having to resync the entire chain if pruning is enabled.</source>
        <translation>Si tanqueu la cartera durant massa temps, es pot haver de tornar a sincronitzar tota la cadena si teniu el sistema de poda habilitat.</translation>
    </message>
</context>
<context>
    <name>WalletFrame</name>
    <message>
        <source>No wallet has been loaded.</source>
        <translation>No s'ha carregat cap cartera.</translation>
    </message>
</context>
<context>
    <name>WalletModel</name>
    <message>
        <source>Send Coins</source>
        <translation>Envia monedes</translation>
    </message>
    <message>
        <source>Fee bump error</source>
        <translation>Error de recàrrec de tarifes</translation>
    </message>
    <message>
        <source>Increasing transaction fee failed</source>
        <translation>S'ha produït un error en augmentar la tarifa de transacció</translation>
    </message>
    <message>
        <source>Do you want to increase the fee?</source>
        <translation>Voleu augmentar la tarifa?</translation>
    </message>
    <message>
        <source>Do you want to draft a transaction with fee increase?</source>
        <translation>Voleu redactar una transacció amb augment de tarifes?</translation>
    </message>
    <message>
        <source>Current fee:</source>
        <translation>tarifa actual:</translation>
    </message>
    <message>
        <source>Increase:</source>
        <translation>Increment:</translation>
    </message>
    <message>
        <source>New fee:</source>
        <translation>Nova tarifa:</translation>
    </message>
    <message>
        <source>Confirm fee bump</source>
        <translation>Confirmeu el recàrrec de tarifes</translation>
    </message>
    <message>
        <source>Can't draft transaction.</source>
        <translation>No es pot redactar la transacció.</translation>
    </message>
    <message>
        <source>PSBT copied</source>
        <translation>PSBT copiada</translation>
    </message>
    <message>
        <source>Can't sign transaction.</source>
        <translation>No es pot signar la transacció.</translation>
    </message>
    <message>
        <source>Could not commit transaction</source>
        <translation>No s'ha pogut confirmar la transacció</translation>
    </message>
    <message>
        <source>default wallet</source>
        <translation>cartera predeterminada</translation>
    </message>
</context>
<context>
    <name>WalletView</name>
    <message>
        <source>&amp;Export</source>
        <translation>&amp;Exporta</translation>
    </message>
    <message>
        <source>Export the data in the current tab to a file</source>
        <translation>Exporta les dades de la pestanya actual a un fitxer</translation>
    </message>
    <message>
        <source>Backup Wallet</source>
        <translation>Còpia de seguretat de la cartera</translation>
    </message>
    <message>
        <source>Wallet Data (*.dat)</source>
        <translation>Dades de cartera (*.dat)</translation>
    </message>
    <message>
        <source>Backup Failed</source>
        <translation>Ha fallat la còpia de seguretat</translation>
    </message>
    <message>
        <source>There was an error trying to save the wallet data to %1.</source>
        <translation>S'ha produït un error en provar de desar les dades de la cartera a %1.</translation>
    </message>
    <message>
        <source>Backup Successful</source>
        <translation>La còpia de seguretat s'ha realitzat correctament</translation>
    </message>
    <message>
        <source>The wallet data was successfully saved to %1.</source>
        <translation>S'han desat correctament %1 les dades de la cartera a .</translation>
    </message>
    <message>
        <source>Cancel</source>
        <translation>Cancel·la</translation>
    </message>
</context>
<context>
    <name>bitcoin-core</name>
    <message>
        <source>Distributed under the MIT software license, see the accompanying file %s or %s</source>
        <translation>Distribuït sota la llicència del programari MIT, consulteu el fitxer d'acompanyament %s o %s</translation>
    </message>
    <message>
        <source>Prune configured below the minimum of %d MiB.  Please use a higher number.</source>
        <translation>Poda configurada per sota el mínim de %d MiB. Utilitzeu un nombre superior.</translation>
    </message>
    <message>
        <source>Prune: last wallet synchronisation goes beyond pruned data. You need to -reindex (download the whole blockchain again in case of pruned node)</source>
        <translation>Poda: la darrera sincronització de la cartera va més enllà de les dades podades. Cal que activeu -reindex (baixeu tota la cadena de blocs de nou en cas de node podat)</translation>
    </message>
    <message>
        <source>Error: A fatal internal error occurred, see debug.log for details</source>
        <translation>Error: s'ha produït un error intern fatal. Vegeu debug.log per a més detalls</translation>
    </message>
    <message>
        <source>Pruning blockstore...</source>
        <translation>S'està podant la cadena de blocs...</translation>
    </message>
    <message>
        <source>Unable to start HTTP server. See debug log for details.</source>
        <translation>No s'ha pogut iniciar el servidor HTTP. Vegeu debug.log per a més detalls.</translation>
    </message>
    <message>
        <source>The %s developers</source>
        <translation>Els desenvolupadors %s</translation>
    </message>
    <message>
        <source>Can't generate a change-address key. No keys in the internal keypool and can't generate any keys.</source>
        <translation>No es pot generar una clau d’adreça de canvi. No hi ha claus al keypool intern i no es pot generar cap clau.</translation>
    </message>
    <message>
        <source>Cannot obtain a lock on data directory %s. %s is probably already running.</source>
        <translation>No es pot obtenir un bloqueig al directori de dades %s. %s probablement ja s'estigui executant.</translation>
    </message>
    <message>
        <source>Cannot provide specific connections and have addrman find outgoing connections at the same.</source>
        <translation>No es poden proporcionar connexions específiques i no es poden trobar connexions sortint al mateix temps.</translation>
    </message>
    <message>
        <source>Error reading %s! All keys read correctly, but transaction data or address book entries might be missing or incorrect.</source>
        <translation>S'ha produït un error en llegir %s. Totes les claus es llegeixen correctament, però les dades de la transacció o les entrades de la llibreta d'adreces podrien faltar o ser incorrectes.</translation>
    </message>
    <message>
        <source>Please check that your computer's date and time are correct! If your clock is wrong, %s will not work properly.</source>
        <translation>Comproveu que la data i hora de l'ordinador són correctes. Si el rellotge és incorrecte, %s no funcionarà correctament.</translation>
    </message>
    <message>
        <source>Please contribute if you find %s useful. Visit %s for further information about the software.</source>
        <translation>Contribueix si trobes %s útil. Visita %s per obtenir més informació sobre el programari.</translation>
    </message>
    <message>
        <source>The block database contains a block which appears to be from the future. This may be due to your computer's date and time being set incorrectly. Only rebuild the block database if you are sure that your computer's date and time are correct</source>
        <translation>La base de dades de blocs conté un bloc que sembla ser del futur. Això pot ser degut a que la data i l'hora del vostre ordinador s'estableix incorrectament. Només reconstruïu la base de dades de blocs si esteu segur que la data i l'hora del vostre ordinador són correctes</translation>
    </message>
    <message>
        <source>This is a pre-release test build - use at your own risk - do not use for mining or merchant applications</source>
        <translation>Aquesta és una versió de pre-llançament - utilitza-la sota la teva responsabilitat - No usar per a minería o aplicacions de compra-venda</translation>
    </message>
    <message>
        <source>This is the transaction fee you may discard if change is smaller than dust at this level</source>
        <translation>Aquesta és la tarifa de transacció que podeu descartar si el canvi és menor que el polsim a aquest nivell</translation>
    </message>
    <message>
        <source>Unable to replay blocks. You will need to rebuild the database using -reindex-chainstate.</source>
        <translation>No es poden reproduir els blocs. Haureu de reconstruir la base de dades mitjançant -reindex- chainstate.</translation>
    </message>
    <message>
        <source>Unable to rewind the database to a pre-fork state. You will need to redownload the blockchain</source>
        <translation>No es pot rebobinar la base de dades a un estat de pre-bifurcament. Haureu de tornar a descarregar la cadena de blocks</translation>
    </message>
    <message>
        <source>Warning: The network does not appear to fully agree! Some miners appear to be experiencing issues.</source>
        <translation>Avís: la xarxa no sembla que hi estigui plenament d'acord. Alguns miners sembla que estan experimentant problemes.</translation>
    </message>
    <message>
        <source>Warning: We do not appear to fully agree with our peers! You may need to upgrade, or other nodes may need to upgrade.</source>
        <translation>Avís: sembla que no estem plenament d'acord amb els nostres iguals! Podria caler que actualitzar l'aplicació, o potser que ho facin altres nodes.</translation>
    </message>
    <message>
        <source>%d of last 100 blocks have unexpected version</source>
        <translation>%d dels últims 100 blocs tenen una versió inesperada</translation>
    </message>
    <message>
        <source>%s corrupt, salvage failed</source>
        <translation>%s està malmès, el rescat de les dades ha fallat</translation>
    </message>
    <message>
        <source>-maxmempool must be at least %d MB</source>
        <translation>-maxmempool ha de tenir almenys %d MB</translation>
    </message>
    <message>
        <source>Cannot resolve -%s address: '%s'</source>
        <translation>No es pot resoldre -%s adreça: '%s'</translation>
    </message>
    <message>
        <source>Change index out of range</source>
        <translation>Canvieu l'índex fora de l'abast</translation>
    </message>
    <message>
        <source>Config setting for %s only applied on %s network when in [%s] section.</source>
        <translation>Configuració per a %s únicament aplicada a  %s de la xarxa quan es troba a la secció [%s].</translation>
    </message>
    <message>
        <source>Copyright (C) %i-%i</source>
        <translation>Copyright (C) %i-%i</translation>
    </message>
    <message>
        <source>Corrupted block database detected</source>
        <translation>S'ha detectat una base de dades de blocs corrupta</translation>
    </message>
    <message>
        <source>Could not find asmap file %s</source>
        <translation>No s'ha pogut trobar el fitxer asmap %s</translation>
    </message>
    <message>
        <source>Could not parse asmap file %s</source>
        <translation>No s'ha pogut analitzar el fitxer asmap %s</translation>
    </message>
    <message>
        <source>Do you want to rebuild the block database now?</source>
        <translation>Voleu reconstruir la base de dades de blocs ara?</translation>
    </message>
    <message>
        <source>Error initializing block database</source>
        <translation>Error carregant la base de dades de blocs</translation>
    </message>
    <message>
        <source>Error initializing wallet database environment %s!</source>
        <translation>Error inicialitzant l'entorn de la base de dades de la cartera %s!</translation>
    </message>
    <message>
        <source>Error loading %s</source>
        <translation>Error carregant %s</translation>
    </message>
    <message>
        <source>Error loading %s: Private keys can only be disabled during creation</source>
        <translation>Error carregant %s: les claus privades només es poden desactivar durant la creació</translation>
    </message>
    <message>
        <source>Error loading %s: Wallet corrupted</source>
        <translation>S'ha produït un error en carregar %s: la cartera és corrupta</translation>
    </message>
    <message>
        <source>Error loading %s: Wallet requires newer version of %s</source>
        <translation>S'ha produït un error en carregar %s: la cartera requereix una versió més nova de %s</translation>
    </message>
    <message>
        <source>Error loading block database</source>
        <translation>Error carregant la base de dades del bloc</translation>
    </message>
    <message>
        <source>Error opening block database</source>
        <translation>Error en obrir la base de dades de blocs</translation>
    </message>
    <message>
        <source>Failed to listen on any port. Use -listen=0 if you want this.</source>
        <translation>Ha fallat escoltar a qualsevol port. Feu servir -listen=0 si voleu fer això.</translation>
    </message>
    <message>
        <source>Failed to rescan the wallet during initialization</source>
        <translation>No s'ha pogut escanejar novament la cartera durant la inicialització</translation>
    </message>
    <message>
        <source>Importing...</source>
        <translation>S'està important...</translation>
    </message>
    <message>
        <source>Incorrect or no genesis block found. Wrong datadir for network?</source>
        <translation>No s'ha trobat el bloc de gènesi o és incorrecte. El directori de dades de la xarxa és incorrecte?</translation>
    </message>
    <message>
        <source>Initialization sanity check failed. %s is shutting down.</source>
        <translation>S'ha produït un error en la verificació de sanejament d'inicialització. S'està tancant %s.</translation>
    </message>
    <message>
        <source>Invalid P2P permission: '%s'</source>
        <translation>Permís P2P no vàlid: '%s'</translation>
    </message>
    <message>
        <source>Invalid amount for -%s=&lt;amount&gt;: '%s'</source>
        <translation>Import invàlid per -%s=&lt;amount&gt;: '%s'</translation>
    </message>
    <message>
        <source>Invalid amount for -discardfee=&lt;amount&gt;: '%s'</source>
        <translation>Import invàlid per -discardfee=&lt;amount&gt;: '%s'</translation>
    </message>
    <message>
        <source>Invalid amount for -fallbackfee=&lt;amount&gt;: '%s'</source>
        <translation>Import invàlid per -fallbackfee=&lt;amount&gt;: '%s'</translation>
    </message>
    <message>
        <source>Specified blocks directory "%s" does not exist.</source>
        <translation>El directori de blocs especificat "%s" no existeix.</translation>
    </message>
    <message>
        <source>Unknown address type '%s'</source>
        <translation>Tipus d'adreça desconegut '%s'</translation>
    </message>
    <message>
        <source>Unknown change type '%s'</source>
        <translation>Tipus de canvi desconegut '%s'</translation>
    </message>
    <message>
        <source>Upgrading txindex database</source>
        <translation>Actualitzant txindex de la base de dades</translation>
    </message>
    <message>
        <source>Loading P2P addresses...</source>
        <translation>S'estan carregant les adreces P2P ...</translation>
    </message>
    <message>
        <source>Error: Disk space is too low!</source>
        <translation>Error: l'espai del disc és insuficient.</translation>
    </message>
    <message>
        <source>Loading banlist...</source>
        <translation>Carregant banlist ...</translation>
    </message>
    <message>
        <source>Not enough file descriptors available.</source>
        <translation>No hi ha suficient descriptors de fitxers disponibles.</translation>
    </message>
    <message>
        <source>Prune cannot be configured with a negative value.</source>
        <translation>La poda no es pot configurar amb un valor negatiu.</translation>
    </message>
    <message>
        <source>Prune mode is incompatible with -txindex.</source>
        <translation>El mode de poda és incompatible amb -txindex.</translation>
    </message>
    <message>
        <source>Replaying blocks...</source>
        <translation>Reproduïnt blocs ...</translation>
    </message>
    <message>
        <source>Rewinding blocks...</source>
        <translation>Rebobinant blocs...</translation>
    </message>
    <message>
        <source>The source code is available from %s.</source>
        <translation>El codi font està disponible a %s.</translation>
    </message>
    <message>
        <source>Transaction fee and change calculation failed</source>
        <translation>La tarifa de transacció i el càlcul del canvi no han funcionat</translation>
    </message>
    <message>
        <source>Unable to bind to %s on this computer. %s is probably already running.</source>
        <translation>No es pot enllaçar a %s en aquest ordinador. %s probablement ja s'estigui executant.</translation>
    </message>
    <message>
        <source>Unable to generate keys</source>
        <translation>No s'han pogut generar les claus</translation>
    </message>
    <message>
        <source>Unsupported logging category %s=%s.</source>
        <translation>Categoria de registre no admesa %s=%s.</translation>
    </message>
    <message>
        <source>Upgrading UTXO database</source>
        <translation>Actualització de la base de dades UTXO</translation>
    </message>
    <message>
        <source>User Agent comment (%s) contains unsafe characters.</source>
        <translation>El comentari de l'agent d'usuari (%s) conté caràcters insegurs.</translation>
    </message>
    <message>
        <source>Verifying blocks...</source>
        <translation>S'estan verificant els blocs...</translation>
    </message>
    <message>
        <source>Wallet needed to be rewritten: restart %s to complete</source>
        <translation>Cal tornar a escriure la cartera: reinicieu %s per a completar-ho</translation>
    </message>
    <message>
        <source>Error: Listening for incoming connections failed (listen returned error %s)</source>
        <translation>Error: ha fallat escoltar les connexions entrants (l'escoltament ha retornat l'error %s)</translation>
    </message>
    <message>
        <source>Invalid amount for -maxtxfee=&lt;amount&gt;: '%s' (must be at least the minrelay fee of %s to prevent stuck transactions)</source>
        <translation>Import no vàlid per a -maxtxfee=&lt;amount&gt;: '%s' (cal que sigui com a mínim la comissió de minrelay de %s per evitar que les comissions s'encallin)</translation>
    </message>
    <message>
        <source>The transaction amount is too small to send after the fee has been deducted</source>
        <translation>L'import de la transacció és massa petit per enviar-la després que se'n dedueixi la comissió</translation>
    </message>
    <message>
        <source>You need to rebuild the database using -reindex to go back to unpruned mode.  This will redownload the entire blockchain</source>
        <translation>Cal que torneu a construir la base de dades fent servir -reindex per tornar al mode no podat. Això tornarà a baixar la cadena de blocs sencera</translation>
    </message>
    <message>
        <source>Error reading from database, shutting down.</source>
        <translation>Error en llegir la base de dades, tancant.</translation>
    </message>
    <message>
        <source>Error upgrading chainstate database</source>
        <translation>S'ha produït un error en actualitzar la base de dades de chainstate</translation>
    </message>
    <message>
        <source>Error: Disk space is low for %s</source>
        <translation>Error: l'espai del disc és insuficient per a %s</translation>
    </message>
    <message>
        <source>Invalid -onion address or hostname: '%s'</source>
        <translation>Adreça o nom de l'ordinador -onion no vàlida: '%s'</translation>
    </message>
    <message>
        <source>Invalid -proxy address or hostname: '%s'</source>
        <translation>Adreça o nom de l'ordinador -proxy no vàlida: '%s'</translation>
    </message>
    <message>
        <source>Invalid amount for -paytxfee=&lt;amount&gt;: '%s' (must be at least %s)</source>
        <translation>Import no vàlid per a -paytxfee=&lt;amount&gt;: «%s» (ha de ser com a mínim %s)</translation>
    </message>
    <message>
        <source>Invalid netmask specified in -whitelist: '%s'</source>
        <translation>S'ha especificat una màscara de xarxa no vàlida a -whitelist: «%s»</translation>
    </message>
    <message>
        <source>Need to specify a port with -whitebind: '%s'</source>
        <translation>Cal especificar un port amb -whitebind: «%s»</translation>
    </message>
    <message>
        <source>Prune mode is incompatible with -blockfilterindex.</source>
        <translation>El mode de poda no és compatible amb -blockfilterindex.</translation>
    </message>
    <message>
        <source>Reducing -maxconnections from %d to %d, because of system limitations.</source>
        <translation>Reducció de -maxconnections de %d a %d, a causa de les limitacions del sistema.</translation>
    </message>
    <message>
        <source>Section [%s] is not recognized.</source>
        <translation>No es reconeix la secció [%s]</translation>
    </message>
    <message>
        <source>Signing transaction failed</source>
        <translation>Ha fallat la signatura de la transacció</translation>
    </message>
    <message>
        <source>Specified -walletdir "%s" does not exist</source>
        <translation>-Walletdir especificat "%s" no existeix</translation>
    </message>
    <message>
        <source>Specified -walletdir "%s" is a relative path</source>
        <translation>-Walletdir especificat "%s" és una ruta relativa</translation>
    </message>
    <message>
        <source>Specified -walletdir "%s" is not a directory</source>
        <translation>-Walletdir especificat "%s" no és un directori</translation>
    </message>
    <message>
        <source>The specified config file %s does not exist
</source>
        <translation>El fitxer de configuració especificat %s no existeix
</translation>
    </message>
    <message>
        <source>The transaction amount is too small to pay the fee</source>
        <translation>L'import de la transacció és massa petit per pagar-ne una comissió</translation>
    </message>
    <message>
        <source>This is experimental software.</source>
        <translation>Aquest és programari experimental.</translation>
    </message>
    <message>
        <source>Transaction amount too small</source>
        <translation>La transacció és massa petita</translation>
    </message>
    <message>
        <source>Transaction too large</source>
        <translation>La transacció és massa gran</translation>
    </message>
    <message>
        <source>Unable to bind to %s on this computer (bind returned error %s)</source>
        <translation>No s'ha pogut vincular a %s en aquest ordinador (la vinculació ha retornat l'error %s)</translation>
    </message>
    <message>
        <source>Unable to create the PID file '%s': %s</source>
        <translation>No es pot crear el fitxer PID '%s': %s</translation>
    </message>
    <message>
        <source>Unable to generate initial keys</source>
        <translation>No s'han pogut generar les claus inicials</translation>
    </message>
    <message>
        <source>Unknown -blockfilterindex value %s.</source>
        <translation>Valor %s -blockfilterindex desconegut</translation>
    </message>
    <message>
        <source>Verifying wallet(s)...</source>
        <translation>S'estan verificant les carteres...</translation>
    </message>
    <message>
        <source>Warning: unknown new rules activated (versionbit %i)</source>
        <translation>Avís: regles noves desconegudes activades (versionbit %i)</translation>
    </message>
    <message>
        <source>Zapping all transactions from wallet...</source>
        <translation>Se suprimeixen totes les transaccions de la cartera..</translation>
    </message>
    <message>
        <source>-maxtxfee is set very high! Fees this large could be paid on a single transaction.</source>
        <translation>-maxtxfee especificat molt alt! Comissions tan grans podrien pagar-se en una única transacció.</translation>
    </message>
    <message>
        <source>This is the transaction fee you may pay when fee estimates are not available.</source>
        <translation>Aquesta és la tarifa de transacció que podeu pagar quan les estimacions de tarifes no estan disponibles.</translation>
    </message>
    <message>
        <source>Total length of network version string (%i) exceeds maximum length (%i). Reduce the number or size of uacomments.</source>
        <translation>La longitud total de la cadena de la versió de xarxa (%i) supera la longitud màxima (%i). Redueix el nombre o la mida de uacomments.</translation>
    </message>
    <message>
        <source>Warning: Wallet file corrupt, data salvaged! Original %s saved as %s in %s; if your balance or transactions are incorrect you should restore from a backup.</source>
        <translation>Advertència: la cartera és malmesa, les dades es recuperen! Original %s desat com a %s en %s; si el vostre saldo o transaccions són incorrectes, haureu de restaurar des d'una còpia de seguretat.</translation>
    </message>
    <message>
        <source>%s is set very high!</source>
        <translation>%s està especificat molt alt!</translation>
    </message>
    <message>
        <source>Error loading wallet %s. Duplicate -wallet filename specified.</source>
        <translation>S'ha produït un error en carregar la cartera %s. S'ha especificat un nom de fitxer duplicat -wallet.</translation>
    </message>
    <message>
        <source>Starting network threads...</source>
        <translation>S'estan iniciant els fils de la xarxa...</translation>
    </message>
    <message>
        <source>The wallet will avoid paying less than the minimum relay fee.</source>
        <translation>La cartera evitarà pagar menys de la comissió de tramesa mínima</translation>
    </message>
    <message>
        <source>This is the minimum transaction fee you pay on every transaction.</source>
        <translation>Aquesta és la comissió mínima de transacció que paga en cada transacció.</translation>
    </message>
    <message>
        <source>This is the transaction fee you will pay if you send a transaction.</source>
        <translation>Aquesta és la comissió de transacció que pagareu si envieu una transacció.</translation>
    </message>
    <message>
        <source>Transaction amounts must not be negative</source>
        <translation>Els imports de la transacció no han de ser negatius</translation>
    </message>
    <message>
        <source>Transaction has too long of a mempool chain</source>
        <translation>La transacció té massa temps d'una cadena de mempool</translation>
    </message>
    <message>
        <source>Transaction must have at least one recipient</source>
        <translation>La transacció ha de tenir com a mínim un destinatari</translation>
    </message>
    <message>
        <source>Unknown network specified in -onlynet: '%s'</source>
        <translation>Xarxa desconeguda especificada a -onlynet: '%s'</translation>
    </message>
    <message>
        <source>Insufficient funds</source>
        <translation>Balanç insuficient</translation>
    </message>
    <message>
        <source>Cannot upgrade a non HD split wallet without upgrading to support pre split keypool. Please use -upgradewallet=169900 or -upgradewallet with no version specified.</source>
        <translation>No es pot actualitzar una cartera de tipus dividida que no sigui física sense haver d'actualitzar per tal de suportar keypool pre dividida. Si us plau, utilitzeu -upgradewallet = 169900 o -upgradewallet sense cap versió especificada.</translation>
    </message>
    <message>
        <source>Fee estimation failed. Fallbackfee is disabled. Wait a few blocks or enable -fallbackfee.</source>
        <translation>L'estimació de la quota ha fallat. Fallbackfee està desactivat. Espereu uns quants blocs o activeu -fallbackfee.</translation>
    </message>
    <message>
        <source>Warning: Private keys detected in wallet {%s} with disabled private keys</source>
        <translation>Avís: Claus privades detectades en la cartera {%s} amb claus privades deshabilitades</translation>
    </message>
    <message>
        <source>Cannot write to data directory '%s'; check permissions.</source>
        <translation>No es pot escriure en el directori de dades "%s". Reviseu-ne els permisos.</translation>
    </message>
    <message>
        <source>Loading block index...</source>
        <translation>S'està carregant l'índex de blocs...</translation>
    </message>
    <message>
        <source>Loading wallet...</source>
        <translation>S'està carregant la cartera...</translation>
    </message>
    <message>
        <source>Cannot downgrade wallet</source>
        <translation>No es pot reduir la versió de la cartera</translation>
    </message>
    <message>
        <source>Rescanning...</source>
        <translation>S'està reescanejant...</translation>
    </message>
    <message>
        <source>Done loading</source>
        <translation>Ha acabat la càrrega</translation>
    </message>
</context>
</TS><|MERGE_RESOLUTION|>--- conflicted
+++ resolved
@@ -188,13 +188,8 @@
         <translation>Introduïu la contrasenya antiga i la contrasenya nova a la cartera.</translation>
     </message>
     <message>
-<<<<<<< HEAD
         <source>Remember that encrypting your wallet cannot fully protect your particl from being stolen by malware infecting your computer.</source>
-        <translation>Recorda que tot i xifrant la teva cartera, els teus particls no estan completament protegits de robatori a través de programari maliciós que està infectant el teu ordinador.</translation>
-=======
-        <source>Remember that encrypting your wallet cannot fully protect your bitcoins from being stolen by malware infecting your computer.</source>
-        <translation>Recorda que tot i xifrant la teva cartera, els teus bitcoins no estan completament protegits de robatori a través de programari maliciós que estigui infectant el teu ordinador.</translation>
->>>>>>> a4bc4c1f
+        <translation>Recorda que tot i xifrant la teva cartera, els teus particl no estan completament protegits de robatori a través de programari maliciós que estigui infectant el teu ordinador.</translation>
     </message>
     <message>
         <source>Wallet to be encrypted</source>
@@ -1033,7 +1028,7 @@
     </message>
     <message>
         <source>Attempting to spend particl that are affected by not-yet-displayed transactions will not be accepted by the network.</source>
-        <translation>Els intents de gastar particls que es veuen afectats per les transaccions que encara no s'hagin mostrat no seran acceptats per la xarxa.</translation>
+        <translation>Els intents de gastar particl que es veuen afectats per les transaccions que encara no s'hagin mostrat no seran acceptats per la xarxa.</translation>
     </message>
     <message>
         <source>Number of blocks left</source>
@@ -2539,7 +2534,7 @@
     </message>
     <message>
         <source>The fee will be deducted from the amount being sent. The recipient will receive less particl than you enter in the amount field. If multiple recipients are selected, the fee is split equally.</source>
-        <translation>La comissió es deduirà de l'import que s'enviarà. El destinatari rebrà menys particls que les que introduïu al camp d'import. Si se seleccionen múltiples destinataris, la comissió es dividirà per igual.</translation>
+        <translation>La comissió es deduirà de l'import que s'enviarà. El destinatari rebrà menys particl que les que introduïu al camp d'import. Si se seleccionen múltiples destinataris, la comissió es dividirà per igual.</translation>
     </message>
     <message>
         <source>S&amp;ubtract fee from amount</source>
@@ -2601,7 +2596,7 @@
     </message>
     <message>
         <source>You can sign messages/agreements with your addresses to prove you can receive particl sent to them. Be careful not to sign anything vague or random, as phishing attacks may try to trick you into signing your identity over to them. Only sign fully-detailed statements you agree to.</source>
-        <translation>Podeu signar missatges/acords amb les vostres adreces per provar que rebeu les particls que s'hi envien. Aneu amb compte no signar res que sigui vague o aleatori, perquè en alguns atacs de suplantació es pot provar que hi signeu la vostra identitat. Només signeu aquelles declaracions completament detallades en què hi esteu d'acord. </translation>
+        <translation>Podeu signar missatges/acords amb les vostres adreces per provar que rebeu les particl que s'hi envien. Aneu amb compte no signar res que sigui vague o aleatori, perquè en alguns atacs de suplantació es pot provar que hi signeu la vostra identitat. Només signeu aquelles declaracions completament detallades en què hi esteu d'acord. </translation>
     </message>
     <message>
         <source>The Particl address to sign the message with</source>
