<TS version="2.1" language="ca">
<context>
    <name>AddressBookPage</name>
    <message>
        <source>Right-click to edit address or label</source>
        <translation type="unfinished">Feu clic al botó dret per a editar l'adreça o l'etiqueta</translation>
    </message>
    <message>
        <source>Create a new address</source>
        <translation type="unfinished">Crea una adreça nova</translation>
    </message>
    <message>
        <source>&amp;New</source>
        <translation type="unfinished">&amp;Nova</translation>
    </message>
    <message>
        <source>Copy the currently selected address to the system clipboard</source>
        <translation type="unfinished">Copia l'adreça seleccionada al porta-retalls del sistema</translation>
    </message>
    <message>
        <source>&amp;Copy</source>
        <translation type="unfinished">&amp;Copia</translation>
    </message>
    <message>
        <source>C&amp;lose</source>
        <translation type="unfinished">T&amp;anca</translation>
    </message>
    <message>
        <source>Delete the currently selected address from the list</source>
        <translation type="unfinished">Elimina l'adreça seleccionada actualment de la llista</translation>
    </message>
    <message>
        <source>Enter address or label to search</source>
        <translation type="unfinished">Introduïu una adreça o una etiqueta per a cercar</translation>
    </message>
    <message>
        <source>Export the data in the current tab to a file</source>
        <translation type="unfinished">Exporta les dades de la pestanya actual a un fitxer</translation>
    </message>
    <message>
        <source>&amp;Export</source>
        <translation type="unfinished">&amp;Exporta</translation>
    </message>
    <message>
        <source>&amp;Delete</source>
        <translation type="unfinished">&amp;Esborra</translation>
    </message>
    <message>
        <source>Choose the address to send coins to</source>
        <translation type="unfinished">Trieu l'adreça on enviar les monedes</translation>
    </message>
    <message>
        <source>Choose the address to receive coins with</source>
        <translation type="unfinished">Trieu l'adreça on rebre les monedes</translation>
    </message>
    <message>
        <source>C&amp;hoose</source>
        <translation type="unfinished">&amp;Tria</translation>
    </message>
    <message>
        <source>Sending addresses</source>
        <translation type="unfinished">Adreces d'enviament</translation>
    </message>
    <message>
        <source>Receiving addresses</source>
        <translation type="unfinished">Adreces de recepció</translation>
    </message>
    <message>
        <source>These are your Particl addresses for sending payments. Always check the amount and the receiving address before sending coins.</source>
        <translation type="unfinished">Aquestes són les vostres adreces de Particl per a enviar els pagaments. Sempre reviseu l'import i l'adreça del destinatari abans de transferir monedes.</translation>
    </message>
    <message>
        <source>These are your Particl addresses for receiving payments. Use the 'Create new receiving address' button in the receive tab to create new addresses.
Signing is only possible with addresses of the type 'legacy'.</source>
        <translation type="unfinished">Aquestes son les teves adreces de Particl per a rebre pagaments. Utilitza el botó "Crear nova adreça de recepció" de la pestanya de recepció per a crear una nova adreça.
Només és possible firmar amb adreces del tipus "legacy".</translation>
    </message>
    <message>
        <source>&amp;Copy Address</source>
        <translation type="unfinished">&amp;Copia l'adreça</translation>
    </message>
    <message>
        <source>Copy &amp;Label</source>
        <translation type="unfinished">Copia l'&amp;etiqueta</translation>
    </message>
    <message>
        <source>&amp;Edit</source>
        <translation type="unfinished">&amp;Edita</translation>
    </message>
    <message>
        <source>Export Address List</source>
        <translation type="unfinished">Exporta la llista d'adreces</translation>
    </message>
    <message>
        <source>Comma separated file</source>
        <extracomment>Expanded name of the CSV file format. See: https://en.wikipedia.org/wiki/Comma-separated_values.</extracomment>
        <translation type="unfinished">Fitxer separat per comes</translation>
    </message>
    <message>
        <source>There was an error trying to save the address list to %1. Please try again.</source>
        <extracomment>An error message. %1 is a stand-in argument for the name of the file we attempted to save to.</extracomment>
        <translation type="unfinished">S'ha produït un error en desar la llista d'adreces a %1. Torneu-ho a provar.</translation>
    </message>
    <message>
        <source>Exporting Failed</source>
        <translation type="unfinished">L'exportació ha fallat</translation>
    </message>
</context>
<context>
    <name>AddressTableModel</name>
    <message>
        <source>Label</source>
        <translation type="unfinished">Etiqueta</translation>
    </message>
    <message>
        <source>Address</source>
        <translation type="unfinished">Adreça</translation>
    </message>
    <message>
        <source>(no label)</source>
        <translation type="unfinished">(sense etiqueta)</translation>
    </message>
</context>
<context>
    <name>AskPassphraseDialog</name>
    <message>
        <source>Passphrase Dialog</source>
        <translation type="unfinished">Diàleg de contrasenya</translation>
    </message>
    <message>
        <source>Enter passphrase</source>
        <translation type="unfinished">Introduïu una contrasenya</translation>
    </message>
    <message>
        <source>New passphrase</source>
        <translation type="unfinished">Contrasenya nova</translation>
    </message>
    <message>
        <source>Repeat new passphrase</source>
        <translation type="unfinished">Repetiu la contrasenya nova</translation>
    </message>
    <message>
        <source>Show passphrase</source>
        <translation type="unfinished">Mostra la contrasenya</translation>
    </message>
    <message>
        <source>Encrypt wallet</source>
        <translation type="unfinished">Xifra la cartera</translation>
    </message>
    <message>
        <source>This operation needs your wallet passphrase to unlock the wallet.</source>
        <translation type="unfinished">Aquesta operació requereix la contrasenya de la cartera per a desblocar-la.</translation>
    </message>
    <message>
        <source>Unlock wallet</source>
        <translation type="unfinished">Desbloca la cartera</translation>
    </message>
    <message>
        <source>Change passphrase</source>
        <translation type="unfinished">Canvia la contrasenya</translation>
    </message>
    <message>
        <source>Confirm wallet encryption</source>
        <translation type="unfinished">Confirma el xifratge de la cartera</translation>
    </message>
    <message>
        <source>Warning: If you encrypt your wallet and lose your passphrase, you will &lt;b&gt;LOSE ALL OF YOUR PARTICL&lt;/b&gt;!</source>
        <translation type="unfinished">Avís: si xifreu la cartera i perdeu la contrasenya, &lt;b&gt;PERDREU TOTS ELS PARTICL&lt;/b&gt;!</translation>
    </message>
    <message>
        <source>Are you sure you wish to encrypt your wallet?</source>
        <translation type="unfinished">Esteu segurs que voleu xifrar la vostra cartera?</translation>
    </message>
    <message>
        <source>Wallet encrypted</source>
        <translation type="unfinished">Cartera xifrada</translation>
    </message>
    <message>
        <source>Enter the new passphrase for the wallet.&lt;br/&gt;Please use a passphrase of &lt;b&gt;ten or more random characters&lt;/b&gt;, or &lt;b&gt;eight or more words&lt;/b&gt;.</source>
        <translation type="unfinished">Introduïu la contrasenya nova a la cartera.&lt;br/&gt;Utilitzeu una contrasenya de &lt;b&gt;deu o més caràcters aleatoris&lt;/b&gt;, o &lt;b&gt;vuit o més paraules&lt;/b&gt;.</translation>
    </message>
    <message>
        <source>Enter the old passphrase and new passphrase for the wallet.</source>
        <translation type="unfinished">Introduïu la contrasenya antiga i la contrasenya nova a la cartera.</translation>
    </message>
    <message>
        <source>Remember that encrypting your wallet cannot fully protect your particl from being stolen by malware infecting your computer.</source>
        <translation type="unfinished">Recorda que tot i xifrant la teva cartera, els teus particl no estan completament protegits de robatori a través de programari maliciós que estigui infectant el teu ordinador.</translation>
    </message>
    <message>
        <source>Wallet to be encrypted</source>
        <translation type="unfinished">Cartera a encriptar</translation>
    </message>
    <message>
        <source>Your wallet is about to be encrypted. </source>
        <translation type="unfinished">La teva cartera està apunt de ser xifrada</translation>
    </message>
    <message>
        <source>Your wallet is now encrypted. </source>
        <translation type="unfinished">S'ha xifrat la cartera.</translation>
    </message>
    <message>
        <source>IMPORTANT: Any previous backups you have made of your wallet file should be replaced with the newly generated, encrypted wallet file. For security reasons, previous backups of the unencrypted wallet file will become useless as soon as you start using the new, encrypted wallet.</source>
        <translation type="unfinished">IMPORTANT: Tota copia de seguretat del fitxer de la cartera que hàgiu realitzat hauria de ser reemplaçada pel fitxer xifrat de la cartera generat recentment. Per motius de seguretat, les còpies de seguretat anteriors del fitxer de la cartera no xifrada esdevindran inusables tan aviat com comenceu a utilitzar la cartera xifrada nova.</translation>
    </message>
    <message>
        <source>Wallet encryption failed</source>
        <translation type="unfinished">Ha fallat el xifratge de la cartera</translation>
    </message>
    <message>
        <source>Wallet encryption failed due to an internal error. Your wallet was not encrypted.</source>
        <translation type="unfinished">El xifrat del moneder ha fallat per un error intern. El moneder no ha estat xifrat.</translation>
    </message>
    <message>
        <source>The supplied passphrases do not match.</source>
        <translation type="unfinished">Les contrasenyes introduïdes no coincideixen.</translation>
    </message>
    <message>
        <source>Wallet unlock failed</source>
        <translation type="unfinished">El desbloqueig de la cartera ha fallat</translation>
    </message>
    <message>
        <source>The passphrase entered for the wallet decryption was incorrect.</source>
        <translation type="unfinished">La contrasenya introduïda per a desxifrar el moneder és incorrecta.</translation>
    </message>
    <message>
        <source>Wallet passphrase was successfully changed.</source>
        <translation type="unfinished">La contrasenya del moneder ha estat canviada correctament.</translation>
    </message>
    <message>
        <source>Warning: The Caps Lock key is on!</source>
        <translation type="unfinished">Avís: Les lletres majúscules estan activades!</translation>
    </message>
</context>
<context>
    <name>BanTableModel</name>
    <message>
        <source>IP/Netmask</source>
        <translation type="unfinished">IP / Màscara de xarxa</translation>
    </message>
    <message>
        <source>Banned Until</source>
        <translation type="unfinished">Bandejat fins</translation>
    </message>
</context>
<context>
    <name>BitcoinApplication</name>
    <message>
        <source>Runaway exception</source>
        <translation type="unfinished">Excepció fugitiva</translation>
    </message>
    <message>
        <source>A fatal error occurred. %1 can no longer continue safely and will quit.</source>
        <translation type="unfinished">S'ha produït un error fatal. %1 ja no pot continuar amb seguretat i sortirà.</translation>
    </message>
    <message>
        <source>Internal error</source>
        <translation type="unfinished">Error intern</translation>
    </message>
    <message>
        <source>An internal error occurred. %1 will attempt to continue safely. This is an unexpected bug which can be reported as described below.</source>
        <translation type="unfinished">S'ha produït un error intern. %1 intentarà continuar amb seguretat. Es pot informar sobre aquest error inesperat com es descriu a continuació.</translation>
    </message>
</context>
<context>
    <name>QObject</name>
    <message>
        <source>Do you want to reset settings to default values, or to abort without making changes?</source>
        <extracomment>Explanatory text shown on startup when the settings file cannot be read. Prompts user to make a choice between resetting or aborting.</extracomment>
        <translation type="unfinished">Voleu restablir la configuració als valors predeterminats o sortir sense desar els canvis?</translation>
    </message>
    <message>
        <source>A fatal error occurred. Check that settings file is writable, or try running with -nosettings.</source>
        <extracomment>Explanatory text shown on startup when the settings file could not be written. Prompts user to check that we have the ability to write to the file. Explains that the user has the option of running without a settings file.</extracomment>
        <translation type="unfinished">S'ha produit un error fatal. Revisa que l'arxiu de preferències sigui d'escriptura, o torna-ho a intentar amb -nosettings</translation>
    </message>
    <message>
        <source>Error: Specified data directory "%1" does not exist.</source>
        <translation type="unfinished">Error: El directori de dades especificat «%1» no existeix.</translation>
    </message>
    <message>
        <source>Error: Cannot parse configuration file: %1.</source>
        <translation type="unfinished">Error: No es pot interpretar el fitxer de configuració: %1.</translation>
    </message>
    <message>
        <source>Error: %1</source>
        <translation type="unfinished">Avís: %1</translation>
    </message>
    <message>
        <source>%1 didn't yet exit safely…</source>
        <translation type="unfinished">%1 no ha sortit de manera segura...</translation>
    </message>
    <message>
        <source>unknown</source>
        <translation type="unfinished">desconegut</translation>
    </message>
    <message>
        <source>Amount</source>
        <translation type="unfinished">Import</translation>
    </message>
    <message>
        <source>Enter a Particl address (e.g. %1)</source>
        <translation type="unfinished">Introduïu una adreça de Particl (p. ex. %1)</translation>
    </message>
    <message>
        <source>Unroutable</source>
        <translation type="unfinished">No encaminable</translation>
    </message>
    <message>
        <source>Internal</source>
        <translation type="unfinished">Intern</translation>
    </message>
    <message>
        <source>Inbound</source>
        <extracomment>An inbound connection from a peer. An inbound connection is a connection initiated by a peer.</extracomment>
        <translation type="unfinished">Entrant</translation>
    </message>
    <message>
        <source>Outbound</source>
        <extracomment>An outbound connection to a peer. An outbound connection is a connection initiated by us.</extracomment>
        <translation type="unfinished">Sortint</translation>
    </message>
    <message>
        <source>Full Relay</source>
        <extracomment>Peer connection type that relays all network information.</extracomment>
        <translation type="unfinished">Trànsit completat</translation>
    </message>
    <message>
        <source>Block Relay</source>
        <extracomment>Peer connection type that relays network information about blocks and not transactions or addresses.</extracomment>
        <translation type="unfinished">Bloc de trànsit</translation>
    </message>
    <message>
        <source>Feeler</source>
        <extracomment>Short-lived peer connection type that tests the aliveness of known addresses.</extracomment>
        <translation type="unfinished">Sensor</translation>
    </message>
    <message>
        <source>Address Fetch</source>
        <extracomment>Short-lived peer connection type that solicits known addresses from a peer.</extracomment>
        <translation type="unfinished">Recupera la adreça</translation>
    </message>
    <message>
        <source>None</source>
        <translation type="unfinished">Cap</translation>
    </message>
    <message numerus="yes">
        <source>%n second(s)</source>
        <translation type="unfinished">
            <numerusform />
            <numerusform />
        </translation>
    </message>
    <message numerus="yes">
        <source>%n minute(s)</source>
        <translation type="unfinished">
            <numerusform />
            <numerusform />
        </translation>
    </message>
    <message numerus="yes">
        <source>%n hour(s)</source>
        <translation type="unfinished">
            <numerusform />
            <numerusform />
        </translation>
    </message>
    <message numerus="yes">
        <source>%n day(s)</source>
        <translation type="unfinished">
            <numerusform />
            <numerusform />
        </translation>
    </message>
    <message numerus="yes">
        <source>%n week(s)</source>
        <translation type="unfinished">
            <numerusform />
            <numerusform />
        </translation>
    </message>
    <message>
        <source>%1 and %2</source>
        <translation type="unfinished">%1 i %2</translation>
    </message>
    <message numerus="yes">
        <source>%n year(s)</source>
        <translation type="unfinished">
            <numerusform />
            <numerusform />
        </translation>
    </message>
    </context>
<context>
    <name>bitcoin-core</name>
    <message>
        <source>Settings file could not be read</source>
        <translation type="unfinished">El fitxer de configuració no es pot llegir</translation>
    </message>
    <message>
        <source>Settings file could not be written</source>
        <translation type="unfinished">El fitxer de configuració no pot ser escrit</translation>
    </message>
    <message>
        <source>The %s developers</source>
        <translation type="unfinished">Els desenvolupadors %s</translation>
    </message>
    <message>
        <source>%s corrupt. Try using the wallet tool particl-wallet to salvage or restoring a backup.</source>
        <translation type="unfinished">%s està malmès. Proveu d’utilitzar l’eina particl-wallet per a recuperar o restaurar una còpia de seguretat.</translation>
    </message>
    <message>
        <source>-maxtxfee is set very high! Fees this large could be paid on a single transaction.</source>
        <translation type="unfinished">-maxtxfee especificat molt alt! Tarifes tan grans podrien pagar-se en una única transacció.</translation>
    </message>
    <message>
        <source>Cannot downgrade wallet from version %i to version %i. Wallet version unchanged.</source>
        <translation type="unfinished">No es pot degradar la cartera de la versió %i a la versió %i. La versió de la cartera no ha canviat.</translation>
    </message>
    <message>
        <source>Cannot obtain a lock on data directory %s. %s is probably already running.</source>
        <translation type="unfinished">No es pot obtenir un bloqueig al directori de dades %s. %s probablement ja s'estigui executant.</translation>
    </message>
    <message>
        <source>Cannot upgrade a non HD split wallet from version %i to version %i without upgrading to support pre-split keypool. Please use version %i or no version specified.</source>
        <translation type="unfinished">No es pot actualitzar una cartera dividida no HD de la versió %i a la versió %i sense actualitzar-la per a admetre l'agrupació de claus dividida prèviament. Utilitzeu la versió %i o cap versió especificada.</translation>
    </message>
    <message>
        <source>Distributed under the MIT software license, see the accompanying file %s or %s</source>
        <translation type="unfinished">Distribuït sota la llicència del programari MIT, consulteu el fitxer d'acompanyament %s o %s</translation>
    </message>
    <message>
        <source>Error reading %s! All keys read correctly, but transaction data or address book entries might be missing or incorrect.</source>
        <translation type="unfinished">S'ha produït un error en llegir %s. Totes les claus es llegeixen correctament, però les dades de la transacció o les entrades de la llibreta d'adreces podrien faltar o ser incorrectes.</translation>
    </message>
    <message>
        <source>Error: Dumpfile format record is incorrect. Got "%s", expected "format".</source>
        <translation type="unfinished">Error: el registre del format del fitxer de bolcat és incorrecte. S'ha obtingut «%s», s'esperava «format».</translation>
    </message>
    <message>
        <source>Error: Dumpfile identifier record is incorrect. Got "%s", expected "%s".</source>
        <translation type="unfinished">Error: el registre de l'identificador del fitxer de bolcat és incorrecte. S'ha obtingut «%s», s'esperava «%s».</translation>
    </message>
    <message>
        <source>Error: Dumpfile version is not supported. This version of particl-wallet only supports version 1 dumpfiles. Got dumpfile with version %s</source>
        <translation type="unfinished">Error: la versió del fitxer de bolcat no és compatible. Aquesta versió de particl-wallet només admet fitxers de bolcat de la versió 1. S'ha obtingut un fitxer de bolcat amb la versió %s</translation>
    </message>
    <message>
        <source>Error: Legacy wallets only support the "legacy", "p2sh-segwit", and "bech32" address types</source>
        <translation type="unfinished">Error: les carteres heretades només admeten els tipus d'adreces «legacy», «p2sh-segwit» i «bech32»</translation>
    </message>
    <message>
        <source>Error: Listening for incoming connections failed (listen returned error %s)</source>
        <translation type="unfinished">Error: ha fallat escoltar les connexions entrants (l'escoltament ha retornat l'error %s)</translation>
    </message>
    <message>
        <source>Fee estimation failed. Fallbackfee is disabled. Wait a few blocks or enable -fallbackfee.</source>
        <translation type="unfinished">L'estimació de la quota ha fallat. Fallbackfee està desactivat. Espereu uns quants blocs o activeu -fallbackfee.</translation>
    </message>
    <message>
        <source>File %s already exists. If you are sure this is what you want, move it out of the way first.</source>
        <translation type="unfinished">El fitxer %s ja existeix. Si esteu segur que això és el que voleu, primer desplaceu-lo.</translation>
    </message>
    <message>
        <source>Invalid amount for -maxtxfee=&lt;amount&gt;: '%s' (must be at least the minrelay fee of %s to prevent stuck transactions)</source>
        <translation type="unfinished">Import no vàlid per a -maxtxfee=&lt;amount&gt;: '%s' (cal que sigui com a mínim la tarifa de minrelay de %s per evitar que les tarifes s'encallin)</translation>
    </message>
    <message>
        <source>More than one onion bind address is provided. Using %s for the automatically created Tor onion service.</source>
        <translation type="unfinished"> Es proporciona més d'una adreça de vinculació. Utilitzant %s pel servei Tor onion automàticament creat.</translation>
    </message>
    <message>
        <source>No dump file provided. To use createfromdump, -dumpfile=&lt;filename&gt; must be provided.</source>
        <translation type="unfinished">No s'ha proporcionat cap fitxer de bolcat. Per a utilitzar createfromdump, s'ha de proporcionar&lt;filename&gt;.</translation>
    </message>
    <message>
        <source>No dump file provided. To use dump, -dumpfile=&lt;filename&gt; must be provided.</source>
        <translation type="unfinished">No s'ha proporcionat cap fitxer de bolcat. Per a bolcar, cal proporcionar&lt;filename&gt;.</translation>
    </message>
    <message>
        <source>No wallet file format provided. To use createfromdump, -format=&lt;format&gt; must be provided.</source>
        <translation type="unfinished">No s'ha proporcionat cap format de fitxer de cartera. Per a utilitzar createfromdump, s'ha de proporcionar&lt;format&gt;.</translation>
    </message>
    <message>
        <source>Please check that your computer's date and time are correct! If your clock is wrong, %s will not work properly.</source>
        <translation type="unfinished">Comproveu que la data i hora de l'ordinador són correctes. Si el rellotge és incorrecte, %s no funcionarà correctament.</translation>
    </message>
    <message>
        <source>Please contribute if you find %s useful. Visit %s for further information about the software.</source>
        <translation type="unfinished">Contribueix si trobes %s útil. Visita %s per a obtenir més informació sobre el programari.</translation>
    </message>
    <message>
        <source>Prune configured below the minimum of %d MiB.  Please use a higher number.</source>
        <translation type="unfinished">Poda configurada per sota el mínim de %d MiB. Utilitzeu un nombre superior.</translation>
    </message>
    <message>
        <source>Prune: last wallet synchronisation goes beyond pruned data. You need to -reindex (download the whole blockchain again in case of pruned node)</source>
        <translation type="unfinished">Poda: la darrera sincronització de la cartera va més enllà de les dades podades. Cal que activeu -reindex (baixeu tota la cadena de blocs de nou en cas de node podat)</translation>
    </message>
    <message>
        <source>SQLiteDatabase: Unknown sqlite wallet schema version %d. Only version %d is supported</source>
        <translation type="unfinished">SQLiteDatabase: esquema de cartera sqlite de versió %d desconegut. Només és compatible la versió %d</translation>
    </message>
    <message>
        <source>The block database contains a block which appears to be from the future. This may be due to your computer's date and time being set incorrectly. Only rebuild the block database if you are sure that your computer's date and time are correct</source>
        <translation type="unfinished">La base de dades de blocs conté un bloc que sembla ser del futur. Això pot ser degut a que la data i l'hora del vostre ordinador s'estableix incorrectament. Només reconstruïu la base de dades de blocs si esteu segur que la data i l'hora del vostre ordinador són correctes</translation>
    </message>
    <message>
        <source>The transaction amount is too small to send after the fee has been deducted</source>
        <translation type="unfinished">L'import de la transacció és massa petit per a enviar-la després que se'n dedueixi la tarifa</translation>
    </message>
    <message>
        <source>This error could occur if this wallet was not shutdown cleanly and was last loaded using a build with a newer version of Berkeley DB. If so, please use the software that last loaded this wallet</source>
        <translation type="unfinished">Aquest error es podria produir si la cartera no es va tancar netament i es va carregar per última vegada mitjançant una més nova de Berkeley DB. Si és així, utilitzeu el programari que va carregar aquesta cartera per última vegada</translation>
    </message>
    <message>
        <source>This is a pre-release test build - use at your own risk - do not use for mining or merchant applications</source>
        <translation type="unfinished">Aquesta és una versió de pre-llançament - utilitza-la sota la teva responsabilitat - No usar per a minería o aplicacions de compra-venda</translation>
    </message>
    <message>
        <source>This is the maximum transaction fee you pay (in addition to the normal fee) to prioritize partial spend avoidance over regular coin selection.</source>
        <translation type="unfinished">Aquesta és la tarifa màxima de transacció que pagueu (a més de la tarifa normal) per a prioritzar l'evitació parcial de la despesa per sobre de la selecció regular de monedes.</translation>
    </message>
    <message>
        <source>This is the transaction fee you may discard if change is smaller than dust at this level</source>
        <translation type="unfinished">Aquesta és la tarifa de transacció que podeu descartar si el canvi és menor que el polsim a aquest nivell</translation>
    </message>
    <message>
        <source>This is the transaction fee you may pay when fee estimates are not available.</source>
        <translation type="unfinished">Aquesta és la tarifa de transacció que podeu pagar quan les estimacions de tarifes no estan disponibles.</translation>
    </message>
    <message>
        <source>Total length of network version string (%i) exceeds maximum length (%i). Reduce the number or size of uacomments.</source>
        <translation type="unfinished">La longitud total de la cadena de la versió de xarxa (%i) supera la longitud màxima (%i). Redueix el nombre o la mida de uacomments.</translation>
    </message>
    <message>
        <source>Unable to replay blocks. You will need to rebuild the database using -reindex-chainstate.</source>
        <translation type="unfinished">No es poden reproduir els blocs. Haureu de reconstruir la base de dades mitjançant -reindex- chainstate.</translation>
    </message>
    <message>
        <source>Unknown wallet file format "%s" provided. Please provide one of "bdb" or "sqlite".</source>
        <translation type="unfinished">S'ha proporcionat un format de fitxer de cartera desconegut «%s». Proporcioneu un de «bdb» o «sqlite».</translation>
    </message>
    <message>
        <source>Warning: Dumpfile wallet format "%s" does not match command line specified format "%s".</source>
        <translation type="unfinished">Avís: el format de cartera del fitxer de bolcat «%s» no coincideix amb el format «%s» especificat a la línia d'ordres.</translation>
    </message>
    <message>
        <source>Warning: Private keys detected in wallet {%s} with disabled private keys</source>
        <translation type="unfinished">Avís: Claus privades detectades en la cartera {%s} amb claus privades deshabilitades</translation>
    </message>
    <message>
        <source>Warning: We do not appear to fully agree with our peers! You may need to upgrade, or other nodes may need to upgrade.</source>
        <translation type="unfinished">Avís: sembla que no estem plenament d'acord amb els nostres iguals! Podria caler que actualitzar l'aplicació, o potser que ho facin altres nodes.</translation>
    </message>
    <message>
        <source>Witness data for blocks after height %d requires validation. Please restart with -reindex.</source>
        <translation type="unfinished">Les dades de testimoni dels blocs després de l'altura %d requereixen validació. Reinicieu amb -reindex.</translation>
    </message>
    <message>
        <source>You need to rebuild the database using -reindex to go back to unpruned mode.  This will redownload the entire blockchain</source>
        <translation type="unfinished">Cal que torneu a construir la base de dades fent servir -reindex per a tornar al mode no podat. Això tornarà a baixar la cadena de blocs sencera</translation>
    </message>
    <message>
        <source>%s is set very high!</source>
        <translation type="unfinished">%s està especificat molt alt!</translation>
    </message>
    <message>
        <source>-maxmempool must be at least %d MB</source>
        <translation type="unfinished">-maxmempool ha de tenir almenys %d MB</translation>
    </message>
    <message>
        <source>A fatal internal error occurred, see debug.log for details</source>
        <translation type="unfinished">S'ha produït un error intern fatal. Consulteu debug.log per a més detalls</translation>
    </message>
    <message>
        <source>Cannot resolve -%s address: '%s'</source>
        <translation type="unfinished">No es pot resoldre -%s adreça: '%s'</translation>
    </message>
    <message>
        <source>Cannot set -peerblockfilters without -blockfilterindex.</source>
        <translation type="unfinished">No es poden configurar -peerblockfilters sense -blockfilterindex.</translation>
    </message>
    <message>
        <source>Cannot write to data directory '%s'; check permissions.</source>
        <translation type="unfinished">No es pot escriure en el directori de dades "%s". Reviseu-ne els permisos.</translation>
    </message>
    <message>
        <source>Config setting for %s only applied on %s network when in [%s] section.</source>
        <translation type="unfinished">Configuració per a %s únicament aplicada a  %s de la xarxa quan es troba a la secció [%s].</translation>
    </message>
    <message>
        <source>Corrupted block database detected</source>
        <translation type="unfinished">S'ha detectat una base de dades de blocs corrupta</translation>
    </message>
    <message>
        <source>Could not find asmap file %s</source>
        <translation type="unfinished">No s'ha pogut trobar el fitxer asmap %s</translation>
    </message>
    <message>
        <source>Could not parse asmap file %s</source>
        <translation type="unfinished">No s'ha pogut analitzar el fitxer asmap %s</translation>
    </message>
    <message>
        <source>Disk space is too low!</source>
        <translation type="unfinished">L'espai de disc és insuficient!</translation>
    </message>
    <message>
        <source>Do you want to rebuild the block database now?</source>
        <translation type="unfinished">Voleu reconstruir la base de dades de blocs ara?</translation>
    </message>
    <message>
        <source>Done loading</source>
        <translation type="unfinished">Ha acabat la càrrega</translation>
    </message>
    <message>
        <source>Dump file %s does not exist.</source>
        <translation type="unfinished">El fitxer de bolcat %s no existeix.</translation>
    </message>
    <message>
        <source>Error creating %s</source>
        <translation type="unfinished">Error al crear %s</translation>
    </message>
    <message>
        <source>Error initializing block database</source>
        <translation type="unfinished">Error carregant la base de dades de blocs</translation>
    </message>
    <message>
        <source>Error initializing wallet database environment %s!</source>
        <translation type="unfinished">Error inicialitzant l'entorn de la base de dades de la cartera %s!</translation>
    </message>
    <message>
        <source>Error loading %s</source>
        <translation type="unfinished">Error carregant %s</translation>
    </message>
    <message>
        <source>Error loading %s: Private keys can only be disabled during creation</source>
        <translation type="unfinished">Error carregant %s: les claus privades només es poden desactivar durant la creació</translation>
    </message>
    <message>
        <source>Error loading %s: Wallet corrupted</source>
        <translation type="unfinished">S'ha produït un error en carregar %s: la cartera és corrupta</translation>
    </message>
    <message>
        <source>Error loading %s: Wallet requires newer version of %s</source>
        <translation type="unfinished">S'ha produït un error en carregar %s: la cartera requereix una versió més nova de %s</translation>
    </message>
    <message>
        <source>Error loading block database</source>
        <translation type="unfinished">Error carregant la base de dades del bloc</translation>
    </message>
    <message>
        <source>Error opening block database</source>
        <translation type="unfinished">Error en obrir la base de dades de blocs</translation>
    </message>
    <message>
        <source>Error reading from database, shutting down.</source>
        <translation type="unfinished">Error en llegir la base de dades, tancant.</translation>
    </message>
    <message>
        <source>Error reading next record from wallet database</source>
        <translation type="unfinished">S'ha produït un error en llegir el següent registre de la base de dades de la cartera</translation>
    </message>
    <message>
        <source>Error upgrading chainstate database</source>
        <translation type="unfinished">S'ha produït un error en actualitzar la base de dades de chainstate</translation>
    </message>
    <message>
        <source>Error: Couldn't create cursor into database</source>
        <translation type="unfinished">Error: No s'ha pogut crear el cursor a la base de dades</translation>
    </message>
    <message>
        <source>Error: Disk space is low for %s</source>
        <translation type="unfinished">Error: l'espai del disc és insuficient per a %s</translation>
    </message>
    <message>
        <source>Error: Dumpfile checksum does not match. Computed %s, expected %s</source>
        <translation type="unfinished">Error: la suma de comprovació del fitxer bolcat no coincideix. S'ha calculat %s, s'esperava 
%s</translation>
    </message>
    <message>
        <source>Error: Got key that was not hex: %s</source>
        <translation type="unfinished">Error: S'ha obtingut una clau que no era hexadecimal: %s</translation>
    </message>
    <message>
        <source>Error: Got value that was not hex: %s</source>
        <translation type="unfinished">Error: S'ha obtingut un valor que no era hexadecimal: %s</translation>
    </message>
    <message>
        <source>Error: Keypool ran out, please call keypoolrefill first</source>
        <translation type="unfinished">Error: Keypool s’ha esgotat. Visiteu primer keypoolrefill</translation>
    </message>
    <message>
        <source>Error: Missing checksum</source>
        <translation type="unfinished">Error: falta la suma de comprovació</translation>
    </message>
    <message>
        <source>Error: No %s addresses available.</source>
        <translation type="unfinished">Error: no hi ha %s adreces disponibles.</translation>
    </message>
    <message>
        <source>Error: Unable to parse version %u as a uint32_t</source>
        <translation type="unfinished">Error: no es pot analitzar la versió %u com a uint32_t</translation>
    </message>
    <message>
        <source>Error: Unable to write record to new wallet</source>
        <translation type="unfinished">Error: no es pot escriure el registre a la cartera nova</translation>
    </message>
    <message>
        <source>Failed to listen on any port. Use -listen=0 if you want this.</source>
        <translation type="unfinished">Ha fallat escoltar a qualsevol port. Feu servir -listen=0 si voleu fer això.</translation>
    </message>
    <message>
        <source>Failed to rescan the wallet during initialization</source>
        <translation type="unfinished">No s'ha pogut escanejar novament la cartera durant la inicialització</translation>
    </message>
    <message>
        <source>Failed to verify database</source>
        <translation type="unfinished">Ha fallat la verificació de la base de dades</translation>
    </message>
    <message>
        <source>Fee rate (%s) is lower than the minimum fee rate setting (%s)</source>
        <translation type="unfinished">La taxa de tarifa (%s) és inferior a la configuració de la tarifa mínima (%s)</translation>
    </message>
    <message>
        <source>Ignoring duplicate -wallet %s.</source>
        <translation type="unfinished">Ignorant -cartera duplicada %s.</translation>
    </message>
    <message>
        <source>Importing…</source>
        <translation type="unfinished">Importació en curs...</translation>
    </message>
    <message>
        <source>Incorrect or no genesis block found. Wrong datadir for network?</source>
        <translation type="unfinished">No s'ha trobat el bloc de gènesi o és incorrecte. El directori de dades de la xarxa és incorrecte?</translation>
    </message>
    <message>
        <source>Initialization sanity check failed. %s is shutting down.</source>
        <translation type="unfinished">S'ha produït un error en la verificació de sanejament d'inicialització. S'està tancant %s.</translation>
    </message>
    <message>
        <source>Insufficient funds</source>
        <translation type="unfinished">Balanç insuficient</translation>
    </message>
    <message>
        <source>Invalid -i2psam address or hostname: '%s'</source>
        <translation type="unfinished">Adreça o nom d'amfitrió -i2psam no vàlids: «%s»</translation>
    </message>
    <message>
        <source>Invalid -onion address or hostname: '%s'</source>
        <translation type="unfinished">Adreça o nom de l'ordinador -onion no vàlida: '%s'</translation>
    </message>
    <message>
        <source>Invalid -proxy address or hostname: '%s'</source>
        <translation type="unfinished">Adreça o nom de l'ordinador -proxy no vàlida: '%s'</translation>
    </message>
    <message>
        <source>Invalid P2P permission: '%s'</source>
        <translation type="unfinished">Permís P2P no vàlid: '%s'</translation>
    </message>
    <message>
        <source>Invalid amount for -%s=&lt;amount&gt;: '%s'</source>
        <translation type="unfinished">Import invàlid per a -%s=&lt;amount&gt;: '%s'</translation>
    </message>
    <message>
        <source>Invalid amount for -discardfee=&lt;amount&gt;: '%s'</source>
        <translation type="unfinished">Import invàlid per a -discardfee=&lt;amount&gt;: '%s'</translation>
    </message>
    <message>
        <source>Invalid amount for -fallbackfee=&lt;amount&gt;: '%s'</source>
        <translation type="unfinished">Import invàlid per a -fallbackfee=&lt;amount&gt;: '%s'</translation>
    </message>
    <message>
        <source>Invalid amount for -paytxfee=&lt;amount&gt;: '%s' (must be at least %s)</source>
        <translation type="unfinished">Import no vàlid per a -paytxfee=&lt;amount&gt;: «%s» (ha de ser com a mínim %s)</translation>
    </message>
    <message>
        <source>Invalid netmask specified in -whitelist: '%s'</source>
        <translation type="unfinished">S'ha especificat una màscara de xarxa no vàlida a -whitelist: «%s»</translation>
    </message>
    <message>
        <source>Loading P2P addresses…</source>
        <translation type="unfinished">S'estan carregant les adreces P2P...</translation>
    </message>
    <message>
        <source>Loading banlist…</source>
        <translation type="unfinished">S'està carregant la llista de bans...</translation>
    </message>
    <message>
        <source>Loading block index…</source>
        <translation type="unfinished">S'està carregant l'índex de blocs...</translation>
    </message>
    <message>
        <source>Loading wallet…</source>
        <translation type="unfinished">Carregant cartera...</translation>
    </message>
    <message>
        <source>Need to specify a port with -whitebind: '%s'</source>
        <translation type="unfinished">Cal especificar un port amb -whitebind: «%s»</translation>
    </message>
    <message>
        <source>No proxy server specified. Use -proxy=&lt;ip&gt; or -proxy=&lt;ip:port&gt;.</source>
        <translation type="unfinished">No s'ha especificat cap servidor intermediari. Utilitzeu -proxy =&lt;ip&gt; o -proxy =&lt;ip:port&gt;.</translation>
    </message>
    <message>
        <source>Not enough file descriptors available.</source>
        <translation type="unfinished">No hi ha suficient descriptors de fitxers disponibles.</translation>
    </message>
    <message>
        <source>Prune cannot be configured with a negative value.</source>
        <translation type="unfinished">La poda no es pot configurar amb un valor negatiu.</translation>
    </message>
    <message>
        <source>Prune mode is incompatible with -coinstatsindex.</source>
        <translation type="unfinished">El mode de poda és incompatible amb -coinstatsindex.</translation>
    </message>
    <message>
        <source>Prune mode is incompatible with -txindex.</source>
        <translation type="unfinished">El mode de poda és incompatible amb -txindex.</translation>
    </message>
    <message>
        <source>Pruning blockstore…</source>
        <translation type="unfinished">Taller de poda...</translation>
    </message>
    <message>
        <source>Reducing -maxconnections from %d to %d, because of system limitations.</source>
        <translation type="unfinished">Reducció de -maxconnections de %d a %d, a causa de les limitacions del sistema.</translation>
    </message>
    <message>
        <source>Replaying blocks…</source>
        <translation type="unfinished">Reproduint blocs…</translation>
    </message>
    <message>
        <source>Rescanning…</source>
        <translation type="unfinished">S'està tornant a escanejar…</translation>
    </message>
    <message>
        <source>SQLiteDatabase: Failed to execute statement to verify database: %s</source>
        <translation type="unfinished">SQLiteDatabase: No s'ha pogut executar la sentència per a verificar la base de dades: %s</translation>
    </message>
    <message>
        <source>SQLiteDatabase: Failed to prepare statement to verify database: %s</source>
        <translation type="unfinished">SQLiteDatabase: No s'ha pogut preparar la sentència per a verificar la base de dades: %s</translation>
    </message>
    <message>
        <source>SQLiteDatabase: Failed to read database verification error: %s</source>
        <translation type="unfinished">SQLiteDatabase: ha fallat la lectura de la base de dades. Error de verificació: %s</translation>
    </message>
    <message>
        <source>SQLiteDatabase: Unexpected application id. Expected %u, got %u</source>
        <translation type="unfinished">SQLiteDatabase: Identificador d’aplicació inesperat. S'esperava %u, s'ha obtingut  %u</translation>
    </message>
    <message>
        <source>Section [%s] is not recognized.</source>
        <translation type="unfinished">No es reconeix la secció [%s]</translation>
    </message>
    <message>
        <source>Signing transaction failed</source>
        <translation type="unfinished">Ha fallat la signatura de la transacció</translation>
    </message>
    <message>
        <source>Specified -walletdir "%s" does not exist</source>
        <translation type="unfinished">-Walletdir especificat "%s" no existeix</translation>
    </message>
    <message>
        <source>Specified -walletdir "%s" is a relative path</source>
        <translation type="unfinished">-Walletdir especificat "%s" és una ruta relativa</translation>
    </message>
    <message>
        <source>Specified -walletdir "%s" is not a directory</source>
        <translation type="unfinished">-Walletdir especificat "%s" no és un directori</translation>
    </message>
    <message>
        <source>Specified blocks directory "%s" does not exist.</source>
        <translation type="unfinished">El directori de blocs especificat "%s" no existeix.</translation>
    </message>
    <message>
        <source>Starting network threads…</source>
        <translation type="unfinished">S'estan iniciant fils de xarxa...</translation>
    </message>
    <message>
        <source>The source code is available from %s.</source>
        <translation type="unfinished">El codi font està disponible a %s.</translation>
    </message>
    <message>
        <source>The specified config file %s does not exist</source>
        <translation type="unfinished">El fitxer de configuració especificat %s no existeix</translation>
    </message>
    <message>
        <source>The transaction amount is too small to pay the fee</source>
        <translation type="unfinished">L'import de la transacció és massa petit per a pagar-ne una tarifa</translation>
    </message>
    <message>
        <source>The wallet will avoid paying less than the minimum relay fee.</source>
        <translation type="unfinished">La cartera evitarà pagar menys de la tarifa de trànsit mínima</translation>
    </message>
    <message>
        <source>This is experimental software.</source>
        <translation type="unfinished">Aquest és programari experimental.</translation>
    </message>
    <message>
        <source>This is the minimum transaction fee you pay on every transaction.</source>
        <translation type="unfinished">Aquesta és la tarifa mínima de transacció que paga en cada transacció.</translation>
    </message>
    <message>
        <source>This is the transaction fee you will pay if you send a transaction.</source>
        <translation type="unfinished">Aquesta és la tarifa de transacció que pagareu si envieu una transacció.</translation>
    </message>
    <message>
        <source>Transaction amount too small</source>
        <translation type="unfinished">La transacció és massa petita</translation>
    </message>
    <message>
        <source>Transaction amounts must not be negative</source>
        <translation type="unfinished">Els imports de la transacció no han de ser negatius</translation>
    </message>
    <message>
        <source>Transaction has too long of a mempool chain</source>
        <translation type="unfinished">La transacció té massa temps d'una cadena de mempool</translation>
    </message>
    <message>
        <source>Transaction must have at least one recipient</source>
        <translation type="unfinished">La transacció ha de tenir com a mínim un destinatari</translation>
    </message>
    <message>
        <source>Transaction too large</source>
        <translation type="unfinished">La transacció és massa gran</translation>
    </message>
    <message>
        <source>Unable to bind to %s on this computer (bind returned error %s)</source>
        <translation type="unfinished">No s'ha pogut vincular a %s en aquest ordinador (la vinculació ha retornat l'error %s)</translation>
    </message>
    <message>
        <source>Unable to bind to %s on this computer. %s is probably already running.</source>
        <translation type="unfinished">No es pot enllaçar a %s en aquest ordinador. %s probablement ja s'estigui executant.</translation>
    </message>
    <message>
        <source>Unable to create the PID file '%s': %s</source>
        <translation type="unfinished">No es pot crear el fitxer PID '%s': %s</translation>
    </message>
    <message>
        <source>Unable to generate initial keys</source>
        <translation type="unfinished">No s'han pogut generar les claus inicials</translation>
    </message>
    <message>
        <source>Unable to generate keys</source>
        <translation type="unfinished">No s'han pogut generar les claus</translation>
    </message>
    <message>
        <source>Unable to open %s for writing</source>
        <translation type="unfinished">No es pot obrir %s per a escriure</translation>
    </message>
    <message>
        <source>Unable to start HTTP server. See debug log for details.</source>
        <translation type="unfinished">No s'ha pogut iniciar el servidor HTTP. Vegeu debug.log per a més detalls.</translation>
    </message>
    <message>
        <source>Unknown -blockfilterindex value %s.</source>
        <translation type="unfinished">Valor %s -blockfilterindex desconegut</translation>
    </message>
    <message>
        <source>Unknown address type '%s'</source>
        <translation type="unfinished">Tipus d'adreça desconegut '%s'</translation>
    </message>
    <message>
        <source>Unknown change type '%s'</source>
        <translation type="unfinished">Tipus de canvi desconegut '%s'</translation>
    </message>
    <message>
        <source>Unknown network specified in -onlynet: '%s'</source>
        <translation type="unfinished">Xarxa desconeguda especificada a -onlynet: '%s'</translation>
    </message>
    <message>
        <source>Unknown new rules activated (versionbit %i)</source>
        <translation type="unfinished">S'han activat regles noves desconegudes (bit de versió %i)</translation>
    </message>
    <message>
        <source>Unsupported logging category %s=%s.</source>
        <translation type="unfinished">Categoria de registre no admesa %s=%s.</translation>
    </message>
    <message>
        <source>Upgrading UTXO database</source>
        <translation type="unfinished">Actualització de la base de dades UTXO</translation>
    </message>
    <message>
        <source>User Agent comment (%s) contains unsafe characters.</source>
        <translation type="unfinished">El comentari de l'agent d'usuari (%s) conté caràcters insegurs.</translation>
    </message>
    <message>
        <source>Verifying blocks…</source>
        <translation type="unfinished">S'estan verificant els blocs...</translation>
    </message>
    <message>
        <source>Verifying wallet(s)…</source>
        <translation type="unfinished">Verifificant carteres...</translation>
    </message>
    <message>
        <source>Wallet needed to be rewritten: restart %s to complete</source>
        <translation type="unfinished">Cal tornar a escriure la cartera: reinicieu %s per a completar-ho</translation>
    </message>
</context>
<context>
    <name>BitcoinGUI</name>
    <message>
        <source>&amp;Overview</source>
        <translation type="unfinished">&amp;Visió general</translation>
    </message>
    <message>
        <source>Show general overview of wallet</source>
        <translation type="unfinished">Mostra una visió general del moneder</translation>
    </message>
    <message>
        <source>&amp;Transactions</source>
        <translation type="unfinished">&amp;Transaccions</translation>
    </message>
    <message>
        <source>Browse transaction history</source>
        <translation type="unfinished">Explora l'historial de transaccions</translation>
    </message>
    <message>
        <source>E&amp;xit</source>
        <translation type="unfinished">S&amp;urt</translation>
    </message>
    <message>
        <source>Quit application</source>
        <translation type="unfinished">Surt de l'aplicació</translation>
    </message>
    <message>
        <source>&amp;About %1</source>
        <translation type="unfinished">Qu&amp;ant al %1</translation>
    </message>
    <message>
        <source>Show information about %1</source>
        <translation type="unfinished">Mostra informació sobre el %1</translation>
    </message>
    <message>
        <source>About &amp;Qt</source>
        <translation type="unfinished">Quant a &amp;Qt</translation>
    </message>
    <message>
        <source>Show information about Qt</source>
        <translation type="unfinished">Mostra informació sobre Qt</translation>
    </message>
    <message>
        <source>Modify configuration options for %1</source>
        <translation type="unfinished">Modifica les opcions de configuració de %1</translation>
    </message>
    <message>
        <source>Create a new wallet</source>
        <translation type="unfinished">Crear una nova cartera</translation>
    </message>
    <message>
        <source>&amp;Minimize</source>
        <translation type="unfinished">&amp;Minimitza</translation>
    </message>
    <message>
        <source>Wallet:</source>
        <translation type="unfinished">Moneder:</translation>
    </message>
    <message>
        <source>Network activity disabled.</source>
        <extracomment>A substring of the tooltip.</extracomment>
        <translation type="unfinished">S'ha inhabilitat l'activitat de la xarxa.</translation>
    </message>
    <message>
        <source>Proxy is &lt;b&gt;enabled&lt;/b&gt;: %1</source>
        <translation type="unfinished">El servidor proxy està &lt;b&gt;activat&lt;/b&gt;: %1</translation>
    </message>
    <message>
        <source>Send coins to a Particl address</source>
        <translation type="unfinished">Envia monedes a una adreça Particl</translation>
    </message>
    <message>
        <source>Backup wallet to another location</source>
        <translation type="unfinished">Realitza una còpia de seguretat de la cartera a una altra ubicació</translation>
    </message>
    <message>
        <source>Change the passphrase used for wallet encryption</source>
        <translation type="unfinished">Canvia la contrasenya d'encriptació de la cartera</translation>
    </message>
    <message>
        <source>&amp;Send</source>
        <translation type="unfinished">&amp;Envia</translation>
    </message>
    <message>
        <source>&amp;Receive</source>
        <translation type="unfinished">&amp;Rep</translation>
    </message>
    <message>
        <source>&amp;Options…</source>
        <translation type="unfinished">&amp;Opcions...</translation>
    </message>
    <message>
        <source>&amp;Encrypt Wallet…</source>
        <translation type="unfinished">&amp;Encripta la cartera...</translation>
    </message>
    <message>
        <source>Encrypt the private keys that belong to your wallet</source>
        <translation type="unfinished">Encripta les claus privades pertanyents de la cartera</translation>
    </message>
    <message>
        <source>&amp;Backup Wallet…</source>
        <translation type="unfinished">&amp;Còpia de seguretat de la cartera...</translation>
    </message>
    <message>
        <source>&amp;Change Passphrase…</source>
        <translation type="unfinished">&amp;Canviar la contrasenya...</translation>
    </message>
    <message>
        <source>Sign &amp;message…</source>
        <translation type="unfinished">Signa el &amp;missatge</translation>
    </message>
    <message>
        <source>Sign messages with your Particl addresses to prove you own them</source>
        <translation type="unfinished">Signa els missatges amb la seva adreça de Particl per a provar que les posseeixes</translation>
    </message>
    <message>
        <source>&amp;Verify message…</source>
        <translation type="unfinished">&amp;Verifica el missatge</translation>
    </message>
    <message>
        <source>Verify messages to ensure they were signed with specified Particl addresses</source>
        <translation type="unfinished">Verifiqueu els missatges per a assegurar-vos que han estat signats amb una adreça Particl específica.</translation>
    </message>
    <message>
        <source>&amp;Load PSBT from file…</source>
        <translation type="unfinished">&amp;Carrega el PSBT des del fitxer ...</translation>
    </message>
    <message>
        <source>Open &amp;URI…</source>
        <translation type="unfinished">Obre l'&amp;URL...</translation>
    </message>
    <message>
        <source>Close Wallet…</source>
        <translation type="unfinished">Tanca la cartera...</translation>
    </message>
    <message>
        <source>Create Wallet…</source>
        <translation type="unfinished">Crea la cartera...</translation>
    </message>
    <message>
        <source>Close All Wallets…</source>
        <translation type="unfinished">Tanca totes les carteres...</translation>
    </message>
    <message>
        <source>&amp;File</source>
        <translation type="unfinished">&amp;Fitxer</translation>
    </message>
    <message>
        <source>&amp;Settings</source>
        <translation type="unfinished">&amp;Configuració</translation>
    </message>
    <message>
        <source>&amp;Help</source>
        <translation type="unfinished">&amp;Ajuda</translation>
    </message>
    <message>
        <source>Tabs toolbar</source>
        <translation type="unfinished">Barra d'eines de les pestanyes</translation>
    </message>
    <message>
        <source>Syncing Headers (%1%)…</source>
        <translation type="unfinished">Sincronitzant capçaleres (%1%)...</translation>
    </message>
    <message>
        <source>Synchronizing with network…</source>
        <translation type="unfinished">S'està sincronitzant amb la xarxa...</translation>
    </message>
    <message>
        <source>Indexing blocks on disk…</source>
        <translation type="unfinished">S'estan indexant els blocs al disc...</translation>
    </message>
    <message>
        <source>Processing blocks on disk…</source>
        <translation type="unfinished">S'estan processant els blocs al disc...</translation>
    </message>
    <message>
        <source>Reindexing blocks on disk…</source>
        <translation type="unfinished">S'estan reindexant els blocs al disc...</translation>
    </message>
    <message>
        <source>Connecting to peers…</source>
        <translation type="unfinished">Connectant als iguals...</translation>
    </message>
    <message>
        <source>Request payments (generates QR codes and particl: URIs)</source>
        <translation type="unfinished">Sol·licita pagaments (genera codis QR i particl: URI)</translation>
    </message>
    <message>
        <source>Show the list of used sending addresses and labels</source>
        <translation type="unfinished">Mostra la llista d'adreces d'enviament i etiquetes utilitzades</translation>
    </message>
    <message>
        <source>Show the list of used receiving addresses and labels</source>
        <translation type="unfinished">Mostra la llista d'adreces de recepció i etiquetes utilitzades</translation>
    </message>
    <message>
        <source>&amp;Command-line options</source>
        <translation type="unfinished">Opcions de la &amp;línia d'ordres</translation>
    </message>
    <message numerus="yes">
        <source>Processed %n block(s) of transaction history.</source>
        <translation type="unfinished">
            <numerusform>Processat(s) %n bloc(s) de l'historial de transaccions.</numerusform>
            <numerusform>Processat(s) %n bloc(s) de l'historial de transaccions.</numerusform>
        </translation>
    </message>
    <message>
        <source>%1 behind</source>
        <translation type="unfinished">%1 darrere</translation>
    </message>
    <message>
        <source>Catching up…</source>
        <translation type="unfinished">S'està posant al dia ...</translation>
    </message>
    <message>
        <source>Last received block was generated %1 ago.</source>
        <translation type="unfinished">El darrer bloc rebut ha estat generat fa %1.</translation>
    </message>
    <message>
        <source>Transactions after this will not yet be visible.</source>
        <translation type="unfinished">Les transaccions a partir d'això no seran visibles.</translation>
    </message>
    <message>
        <source>Warning</source>
        <translation type="unfinished">Avís</translation>
    </message>
    <message>
        <source>Information</source>
        <translation type="unfinished">Informació</translation>
    </message>
    <message>
        <source>Up to date</source>
        <translation type="unfinished">Actualitzat</translation>
    </message>
    <message>
        <source>Load Partially Signed Particl Transaction</source>
        <translation type="unfinished">Carrega la transacció Particl signada parcialment</translation>
    </message>
    <message>
<<<<<<< HEAD
        <source>Load Partially Signed Particl Transaction from clipboard</source>
        <translation type="unfinished">Carrega la transacció de Particl signada parcialment des del porta-retalls</translation>
=======
        <source>Load PSBT from &amp;clipboard…</source>
        <translation type="unfinished">Carrega la PSBT des del porta-retalls.</translation>
    </message>
    <message>
        <source>Load Partially Signed Bitcoin Transaction from clipboard</source>
        <translation type="unfinished">Carrega la transacció de Bitcoin signada parcialment des del porta-retalls</translation>
>>>>>>> 0567787f
    </message>
    <message>
        <source>Node window</source>
        <translation type="unfinished">Finestra node</translation>
    </message>
    <message>
        <source>Open node debugging and diagnostic console</source>
        <translation type="unfinished">Obrir depurador de node i consola de diagnosi.</translation>
    </message>
    <message>
        <source>&amp;Sending addresses</source>
        <translation type="unfinished">Adreces d'&amp;enviament</translation>
    </message>
    <message>
        <source>&amp;Receiving addresses</source>
        <translation type="unfinished">Adreces de &amp;recepció</translation>
    </message>
    <message>
        <source>Open a particl: URI</source>
        <translation type="unfinished">Obrir un particl: URI</translation>
    </message>
    <message>
        <source>Open Wallet</source>
        <translation type="unfinished">Obre la cartera</translation>
    </message>
    <message>
        <source>Open a wallet</source>
        <translation type="unfinished">Obre una cartera</translation>
    </message>
    <message>
        <source>Close wallet</source>
        <translation type="unfinished">Tanca la cartera</translation>
    </message>
    <message>
        <source>Close all wallets</source>
        <translation type="unfinished">Tanqueu totes les carteres</translation>
    </message>
    <message>
        <source>Show the %1 help message to get a list with possible Particl command-line options</source>
        <translation type="unfinished">Mostra el missatge d'ajuda del %1 per obtenir una llista amb les possibles opcions de línia d'ordres de Particl</translation>
    </message>
    <message>
        <source>&amp;Mask values</source>
        <translation type="unfinished">&amp;Emmascara els valors</translation>
    </message>
    <message>
        <source>Mask the values in the Overview tab</source>
        <translation type="unfinished">Emmascara els valors en la pestanya Visió general</translation>
    </message>
    <message>
        <source>default wallet</source>
        <translation type="unfinished">cartera predeterminada</translation>
    </message>
    <message>
        <source>No wallets available</source>
        <translation type="unfinished">No hi ha cap cartera disponible</translation>
    </message>
    <message>
        <source>&amp;Window</source>
        <translation type="unfinished">&amp;Finestra</translation>
    </message>
    <message>
        <source>Zoom</source>
        <translation type="unfinished">Escala</translation>
    </message>
    <message>
        <source>Main Window</source>
        <translation type="unfinished">Finestra principal</translation>
    </message>
    <message>
        <source>%1 client</source>
        <translation type="unfinished">Client de %1</translation>
    </message>
    <message>
        <source>&amp;Hide</source>
        <translation type="unfinished">&amp;Amaga</translation>
    </message>
    <message numerus="yes">
        <source>%n active connection(s) to Particl network.</source>
        <extracomment>A substring of the tooltip.</extracomment>
        <translation type="unfinished">
            <numerusform />
            <numerusform />
        </translation>
    </message>
    <message>
        <source>Click for more actions.</source>
        <extracomment>A substring of the tooltip. "More actions" are available via the context menu.</extracomment>
        <translation type="unfinished">Fes clic per a més accions.</translation>
    </message>
    <message>
        <source>Show Peers tab</source>
        <extracomment>A context menu item. The "Peers tab" is an element of the "Node window".</extracomment>
        <translation type="unfinished">Mostrar pestanyes d'iguals</translation>
    </message>
    <message>
        <source>Disable network activity</source>
        <extracomment>A context menu item.</extracomment>
        <translation type="unfinished">Inhabilita l'activitat de la xarxa.</translation>
    </message>
    <message>
        <source>Enable network activity</source>
        <extracomment>A context menu item. The network activity was disabled previously.</extracomment>
        <translation type="unfinished">Habilita l'activitat de la xarxa</translation>
    </message>
    <message>
        <source>Error: %1</source>
        <translation type="unfinished">Avís: %1</translation>
    </message>
    <message>
        <source>Warning: %1</source>
        <translation type="unfinished">Avís: %1</translation>
    </message>
    <message>
        <source>Date: %1
</source>
        <translation type="unfinished">Data: %1
</translation>
    </message>
    <message>
        <source>Amount: %1
</source>
        <translation type="unfinished">Import: %1
</translation>
    </message>
    <message>
        <source>Wallet: %1
</source>
        <translation type="unfinished">Cartera: %1
</translation>
    </message>
    <message>
        <source>Type: %1
</source>
        <translation type="unfinished">Tipus: %1
</translation>
    </message>
    <message>
        <source>Label: %1
</source>
        <translation type="unfinished">Etiqueta: %1
</translation>
    </message>
    <message>
        <source>Address: %1
</source>
        <translation type="unfinished">Adreça: %1
</translation>
    </message>
    <message>
        <source>Sent transaction</source>
        <translation type="unfinished">Transacció enviada</translation>
    </message>
    <message>
        <source>Incoming transaction</source>
        <translation type="unfinished">Transacció entrant</translation>
    </message>
    <message>
        <source>HD key generation is &lt;b&gt;enabled&lt;/b&gt;</source>
        <translation type="unfinished">La generació de la clau HD és &lt;b&gt;habilitada&lt;/b&gt;</translation>
    </message>
    <message>
        <source>HD key generation is &lt;b&gt;disabled&lt;/b&gt;</source>
        <translation type="unfinished">La generació de la clau HD és &lt;b&gt;inhabilitada&lt;/b&gt;</translation>
    </message>
    <message>
        <source>Private key &lt;b&gt;disabled&lt;/b&gt;</source>
        <translation type="unfinished">Clau privada &lt;b&gt;inhabilitada&lt;/b&gt;</translation>
    </message>
    <message>
        <source>Wallet is &lt;b&gt;encrypted&lt;/b&gt; and currently &lt;b&gt;unlocked&lt;/b&gt;</source>
        <translation type="unfinished">La cartera està &lt;b&gt;encriptada&lt;/b&gt; i actualment &lt;b&gt;desblocada&lt;/b&gt;</translation>
    </message>
    <message>
        <source>Wallet is &lt;b&gt;encrypted&lt;/b&gt; and currently &lt;b&gt;locked&lt;/b&gt;</source>
        <translation type="unfinished">La cartera està &lt;b&gt;encriptada&lt;/b&gt; i actualment &lt;b&gt;blocada&lt;/b&gt;</translation>
    </message>
    <message>
        <source>Original message:</source>
        <translation type="unfinished">Missatge original:</translation>
    </message>
</context>
<context>
    <name>UnitDisplayStatusBarControl</name>
    <message>
        <source>Unit to show amounts in. Click to select another unit.</source>
        <translation type="unfinished">Unitat en què mostrar els imports. Feu clic per a seleccionar una altra unitat.</translation>
    </message>
</context>
<context>
    <name>CoinControlDialog</name>
    <message>
        <source>Coin Selection</source>
        <translation type="unfinished">Selecció de moneda</translation>
    </message>
    <message>
        <source>Quantity:</source>
        <translation type="unfinished">Quantitat:</translation>
    </message>
    <message>
        <source>Amount:</source>
        <translation type="unfinished">Import:</translation>
    </message>
    <message>
        <source>Fee:</source>
        <translation type="unfinished">Tarifa:</translation>
    </message>
    <message>
        <source>Dust:</source>
        <translation type="unfinished">Polsim:</translation>
    </message>
    <message>
        <source>After Fee:</source>
        <translation type="unfinished">Tarifa posterior:</translation>
    </message>
    <message>
        <source>Change:</source>
        <translation type="unfinished">Canvi:</translation>
    </message>
    <message>
        <source>(un)select all</source>
        <translation type="unfinished">(des)selecciona-ho tot</translation>
    </message>
    <message>
        <source>Tree mode</source>
        <translation type="unfinished">Mode arbre</translation>
    </message>
    <message>
        <source>List mode</source>
        <translation type="unfinished">Mode llista</translation>
    </message>
    <message>
        <source>Amount</source>
        <translation type="unfinished">Import</translation>
    </message>
    <message>
        <source>Received with label</source>
        <translation type="unfinished">Rebut amb l'etiqueta</translation>
    </message>
    <message>
        <source>Received with address</source>
        <translation type="unfinished">Rebut amb l'adreça</translation>
    </message>
    <message>
        <source>Date</source>
        <translation type="unfinished">Data</translation>
    </message>
    <message>
        <source>Confirmations</source>
        <translation type="unfinished">Confirmacions</translation>
    </message>
    <message>
        <source>Confirmed</source>
        <translation type="unfinished">Confirmat</translation>
    </message>
    <message>
        <source>Copy amount</source>
        <translation type="unfinished">Copia l'import</translation>
    </message>
    <message>
        <source>&amp;Copy address</source>
        <translation type="unfinished">&amp;Copia l'adreça</translation>
    </message>
    <message>
        <source>Copy &amp;label</source>
        <translation type="unfinished">Copia l'&amp;etiqueta</translation>
    </message>
    <message>
        <source>Copy &amp;amount</source>
        <translation type="unfinished">Copia la &amp;quantitat</translation>
    </message>
    <message>
        <source>L&amp;ock unspent</source>
        <translation type="unfinished">Bl&amp;oqueja sense gastar</translation>
    </message>
    <message>
        <source>&amp;Unlock unspent</source>
        <translation type="unfinished">&amp;Desbloqueja sense gastar</translation>
    </message>
    <message>
        <source>Copy quantity</source>
        <translation type="unfinished">Copia la quantitat</translation>
    </message>
    <message>
        <source>Copy fee</source>
        <translation type="unfinished">Copia la tarifa</translation>
    </message>
    <message>
        <source>Copy after fee</source>
        <translation type="unfinished">Copia la tarifa posterior</translation>
    </message>
    <message>
        <source>Copy bytes</source>
        <translation type="unfinished">Copia els bytes</translation>
    </message>
    <message>
        <source>Copy dust</source>
        <translation type="unfinished">Copia el polsim</translation>
    </message>
    <message>
        <source>Copy change</source>
        <translation type="unfinished">Copia el canvi</translation>
    </message>
    <message>
        <source>(%1 locked)</source>
        <translation type="unfinished">(%1 bloquejada)</translation>
    </message>
    <message>
        <source>yes</source>
        <translation type="unfinished">sí</translation>
    </message>
    <message>
        <source>This label turns red if any recipient receives an amount smaller than the current dust threshold.</source>
        <translation type="unfinished">Aquesta etiqueta es torna vermella si cap recipient rep un import inferior al llindar de polsim actual.</translation>
    </message>
    <message>
        <source>Can vary +/- %1 satoshi(s) per input.</source>
        <translation type="unfinished">Pot variar en +/- %1 satoshi(s) per entrada.</translation>
    </message>
    <message>
        <source>(no label)</source>
        <translation type="unfinished">(sense etiqueta)</translation>
    </message>
    <message>
        <source>change from %1 (%2)</source>
        <translation type="unfinished">canvia de %1 (%2)</translation>
    </message>
    <message>
        <source>(change)</source>
        <translation type="unfinished">(canvia)</translation>
    </message>
</context>
<context>
    <name>CreateWalletActivity</name>
    <message>
        <source>Create Wallet</source>
        <extracomment>Title of window indicating the progress of creation of a new wallet.</extracomment>
        <translation type="unfinished">Crear cartera</translation>
    </message>
    <message>
        <source>Creating Wallet &lt;b&gt;%1&lt;/b&gt;…</source>
        <extracomment>Descriptive text of the create wallet progress window which indicates to the user which wallet is currently being created.</extracomment>
        <translation type="unfinished">Creant cartera &lt;b&gt;%1&lt;/b&gt;...</translation>
    </message>
    <message>
        <source>Create wallet failed</source>
        <translation type="unfinished">La creació de cartera ha fallat</translation>
    </message>
    <message>
        <source>Create wallet warning</source>
        <translation type="unfinished">Avís en la creació de la cartera</translation>
    </message>
    <message>
        <source>Can't list signers</source>
        <translation type="unfinished">No es poden enumerar signants</translation>
    </message>
</context>
<context>
    <name>OpenWalletActivity</name>
    <message>
        <source>Open wallet failed</source>
        <translation type="unfinished">Ha fallat l'obertura de la cartera</translation>
    </message>
    <message>
        <source>Open wallet warning</source>
        <translation type="unfinished">Avís en l'obertura de la cartera</translation>
    </message>
    <message>
        <source>default wallet</source>
        <translation type="unfinished">cartera predeterminada</translation>
    </message>
    <message>
        <source>Open Wallet</source>
        <extracomment>Title of window indicating the progress of opening of a wallet.</extracomment>
        <translation type="unfinished">Obre la cartera</translation>
    </message>
    <message>
        <source>Opening Wallet &lt;b&gt;%1&lt;/b&gt;…</source>
        <extracomment>Descriptive text of the open wallet progress window which indicates to the user which wallet is currently being opened.</extracomment>
        <translation type="unfinished">Obrint la Cartera &lt;b&gt;%1&lt;/b&gt;...</translation>
    </message>
</context>
<context>
    <name>WalletController</name>
    <message>
        <source>Close wallet</source>
        <translation type="unfinished">Tanca la cartera</translation>
    </message>
    <message>
        <source>Are you sure you wish to close the wallet &lt;i&gt;%1&lt;/i&gt;?</source>
        <translation type="unfinished">Segur que voleu tancar la cartera &lt;i&gt;%1 &lt;/i&gt;?</translation>
    </message>
    <message>
        <source>Closing the wallet for too long can result in having to resync the entire chain if pruning is enabled.</source>
        <translation type="unfinished">Si tanqueu la cartera durant massa temps, es pot haver de tornar a sincronitzar tota la cadena si teniu el sistema de poda habilitat.</translation>
    </message>
    <message>
        <source>Close all wallets</source>
        <translation type="unfinished">Tanqueu totes les carteres</translation>
    </message>
    <message>
        <source>Are you sure you wish to close all wallets?</source>
        <translation type="unfinished">Esteu segur que voleu tancar totes les carteres?</translation>
    </message>
</context>
<context>
    <name>CreateWalletDialog</name>
    <message>
        <source>Create Wallet</source>
        <translation type="unfinished">Crear cartera</translation>
    </message>
    <message>
        <source>Wallet Name</source>
        <translation type="unfinished">Nom de la cartera</translation>
    </message>
    <message>
        <source>Wallet</source>
        <translation type="unfinished">Cartera</translation>
    </message>
    <message>
        <source>Encrypt the wallet. The wallet will be encrypted with a passphrase of your choice.</source>
        <translation type="unfinished">Xifra la cartera. La cartera serà xifrada amb la contrasenya que escullis.</translation>
    </message>
    <message>
        <source>Encrypt Wallet</source>
        <translation type="unfinished">Xifrar la cartera</translation>
    </message>
    <message>
        <source>Advanced Options</source>
        <translation type="unfinished">Opcions avançades</translation>
    </message>
    <message>
        <source>Disable private keys for this wallet. Wallets with private keys disabled will have no private keys and cannot have an HD seed or imported private keys. This is ideal for watch-only wallets.</source>
        <translation type="unfinished">Deshabilita les claus privades per a aquesta cartera. Carteres amb claus privades deshabilitades no tindran cap clau privada i no podran tenir cap llavor HD o importar claus privades.
Això és ideal per a carteres de mode només lectura.</translation>
    </message>
    <message>
        <source>Disable Private Keys</source>
        <translation type="unfinished">Deshabilitar claus privades</translation>
    </message>
    <message>
        <source>Make a blank wallet. Blank wallets do not initially have private keys or scripts. Private keys and addresses can be imported, or an HD seed can be set, at a later time.</source>
        <translation type="unfinished">Crea una cartera en blanc. Carteres en blanc no tenen claus privades inicialment o scripts. Claus privades i adreces poden ser importades, o una llavor HD, més endavant.</translation>
    </message>
    <message>
        <source>Make Blank Wallet</source>
        <translation type="unfinished">Fes cartera en blanc</translation>
    </message>
    <message>
        <source>Use descriptors for scriptPubKey management</source>
        <translation type="unfinished">Utilitzeu descriptors per a la gestió de scriptPubKey</translation>
    </message>
    <message>
        <source>Descriptor Wallet</source>
        <translation type="unfinished">Cartera del descriptor</translation>
    </message>
    <message>
        <source>Use an external signing device such as a hardware wallet. Configure the external signer script in wallet preferences first.</source>
        <translation type="unfinished">Utilitzeu un dispositiu de signatura extern, com ara una cartera de maquinari. Configureu primer l’escriptura de signatura externa a les preferències de cartera.</translation>
    </message>
    <message>
        <source>External signer</source>
        <translation type="unfinished">Signant extern</translation>
    </message>
    <message>
        <source>Create</source>
        <translation type="unfinished">Crear</translation>
    </message>
    <message>
        <source>Compiled without sqlite support (required for descriptor wallets)</source>
        <translation type="unfinished">Compilat sense el suport sqlite (requerit per a carteres descriptor)</translation>
    </message>
    <message>
        <source>Compiled without external signing support (required for external signing)</source>
        <extracomment>"External signing" means using devices such as hardware wallets.</extracomment>
        <translation type="unfinished">Compilat sense suport de signatura externa (necessari per a la signatura externa)</translation>
    </message>
</context>
<context>
    <name>EditAddressDialog</name>
    <message>
        <source>Edit Address</source>
        <translation type="unfinished">Edita l'adreça</translation>
    </message>
    <message>
        <source>&amp;Label</source>
        <translation type="unfinished">&amp;Etiqueta</translation>
    </message>
    <message>
        <source>The label associated with this address list entry</source>
        <translation type="unfinished">L'etiqueta associada amb aquesta entrada de llista d'adreces</translation>
    </message>
    <message>
        <source>The address associated with this address list entry. This can only be modified for sending addresses.</source>
        <translation type="unfinished">L'adreça associada amb aquesta entrada de llista d'adreces. Només es pot modificar per a les adreces d'enviament.</translation>
    </message>
    <message>
        <source>&amp;Address</source>
        <translation type="unfinished">&amp;Adreça</translation>
    </message>
    <message>
        <source>New sending address</source>
        <translation type="unfinished">Nova adreça d'enviament</translation>
    </message>
    <message>
        <source>Edit receiving address</source>
        <translation type="unfinished">Edita l'adreça de recepció</translation>
    </message>
    <message>
        <source>Edit sending address</source>
        <translation type="unfinished">Edita l'adreça d'enviament</translation>
    </message>
    <message>
        <source>The entered address "%1" is not a valid Particl address.</source>
        <translation type="unfinished">L'adreça introduïda «%1» no és una adreça de Particl vàlida.</translation>
    </message>
    <message>
        <source>Address "%1" already exists as a receiving address with label "%2" and so cannot be added as a sending address.</source>
        <translation type="unfinished">L'adreça "%1" ja existeix com una adreça per a rebre amb l'etiqueta "%2" i per tant no pot ésser afegida com adreça per a enviar.</translation>
    </message>
    <message>
        <source>The entered address "%1" is already in the address book with label "%2".</source>
        <translation type="unfinished">L'adreça introduïda "%1" ja existeix al directori d'adreces amb l'etiqueta "%2".</translation>
    </message>
    <message>
        <source>Could not unlock wallet.</source>
        <translation type="unfinished">No s'ha pogut desblocar la cartera.</translation>
    </message>
    <message>
        <source>New key generation failed.</source>
        <translation type="unfinished">Ha fallat la generació d'una clau nova.</translation>
    </message>
</context>
<context>
    <name>FreespaceChecker</name>
    <message>
        <source>A new data directory will be created.</source>
        <translation type="unfinished">Es crearà un nou directori de dades.</translation>
    </message>
    <message>
        <source>name</source>
        <translation type="unfinished">nom</translation>
    </message>
    <message>
        <source>Directory already exists. Add %1 if you intend to create a new directory here.</source>
        <translation type="unfinished">El directori ja existeix. Afegeix %1 si vols crear un nou directori en aquesta ubicació.</translation>
    </message>
    <message>
        <source>Path already exists, and is not a directory.</source>
        <translation type="unfinished">El camí ja existeix i no és cap directori.</translation>
    </message>
    <message>
        <source>Cannot create data directory here.</source>
        <translation type="unfinished">No es pot crear el directori de dades aquí.</translation>
    </message>
</context>
<context>
    <name>Intro</name>
    <message>
        <source>(of %1 GB needed)</source>
        <translation type="unfinished">(of %1 GB necessaris)</translation>
    </message>
    <message>
        <source>(%1 GB needed for full chain)</source>
        <translation type="unfinished">(%1 GB necessaris per a la cadena completa)</translation>
    </message>
    <message>
        <source>At least %1 GB of data will be stored in this directory, and it will grow over time.</source>
        <translation type="unfinished">Almenys %1 GB de dades s'emmagatzemaran en aquest directori, i creixerà amb el temps.</translation>
    </message>
    <message>
        <source>Approximately %1 GB of data will be stored in this directory.</source>
        <translation type="unfinished">Aproximadament %1GB de dades seran emmagetzamades en aquest directori.</translation>
    </message>
    <message numerus="yes">
        <source>(sufficient to restore backups %n day(s) old)</source>
        <extracomment>Explanatory text on the capability of the current prune target.</extracomment>
        <translation type="unfinished">
            <numerusform />
            <numerusform />
        </translation>
    </message>
    <message>
        <source>%1 will download and store a copy of the Particl block chain.</source>
        <translation type="unfinished">%1 descarregarà i emmagatzemarà una còpia de la cadena de blocs Particl.</translation>
    </message>
    <message>
        <source>The wallet will also be stored in this directory.</source>
        <translation type="unfinished">La cartera també serà emmagatzemat en aquest directori.</translation>
    </message>
    <message>
        <source>Error: Specified data directory "%1" cannot be created.</source>
        <translation type="unfinished">Error: el directori de dades «%1» especificat no pot ser creat.</translation>
    </message>
    <message>
        <source>Welcome</source>
        <translation type="unfinished">Us donem la benvinguda</translation>
    </message>
    <message>
        <source>Welcome to %1.</source>
        <translation type="unfinished">Us donem la benvinguda a %1.</translation>
    </message>
    <message>
        <source>As this is the first time the program is launched, you can choose where %1 will store its data.</source>
        <translation type="unfinished">Com és la primera vegada que s'executa el programa, podeu triar on %1 emmagatzemaran les dades.</translation>
    </message>
    <message>
        <source>When you click OK, %1 will begin to download and process the full %4 block chain (%2GB) starting with the earliest transactions in %3 when %4 initially launched.</source>
        <translation type="unfinished">Quan feu clic a D'acord, %1 començarà a descarregar i processar la cadena de blocs %4 completa (%2 GB) començant per les primeres transaccions de %3, any de llençament inicial de %4.</translation>
    </message>
    <message>
        <source>Limit block chain storage to</source>
        <translation type="unfinished">Limita l’emmagatzematge de la cadena de blocs a</translation>
    </message>
    <message>
        <source>Reverting this setting requires re-downloading the entire blockchain. It is faster to download the full chain first and prune it later. Disables some advanced features.</source>
        <translation type="unfinished">Desfer aquest canvi requereix tornar-se a descarregar el blockchain sencer. És més ràpid descarregar la cadena completa primer i després podar. Deshabilita algunes de les característiques avançades.</translation>
    </message>
    <message>
        <source>This initial synchronisation is very demanding, and may expose hardware problems with your computer that had previously gone unnoticed. Each time you run %1, it will continue downloading where it left off.</source>
        <translation type="unfinished">Aquesta sincronització inicial és molt exigent i pot exposar problemes de maquinari amb l'equip que anteriorment havien passat desapercebuts. Cada vegada que executeu %1, continuarà descarregant des del punt on es va deixar.</translation>
    </message>
    <message>
        <source>If you have chosen to limit block chain storage (pruning), the historical data must still be downloaded and processed, but will be deleted afterward to keep your disk usage low.</source>
        <translation type="unfinished">Si heu decidit limitar l'emmagatzematge de la cadena de blocs (podar), les dades històriques encara s'hauran de baixar i processar, però se suprimiran més endavant per a mantenir baix l'ús del disc.</translation>
    </message>
    <message>
        <source>Use the default data directory</source>
        <translation type="unfinished">Utilitza el directori de dades per defecte</translation>
    </message>
    <message>
        <source>Use a custom data directory:</source>
        <translation type="unfinished">Utilitza un directori de dades personalitzat:</translation>
    </message>
</context>
<context>
    <name>HelpMessageDialog</name>
    <message>
        <source>version</source>
        <translation type="unfinished">versió</translation>
    </message>
    <message>
        <source>About %1</source>
        <translation type="unfinished">Quant al %1</translation>
    </message>
    <message>
        <source>Command-line options</source>
        <translation type="unfinished">Opcions de línia d'ordres</translation>
    </message>
</context>
<context>
    <name>ShutdownWindow</name>
    <message>
        <source>%1 is shutting down…</source>
        <translation type="unfinished">%1 s'està tancant ...</translation>
    </message>
    <message>
        <source>Do not shut down the computer until this window disappears.</source>
        <translation type="unfinished">No apagueu l'ordinador fins que no desaparegui aquesta finestra.</translation>
    </message>
</context>
<context>
    <name>ModalOverlay</name>
    <message>
        <source>Form</source>
        <translation type="unfinished">Formulari</translation>
    </message>
    <message>
        <source>Recent transactions may not yet be visible, and therefore your wallet's balance might be incorrect. This information will be correct once your wallet has finished synchronizing with the particl network, as detailed below.</source>
        <translation type="unfinished">És possible que les transaccions recents encara no siguin visibles i, per tant, el saldo de la vostra cartera podria ser incorrecte. Aquesta informació serà correcta una vegada que la cartera hagi finalitzat la sincronització amb la xarxa particl, tal com es detalla més avall.</translation>
    </message>
    <message>
        <source>Attempting to spend particl that are affected by not-yet-displayed transactions will not be accepted by the network.</source>
        <translation type="unfinished">Els intents de gastar particl que es veuen afectats per les transaccions que encara no s'hagin mostrat no seran acceptats per la xarxa.</translation>
    </message>
    <message>
        <source>Number of blocks left</source>
        <translation type="unfinished">Nombre de blocs pendents</translation>
    </message>
    <message>
        <source>Unknown…</source>
        <translation type="unfinished">Desconegut...</translation>
    </message>
    <message>
        <source>calculating…</source>
        <translation type="unfinished">s'està calculant...</translation>
    </message>
    <message>
        <source>Last block time</source>
        <translation type="unfinished">Últim temps de bloc</translation>
    </message>
    <message>
        <source>Progress</source>
        <translation type="unfinished">Progrés</translation>
    </message>
    <message>
        <source>Progress increase per hour</source>
        <translation type="unfinished">Augment de progrés per hora</translation>
    </message>
    <message>
        <source>Estimated time left until synced</source>
        <translation type="unfinished">Temps estimat restant fins sincronitzat</translation>
    </message>
    <message>
        <source>Hide</source>
        <translation type="unfinished">Amaga</translation>
    </message>
    <message>
        <source>%1 is currently syncing.  It will download headers and blocks from peers and validate them until reaching the tip of the block chain.</source>
        <translation type="unfinished">%1 sincronitzant ara mateix. Es descarregaran capçaleres i blocs d'altres iguals i es validaran fins a obtenir la punta de la cadena de blocs. </translation>
    </message>
    <message>
        <source>Unknown. Syncing Headers (%1, %2%)…</source>
        <translation type="unfinished">Desconegut. Sincronització de les capçaleres (%1, %2%)...</translation>
    </message>
</context>
<context>
    <name>OpenURIDialog</name>
    <message>
        <source>Open particl URI</source>
        <translation type="unfinished">Obre Particl URI</translation>
    </message>
    <message>
        <source>Paste address from clipboard</source>
        <extracomment>Tooltip text for button that allows you to paste an address that is in your clipboard.</extracomment>
        <translation type="unfinished">Enganxa l'adreça del porta-retalls</translation>
    </message>
</context>
<context>
    <name>OptionsDialog</name>
    <message>
        <source>Options</source>
        <translation type="unfinished">Opcions</translation>
    </message>
    <message>
        <source>&amp;Main</source>
        <translation type="unfinished">&amp;Principal</translation>
    </message>
    <message>
        <source>Automatically start %1 after logging in to the system.</source>
        <translation type="unfinished">Inicieu %1 automàticament després d'entrar en el sistema.</translation>
    </message>
    <message>
        <source>&amp;Start %1 on system login</source>
        <translation type="unfinished">&amp;Inicia %1 en l'entrada al sistema</translation>
    </message>
    <message>
        <source>Enabling pruning significantly reduces the disk space required to store transactions. All blocks are still fully validated. Reverting this setting requires re-downloading the entire blockchain.</source>
        <translation type="unfinished">Habilitar la poda redueix significativament l’espai en disc necessari per a emmagatzemar les transaccions. Tots els blocs encara estan completament validats. Per a revertir aquesta configuració, cal tornar a descarregar tota la cadena de blocs.</translation>
    </message>
    <message>
        <source>Size of &amp;database cache</source>
        <translation type="unfinished">Mida de la memòria cau de la base de &amp;dades</translation>
    </message>
    <message>
        <source>Number of script &amp;verification threads</source>
        <translation type="unfinished">Nombre de fils de &amp;verificació d'scripts</translation>
    </message>
    <message>
        <source>IP address of the proxy (e.g. IPv4: 127.0.0.1 / IPv6: ::1)</source>
        <translation type="unfinished">Adreça IP del proxy (p. ex. IPv4: 127.0.0.1 / IPv6: ::1)</translation>
    </message>
    <message>
        <source>Shows if the supplied default SOCKS5 proxy is used to reach peers via this network type.</source>
        <translation type="unfinished">Mostra si el proxy SOCKS5 predeterminat subministrat s'utilitza per a arribar a altres iguals a través d'aquest tipus de xarxa.</translation>
    </message>
    <message>
        <source>Minimize instead of exit the application when the window is closed. When this option is enabled, the application will be closed only after selecting Exit in the menu.</source>
        <translation type="unfinished">Minimitza en comptes de sortir de l'aplicació quan la finestra es tanca. Quan s'habilita aquesta opció l'aplicació es tancarà només quan se selecciona Surt del menú. </translation>
    </message>
    <message>
        <source>Open the %1 configuration file from the working directory.</source>
        <translation type="unfinished">Obriu el fitxer de configuració %1 des del directori de treball.</translation>
    </message>
    <message>
        <source>Open Configuration File</source>
        <translation type="unfinished">Obre el fitxer de configuració</translation>
    </message>
    <message>
        <source>Reset all client options to default.</source>
        <translation type="unfinished">Reestableix totes les opcions del client.</translation>
    </message>
    <message>
        <source>&amp;Reset Options</source>
        <translation type="unfinished">&amp;Reestableix les opcions</translation>
    </message>
    <message>
        <source>&amp;Network</source>
        <translation type="unfinished">&amp;Xarxa</translation>
    </message>
    <message>
        <source>Prune &amp;block storage to</source>
        <translation type="unfinished">Prunar emmagatzemament de &amp;block a</translation>
    </message>
    <message>
        <source>Reverting this setting requires re-downloading the entire blockchain.</source>
        <translation type="unfinished">Revertir aquesta configuració requereix tornar a descarregar la cadena de blocs sencera un altre cop.</translation>
    </message>
    <message>
        <source>(0 = auto, &lt;0 = leave that many cores free)</source>
        <translation type="unfinished">(0 = auto, &lt;0 = deixa tants nuclis lliures)</translation>
    </message>
    <message>
        <source>W&amp;allet</source>
        <translation type="unfinished">&amp;Moneder</translation>
    </message>
    <message>
        <source>Enable coin &amp;control features</source>
        <translation type="unfinished">Activa les funcions de &amp;control de les monedes</translation>
    </message>
    <message>
        <source>If you disable the spending of unconfirmed change, the change from a transaction cannot be used until that transaction has at least one confirmation. This also affects how your balance is computed.</source>
        <translation type="unfinished">Si inhabiliteu la despesa d'un canvi sense confirmar, el canvi d'una transacció no pot ser utilitzat fins que la transacció no tingui com a mínim una confirmació. Això també afecta com es calcula el vostre balanç.</translation>
    </message>
    <message>
        <source>&amp;Spend unconfirmed change</source>
        <translation type="unfinished">&amp;Gasta el canvi sense confirmar</translation>
    </message>
    <message>
        <source>External Signer (e.g. hardware wallet)</source>
        <translation type="unfinished">Signador extern (per exemple, cartera de maquinari)</translation>
    </message>
    <message>
        <source>&amp;External signer script path</source>
        <translation type="unfinished">&amp;Camí de l'script del signatari extern</translation>
    </message>
    <message>
        <source>Full path to a Particl Core compatible script (e.g. C:\Downloads\hwi.exe or /Users/you/Downloads/hwi.py). Beware: malware can steal your coins!</source>
        <translation type="unfinished">Camí complet a un script compatible amb Particl Core (per exemple, C:\Downloads\hwi.exe o /Users/you/Downloads/hwi.py). Aneu amb compte: el programari maliciós pot robar-vos les monedes!</translation>
    </message>
    <message>
        <source>Automatically open the Particl client port on the router. This only works when your router supports UPnP and it is enabled.</source>
        <translation type="unfinished">Obre el port del client de Particl al router de forma automàtica. Això només funciona quan el router implementa UPnP i l'opció està activada.</translation>
    </message>
    <message>
        <source>Map port using &amp;UPnP</source>
        <translation type="unfinished">Port obert amb &amp;UPnP</translation>
    </message>
    <message>
        <source>Automatically open the Particl client port on the router. This only works when your router supports NAT-PMP and it is enabled. The external port could be random.</source>
        <translation type="unfinished">Obriu automàticament el port client de Particl al router. Això només funciona quan el vostre router admet NAT-PMP i està activat. El port extern podria ser aleatori.</translation>
    </message>
    <message>
        <source>Map port using NA&amp;T-PMP</source>
        <translation type="unfinished">Port del mapa mitjançant NA&amp;T-PMP</translation>
    </message>
    <message>
        <source>Accept connections from outside.</source>
        <translation type="unfinished">Accepta connexions de fora</translation>
    </message>
    <message>
        <source>Allow incomin&amp;g connections</source>
        <translation type="unfinished">Permet connexions entrants</translation>
    </message>
    <message>
        <source>Connect to the Particl network through a SOCKS5 proxy.</source>
        <translation type="unfinished">Connecta a la xarxa Particl a través d'un proxy SOCKS5.</translation>
    </message>
    <message>
        <source>&amp;Connect through SOCKS5 proxy (default proxy):</source>
        <translation type="unfinished">&amp;Connecta a través d'un proxy SOCKS5 (proxy per defecte):</translation>
    </message>
    <message>
        <source>Proxy &amp;IP:</source>
        <translation type="unfinished">&amp;IP del proxy:</translation>
    </message>
    <message>
        <source>Port of the proxy (e.g. 9050)</source>
        <translation type="unfinished">Port del proxy (per exemple 9050)</translation>
    </message>
    <message>
        <source>Used for reaching peers via:</source>
        <translation type="unfinished">Utilitzat per a arribar als iguals mitjançant:</translation>
    </message>
    <message>
        <source>&amp;Window</source>
        <translation type="unfinished">&amp;Finestra</translation>
    </message>
    <message>
        <source>Show the icon in the system tray.</source>
        <translation type="unfinished">Mostra la icona a la safata del sistema.</translation>
    </message>
    <message>
        <source>&amp;Show tray icon</source>
        <translation type="unfinished">&amp;Mostra la icona de la safata</translation>
    </message>
    <message>
        <source>Show only a tray icon after minimizing the window.</source>
        <translation type="unfinished">Mostra només la icona de la barra en minimitzar la finestra.</translation>
    </message>
    <message>
        <source>&amp;Minimize to the tray instead of the taskbar</source>
        <translation type="unfinished">&amp;Minimitza a la barra d'aplicacions en comptes de la barra de tasques</translation>
    </message>
    <message>
        <source>M&amp;inimize on close</source>
        <translation type="unfinished">M&amp;inimitza en tancar</translation>
    </message>
    <message>
        <source>&amp;Display</source>
        <translation type="unfinished">&amp;Pantalla</translation>
    </message>
    <message>
        <source>User Interface &amp;language:</source>
        <translation type="unfinished">&amp;Llengua de la interfície d'usuari:</translation>
    </message>
    <message>
        <source>The user interface language can be set here. This setting will take effect after restarting %1.</source>
        <translation type="unfinished">Aquí es pot definir la llengua de la interfície d'usuari. Aquest paràmetre tindrà efecte en reiniciar el %1.</translation>
    </message>
    <message>
        <source>&amp;Unit to show amounts in:</source>
        <translation type="unfinished">&amp;Unitats per a mostrar els imports en:</translation>
    </message>
    <message>
        <source>Choose the default subdivision unit to show in the interface and when sending coins.</source>
        <translation type="unfinished">Selecciona la unitat de subdivisió per defecte per a mostrar en la interfície quan s'envien monedes.</translation>
    </message>
    <message>
        <source>Whether to show coin control features or not.</source>
        <translation type="unfinished">Si voleu mostrar les funcions de control de monedes o no.</translation>
    </message>
    <message>
        <source>Connect to the Particl network through a separate SOCKS5 proxy for Tor onion services.</source>
        <translation type="unfinished">Connecteu-vos a la xarxa Particl mitjançant un servidor intermediari SOCKS5 separat per als serveis de ceba Tor.</translation>
    </message>
    <message>
        <source>Use separate SOCKS&amp;5 proxy to reach peers via Tor onion services:</source>
        <translation type="unfinished">Utilitzeu el servidor intermediari SOCKS&amp;5 per a arribar als iguals mitjançant els serveis d'onion de Tor:</translation>
    </message>
    <message>
        <source>Monospaced font in the Overview tab:</source>
        <translation type="unfinished">Tipus de lletra monoespai a la pestanya Visió general:</translation>
    </message>
    <message>
        <source>embedded "%1"</source>
        <translation type="unfinished">incrustat "%1"</translation>
    </message>
    <message>
        <source>closest matching "%1"</source>
        <translation type="unfinished">coincidència més propera "%1"</translation>
    </message>
    <message>
        <source>Options set in this dialog are overridden by the command line or in the configuration file:</source>
        <translation type="unfinished">Opcions configurades en aquest diàleg són sobreescrites per la línia de comandes o el fitxer de configuració:</translation>
    </message>
    <message>
        <source>&amp;OK</source>
        <translation type="unfinished">&amp;D'acord</translation>
    </message>
    <message>
        <source>&amp;Cancel</source>
        <translation type="unfinished">&amp;Cancel·la</translation>
    </message>
    <message>
        <source>Compiled without external signing support (required for external signing)</source>
        <extracomment>"External signing" means using devices such as hardware wallets.</extracomment>
        <translation type="unfinished">Compilat sense suport de signatura externa (necessari per a la signatura externa)</translation>
    </message>
    <message>
        <source>default</source>
        <translation type="unfinished">Per defecte</translation>
    </message>
    <message>
        <source>none</source>
        <translation type="unfinished">cap</translation>
    </message>
    <message>
        <source>Confirm options reset</source>
        <translation type="unfinished">Confirmeu el reestabliment de les opcions</translation>
    </message>
    <message>
        <source>Client restart required to activate changes.</source>
        <translation type="unfinished">Cal reiniciar el client per a activar els canvis.</translation>
    </message>
    <message>
        <source>Client will be shut down. Do you want to proceed?</source>
        <translation type="unfinished">S'aturarà el client. Voleu procedir?</translation>
    </message>
    <message>
        <source>Configuration options</source>
        <extracomment>Window title text of pop-up box that allows opening up of configuration file.</extracomment>
        <translation type="unfinished">Opcions de configuració</translation>
    </message>
    <message>
        <source>The configuration file is used to specify advanced user options which override GUI settings. Additionally, any command-line options will override this configuration file.</source>
        <extracomment>Explanatory text about the priority order of instructions considered by client. The order from high to low being: command-line, configuration file, GUI settings.</extracomment>
        <translation type="unfinished">El fitxer de configuració s'utilitza per a especificar les opcions d'usuari avançades que substitueixen la configuració de la interfície gràfica d'usuari. A més, qualsevol opció de la línia d'ordres substituirà aquest fitxer de configuració.</translation>
    </message>
    <message>
        <source>Cancel</source>
        <translation type="unfinished">Cancel·la</translation>
    </message>
    <message>
        <source>The configuration file could not be opened.</source>
        <translation type="unfinished">No s'ha pogut obrir el fitxer de configuració.</translation>
    </message>
    <message>
        <source>This change would require a client restart.</source>
        <translation type="unfinished">Amb aquest canvi cal un reinici del client.</translation>
    </message>
    <message>
        <source>The supplied proxy address is invalid.</source>
        <translation type="unfinished">L'adreça proxy introduïda és invalida.</translation>
    </message>
</context>
<context>
    <name>OverviewPage</name>
    <message>
        <source>Form</source>
        <translation type="unfinished">Formulari</translation>
    </message>
    <message>
        <source>The displayed information may be out of date. Your wallet automatically synchronizes with the Particl network after a connection is established, but this process has not completed yet.</source>
        <translation type="unfinished">La informació mostrada pot no estar al dia. El vostra cartera se sincronitza automàticament amb la xarxa Particl un cop s'ha establert connexió, però aquest proces encara no ha finalitzat.</translation>
    </message>
    <message>
        <source>Watch-only:</source>
        <translation type="unfinished">Només lectura:</translation>
    </message>
    <message>
        <source>Available:</source>
        <translation type="unfinished">Disponible:</translation>
    </message>
    <message>
        <source>Your current spendable balance</source>
        <translation type="unfinished">El balanç que podeu gastar actualment</translation>
    </message>
    <message>
        <source>Pending:</source>
        <translation type="unfinished">Pendent:</translation>
    </message>
    <message>
        <source>Total of transactions that have yet to be confirmed, and do not yet count toward the spendable balance</source>
        <translation type="unfinished">Total de transaccions que encara han de confirmar-se i que encara no compten en el balanç que es pot gastar</translation>
    </message>
    <message>
        <source>Immature:</source>
        <translation type="unfinished">Immadur:</translation>
    </message>
    <message>
        <source>Mined balance that has not yet matured</source>
        <translation type="unfinished">Balanç minat que encara no ha madurat</translation>
    </message>
    <message>
        <source>Your current total balance</source>
        <translation type="unfinished">El balanç total actual</translation>
    </message>
    <message>
        <source>Your current balance in watch-only addresses</source>
        <translation type="unfinished">El vostre balanç actual en adreces de només lectura</translation>
    </message>
    <message>
        <source>Spendable:</source>
        <translation type="unfinished">Que es pot gastar:</translation>
    </message>
    <message>
        <source>Recent transactions</source>
        <translation type="unfinished">Transaccions recents</translation>
    </message>
    <message>
        <source>Unconfirmed transactions to watch-only addresses</source>
        <translation type="unfinished">Transaccions sense confirmar a adreces de només lectura</translation>
    </message>
    <message>
        <source>Mined balance in watch-only addresses that has not yet matured</source>
        <translation type="unfinished">Balanç minat en adreces de només lectura que encara no ha madurat</translation>
    </message>
    <message>
        <source>Current total balance in watch-only addresses</source>
        <translation type="unfinished">Balanç total actual en adreces de només lectura</translation>
    </message>
    <message>
        <source>Privacy mode activated for the Overview tab. To unmask the values, uncheck Settings-&gt;Mask values.</source>
        <translation type="unfinished">El mode de privadesa està activat a la pestanya d'Overview. Per desenmascarar els valors, desmarqueu Configuració-&gt; Valors de màscara.</translation>
    </message>
</context>
<context>
    <name>PSBTOperationsDialog</name>
    <message>
        <source>Dialog</source>
        <translation type="unfinished">Diàleg</translation>
    </message>
    <message>
        <source>Sign Tx</source>
        <translation type="unfinished">Signa Tx</translation>
    </message>
    <message>
        <source>Broadcast Tx</source>
        <translation type="unfinished">Emet Tx</translation>
    </message>
    <message>
        <source>Copy to Clipboard</source>
        <translation type="unfinished">Copia al Clipboard</translation>
    </message>
    <message>
        <source>Save…</source>
        <translation type="unfinished">Desa...</translation>
    </message>
    <message>
        <source>Close</source>
        <translation type="unfinished">Tanca</translation>
    </message>
    <message>
        <source>Failed to load transaction: %1</source>
        <translation type="unfinished">Ha fallat la càrrega de la transacció: %1</translation>
    </message>
    <message>
        <source>Failed to sign transaction: %1</source>
        <translation type="unfinished">Ha fallat la firma de la transacció: %1</translation>
    </message>
    <message>
        <source>Could not sign any more inputs.</source>
        <translation type="unfinished">No s'han pogut firmar més entrades.</translation>
    </message>
    <message>
        <source>Signed %1 inputs, but more signatures are still required.</source>
        <translation type="unfinished">Firmades %1 entrades, però encara es requereixen més firmes.</translation>
    </message>
    <message>
        <source>Signed transaction successfully. Transaction is ready to broadcast.</source>
        <translation type="unfinished">La transacció s'ha firmat correctament. La transacció està a punt per a emetre's.</translation>
    </message>
    <message>
        <source>Unknown error processing transaction.</source>
        <translation type="unfinished">Error desconnegut al processar la transacció.</translation>
    </message>
    <message>
        <source>Transaction broadcast failed: %1</source>
        <translation type="unfinished">L'emissió de la transacció ha fallat: %1</translation>
    </message>
    <message>
        <source>PSBT copied to clipboard.</source>
        <translation type="unfinished">PSBT copiada al porta-retalls.</translation>
    </message>
    <message>
        <source>Save Transaction Data</source>
        <translation type="unfinished">Guarda Dades de Transacció</translation>
    </message>
    <message>
        <source>Partially Signed Transaction (Binary)</source>
        <extracomment>Expanded name of the binary PSBT file format. See: BIP 174.</extracomment>
        <translation type="unfinished">Transacció signada parcialment (binària)</translation>
    </message>
    <message>
        <source>PSBT saved to disk.</source>
        <translation type="unfinished">PSBT guardada al disc.</translation>
    </message>
    <message>
        <source> * Sends %1 to %2</source>
        <translation type="unfinished">*Envia %1 a %2</translation>
    </message>
    <message>
        <source>Unable to calculate transaction fee or total transaction amount.</source>
        <translation type="unfinished">Incapaç de calcular la tarifa de transacció o la quantitat total de la transacció</translation>
    </message>
    <message>
        <source>Pays transaction fee: </source>
        <translation type="unfinished">Paga la tarifa de transacció:</translation>
    </message>
    <message>
        <source>Total Amount</source>
        <translation type="unfinished">Import total</translation>
    </message>
    <message>
        <source>or</source>
        <translation type="unfinished">o</translation>
    </message>
    <message>
        <source>Transaction has %1 unsigned inputs.</source>
        <translation type="unfinished">La transacció té %1 entrades no firmades.</translation>
    </message>
    <message>
        <source>Transaction is missing some information about inputs.</source>
        <translation type="unfinished">La transacció manca d'informació en algunes entrades.</translation>
    </message>
    <message>
        <source>Transaction still needs signature(s).</source>
        <translation type="unfinished">La transacció encara necessita una o vàries firmes.</translation>
    </message>
    <message>
        <source>(But this wallet cannot sign transactions.)</source>
        <translation type="unfinished">(Però aquesta cartera no pot firmar transaccions.)</translation>
    </message>
    <message>
        <source>(But this wallet does not have the right keys.)</source>
        <translation type="unfinished">(Però aquesta cartera no té les claus correctes.)</translation>
    </message>
    <message>
        <source>Transaction is fully signed and ready for broadcast.</source>
        <translation type="unfinished">La transacció està completament firmada i a punt per a emetre's.</translation>
    </message>
    <message>
        <source>Transaction status is unknown.</source>
        <translation type="unfinished">L'estat de la transacció és desconegut.</translation>
    </message>
</context>
<context>
    <name>PaymentServer</name>
    <message>
        <source>Payment request error</source>
        <translation type="unfinished">Error de la sol·licitud de pagament</translation>
    </message>
    <message>
        <source>Cannot start particl: click-to-pay handler</source>
        <translation type="unfinished">No es pot iniciar particl: controlador click-to-pay</translation>
    </message>
    <message>
        <source>URI handling</source>
        <translation type="unfinished">Gestió d'URI</translation>
    </message>
    <message>
        <source>'particl://' is not a valid URI. Use 'particl:' instead.</source>
        <translation type="unfinished">'particl://' no és una URI vàlida. Usi 'particl:' en lloc seu.</translation>
    </message>
    <message>
        <source>Cannot process payment request because BIP70 is not supported.
Due to widespread security flaws in BIP70 it's strongly recommended that any merchant instructions to switch wallets be ignored.
If you are receiving this error you should request the merchant provide a BIP21 compatible URI.</source>
        <translation type="unfinished">No es pot processar la sol·licitud de pagament perquè no s'admet BIP70.
A causa dels defectes generalitzats de seguretat del BIP70, es recomana que s'ignorin totes les instruccions del comerciant per a canviar carteres.
Si rebeu aquest error, haureu de sol·licitar al comerciant que proporcioni un URI compatible amb BIP21.</translation>
    </message>
    <message>
        <source>URI cannot be parsed! This can be caused by an invalid Particl address or malformed URI parameters.</source>
        <translation type="unfinished">L'URI no pot ser analitzat! Això pot ser a causa d'una adreça de Particl no vàlida o per paràmetres URI amb mal format.</translation>
    </message>
    <message>
        <source>Payment request file handling</source>
        <translation type="unfinished">Gestió de fitxers de les sol·licituds de pagament</translation>
    </message>
</context>
<context>
    <name>PeerTableModel</name>
    <message>
        <source>User Agent</source>
        <extracomment>Title of Peers Table column which contains the peer's User Agent string.</extracomment>
        <translation type="unfinished">Agent d'usuari</translation>
    </message>
    <message>
        <source>Peer</source>
        <extracomment>Title of Peers Table column which contains a unique number used to identify a connection.</extracomment>
        <translation type="unfinished">Igual</translation>
    </message>
    <message>
        <source>Direction</source>
        <extracomment>Title of Peers Table column which indicates the direction the peer connection was initiated from.</extracomment>
        <translation type="unfinished">Direcció</translation>
    </message>
    <message>
        <source>Sent</source>
        <extracomment>Title of Peers Table column which indicates the total amount of network information we have sent to the peer.</extracomment>
        <translation type="unfinished">Enviat</translation>
    </message>
    <message>
        <source>Received</source>
        <extracomment>Title of Peers Table column which indicates the total amount of network information we have received from the peer.</extracomment>
        <translation type="unfinished">Rebut</translation>
    </message>
    <message>
        <source>Address</source>
        <extracomment>Title of Peers Table column which contains the IP/Onion/I2P address of the connected peer.</extracomment>
        <translation type="unfinished">Adreça</translation>
    </message>
    <message>
        <source>Type</source>
        <extracomment>Title of Peers Table column which describes the type of peer connection. The "type" describes why the connection exists.</extracomment>
        <translation type="unfinished">Tipus</translation>
    </message>
    <message>
        <source>Network</source>
        <extracomment>Title of Peers Table column which states the network the peer connected through.</extracomment>
        <translation type="unfinished">Xarxa</translation>
    </message>
    <message>
        <source>Inbound</source>
        <extracomment>An Inbound Connection from a Peer.</extracomment>
        <translation type="unfinished">Entrant</translation>
    </message>
    <message>
        <source>Outbound</source>
        <extracomment>An Outbound Connection to a Peer.</extracomment>
        <translation type="unfinished">Sortint</translation>
    </message>
</context>
<context>
    <name>QRImageWidget</name>
    <message>
        <source>&amp;Save Image…</source>
        <translation type="unfinished">&amp;Desa l'imatge...</translation>
    </message>
    <message>
        <source>&amp;Copy Image</source>
        <translation type="unfinished">&amp;Copia la imatge</translation>
    </message>
    <message>
        <source>Resulting URI too long, try to reduce the text for label / message.</source>
        <translation type="unfinished">URI resultant massa llarga, intenta reduir el text per a la etiqueta / missatge</translation>
    </message>
    <message>
        <source>Error encoding URI into QR Code.</source>
        <translation type="unfinished">Error en codificar l'URI en un codi QR.</translation>
    </message>
    <message>
        <source>QR code support not available.</source>
        <translation type="unfinished">Suport de codi QR no disponible.</translation>
    </message>
    <message>
        <source>Save QR Code</source>
        <translation type="unfinished">Desa el codi QR</translation>
    </message>
    <message>
        <source>PNG Image</source>
        <extracomment>Expanded name of the PNG file format. See: https://en.wikipedia.org/wiki/Portable_Network_Graphics.</extracomment>
        <translation type="unfinished">Imatge PNG</translation>
    </message>
</context>
<context>
    <name>RPCConsole</name>
    <message>
        <source>Client version</source>
        <translation type="unfinished">Versió del client</translation>
    </message>
    <message>
        <source>&amp;Information</source>
        <translation type="unfinished">&amp;Informació</translation>
    </message>
    <message>
        <source>To specify a non-default location of the data directory use the '%1' option.</source>
        <translation type="unfinished">Per tal d'especificar una ubicació que no és per defecte del directori de dades utilitza la '%1' opció.</translation>
    </message>
    <message>
        <source>Blocksdir</source>
        <translation type="unfinished">Directori de blocs</translation>
    </message>
    <message>
        <source>To specify a non-default location of the blocks directory use the '%1' option.</source>
        <translation type="unfinished">Per tal d'especificar una ubicació que no és per defecte del directori de blocs utilitza la '%1' opció.</translation>
    </message>
    <message>
        <source>Startup time</source>
        <translation type="unfinished">&amp;Temps d'inici</translation>
    </message>
    <message>
        <source>Network</source>
        <translation type="unfinished">Xarxa</translation>
    </message>
    <message>
        <source>Name</source>
        <translation type="unfinished">Nom</translation>
    </message>
    <message>
        <source>Number of connections</source>
        <translation type="unfinished">Nombre de connexions</translation>
    </message>
    <message>
        <source>Block chain</source>
        <translation type="unfinished">Cadena de blocs</translation>
    </message>
    <message>
        <source>Memory Pool</source>
        <translation type="unfinished">Reserva de memòria</translation>
    </message>
    <message>
        <source>Current number of transactions</source>
        <translation type="unfinished">Nombre actual de transaccions</translation>
    </message>
    <message>
        <source>Memory usage</source>
        <translation type="unfinished">Ús de memòria</translation>
    </message>
    <message>
        <source>Wallet: </source>
        <translation type="unfinished">Cartera:</translation>
    </message>
    <message>
        <source>(none)</source>
        <translation type="unfinished">(cap)</translation>
    </message>
    <message>
        <source>&amp;Reset</source>
        <translation type="unfinished">&amp;Reinicialitza</translation>
    </message>
    <message>
        <source>Received</source>
        <translation type="unfinished">Rebut</translation>
    </message>
    <message>
        <source>Sent</source>
        <translation type="unfinished">Enviat</translation>
    </message>
    <message>
        <source>&amp;Peers</source>
        <translation type="unfinished">&amp;Iguals</translation>
    </message>
    <message>
        <source>Banned peers</source>
        <translation type="unfinished">Iguals bandejats</translation>
    </message>
    <message>
        <source>Select a peer to view detailed information.</source>
        <translation type="unfinished">Seleccioneu un igual per a mostrar informació detallada.</translation>
    </message>
    <message>
        <source>Version</source>
        <translation type="unfinished">Versió</translation>
    </message>
    <message>
        <source>Starting Block</source>
        <translation type="unfinished">Bloc d'inici</translation>
    </message>
    <message>
        <source>Synced Headers</source>
        <translation type="unfinished">Capçaleres sincronitzades</translation>
    </message>
    <message>
        <source>Synced Blocks</source>
        <translation type="unfinished">Blocs sincronitzats</translation>
    </message>
    <message>
        <source>The mapped Autonomous System used for diversifying peer selection.</source>
        <translation type="unfinished">El sistema autònom de mapat utilitzat per a diversificar la selecció entre iguals.</translation>
    </message>
    <message>
        <source>Mapped AS</source>
        <translation type="unfinished">Mapat com</translation>
    </message>
    <message>
        <source>User Agent</source>
        <translation type="unfinished">Agent d'usuari</translation>
    </message>
    <message>
        <source>Node window</source>
        <translation type="unfinished">Finestra node</translation>
    </message>
    <message>
        <source>Current block height</source>
        <translation type="unfinished">Altura actual de bloc</translation>
    </message>
    <message>
        <source>Open the %1 debug log file from the current data directory. This can take a few seconds for large log files.</source>
        <translation type="unfinished">Obre el fitxer de registre de depuració %1 del directori de dades actual. Això pot trigar uns segons en fitxers de registre grans.</translation>
    </message>
    <message>
        <source>Decrease font size</source>
        <translation type="unfinished">Disminueix la mida de la lletra</translation>
    </message>
    <message>
        <source>Increase font size</source>
        <translation type="unfinished">Augmenta la mida de la lletra</translation>
    </message>
    <message>
        <source>Permissions</source>
        <translation type="unfinished">Permisos</translation>
    </message>
    <message>
        <source>The direction and type of peer connection: %1</source>
        <translation type="unfinished">La direcció i el tipus de connexió entre iguals: %1</translation>
    </message>
    <message>
        <source>Direction/Type</source>
        <translation type="unfinished">Direcció / Tipus</translation>
    </message>
    <message>
        <source>The network protocol this peer is connected through: IPv4, IPv6, Onion, I2P, or CJDNS.</source>
        <translation type="unfinished">El protocol de xarxa mitjançant aquest igual es connecta: IPv4, IPv6, Onion, I2P o CJDNS.</translation>
    </message>
    <message>
        <source>Services</source>
        <translation type="unfinished">Serveis</translation>
    </message>
    <message>
        <source>Whether the peer requested us to relay transactions.</source>
        <translation type="unfinished">Si l'igual ens va sol·licitar que donem trànsit a les transaccions.</translation>
    </message>
    <message>
        <source>Wants Tx Relay</source>
        <translation type="unfinished">Vol trànsit Tx</translation>
    </message>
    <message>
        <source>High bandwidth BIP152 compact block relay: %1</source>
        <translation type="unfinished">Trànsit de bloc compacte BIP152 d'ample de banda elevat: %1</translation>
    </message>
    <message>
        <source>High Bandwidth</source>
        <translation type="unfinished">Gran amplada de banda</translation>
    </message>
    <message>
        <source>Connection Time</source>
        <translation type="unfinished">Temps de connexió</translation>
    </message>
    <message>
        <source>Elapsed time since a novel block passing initial validity checks was received from this peer.</source>
        <translation type="unfinished">Temps transcorregut des que un nou bloc passant les comprovacions inicials ha estat rebut per aquest igual.</translation>
    </message>
    <message>
        <source>Last Block</source>
        <translation type="unfinished">Últim bloc</translation>
    </message>
    <message>
        <source>Elapsed time since a novel transaction accepted into our mempool was received from this peer.</source>
        <extracomment>Tooltip text for the Last Transaction field in the peer details area.</extracomment>
        <translation type="unfinished">El temps transcorregut des que es va rebre d'aquesta transacció una nova transacció acceptada al nostre igual.</translation>
    </message>
    <message>
        <source>Last Send</source>
        <translation type="unfinished">Darrer enviament</translation>
    </message>
    <message>
        <source>Last Receive</source>
        <translation type="unfinished">Darrera recepció</translation>
    </message>
    <message>
        <source>Ping Time</source>
        <translation type="unfinished">Temps de ping</translation>
    </message>
    <message>
        <source>The duration of a currently outstanding ping.</source>
        <translation type="unfinished">La duració d'un ping més destacat actualment.</translation>
    </message>
    <message>
        <source>Ping Wait</source>
        <translation type="unfinished">Espera de ping</translation>
    </message>
    <message>
        <source>Time Offset</source>
        <translation type="unfinished">Diferència horària</translation>
    </message>
    <message>
        <source>Last block time</source>
        <translation type="unfinished">Últim temps de bloc</translation>
    </message>
    <message>
        <source>&amp;Open</source>
        <translation type="unfinished">&amp;Obre</translation>
    </message>
    <message>
        <source>&amp;Console</source>
        <translation type="unfinished">&amp;Consola</translation>
    </message>
    <message>
        <source>&amp;Network Traffic</source>
        <translation type="unfinished">Trà&amp;nsit de la xarxa</translation>
    </message>
    <message>
        <source>Debug log file</source>
        <translation type="unfinished">Fitxer de registre de depuració</translation>
    </message>
    <message>
        <source>Clear console</source>
        <translation type="unfinished">Neteja la consola</translation>
    </message>
    <message>
        <source>In:</source>
        <translation type="unfinished">Dins:</translation>
    </message>
    <message>
        <source>Out:</source>
        <translation type="unfinished">Fora:</translation>
    </message>
    <message>
        <source>Inbound: initiated by peer</source>
        <extracomment>Explanatory text for an inbound peer connection.</extracomment>
        <translation type="unfinished">Entrant: iniciat per igual</translation>
    </message>
    <message>
        <source>Outbound Full Relay: default</source>
        <extracomment>Explanatory text for an outbound peer connection that relays all network information. This is the default behavior for outbound connections.</extracomment>
        <translation type="unfinished">Trànsit complet de sortida: per defecte</translation>
    </message>
    <message>
        <source>Outbound Block Relay: does not relay transactions or addresses</source>
        <extracomment>Explanatory text for an outbound peer connection that relays network information about blocks and not transactions or addresses.</extracomment>
        <translation type="unfinished">Trànsit de blocs de sortida: no transmet trànsit ni adreces</translation>
    </message>
    <message>
        <source>Outbound Manual: added using RPC %1 or %2/%3 configuration options</source>
        <extracomment>Explanatory text for an outbound peer connection that was established manually through one of several methods. The numbered arguments are stand-ins for the methods available to establish manual connections.</extracomment>
        <translation type="unfinished">Manual de sortida: afegit mitjançant les opcions de configuració RPC %1 o %2/%3 </translation>
    </message>
    <message>
        <source>Outbound Feeler: short-lived, for testing addresses</source>
        <extracomment>Explanatory text for a short-lived outbound peer connection that is used to test the aliveness of known addresses.</extracomment>
        <translation type="unfinished">Sensor de sortida: de curta durada, per a provar adreces</translation>
    </message>
    <message>
        <source>Outbound Address Fetch: short-lived, for soliciting addresses</source>
        <extracomment>Explanatory text for a short-lived outbound peer connection that is used to request addresses from a peer.</extracomment>
        <translation type="unfinished">Obtenció d'adreces de sortida: de curta durada, per a sol·licitar adreces</translation>
    </message>
    <message>
        <source>we selected the peer for high bandwidth relay</source>
        <translation type="unfinished">hem seleccionat l'igual per a un gran trànsit d'amplada de banda</translation>
    </message>
    <message>
        <source>the peer selected us for high bandwidth relay</source>
        <translation type="unfinished">l'igual que hem seleccionat per al trànsit de gran amplada de banda</translation>
    </message>
    <message>
        <source>no high bandwidth relay selected</source>
        <translation type="unfinished">cap trànsit de gran amplada de banda ha estat seleccionat</translation>
    </message>
    <message>
        <source>&amp;Copy address</source>
        <extracomment>Context menu action to copy the address of a peer.</extracomment>
        <translation type="unfinished">&amp;Copia l'adreça</translation>
    </message>
    <message>
        <source>&amp;Disconnect</source>
        <translation type="unfinished">&amp;Desconnecta</translation>
    </message>
    <message>
        <source>1 &amp;hour</source>
        <translation type="unfinished">1 &amp;hora</translation>
    </message>
    <message>
        <source>1 d&amp;ay</source>
        <translation type="unfinished">1 d&amp;ia</translation>
    </message>
    <message>
        <source>1 &amp;week</source>
        <translation type="unfinished">1 &amp;setmana</translation>
    </message>
    <message>
        <source>1 &amp;year</source>
        <translation type="unfinished">1 &amp;any</translation>
    </message>
    <message>
        <source>&amp;Unban</source>
        <translation type="unfinished">&amp;Desbandeja</translation>
    </message>
    <message>
        <source>Network activity disabled</source>
        <translation type="unfinished">Activitat de xarxa inhabilitada</translation>
    </message>
    <message>
        <source>Executing command without any wallet</source>
        <translation type="unfinished">S'està executant l'ordre sense cap cartera</translation>
    </message>
    <message>
        <source>Executing command using "%1" wallet</source>
        <translation type="unfinished">S'està executant comanda usant la cartera "%1"</translation>
    </message>
    <message>
        <source>Welcome to the %1 RPC console.
Use up and down arrows to navigate history, and %2 to clear screen.
Use %3 and %4 to increase or decrease the font size.
Type %5 for an overview of available commands.
For more information on using this console, type %6.

%7WARNING: Scammers have been active, telling users to type commands here, stealing their wallet contents. Do not use this console without fully understanding the ramifications of a command.%8</source>
        <extracomment>RPC console welcome message. Placeholders %7 and %8 are style tags for the warning content, and they are not space separated from the rest of the text intentionally.</extracomment>
        <translation type="unfinished">Benvingut a la consola RPC %1.
Utilitzeu les fletxes amunt i avall per a navegar per l'historial i %2 per a esborrar la pantalla.
Utilitzeu %3 i %4 per augmentar o reduir la mida de la lletra.
Escriviu %5 per a obtenir una visió general de les ordres disponibles.
Per a obtenir més informació sobre com utilitzar aquesta consola, escriviu %6.
ADVERTIMENT %7: Els estafadors han estat actius, dient als usuaris que escriguin ordres aquí, robant el contingut de la seva cartera.
No utilitzeu aquesta consola sense entendre completament les ramificacions d'una ordre. %8</translation>
    </message>
    <message>
        <source>Executing…</source>
        <extracomment>A console message indicating an entered command is currently being executed.</extracomment>
        <translation type="unfinished">Executant...</translation>
    </message>
    <message>
        <source>(peer: %1)</source>
        <translation type="unfinished">(igual: %1)</translation>
    </message>
    <message>
        <source>via %1</source>
        <translation type="unfinished">a través de %1</translation>
    </message>
    <message>
        <source>Yes</source>
        <translation type="unfinished">Sí</translation>
    </message>
    <message>
        <source>To</source>
        <translation type="unfinished">A</translation>
    </message>
    <message>
        <source>From</source>
        <translation type="unfinished">De</translation>
    </message>
    <message>
        <source>Ban for</source>
        <translation type="unfinished">Bandeja per a</translation>
    </message>
    <message>
        <source>Never</source>
        <translation type="unfinished">Mai</translation>
    </message>
    <message>
        <source>Unknown</source>
        <translation type="unfinished">Desconegut</translation>
    </message>
</context>
<context>
    <name>ReceiveCoinsDialog</name>
    <message>
        <source>&amp;Amount:</source>
        <translation type="unfinished">Im&amp;port:</translation>
    </message>
    <message>
        <source>&amp;Label:</source>
        <translation type="unfinished">&amp;Etiqueta:</translation>
    </message>
    <message>
        <source>&amp;Message:</source>
        <translation type="unfinished">&amp;Missatge:</translation>
    </message>
    <message>
        <source>An optional message to attach to the payment request, which will be displayed when the request is opened. Note: The message will not be sent with the payment over the Particl network.</source>
        <translation type="unfinished">Un missatge opcional que s'adjuntarà a la sol·licitud de pagament, que es mostrarà quan s'obri la sol·licitud. Nota: El missatge no s'enviarà amb el pagament per la xarxa Particl.</translation>
    </message>
    <message>
        <source>An optional label to associate with the new receiving address.</source>
        <translation type="unfinished">Una etiqueta opcional que s'associarà amb la nova adreça receptora.</translation>
    </message>
    <message>
        <source>Use this form to request payments. All fields are &lt;b&gt;optional&lt;/b&gt;.</source>
        <translation type="unfinished">Utilitzeu aquest formulari per a sol·licitar pagaments. Tots els camps són &lt;b&gt;opcionals&lt;/b&gt;.</translation>
    </message>
    <message>
        <source>An optional amount to request. Leave this empty or zero to not request a specific amount.</source>
        <translation type="unfinished">Un import opcional per a sol·licitar. Deixeu-ho en blanc o zero per a no sol·licitar cap import específic.</translation>
    </message>
    <message>
        <source>An optional label to associate with the new receiving address (used by you to identify an invoice).  It is also attached to the payment request.</source>
        <translation type="unfinished">Una etiqueta opcional per a associar-se a la nova adreça de recepció (usada per vostè per a identificar una factura). També s’adjunta a la sol·licitud de pagament.</translation>
    </message>
    <message>
        <source>An optional message that is attached to the payment request and may be displayed to the sender.</source>
        <translation type="unfinished">Un missatge opcional adjunt a la sol·licitud de pagament i que es pot mostrar al remitent.</translation>
    </message>
    <message>
        <source>&amp;Create new receiving address</source>
        <translation type="unfinished">&amp;Creeu una nova adreça de recepció</translation>
    </message>
    <message>
        <source>Clear all fields of the form.</source>
        <translation type="unfinished">Neteja tots els camps del formulari.</translation>
    </message>
    <message>
        <source>Clear</source>
        <translation type="unfinished">Neteja</translation>
    </message>
    <message>
        <source>Requested payments history</source>
        <translation type="unfinished">Historial de pagaments sol·licitats</translation>
    </message>
    <message>
        <source>Show the selected request (does the same as double clicking an entry)</source>
        <translation type="unfinished">Mostra la sol·licitud seleccionada (fa el mateix que el doble clic a una entrada)</translation>
    </message>
    <message>
        <source>Show</source>
        <translation type="unfinished">Mostra</translation>
    </message>
    <message>
        <source>Remove the selected entries from the list</source>
        <translation type="unfinished">Esborra les entrades seleccionades de la llista</translation>
    </message>
    <message>
        <source>Remove</source>
        <translation type="unfinished">Esborra</translation>
    </message>
    <message>
        <source>Copy &amp;URI</source>
        <translation type="unfinished">Copia l'&amp;URI</translation>
    </message>
    <message>
        <source>&amp;Copy address</source>
        <translation type="unfinished">&amp;Copia l'adreça</translation>
    </message>
    <message>
        <source>Copy &amp;label</source>
        <translation type="unfinished">Copia l'&amp;etiqueta</translation>
    </message>
    <message>
        <source>Copy &amp;message</source>
        <translation type="unfinished">Copia el &amp;missatge</translation>
    </message>
    <message>
        <source>Copy &amp;amount</source>
        <translation type="unfinished">Copia la &amp;quantitat</translation>
    </message>
    <message>
        <source>Could not unlock wallet.</source>
        <translation type="unfinished">No s'ha pogut desblocar la cartera.</translation>
    </message>
    <message>
        <source>Could not generate new %1 address</source>
        <translation type="unfinished">No s'ha pogut generar una nova %1 direcció</translation>
    </message>
</context>
<context>
    <name>ReceiveRequestDialog</name>
    <message>
        <source>Request payment to …</source>
        <translation type="unfinished">Sol·licitar pagament a ...</translation>
    </message>
    <message>
        <source>Address:</source>
        <translation type="unfinished">Direcció:</translation>
    </message>
    <message>
        <source>Amount:</source>
        <translation type="unfinished">Import:</translation>
    </message>
    <message>
        <source>Label:</source>
        <translation type="unfinished">Etiqueta:</translation>
    </message>
    <message>
        <source>Message:</source>
        <translation type="unfinished">Missatge:</translation>
    </message>
    <message>
        <source>Wallet:</source>
        <translation type="unfinished">Moneder:</translation>
    </message>
    <message>
        <source>Copy &amp;URI</source>
        <translation type="unfinished">Copia l'&amp;URI</translation>
    </message>
    <message>
        <source>Copy &amp;Address</source>
        <translation type="unfinished">Copia l'&amp;adreça</translation>
    </message>
    <message>
        <source>&amp;Verify</source>
        <translation type="unfinished">&amp;Verifica
</translation>
    </message>
    <message>
        <source>Verify this address on e.g. a hardware wallet screen</source>
        <translation type="unfinished">Verifiqueu aquesta adreça en una pantalla de cartera de maquinari per exemple</translation>
    </message>
    <message>
        <source>&amp;Save Image…</source>
        <translation type="unfinished">&amp;Desa l'imatge...</translation>
    </message>
    <message>
        <source>Payment information</source>
        <translation type="unfinished">Informació de pagament</translation>
    </message>
    <message>
        <source>Request payment to %1</source>
        <translation type="unfinished">Sol·licita un pagament a %1</translation>
    </message>
</context>
<context>
    <name>RecentRequestsTableModel</name>
    <message>
        <source>Date</source>
        <translation type="unfinished">Data</translation>
    </message>
    <message>
        <source>Label</source>
        <translation type="unfinished">Etiqueta</translation>
    </message>
    <message>
        <source>Message</source>
        <translation type="unfinished">Missatge</translation>
    </message>
    <message>
        <source>(no label)</source>
        <translation type="unfinished">(sense etiqueta)</translation>
    </message>
    <message>
        <source>(no message)</source>
        <translation type="unfinished">(sense missatge)</translation>
    </message>
    <message>
        <source>(no amount requested)</source>
        <translation type="unfinished">(no s'ha sol·licitat import)</translation>
    </message>
    <message>
        <source>Requested</source>
        <translation type="unfinished">Sol·licitat</translation>
    </message>
</context>
<context>
    <name>SendCoinsDialog</name>
    <message>
        <source>Send Coins</source>
        <translation type="unfinished">Envia monedes</translation>
    </message>
    <message>
        <source>Coin Control Features</source>
        <translation type="unfinished">Característiques de control de les monedes</translation>
    </message>
    <message>
        <source>automatically selected</source>
        <translation type="unfinished">seleccionat automàticament</translation>
    </message>
    <message>
        <source>Insufficient funds!</source>
        <translation type="unfinished">Fons insuficients!</translation>
    </message>
    <message>
        <source>Quantity:</source>
        <translation type="unfinished">Quantitat:</translation>
    </message>
    <message>
        <source>Amount:</source>
        <translation type="unfinished">Import:</translation>
    </message>
    <message>
        <source>Fee:</source>
        <translation type="unfinished">Tarifa:</translation>
    </message>
    <message>
        <source>After Fee:</source>
        <translation type="unfinished">Tarifa posterior:</translation>
    </message>
    <message>
        <source>Change:</source>
        <translation type="unfinished">Canvi:</translation>
    </message>
    <message>
        <source>If this is activated, but the change address is empty or invalid, change will be sent to a newly generated address.</source>
        <translation type="unfinished">Si s'activa això, però l'adreça de canvi està buida o bé no és vàlida, el canvi s'enviarà a una adreça generada de nou.</translation>
    </message>
    <message>
        <source>Custom change address</source>
        <translation type="unfinished">Personalitza l'adreça de canvi</translation>
    </message>
    <message>
        <source>Transaction Fee:</source>
        <translation type="unfinished">Tarifa de transacció</translation>
    </message>
    <message>
        <source>Using the fallbackfee can result in sending a transaction that will take several hours or days (or never) to confirm. Consider choosing your fee manually or wait until you have validated the complete chain.</source>
        <translation type="unfinished">L'ús de la tarifa de pagament pot provocar l'enviament d'una transacció que trigarà diverses hores o dies (o mai) a confirmar. Penseu a triar la possibilitat d'escollir la tarifa manualment o espereu fins que hagueu validat la cadena completa.</translation>
    </message>
    <message>
        <source>Warning: Fee estimation is currently not possible.</source>
        <translation type="unfinished">Advertència: l'estimació de tarifes no és possible actualment.</translation>
    </message>
    <message>
        <source>Hide</source>
        <translation type="unfinished">Amaga</translation>
    </message>
    <message>
        <source>Recommended:</source>
        <translation type="unfinished">Recomanada:</translation>
    </message>
    <message>
        <source>Custom:</source>
        <translation type="unfinished">Personalitzada:</translation>
    </message>
    <message>
        <source>Send to multiple recipients at once</source>
        <translation type="unfinished">Envia a múltiples destinataris al mateix temps</translation>
    </message>
    <message>
        <source>Add &amp;Recipient</source>
        <translation type="unfinished">Afegeix &amp;destinatari</translation>
    </message>
    <message>
        <source>Clear all fields of the form.</source>
        <translation type="unfinished">Neteja tots els camps del formulari.</translation>
    </message>
    <message>
        <source>Inputs…</source>
        <translation type="unfinished">Entrades...</translation>
    </message>
    <message>
        <source>Dust:</source>
        <translation type="unfinished">Polsim:</translation>
    </message>
    <message>
        <source>Choose…</source>
        <translation type="unfinished">Tria...</translation>
    </message>
    <message>
        <source>Hide transaction fee settings</source>
        <translation type="unfinished">Amagueu la configuració de les tarifes de transacció</translation>
    </message>
    <message>
        <source>Specify a custom fee per kB (1,000 bytes) of the transaction's virtual size.

Note:  Since the fee is calculated on a per-byte basis, a fee rate of "100 satoshis per kvB" for a transaction size of 500 virtual bytes (half of 1 kvB) would ultimately yield a fee of only 50 satoshis.</source>
        <translation type="unfinished">Especifiqueu una tarifa personalitzada per kB (1.000 bytes) de la mida virtual de la transacció.
Nota: atès que la tarifa es calcula per byte, una tarifa de "100 satoshis per kvB" per a una mida de transacció de 500 bytes virtuals (la meitat d'1 kvB) donaria finalment una tarifa de només 50 satoshis.</translation>
    </message>
    <message>
        <source>When there is less transaction volume than space in the blocks, miners as well as relaying nodes may enforce a minimum fee. Paying only this minimum fee is just fine, but be aware that this can result in a never confirming transaction once there is more demand for particl transactions than the network can process.</source>
        <translation type="unfinished">Quan no hi ha prou espai en els blocs per a encabir totes les transaccions, els miners i així mateix els nodes de trànsit poden exigir una taxa mínima. És acceptable pagar únicament la taxa mínima, però tingueu present que pot resultar que la vostra transacció no sigui mai confirmada mentre hi hagi més demanda de transaccions particl de les que la xarxa pot processar.</translation>
    </message>
    <message>
        <source>A too low fee might result in a never confirming transaction (read the tooltip)</source>
        <translation type="unfinished">Una taxa massa baixa pot resultar en una transacció que no es confirmi mai (llegiu el consell)</translation>
    </message>
    <message>
        <source>(Smart fee not initialized yet. This usually takes a few blocks…)</source>
        <translation type="unfinished">(La tarifa intel·ligent encara no s'ha inicialitzat. Normalment triga uns quants blocs...)</translation>
    </message>
    <message>
        <source>Confirmation time target:</source>
        <translation type="unfinished">Temps de confirmació objectiu:</translation>
    </message>
    <message>
        <source>Enable Replace-By-Fee</source>
        <translation type="unfinished">Habilita Replace-By-Fee: substitució per tarifa</translation>
    </message>
    <message>
        <source>With Replace-By-Fee (BIP-125) you can increase a transaction's fee after it is sent. Without this, a higher fee may be recommended to compensate for increased transaction delay risk.</source>
        <translation type="unfinished">Amb la substitució per tarifa o Replace-By-Fee (BIP-125) pot incrementar la tarifa de la transacció després d'enviar-la. Sense això, seria recomenable una tarifa més alta per a compensar el risc d'increment del retard de la transacció.</translation>
    </message>
    <message>
        <source>Clear &amp;All</source>
        <translation type="unfinished">Neteja-ho &amp;tot</translation>
    </message>
    <message>
        <source>Balance:</source>
        <translation type="unfinished">Balanç:</translation>
    </message>
    <message>
        <source>Confirm the send action</source>
        <translation type="unfinished">Confirma l'acció d'enviament</translation>
    </message>
    <message>
        <source>S&amp;end</source>
        <translation type="unfinished">E&amp;nvia</translation>
    </message>
    <message>
        <source>Copy quantity</source>
        <translation type="unfinished">Copia la quantitat</translation>
    </message>
    <message>
        <source>Copy amount</source>
        <translation type="unfinished">Copia l'import</translation>
    </message>
    <message>
        <source>Copy fee</source>
        <translation type="unfinished">Copia la tarifa</translation>
    </message>
    <message>
        <source>Copy after fee</source>
        <translation type="unfinished">Copia la tarifa posterior</translation>
    </message>
    <message>
        <source>Copy bytes</source>
        <translation type="unfinished">Copia els bytes</translation>
    </message>
    <message>
        <source>Copy dust</source>
        <translation type="unfinished">Copia el polsim</translation>
    </message>
    <message>
        <source>Copy change</source>
        <translation type="unfinished">Copia el canvi</translation>
    </message>
    <message>
        <source>%1 (%2 blocks)</source>
        <translation type="unfinished">%1 (%2 blocs)</translation>
    </message>
    <message>
        <source>Sign on device</source>
        <extracomment>"device" usually means a hardware wallet.</extracomment>
        <translation type="unfinished">Identifica't al dispositiu</translation>
    </message>
    <message>
        <source>Connect your hardware wallet first.</source>
        <translation type="unfinished">Connecteu primer la vostra cartera de maquinari.</translation>
    </message>
    <message>
        <source>Set external signer script path in Options -&gt; Wallet</source>
        <extracomment>"External signer" means using devices such as hardware wallets.</extracomment>
        <translation type="unfinished">Definiu el camí de l'script del signant extern a Opcions -&gt; Cartera</translation>
    </message>
    <message>
        <source>Cr&amp;eate Unsigned</source>
        <translation type="unfinished">Creació sense firmar</translation>
    </message>
    <message>
        <source>Creates a Partially Signed Particl Transaction (PSBT) for use with e.g. an offline %1 wallet, or a PSBT-compatible hardware wallet.</source>
        <translation type="unfinished">Crea una transacció particl parcialment signada (PSBT) per a utilitzar, per exemple,  amb una cartera %1 fora de línia o amb una cartera compatible amb PSBT.</translation>
    </message>
    <message>
        <source> from wallet '%1'</source>
        <translation type="unfinished">de la cartera "%1"</translation>
    </message>
    <message>
        <source>%1 to '%2'</source>
        <translation type="unfinished">%1 a '%2'</translation>
    </message>
    <message>
        <source>%1 to %2</source>
        <translation type="unfinished">%1 a %2</translation>
    </message>
    <message>
        <source>To review recipient list click "Show Details…"</source>
        <translation type="unfinished">Per a revisar la llista de destinataris, feu clic a «Mostra els detalls...»</translation>
    </message>
    <message>
        <source>Sign failed</source>
        <translation type="unfinished">Signatura fallida</translation>
    </message>
    <message>
        <source>External signer not found</source>
        <extracomment>"External signer" means using devices such as hardware wallets.</extracomment>
        <translation type="unfinished">No s'ha trobat el signant extern</translation>
    </message>
    <message>
        <source>External signer failure</source>
        <extracomment>"External signer" means using devices such as hardware wallets.</extracomment>
        <translation type="unfinished">Error del signant extern</translation>
    </message>
    <message>
        <source>Save Transaction Data</source>
        <translation type="unfinished">Guarda Dades de Transacció</translation>
    </message>
    <message>
        <source>Partially Signed Transaction (Binary)</source>
        <extracomment>Expanded name of the binary PSBT file format. See: BIP 174.</extracomment>
        <translation type="unfinished">Transacció signada parcialment (binària)</translation>
    </message>
    <message>
        <source>PSBT saved</source>
        <translation type="unfinished">PSBT guardada</translation>
    </message>
    <message>
        <source>External balance:</source>
        <translation type="unfinished">Balanç extern:</translation>
    </message>
    <message>
        <source>or</source>
        <translation type="unfinished">o</translation>
    </message>
    <message>
        <source>You can increase the fee later (signals Replace-By-Fee, BIP-125).</source>
        <translation type="unfinished">Pot incrementar la tarifa més tard (senyala Replace-By-Fee o substitució per tarifa, BIP-125).</translation>
    </message>
    <message>
        <source>Please, review your transaction proposal. This will produce a Partially Signed Particl Transaction (PSBT) which you can save or copy and then sign with e.g. an offline %1 wallet, or a PSBT-compatible hardware wallet.</source>
        <extracomment>Text to inform a user attempting to create a transaction of their current options. At this stage, a user can only create a PSBT. This string is displayed when private keys are disabled and an external signer is not available.</extracomment>
        <translation type="unfinished">Si us plau, revisa la teva proposta de transacció. Es produirà una transacció de Particl amb firma parcial (PSBT) que podeu guardar o copiar i després firmar, per exemple, amb una cartera %1, o amb una cartera física compatible amb PSBT.</translation>
    </message>
    <message>
        <source>Please, review your transaction.</source>
        <extracomment>Text to prompt a user to review the details of the transaction they are attempting to send.</extracomment>
        <translation type="unfinished">Reviseu la transacció</translation>
    </message>
    <message>
        <source>Transaction fee</source>
        <translation type="unfinished">Tarifa de transacció</translation>
    </message>
    <message>
        <source>Not signalling Replace-By-Fee, BIP-125.</source>
        <translation type="unfinished">Substitució per tarifa sense senyalització, BIP-125</translation>
    </message>
    <message>
        <source>Total Amount</source>
        <translation type="unfinished">Import total</translation>
    </message>
    <message>
        <source>Confirm send coins</source>
        <translation type="unfinished">Confirma l'enviament de monedes</translation>
    </message>
    <message>
        <source>Watch-only balance:</source>
        <translation type="unfinished">Saldo només de vigilància:</translation>
    </message>
    <message>
        <source>The recipient address is not valid. Please recheck.</source>
        <translation type="unfinished">L'adreça del destinatari no és vàlida. Torneu-la a comprovar.</translation>
    </message>
    <message>
        <source>The amount to pay must be larger than 0.</source>
        <translation type="unfinished">L'import a pagar ha de ser major que 0.</translation>
    </message>
    <message>
        <source>The amount exceeds your balance.</source>
        <translation type="unfinished">L'import supera el vostre balanç.</translation>
    </message>
    <message>
        <source>The total exceeds your balance when the %1 transaction fee is included.</source>
        <translation type="unfinished">El total excedeix el vostre balanç quan s'afegeix la tarifa a la transacció %1.</translation>
    </message>
    <message>
        <source>Duplicate address found: addresses should only be used once each.</source>
        <translation type="unfinished">S'ha trobat una adreça duplicada: les adreces només s'haurien d'utilitzar una vegada cada una.</translation>
    </message>
    <message>
        <source>Transaction creation failed!</source>
        <translation type="unfinished">La creació de la transacció ha fallat!</translation>
    </message>
    <message>
        <source>A fee higher than %1 is considered an absurdly high fee.</source>
        <translation type="unfinished">Una tarifa superior a %1 es considera una tarifa absurdament alta.</translation>
    </message>
    <message>
        <source>Payment request expired.</source>
        <translation type="unfinished">La sol·licitud de pagament ha vençut.</translation>
    </message>
    <message numerus="yes">
        <source>Estimated to begin confirmation within %n block(s).</source>
        <translation type="unfinished">
            <numerusform />
            <numerusform />
        </translation>
    </message>
    <message>
        <source>Warning: Invalid Particl address</source>
        <translation type="unfinished">Avís: adreça Particl no vàlida</translation>
    </message>
    <message>
        <source>Warning: Unknown change address</source>
        <translation type="unfinished">Avís: adreça de canvi desconeguda</translation>
    </message>
    <message>
        <source>Confirm custom change address</source>
        <translation type="unfinished">Confirma l'adreça de canvi personalitzada</translation>
    </message>
    <message>
        <source>The address you selected for change is not part of this wallet. Any or all funds in your wallet may be sent to this address. Are you sure?</source>
        <translation type="unfinished">L'adreça que heu seleccionat per al canvi no és part d'aquesta cartera. Tots els fons de la vostra cartera es poden enviar a aquesta adreça. N'esteu segur?</translation>
    </message>
    <message>
        <source>(no label)</source>
        <translation type="unfinished">(sense etiqueta)</translation>
    </message>
</context>
<context>
    <name>SendCoinsEntry</name>
    <message>
        <source>A&amp;mount:</source>
        <translation type="unfinished">Q&amp;uantitat:</translation>
    </message>
    <message>
        <source>Pay &amp;To:</source>
        <translation type="unfinished">Paga &amp;a:</translation>
    </message>
    <message>
        <source>&amp;Label:</source>
        <translation type="unfinished">&amp;Etiqueta:</translation>
    </message>
    <message>
        <source>Choose previously used address</source>
        <translation type="unfinished">Escull una adreça feta servir anteriorment</translation>
    </message>
    <message>
        <source>The Particl address to send the payment to</source>
        <translation type="unfinished">L'adreça Particl on enviar el pagament</translation>
    </message>
    <message>
        <source>Alt+A</source>
        <translation type="unfinished">Alta+A</translation>
    </message>
    <message>
        <source>Paste address from clipboard</source>
        <translation type="unfinished">Enganxa l'adreça del porta-retalls</translation>
    </message>
    <message>
        <source>Remove this entry</source>
        <translation type="unfinished">Elimina aquesta entrada</translation>
    </message>
    <message>
        <source>The amount to send in the selected unit</source>
        <translation type="unfinished">L’import a enviar a la unitat seleccionada</translation>
    </message>
    <message>
        <source>The fee will be deducted from the amount being sent. The recipient will receive less particl than you enter in the amount field. If multiple recipients are selected, the fee is split equally.</source>
        <translation type="unfinished">La tarifa es deduirà de l'import que s'enviarà. El destinatari rebrà menys particl que les que introduïu al camp d'import. Si se seleccionen múltiples destinataris, la tarifa es dividirà per igual.</translation>
    </message>
    <message>
        <source>S&amp;ubtract fee from amount</source>
        <translation type="unfinished">S&amp;ubstreu la tarifa de l'import</translation>
    </message>
    <message>
        <source>Use available balance</source>
        <translation type="unfinished">Usa el saldo disponible</translation>
    </message>
    <message>
        <source>Message:</source>
        <translation type="unfinished">Missatge:</translation>
    </message>
    <message>
        <source>This is an unauthenticated payment request.</source>
        <translation type="unfinished">Aquesta és una sol·licitud de pagament no autenticada.</translation>
    </message>
    <message>
        <source>This is an authenticated payment request.</source>
        <translation type="unfinished">Aquesta és una sol·licitud de pagament autenticada.</translation>
    </message>
    <message>
        <source>Enter a label for this address to add it to the list of used addresses</source>
        <translation type="unfinished">Introduïu una etiqueta per a aquesta adreça per afegir-la a la llista d'adreces utilitzades</translation>
    </message>
    <message>
        <source>A message that was attached to the particl: URI which will be stored with the transaction for your reference. Note: This message will not be sent over the Particl network.</source>
        <translation type="unfinished">Un missatge que s'ha adjuntat al particl: URI que s'emmagatzemarà amb la transacció per a la vostra referència. Nota: el missatge no s'enviarà a través de la xarxa Particl.</translation>
    </message>
    <message>
        <source>Pay To:</source>
        <translation type="unfinished">Paga a:</translation>
    </message>
    </context>
<context>
    <name>SendConfirmationDialog</name>
    <message>
        <source>Send</source>
        <translation type="unfinished">Enviar</translation>
    </message>
    <message>
        <source>Create Unsigned</source>
        <translation type="unfinished">Creació sense firmar</translation>
    </message>
</context>
<context>
    <name>SignVerifyMessageDialog</name>
    <message>
        <source>Signatures - Sign / Verify a Message</source>
        <translation type="unfinished">Signatures - Signa o verifica un missatge</translation>
    </message>
    <message>
        <source>&amp;Sign Message</source>
        <translation type="unfinished">&amp;Signa el missatge</translation>
    </message>
    <message>
        <source>You can sign messages/agreements with your addresses to prove you can receive particl sent to them. Be careful not to sign anything vague or random, as phishing attacks may try to trick you into signing your identity over to them. Only sign fully-detailed statements you agree to.</source>
        <translation type="unfinished">Podeu signar missatges/acords amb les vostres adreces per a provar que rebeu les particl que s'hi envien. Aneu amb compte no signar res que sigui vague o aleatori, perquè en alguns atacs de suplantació es pot provar que hi signeu la vostra identitat. Només signeu aquelles declaracions completament detallades en què hi esteu d'acord. </translation>
    </message>
    <message>
        <source>The Particl address to sign the message with</source>
        <translation type="unfinished">L'adreça Particl amb què signar el missatge</translation>
    </message>
    <message>
        <source>Choose previously used address</source>
        <translation type="unfinished">Escull una adreça feta servir anteriorment</translation>
    </message>
    <message>
        <source>Alt+A</source>
        <translation type="unfinished">Alta+A</translation>
    </message>
    <message>
        <source>Paste address from clipboard</source>
        <translation type="unfinished">Enganxa l'adreça del porta-retalls</translation>
    </message>
    <message>
        <source>Enter the message you want to sign here</source>
        <translation type="unfinished">Introduïu aquí el missatge que voleu signar</translation>
    </message>
    <message>
        <source>Signature</source>
        <translation type="unfinished">Signatura</translation>
    </message>
    <message>
        <source>Copy the current signature to the system clipboard</source>
        <translation type="unfinished">Copia la signatura actual al porta-retalls del sistema</translation>
    </message>
    <message>
        <source>Sign the message to prove you own this Particl address</source>
        <translation type="unfinished">Signa el missatge per a provar que ets propietari d'aquesta adreça Particl</translation>
    </message>
    <message>
        <source>Sign &amp;Message</source>
        <translation type="unfinished">Signa el &amp;missatge</translation>
    </message>
    <message>
        <source>Reset all sign message fields</source>
        <translation type="unfinished">Neteja tots els camps de clau</translation>
    </message>
    <message>
        <source>Clear &amp;All</source>
        <translation type="unfinished">Neteja-ho &amp;tot</translation>
    </message>
    <message>
        <source>&amp;Verify Message</source>
        <translation type="unfinished">&amp;Verifica el missatge</translation>
    </message>
    <message>
        <source>Enter the receiver's address, message (ensure you copy line breaks, spaces, tabs, etc. exactly) and signature below to verify the message. Be careful not to read more into the signature than what is in the signed message itself, to avoid being tricked by a man-in-the-middle attack. Note that this only proves the signing party receives with the address, it cannot prove sendership of any transaction!</source>
        <translation type="unfinished">Introduïu l'adreça del receptor, el missatge (assegureu-vos de copiar els salts de línia, espais, tabuladors, etc. exactament) i signatura de sota per a verificar el missatge. Tingueu cura de no llegir més en la signatura del que està al missatge signat, per a evitar ser enganyat per un atac d'home-en-el-mig. Tingueu en compte que això només demostra que la part que signa rep amb l'adreça, i no es pot provar l'enviament de qualsevol transacció!</translation>
    </message>
    <message>
        <source>The Particl address the message was signed with</source>
        <translation type="unfinished">L'adreça Particl amb què va ser signat el missatge</translation>
    </message>
    <message>
        <source>The signed message to verify</source>
        <translation type="unfinished">El missatge signat per a verificar</translation>
    </message>
    <message>
        <source>The signature given when the message was signed</source>
        <translation type="unfinished">La signatura donada quan es va signar el missatge</translation>
    </message>
    <message>
        <source>Verify the message to ensure it was signed with the specified Particl address</source>
        <translation type="unfinished">Verificar el missatge per a assegurar-se que ha estat signat amb una adreça Particl específica</translation>
    </message>
    <message>
        <source>Verify &amp;Message</source>
        <translation type="unfinished">Verifica el &amp;missatge</translation>
    </message>
    <message>
        <source>Reset all verify message fields</source>
        <translation type="unfinished">Neteja tots els camps de verificació de missatge</translation>
    </message>
    <message>
        <source>Click "Sign Message" to generate signature</source>
        <translation type="unfinished">Feu clic a «Signa el missatge» per a generar una signatura</translation>
    </message>
    <message>
        <source>The entered address is invalid.</source>
        <translation type="unfinished">L'adreça introduïda no és vàlida.</translation>
    </message>
    <message>
        <source>Please check the address and try again.</source>
        <translation type="unfinished">Comproveu l'adreça i torneu-ho a provar.</translation>
    </message>
    <message>
        <source>The entered address does not refer to a key.</source>
        <translation type="unfinished">L'adreça introduïda no referencia a cap clau.</translation>
    </message>
    <message>
        <source>Wallet unlock was cancelled.</source>
        <translation type="unfinished">S'ha cancel·lat el desblocatge de la cartera.</translation>
    </message>
    <message>
        <source>No error</source>
        <translation type="unfinished">Cap error</translation>
    </message>
    <message>
        <source>Private key for the entered address is not available.</source>
        <translation type="unfinished">La clau privada per a la adreça introduïda no està disponible.</translation>
    </message>
    <message>
        <source>Message signing failed.</source>
        <translation type="unfinished">La signatura del missatge ha fallat.</translation>
    </message>
    <message>
        <source>Message signed.</source>
        <translation type="unfinished">Missatge signat.</translation>
    </message>
    <message>
        <source>The signature could not be decoded.</source>
        <translation type="unfinished">La signatura no s'ha pogut descodificar.</translation>
    </message>
    <message>
        <source>Please check the signature and try again.</source>
        <translation type="unfinished">Comproveu la signatura i torneu-ho a provar.</translation>
    </message>
    <message>
        <source>The signature did not match the message digest.</source>
        <translation type="unfinished">La signatura no coincideix amb el resum del missatge.</translation>
    </message>
    <message>
        <source>Message verification failed.</source>
        <translation type="unfinished">Ha fallat la verificació del missatge.</translation>
    </message>
    <message>
        <source>Message verified.</source>
        <translation type="unfinished">Missatge verificat.</translation>
    </message>
</context>
<context>
    <name>SplashScreen</name>
    <message>
        <source>(press q to shutdown and continue later)</source>
        <translation type="unfinished">(premeu q per apagar i continuar més tard)</translation>
    </message>
    </context>
<context>
    <name>TransactionDesc</name>
    <message>
        <source>conflicted with a transaction with %1 confirmations</source>
        <translation type="unfinished">produït un conflicte amb una transacció amb %1 confirmacions</translation>
    </message>
    <message>
        <source>0/unconfirmed, %1</source>
        <translation type="unfinished">0/no confirmades, %1</translation>
    </message>
    <message>
        <source>in memory pool</source>
        <translation type="unfinished">a la reserva de memòria</translation>
    </message>
    <message>
        <source>not in memory pool</source>
        <translation type="unfinished">no a la reserva de memòria</translation>
    </message>
    <message>
        <source>abandoned</source>
        <translation type="unfinished">abandonada</translation>
    </message>
    <message>
        <source>%1/unconfirmed</source>
        <translation type="unfinished">%1/sense confirmar</translation>
    </message>
    <message>
        <source>%1 confirmations</source>
        <translation type="unfinished">%1 confirmacions</translation>
    </message>
    <message>
        <source>Status</source>
        <translation type="unfinished">Estat</translation>
    </message>
    <message>
        <source>Date</source>
        <translation type="unfinished">Data</translation>
    </message>
    <message>
        <source>Source</source>
        <translation type="unfinished">Font</translation>
    </message>
    <message>
        <source>Generated</source>
        <translation type="unfinished">Generada</translation>
    </message>
    <message>
        <source>From</source>
        <translation type="unfinished">De</translation>
    </message>
    <message>
        <source>unknown</source>
        <translation type="unfinished">desconegut</translation>
    </message>
    <message>
        <source>To</source>
        <translation type="unfinished">A</translation>
    </message>
    <message>
        <source>own address</source>
        <translation type="unfinished">adreça pròpia</translation>
    </message>
    <message>
        <source>watch-only</source>
        <translation type="unfinished">només lectura</translation>
    </message>
    <message>
        <source>label</source>
        <translation type="unfinished">etiqueta</translation>
    </message>
    <message>
        <source>Credit</source>
        <translation type="unfinished">Crèdit</translation>
    </message>
    <message numerus="yes">
        <source>matures in %n more block(s)</source>
        <translation type="unfinished">
            <numerusform />
            <numerusform />
        </translation>
    </message>
    <message>
        <source>not accepted</source>
        <translation type="unfinished">no acceptat</translation>
    </message>
    <message>
        <source>Debit</source>
        <translation type="unfinished">Dèbit</translation>
    </message>
    <message>
        <source>Total debit</source>
        <translation type="unfinished">Dèbit total</translation>
    </message>
    <message>
        <source>Total credit</source>
        <translation type="unfinished">Crèdit total</translation>
    </message>
    <message>
        <source>Transaction fee</source>
        <translation type="unfinished">Tarifa de transacció</translation>
    </message>
    <message>
        <source>Net amount</source>
        <translation type="unfinished">Import net</translation>
    </message>
    <message>
        <source>Message</source>
        <translation type="unfinished">Missatge</translation>
    </message>
    <message>
        <source>Comment</source>
        <translation type="unfinished">Comentari</translation>
    </message>
    <message>
        <source>Transaction ID</source>
        <translation type="unfinished">ID de la transacció</translation>
    </message>
    <message>
        <source>Transaction total size</source>
        <translation type="unfinished">Mida total de la transacció</translation>
    </message>
    <message>
        <source>Transaction virtual size</source>
        <translation type="unfinished">Mida virtual de la transacció</translation>
    </message>
    <message>
        <source>Output index</source>
        <translation type="unfinished">Índex de resultats</translation>
    </message>
    <message>
        <source> (Certificate was not verified)</source>
        <translation type="unfinished">(El certificat no s'ha verificat)</translation>
    </message>
    <message>
        <source>Merchant</source>
        <translation type="unfinished">Mercader</translation>
    </message>
    <message>
        <source>Generated coins must mature %1 blocks before they can be spent. When you generated this block, it was broadcast to the network to be added to the block chain. If it fails to get into the chain, its state will change to "not accepted" and it won't be spendable. This may occasionally happen if another node generates a block within a few seconds of yours.</source>
        <translation type="unfinished">Les monedes generades han de madurar %1 blocs abans de poder ser gastades. Quan genereu aquest bloc, es farà saber a la xarxa per tal d'afegir-lo a la cadena de blocs. Si no pot fer-se lloc a la cadena, el seu estat canviarà a «no acceptat» i no es podrà gastar. Això pot passar ocasionalment si un altre node genera un bloc en un marge de segons respecte al vostre.</translation>
    </message>
    <message>
        <source>Debug information</source>
        <translation type="unfinished">Informació de depuració</translation>
    </message>
    <message>
        <source>Transaction</source>
        <translation type="unfinished">Transacció</translation>
    </message>
    <message>
        <source>Inputs</source>
        <translation type="unfinished">Entrades</translation>
    </message>
    <message>
        <source>Amount</source>
        <translation type="unfinished">Import</translation>
    </message>
    <message>
        <source>true</source>
        <translation type="unfinished">cert</translation>
    </message>
    <message>
        <source>false</source>
        <translation type="unfinished">fals</translation>
    </message>
</context>
<context>
    <name>TransactionDescDialog</name>
    <message>
        <source>This pane shows a detailed description of the transaction</source>
        <translation type="unfinished">Aquest panell mostra una descripció detallada de la transacció</translation>
    </message>
    <message>
        <source>Details for %1</source>
        <translation type="unfinished">Detalls per a %1</translation>
    </message>
</context>
<context>
    <name>TransactionTableModel</name>
    <message>
        <source>Date</source>
        <translation type="unfinished">Data</translation>
    </message>
    <message>
        <source>Type</source>
        <translation type="unfinished">Tipus</translation>
    </message>
    <message>
        <source>Label</source>
        <translation type="unfinished">Etiqueta</translation>
    </message>
    <message>
        <source>Unconfirmed</source>
        <translation type="unfinished">Sense confirmar</translation>
    </message>
    <message>
        <source>Abandoned</source>
        <translation type="unfinished">Abandonada</translation>
    </message>
    <message>
        <source>Confirming (%1 of %2 recommended confirmations)</source>
        <translation type="unfinished">Confirmant (%1 de %2 confirmacions recomanades)</translation>
    </message>
    <message>
        <source>Confirmed (%1 confirmations)</source>
        <translation type="unfinished">Confirmat (%1 confirmacions)</translation>
    </message>
    <message>
        <source>Conflicted</source>
        <translation type="unfinished">En conflicte</translation>
    </message>
    <message>
        <source>Immature (%1 confirmations, will be available after %2)</source>
        <translation type="unfinished">Immadur (%1 confirmacions, serà disponible després de %2)</translation>
    </message>
    <message>
        <source>Generated but not accepted</source>
        <translation type="unfinished">Generat però no acceptat</translation>
    </message>
    <message>
        <source>Received with</source>
        <translation type="unfinished">Rebuda amb</translation>
    </message>
    <message>
        <source>Received from</source>
        <translation type="unfinished">Rebuda de</translation>
    </message>
    <message>
        <source>Sent to</source>
        <translation type="unfinished">Enviada a</translation>
    </message>
    <message>
        <source>Payment to yourself</source>
        <translation type="unfinished">Pagament a un mateix</translation>
    </message>
    <message>
        <source>Mined</source>
        <translation type="unfinished">Minada</translation>
    </message>
    <message>
        <source>watch-only</source>
        <translation type="unfinished">només lectura</translation>
    </message>
    <message>
        <source>(no label)</source>
        <translation type="unfinished">(sense etiqueta)</translation>
    </message>
    <message>
        <source>Transaction status. Hover over this field to show number of confirmations.</source>
        <translation type="unfinished">Estat de la transacció. Desplaceu-vos sobre aquest camp per a mostrar el nombre de confirmacions.</translation>
    </message>
    <message>
        <source>Date and time that the transaction was received.</source>
        <translation type="unfinished">Data i hora en què la transacció va ser rebuda.</translation>
    </message>
    <message>
        <source>Type of transaction.</source>
        <translation type="unfinished">Tipus de transacció.</translation>
    </message>
    <message>
        <source>Whether or not a watch-only address is involved in this transaction.</source>
        <translation type="unfinished">Si està implicada o no una adreça només de lectura en la transacció.</translation>
    </message>
    <message>
        <source>User-defined intent/purpose of the transaction.</source>
        <translation type="unfinished">Intenció/propòsit de la transacció definida per l'usuari.</translation>
    </message>
    <message>
        <source>Amount removed from or added to balance.</source>
        <translation type="unfinished">Import extret o afegit del balanç.</translation>
    </message>
</context>
<context>
    <name>TransactionView</name>
    <message>
        <source>All</source>
        <translation type="unfinished">Tot</translation>
    </message>
    <message>
        <source>Today</source>
        <translation type="unfinished">Avui</translation>
    </message>
    <message>
        <source>This week</source>
        <translation type="unfinished">Aquesta setmana</translation>
    </message>
    <message>
        <source>This month</source>
        <translation type="unfinished">Aquest mes</translation>
    </message>
    <message>
        <source>Last month</source>
        <translation type="unfinished">El mes passat</translation>
    </message>
    <message>
        <source>This year</source>
        <translation type="unfinished">Enguany</translation>
    </message>
    <message>
        <source>Received with</source>
        <translation type="unfinished">Rebuda amb</translation>
    </message>
    <message>
        <source>Sent to</source>
        <translation type="unfinished">Enviada a</translation>
    </message>
    <message>
        <source>To yourself</source>
        <translation type="unfinished">A un mateix</translation>
    </message>
    <message>
        <source>Mined</source>
        <translation type="unfinished">Minada</translation>
    </message>
    <message>
        <source>Other</source>
        <translation type="unfinished">Altres</translation>
    </message>
    <message>
        <source>Enter address, transaction id, or label to search</source>
        <translation type="unfinished">Introduïu una adreça, la id de la transacció o l'etiqueta per a cercar</translation>
    </message>
    <message>
        <source>Min amount</source>
        <translation type="unfinished">Import mínim</translation>
    </message>
    <message>
        <source>Range…</source>
        <translation type="unfinished">Rang...</translation>
    </message>
    <message>
        <source>&amp;Copy address</source>
        <translation type="unfinished">&amp;Copia l'adreça</translation>
    </message>
    <message>
        <source>Copy &amp;label</source>
        <translation type="unfinished">Copia l'&amp;etiqueta</translation>
    </message>
    <message>
        <source>Copy &amp;amount</source>
        <translation type="unfinished">Copia la &amp;quantitat</translation>
    </message>
    <message>
        <source>Copy transaction &amp;ID</source>
        <translation type="unfinished">Copiar &amp;ID de transacció</translation>
    </message>
    <message>
        <source>Copy &amp;raw transaction</source>
        <translation type="unfinished">Copia la transacció &amp;crua</translation>
    </message>
    <message>
        <source>Copy full transaction &amp;details</source>
        <translation type="unfinished">Copieu els &amp;detalls complets de la transacció</translation>
    </message>
    <message>
        <source>&amp;Show transaction details</source>
        <translation type="unfinished">&amp;Mostra els detalls de la transacció</translation>
    </message>
    <message>
        <source>Increase transaction &amp;fee</source>
        <translation type="unfinished">Augmenta la &amp;tarifa de transacció</translation>
    </message>
    <message>
        <source>A&amp;bandon transaction</source>
        <translation type="unfinished">Transacció d'a&amp;bandonar</translation>
    </message>
    <message>
        <source>&amp;Edit address label</source>
        <translation type="unfinished">&amp;Edita l'etiqueta de l'adreça</translation>
    </message>
    <message>
        <source>Export Transaction History</source>
        <translation type="unfinished">Exporta l'historial de transacció</translation>
    </message>
    <message>
        <source>Comma separated file</source>
        <extracomment>Expanded name of the CSV file format. See: https://en.wikipedia.org/wiki/Comma-separated_values.</extracomment>
        <translation type="unfinished">Fitxer separat per comes</translation>
    </message>
    <message>
        <source>Confirmed</source>
        <translation type="unfinished">Confirmat</translation>
    </message>
    <message>
        <source>Watch-only</source>
        <translation type="unfinished">Només de lectura</translation>
    </message>
    <message>
        <source>Date</source>
        <translation type="unfinished">Data</translation>
    </message>
    <message>
        <source>Type</source>
        <translation type="unfinished">Tipus</translation>
    </message>
    <message>
        <source>Label</source>
        <translation type="unfinished">Etiqueta</translation>
    </message>
    <message>
        <source>Address</source>
        <translation type="unfinished">Adreça</translation>
    </message>
    <message>
        <source>Exporting Failed</source>
        <translation type="unfinished">L'exportació ha fallat</translation>
    </message>
    <message>
        <source>There was an error trying to save the transaction history to %1.</source>
        <translation type="unfinished">S'ha produït un error en provar de desar l'historial de transacció a %1.</translation>
    </message>
    <message>
        <source>Exporting Successful</source>
        <translation type="unfinished">Exportació amb èxit</translation>
    </message>
    <message>
        <source>The transaction history was successfully saved to %1.</source>
        <translation type="unfinished">L'historial de transaccions s'ha desat correctament a %1.</translation>
    </message>
    <message>
        <source>Range:</source>
        <translation type="unfinished">Rang:</translation>
    </message>
    <message>
        <source>to</source>
        <translation type="unfinished">a</translation>
    </message>
</context>
<context>
    <name>WalletFrame</name>
    <message>
        <source>No wallet has been loaded.
Go to File &gt; Open Wallet to load a wallet.
- OR -</source>
        <translation type="unfinished">No s'ha carregat cap cartera. 
Ves a Arxiu &gt; Obrir Cartera per a carregar cartera. 
- O -</translation>
    </message>
    <message>
        <source>Create a new wallet</source>
        <translation type="unfinished">Crear una nova cartera</translation>
    </message>
    <message>
        <source>Unable to decode PSBT from clipboard (invalid base64)</source>
        <translation type="unfinished">Incapaç de descodificar la PSBT del porta-retalls (base64 invàlida)</translation>
    </message>
    <message>
        <source>Load Transaction Data</source>
        <translation type="unfinished">Carrega dades de transacció</translation>
    </message>
    <message>
        <source>Partially Signed Transaction (*.psbt)</source>
        <translation type="unfinished">Transacció Parcialment Firmada (*.psbt)</translation>
    </message>
    <message>
        <source>PSBT file must be smaller than 100 MiB</source>
        <translation type="unfinished">L'arxiu PSBT ha de ser més petit que 100MiB</translation>
    </message>
    <message>
        <source>Unable to decode PSBT</source>
        <translation type="unfinished">Incapaç de descodificar la PSBT</translation>
    </message>
</context>
<context>
    <name>WalletModel</name>
    <message>
        <source>Send Coins</source>
        <translation type="unfinished">Envia monedes</translation>
    </message>
    <message>
        <source>Fee bump error</source>
        <translation type="unfinished">Error de recàrrec de tarifes</translation>
    </message>
    <message>
        <source>Increasing transaction fee failed</source>
        <translation type="unfinished">S'ha produït un error en augmentar la tarifa de transacció</translation>
    </message>
    <message>
        <source>Do you want to increase the fee?</source>
        <extracomment>Asks a user if they would like to manually increase the fee of a transaction that has already been created.</extracomment>
        <translation type="unfinished">Voleu augmentar la tarifa?</translation>
    </message>
    <message>
        <source>Current fee:</source>
        <translation type="unfinished">tarifa actual:</translation>
    </message>
    <message>
        <source>Increase:</source>
        <translation type="unfinished">Increment:</translation>
    </message>
    <message>
        <source>New fee:</source>
        <translation type="unfinished">Nova tarifa:</translation>
    </message>
    <message>
        <source>Warning: This may pay the additional fee by reducing change outputs or adding inputs, when necessary. It may add a new change output if one does not already exist. These changes may potentially leak privacy.</source>
        <translation type="unfinished">Avís: això pot pagar la tarifa addicional en reduir les sortides de canvi o afegint entrades, quan sigui necessari. Pot afegir una nova sortida de canvi si encara no n'hi ha. Aquests canvis poden filtrar la privadesa.</translation>
    </message>
    <message>
        <source>Confirm fee bump</source>
        <translation type="unfinished">Confirmeu el recàrrec de tarifes</translation>
    </message>
    <message>
        <source>Can't draft transaction.</source>
        <translation type="unfinished">No es pot redactar la transacció.</translation>
    </message>
    <message>
        <source>PSBT copied</source>
        <translation type="unfinished">PSBT copiada</translation>
    </message>
    <message>
        <source>Can't sign transaction.</source>
        <translation type="unfinished">No es pot signar la transacció.</translation>
    </message>
    <message>
        <source>Could not commit transaction</source>
        <translation type="unfinished">No s'ha pogut confirmar la transacció</translation>
    </message>
    <message>
        <source>Can't display address</source>
        <translation type="unfinished">No es pot mostrar l'adreça</translation>
    </message>
    <message>
        <source>default wallet</source>
        <translation type="unfinished">cartera predeterminada</translation>
    </message>
</context>
<context>
    <name>WalletView</name>
    <message>
        <source>&amp;Export</source>
        <translation type="unfinished">&amp;Exporta</translation>
    </message>
    <message>
        <source>Export the data in the current tab to a file</source>
        <translation type="unfinished">Exporta les dades de la pestanya actual a un fitxer</translation>
    </message>
    <message>
        <source>Backup Wallet</source>
        <translation type="unfinished">Còpia de seguretat de la cartera</translation>
    </message>
    <message>
        <source>Wallet Data</source>
        <extracomment>Name of the wallet data file format.</extracomment>
        <translation type="unfinished">Dades de la cartera</translation>
    </message>
    <message>
        <source>Backup Failed</source>
        <translation type="unfinished">Ha fallat la còpia de seguretat</translation>
    </message>
    <message>
        <source>There was an error trying to save the wallet data to %1.</source>
        <translation type="unfinished">S'ha produït un error en provar de desar les dades de la cartera a %1.</translation>
    </message>
    <message>
        <source>Backup Successful</source>
        <translation type="unfinished">La còpia de seguretat s'ha realitzat correctament</translation>
    </message>
    <message>
        <source>The wallet data was successfully saved to %1.</source>
        <translation type="unfinished">S'han desat correctament %1 les dades de la cartera a .</translation>
    </message>
    <message>
        <source>Cancel</source>
        <translation type="unfinished">Cancel·la</translation>
    </message>
</context>
</TS><|MERGE_RESOLUTION|>--- conflicted
+++ resolved
@@ -1238,17 +1238,12 @@
         <translation type="unfinished">Carrega la transacció Particl signada parcialment</translation>
     </message>
     <message>
-<<<<<<< HEAD
+        <source>Load PSBT from &amp;clipboard…</source>
+        <translation type="unfinished">Carrega la PSBT des del porta-retalls.</translation>
+    </message>
+    <message>
         <source>Load Partially Signed Particl Transaction from clipboard</source>
         <translation type="unfinished">Carrega la transacció de Particl signada parcialment des del porta-retalls</translation>
-=======
-        <source>Load PSBT from &amp;clipboard…</source>
-        <translation type="unfinished">Carrega la PSBT des del porta-retalls.</translation>
-    </message>
-    <message>
-        <source>Load Partially Signed Bitcoin Transaction from clipboard</source>
-        <translation type="unfinished">Carrega la transacció de Bitcoin signada parcialment des del porta-retalls</translation>
->>>>>>> 0567787f
     </message>
     <message>
         <source>Node window</source>
