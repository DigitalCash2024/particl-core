--- conflicted
+++ resolved
@@ -70,8 +70,8 @@
         <translation>Aquestes són les vostres adreces de Particl per enviar els pagaments. Sempre reviseu l'import i l'adreça del destinatari abans de transferir monedes.</translation>
     </message>
     <message>
-        <source>These are your Bitcoin addresses for receiving payments. Use the 'Create new receiving address' button in the receive tab to create new addresses.</source>
-        <translation>Aquestes són les teves adreces Bitcoin per rebre pagaments. Utilitza el botó "Crear nova adreça de recepció" de la pestanya de recepció per crear noves adreces.</translation>
+        <source>These are your Particl addresses for receiving payments. Use the 'Create new receiving address' button in the receive tab to create new addresses.</source>
+        <translation>Aquestes són les teves adreces Particl per rebre pagaments. Utilitza el botó "Crear nova adreça de recepció" de la pestanya de recepció per crear noves adreces.</translation>
     </message>
     <message>
         <source>&amp;Copy Address</source>
@@ -188,8 +188,8 @@
         <translation>Introduïu la contrasenya antiga i la contrasenya nova a la cartera.</translation>
     </message>
     <message>
-        <source>Remember that encrypting your wallet cannot fully protect your bitcoins from being stolen by malware infecting your computer.</source>
-        <translation>Recorda que tot i xifrant la teva cartera, els teus bitcoins no estan completament protegits de robatori a través de programari maliciós que està infectant el teu ordinador.</translation>
+        <source>Remember that encrypting your wallet cannot fully protect your particl from being stolen by malware infecting your computer.</source>
+        <translation>Recorda que tot i xifrant la teva cartera, els teus particls no estan completament protegits de robatori a través de programari maliciós que està infectant el teu ordinador.</translation>
     </message>
     <message>
         <source>Wallet to be encrypted</source>
@@ -438,8 +438,8 @@
         <translation>Opcions de la &amp;línia d'ordres</translation>
     </message>
     <message numerus="yes">
-        <source>%n active connection(s) to Bitcoin network</source>
-        <translation><numerusform>Una connexió activa a la xarxa de Bitcoin</numerusform><numerusform>%n connexions actives a la xarxa de Bitcoin</numerusform></translation>
+        <source>%n active connection(s) to Particl network</source>
+        <translation><numerusform>Una connexió activa a la xarxa de Particl</numerusform><numerusform>%n connexions actives a la xarxa de Particl</numerusform></translation>
     </message>
     <message>
         <source>Indexing blocks on disk...</source>
@@ -498,8 +498,8 @@
         <translation>Adreces de &amp;recepció</translation>
     </message>
     <message>
-        <source>Open a bitcoin: URI</source>
-        <translation>Obrir un bitcoin: URI</translation>
+        <source>Open a particl: URI</source>
+        <translation>Obrir un particl: URI</translation>
     </message>
     <message>
         <source>Open Wallet</source>
@@ -1078,8 +1078,8 @@
 <context>
     <name>OpenURIDialog</name>
     <message>
-        <source>Open bitcoin URI</source>
-        <translation>Obre Bitcoin URI</translation>
+        <source>Open particl URI</source>
+        <translation>Obre Particl URI</translation>
     </message>
     <message>
         <source>URI:</source>
@@ -2282,8 +2282,8 @@
         <translation>Amagueu la configuració de les tarifes de transacció</translation>
     </message>
     <message>
-        <source>When there is less transaction volume than space in the blocks, miners as well as relaying nodes may enforce a minimum fee. Paying only this minimum fee is just fine, but be aware that this can result in a never confirming transaction once there is more demand for bitcoin transactions than the network can process.</source>
-        <translation>Quan no hi ha prou espai en els blocs per encabir totes les transaccions, els miners i així mateix els nodes repetidors poden exigir una taxa mínima. És acceptable pagar únicament la taxa mínima, però tingueu present que pot resultar que la vostra transacció no sigui mai confirmada mentre hi hagi més demanda de transaccions bitcoin de les que la xarxa pot processar.</translation>
+        <source>When there is less transaction volume than space in the blocks, miners as well as relaying nodes may enforce a minimum fee. Paying only this minimum fee is just fine, but be aware that this can result in a never confirming transaction once there is more demand for particl transactions than the network can process.</source>
+        <translation>Quan no hi ha prou espai en els blocs per encabir totes les transaccions, els miners i així mateix els nodes repetidors poden exigir una taxa mínima. És acceptable pagar únicament la taxa mínima, però tingueu present que pot resultar que la vostra transacció no sigui mai confirmada mentre hi hagi més demanda de transaccions particl de les que la xarxa pot processar.</translation>
     </message>
     <message>
         <source>A too low fee might result in a never confirming transaction (read the tooltip)</source>
@@ -2354,8 +2354,8 @@
         <translation>Creació sense firmar</translation>
     </message>
     <message>
-        <source>Creates a Partially Signed Bitcoin Transaction (PSBT) for use with e.g. an offline %1 wallet, or a PSBT-compatible hardware wallet.</source>
-        <translation>Crea una transacció bitcoin parcialment signada (PSBT) per a utilitzar, per exemple,  amb una cartera %1 fora de línia o amb una cartera compatible amb PSBT.</translation>
+        <source>Creates a Partially Signed Particl Transaction (PSBT) for use with e.g. an offline %1 wallet, or a PSBT-compatible hardware wallet.</source>
+        <translation>Crea una transacció particl parcialment signada (PSBT) per a utilitzar, per exemple,  amb una cartera %1 fora de línia o amb una cartera compatible amb PSBT.</translation>
     </message>
     <message>
         <source> from wallet '%1'</source>
@@ -2378,8 +2378,8 @@
         <translation>Esteu segur que ho voleu enviar?</translation>
     </message>
     <message>
-        <source>Please, review your transaction proposal. This will produce a Partially Signed Bitcoin Transaction (PSBT) which you can copy and then sign with e.g. an offline %1 wallet, or a PSBT-compatible hardware wallet.</source>
-        <translation>Revisa la teva proposta de transacció. Es produirà una transacció de Bitcoin amb signatura parcial (PSBT) que podeu copiar i després signar, per exemple, amb una cartera %1 de tipus fora de línia o una cartera física compatible amb PSBT.</translation>
+        <source>Please, review your transaction proposal. This will produce a Partially Signed Particl Transaction (PSBT) which you can copy and then sign with e.g. an offline %1 wallet, or a PSBT-compatible hardware wallet.</source>
+        <translation>Revisa la teva proposta de transacció. Es produirà una transacció de Particl amb signatura parcial (PSBT) que podeu copiar i després signar, per exemple, amb una cartera %1 de tipus fora de línia o una cartera física compatible amb PSBT.</translation>
     </message>
     <message>
         <source>or</source>
@@ -2529,17 +2529,12 @@
         <translation>Elimina aquesta entrada</translation>
     </message>
     <message>
-<<<<<<< HEAD
+        <source>The amount to send in the selected unit</source>
+        <translation>L’import a enviar a la unitat seleccionada</translation>
+    </message>
+    <message>
         <source>The fee will be deducted from the amount being sent. The recipient will receive less particl than you enter in the amount field. If multiple recipients are selected, the fee is split equally.</source>
         <translation>La comissió es deduirà de l'import que s'enviarà. El destinatari rebrà menys particls que les que introduïu al camp d'import. Si se seleccionen múltiples destinataris, la comissió es dividirà per igual.</translation>
-=======
-        <source>The amount to send in the selected unit</source>
-        <translation>L’import a enviar a la unitat seleccionada</translation>
-    </message>
-    <message>
-        <source>The fee will be deducted from the amount being sent. The recipient will receive less bitcoins than you enter in the amount field. If multiple recipients are selected, the fee is split equally.</source>
-        <translation>La comissió es deduirà de l'import que s'enviarà. El destinatari rebrà menys bitcoins que les que introduïu al camp d'import. Si se seleccionen múltiples destinataris, la comissió es dividirà per igual.</translation>
->>>>>>> 30926997
     </message>
     <message>
         <source>S&amp;ubtract fee from amount</source>
@@ -2664,21 +2659,16 @@
         <translation>L'adreça Particl amb què va ser signat el missatge</translation>
     </message>
     <message>
-<<<<<<< HEAD
+        <source>The signed message to verify</source>
+        <translation>El missatge signat per verificar</translation>
+    </message>
+    <message>
+        <source>The signature given when the message was signed</source>
+        <translation>La signatura donada quan es va signar el missatge</translation>
+    </message>
+    <message>
         <source>Verify the message to ensure it was signed with the specified Particl address</source>
         <translation>Verificar el missatge per assegurar-se que ha estat signat amb una adreça Particl específica</translation>
-=======
-        <source>The signed message to verify</source>
-        <translation>El missatge signat per verificar</translation>
-    </message>
-    <message>
-        <source>The signature given when the message was signed</source>
-        <translation>La signatura donada quan es va signar el missatge</translation>
-    </message>
-    <message>
-        <source>Verify the message to ensure it was signed with the specified Bitcoin address</source>
-        <translation>Verificar el missatge per assegurar-se que ha estat signat amb una adreça Bitcoin específica</translation>
->>>>>>> 30926997
     </message>
     <message>
         <source>Verify &amp;Message</source>
