--- conflicted
+++ resolved
@@ -488,17 +488,12 @@
         <translation>Panel s listy</translation>
     </message>
     <message>
-<<<<<<< HEAD
+        <source>Indexing blocks on disk…</source>
+        <translation type="unfinished">Vytvářím index bloků na disku...</translation>
+    </message>
+    <message>
         <source>Request payments (generates QR codes and particl: URIs)</source>
         <translation type="unfinished">Požaduj platby (generuje QR kódy a particl: URI)</translation>
-=======
-        <source>Indexing blocks on disk…</source>
-        <translation type="unfinished">Vytvářím index bloků na disku...</translation>
-    </message>
-    <message>
-        <source>Request payments (generates QR codes and bitcoin: URIs)</source>
-        <translation type="unfinished">Požaduj platby (generuje QR kódy a bitcoin: URI)</translation>
->>>>>>> 86de5677
     </message>
     <message>
         <source>Show the list of used sending addresses and labels</source>
