<TS version="2.1" language="cs">
<context>
    <name>AddressBookPage</name>
    <message>
        <source>Right-click to edit address or label</source>
        <translation type="unfinished">Pravým tlačítkem myši upravte adresu nebo štítek</translation>
    </message>
    <message>
        <source>Create a new address</source>
        <translation type="unfinished">Vytvoř novou adresu</translation>
    </message>
    <message>
        <source>&amp;New</source>
        <translation type="unfinished">&amp;Nová</translation>
    </message>
    <message>
        <source>Copy the currently selected address to the system clipboard</source>
        <translation type="unfinished">Zkopíruj tuto adresu do systémové schránky</translation>
    </message>
    <message>
        <source>&amp;Copy</source>
        <translation type="unfinished">&amp;Kopíruj</translation>
    </message>
    <message>
        <source>C&amp;lose</source>
        <translation type="unfinished">&amp;Zavřít</translation>
    </message>
    <message>
        <source>Delete the currently selected address from the list</source>
        <translation type="unfinished">Smaž tuto adresu ze seznamu</translation>
    </message>
    <message>
        <source>Enter address or label to search</source>
        <translation type="unfinished">Zadej adresu nebo označení pro její vyhledání</translation>
    </message>
    <message>
        <source>Export the data in the current tab to a file</source>
        <translation type="unfinished">Exportuj data z tohoto panelu do souboru</translation>
    </message>
    <message>
        <source>&amp;Delete</source>
        <translation type="unfinished">&amp;Smaž</translation>
    </message>
    <message>
        <source>Choose the address to send coins to</source>
        <translation type="unfinished">Zvol adresu, na kterou pošleš mince</translation>
    </message>
    <message>
        <source>Choose the address to receive coins with</source>
        <translation type="unfinished">Zvol adres na příjem mincí</translation>
    </message>
    <message>
        <source>C&amp;hoose</source>
        <translation type="unfinished">&amp;Zvol</translation>
    </message>
    <message>
        <source>Sending addresses</source>
        <translation type="unfinished">Odesílací adresy</translation>
    </message>
    <message>
        <source>Receiving addresses</source>
        <translation type="unfinished">Přijímací adresy</translation>
    </message>
    <message>
        <source>These are your Particl addresses for sending payments. Always check the amount and the receiving address before sending coins.</source>
        <translation type="unfinished">Tohle jsou tvé particlové adresy pro posílání plateb. Před odesláním mincí si vždy zkontroluj částku a cílovou adresu.</translation>
    </message>
    <message>
        <source>These are your Particl addresses for receiving payments. Use the 'Create new receiving address' button in the receive tab to create new addresses.
Signing is only possible with addresses of the type 'legacy'.</source>
        <translation type="unfinished">Tohle jsou tvé particlové adresy pro přijmaní plateb. Použij "Vytvoř novou přijimací adresu" pro vytvoření nových adres. Přihlašování je povoleno jen s adresami typu "Legacy"</translation>
    </message>
    <message>
        <source>&amp;Copy Address</source>
        <translation type="unfinished">&amp;Kopíruj adresu</translation>
    </message>
    <message>
        <source>Copy &amp;Label</source>
        <translation type="unfinished">Kopíruj &amp;označení</translation>
    </message>
    <message>
        <source>&amp;Edit</source>
        <translation type="unfinished">&amp;Uprav</translation>
    </message>
    <message>
        <source>Export Address List</source>
        <translation type="unfinished">Export seznamu adres</translation>
    </message>
    <message>
        <source>Comma separated file</source>
        <extracomment>Expanded name of the CSV file format. See: https://en.wikipedia.org/wiki/Comma-separated_values.</extracomment>
        <translation type="unfinished">Soubor s hodnotami oddělenými čárkami (CSV)</translation>
    </message>
    <message>
        <source>There was an error trying to save the address list to %1. Please try again.</source>
        <extracomment>An error message. %1 is a stand-in argument for the name of the file we attempted to save to.</extracomment>
        <translation type="unfinished">Při ukládání seznamu adres do %1 se přihodila nějaká chyba. Zkus to prosím znovu.</translation>
    </message>
    <message>
        <source>Exporting Failed</source>
        <translation type="unfinished">Exportování selhalo</translation>
    </message>
</context>
<context>
    <name>AddressTableModel</name>
    <message>
        <source>Label</source>
        <translation type="unfinished">Označení</translation>
    </message>
    <message>
        <source>Address</source>
        <translation type="unfinished">Adresa</translation>
    </message>
    <message>
        <source>(no label)</source>
        <translation type="unfinished">(bez označení)</translation>
    </message>
</context>
<context>
    <name>AskPassphraseDialog</name>
    <message>
        <source>Passphrase Dialog</source>
        <translation type="unfinished">Změna hesla</translation>
    </message>
    <message>
        <source>Enter passphrase</source>
        <translation type="unfinished">Zadej platné heslo</translation>
    </message>
    <message>
        <source>New passphrase</source>
        <translation type="unfinished">Zadej nové heslo</translation>
    </message>
    <message>
        <source>Repeat new passphrase</source>
        <translation type="unfinished">Totéž heslo ještě jednou</translation>
    </message>
    <message>
        <source>Show passphrase</source>
        <translation type="unfinished">Ukaž heslo</translation>
    </message>
    <message>
        <source>Encrypt wallet</source>
        <translation type="unfinished">Zašifruj peněženku</translation>
    </message>
    <message>
        <source>This operation needs your wallet passphrase to unlock the wallet.</source>
        <translation type="unfinished">K provedení této operace musíš zadat heslo k peněžence, aby se mohla odemknout.</translation>
    </message>
    <message>
        <source>Unlock wallet</source>
        <translation type="unfinished">Odemkni peněženku</translation>
    </message>
    <message>
        <source>Change passphrase</source>
        <translation type="unfinished">Změň heslo</translation>
    </message>
    <message>
        <source>Confirm wallet encryption</source>
        <translation type="unfinished">Potvrď zašifrování peněženky</translation>
    </message>
    <message>
        <source>Warning: If you encrypt your wallet and lose your passphrase, you will &lt;b&gt;LOSE ALL OF YOUR PARTICL&lt;/b&gt;!</source>
        <translation type="unfinished">Upozornění: Pokud si zašifruješ peněženku a ztratíš či zapomeneš heslo, &lt;b&gt;PŘIJDEŠ O VŠECHNY PARTICLY&lt;/b&gt;!</translation>
    </message>
    <message>
        <source>Are you sure you wish to encrypt your wallet?</source>
        <translation type="unfinished">Jsi si jistý, že chceš peněženku zašifrovat?</translation>
    </message>
    <message>
        <source>Wallet encrypted</source>
        <translation type="unfinished">Peněženka je zašifrována</translation>
    </message>
    <message>
        <source>Enter the new passphrase for the wallet.&lt;br/&gt;Please use a passphrase of &lt;b&gt;ten or more random characters&lt;/b&gt;, or &lt;b&gt;eight or more words&lt;/b&gt;.</source>
        <translation type="unfinished">Zadej nové heslo k peněžence.&lt;br/&gt;Použij &lt;b&gt;alespoň deset náhodných znaků&lt;/b&gt; nebo &lt;b&gt;alespoň osm slov&lt;/b&gt;.</translation>
    </message>
    <message>
        <source>Enter the old passphrase and new passphrase for the wallet.</source>
        <translation type="unfinished">Zadej staré a nové heslo k peněžence.</translation>
    </message>
    <message>
        <source>Remember that encrypting your wallet cannot fully protect your particl from being stolen by malware infecting your computer.</source>
        <translation type="unfinished">Pamatujte, že zašifrování peněženky nemůže plně ochránit vaše particly před krádeží, pokud by byl váš počítač napadem malwarem.</translation>
    </message>
    <message>
        <source>Wallet to be encrypted</source>
        <translation type="unfinished">Peněženka k zašifrování</translation>
    </message>
    <message>
        <source>Your wallet is about to be encrypted. </source>
        <translation type="unfinished">Vaše peněženka bude zašifrována.</translation>
    </message>
    <message>
        <source>Your wallet is now encrypted. </source>
        <translation type="unfinished">Vaše peněženka je zašifrovaná.</translation>
    </message>
    <message>
        <source>IMPORTANT: Any previous backups you have made of your wallet file should be replaced with the newly generated, encrypted wallet file. For security reasons, previous backups of the unencrypted wallet file will become useless as soon as you start using the new, encrypted wallet.</source>
        <translation type="unfinished">DŮLEŽITÉ: Všechny předchozí zálohy peněženky by měly být nahrazeny nově vygenerovanou, zašifrovanou peněženkou. Z bezpečnostních důvodů budou předchozí zálohy nešifrované peněženky nepoužitelné, jakmile začneš používat novou zašifrovanou peněženku.</translation>
    </message>
    <message>
        <source>Wallet encryption failed</source>
        <translation type="unfinished">Zašifrování peněženky selhalo</translation>
    </message>
    <message>
        <source>Wallet encryption failed due to an internal error. Your wallet was not encrypted.</source>
        <translation type="unfinished">Zašifrování peněženky selhalo kvůli vnitřní chybě. Tvá peněženka tedy nebyla zašifrována.</translation>
    </message>
    <message>
        <source>The supplied passphrases do not match.</source>
        <translation type="unfinished">Zadaná hesla nejsou shodná.</translation>
    </message>
    <message>
        <source>Wallet unlock failed</source>
        <translation type="unfinished">Nepodařilo se odemknout peněženku</translation>
    </message>
    <message>
        <source>The passphrase entered for the wallet decryption was incorrect.</source>
        <translation type="unfinished">Nezadal jsi správné heslo pro dešifrování peněženky.</translation>
    </message>
    <message>
        <source>Wallet passphrase was successfully changed.</source>
        <translation type="unfinished">Heslo k peněžence bylo v pořádku změněno.</translation>
    </message>
    <message>
        <source>Warning: The Caps Lock key is on!</source>
        <translation type="unfinished">Upozornění: Caps Lock je zapnutý!</translation>
    </message>
</context>
<context>
    <name>BanTableModel</name>
    <message>
        <source>IP/Netmask</source>
        <translation type="unfinished">IP/Maska</translation>
    </message>
    <message>
        <source>Banned Until</source>
        <translation type="unfinished">Blokován do</translation>
    </message>
</context>
<context>
    <name>BitcoinApplication</name>
    <message>
        <source>Runaway exception</source>
        <translation type="unfinished">Uprchlá výjimka</translation>
    </message>
    <message>
        <source>A fatal error occurred. %1 can no longer continue safely and will quit.</source>
        <translation type="unfinished">Stala se fatální chyba. %1 nemůže bezpečně pokračovat v činnosti, a bude ukončen.</translation>
    </message>
    <message>
        <source>Internal error</source>
        <translation type="unfinished">Vnitřní chyba</translation>
    </message>
    <message>
        <source>An internal error occurred. %1 will attempt to continue safely. This is an unexpected bug which can be reported as described below.</source>
        <translation type="unfinished">Došlo k vnitřní chybě. %1 se pokusí bezpečně pokračovat. Toto je neočekáváná chyba, kterou můžete nahlásit, jak je popsáno níže.</translation>
    </message>
</context>
<context>
    <name>QObject</name>
    <message>
        <source>Do you want to reset settings to default values, or to abort without making changes?</source>
        <extracomment>Explanatory text shown on startup when the settings file cannot be read. Prompts user to make a choice between resetting or aborting.</extracomment>
        <translation type="unfinished">Přeješ si obnovit výchozí nastavení, nebo odejít bez ukládání změn?</translation>
    </message>
    <message>
        <source>A fatal error occurred. Check that settings file is writable, or try running with -nosettings.</source>
        <extracomment>Explanatory text shown on startup when the settings file could not be written. Prompts user to check that we have the ability to write to the file. Explains that the user has the option of running without a settings file.</extracomment>
        <translation type="unfinished">Nastala závažná chyba. Ověř zda-li je možné do souboru s nastavením zapisovat a nebo vyzkoušej aplikaci spustit s parametrem -nosettings.</translation>
    </message>
    <message>
        <source>Error: Specified data directory "%1" does not exist.</source>
        <translation type="unfinished">Chyba: Zadaný adresář pro data „%1“ neexistuje.</translation>
    </message>
    <message>
        <source>Error: Cannot parse configuration file: %1.</source>
        <translation type="unfinished">Chyba: Konfigurační soubor se nedá zpracovat: %1.</translation>
    </message>
    <message>
        <source>Error: %1</source>
        <translation type="unfinished">Chyba: %1</translation>
    </message>
    <message>
        <source>%1 didn't yet exit safely…</source>
        <translation type="unfinished">%1 ještě bezpečně neskončil...</translation>
    </message>
    <message>
        <source>unknown</source>
        <translation type="unfinished">neznámo</translation>
    </message>
    <message>
        <source>Amount</source>
        <translation type="unfinished">Částka</translation>
    </message>
    <message>
        <source>Enter a Particl address (e.g. %1)</source>
        <translation type="unfinished">Zadej particlovou adresu (např. %1)</translation>
    </message>
    <message>
        <source>Unroutable</source>
        <translation type="unfinished">Nesměrovatelné</translation>
    </message>
    <message>
        <source>Internal</source>
        <translation type="unfinished">Vnitřní</translation>
    </message>
    <message>
        <source>Inbound</source>
        <extracomment>An inbound connection from a peer. An inbound connection is a connection initiated by a peer.</extracomment>
        <translation type="unfinished">Sem</translation>
    </message>
    <message>
        <source>Outbound</source>
        <extracomment>An outbound connection to a peer. An outbound connection is a connection initiated by us.</extracomment>
        <translation type="unfinished">Ven</translation>
    </message>
    <message>
        <source>Full Relay</source>
        <extracomment>Peer connection type that relays all network information.</extracomment>
        <translation type="unfinished">Plná štafeta</translation>
    </message>
    <message>
        <source>Block Relay</source>
        <extracomment>Peer connection type that relays network information about blocks and not transactions or addresses.</extracomment>
        <translation type="unfinished">Blokové relé</translation>
    </message>
    <message>
        <source>Manual</source>
        <extracomment>Peer connection type established manually through one of several methods.</extracomment>
        <translation type="unfinished">Manuální</translation>
    </message>
    <message>
        <source>Feeler</source>
        <extracomment>Short-lived peer connection type that tests the aliveness of known addresses.</extracomment>
        <translation type="unfinished">Tykadlo</translation>
    </message>
    <message>
        <source>Address Fetch</source>
        <extracomment>Short-lived peer connection type that solicits known addresses from a peer.</extracomment>
        <translation type="unfinished">Načtení adresy</translation>
    </message>
    <message>
        <source>None</source>
        <translation type="unfinished">Žádné</translation>
    </message>
    <message>
        <source>N/A</source>
        <translation type="unfinished">nedostupná informace</translation>
    </message>
    <message numerus="yes">
        <source>%n second(s)</source>
        <translation type="unfinished">
            <numerusform>%n sekund</numerusform>
            <numerusform>%n sekundy</numerusform>
            <numerusform>%n sekund</numerusform>
        </translation>
    </message>
    <message numerus="yes">
        <source>%n minute(s)</source>
        <translation type="unfinished">
            <numerusform>%n minuta</numerusform>
            <numerusform>%n minuty</numerusform>
            <numerusform>%n minut</numerusform>
        </translation>
    </message>
    <message numerus="yes">
        <source>%n hour(s)</source>
        <translation type="unfinished">
            <numerusform>%n hodina</numerusform>
            <numerusform>%n hodiny</numerusform>
            <numerusform>%n hodin</numerusform>
        </translation>
    </message>
    <message numerus="yes">
        <source>%n day(s)</source>
        <translation type="unfinished">
            <numerusform>%n dn</numerusform>
            <numerusform>%n dny</numerusform>
            <numerusform>%n dní</numerusform>
        </translation>
    </message>
    <message numerus="yes">
        <source>%n week(s)</source>
        <translation type="unfinished">
            <numerusform>%n týden</numerusform>
            <numerusform>%n týdny</numerusform>
            <numerusform>%n týdnů</numerusform>
        </translation>
    </message>
    <message>
        <source>%1 and %2</source>
        <translation type="unfinished">%1 a %2</translation>
    </message>
    <message numerus="yes">
        <source>%n year(s)</source>
        <translation type="unfinished">
            <numerusform>%n rok</numerusform>
            <numerusform>%n roky</numerusform>
            <numerusform>%n let</numerusform>
        </translation>
    </message>
    </context>
<context>
    <name>bitcoin-core</name>
    <message>
        <source>Settings file could not be read</source>
        <translation type="unfinished">Soubor s nastavením není možné přečíst</translation>
    </message>
    <message>
        <source>Settings file could not be written</source>
        <translation type="unfinished">Do souboru s nastavením není možné zapisovat</translation>
    </message>
    <message>
        <source>The %s developers</source>
        <translation type="unfinished">Vývojáři %s</translation>
    </message>
    <message>
        <source>%s corrupt. Try using the wallet tool particl-wallet to salvage or restoring a backup.</source>
        <translation type="unfinished">Soubor %s je poškozen. Zkus použít particl-wallet pro opravu nebo obnov zálohu.</translation>
    </message>
    <message>
        <source>-maxtxfee is set very high! Fees this large could be paid on a single transaction.</source>
        <translation type="unfinished">-maxtxfee je nastaveno velmi vysoko! Takto vysoký poplatek může být zaplacen v jednotlivé transakci.</translation>
    </message>
    <message>
        <source>Cannot downgrade wallet from version %i to version %i. Wallet version unchanged.</source>
        <translation type="unfinished">Nelze snížit verzi peněženky z verze %i na verzi %i. Verze peněženky nebyla změněna.</translation>
    </message>
    <message>
        <source>Cannot obtain a lock on data directory %s. %s is probably already running.</source>
        <translation type="unfinished">Nedaří se mi získat zámek na datový adresář %s. %s pravděpodobně už jednou běží.</translation>
    </message>
    <message>
        <source>Cannot upgrade a non HD split wallet from version %i to version %i without upgrading to support pre-split keypool. Please use version %i or no version specified.</source>
        <translation type="unfinished">Nelze zvýšit verzi ne-HD dělené peněženky z verze %i na verzi %i bez aktualizace podporující pre-split keypool. Použijte prosím verzi %i nebo verzi neuvádějte.</translation>
    </message>
    <message>
        <source>Distributed under the MIT software license, see the accompanying file %s or %s</source>
        <translation type="unfinished">Šířen pod softwarovou licencí MIT, viz přiložený soubor %s nebo %s</translation>
    </message>
    <message>
        <source>Error reading %s! All keys read correctly, but transaction data or address book entries might be missing or incorrect.</source>
        <translation type="unfinished">Nastala chyba při čtení souboru %s! Všechny klíče se přečetly správně, ale data o transakcích nebo záznamy v adresáři mohou chybět či být nesprávné.</translation>
    </message>
    <message>
        <source>Error reading %s! Transaction data may be missing or incorrect. Rescanning wallet.</source>
        <translation type="unfinished">Chyba při čtení %s! Data o transakci mohou chybět a nebo být chybná.
Ověřuji peněženku.</translation>
    </message>
    <message>
        <source>Error: Dumpfile format record is incorrect. Got "%s", expected "format".</source>
        <translation type="unfinished">Chyba: záznam formátu souboru výpisu je nesprávný. Získáno "%s", očekáváno "format".</translation>
    </message>
    <message>
        <source>Error: Dumpfile identifier record is incorrect. Got "%s", expected "%s".</source>
        <translation type="unfinished">Chyba: záznam identifikátoru souboru výpisu je nesprávný. Získáno "%s", očekáváno "%s".</translation>
    </message>
    <message>
        <source>Error: Dumpfile version is not supported. This version of particl-wallet only supports version 1 dumpfiles. Got dumpfile with version %s</source>
        <translation type="unfinished">Chyba: verze souboru výpisu není podporována. Tato verze peněženky Particl podporuje pouze soubory výpisu verze 1. Získán soubor výpisu verze %s</translation>
    </message>
    <message>
        <source>Error: Legacy wallets only support the "legacy", "p2sh-segwit", and "bech32" address types</source>
        <translation type="unfinished">Chyba: Starší peněženky podporují pouze typy adres "legacy", "p2sh-segwit" a "bech32".</translation>
    </message>
    <message>
        <source>Error: Listening for incoming connections failed (listen returned error %s)</source>
        <translation type="unfinished">Chyba: Nelze naslouchat příchozí spojení (listen vrátil chybu %s)</translation>
    </message>
    <message>
        <source>Fee estimation failed. Fallbackfee is disabled. Wait a few blocks or enable -fallbackfee.</source>
        <translation type="unfinished">Odhad poplatku se nepodařil. Fallbackfee je zakázaný. Počkejte několik bloků nebo povolte -fallbackfee.</translation>
    </message>
    <message>
        <source>File %s already exists. If you are sure this is what you want, move it out of the way first.</source>
        <translation type="unfinished">Soubor %s již existuje. Pokud si jste jistí, že tohle chcete, napřed ho přesuňte mimo.</translation>
    </message>
    <message>
        <source>Invalid amount for -maxtxfee=&lt;amount&gt;: '%s' (must be at least the minrelay fee of %s to prevent stuck transactions)</source>
        <translation type="unfinished">Neplatná částka pro -maxtxfee=&lt;amount&gt;: '%s' (musí být alespoň jako poplatek minrelay %s, aby transakce nezůstávaly trčet)</translation>
    </message>
    <message>
        <source>Invalid or corrupt peers.dat (%s). If you believe this is a bug, please report it to %s. As a workaround, you can move the file (%s) out of the way (rename, move, or delete) to have a new one created on the next start.</source>
        <translation type="unfinished">Neplatný nebo poškozený soubor peers.dat (%s). Pokud věříš, že se jedná o chybu, prosím nahlas ji na %s. Jako řešení lze přesunout soubor (%s) z cesty (přejmenovat, přesunout nebo odstranit), aby se při dalším spuštění vytvořil nový.</translation>
    </message>
    <message>
        <source>More than one onion bind address is provided. Using %s for the automatically created Tor onion service.</source>
        <translation type="unfinished">Byla zadána více než jedna onion adresa. Použiju %s pro automaticky vytvořenou službu sítě Tor.</translation>
    </message>
    <message>
        <source>No dump file provided. To use createfromdump, -dumpfile=&lt;filename&gt; must be provided.</source>
        <translation type="unfinished">Nebyl poskytnut soubor výpisu. Pro použití createfromdump, -dumpfile=&lt;filename&gt; musí být poskytnut.</translation>
    </message>
    <message>
        <source>No dump file provided. To use dump, -dumpfile=&lt;filename&gt; must be provided.</source>
        <translation type="unfinished">Nebyl poskytnut soubor výpisu. Pro použití dump, -dumpfile=&lt;filename&gt; musí být poskytnut.</translation>
    </message>
    <message>
        <source>No wallet file format provided. To use createfromdump, -format=&lt;format&gt; must be provided.</source>
        <translation type="unfinished">Nebyl poskytnut formát souboru peněženky. Pro použití createfromdump, -format=&lt;format&gt; musí být poskytnut.</translation>
    </message>
    <message>
        <source>Please check that your computer's date and time are correct! If your clock is wrong, %s will not work properly.</source>
        <translation type="unfinished">Zkontroluj, že máš v počítači správně nastavený datum a čas! Pokud jsou nastaveny špatně, %s nebude fungovat správně.</translation>
    </message>
    <message>
        <source>Please contribute if you find %s useful. Visit %s for further information about the software.</source>
        <translation type="unfinished">Prosíme, zapoj se nebo přispěj, pokud ti %s přijde užitečný. Více informací o programu je na %s.</translation>
    </message>
    <message>
        <source>Prune configured below the minimum of %d MiB.  Please use a higher number.</source>
        <translation type="unfinished">Prořezávání je nastaveno pod minimum %d MiB.  Použij, prosím, nějaké vyšší číslo.</translation>
    </message>
    <message>
        <source>Prune: last wallet synchronisation goes beyond pruned data. You need to -reindex (download the whole blockchain again in case of pruned node)</source>
        <translation type="unfinished">Prořezávání: poslední synchronizace peněženky proběhla před už prořezanými daty. Je třeba provést -reindex (tedy v případě prořezávacího režimu stáhnout znovu celý blockchain)</translation>
    </message>
    <message>
        <source>SQLiteDatabase: Unknown sqlite wallet schema version %d. Only version %d is supported</source>
        <translation type="unfinished">SQLiteDatabase: Neznámá verze schématu sqlite peněženky: %d. Podporovaná je pouze verze %d</translation>
    </message>
    <message>
        <source>The block database contains a block which appears to be from the future. This may be due to your computer's date and time being set incorrectly. Only rebuild the block database if you are sure that your computer's date and time are correct</source>
        <translation type="unfinished">Databáze bloků obsahuje blok, který vypadá jako z budoucnosti, což může být kvůli špatně nastavenému datu a času na tvém počítači. Nech databázi bloků přestavět pouze v případě, že si jsi jistý, že máš na počítači správný datum a čas</translation>
    </message>
    <message>
        <source>The block index db contains a legacy 'txindex'. To clear the occupied disk space, run a full -reindex, otherwise ignore this error. This error message will not be displayed again.</source>
        <translation type="unfinished">Databáze indexu bloků obsahuje starší 'txindex'. Pro vyčištění obsazeného místa na disku, spusťte úplný -reindex, v opačném případě tuto chybu ignorujte. Tato chybová zpráva nebude znovu zobrazena.</translation>
    </message>
    <message>
        <source>The transaction amount is too small to send after the fee has been deducted</source>
        <translation type="unfinished">Částka v transakci po odečtení poplatku je příliš malá na odeslání</translation>
    </message>
    <message>
        <source>This error could occur if this wallet was not shutdown cleanly and was last loaded using a build with a newer version of Berkeley DB. If so, please use the software that last loaded this wallet</source>
        <translation type="unfinished">Tato chyba může nastat pokud byla peněženka ukončena chybně a byla naposledy použita programem s novější verzi Berkeley DB. Je-li to tak, použijte program, který naposledy přistoupil k této peněžence</translation>
    </message>
    <message>
        <source>This is a pre-release test build - use at your own risk - do not use for mining or merchant applications</source>
        <translation type="unfinished">Tohle je testovací verze – používej ji jen na vlastní riziko, ale rozhodně ji nepoužívej k těžbě nebo pro obchodní aplikace</translation>
    </message>
    <message>
        <source>This is the maximum transaction fee you pay (in addition to the normal fee) to prioritize partial spend avoidance over regular coin selection.</source>
        <translation type="unfinished">Jedná se o maximální poplatek, který zaplatíte (navíc k běžnému poplatku), aby se upřednostnila útrata z dosud nepoužitých adres oproti těm už jednou použitých.</translation>
    </message>
    <message>
        <source>This is the transaction fee you may discard if change is smaller than dust at this level</source>
        <translation type="unfinished">Tohle je transakční poplatek, který můžeš zrušit, pokud budou na této úrovni drobné menší než prach</translation>
    </message>
    <message>
        <source>This is the transaction fee you may pay when fee estimates are not available.</source>
        <translation type="unfinished">Toto je transakční poplatek, který se platí, pokud náhodou není k dispozici odhad poplatků.</translation>
    </message>
    <message>
        <source>Total length of network version string (%i) exceeds maximum length (%i). Reduce the number or size of uacomments.</source>
        <translation type="unfinished">Celková délka síťového identifikačního řetězce (%i) překročila svůj horní limit (%i). Omez počet nebo velikost voleb uacomment.</translation>
    </message>
    <message>
        <source>Unable to replay blocks. You will need to rebuild the database using -reindex-chainstate.</source>
        <translation type="unfinished">Nedaří se mi znovu aplikovat bloky. Budeš muset přestavět databázi použitím -reindex-chainstate.</translation>
    </message>
    <message>
        <source>Unknown wallet file format "%s" provided. Please provide one of "bdb" or "sqlite".</source>
        <translation type="unfinished">Byl poskytnut neznámý formát souboru peněženky "%s". Poskytněte prosím "bdb" nebo "sqlite".</translation>
    </message>
    <message>
        <source>Warning: Dumpfile wallet format "%s" does not match command line specified format "%s".</source>
        <translation type="unfinished">Varování: formát výpisu peněženky "%s" se neshoduje s formátem "%s", který byl určen příkazem.</translation>
    </message>
    <message>
        <source>Warning: Private keys detected in wallet {%s} with disabled private keys</source>
        <translation type="unfinished">Upozornění: Byly zjištěné soukromé klíče v peněžence {%s} se zakázanými soukromými klíči.</translation>
    </message>
    <message>
        <source>Warning: We do not appear to fully agree with our peers! You may need to upgrade, or other nodes may need to upgrade.</source>
        <translation type="unfinished">Upozornění: Nesouhlasím zcela se svými protějšky! Možná potřebuji aktualizovat nebo ostatní uzly potřebují aktualizovat.</translation>
    </message>
    <message>
        <source>Witness data for blocks after height %d requires validation. Please restart with -reindex.</source>
        <translation type="unfinished">Svědecká data pro bloky po výšce %d vyžadují ověření.  Restartujte prosím pomocí -reindex.</translation>
    </message>
    <message>
        <source>You need to rebuild the database using -reindex to go back to unpruned mode.  This will redownload the entire blockchain</source>
        <translation type="unfinished">K návratu k neprořezávacímu režimu je potřeba přestavět databázi použitím -reindex.  Také se znovu stáhne celý blockchain</translation>
    </message>
    <message>
        <source>%s is set very high!</source>
        <translation type="unfinished">%s je nastaveno velmi vysoko!</translation>
    </message>
    <message>
        <source>-maxmempool must be at least %d MB</source>
        <translation type="unfinished">-maxmempool musí být alespoň %d MB</translation>
    </message>
    <message>
        <source>A fatal internal error occurred, see debug.log for details</source>
        <translation type="unfinished">Nastala závažná vnitřní chyba, podrobnosti viz v debug.log.</translation>
    </message>
    <message>
        <source>Cannot resolve -%s address: '%s'</source>
        <translation type="unfinished">Nemohu přeložit -%s adresu: '%s'</translation>
    </message>
    <message>
        <source>Cannot set -forcednsseed to true when setting -dnsseed to false.</source>
        <translation type="unfinished">Nelze nastavit -forcednsseed na hodnotu true, když je nastaveno -dnsseed na hodnotu false.</translation>
    </message>
    <message>
        <source>Cannot set -peerblockfilters without -blockfilterindex.</source>
        <translation type="unfinished">Nelze nastavit -peerblockfilters bez -blockfilterindex.</translation>
    </message>
    <message>
        <source>Cannot write to data directory '%s'; check permissions.</source>
        <translation type="unfinished">Není možné zapisovat do adresáře ' %s'; zkontrolujte oprávnění.</translation>
    </message>
    <message>
        <source>The -txindex upgrade started by a previous version cannot be completed. Restart with the previous version or run a full -reindex.</source>
        <translation type="unfinished">Aktualizaci -txindex zahájenou předchozí verzí není možné dokončit. Restartujte s předchozí verzí a nebo spusťte úplný -reindex.</translation>
    </message>
    <message>
        <source>%s request to listen on port %u. This port is considered "bad" and thus it is unlikely that any Bitcoin Core peers connect to it. See doc/p2p-bad-ports.md for details and a full list.</source>
        <translation type="unfinished">%s požadavek pro naslouchání na portu %u. Tento port je považován za "špatný" a z tohoto důvodu je nepravděpodobné, že by se k němu připojovali některé uzly Bitcoin Core. Podrobnosti a úplný seznam špatných portů nalezneš v dokumentu doc/p2p-bad-ports.md</translation>
    </message>
    <message>
        <source>Cannot provide specific connections and have addrman find outgoing connections at the same time.</source>
        <translation type="unfinished">Nelze poskytovat konkrétní spojení a zároveň mít vyhledávání addrman odchozích spojení ve stejný čas.</translation>
    </message>
    <message>
        <source>Error loading %s: External signer wallet being loaded without external signer support compiled</source>
        <translation type="unfinished">Chyba při načtení %s: Externí podepisovací peněženka se načítá bez zkompilované podpory externího podpisovatele.</translation>
    </message>
    <message>
        <source>Failed to rename invalid peers.dat file. Please move or delete it and try again.</source>
        <translation type="unfinished">Nelze přejmenovat neplatný peers.dat soubor. Prosím přesuňte jej, nebo odstraňte a zkuste znovu.</translation>
    </message>
    <message>
        <source>Outbound connections restricted to Tor (-onlynet=onion) but the proxy for reaching the Tor network is not provided (no -proxy= and no -onion= given) or it is explicitly forbidden (-onion=0)</source>
        <translation type="unfinished">Odchozí spojení omezená na Tor (-onlynet=onion), ale proxy server pro přístup do sítě Tor není poskytnut (není zadán parametr -proxy= a -onion=) nebo je výslovně zakázán (-onion=0)</translation>
    </message>
    <message>
        <source>Config setting for %s only applied on %s network when in [%s] section.</source>
        <translation type="unfinished">Nastavení pro %s je nastaveno pouze na síťi %s pokud jste v sekci [%s]</translation>
    </message>
    <message>
        <source>Copyright (C) %i-%i</source>
        <translation type="unfinished">Copyright (C) %i–%i</translation>
    </message>
    <message>
        <source>Corrupted block database detected</source>
        <translation type="unfinished">Bylo zjištěno poškození databáze bloků</translation>
    </message>
    <message>
        <source>Could not find asmap file %s</source>
        <translation type="unfinished">Soubor asmap nelze najít %s</translation>
    </message>
    <message>
        <source>Could not parse asmap file %s</source>
        <translation type="unfinished">Soubor asmap nelze analyzovat %s</translation>
    </message>
    <message>
        <source>Disk space is too low!</source>
        <translation type="unfinished">Na disku je příliš málo místa!</translation>
    </message>
    <message>
        <source>Do you want to rebuild the block database now?</source>
        <translation type="unfinished">Chceš přestavět databázi bloků hned teď?</translation>
    </message>
    <message>
        <source>Done loading</source>
        <translation type="unfinished">Načítání dokončeno</translation>
    </message>
    <message>
        <source>Dump file %s does not exist.</source>
        <translation type="unfinished">Soubor výpisu %s neexistuje.</translation>
    </message>
    <message>
        <source>Error creating %s</source>
        <translation type="unfinished">Chyba při vytváření %s .</translation>
    </message>
    <message>
        <source>Error initializing block database</source>
        <translation type="unfinished">Chyba při zakládání databáze bloků</translation>
    </message>
    <message>
        <source>Error initializing wallet database environment %s!</source>
        <translation type="unfinished">Chyba při vytváření databázového prostředí %s pro peněženku!</translation>
    </message>
    <message>
        <source>Error loading %s</source>
        <translation type="unfinished">Chyba při načítání %s</translation>
    </message>
    <message>
        <source>Error loading %s: Private keys can only be disabled during creation</source>
        <translation type="unfinished">Chyba při načítání %s: Soukromé klíče můžou být zakázané jen v průběhu vytváření.</translation>
    </message>
    <message>
        <source>Error loading %s: Wallet corrupted</source>
        <translation type="unfinished">Chyba při načítání %s: peněženka je poškozená</translation>
    </message>
    <message>
        <source>Error loading %s: Wallet requires newer version of %s</source>
        <translation type="unfinished">Chyba při načítání %s: peněženka vyžaduje novější verzi %s</translation>
    </message>
    <message>
        <source>Error loading block database</source>
        <translation type="unfinished">Chyba při načítání databáze bloků</translation>
    </message>
    <message>
        <source>Error opening block database</source>
        <translation type="unfinished">Chyba při otevírání databáze bloků</translation>
    </message>
    <message>
        <source>Error reading from database, shutting down.</source>
        <translation type="unfinished">Chyba při čtení z databáze, ukončuji se.</translation>
    </message>
    <message>
        <source>Error reading next record from wallet database</source>
        <translation type="unfinished">Chyba při čtení následujícího záznamu z databáze peněženky</translation>
    </message>
    <message>
        <source>Error upgrading chainstate database</source>
        <translation type="unfinished">Chyba při aktualizaci stavové databáze blockchainu</translation>
    </message>
    <message>
        <source>Error: Couldn't create cursor into database</source>
        <translation type="unfinished">Chyba: nebylo možno vytvořit kurzor do databáze</translation>
    </message>
    <message>
        <source>Error: Disk space is low for %s</source>
        <translation type="unfinished">Chyba: Málo místa na disku pro %s</translation>
    </message>
    <message>
        <source>Error: Dumpfile checksum does not match. Computed %s, expected %s</source>
        <translation type="unfinished">Chyba: kontrolní součet souboru výpisu se neshoduje. Vypočteno %s, očekáváno %s</translation>
    </message>
    <message>
        <source>Error: Got key that was not hex: %s</source>
        <translation type="unfinished">Chyba: obdržený klíč nebyl hexadecimální: %s</translation>
    </message>
    <message>
        <source>Error: Got value that was not hex: %s</source>
        <translation type="unfinished">Chyba: obdržená hodnota nebyla hexadecimální: %s</translation>
    </message>
    <message>
        <source>Error: Keypool ran out, please call keypoolrefill first</source>
        <translation type="unfinished">Chyba: V keypoolu došly adresy, nejdřív zavolej keypool refill</translation>
    </message>
    <message>
        <source>Error: Missing checksum</source>
        <translation type="unfinished">Chyba: chybí kontrolní součet</translation>
    </message>
    <message>
        <source>Error: No %s addresses available.</source>
        <translation type="unfinished">Chyba: Žádné %s adresy nejsou dostupné.</translation>
    </message>
    <message>
        <source>Error: Unable to parse version %u as a uint32_t</source>
        <translation type="unfinished">Chyba: nelze zpracovat verzi %u jako uint32_t</translation>
    </message>
    <message>
        <source>Error: Unable to write record to new wallet</source>
        <translation type="unfinished">Chyba: nelze zapsat záznam do nové peněženky</translation>
    </message>
    <message>
        <source>Failed to listen on any port. Use -listen=0 if you want this.</source>
        <translation type="unfinished">Nepodařilo se naslouchat na žádném portu. Použij -listen=0, pokud to byl tvůj záměr.</translation>
    </message>
    <message>
        <source>Failed to rescan the wallet during initialization</source>
        <translation type="unfinished">Během inicializace se nepodařilo proskenovat peněženku</translation>
    </message>
    <message>
        <source>Failed to verify database</source>
        <translation type="unfinished">Selhání v ověření databáze</translation>
    </message>
    <message>
        <source>Fee rate (%s) is lower than the minimum fee rate setting (%s)</source>
        <translation type="unfinished">Zvolený poplatek (%s) je nižší než nastavený minimální poplatek (%s).</translation>
    </message>
    <message>
        <source>Ignoring duplicate -wallet %s.</source>
        <translation type="unfinished">Ignoruji duplicitní -wallet %s.</translation>
    </message>
    <message>
        <source>Importing…</source>
        <translation type="unfinished">Importuji...</translation>
    </message>
    <message>
        <source>Incorrect or no genesis block found. Wrong datadir for network?</source>
        <translation type="unfinished">Nemám žádný nebo jen špatný genesis blok. Není špatně nastavený datadir?</translation>
    </message>
    <message>
        <source>Initialization sanity check failed. %s is shutting down.</source>
        <translation type="unfinished">Selhala úvodní zevrubná prověrka. %s se ukončuje.</translation>
    </message>
    <message>
        <source>Input not found or already spent</source>
        <translation type="unfinished">Vstup nenalezen a nebo je již utracen</translation>
    </message>
    <message>
        <source>Insufficient funds</source>
        <translation type="unfinished">Nedostatek prostředků</translation>
    </message>
    <message>
        <source>Invalid -i2psam address or hostname: '%s'</source>
        <translation type="unfinished">Neplatná -i2psam adresa či hostitel: '%s'</translation>
    </message>
    <message>
        <source>Invalid -onion address or hostname: '%s'</source>
        <translation type="unfinished">Neplatná -onion adresa či hostitel: '%s'</translation>
    </message>
    <message>
        <source>Invalid -proxy address or hostname: '%s'</source>
        <translation type="unfinished">Neplatná -proxy adresa či hostitel: '%s'</translation>
    </message>
    <message>
        <source>Invalid P2P permission: '%s'</source>
        <translation type="unfinished">Neplatné oprávnenie P2P: '%s'</translation>
    </message>
    <message>
        <source>Invalid amount for -%s=&lt;amount&gt;: '%s'</source>
        <translation type="unfinished">Neplatná částka pro -%s=&lt;částka&gt;: '%s'</translation>
    </message>
    <message>
        <source>Invalid amount for -discardfee=&lt;amount&gt;: '%s'</source>
        <translation type="unfinished">Neplatná částka pro -discardfee=&lt;částka&gt;: '%s'</translation>
    </message>
    <message>
        <source>Invalid amount for -fallbackfee=&lt;amount&gt;: '%s'</source>
        <translation type="unfinished">Neplatná částka pro -fallbackfee=&lt;částka&gt;: '%s'</translation>
    </message>
    <message>
        <source>Invalid amount for -paytxfee=&lt;amount&gt;: '%s' (must be at least %s)</source>
        <translation type="unfinished">Neplatná částka pro -paytxfee=&lt;částka&gt;: '%s' (musí být alespoň %s)</translation>
    </message>
    <message>
        <source>Invalid netmask specified in -whitelist: '%s'</source>
        <translation type="unfinished">Ve -whitelist byla zadána neplatná podsíť: '%s'</translation>
    </message>
    <message>
        <source>Loading P2P addresses…</source>
        <translation type="unfinished">Načítám P2P adresy…</translation>
    </message>
    <message>
        <source>Loading banlist…</source>
        <translation type="unfinished">Načítám banlist...</translation>
    </message>
    <message>
        <source>Loading block index…</source>
        <translation type="unfinished">Načítám index bloků...</translation>
    </message>
    <message>
        <source>Loading wallet…</source>
        <translation type="unfinished">Načítám peněženku...</translation>
    </message>
    <message>
        <source>Missing amount</source>
        <translation type="unfinished">Chybějící částka</translation>
    </message>
    <message>
        <source>Missing solving data for estimating transaction size</source>
        <translation type="unfinished">Chybí data pro vyřešení odhadnutí velikosti transakce</translation>
    </message>
    <message>
        <source>Need to specify a port with -whitebind: '%s'</source>
        <translation type="unfinished">V rámci -whitebind je třeba specifikovat i port: '%s'</translation>
    </message>
    <message>
        <source>No addresses available</source>
        <translation type="unfinished">Není k dispozici žádná adresa</translation>
    </message>
    <message>
        <source>No proxy server specified. Use -proxy=&lt;ip&gt; or -proxy=&lt;ip:port&gt;.</source>
        <translation type="unfinished">Není specifikován proxy server. Použijte -proxy=&lt;ip&gt; nebo -proxy=&lt;ip:port&gt;.</translation>
    </message>
    <message>
        <source>Not enough file descriptors available.</source>
        <translation type="unfinished">Je nedostatek deskriptorů souborů.</translation>
    </message>
    <message>
        <source>Prune cannot be configured with a negative value.</source>
        <translation type="unfinished">Prořezávání nemůže být zkonfigurováno s negativní hodnotou.</translation>
    </message>
    <message>
        <source>Prune mode is incompatible with -coinstatsindex.</source>
        <translation type="unfinished">Prořezávací režim je nekompatibilní s -coinstatsindex.</translation>
    </message>
    <message>
        <source>Prune mode is incompatible with -txindex.</source>
        <translation type="unfinished">Prořezávací režim není kompatibilní s -txindex.</translation>
    </message>
    <message>
        <source>Pruning blockstore…</source>
        <translation type="unfinished">Prořezávám úložiště bloků...</translation>
    </message>
    <message>
        <source>Reducing -maxconnections from %d to %d, because of system limitations.</source>
        <translation type="unfinished">Omezuji -maxconnections z %d na %d kvůli systémovým omezením.</translation>
    </message>
    <message>
        <source>Replaying blocks…</source>
        <translation type="unfinished">Přehrání bloků...</translation>
    </message>
    <message>
        <source>Rescanning…</source>
        <translation type="unfinished">Přeskenovávám...</translation>
    </message>
    <message>
        <source>SQLiteDatabase: Failed to execute statement to verify database: %s</source>
        <translation type="unfinished">SQLiteDatabase: Nepodařilo se vykonat dotaz pro ověření databáze: %s</translation>
    </message>
    <message>
        <source>SQLiteDatabase: Failed to prepare statement to verify database: %s</source>
        <translation type="unfinished">SQLiteDatabase: Nepodařilo se připravit dotaz pro ověření databáze: %s</translation>
    </message>
    <message>
        <source>SQLiteDatabase: Failed to read database verification error: %s</source>
        <translation type="unfinished">SQLiteDatabase: Nepodařilo se přečist databázovou ověřovací chybu: %s</translation>
    </message>
    <message>
        <source>SQLiteDatabase: Unexpected application id. Expected %u, got %u</source>
        <translation type="unfinished">SQLiteDatabase: Neočekávané id aplikace. Očekáváno: %u, ve skutečnosti %u</translation>
    </message>
    <message>
        <source>Section [%s] is not recognized.</source>
        <translation type="unfinished">Sekce [%s] nebyla rozpoznána.</translation>
    </message>
    <message>
        <source>Signing transaction failed</source>
        <translation type="unfinished">Nepodařilo se podepsat transakci</translation>
    </message>
    <message>
        <source>Specified -walletdir "%s" does not exist</source>
        <translation type="unfinished">Uvedená -walletdir "%s" neexistuje</translation>
    </message>
    <message>
        <source>Specified -walletdir "%s" is a relative path</source>
        <translation type="unfinished">Uvedená -walletdir "%s" je relatívna cesta</translation>
    </message>
    <message>
        <source>Specified -walletdir "%s" is not a directory</source>
        <translation type="unfinished">Uvedená -walletdir "%s" není složkou</translation>
    </message>
    <message>
        <source>Specified blocks directory "%s" does not exist.</source>
        <translation type="unfinished">Zadaný adresář bloků "%s" neexistuje.</translation>
    </message>
    <message>
        <source>Starting network threads…</source>
        <translation type="unfinished">Spouštím síťová vlákna…</translation>
    </message>
    <message>
        <source>The source code is available from %s.</source>
        <translation type="unfinished">Zdrojový kód je dostupný na %s.</translation>
    </message>
    <message>
        <source>The specified config file %s does not exist</source>
        <translation type="unfinished">Uvedený konfigurační soubor %s neexistuje</translation>
    </message>
    <message>
        <source>The transaction amount is too small to pay the fee</source>
        <translation type="unfinished">Částka v transakci je příliš malá na pokrytí poplatku</translation>
    </message>
    <message>
        <source>The wallet will avoid paying less than the minimum relay fee.</source>
        <translation type="unfinished">Peněženka zaručí přiložení poplatku alespoň ve výši minima pro přenos transakce.</translation>
    </message>
    <message>
        <source>This is experimental software.</source>
        <translation type="unfinished">Tohle je experimentální program.</translation>
    </message>
    <message>
        <source>This is the minimum transaction fee you pay on every transaction.</source>
        <translation type="unfinished">Toto je minimální poplatek, který zaplatíš za každou transakci.</translation>
    </message>
    <message>
        <source>This is the transaction fee you will pay if you send a transaction.</source>
        <translation type="unfinished">Toto je poplatek, který zaplatíš za každou poslanou transakci.</translation>
    </message>
    <message>
        <source>Transaction amount too small</source>
        <translation type="unfinished">Částka v transakci je příliš malá</translation>
    </message>
    <message>
        <source>Transaction amounts must not be negative</source>
        <translation type="unfinished">Částky v transakci nemohou být záporné</translation>
    </message>
    <message>
        <source>Transaction change output index out of range</source>
        <translation type="unfinished">Výstupní index změny transakce mimo rozsah</translation>
    </message>
    <message>
        <source>Transaction has too long of a mempool chain</source>
        <translation type="unfinished">Transakce má v transakčním zásobníku příliš dlouhý řetězec</translation>
    </message>
    <message>
        <source>Transaction must have at least one recipient</source>
        <translation type="unfinished">Transakce musí mít alespoň jednoho příjemce</translation>
    </message>
    <message>
        <source>Transaction needs a change address, but we can't generate it.</source>
        <translation type="unfinished">Transakce potřebuje změnu adresy, ale ta se nepodařila vygenerovat.</translation>
    </message>
    <message>
        <source>Transaction too large</source>
        <translation type="unfinished">Transakce je příliš velká</translation>
    </message>
    <message>
        <source>Unable to bind to %s on this computer (bind returned error %s)</source>
        <translation type="unfinished">Nedaří se mi připojit na %s na tomhle počítači (operace bind vrátila chybu %s)</translation>
    </message>
    <message>
        <source>Unable to bind to %s on this computer. %s is probably already running.</source>
        <translation type="unfinished">Nedaří se mi připojit na %s na tomhle počítači. %s už pravděpodobně jednou běží.</translation>
    </message>
    <message>
        <source>Unable to create the PID file '%s': %s</source>
        <translation type="unfinished">Nebylo možné vytvořit soubor PID '%s': %s</translation>
    </message>
    <message>
        <source>Unable to generate initial keys</source>
        <translation type="unfinished">Nepodařilo se mi vygenerovat počáteční klíče</translation>
    </message>
    <message>
        <source>Unable to generate keys</source>
        <translation type="unfinished">Nepodařilo se vygenerovat klíče</translation>
    </message>
    <message>
        <source>Unable to open %s for writing</source>
        <translation type="unfinished">Nelze otevřít %s pro zápis</translation>
    </message>
    <message>
        <source>Unable to parse -maxuploadtarget: '%s'</source>
        <translation type="unfinished">Nelze rozebrat -maxuploadtarget: '%s'</translation>
    </message>
    <message>
        <source>Unable to start HTTP server. See debug log for details.</source>
        <translation type="unfinished">Nemohu spustit HTTP server. Detaily viz v debug.log.</translation>
    </message>
    <message>
        <source>Unknown -blockfilterindex value %s.</source>
        <translation type="unfinished">Neznámá -blockfilterindex hodnota %s.</translation>
    </message>
    <message>
        <source>Unknown address type '%s'</source>
        <translation type="unfinished">Neznámý typ adresy '%s'</translation>
    </message>
    <message>
        <source>Unknown change type '%s'</source>
        <translation type="unfinished">Neznámý typ změny '%s'</translation>
    </message>
    <message>
        <source>Unknown network specified in -onlynet: '%s'</source>
        <translation type="unfinished">V -onlynet byla uvedena neznámá síť: '%s'</translation>
    </message>
    <message>
        <source>Unknown new rules activated (versionbit %i)</source>
        <translation type="unfinished">Neznámá nová pravidla aktivována (verzový bit %i)</translation>
    </message>
    <message>
        <source>Unsupported logging category %s=%s.</source>
        <translation type="unfinished">Nepodporovaná logovací kategorie %s=%s.</translation>
    </message>
    <message>
        <source>Upgrading UTXO database</source>
        <translation type="unfinished">Aktualizuji databázi neutracených výstupů (UTXO)</translation>
    </message>
    <message>
        <source>User Agent comment (%s) contains unsafe characters.</source>
        <translation type="unfinished">Komentář u typu klienta (%s) obsahuje riskantní znaky.</translation>
    </message>
    <message>
        <source>Verifying blocks…</source>
        <translation type="unfinished">Ověřuji bloky…</translation>
    </message>
    <message>
        <source>Verifying wallet(s)…</source>
        <translation type="unfinished">Kontroluji peněženku/y…</translation>
    </message>
    <message>
        <source>Wallet needed to be rewritten: restart %s to complete</source>
        <translation type="unfinished">Soubor s peněženkou potřeboval přepsat: restartuj %s, aby se operace dokončila</translation>
    </message>
</context>
<context>
    <name>BitcoinGUI</name>
    <message>
        <source>&amp;Overview</source>
        <translation type="unfinished">&amp;Přehled</translation>
    </message>
    <message>
        <source>Show general overview of wallet</source>
        <translation type="unfinished">Zobraz celkový přehled peněženky</translation>
    </message>
    <message>
        <source>&amp;Transactions</source>
        <translation type="unfinished">&amp;Transakce</translation>
    </message>
    <message>
        <source>Browse transaction history</source>
        <translation type="unfinished">Procházet historii transakcí</translation>
    </message>
    <message>
        <source>E&amp;xit</source>
        <translation type="unfinished">&amp;Konec</translation>
    </message>
    <message>
        <source>Quit application</source>
        <translation type="unfinished">Ukonči aplikaci</translation>
    </message>
    <message>
        <source>&amp;About %1</source>
        <translation type="unfinished">O &amp;%1</translation>
    </message>
    <message>
        <source>Show information about %1</source>
        <translation type="unfinished">Zobraz informace o %1</translation>
    </message>
    <message>
        <source>About &amp;Qt</source>
        <translation type="unfinished">O &amp;Qt</translation>
    </message>
    <message>
        <source>Show information about Qt</source>
        <translation type="unfinished">Zobraz informace o Qt</translation>
    </message>
    <message>
        <source>Modify configuration options for %1</source>
        <translation type="unfinished">Uprav nastavení %1</translation>
    </message>
    <message>
        <source>Create a new wallet</source>
        <translation type="unfinished">Vytvoř novou peněženku</translation>
    </message>
    <message>
        <source>&amp;Minimize</source>
        <translation type="unfinished">&amp;Minimalizovat</translation>
    </message>
    <message>
        <source>Wallet:</source>
        <translation type="unfinished">Peněženka:</translation>
    </message>
    <message>
        <source>Network activity disabled.</source>
        <extracomment>A substring of the tooltip.</extracomment>
        <translation type="unfinished">Síť je vypnutá.</translation>
    </message>
    <message>
        <source>Proxy is &lt;b&gt;enabled&lt;/b&gt;: %1</source>
        <translation type="unfinished">Proxy je &lt;b&gt;zapnutá&lt;/b&gt;: %1</translation>
    </message>
    <message>
        <source>Send coins to a Particl address</source>
        <translation type="unfinished">Pošli mince na particlovou adresu</translation>
    </message>
    <message>
        <source>Backup wallet to another location</source>
        <translation type="unfinished">Zazálohuj peněženku na jiné místo</translation>
    </message>
    <message>
        <source>Change the passphrase used for wallet encryption</source>
        <translation type="unfinished">Změň heslo k šifrování peněženky</translation>
    </message>
    <message>
        <source>&amp;Send</source>
        <translation type="unfinished">P&amp;ošli</translation>
    </message>
    <message>
        <source>&amp;Receive</source>
        <translation type="unfinished">Při&amp;jmi</translation>
    </message>
    <message>
        <source>&amp;Options…</source>
        <translation type="unfinished">&amp;Možnosti</translation>
    </message>
    <message>
        <source>&amp;Encrypt Wallet…</source>
        <translation type="unfinished">&amp;Zašifrovat peněženku...</translation>
    </message>
    <message>
        <source>Encrypt the private keys that belong to your wallet</source>
        <translation type="unfinished">Zašifruj soukromé klíče ve své peněžence</translation>
    </message>
    <message>
        <source>&amp;Backup Wallet…</source>
        <translation type="unfinished">&amp;Zazálohovat peněženku</translation>
    </message>
    <message>
        <source>&amp;Change Passphrase…</source>
        <translation type="unfinished">&amp;Změnit heslo...</translation>
    </message>
    <message>
        <source>Sign &amp;message…</source>
        <translation type="unfinished">Podepiš &amp;zprávu...</translation>
    </message>
    <message>
        <source>Sign messages with your Particl addresses to prove you own them</source>
        <translation type="unfinished">Podepiš zprávy svými particlovými adresami, čímž prokážeš, že jsi jejich vlastníkem</translation>
    </message>
    <message>
        <source>&amp;Verify message…</source>
        <translation type="unfinished">&amp;Ověř zprávu...</translation>
    </message>
    <message>
        <source>Verify messages to ensure they were signed with specified Particl addresses</source>
        <translation type="unfinished">Ověř zprávy, aby ses ujistil, že byly podepsány danými particlovými adresami</translation>
    </message>
    <message>
        <source>&amp;Load PSBT from file…</source>
        <translation type="unfinished">&amp;Načíst PSBT ze souboru...</translation>
    </message>
    <message>
        <source>Open &amp;URI…</source>
        <translation type="unfinished">Načíst &amp;URI...</translation>
    </message>
    <message>
        <source>Close Wallet…</source>
        <translation type="unfinished">Zavřít peněženku...</translation>
    </message>
    <message>
        <source>Create Wallet…</source>
        <translation type="unfinished">Vytvořit peněženku...</translation>
    </message>
    <message>
        <source>Close All Wallets…</source>
        <translation type="unfinished">Zavřít všcehny peněženky...</translation>
    </message>
    <message>
        <source>&amp;File</source>
        <translation type="unfinished">&amp;Soubor</translation>
    </message>
    <message>
        <source>&amp;Settings</source>
        <translation type="unfinished">&amp;Nastavení</translation>
    </message>
    <message>
        <source>&amp;Help</source>
        <translation type="unfinished">Nápověd&amp;a</translation>
    </message>
    <message>
        <source>Tabs toolbar</source>
        <translation type="unfinished">Panel s listy</translation>
    </message>
    <message>
        <source>Syncing Headers (%1%)…</source>
        <translation type="unfinished">Synchronizuji hlavičky bloků (%1 %)...</translation>
    </message>
    <message>
        <source>Synchronizing with network…</source>
        <translation type="unfinished">Synchronizuji se se sítí...</translation>
    </message>
    <message>
        <source>Indexing blocks on disk…</source>
        <translation type="unfinished">Vytvářím index bloků na disku...</translation>
    </message>
    <message>
        <source>Processing blocks on disk…</source>
        <translation type="unfinished">Zpracovávám bloky na disku...</translation>
    </message>
    <message>
        <source>Reindexing blocks on disk…</source>
        <translation type="unfinished">Vytvářím nový index bloků na disku...</translation>
    </message>
    <message>
        <source>Connecting to peers…</source>
        <translation type="unfinished">Připojuji se…</translation>
    </message>
    <message>
        <source>Request payments (generates QR codes and particl: URIs)</source>
        <translation type="unfinished">Požaduj platby (generuje QR kódy a particl: URI)</translation>
    </message>
    <message>
        <source>Show the list of used sending addresses and labels</source>
        <translation type="unfinished">Ukaž seznam použitých odesílacích adres a jejich označení</translation>
    </message>
    <message>
        <source>Show the list of used receiving addresses and labels</source>
        <translation type="unfinished">Ukaž seznam použitých přijímacích adres a jejich označení</translation>
    </message>
    <message>
        <source>&amp;Command-line options</source>
        <translation type="unfinished">Ar&amp;gumenty příkazové řádky</translation>
    </message>
    <message numerus="yes">
        <source>Processed %n block(s) of transaction history.</source>
        <translation type="unfinished">
            <numerusform>Zpracován %n blok transakční historie.</numerusform>
            <numerusform>Zpracovány %n bloky transakční historie.</numerusform>
            <numerusform>Zpracováno %n bloků transakční historie.</numerusform>
        </translation>
    </message>
    <message>
        <source>%1 behind</source>
        <translation type="unfinished">Stahuji ještě %1 bloků transakcí</translation>
    </message>
    <message>
        <source>Catching up…</source>
        <translation type="unfinished">Stahuji...</translation>
    </message>
    <message>
        <source>Last received block was generated %1 ago.</source>
        <translation type="unfinished">Poslední stažený blok byl vygenerován %1 zpátky.</translation>
    </message>
    <message>
        <source>Transactions after this will not yet be visible.</source>
        <translation type="unfinished">Následné transakce ještě nebudou vidět.</translation>
    </message>
    <message>
        <source>Error</source>
        <translation type="unfinished">Chyba</translation>
    </message>
    <message>
        <source>Warning</source>
        <translation type="unfinished">Upozornění</translation>
    </message>
    <message>
        <source>Information</source>
        <translation type="unfinished">Informace</translation>
    </message>
    <message>
        <source>Up to date</source>
        <translation type="unfinished">Aktuální</translation>
    </message>
    <message>
        <source>Load Partially Signed Particl Transaction</source>
        <translation type="unfinished">Načíst částečně podepsanou Particlovou transakci</translation>
    </message>
    <message>
<<<<<<< HEAD
        <source>Load Partially Signed Particl Transaction from clipboard</source>
        <translation type="unfinished">Načíst částečně podepsanou Particlovou transakci ze schránky</translation>
=======
        <source>Load PSBT from &amp;clipboard…</source>
        <translation type="unfinished">Načíst PSBT ze &amp;schránky</translation>
    </message>
    <message>
        <source>Load Partially Signed Bitcoin Transaction from clipboard</source>
        <translation type="unfinished">Načíst částečně podepsanou Bitcoinovou transakci ze schránky</translation>
>>>>>>> 0567787f
    </message>
    <message>
        <source>Node window</source>
        <translation type="unfinished">Okno uzlu</translation>
    </message>
    <message>
        <source>Open node debugging and diagnostic console</source>
        <translation type="unfinished">Otevřít konzolu pro ladění a diagnostiku uzlů</translation>
    </message>
    <message>
        <source>&amp;Sending addresses</source>
        <translation type="unfinished">Odesílací adresy</translation>
    </message>
    <message>
        <source>&amp;Receiving addresses</source>
        <translation type="unfinished">Přijímací adresy</translation>
    </message>
    <message>
        <source>Open a particl: URI</source>
        <translation type="unfinished">Načíst Particl: URI</translation>
    </message>
    <message>
        <source>Open Wallet</source>
        <translation type="unfinished">Otevřít peněženku</translation>
    </message>
    <message>
        <source>Open a wallet</source>
        <translation type="unfinished">Otevřít peněženku</translation>
    </message>
    <message>
        <source>Close wallet</source>
        <translation type="unfinished">Zavřít peněženku</translation>
    </message>
    <message>
        <source>Close all wallets</source>
        <translation type="unfinished">Zavřít všechny peněženky</translation>
    </message>
    <message>
        <source>Show the %1 help message to get a list with possible Particl command-line options</source>
        <translation type="unfinished">Seznam argumentů Particlu pro příkazovou řádku získáš v nápovědě %1</translation>
    </message>
    <message>
        <source>&amp;Mask values</source>
        <translation type="unfinished">&amp;Skrýt částky</translation>
    </message>
    <message>
        <source>Mask the values in the Overview tab</source>
        <translation type="unfinished">Skrýt částky v přehledu</translation>
    </message>
    <message>
        <source>default wallet</source>
        <translation type="unfinished">výchozí peněženka</translation>
    </message>
    <message>
        <source>No wallets available</source>
        <translation type="unfinished">Nejsou dostupné žádné peněženky</translation>
    </message>
    <message>
        <source>&amp;Window</source>
        <translation type="unfinished">O&amp;kno</translation>
    </message>
    <message>
        <source>Zoom</source>
        <translation type="unfinished">Přiblížit</translation>
    </message>
    <message>
        <source>Main Window</source>
        <translation type="unfinished">Hlavní okno</translation>
    </message>
    <message>
        <source>%1 client</source>
        <translation type="unfinished">%1 klient</translation>
    </message>
    <message>
        <source>&amp;Hide</source>
        <translation type="unfinished">Skryj</translation>
    </message>
    <message>
        <source>S&amp;how</source>
        <translation type="unfinished">Zobraz</translation>
    </message>
    <message numerus="yes">
        <source>%n active connection(s) to Particl network.</source>
        <extracomment>A substring of the tooltip.</extracomment>
        <translation type="unfinished">
            <numerusform>%n aktivní spojení s Bitcoinovou sítí.</numerusform>
            <numerusform>%n aktivní spojení s Bitcoinovou sítí.</numerusform>
            <numerusform>%n aktivních spojení s Bitcoinovou sítí.</numerusform>
        </translation>
    </message>
    <message>
        <source>Click for more actions.</source>
        <extracomment>A substring of the tooltip. "More actions" are available via the context menu.</extracomment>
        <translation type="unfinished">Klikněte pro více možností.</translation>
    </message>
    <message>
        <source>Show Peers tab</source>
        <extracomment>A context menu item. The "Peers tab" is an element of the "Node window".</extracomment>
        <translation type="unfinished">Zobrazit uzly</translation>
    </message>
    <message>
        <source>Disable network activity</source>
        <extracomment>A context menu item.</extracomment>
        <translation type="unfinished">Vypnout síťovou aktivitu</translation>
    </message>
    <message>
        <source>Enable network activity</source>
        <extracomment>A context menu item. The network activity was disabled previously.</extracomment>
        <translation type="unfinished">Zapnout síťovou aktivitu</translation>
    </message>
    <message>
        <source>Error: %1</source>
        <translation type="unfinished">Chyba: %1</translation>
    </message>
    <message>
        <source>Warning: %1</source>
        <translation type="unfinished">Varování: %1</translation>
    </message>
    <message>
        <source>Date: %1
</source>
        <translation type="unfinished">Datum: %1
</translation>
    </message>
    <message>
        <source>Amount: %1
</source>
        <translation type="unfinished">Částka: %1
</translation>
    </message>
    <message>
        <source>Wallet: %1
</source>
        <translation type="unfinished">Peněženka: %1
</translation>
    </message>
    <message>
        <source>Type: %1
</source>
        <translation type="unfinished">Typ: %1
</translation>
    </message>
    <message>
        <source>Label: %1
</source>
        <translation type="unfinished">Označení: %1
</translation>
    </message>
    <message>
        <source>Address: %1
</source>
        <translation type="unfinished">Adresa: %1
</translation>
    </message>
    <message>
        <source>Sent transaction</source>
        <translation type="unfinished">Odeslané transakce</translation>
    </message>
    <message>
        <source>Incoming transaction</source>
        <translation type="unfinished">Příchozí transakce</translation>
    </message>
    <message>
        <source>HD key generation is &lt;b&gt;enabled&lt;/b&gt;</source>
        <translation type="unfinished">HD generování klíčů je &lt;b&gt;zapnuté&lt;/b&gt;</translation>
    </message>
    <message>
        <source>HD key generation is &lt;b&gt;disabled&lt;/b&gt;</source>
        <translation type="unfinished">HD generování klíčů je &lt;b&gt;vypnuté&lt;/b&gt;</translation>
    </message>
    <message>
        <source>Private key &lt;b&gt;disabled&lt;/b&gt;</source>
        <translation type="unfinished">Privátní klíč &lt;b&gt;disabled&lt;/b&gt;</translation>
    </message>
    <message>
        <source>Wallet is &lt;b&gt;encrypted&lt;/b&gt; and currently &lt;b&gt;unlocked&lt;/b&gt;</source>
        <translation type="unfinished">Peněženka je &lt;b&gt;zašifrovaná&lt;/b&gt; a momentálně &lt;b&gt;odemčená&lt;/b&gt;</translation>
    </message>
    <message>
        <source>Wallet is &lt;b&gt;encrypted&lt;/b&gt; and currently &lt;b&gt;locked&lt;/b&gt;</source>
        <translation type="unfinished">Peněženka je &lt;b&gt;zašifrovaná&lt;/b&gt; a momentálně &lt;b&gt;zamčená&lt;/b&gt;</translation>
    </message>
    <message>
        <source>Original message:</source>
        <translation type="unfinished">Původní zpráva:</translation>
    </message>
</context>
<context>
    <name>UnitDisplayStatusBarControl</name>
    <message>
        <source>Unit to show amounts in. Click to select another unit.</source>
        <translation type="unfinished">Jednotka pro částky. Klikni pro výběr nějaké jiné.</translation>
    </message>
</context>
<context>
    <name>CoinControlDialog</name>
    <message>
        <source>Coin Selection</source>
        <translation type="unfinished">Výběr mincí</translation>
    </message>
    <message>
        <source>Quantity:</source>
        <translation type="unfinished">Počet:</translation>
    </message>
    <message>
        <source>Bytes:</source>
        <translation type="unfinished">Bajtů:</translation>
    </message>
    <message>
        <source>Amount:</source>
        <translation type="unfinished">Částka:</translation>
    </message>
    <message>
        <source>Fee:</source>
        <translation type="unfinished">Poplatek:</translation>
    </message>
    <message>
        <source>Dust:</source>
        <translation type="unfinished">Prach:</translation>
    </message>
    <message>
        <source>After Fee:</source>
        <translation type="unfinished">Čistá částka:</translation>
    </message>
    <message>
        <source>Change:</source>
        <translation type="unfinished">Drobné:</translation>
    </message>
    <message>
        <source>(un)select all</source>
        <translation type="unfinished">(od)označit všechny</translation>
    </message>
    <message>
        <source>Tree mode</source>
        <translation type="unfinished">Zobrazit jako strom</translation>
    </message>
    <message>
        <source>List mode</source>
        <translation type="unfinished">Vypsat jako seznam</translation>
    </message>
    <message>
        <source>Amount</source>
        <translation type="unfinished">Částka</translation>
    </message>
    <message>
        <source>Received with label</source>
        <translation type="unfinished">Příjem na označení</translation>
    </message>
    <message>
        <source>Received with address</source>
        <translation type="unfinished">Příjem na adrese</translation>
    </message>
    <message>
        <source>Date</source>
        <translation type="unfinished">Datum</translation>
    </message>
    <message>
        <source>Confirmations</source>
        <translation type="unfinished">Potvrzení</translation>
    </message>
    <message>
        <source>Confirmed</source>
        <translation type="unfinished">Potvrzeno</translation>
    </message>
    <message>
        <source>Copy amount</source>
        <translation type="unfinished">Kopíruj částku</translation>
    </message>
    <message>
        <source>&amp;Copy address</source>
        <translation type="unfinished">&amp;Zkopírovat adresu</translation>
    </message>
    <message>
        <source>Copy &amp;label</source>
        <translation type="unfinished">Zkopírovat &amp;označení</translation>
    </message>
    <message>
        <source>Copy &amp;amount</source>
        <translation type="unfinished">Zkopírovat &amp;částku</translation>
    </message>
    <message>
        <source>Copy transaction &amp;ID and output index</source>
        <translation type="unfinished">Zkopíruj &amp;ID transakce a výstupní index</translation>
    </message>
    <message>
        <source>L&amp;ock unspent</source>
        <translation type="unfinished">&amp;zamknout neutracené</translation>
    </message>
    <message>
        <source>&amp;Unlock unspent</source>
        <translation type="unfinished">&amp;Odemknout neutracené</translation>
    </message>
    <message>
        <source>Copy quantity</source>
        <translation type="unfinished">Kopíruj počet</translation>
    </message>
    <message>
        <source>Copy fee</source>
        <translation type="unfinished">Kopíruj poplatek</translation>
    </message>
    <message>
        <source>Copy after fee</source>
        <translation type="unfinished">Kopíruj čistou částku</translation>
    </message>
    <message>
        <source>Copy bytes</source>
        <translation type="unfinished">Kopíruj bajty</translation>
    </message>
    <message>
        <source>Copy dust</source>
        <translation type="unfinished">Kopíruj prach</translation>
    </message>
    <message>
        <source>Copy change</source>
        <translation type="unfinished">Kopíruj drobné</translation>
    </message>
    <message>
        <source>(%1 locked)</source>
        <translation type="unfinished">(%1 zamčeno)</translation>
    </message>
    <message>
        <source>yes</source>
        <translation type="unfinished">ano</translation>
    </message>
    <message>
        <source>no</source>
        <translation type="unfinished">ne</translation>
    </message>
    <message>
        <source>This label turns red if any recipient receives an amount smaller than the current dust threshold.</source>
        <translation type="unfinished">Popisek zčervená, pokud má některý příjemce obdržet částku menší, než je aktuální práh pro prach.</translation>
    </message>
    <message>
        <source>Can vary +/- %1 satoshi(s) per input.</source>
        <translation type="unfinished">Může se lišit o +/– %1 satoshi na každý vstup.</translation>
    </message>
    <message>
        <source>(no label)</source>
        <translation type="unfinished">(bez označení)</translation>
    </message>
    <message>
        <source>change from %1 (%2)</source>
        <translation type="unfinished">drobné z %1 (%2)</translation>
    </message>
    <message>
        <source>(change)</source>
        <translation type="unfinished">(drobné)</translation>
    </message>
</context>
<context>
    <name>CreateWalletActivity</name>
    <message>
        <source>Create Wallet</source>
        <extracomment>Title of window indicating the progress of creation of a new wallet.</extracomment>
        <translation type="unfinished">Vytvořit peněženku</translation>
    </message>
    <message>
        <source>Creating Wallet &lt;b&gt;%1&lt;/b&gt;…</source>
        <extracomment>Descriptive text of the create wallet progress window which indicates to the user which wallet is currently being created.</extracomment>
        <translation type="unfinished">Vytvářím peněženku &lt;b&gt;%1&lt;/b&gt;...</translation>
    </message>
    <message>
        <source>Create wallet failed</source>
        <translation type="unfinished">Vytvoření peněženky selhalo</translation>
    </message>
    <message>
        <source>Create wallet warning</source>
        <translation type="unfinished">Vytvořit varování peněženky</translation>
    </message>
    <message>
        <source>Can't list signers</source>
        <translation type="unfinished">Nelze vypsat podepisovatele</translation>
    </message>
</context>
<context>
    <name>LoadWalletsActivity</name>
    <message>
        <source>Load Wallets</source>
        <extracomment>Title of progress window which is displayed when wallets are being loaded.</extracomment>
        <translation type="unfinished">Načíst peněženky</translation>
    </message>
    <message>
        <source>Loading wallets…</source>
        <extracomment>Descriptive text of the load wallets progress window which indicates to the user that wallets are currently being loaded.</extracomment>
        <translation type="unfinished">Načítám peněženky...</translation>
    </message>
</context>
<context>
    <name>OpenWalletActivity</name>
    <message>
        <source>Open wallet failed</source>
        <translation type="unfinished">Otevření peněženky selhalo</translation>
    </message>
    <message>
        <source>Open wallet warning</source>
        <translation type="unfinished">Varování otevření peněženky</translation>
    </message>
    <message>
        <source>default wallet</source>
        <translation type="unfinished">výchozí peněženka</translation>
    </message>
    <message>
        <source>Open Wallet</source>
        <extracomment>Title of window indicating the progress of opening of a wallet.</extracomment>
        <translation type="unfinished">Otevřít peněženku</translation>
    </message>
    <message>
        <source>Opening Wallet &lt;b&gt;%1&lt;/b&gt;…</source>
        <extracomment>Descriptive text of the open wallet progress window which indicates to the user which wallet is currently being opened.</extracomment>
        <translation type="unfinished">Otevírám peněženku &lt;b&gt;%1&lt;/b&gt;...</translation>
    </message>
</context>
<context>
    <name>WalletController</name>
    <message>
        <source>Close wallet</source>
        <translation type="unfinished">Zavřít peněženku</translation>
    </message>
    <message>
        <source>Are you sure you wish to close the wallet &lt;i&gt;%1&lt;/i&gt;?</source>
        <translation type="unfinished">Opravdu chcete zavřít peněženku &lt;i&gt;%1&lt;/i&gt;?</translation>
    </message>
    <message>
        <source>Closing the wallet for too long can result in having to resync the entire chain if pruning is enabled.</source>
        <translation type="unfinished">Zavření peněženky na příliš dlouhou dobu může vyústit v potřebu resynchronizace celého blockchainu pokud je zapnuté prořezávání.</translation>
    </message>
    <message>
        <source>Close all wallets</source>
        <translation type="unfinished">Zavřít všechny peněženky</translation>
    </message>
    <message>
        <source>Are you sure you wish to close all wallets?</source>
        <translation type="unfinished">Opravdu chcete zavřít všechny peněženky?</translation>
    </message>
</context>
<context>
    <name>CreateWalletDialog</name>
    <message>
        <source>Create Wallet</source>
        <translation type="unfinished">Vytvořit peněženku</translation>
    </message>
    <message>
        <source>Wallet Name</source>
        <translation type="unfinished">Název peněženky</translation>
    </message>
    <message>
        <source>Wallet</source>
        <translation type="unfinished">Peněženka</translation>
    </message>
    <message>
        <source>Encrypt the wallet. The wallet will be encrypted with a passphrase of your choice.</source>
        <translation type="unfinished">Zašifrovat peněženku. Peněženka bude zašifrována pomocí vašeho hesla.</translation>
    </message>
    <message>
        <source>Encrypt Wallet</source>
        <translation type="unfinished">Zašifrovat peněženku</translation>
    </message>
    <message>
        <source>Advanced Options</source>
        <translation type="unfinished">Pokročilé možnosti.</translation>
    </message>
    <message>
        <source>Disable private keys for this wallet. Wallets with private keys disabled will have no private keys and cannot have an HD seed or imported private keys. This is ideal for watch-only wallets.</source>
        <translation type="unfinished">Vypnout soukromé klíče pro tuto peněženku. Peněženky s vypnutými soukromými klíči nebudou mít soukromé klíče a nemohou mít HD inicializaci ani importované soukromé klíče. Tohle je ideální pro peněženky pouze na sledování.</translation>
    </message>
    <message>
        <source>Disable Private Keys</source>
        <translation type="unfinished">Zrušit soukromé klíče</translation>
    </message>
    <message>
        <source>Make a blank wallet. Blank wallets do not initially have private keys or scripts. Private keys and addresses can be imported, or an HD seed can be set, at a later time.</source>
        <translation type="unfinished">Vytvořit prázdnou peněženku. Prázdné peněženky na začátku nemají žádné soukromé klíče ani skripty. Později mohou být importovány soukromé klíče a adresy nebo nastavená HD inicializace.</translation>
    </message>
    <message>
        <source>Make Blank Wallet</source>
        <translation type="unfinished">Vytvořit prázdnou peněženku</translation>
    </message>
    <message>
        <source>Use descriptors for scriptPubKey management</source>
        <translation type="unfinished">Použít popisovače pro správu scriptPubKey</translation>
    </message>
    <message>
        <source>Descriptor Wallet</source>
        <translation type="unfinished">Popisovačová peněženka</translation>
    </message>
    <message>
        <source>Use an external signing device such as a hardware wallet. Configure the external signer script in wallet preferences first.</source>
        <translation type="unfinished">Použijte externí podepisovací zařízení, například hardwarovou peněženku. V nastavení peněženky nejprve nakonfigurujte skript externího podepisovacího zařízení.</translation>
    </message>
    <message>
        <source>External signer</source>
        <translation type="unfinished">Externí podepisovatel</translation>
    </message>
    <message>
        <source>Create</source>
        <translation type="unfinished">Vytvořit</translation>
    </message>
    <message>
        <source>Compiled without sqlite support (required for descriptor wallets)</source>
        <translation type="unfinished">Zkompilováno bez podpory sqlite (vyžadováno pro popisovačové peněženky)</translation>
    </message>
    <message>
        <source>Compiled without external signing support (required for external signing)</source>
        <extracomment>"External signing" means using devices such as hardware wallets.</extracomment>
        <translation type="unfinished">Zkompilováno bez externí podpory podepisování (nutné pro externí podepisování)</translation>
    </message>
</context>
<context>
    <name>EditAddressDialog</name>
    <message>
        <source>Edit Address</source>
        <translation type="unfinished">Uprav adresu</translation>
    </message>
    <message>
        <source>&amp;Label</source>
        <translation type="unfinished">&amp;Označení</translation>
    </message>
    <message>
        <source>The label associated with this address list entry</source>
        <translation type="unfinished">Označení spojené s tímto záznamem v seznamu adres</translation>
    </message>
    <message>
        <source>The address associated with this address list entry. This can only be modified for sending addresses.</source>
        <translation type="unfinished">Adresa spojená s tímto záznamem v seznamu adres. Lze upravovat jen pro odesílací adresy.</translation>
    </message>
    <message>
        <source>&amp;Address</source>
        <translation type="unfinished">&amp;Adresa</translation>
    </message>
    <message>
        <source>New sending address</source>
        <translation type="unfinished">Nová odesílací adresa</translation>
    </message>
    <message>
        <source>Edit receiving address</source>
        <translation type="unfinished">Uprav přijímací adresu</translation>
    </message>
    <message>
        <source>Edit sending address</source>
        <translation type="unfinished">Uprav odesílací adresu</translation>
    </message>
    <message>
        <source>The entered address "%1" is not a valid Particl address.</source>
        <translation type="unfinished">Zadaná adresa „%1“ není platná particlová adresa.</translation>
    </message>
    <message>
        <source>Address "%1" already exists as a receiving address with label "%2" and so cannot be added as a sending address.</source>
        <translation type="unfinished">Adresa "%1" již existuje jako přijímací adresa s označením "%2" a proto nemůže být přidána jako odesílací adresa.</translation>
    </message>
    <message>
        <source>The entered address "%1" is already in the address book with label "%2".</source>
        <translation type="unfinished">Zadaná adresa „%1“ už v adresáři je s označením "%2".</translation>
    </message>
    <message>
        <source>Could not unlock wallet.</source>
        <translation type="unfinished">Nemohu odemknout peněženku.</translation>
    </message>
    <message>
        <source>New key generation failed.</source>
        <translation type="unfinished">Nepodařilo se mi vygenerovat nový klíč.</translation>
    </message>
</context>
<context>
    <name>FreespaceChecker</name>
    <message>
        <source>A new data directory will be created.</source>
        <translation type="unfinished">Vytvoří se nový adresář pro data.</translation>
    </message>
    <message>
        <source>name</source>
        <translation type="unfinished">název</translation>
    </message>
    <message>
        <source>Directory already exists. Add %1 if you intend to create a new directory here.</source>
        <translation type="unfinished">Adresář už existuje. Přidej %1, pokud tady chceš vytvořit nový adresář.</translation>
    </message>
    <message>
        <source>Path already exists, and is not a directory.</source>
        <translation type="unfinished">Taková cesta už existuje, ale není adresářem.</translation>
    </message>
    <message>
        <source>Cannot create data directory here.</source>
        <translation type="unfinished">Tady nemůžu vytvořit adresář pro data.</translation>
    </message>
</context>
<context>
    <name>Intro</name>
    <message>
        <source>%1 GB of space available</source>
        <translation type="unfinished">%1 GB místa k dispozici</translation>
    </message>
    <message>
        <source>(of %1 GB needed)</source>
        <translation type="unfinished">(z požadovaných %1 GB )</translation>
    </message>
    <message>
        <source>At least %1 GB of data will be stored in this directory, and it will grow over time.</source>
        <translation type="unfinished">Bude proto potřebovat do tohoto adresáře uložit nejméně %1 GB dat – tohle číslo navíc bude v průběhu času růst.</translation>
    </message>
    <message>
        <source>Approximately %1 GB of data will be stored in this directory.</source>
        <translation type="unfinished">Bude proto potřebovat do tohoto adresáře uložit přibližně %1 GB dat.</translation>
    </message>
    <message numerus="yes">
        <source>(sufficient to restore backups %n day(s) old)</source>
        <extracomment>Explanatory text on the capability of the current prune target.</extracomment>
        <translation type="unfinished">
            <numerusform>(Dostačující k obnovení záloh %n den staré)</numerusform>
            <numerusform>(Dostačující k obnovení záloh %n dny staré)</numerusform>
            <numerusform>(Dostačující k obnovení záloh %n dnů staré)</numerusform>
        </translation>
    </message>
    <message>
        <source>%1 will download and store a copy of the Particl block chain.</source>
        <translation type="unfinished">%1 bude stahovat kopii blockchainu.</translation>
    </message>
    <message>
        <source>The wallet will also be stored in this directory.</source>
        <translation type="unfinished">Tvá peněženka bude uložena rovněž v tomto adresáři.</translation>
    </message>
    <message>
        <source>Error: Specified data directory "%1" cannot be created.</source>
        <translation type="unfinished">Chyba: Nejde vytvořit požadovaný adresář pro data „%1“.</translation>
    </message>
    <message>
        <source>Error</source>
        <translation type="unfinished">Chyba</translation>
    </message>
    <message>
        <source>Welcome</source>
        <translation type="unfinished">Vítej</translation>
    </message>
    <message>
        <source>Welcome to %1.</source>
        <translation type="unfinished">Vítej v %1.</translation>
    </message>
    <message>
        <source>As this is the first time the program is launched, you can choose where %1 will store its data.</source>
        <translation type="unfinished">Tohle je poprvé, co spouštíš %1, takže si můžeš zvolit, kam bude ukládat svá data.</translation>
    </message>
    <message>
        <source>When you click OK, %1 will begin to download and process the full %4 block chain (%2GB) starting with the earliest transactions in %3 when %4 initially launched.</source>
        <translation type="unfinished">Jakmile stiskneš OK, %1 začne stahovat a zpracovávat celý %4ový blockchain (%2 GB), počínaje nejstaršími transakcemi z roku %3, kdy byl %4 spuštěn.</translation>
    </message>
    <message>
        <source>Limit block chain storage to</source>
        <translation type="unfinished">Omezit uložiště blokového řetězce na</translation>
    </message>
    <message>
        <source>Reverting this setting requires re-downloading the entire blockchain. It is faster to download the full chain first and prune it later. Disables some advanced features.</source>
        <translation type="unfinished">Vrácení tohoto nastavení vyžaduje opětovné stažení celého blockchainu. Je rychlejší stáhnout celý řetězec nejprve a prořezat jej později. Některé pokročilé funkce budou zakázány, dokud celý blockchain nebude stažen nanovo.</translation>
    </message>
    <message>
        <source> GB</source>
        <translation type="unfinished">GB</translation>
    </message>
    <message>
        <source>This initial synchronisation is very demanding, and may expose hardware problems with your computer that had previously gone unnoticed. Each time you run %1, it will continue downloading where it left off.</source>
        <translation type="unfinished">Prvotní synchronizace je velice náročná, a mohou se tak díky ní začít na tvém počítači projevovat dosud skryté hardwarové problémy. Pokaždé, když spustíš %1, bude stahování pokračovat tam, kde skončilo.</translation>
    </message>
    <message>
        <source>If you have chosen to limit block chain storage (pruning), the historical data must still be downloaded and processed, but will be deleted afterward to keep your disk usage low.</source>
        <translation type="unfinished">Pokud jsi omezil úložný prostor pro blockchain (tj. povolil jeho prořezávání), tak se historická data sice stáhnou a zpracují, ale následně zase smažou, aby nezabírala na disku místo.</translation>
    </message>
    <message>
        <source>Use the default data directory</source>
        <translation type="unfinished">Použij výchozí adresář pro data</translation>
    </message>
    <message>
        <source>Use a custom data directory:</source>
        <translation type="unfinished">Použij tento adresář pro data:</translation>
    </message>
</context>
<context>
    <name>HelpMessageDialog</name>
    <message>
        <source>version</source>
        <translation type="unfinished">verze</translation>
    </message>
    <message>
        <source>About %1</source>
        <translation type="unfinished">O %1</translation>
    </message>
    <message>
        <source>Command-line options</source>
        <translation type="unfinished">Argumenty příkazové řádky</translation>
    </message>
</context>
<context>
    <name>ShutdownWindow</name>
    <message>
        <source>%1 is shutting down…</source>
        <translation type="unfinished">%1 se ukončuje...</translation>
    </message>
    <message>
        <source>Do not shut down the computer until this window disappears.</source>
        <translation type="unfinished">Nevypínej počítač, dokud toto okno nezmizí.</translation>
    </message>
</context>
<context>
    <name>ModalOverlay</name>
    <message>
        <source>Form</source>
        <translation type="unfinished">Formulář</translation>
    </message>
    <message>
        <source>Recent transactions may not yet be visible, and therefore your wallet's balance might be incorrect. This information will be correct once your wallet has finished synchronizing with the particl network, as detailed below.</source>
        <translation type="unfinished">Nedávné transakce ještě nemusí být vidět, takže stav tvého účtu nemusí být platný. Jakmile se však tvá peněženka dosynchronizuje s particlovou sítí (viz informace níže), tak už bude stav správně.</translation>
    </message>
    <message>
        <source>Attempting to spend particl that are affected by not-yet-displayed transactions will not be accepted by the network.</source>
        <translation type="unfinished">Utrácení particlů, které už utratily zatím nezobrazené transakce, nebude particlovou sítí umožněno.</translation>
    </message>
    <message>
        <source>Number of blocks left</source>
        <translation type="unfinished">Zbývající počet bloků</translation>
    </message>
    <message>
        <source>Unknown…</source>
        <translation type="unfinished">Neznámý…</translation>
    </message>
    <message>
        <source>calculating…</source>
        <translation type="unfinished">propočítávám…</translation>
    </message>
    <message>
        <source>Last block time</source>
        <translation type="unfinished">Čas posledního bloku</translation>
    </message>
    <message>
        <source>Progress</source>
        <translation type="unfinished">Stav</translation>
    </message>
    <message>
        <source>Progress increase per hour</source>
        <translation type="unfinished">Postup za hodinu</translation>
    </message>
    <message>
        <source>Estimated time left until synced</source>
        <translation type="unfinished">Odhadovaný zbývající čas</translation>
    </message>
    <message>
        <source>Hide</source>
        <translation type="unfinished">Skryj</translation>
    </message>
    <message>
        <source>Esc</source>
        <translation type="unfinished">Esc - úniková klávesa</translation>
    </message>
    <message>
        <source>%1 is currently syncing.  It will download headers and blocks from peers and validate them until reaching the tip of the block chain.</source>
        <translation type="unfinished">%1 se právě synchronizuje. Stáhnou se hlavičky a bloky od protějsků. Ty se budou se ověřovat až se kompletně ověří celý řetězec bloků.</translation>
    </message>
    <message>
        <source>Unknown. Syncing Headers (%1, %2%)…</source>
        <translation type="unfinished">Neznámé. Synchronizace hlaviček bloků (%1, %2%)...</translation>
    </message>
</context>
<context>
    <name>OpenURIDialog</name>
    <message>
        <source>Open particl URI</source>
        <translation type="unfinished">Otevřít particl URI</translation>
    </message>
    <message>
        <source>Paste address from clipboard</source>
        <extracomment>Tooltip text for button that allows you to paste an address that is in your clipboard.</extracomment>
        <translation type="unfinished">Vlož adresu ze schránky</translation>
    </message>
</context>
<context>
    <name>OptionsDialog</name>
    <message>
        <source>Options</source>
        <translation type="unfinished">Možnosti</translation>
    </message>
    <message>
        <source>&amp;Main</source>
        <translation type="unfinished">&amp;Hlavní</translation>
    </message>
    <message>
        <source>Automatically start %1 after logging in to the system.</source>
        <translation type="unfinished">Automaticky spustí %1 po přihlášení do systému.</translation>
    </message>
    <message>
        <source>&amp;Start %1 on system login</source>
        <translation type="unfinished">S&amp;pustit %1 po přihlášení do systému</translation>
    </message>
    <message>
        <source>Enabling pruning significantly reduces the disk space required to store transactions. All blocks are still fully validated. Reverting this setting requires re-downloading the entire blockchain.</source>
        <translation type="unfinished">Zapnutí prořezávání významně snižuje místo na disku, které je nutné pro uložení transakcí. Všechny bloky jsou stále plně validovány. Vrácení tohoto nastavení vyžaduje opětovné stažení celého blockchainu.</translation>
    </message>
    <message>
        <source>Size of &amp;database cache</source>
        <translation type="unfinished">Velikost &amp;databázové cache</translation>
    </message>
    <message>
        <source>Number of script &amp;verification threads</source>
        <translation type="unfinished">Počet vláken pro &amp;verifikaci skriptů</translation>
    </message>
    <message>
        <source>IP address of the proxy (e.g. IPv4: 127.0.0.1 / IPv6: ::1)</source>
        <translation type="unfinished">IP adresa proxy (např. IPv4: 127.0.0.1/IPv6: ::1)</translation>
    </message>
    <message>
        <source>Shows if the supplied default SOCKS5 proxy is used to reach peers via this network type.</source>
        <translation type="unfinished">Ukazuje, jestli se zadaná výchozí SOCKS5 proxy používá k připojování k peerům v rámci tohoto typu sítě.</translation>
    </message>
    <message>
        <source>Minimize instead of exit the application when the window is closed. When this option is enabled, the application will be closed only after selecting Exit in the menu.</source>
        <translation type="unfinished">Zavřením se aplikace minimalizuje. Pokud je tato volba zaškrtnuta, tak se aplikace ukončí pouze zvolením Konec v menu.</translation>
    </message>
    <message>
        <source>Open the %1 configuration file from the working directory.</source>
        <translation type="unfinished">Otevře konfigurační soubor %1 z pracovního adresáře.</translation>
    </message>
    <message>
        <source>Open Configuration File</source>
        <translation type="unfinished">Otevřít konfigurační soubor</translation>
    </message>
    <message>
        <source>Reset all client options to default.</source>
        <translation type="unfinished">Vrátí všechny volby na výchozí hodnoty.</translation>
    </message>
    <message>
        <source>&amp;Reset Options</source>
        <translation type="unfinished">&amp;Obnovit nastavení</translation>
    </message>
    <message>
        <source>&amp;Network</source>
        <translation type="unfinished">&amp;Síť</translation>
    </message>
    <message>
        <source>Prune &amp;block storage to</source>
        <translation type="unfinished">Redukovat prostor pro &amp;bloky na</translation>
    </message>
    <message>
        <source>Reverting this setting requires re-downloading the entire blockchain.</source>
        <translation type="unfinished">Obnovení tohoto nastavení vyžaduje opětovné stažení celého blockchainu.</translation>
    </message>
    <message>
        <source>Maximum database cache size. A larger cache can contribute to faster sync, after which the benefit is less pronounced for most use cases. Lowering the cache size will reduce memory usage. Unused mempool memory is shared for this cache.</source>
        <extracomment>Tooltip text for Options window setting that sets the size of the database cache. Explains the corresponding effects of increasing/decreasing this value.</extracomment>
        <translation type="unfinished">Maximální velikost vyrovnávací paměti databáze. Větší vyrovnávací paměť může přispět k rychlejší synchronizaci, avšak přínos pro většinu případů použití je méně výrazný. Snížení velikosti vyrovnávací paměti sníží využití paměti. Nevyužívaná paměť mempoolu je pro tuto vyrovnávací paměť sdílená.</translation>
    </message>
    <message>
        <source>Set the number of script verification threads. Negative values correspond to the number of cores you want to leave free to the system.</source>
        <extracomment>Tooltip text for Options window setting that sets the number of script verification threads. Explains that negative values mean to leave these many cores free to the system.</extracomment>
        <translation type="unfinished">Nastaví počet vláken pro ověřování skriptů. Negativní hodnota odpovídá počtu jader procesoru, které chcete ponechat volné pro systém. </translation>
    </message>
    <message>
        <source>(0 = auto, &lt;0 = leave that many cores free)</source>
        <translation type="unfinished">(0 = automaticky, &lt;0 = nechat daný počet jader volný, výchozí: 0)</translation>
    </message>
    <message>
        <source>This allows you or a third party tool to communicate with the node through command-line and JSON-RPC commands.</source>
        <extracomment>Tooltip text for Options window setting that enables the RPC server.</extracomment>
        <translation type="unfinished">Toto povolí tobě nebo nástrojům třetích stran komunikovat pomocí uzlu skrz příkazový řádek a JSON-RPC příkazy.</translation>
    </message>
    <message>
        <source>Enable R&amp;PC server</source>
        <extracomment>An Options window setting to enable the RPC server.</extracomment>
        <translation type="unfinished">Povolit R&amp;PC server</translation>
    </message>
    <message>
        <source>W&amp;allet</source>
        <translation type="unfinished">&amp;Peněženka</translation>
    </message>
    <message>
        <source>Whether to set subtract fee from amount as default or not.</source>
        <extracomment>Tooltip text for Options window setting that sets subtracting the fee from a sending amount as default.</extracomment>
        <translation type="unfinished">Zda nastavit odečtení poplatku od částky jako výchozí či nikoliv.</translation>
    </message>
    <message>
        <source>Subtract &amp;fee from amount by default</source>
        <extracomment>An Options window setting to set subtracting the fee from a sending amount as default.</extracomment>
        <translation type="unfinished">Odečíst &amp;poplatek od výchozí částky</translation>
    </message>
    <message>
        <source>Expert</source>
        <translation type="unfinished">Pokročilá nastavení</translation>
    </message>
    <message>
        <source>Enable coin &amp;control features</source>
        <translation type="unfinished">Povolit ruční správu &amp;mincí</translation>
    </message>
    <message>
        <source>If you disable the spending of unconfirmed change, the change from a transaction cannot be used until that transaction has at least one confirmation. This also affects how your balance is computed.</source>
        <translation type="unfinished">Pokud zakážeš utrácení ještě nepotvrzených drobných, nepůjde použít drobné z transakce, dokud nebude mít alespoň jedno potvrzení. Ovlivní to také výpočet stavu účtu.</translation>
    </message>
    <message>
        <source>&amp;Spend unconfirmed change</source>
        <translation type="unfinished">&amp;Utrácet i ještě nepotvrzené drobné</translation>
    </message>
    <message>
        <source>Enable &amp;PSBT controls</source>
        <extracomment>An options window setting to enable PSBT controls.</extracomment>
        <translation type="unfinished">Povolit &amp;PSBT kontrolu</translation>
    </message>
    <message>
        <source>Whether to show PSBT controls.</source>
        <extracomment>Tooltip text for options window setting that enables PSBT controls.</extracomment>
        <translation type="unfinished">Zobrazit ovládací prvky PSBT.</translation>
    </message>
    <message>
        <source>External Signer (e.g. hardware wallet)</source>
        <translation type="unfinished">Externí podepisovatel (například hardwarová peněženka)</translation>
    </message>
    <message>
        <source>&amp;External signer script path</source>
        <translation type="unfinished">Cesta ke skriptu &amp;Externího podepisovatele</translation>
    </message>
    <message>
        <source>Full path to a Particl Core compatible script (e.g. C:\Downloads\hwi.exe or /Users/you/Downloads/hwi.py). Beware: malware can steal your coins!</source>
        <translation type="unfinished">Absolutní cesta ke skriptu kompatibilnímu s Particl Core (např. C:\Downloads\hwi.exe nebo /Users/you/Downloads/hwi.py). Pozor: malware vám může ukrást mince!</translation>
    </message>
    <message>
        <source>Automatically open the Particl client port on the router. This only works when your router supports UPnP and it is enabled.</source>
        <translation type="unfinished">Automaticky otevře potřebný port na routeru. Tohle funguje jen za předpokladu, že tvůj router podporuje UPnP a že je UPnP povolené.</translation>
    </message>
    <message>
        <source>Map port using &amp;UPnP</source>
        <translation type="unfinished">Namapovat port přes &amp;UPnP</translation>
    </message>
    <message>
        <source>Automatically open the Particl client port on the router. This only works when your router supports NAT-PMP and it is enabled. The external port could be random.</source>
        <translation type="unfinished">Automaticky otevřít port pro Particlový klient na routeru. Toto funguje pouze pokud váš router podporuje a má zapnutou funkci NAT-PMP. Vnější port může být zvolen náhodně.</translation>
    </message>
    <message>
        <source>Map port using NA&amp;T-PMP</source>
        <translation type="unfinished">Namapovat port s využitím &amp;NAT-PMP.</translation>
    </message>
    <message>
        <source>Accept connections from outside.</source>
        <translation type="unfinished">Přijímat spojení zvenčí.</translation>
    </message>
    <message>
        <source>Allow incomin&amp;g connections</source>
        <translation type="unfinished">&amp;Přijímat příchozí spojení</translation>
    </message>
    <message>
        <source>Connect to the Particl network through a SOCKS5 proxy.</source>
        <translation type="unfinished">Připojí se do particlové sítě přes SOCKS5 proxy.</translation>
    </message>
    <message>
        <source>&amp;Connect through SOCKS5 proxy (default proxy):</source>
        <translation type="unfinished">&amp;Připojit přes SOCKS5 proxy (výchozí proxy):</translation>
    </message>
    <message>
        <source>Proxy &amp;IP:</source>
        <translation type="unfinished">&amp;IP adresa proxy:</translation>
    </message>
    <message>
        <source>&amp;Port:</source>
        <translation type="unfinished">Por&amp;t:</translation>
    </message>
    <message>
        <source>Port of the proxy (e.g. 9050)</source>
        <translation type="unfinished">Port proxy (např. 9050)</translation>
    </message>
    <message>
        <source>Used for reaching peers via:</source>
        <translation type="unfinished">Použije se k připojování k protějskům přes:</translation>
    </message>
    <message>
        <source>&amp;Window</source>
        <translation type="unfinished">O&amp;kno</translation>
    </message>
    <message>
        <source>Show the icon in the system tray.</source>
        <translation type="unfinished">Zobrazit ikonu v systémové oblasti.</translation>
    </message>
    <message>
        <source>&amp;Show tray icon</source>
        <translation type="unfinished">&amp;Zobrazit ikonu v liště</translation>
    </message>
    <message>
        <source>Show only a tray icon after minimizing the window.</source>
        <translation type="unfinished">Po minimalizaci okna zobrazí pouze ikonu v panelu.</translation>
    </message>
    <message>
        <source>&amp;Minimize to the tray instead of the taskbar</source>
        <translation type="unfinished">&amp;Minimalizovávat do ikony v panelu</translation>
    </message>
    <message>
        <source>M&amp;inimize on close</source>
        <translation type="unfinished">Za&amp;vřením minimalizovat</translation>
    </message>
    <message>
        <source>&amp;Display</source>
        <translation type="unfinished">Zobr&amp;azení</translation>
    </message>
    <message>
        <source>User Interface &amp;language:</source>
        <translation type="unfinished">&amp;Jazyk uživatelského rozhraní:</translation>
    </message>
    <message>
        <source>The user interface language can be set here. This setting will take effect after restarting %1.</source>
        <translation type="unfinished">Tady lze nastavit jazyk uživatelského rozhraní. Nastavení se projeví až po restartování %1.</translation>
    </message>
    <message>
        <source>&amp;Unit to show amounts in:</source>
        <translation type="unfinished">Je&amp;dnotka pro částky:</translation>
    </message>
    <message>
        <source>Choose the default subdivision unit to show in the interface and when sending coins.</source>
        <translation type="unfinished">Zvol výchozí podjednotku, která se bude zobrazovat v programu a při posílání mincí.</translation>
    </message>
    <message>
        <source>Third-party URLs (e.g. a block explorer) that appear in the transactions tab as context menu items. %s in the URL is replaced by transaction hash. Multiple URLs are separated by vertical bar |.</source>
        <translation type="unfinished">URL třetích stran (např. block exploreru), která se zobrazí v kontextovém menu v záložce Transakce. %s v URL se nahradí hashem transakce. Více URL odděl svislítkem |.</translation>
    </message>
    <message>
        <source>&amp;Third-party transaction URLs</source>
        <translation type="unfinished">&amp;URL třetích stran pro transakce</translation>
    </message>
    <message>
        <source>Whether to show coin control features or not.</source>
        <translation type="unfinished">Zda ukazovat možnosti pro ruční správu mincí nebo ne.</translation>
    </message>
    <message>
        <source>Connect to the Particl network through a separate SOCKS5 proxy for Tor onion services.</source>
        <translation type="unfinished">Připojí se do Particlové sítě přes vyhrazenou SOCKS5 proxy pro služby v Tor síti.</translation>
    </message>
    <message>
        <source>Use separate SOCKS&amp;5 proxy to reach peers via Tor onion services:</source>
        <translation type="unfinished">Použít samostatnou SOCKS&amp;5 proxy ke spojení s protějšky přes skryté služby v Toru:</translation>
    </message>
    <message>
        <source>Monospaced font in the Overview tab:</source>
        <translation type="unfinished">Písmo s pevnou šířkou v panelu Přehled:</translation>
    </message>
    <message>
        <source>embedded "%1"</source>
        <translation type="unfinished">zahrnuto "%1"</translation>
    </message>
    <message>
        <source>closest matching "%1"</source>
        <translation type="unfinished">nejbližší shoda "%1"</translation>
    </message>
    <message>
        <source>Options set in this dialog are overridden by the command line or in the configuration file:</source>
        <translation type="unfinished">Nastavení v tomto dialogu jsou přepsány konzolí nebo konfiguračním souborem:</translation>
    </message>
    <message>
        <source>&amp;OK</source>
        <translation type="unfinished">&amp;Budiž</translation>
    </message>
    <message>
        <source>&amp;Cancel</source>
        <translation type="unfinished">&amp;Zrušit</translation>
    </message>
    <message>
        <source>Compiled without external signing support (required for external signing)</source>
        <extracomment>"External signing" means using devices such as hardware wallets.</extracomment>
        <translation type="unfinished">Zkompilováno bez externí podpory podepisování (nutné pro externí podepisování)</translation>
    </message>
    <message>
        <source>default</source>
        <translation type="unfinished">výchozí</translation>
    </message>
    <message>
        <source>none</source>
        <translation type="unfinished">žádné</translation>
    </message>
    <message>
        <source>Confirm options reset</source>
        <translation type="unfinished">Potvrzení obnovení nastavení</translation>
    </message>
    <message>
        <source>Client restart required to activate changes.</source>
        <translation type="unfinished">K aktivaci změn je potřeba restartovat klienta.</translation>
    </message>
    <message>
        <source>Client will be shut down. Do you want to proceed?</source>
        <translation type="unfinished">Klient se vypne, chceš pokračovat?</translation>
    </message>
    <message>
        <source>Configuration options</source>
        <extracomment>Window title text of pop-up box that allows opening up of configuration file.</extracomment>
        <translation type="unfinished">Možnosti nastavení</translation>
    </message>
    <message>
        <source>The configuration file is used to specify advanced user options which override GUI settings. Additionally, any command-line options will override this configuration file.</source>
        <extracomment>Explanatory text about the priority order of instructions considered by client. The order from high to low being: command-line, configuration file, GUI settings.</extracomment>
        <translation type="unfinished">Konfigurační soubor slouží k nastavování uživatelsky pokročilých možností, které mají přednost před konfigurací z GUI. Parametry z příkazové řádky však mají před konfiguračním souborem přednost.</translation>
    </message>
    <message>
        <source>Continue</source>
        <translation type="unfinished">Pokračovat</translation>
    </message>
    <message>
        <source>Cancel</source>
        <translation type="unfinished">Zrušit</translation>
    </message>
    <message>
        <source>Error</source>
        <translation type="unfinished">Chyba</translation>
    </message>
    <message>
        <source>The configuration file could not be opened.</source>
        <translation type="unfinished">Konfigurační soubor nejde otevřít.</translation>
    </message>
    <message>
        <source>This change would require a client restart.</source>
        <translation type="unfinished">Tahle změna bude chtít restartovat klienta.</translation>
    </message>
    <message>
        <source>The supplied proxy address is invalid.</source>
        <translation type="unfinished">Zadaná adresa proxy je neplatná.</translation>
    </message>
</context>
<context>
    <name>OverviewPage</name>
    <message>
        <source>Form</source>
        <translation type="unfinished">Formulář</translation>
    </message>
    <message>
        <source>The displayed information may be out of date. Your wallet automatically synchronizes with the Particl network after a connection is established, but this process has not completed yet.</source>
        <translation type="unfinished">Zobrazené informace nemusí být aktuální. Tvá peněženka se automaticky sesynchronizuje s particlovou sítí, jakmile se s ní spojí. Zatím ale ještě není synchronizace dokončena.</translation>
    </message>
    <message>
        <source>Watch-only:</source>
        <translation type="unfinished">Sledované:</translation>
    </message>
    <message>
        <source>Available:</source>
        <translation type="unfinished">K dispozici:</translation>
    </message>
    <message>
        <source>Your current spendable balance</source>
        <translation type="unfinished">Aktuální disponibilní stav tvého účtu</translation>
    </message>
    <message>
        <source>Pending:</source>
        <translation type="unfinished">Očekáváno:</translation>
    </message>
    <message>
        <source>Total of transactions that have yet to be confirmed, and do not yet count toward the spendable balance</source>
        <translation type="unfinished">Souhrn transakcí, které ještě nejsou potvrzené a které se ještě nezapočítávají do celkového disponibilního stavu účtu</translation>
    </message>
    <message>
        <source>Immature:</source>
        <translation type="unfinished">Nedozráno:</translation>
    </message>
    <message>
        <source>Mined balance that has not yet matured</source>
        <translation type="unfinished">Vytěžené mince, které ještě nejsou zralé</translation>
    </message>
    <message>
        <source>Balances</source>
        <translation type="unfinished">Stavy účtů</translation>
    </message>
    <message>
        <source>Total:</source>
        <translation type="unfinished">Celkem:</translation>
    </message>
    <message>
        <source>Your current total balance</source>
        <translation type="unfinished">Celkový stav tvého účtu</translation>
    </message>
    <message>
        <source>Your current balance in watch-only addresses</source>
        <translation type="unfinished">Aktuální stav účtu sledovaných adres</translation>
    </message>
    <message>
        <source>Spendable:</source>
        <translation type="unfinished">Běžné:</translation>
    </message>
    <message>
        <source>Recent transactions</source>
        <translation type="unfinished">Poslední transakce</translation>
    </message>
    <message>
        <source>Unconfirmed transactions to watch-only addresses</source>
        <translation type="unfinished">Nepotvrzené transakce sledovaných adres</translation>
    </message>
    <message>
        <source>Mined balance in watch-only addresses that has not yet matured</source>
        <translation type="unfinished">Vytěžené mince na sledovaných adresách, které ještě nejsou zralé</translation>
    </message>
    <message>
        <source>Current total balance in watch-only addresses</source>
        <translation type="unfinished">Aktuální stav účtu sledovaných adres</translation>
    </message>
    <message>
        <source>Privacy mode activated for the Overview tab. To unmask the values, uncheck Settings-&gt;Mask values.</source>
        <translation type="unfinished">Pro kartu Přehled je aktivovaný režim soukromí. Pro zobrazení částek, odškrtněte Nastavení -&gt; Skrýt částky.</translation>
    </message>
</context>
<context>
    <name>PSBTOperationsDialog</name>
    <message>
        <source>Sign Tx</source>
        <translation type="unfinished">Podepsat transakci</translation>
    </message>
    <message>
        <source>Broadcast Tx</source>
        <translation type="unfinished">Odeslat transakci do sítě</translation>
    </message>
    <message>
        <source>Copy to Clipboard</source>
        <translation type="unfinished">Kopírovat do schránky</translation>
    </message>
    <message>
        <source>Save…</source>
        <translation type="unfinished">Uložit...</translation>
    </message>
    <message>
        <source>Close</source>
        <translation type="unfinished">Zavřít</translation>
    </message>
    <message>
        <source>Failed to load transaction: %1</source>
        <translation type="unfinished">Nepodařilo se načíst transakci: %1</translation>
    </message>
    <message>
        <source>Failed to sign transaction: %1</source>
        <translation type="unfinished">Nepodařilo se podepsat transakci: %1</translation>
    </message>
    <message>
        <source>Cannot sign inputs while wallet is locked.</source>
        <translation type="unfinished">Nelze podepsat vstup, když je peněženka uzamčena.</translation>
    </message>
    <message>
        <source>Could not sign any more inputs.</source>
        <translation type="unfinished">Nelze podepsat další vstupy.</translation>
    </message>
    <message>
        <source>Signed %1 inputs, but more signatures are still required.</source>
        <translation type="unfinished">Podepsáno %1 výstupů, ale jsou ještě potřeba další podpisy.</translation>
    </message>
    <message>
        <source>Signed transaction successfully. Transaction is ready to broadcast.</source>
        <translation type="unfinished">Transakce byla úspěšně podepsána. Transakce je připravena k odeslání.</translation>
    </message>
    <message>
        <source>Unknown error processing transaction.</source>
        <translation type="unfinished">Neznámá chyba při zpracování transakce.</translation>
    </message>
    <message>
        <source>Transaction broadcast successfully! Transaction ID: %1</source>
        <translation type="unfinished">Transakce byla úspěšně odeslána! ID transakce: %1</translation>
    </message>
    <message>
        <source>Transaction broadcast failed: %1</source>
        <translation type="unfinished">Odeslání transakce se nezdařilo: %1</translation>
    </message>
    <message>
        <source>PSBT copied to clipboard.</source>
        <translation type="unfinished">PSBT zkopírována do schránky.</translation>
    </message>
    <message>
        <source>Save Transaction Data</source>
        <translation type="unfinished">Zachovaj procesní data</translation>
    </message>
    <message>
        <source>Partially Signed Transaction (Binary)</source>
        <extracomment>Expanded name of the binary PSBT file format. See: BIP 174.</extracomment>
        <translation type="unfinished">částečně podepsaná transakce (binární)</translation>
    </message>
    <message>
        <source>PSBT saved to disk.</source>
        <translation type="unfinished">PSBT uložena na disk.</translation>
    </message>
    <message>
        <source> * Sends %1 to %2</source>
        <translation type="unfinished"> * Odešle %1 na %2</translation>
    </message>
    <message>
        <source>Unable to calculate transaction fee or total transaction amount.</source>
        <translation type="unfinished">Nelze vypočítat transakční poplatek nebo celkovou výši transakce.</translation>
    </message>
    <message>
        <source>Pays transaction fee: </source>
        <translation type="unfinished">Platí transakční poplatek:</translation>
    </message>
    <message>
        <source>Total Amount</source>
        <translation type="unfinished">Celková částka</translation>
    </message>
    <message>
        <source>or</source>
        <translation type="unfinished">nebo</translation>
    </message>
    <message>
        <source>Transaction has %1 unsigned inputs.</source>
        <translation type="unfinished">Transakce %1 má nepodepsané vstupy.</translation>
    </message>
    <message>
        <source>Transaction is missing some information about inputs.</source>
        <translation type="unfinished">Transakci chybí některé informace o vstupech.</translation>
    </message>
    <message>
        <source>Transaction still needs signature(s).</source>
        <translation type="unfinished">Transakce stále potřebuje podpis(y).</translation>
    </message>
    <message>
        <source>(But no wallet is loaded.)</source>
        <translation type="unfinished">(Ale žádná peněženka není načtená.)</translation>
    </message>
    <message>
        <source>(But this wallet cannot sign transactions.)</source>
        <translation type="unfinished">(Ale tato peněženka nemůže podepisovat transakce.)</translation>
    </message>
    <message>
        <source>(But this wallet does not have the right keys.)</source>
        <translation type="unfinished">Ale tenhle vstup nemá správné klíče</translation>
    </message>
    <message>
        <source>Transaction is fully signed and ready for broadcast.</source>
        <translation type="unfinished">Transakce je plně podepsána a připravena k odeslání.</translation>
    </message>
    <message>
        <source>Transaction status is unknown.</source>
        <translation type="unfinished">Stav transakce není známý.</translation>
    </message>
</context>
<context>
    <name>PaymentServer</name>
    <message>
        <source>Payment request error</source>
        <translation type="unfinished">Chyba platebního požadavku</translation>
    </message>
    <message>
        <source>Cannot start particl: click-to-pay handler</source>
        <translation type="unfinished">Nemůžu spustit particl: obsluha click-to-pay</translation>
    </message>
    <message>
        <source>URI handling</source>
        <translation type="unfinished">Zpracování URI</translation>
    </message>
    <message>
        <source>'particl://' is not a valid URI. Use 'particl:' instead.</source>
        <translation type="unfinished">'particl://' není platné URI. Místo toho použij 'particl:'.</translation>
    </message>
    <message>
        <source>Cannot process payment request because BIP70 is not supported.
Due to widespread security flaws in BIP70 it's strongly recommended that any merchant instructions to switch wallets be ignored.
If you are receiving this error you should request the merchant provide a BIP21 compatible URI.</source>
        <translation type="unfinished">Nelze zpracovat žádost o platbu, protože BIP70 není podporován.
Vzhledem k rozšířeným bezpečnostním chybám v BIP70 je důrazně doporučeno ignorovat jakékoli požadavky obchodníka na přepnutí peněženek.
Pokud vidíte tuto chybu, měli byste požádat, aby obchodník poskytl adresu kompatibilní s BIP21.</translation>
    </message>
    <message>
        <source>URI cannot be parsed! This can be caused by an invalid Particl address or malformed URI parameters.</source>
        <translation type="unfinished">Nepodařilo se analyzovat URI! Důvodem může být neplatná particlová adresa nebo poškozené parametry URI.</translation>
    </message>
    <message>
        <source>Payment request file handling</source>
        <translation type="unfinished">Zpracování souboru platebního požadavku</translation>
    </message>
</context>
<context>
    <name>PeerTableModel</name>
    <message>
        <source>User Agent</source>
        <extracomment>Title of Peers Table column which contains the peer's User Agent string.</extracomment>
        <translation type="unfinished">Typ klienta</translation>
    </message>
    <message>
        <source>Ping</source>
        <extracomment>Title of Peers Table column which indicates the current latency of the connection with the peer.</extracomment>
        <translation type="unfinished">Odezva</translation>
    </message>
    <message>
        <source>Peer</source>
        <extracomment>Title of Peers Table column which contains a unique number used to identify a connection.</extracomment>
        <translation type="unfinished">Protějšek</translation>
    </message>
    <message>
        <source>Direction</source>
        <extracomment>Title of Peers Table column which indicates the direction the peer connection was initiated from.</extracomment>
        <translation type="unfinished">Směr</translation>
    </message>
    <message>
        <source>Sent</source>
        <extracomment>Title of Peers Table column which indicates the total amount of network information we have sent to the peer.</extracomment>
        <translation type="unfinished">Odesláno</translation>
    </message>
    <message>
        <source>Received</source>
        <extracomment>Title of Peers Table column which indicates the total amount of network information we have received from the peer.</extracomment>
        <translation type="unfinished">Přijato</translation>
    </message>
    <message>
        <source>Address</source>
        <extracomment>Title of Peers Table column which contains the IP/Onion/I2P address of the connected peer.</extracomment>
        <translation type="unfinished">Adresa</translation>
    </message>
    <message>
        <source>Type</source>
        <extracomment>Title of Peers Table column which describes the type of peer connection. The "type" describes why the connection exists.</extracomment>
        <translation type="unfinished">Typ</translation>
    </message>
    <message>
        <source>Network</source>
        <extracomment>Title of Peers Table column which states the network the peer connected through.</extracomment>
        <translation type="unfinished">Síť</translation>
    </message>
    <message>
        <source>Inbound</source>
        <extracomment>An Inbound Connection from a Peer.</extracomment>
        <translation type="unfinished">Sem</translation>
    </message>
    <message>
        <source>Outbound</source>
        <extracomment>An Outbound Connection to a Peer.</extracomment>
        <translation type="unfinished">Ven</translation>
    </message>
</context>
<context>
    <name>QRImageWidget</name>
    <message>
        <source>&amp;Save Image…</source>
        <translation type="unfinished">&amp;Uložit obrázek...</translation>
    </message>
    <message>
        <source>&amp;Copy Image</source>
        <translation type="unfinished">&amp;Kopíruj obrázek</translation>
    </message>
    <message>
        <source>Resulting URI too long, try to reduce the text for label / message.</source>
        <translation type="unfinished">Výsledná URI je příliš dlouhá, zkus zkrátit text označení/zprávy.</translation>
    </message>
    <message>
        <source>Error encoding URI into QR Code.</source>
        <translation type="unfinished">Chyba při kódování URI do QR kódu.</translation>
    </message>
    <message>
        <source>QR code support not available.</source>
        <translation type="unfinished">Podpora QR kódu není k dispozici.</translation>
    </message>
    <message>
        <source>Save QR Code</source>
        <translation type="unfinished">Ulož QR kód</translation>
    </message>
    <message>
        <source>PNG Image</source>
        <extracomment>Expanded name of the PNG file format. See: https://en.wikipedia.org/wiki/Portable_Network_Graphics.</extracomment>
        <translation type="unfinished">obrázek PNG</translation>
    </message>
</context>
<context>
    <name>RPCConsole</name>
    <message>
        <source>N/A</source>
        <translation type="unfinished">nedostupná informace</translation>
    </message>
    <message>
        <source>Client version</source>
        <translation type="unfinished">Verze klienta</translation>
    </message>
    <message>
        <source>&amp;Information</source>
        <translation type="unfinished">&amp;Informace</translation>
    </message>
    <message>
        <source>General</source>
        <translation type="unfinished">Obecné</translation>
    </message>
    <message>
        <source>Datadir</source>
        <translation type="unfinished">Adresář s daty</translation>
    </message>
    <message>
        <source>To specify a non-default location of the data directory use the '%1' option.</source>
        <translation type="unfinished">Pro specifikaci neklasické lokace pro data použij možnost '%1'</translation>
    </message>
    <message>
        <source>To specify a non-default location of the blocks directory use the '%1' option.</source>
        <translation type="unfinished">Pro specifikaci neklasické lokace pro data použij možnost '%1'</translation>
    </message>
    <message>
        <source>Startup time</source>
        <translation type="unfinished">Čas spuštění</translation>
    </message>
    <message>
        <source>Network</source>
        <translation type="unfinished">Síť</translation>
    </message>
    <message>
        <source>Name</source>
        <translation type="unfinished">Název</translation>
    </message>
    <message>
        <source>Number of connections</source>
        <translation type="unfinished">Počet spojení</translation>
    </message>
    <message>
        <source>Block chain</source>
        <translation type="unfinished">Blockchain</translation>
    </message>
    <message>
        <source>Memory Pool</source>
        <translation type="unfinished">Transakční zásobník</translation>
    </message>
    <message>
        <source>Current number of transactions</source>
        <translation type="unfinished">Aktuální množství transakcí</translation>
    </message>
    <message>
        <source>Memory usage</source>
        <translation type="unfinished">Obsazenost paměti</translation>
    </message>
    <message>
        <source>Wallet: </source>
        <translation type="unfinished">Peněženka:</translation>
    </message>
    <message>
        <source>(none)</source>
        <translation type="unfinished">(žádné)</translation>
    </message>
    <message>
        <source>&amp;Reset</source>
        <translation type="unfinished">&amp;Vynulovat</translation>
    </message>
    <message>
        <source>Received</source>
        <translation type="unfinished">Přijato</translation>
    </message>
    <message>
        <source>Sent</source>
        <translation type="unfinished">Odesláno</translation>
    </message>
    <message>
        <source>&amp;Peers</source>
        <translation type="unfinished">&amp;Protějšky</translation>
    </message>
    <message>
        <source>Banned peers</source>
        <translation type="unfinished">Protějšky pod klatbou (blokované)</translation>
    </message>
    <message>
        <source>Select a peer to view detailed information.</source>
        <translation type="unfinished">Vyber protějšek a uvidíš jeho detailní informace.</translation>
    </message>
    <message>
        <source>Version</source>
        <translation type="unfinished">Verze</translation>
    </message>
    <message>
        <source>Starting Block</source>
        <translation type="unfinished">Počáteční blok</translation>
    </message>
    <message>
        <source>Synced Headers</source>
        <translation type="unfinished">Aktuálně hlaviček</translation>
    </message>
    <message>
        <source>Synced Blocks</source>
        <translation type="unfinished">Aktuálně bloků</translation>
    </message>
    <message>
        <source>Last Transaction</source>
        <translation type="unfinished">Poslední transakce</translation>
    </message>
    <message>
        <source>The mapped Autonomous System used for diversifying peer selection.</source>
        <translation type="unfinished">Mapovaný nezávislý - Autonomní Systém používaný pro rozšírení vzájemného výběru protějsků.</translation>
    </message>
    <message>
        <source>Mapped AS</source>
        <translation type="unfinished">Mapovaný AS</translation>
    </message>
    <message>
        <source>Whether we relay addresses to this peer.</source>
        <extracomment>Tooltip text for the Address Relay field in the peer details area.</extracomment>
        <translation type="unfinished">Zda předáváme adresy tomuto uzlu.</translation>
    </message>
    <message>
        <source>Address Relay</source>
        <translation type="unfinished">Přenášení adres</translation>
    </message>
    <message>
        <source>Total number of addresses processed, excluding those dropped due to rate-limiting.</source>
        <extracomment>Tooltip text for the Addresses Processed field in the peer details area.</extracomment>
        <translation type="unfinished">Celkový počet zpracovaných adres, vyjma těch, které byly zahozeny z důvodu omezení ovládání toku provozu.</translation>
    </message>
    <message>
        <source>Addresses Processed</source>
        <translation type="unfinished">Zpracováno adres</translation>
    </message>
    <message>
        <source>Total number of addresses dropped due to rate-limiting.</source>
        <extracomment>Tooltip text for the Addresses Rate-Limited field in the peer details area.</extracomment>
        <translation type="unfinished">Celkový počet adres zahozených z důvodu omezení ovládání toku provozu.</translation>
    </message>
    <message>
        <source>Addresses Rate-Limited</source>
        <translation type="unfinished">Adresy s omezením počtu přijatých adres</translation>
    </message>
    <message>
        <source>User Agent</source>
        <translation type="unfinished">Typ klienta</translation>
    </message>
    <message>
        <source>Node window</source>
        <translation type="unfinished">Okno uzlu</translation>
    </message>
    <message>
        <source>Current block height</source>
        <translation type="unfinished">Velikost aktuálního bloku</translation>
    </message>
    <message>
        <source>Open the %1 debug log file from the current data directory. This can take a few seconds for large log files.</source>
        <translation type="unfinished">Otevři soubor s ladicími záznamy %1 z aktuálního datového adresáře. U velkých žurnálů to může pár vteřin zabrat.</translation>
    </message>
    <message>
        <source>Decrease font size</source>
        <translation type="unfinished">Zmenšit písmo</translation>
    </message>
    <message>
        <source>Increase font size</source>
        <translation type="unfinished">Zvětšit písmo</translation>
    </message>
    <message>
        <source>Permissions</source>
        <translation type="unfinished">Oprávnění</translation>
    </message>
    <message>
        <source>The direction and type of peer connection: %1</source>
        <translation type="unfinished">Směr a typ spojení s protějškem: %1</translation>
    </message>
    <message>
        <source>Direction/Type</source>
        <translation type="unfinished">Směr/Typ</translation>
    </message>
    <message>
        <source>The network protocol this peer is connected through: IPv4, IPv6, Onion, I2P, or CJDNS.</source>
        <translation type="unfinished">Síťový protokol, přes který je protějšek připojen: IPv4, IPv6, Onion, I2P, nebo CJDNS.</translation>
    </message>
    <message>
        <source>Services</source>
        <translation type="unfinished">Služby</translation>
    </message>
    <message>
        <source>Whether the peer requested us to relay transactions.</source>
        <translation type="unfinished">Zda po nás protějšek chtěl přeposílat transakce.</translation>
    </message>
    <message>
        <source>Wants Tx Relay</source>
        <translation type="unfinished">Chce přeposílání transakcí</translation>
    </message>
    <message>
        <source>High bandwidth BIP152 compact block relay: %1</source>
        <translation type="unfinished">Kompaktní blokové relé BIP152 s vysokou šířkou pásma: %1</translation>
    </message>
    <message>
        <source>High Bandwidth</source>
        <translation type="unfinished">Velká šířka pásma</translation>
    </message>
    <message>
        <source>Connection Time</source>
        <translation type="unfinished">Doba spojení</translation>
    </message>
    <message>
        <source>Elapsed time since a novel block passing initial validity checks was received from this peer.</source>
        <translation type="unfinished">Doba, před kterou byl od tohoto protějšku přijat nový blok, který prošel základní kontrolou platnosti.</translation>
    </message>
    <message>
        <source>Last Block</source>
        <translation type="unfinished">Poslední blok</translation>
    </message>
    <message>
        <source>Elapsed time since a novel transaction accepted into our mempool was received from this peer.</source>
        <extracomment>Tooltip text for the Last Transaction field in the peer details area.</extracomment>
        <translation type="unfinished">Doba, před kterou byla od tohoto protějšku přijata nová transakce, která byla přijata do našeho mempoolu.</translation>
    </message>
    <message>
        <source>Last Send</source>
        <translation type="unfinished">Poslední odeslání</translation>
    </message>
    <message>
        <source>Last Receive</source>
        <translation type="unfinished">Poslední příjem</translation>
    </message>
    <message>
        <source>Ping Time</source>
        <translation type="unfinished">Odezva</translation>
    </message>
    <message>
        <source>The duration of a currently outstanding ping.</source>
        <translation type="unfinished">Jak dlouho už čekám na pong.</translation>
    </message>
    <message>
        <source>Ping Wait</source>
        <translation type="unfinished">Doba čekání na odezvu</translation>
    </message>
    <message>
        <source>Min Ping</source>
        <translation type="unfinished">Nejrychlejší odezva</translation>
    </message>
    <message>
        <source>Time Offset</source>
        <translation type="unfinished">Časový posun</translation>
    </message>
    <message>
        <source>Last block time</source>
        <translation type="unfinished">Čas posledního bloku</translation>
    </message>
    <message>
        <source>&amp;Open</source>
        <translation type="unfinished">&amp;Otevřít</translation>
    </message>
    <message>
        <source>&amp;Console</source>
        <translation type="unfinished">&amp;Konzole</translation>
    </message>
    <message>
        <source>&amp;Network Traffic</source>
        <translation type="unfinished">&amp;Síťový provoz</translation>
    </message>
    <message>
        <source>Totals</source>
        <translation type="unfinished">Součty</translation>
    </message>
    <message>
        <source>Debug log file</source>
        <translation type="unfinished">Soubor s ladicími záznamy</translation>
    </message>
    <message>
        <source>Clear console</source>
        <translation type="unfinished">Vyčistit konzoli</translation>
    </message>
    <message>
        <source>In:</source>
        <translation type="unfinished">Sem:</translation>
    </message>
    <message>
        <source>Out:</source>
        <translation type="unfinished">Ven:</translation>
    </message>
    <message>
        <source>Inbound: initiated by peer</source>
        <extracomment>Explanatory text for an inbound peer connection.</extracomment>
        <translation type="unfinished">Příchozí: iniciováno uzlem</translation>
    </message>
    <message>
        <source>Outbound Full Relay: default</source>
        <extracomment>Explanatory text for an outbound peer connection that relays all network information. This is the default behavior for outbound connections.</extracomment>
        <translation type="unfinished">Outbound Full Relay: výchozí</translation>
    </message>
    <message>
        <source>Outbound Block Relay: does not relay transactions or addresses</source>
        <extracomment>Explanatory text for an outbound peer connection that relays network information about blocks and not transactions or addresses.</extracomment>
        <translation type="unfinished">Outbound Block Relay: nepřenáší transakce ani adresy</translation>
    </message>
    <message>
        <source>Outbound Manual: added using RPC %1 or %2/%3 configuration options</source>
        <extracomment>Explanatory text for an outbound peer connection that was established manually through one of several methods. The numbered arguments are stand-ins for the methods available to establish manual connections.</extracomment>
        <translation type="unfinished">Outbound Manual: přidáno pomocí RPC %1 nebo %2/%3 konfiguračních možností</translation>
    </message>
    <message>
        <source>Outbound Feeler: short-lived, for testing addresses</source>
        <extracomment>Explanatory text for a short-lived outbound peer connection that is used to test the aliveness of known addresses.</extracomment>
        <translation type="unfinished">Outbound Feeler: krátkodobý, pro testování adres</translation>
    </message>
    <message>
        <source>Outbound Address Fetch: short-lived, for soliciting addresses</source>
        <extracomment>Explanatory text for a short-lived outbound peer connection that is used to request addresses from a peer.</extracomment>
        <translation type="unfinished">Odchozí načítání adresy: krátkodobé, pro získávání adres</translation>
    </message>
    <message>
        <source>we selected the peer for high bandwidth relay</source>
        <translation type="unfinished">vybrali jsme peer pro přenos s velkou šířkou pásma</translation>
    </message>
    <message>
        <source>the peer selected us for high bandwidth relay</source>
        <translation type="unfinished">partner nás vybral pro přenos s vysokou šířkou pásma</translation>
    </message>
    <message>
        <source>no high bandwidth relay selected</source>
        <translation type="unfinished">není vybráno žádné širokopásmové relé</translation>
    </message>
    <message>
        <source>&amp;Copy address</source>
        <extracomment>Context menu action to copy the address of a peer.</extracomment>
        <translation type="unfinished">&amp;Zkopírovat adresu</translation>
    </message>
    <message>
        <source>&amp;Disconnect</source>
        <translation type="unfinished">&amp;Odpoj</translation>
    </message>
    <message>
        <source>1 &amp;hour</source>
        <translation type="unfinished">1 &amp;hodinu</translation>
    </message>
    <message>
        <source>1 d&amp;ay</source>
        <translation type="unfinished">1 &amp;den</translation>
    </message>
    <message>
        <source>1 &amp;week</source>
        <translation type="unfinished">1 &amp;týden</translation>
    </message>
    <message>
        <source>1 &amp;year</source>
        <translation type="unfinished">1 &amp;rok</translation>
    </message>
    <message>
        <source>&amp;Copy IP/Netmask</source>
        <extracomment>Context menu action to copy the IP/Netmask of a banned peer. IP/Netmask is the combination of a peer's IP address and its Netmask. For IP address, see: https://en.wikipedia.org/wiki/IP_address.</extracomment>
        <translation type="unfinished">&amp;Zkopíruj IP/Masku</translation>
    </message>
    <message>
        <source>&amp;Unban</source>
        <translation type="unfinished">&amp;Odblokuj</translation>
    </message>
    <message>
        <source>Network activity disabled</source>
        <translation type="unfinished">Síť je vypnutá</translation>
    </message>
    <message>
        <source>Executing command without any wallet</source>
        <translation type="unfinished">Spouštění příkazu bez jakékoliv peněženky</translation>
    </message>
    <message>
        <source>Executing command using "%1" wallet</source>
        <translation type="unfinished">Příkaz se vykonává s použitím peněženky "%1"</translation>
    </message>
    <message>
        <source>Executing…</source>
        <extracomment>A console message indicating an entered command is currently being executed.</extracomment>
        <translation type="unfinished">Provádím...</translation>
    </message>
    <message>
        <source>(peer: %1)</source>
        <translation type="unfinished">(uzel: %1)</translation>
    </message>
    <message>
        <source>Yes</source>
        <translation type="unfinished">Ano</translation>
    </message>
    <message>
        <source>No</source>
        <translation type="unfinished">Ne</translation>
    </message>
    <message>
        <source>To</source>
        <translation type="unfinished">Pro</translation>
    </message>
    <message>
        <source>From</source>
        <translation type="unfinished">Od</translation>
    </message>
    <message>
        <source>Ban for</source>
        <translation type="unfinished">Uval klatbu na</translation>
    </message>
    <message>
        <source>Never</source>
        <translation type="unfinished">Nikdy</translation>
    </message>
    <message>
        <source>Unknown</source>
        <translation type="unfinished">Neznámá</translation>
    </message>
</context>
<context>
    <name>ReceiveCoinsDialog</name>
    <message>
        <source>&amp;Amount:</source>
        <translation type="unfinished">Čás&amp;tka:</translation>
    </message>
    <message>
        <source>&amp;Label:</source>
        <translation type="unfinished">&amp;Označení:</translation>
    </message>
    <message>
        <source>&amp;Message:</source>
        <translation type="unfinished">&amp;Zpráva:</translation>
    </message>
    <message>
        <source>An optional message to attach to the payment request, which will be displayed when the request is opened. Note: The message will not be sent with the payment over the Particl network.</source>
        <translation type="unfinished">Volitelná zpráva, která se připojí k platebnímu požadavku a která se zobrazí, když se požadavek otevře. Poznámka: tahle zpráva se neposílá s platbou po particlové síti.</translation>
    </message>
    <message>
        <source>An optional label to associate with the new receiving address.</source>
        <translation type="unfinished">Volitelné označení, které se má přiřadit k nové adrese.</translation>
    </message>
    <message>
        <source>Use this form to request payments. All fields are &lt;b&gt;optional&lt;/b&gt;.</source>
        <translation type="unfinished">Tímto formulářem můžeš požadovat platby. Všechna pole jsou &lt;b&gt;volitelná&lt;/b&gt;.</translation>
    </message>
    <message>
        <source>An optional amount to request. Leave this empty or zero to not request a specific amount.</source>
        <translation type="unfinished">Volitelná částka, kterou požaduješ. Nech prázdné nebo nulové, pokud nepožaduješ konkrétní částku.</translation>
    </message>
    <message>
        <source>An optional label to associate with the new receiving address (used by you to identify an invoice).  It is also attached to the payment request.</source>
        <translation type="unfinished">Volitelný popis který sa přidá k téjo nové přijímací adrese (pro jednoduchší identifikaci). Tenhle popis bude také přidán do výzvy k platbě.</translation>
    </message>
    <message>
        <source>An optional message that is attached to the payment request and may be displayed to the sender.</source>
        <translation type="unfinished">Volitelná zpráva která se přidá k téjo platební výzvě a může být zobrazena odesílateli.</translation>
    </message>
    <message>
        <source>&amp;Create new receiving address</source>
        <translation type="unfinished">&amp;Vytvořit novou přijímací adresu</translation>
    </message>
    <message>
        <source>Clear all fields of the form.</source>
        <translation type="unfinished">Promaž obsah ze všech formulářových políček.</translation>
    </message>
    <message>
        <source>Clear</source>
        <translation type="unfinished">Vyčistit</translation>
    </message>
    <message>
        <source>Requested payments history</source>
        <translation type="unfinished">Historie vyžádaných plateb</translation>
    </message>
    <message>
        <source>Show the selected request (does the same as double clicking an entry)</source>
        <translation type="unfinished">Zobraz zvolený požadavek (stejně tak můžeš přímo na něj dvakrát poklepat)</translation>
    </message>
    <message>
        <source>Show</source>
        <translation type="unfinished">Zobrazit</translation>
    </message>
    <message>
        <source>Remove the selected entries from the list</source>
        <translation type="unfinished">Smaž zvolené požadavky ze seznamu</translation>
    </message>
    <message>
        <source>Remove</source>
        <translation type="unfinished">Smazat</translation>
    </message>
    <message>
        <source>Copy &amp;URI</source>
        <translation type="unfinished">&amp;Kopíruj URI</translation>
    </message>
    <message>
        <source>&amp;Copy address</source>
        <translation type="unfinished">&amp;Zkopírovat adresu</translation>
    </message>
    <message>
        <source>Copy &amp;label</source>
        <translation type="unfinished">Zkopírovat &amp;označení</translation>
    </message>
    <message>
        <source>Copy &amp;message</source>
        <translation type="unfinished">Zkopírovat &amp;zprávu</translation>
    </message>
    <message>
        <source>Copy &amp;amount</source>
        <translation type="unfinished">Zkopírovat &amp;částku</translation>
    </message>
    <message>
        <source>Could not unlock wallet.</source>
        <translation type="unfinished">Nemohu odemknout peněženku.</translation>
    </message>
    <message>
        <source>Could not generate new %1 address</source>
        <translation type="unfinished">Nelze vygenerovat novou adresu %1</translation>
    </message>
</context>
<context>
    <name>ReceiveRequestDialog</name>
    <message>
        <source>Request payment to …</source>
        <translation type="unfinished">Požádat o platbu pro ...</translation>
    </message>
    <message>
        <source>Address:</source>
        <translation type="unfinished">Adresa:</translation>
    </message>
    <message>
        <source>Amount:</source>
        <translation type="unfinished">Částka:</translation>
    </message>
    <message>
        <source>Label:</source>
        <translation type="unfinished">Označení:</translation>
    </message>
    <message>
        <source>Message:</source>
        <translation type="unfinished">Zpráva:</translation>
    </message>
    <message>
        <source>Wallet:</source>
        <translation type="unfinished">Peněženka:</translation>
    </message>
    <message>
        <source>Copy &amp;URI</source>
        <translation type="unfinished">&amp;Kopíruj URI</translation>
    </message>
    <message>
        <source>Copy &amp;Address</source>
        <translation type="unfinished">Kopíruj &amp;adresu</translation>
    </message>
    <message>
        <source>&amp;Verify</source>
        <translation type="unfinished">&amp;Ověřit</translation>
    </message>
    <message>
        <source>Verify this address on e.g. a hardware wallet screen</source>
        <translation type="unfinished">Ověřte tuto adresu na obrazovce vaší hardwarové peněženky</translation>
    </message>
    <message>
        <source>&amp;Save Image…</source>
        <translation type="unfinished">&amp;Uložit obrázek...</translation>
    </message>
    <message>
        <source>Payment information</source>
        <translation type="unfinished">Informace o platbě</translation>
    </message>
    <message>
        <source>Request payment to %1</source>
        <translation type="unfinished">Platební požadavek: %1</translation>
    </message>
</context>
<context>
    <name>RecentRequestsTableModel</name>
    <message>
        <source>Date</source>
        <translation type="unfinished">Datum</translation>
    </message>
    <message>
        <source>Label</source>
        <translation type="unfinished">Označení</translation>
    </message>
    <message>
        <source>Message</source>
        <translation type="unfinished">Zpráva</translation>
    </message>
    <message>
        <source>(no label)</source>
        <translation type="unfinished">(bez označení)</translation>
    </message>
    <message>
        <source>(no message)</source>
        <translation type="unfinished">(bez zprávy)</translation>
    </message>
    <message>
        <source>(no amount requested)</source>
        <translation type="unfinished">(bez požadované částky)</translation>
    </message>
    <message>
        <source>Requested</source>
        <translation type="unfinished">Požádáno</translation>
    </message>
</context>
<context>
    <name>SendCoinsDialog</name>
    <message>
        <source>Send Coins</source>
        <translation type="unfinished">Pošli mince</translation>
    </message>
    <message>
        <source>Coin Control Features</source>
        <translation type="unfinished">Možnosti ruční správy mincí</translation>
    </message>
    <message>
        <source>automatically selected</source>
        <translation type="unfinished">automaticky vybrané</translation>
    </message>
    <message>
        <source>Insufficient funds!</source>
        <translation type="unfinished">Nedostatek prostředků!</translation>
    </message>
    <message>
        <source>Quantity:</source>
        <translation type="unfinished">Počet:</translation>
    </message>
    <message>
        <source>Bytes:</source>
        <translation type="unfinished">Bajtů:</translation>
    </message>
    <message>
        <source>Amount:</source>
        <translation type="unfinished">Částka:</translation>
    </message>
    <message>
        <source>Fee:</source>
        <translation type="unfinished">Poplatek:</translation>
    </message>
    <message>
        <source>After Fee:</source>
        <translation type="unfinished">Čistá částka:</translation>
    </message>
    <message>
        <source>Change:</source>
        <translation type="unfinished">Drobné:</translation>
    </message>
    <message>
        <source>If this is activated, but the change address is empty or invalid, change will be sent to a newly generated address.</source>
        <translation type="unfinished">Pokud aktivováno, ale adresa pro drobné je prázdná nebo neplatná, tak se drobné pošlou na nově vygenerovanou adresu.</translation>
    </message>
    <message>
        <source>Custom change address</source>
        <translation type="unfinished">Vlastní adresa pro drobné</translation>
    </message>
    <message>
        <source>Transaction Fee:</source>
        <translation type="unfinished">Transakční poplatek:</translation>
    </message>
    <message>
        <source>Using the fallbackfee can result in sending a transaction that will take several hours or days (or never) to confirm. Consider choosing your fee manually or wait until you have validated the complete chain.</source>
        <translation type="unfinished">Použití nouzového poplatku („fallbackfee“) může vyústit v transakci, které bude trvat hodiny nebo dny (případně věčnost), než bude potvrzena. Zvaž proto ruční nastavení poplatku, případně počkej, až se ti kompletně zvaliduje blockchain.</translation>
    </message>
    <message>
        <source>Warning: Fee estimation is currently not possible.</source>
        <translation type="unfinished">Upozornění: teď není možné poplatek odhadnout.</translation>
    </message>
    <message>
        <source>per kilobyte</source>
        <translation type="unfinished">za kilobajt</translation>
    </message>
    <message>
        <source>Hide</source>
        <translation type="unfinished">Skryj</translation>
    </message>
    <message>
        <source>Recommended:</source>
        <translation type="unfinished">Doporučený:</translation>
    </message>
    <message>
        <source>Custom:</source>
        <translation type="unfinished">Vlastní:</translation>
    </message>
    <message>
        <source>Send to multiple recipients at once</source>
        <translation type="unfinished">Pošli více příjemcům naráz</translation>
    </message>
    <message>
        <source>Add &amp;Recipient</source>
        <translation type="unfinished">Při&amp;dej příjemce</translation>
    </message>
    <message>
        <source>Clear all fields of the form.</source>
        <translation type="unfinished">Promaž obsah ze všech formulářových políček.</translation>
    </message>
    <message>
        <source>Inputs…</source>
        <translation type="unfinished">Vstupy...</translation>
    </message>
    <message>
        <source>Dust:</source>
        <translation type="unfinished">Prach:</translation>
    </message>
    <message>
        <source>Choose…</source>
        <translation type="unfinished">Zvol...</translation>
    </message>
    <message>
        <source>Hide transaction fee settings</source>
        <translation type="unfinished">Schovat nastavení poplatků transakce - transaction fee</translation>
    </message>
    <message>
        <source>Specify a custom fee per kB (1,000 bytes) of the transaction's virtual size.

Note:  Since the fee is calculated on a per-byte basis, a fee rate of "100 satoshis per kvB" for a transaction size of 500 virtual bytes (half of 1 kvB) would ultimately yield a fee of only 50 satoshis.</source>
        <translation type="unfinished">Zadejte vlastní poplatek za kB (1 000 bajtů) virtuální velikosti transakce.

 Poznámka: Vzhledem k tomu, že poplatek se vypočítává na bázi za bajt, sazba poplatku „100 satoshi za kvB“ za velikost transakce 500 virtuálních bajtů (polovina z 1 kvB) by nakonec přinesla poplatek pouze 50 satoshi.</translation>
    </message>
    <message>
        <source>When there is less transaction volume than space in the blocks, miners as well as relaying nodes may enforce a minimum fee. Paying only this minimum fee is just fine, but be aware that this can result in a never confirming transaction once there is more demand for particl transactions than the network can process.</source>
        <translation type="unfinished">Když je zde měně transakcí než místa na bloky, mineři stejně tak relay-e mohou nasadit minimální poplatky. Zaplacením pouze minimálního poplatku je v pohodě, ale mějte na paměti že toto může mít za následek nikdy neověřenou transakci pokud zde bude více particlových transakcí než může síť zvládnout.</translation>
    </message>
    <message>
        <source>A too low fee might result in a never confirming transaction (read the tooltip)</source>
        <translation type="unfinished">Příliš malý poplatek může způsobit, že transakce nebude nikdy potvrzena (přečtěte popis)</translation>
    </message>
    <message>
        <source>(Smart fee not initialized yet. This usually takes a few blocks…)</source>
        <translation type="unfinished">(Chytrý poplatek ještě nebyl inicializován. Obvykle to trvá několik bloků...)</translation>
    </message>
    <message>
        <source>Confirmation time target:</source>
        <translation type="unfinished">Časové cílování potvrzení:</translation>
    </message>
    <message>
        <source>Enable Replace-By-Fee</source>
        <translation type="unfinished">Povolit možnost dodatečně transakci navýšit poplatek (tzv. „replace-by-fee“)</translation>
    </message>
    <message>
        <source>With Replace-By-Fee (BIP-125) you can increase a transaction's fee after it is sent. Without this, a higher fee may be recommended to compensate for increased transaction delay risk.</source>
        <translation type="unfinished">S dodatečným navýšením poplatku (BIP-125, tzv. „Replace-By-Fee“) můžete zvýšit poplatek i po odeslání. Bez dodatečného navýšení bude navrhnut vyšší transakční poplatek, tak aby kompenzoval zvýšené riziko prodlení transakce.</translation>
    </message>
    <message>
        <source>Clear &amp;All</source>
        <translation type="unfinished">Všechno &amp;smaž</translation>
    </message>
    <message>
        <source>Balance:</source>
        <translation type="unfinished">Stav účtu:</translation>
    </message>
    <message>
        <source>Confirm the send action</source>
        <translation type="unfinished">Potvrď odeslání</translation>
    </message>
    <message>
        <source>S&amp;end</source>
        <translation type="unfinished">Pošl&amp;i</translation>
    </message>
    <message>
        <source>Copy quantity</source>
        <translation type="unfinished">Kopíruj počet</translation>
    </message>
    <message>
        <source>Copy amount</source>
        <translation type="unfinished">Kopíruj částku</translation>
    </message>
    <message>
        <source>Copy fee</source>
        <translation type="unfinished">Kopíruj poplatek</translation>
    </message>
    <message>
        <source>Copy after fee</source>
        <translation type="unfinished">Kopíruj čistou částku</translation>
    </message>
    <message>
        <source>Copy bytes</source>
        <translation type="unfinished">Kopíruj bajty</translation>
    </message>
    <message>
        <source>Copy dust</source>
        <translation type="unfinished">Kopíruj prach</translation>
    </message>
    <message>
        <source>Copy change</source>
        <translation type="unfinished">Kopíruj drobné</translation>
    </message>
    <message>
        <source>%1 (%2 blocks)</source>
        <translation type="unfinished">%1 (%2 bloků)</translation>
    </message>
    <message>
        <source>Sign on device</source>
        <extracomment>"device" usually means a hardware wallet.</extracomment>
        <translation type="unfinished">Přihlásit na zařízení</translation>
    </message>
    <message>
        <source>Connect your hardware wallet first.</source>
        <translation type="unfinished">Nejdříve připojte vaši hardwarovou peněženku.</translation>
    </message>
    <message>
        <source>Set external signer script path in Options -&gt; Wallet</source>
        <extracomment>"External signer" means using devices such as hardware wallets.</extracomment>
        <translation type="unfinished">Nastavte cestu pro skript pro externí podepisování v Nastavení -&gt; Peněženka</translation>
    </message>
    <message>
        <source>Cr&amp;eate Unsigned</source>
        <translation type="unfinished">Vytvořit bez podpisu</translation>
    </message>
    <message>
        <source>Creates a Partially Signed Particl Transaction (PSBT) for use with e.g. an offline %1 wallet, or a PSBT-compatible hardware wallet.</source>
        <translation type="unfinished">Vytvořit částečně podepsanou Particl transakci (Partially Signed Particl Transaction - PSBT) k použtí kupříkladu s offline %1 peněženkou nebo s jinou kompatibilní PSBT hardware peněženkou.</translation>
    </message>
    <message>
        <source> from wallet '%1'</source>
        <translation type="unfinished">z peněženky '%1'</translation>
    </message>
    <message>
        <source>%1 to '%2'</source>
        <translation type="unfinished">%1 do '%2'</translation>
    </message>
    <message>
        <source>%1 to %2</source>
        <translation type="unfinished">%1 do %2</translation>
    </message>
    <message>
        <source>To review recipient list click "Show Details…"</source>
        <translation type="unfinished">Chcete-li zkontrolovat seznam příjemců, klikněte na „Zobrazit podrobnosti ...“</translation>
    </message>
    <message>
        <source>Sign failed</source>
        <translation type="unfinished">Podepsání selhalo</translation>
    </message>
    <message>
        <source>External signer not found</source>
        <extracomment>"External signer" means using devices such as hardware wallets.</extracomment>
        <translation type="unfinished">Externí podepisovatel nebyl nalezen</translation>
    </message>
    <message>
        <source>External signer failure</source>
        <extracomment>"External signer" means using devices such as hardware wallets.</extracomment>
        <translation type="unfinished">Selhání externího podepisovatele</translation>
    </message>
    <message>
        <source>Save Transaction Data</source>
        <translation type="unfinished">Zachovaj procesní data</translation>
    </message>
    <message>
        <source>Partially Signed Transaction (Binary)</source>
        <extracomment>Expanded name of the binary PSBT file format. See: BIP 174.</extracomment>
        <translation type="unfinished">částečně podepsaná transakce (binární)</translation>
    </message>
    <message>
        <source>PSBT saved</source>
        <translation type="unfinished">PSBT uložena</translation>
    </message>
    <message>
        <source>External balance:</source>
        <translation type="unfinished">Externí zůstatek:</translation>
    </message>
    <message>
        <source>or</source>
        <translation type="unfinished">nebo</translation>
    </message>
    <message>
        <source>You can increase the fee later (signals Replace-By-Fee, BIP-125).</source>
        <translation type="unfinished">Poplatek můžete navýšit později (vysílá se "Replace-By-Fee" - nahrazení poplatkem, BIP-125).</translation>
    </message>
    <message>
        <source>Please, review your transaction proposal. This will produce a Partially Signed Particl Transaction (PSBT) which you can save or copy and then sign with e.g. an offline %1 wallet, or a PSBT-compatible hardware wallet.</source>
        <extracomment>Text to inform a user attempting to create a transaction of their current options. At this stage, a user can only create a PSBT. This string is displayed when private keys are disabled and an external signer is not available.</extracomment>
        <translation type="unfinished">Zkontrolujte prosím svůj návrh transakce. Výsledkem bude částečně podepsaná particlová transakce (PSBT), kterou můžete uložit nebo kopírovat a poté podepsat např. pomocí offline %1 peněženky nebo hardwarové peněženky kompatibilní s PSBT.</translation>
    </message>
    <message>
        <source>Do you want to create this transaction?</source>
        <extracomment>Message displayed when attempting to create a transaction. Cautionary text to prompt the user to verify that the displayed transaction details represent the transaction the user intends to create.</extracomment>
        <translation type="unfinished">Přejete si vytvořit tuto transakci?</translation>
    </message>
    <message>
        <source>Please, review your transaction. You can create and send this transaction or create a Partially Signed Bitcoin Transaction (PSBT), which you can save or copy and then sign with, e.g., an offline %1 wallet, or a PSBT-compatible hardware wallet.</source>
        <extracomment>Text to inform a user attempting to create a transaction of their current options. At this stage, a user can send their transaction or create a PSBT. This string is displayed when both private keys and PSBT controls are enabled.</extracomment>
        <translation type="unfinished">Prosím ověř svojí transakci. Můžeš vytvořit a odeslat tuto transakci nebo vytvořit Částečně Podepsanou Bitcoinovou Transakci (PSBT), kterou můžeš uložit nebo zkopírovat a poté podepsat např. v offline %1 peněžence, nebo hardwarové peněžence kompatibilní s PSBT.</translation>
    </message>
    <message>
        <source>Please, review your transaction.</source>
        <extracomment>Text to prompt a user to review the details of the transaction they are attempting to send.</extracomment>
        <translation type="unfinished">Prosím, zkontrolujte vaši transakci.</translation>
    </message>
    <message>
        <source>Transaction fee</source>
        <translation type="unfinished">Transakční poplatek</translation>
    </message>
    <message>
        <source>Not signalling Replace-By-Fee, BIP-125.</source>
        <translation type="unfinished">Nevysílá se "Replace-By-Fee" - nahrazení poplatkem, BIP-125.</translation>
    </message>
    <message>
        <source>Total Amount</source>
        <translation type="unfinished">Celková částka</translation>
    </message>
    <message>
        <source>Confirm send coins</source>
        <translation type="unfinished">Potvrď odeslání mincí</translation>
    </message>
    <message>
        <source>Watch-only balance:</source>
        <translation type="unfinished">Pouze sledovaný zůstatek:</translation>
    </message>
    <message>
        <source>The recipient address is not valid. Please recheck.</source>
        <translation type="unfinished">Adresa příjemce je neplatná – překontroluj ji prosím.</translation>
    </message>
    <message>
        <source>The amount to pay must be larger than 0.</source>
        <translation type="unfinished">Odesílaná částka musí být větší než 0.</translation>
    </message>
    <message>
        <source>The amount exceeds your balance.</source>
        <translation type="unfinished">Částka překračuje stav účtu.</translation>
    </message>
    <message>
        <source>The total exceeds your balance when the %1 transaction fee is included.</source>
        <translation type="unfinished">Celková částka při připočítání poplatku %1 překročí stav účtu.</translation>
    </message>
    <message>
        <source>Duplicate address found: addresses should only be used once each.</source>
        <translation type="unfinished">Zaznamenána duplicitní adresa: každá adresa by ale měla být použita vždy jen jednou.</translation>
    </message>
    <message>
        <source>Transaction creation failed!</source>
        <translation type="unfinished">Vytvoření transakce selhalo!</translation>
    </message>
    <message>
        <source>A fee higher than %1 is considered an absurdly high fee.</source>
        <translation type="unfinished">Poplatek vyšší než %1 je považován za absurdně vysoký.</translation>
    </message>
    <message>
        <source>Payment request expired.</source>
        <translation type="unfinished">Platební požadavek vypršel.</translation>
    </message>
    <message numerus="yes">
        <source>Estimated to begin confirmation within %n block(s).</source>
        <translation type="unfinished">
            <numerusform>Potvrzování by podle odhadu mělo začít během %n bloku.</numerusform>
            <numerusform>Potvrzování by podle odhadu mělo začít během %n bloků.</numerusform>
            <numerusform>Potvrzování by podle odhadu mělo začít během %n bloků.</numerusform>
        </translation>
    </message>
    <message>
        <source>Warning: Invalid Particl address</source>
        <translation type="unfinished">Upozornění: Neplatná particlová adresa</translation>
    </message>
    <message>
        <source>Warning: Unknown change address</source>
        <translation type="unfinished">Upozornění: Neznámá adresa pro drobné</translation>
    </message>
    <message>
        <source>Confirm custom change address</source>
        <translation type="unfinished">Potvrď vlastní adresu pro drobné</translation>
    </message>
    <message>
        <source>The address you selected for change is not part of this wallet. Any or all funds in your wallet may be sent to this address. Are you sure?</source>
        <translation type="unfinished">Adresa, kterou jsi zvolil pro drobné, není součástí této peněženky. Potenciálně všechny prostředky z tvé peněženky mohou být na tuto adresu odeslány. Souhlasíš, aby se tak stalo?</translation>
    </message>
    <message>
        <source>(no label)</source>
        <translation type="unfinished">(bez označení)</translation>
    </message>
</context>
<context>
    <name>SendCoinsEntry</name>
    <message>
        <source>A&amp;mount:</source>
        <translation type="unfinished">Čás&amp;tka:</translation>
    </message>
    <message>
        <source>Pay &amp;To:</source>
        <translation type="unfinished">&amp;Komu:</translation>
    </message>
    <message>
        <source>&amp;Label:</source>
        <translation type="unfinished">&amp;Označení:</translation>
    </message>
    <message>
        <source>Choose previously used address</source>
        <translation type="unfinished">Vyber již použitou adresu</translation>
    </message>
    <message>
        <source>The Particl address to send the payment to</source>
        <translation type="unfinished">Particlová adresa příjemce</translation>
    </message>
    <message>
        <source>Paste address from clipboard</source>
        <translation type="unfinished">Vlož adresu ze schránky</translation>
    </message>
    <message>
        <source>Remove this entry</source>
        <translation type="unfinished">Smaž tento záznam</translation>
    </message>
    <message>
        <source>The amount to send in the selected unit</source>
        <translation type="unfinished">Částka k odeslání ve vybrané měně</translation>
    </message>
    <message>
        <source>The fee will be deducted from the amount being sent. The recipient will receive less particl than you enter in the amount field. If multiple recipients are selected, the fee is split equally.</source>
        <translation type="unfinished">Poplatek se odečte od posílané částky. Příjemce tak dostane méně particlů, než zadáš do pole Částka. Pokud vybereš více příjemců, tak se poplatek rovnoměrně rozloží.</translation>
    </message>
    <message>
        <source>S&amp;ubtract fee from amount</source>
        <translation type="unfinished">Od&amp;ečíst poplatek od částky</translation>
    </message>
    <message>
        <source>Use available balance</source>
        <translation type="unfinished">Použít dostupný zůstatek</translation>
    </message>
    <message>
        <source>Message:</source>
        <translation type="unfinished">Zpráva:</translation>
    </message>
    <message>
        <source>This is an unauthenticated payment request.</source>
        <translation type="unfinished">Tohle je neověřený platební požadavek.</translation>
    </message>
    <message>
        <source>This is an authenticated payment request.</source>
        <translation type="unfinished">Tohle je ověřený platební požadavek.</translation>
    </message>
    <message>
        <source>Enter a label for this address to add it to the list of used addresses</source>
        <translation type="unfinished">Zadej označení této adresy; obojí se ti pak uloží do adresáře</translation>
    </message>
    <message>
        <source>A message that was attached to the particl: URI which will be stored with the transaction for your reference. Note: This message will not be sent over the Particl network.</source>
        <translation type="unfinished">Zpráva, která byla připojena k particl: URI a která se ti pro přehled uloží k transakci. Poznámka: Tahle zpráva se neposílá s platbou po particlové síti.</translation>
    </message>
    <message>
        <source>Pay To:</source>
        <translation type="unfinished">Komu:</translation>
    </message>
    <message>
        <source>Memo:</source>
        <translation type="unfinished">Poznámka:</translation>
    </message>
</context>
<context>
    <name>SendConfirmationDialog</name>
    <message>
        <source>Send</source>
        <translation type="unfinished">Odeslat</translation>
    </message>
    <message>
        <source>Create Unsigned</source>
        <translation type="unfinished">Vytvořit bez podpisu</translation>
    </message>
</context>
<context>
    <name>SignVerifyMessageDialog</name>
    <message>
        <source>Signatures - Sign / Verify a Message</source>
        <translation type="unfinished">Podpisy - podepsat/ověřit zprávu</translation>
    </message>
    <message>
        <source>&amp;Sign Message</source>
        <translation type="unfinished">&amp;Podepiš zprávu</translation>
    </message>
    <message>
        <source>You can sign messages/agreements with your addresses to prove you can receive particl sent to them. Be careful not to sign anything vague or random, as phishing attacks may try to trick you into signing your identity over to them. Only sign fully-detailed statements you agree to.</source>
        <translation type="unfinished">Podepsáním zprávy/smlouvy svými adresami můžeš prokázat, že jsi na ně schopen přijmout particly. Buď opatrný a nepodepisuj nic vágního nebo náhodného; například při phishingových útocích můžeš být lákán, abys něco takového podepsal. Podepisuj pouze naprosto úplná a detailní prohlášení, se kterými souhlasíš.</translation>
    </message>
    <message>
        <source>The Particl address to sign the message with</source>
        <translation type="unfinished">Particlová adresa, kterou se zpráva podepíše</translation>
    </message>
    <message>
        <source>Choose previously used address</source>
        <translation type="unfinished">Vyber již použitou adresu</translation>
    </message>
    <message>
        <source>Paste address from clipboard</source>
        <translation type="unfinished">Vlož adresu ze schránky</translation>
    </message>
    <message>
        <source>Enter the message you want to sign here</source>
        <translation type="unfinished">Sem vepiš zprávu, kterou chceš podepsat</translation>
    </message>
    <message>
        <source>Signature</source>
        <translation type="unfinished">Podpis</translation>
    </message>
    <message>
        <source>Copy the current signature to the system clipboard</source>
        <translation type="unfinished">Zkopíruj tento podpis do schránky</translation>
    </message>
    <message>
        <source>Sign the message to prove you own this Particl address</source>
        <translation type="unfinished">Podepiš zprávu, čímž prokážeš, že jsi vlastníkem této particlové adresy</translation>
    </message>
    <message>
        <source>Sign &amp;Message</source>
        <translation type="unfinished">Po&amp;depiš zprávu</translation>
    </message>
    <message>
        <source>Reset all sign message fields</source>
        <translation type="unfinished">Vymaž všechna pole formuláře pro podepsání zrávy</translation>
    </message>
    <message>
        <source>Clear &amp;All</source>
        <translation type="unfinished">Všechno &amp;smaž</translation>
    </message>
    <message>
        <source>&amp;Verify Message</source>
        <translation type="unfinished">&amp;Ověř zprávu</translation>
    </message>
    <message>
        <source>Enter the receiver's address, message (ensure you copy line breaks, spaces, tabs, etc. exactly) and signature below to verify the message. Be careful not to read more into the signature than what is in the signed message itself, to avoid being tricked by a man-in-the-middle attack. Note that this only proves the signing party receives with the address, it cannot prove sendership of any transaction!</source>
        <translation type="unfinished">K ověření podpisu zprávy zadej adresu příjemce, zprávu (ověř si, že správně kopíruješ zalomení řádků, mezery, tabulátory apod.) a podpis. Dávej pozor na to, abys nezkopíroval do podpisu víc, než co je v samotné podepsané zprávě, abys nebyl napálen man-in-the-middle útokem. Poznamenejme však, že takto lze pouze prokázat, že podepisující je schopný na dané adrese přijmout platbu, ale není možnéprokázat, že odeslal jakoukoli transakci!</translation>
    </message>
    <message>
        <source>The Particl address the message was signed with</source>
        <translation type="unfinished">Particlová adresa, kterou je zpráva podepsána</translation>
    </message>
    <message>
        <source>The signed message to verify</source>
        <translation type="unfinished">Podepsaná zpráva na ověření</translation>
    </message>
    <message>
        <source>The signature given when the message was signed</source>
        <translation type="unfinished">Podpis daný při podpisu zprávy</translation>
    </message>
    <message>
        <source>Verify the message to ensure it was signed with the specified Particl address</source>
        <translation type="unfinished">Ověř zprávu, aby ses ujistil, že byla podepsána danou particlovou adresou</translation>
    </message>
    <message>
        <source>Verify &amp;Message</source>
        <translation type="unfinished">O&amp;věř zprávu</translation>
    </message>
    <message>
        <source>Reset all verify message fields</source>
        <translation type="unfinished">Vymaž všechna pole formuláře pro ověření zrávy</translation>
    </message>
    <message>
        <source>Click "Sign Message" to generate signature</source>
        <translation type="unfinished">Kliknutím na „Podepiš zprávu“ vygeneruješ podpis</translation>
    </message>
    <message>
        <source>The entered address is invalid.</source>
        <translation type="unfinished">Zadaná adresa je neplatná.</translation>
    </message>
    <message>
        <source>Please check the address and try again.</source>
        <translation type="unfinished">Zkontroluj ji prosím a zkus to pak znovu.</translation>
    </message>
    <message>
        <source>The entered address does not refer to a key.</source>
        <translation type="unfinished">Zadaná adresa nepasuje ke klíči.</translation>
    </message>
    <message>
        <source>Wallet unlock was cancelled.</source>
        <translation type="unfinished">Odemčení peněženky bylo zrušeno.</translation>
    </message>
    <message>
        <source>No error</source>
        <translation type="unfinished">Bez chyby</translation>
    </message>
    <message>
        <source>Private key for the entered address is not available.</source>
        <translation type="unfinished">Soukromý klíč pro zadanou adresu není dostupný.</translation>
    </message>
    <message>
        <source>Message signing failed.</source>
        <translation type="unfinished">Nepodařilo se podepsat zprávu.</translation>
    </message>
    <message>
        <source>Message signed.</source>
        <translation type="unfinished">Zpráva podepsána.</translation>
    </message>
    <message>
        <source>The signature could not be decoded.</source>
        <translation type="unfinished">Podpis nejde dekódovat.</translation>
    </message>
    <message>
        <source>Please check the signature and try again.</source>
        <translation type="unfinished">Zkontroluj ho prosím a zkus to pak znovu.</translation>
    </message>
    <message>
        <source>The signature did not match the message digest.</source>
        <translation type="unfinished">Podpis se neshoduje s hašem zprávy.</translation>
    </message>
    <message>
        <source>Message verification failed.</source>
        <translation type="unfinished">Nepodařilo se ověřit zprávu.</translation>
    </message>
    <message>
        <source>Message verified.</source>
        <translation type="unfinished">Zpráva ověřena.</translation>
    </message>
</context>
<context>
    <name>SplashScreen</name>
    <message>
        <source>(press q to shutdown and continue later)</source>
        <translation type="unfinished">(stiskni q pro ukončení a pokračování později)</translation>
    </message>
    <message>
        <source>press q to shutdown</source>
        <translation type="unfinished">stiskněte q pro vypnutí</translation>
    </message>
</context>
<context>
    <name>TransactionDesc</name>
    <message>
        <source>conflicted with a transaction with %1 confirmations</source>
        <translation type="unfinished">koliduje s transakcí o %1 konfirmacích</translation>
    </message>
    <message>
        <source>0/unconfirmed, %1</source>
        <translation type="unfinished">0/nepotvrzeno, %1</translation>
    </message>
    <message>
        <source>in memory pool</source>
        <translation type="unfinished">v transakčním zásobníku</translation>
    </message>
    <message>
        <source>not in memory pool</source>
        <translation type="unfinished">není ani v transakčním zásobníku</translation>
    </message>
    <message>
        <source>abandoned</source>
        <translation type="unfinished">zanechaná</translation>
    </message>
    <message>
        <source>%1/unconfirmed</source>
        <translation type="unfinished">%1/nepotvrzeno</translation>
    </message>
    <message>
        <source>%1 confirmations</source>
        <translation type="unfinished">%1 potvrzení</translation>
    </message>
    <message>
        <source>Status</source>
        <translation type="unfinished">Stav</translation>
    </message>
    <message>
        <source>Date</source>
        <translation type="unfinished">Datum</translation>
    </message>
    <message>
        <source>Source</source>
        <translation type="unfinished">Zdroj</translation>
    </message>
    <message>
        <source>Generated</source>
        <translation type="unfinished">Vygenerováno</translation>
    </message>
    <message>
        <source>From</source>
        <translation type="unfinished">Od</translation>
    </message>
    <message>
        <source>unknown</source>
        <translation type="unfinished">neznámo</translation>
    </message>
    <message>
        <source>To</source>
        <translation type="unfinished">Pro</translation>
    </message>
    <message>
        <source>own address</source>
        <translation type="unfinished">vlastní adresa</translation>
    </message>
    <message>
        <source>watch-only</source>
        <translation type="unfinished">sledovací</translation>
    </message>
    <message>
        <source>label</source>
        <translation type="unfinished">označení</translation>
    </message>
    <message>
        <source>Credit</source>
        <translation type="unfinished">Příjem</translation>
    </message>
    <message numerus="yes">
        <source>matures in %n more block(s)</source>
        <translation type="unfinished">
            <numerusform>dozraje za %n další blok</numerusform>
            <numerusform>dozraje za %n další bloky</numerusform>
            <numerusform>dozraje za %n dalších bloků</numerusform>
        </translation>
    </message>
    <message>
        <source>not accepted</source>
        <translation type="unfinished">neakceptováno</translation>
    </message>
    <message>
        <source>Debit</source>
        <translation type="unfinished">Výdaj</translation>
    </message>
    <message>
        <source>Total debit</source>
        <translation type="unfinished">Celkové výdaje</translation>
    </message>
    <message>
        <source>Total credit</source>
        <translation type="unfinished">Celkové příjmy</translation>
    </message>
    <message>
        <source>Transaction fee</source>
        <translation type="unfinished">Transakční poplatek</translation>
    </message>
    <message>
        <source>Net amount</source>
        <translation type="unfinished">Čistá částka</translation>
    </message>
    <message>
        <source>Message</source>
        <translation type="unfinished">Zpráva</translation>
    </message>
    <message>
        <source>Comment</source>
        <translation type="unfinished">Komentář</translation>
    </message>
    <message>
        <source>Transaction ID</source>
        <translation type="unfinished">ID transakce</translation>
    </message>
    <message>
        <source>Transaction total size</source>
        <translation type="unfinished">Celková velikost transakce</translation>
    </message>
    <message>
        <source>Transaction virtual size</source>
        <translation type="unfinished">Virtuální velikost transakce</translation>
    </message>
    <message>
        <source>Output index</source>
        <translation type="unfinished">Pořadí výstupu</translation>
    </message>
    <message>
        <source> (Certificate was not verified)</source>
        <translation type="unfinished">(Certifikát nebyl ověřen)</translation>
    </message>
    <message>
        <source>Merchant</source>
        <translation type="unfinished">Obchodník</translation>
    </message>
    <message>
        <source>Generated coins must mature %1 blocks before they can be spent. When you generated this block, it was broadcast to the network to be added to the block chain. If it fails to get into the chain, its state will change to "not accepted" and it won't be spendable. This may occasionally happen if another node generates a block within a few seconds of yours.</source>
        <translation type="unfinished">Vygenerované mince musí čekat %1 bloků, než mohou být utraceny. Když jsi vygeneroval tenhle blok, tak byl rozposlán do sítě, aby byl přidán do blockchainu. Pokud se mu nepodaří dostat se do blockchainu, změní se na „neakceptovaný“ a nepůjde utratit. To se občas může stát, pokud jiný uzel vygeneruje blok zhruba ve stejném okamžiku jako ty.</translation>
    </message>
    <message>
        <source>Debug information</source>
        <translation type="unfinished">Ladicí informace</translation>
    </message>
    <message>
        <source>Transaction</source>
        <translation type="unfinished">Transakce</translation>
    </message>
    <message>
        <source>Inputs</source>
        <translation type="unfinished">Vstupy</translation>
    </message>
    <message>
        <source>Amount</source>
        <translation type="unfinished">Částka</translation>
    </message>
    </context>
<context>
    <name>TransactionDescDialog</name>
    <message>
        <source>This pane shows a detailed description of the transaction</source>
        <translation type="unfinished">Toto okno zobrazuje detailní popis transakce</translation>
    </message>
    <message>
        <source>Details for %1</source>
        <translation type="unfinished">Podrobnosti o %1</translation>
    </message>
</context>
<context>
    <name>TransactionTableModel</name>
    <message>
        <source>Date</source>
        <translation type="unfinished">Datum</translation>
    </message>
    <message>
        <source>Type</source>
        <translation type="unfinished">Typ</translation>
    </message>
    <message>
        <source>Label</source>
        <translation type="unfinished">Označení</translation>
    </message>
    <message>
        <source>Unconfirmed</source>
        <translation type="unfinished">Nepotvrzeno</translation>
    </message>
    <message>
        <source>Abandoned</source>
        <translation type="unfinished">Zanechaná</translation>
    </message>
    <message>
        <source>Confirming (%1 of %2 recommended confirmations)</source>
        <translation type="unfinished">Potvrzuje se (%1 z %2 doporučených potvrzení)</translation>
    </message>
    <message>
        <source>Confirmed (%1 confirmations)</source>
        <translation type="unfinished">Potvrzeno (%1 potvrzení)</translation>
    </message>
    <message>
        <source>Conflicted</source>
        <translation type="unfinished">V kolizi</translation>
    </message>
    <message>
        <source>Immature (%1 confirmations, will be available after %2)</source>
        <translation type="unfinished">Nedozráno (%1 potvrzení, dozraje při %2 potvrzeních)</translation>
    </message>
    <message>
        <source>Generated but not accepted</source>
        <translation type="unfinished">Vygenerováno, ale neakceptováno</translation>
    </message>
    <message>
        <source>Received with</source>
        <translation type="unfinished">Přijato do</translation>
    </message>
    <message>
        <source>Received from</source>
        <translation type="unfinished">Přijato od</translation>
    </message>
    <message>
        <source>Sent to</source>
        <translation type="unfinished">Posláno na</translation>
    </message>
    <message>
        <source>Payment to yourself</source>
        <translation type="unfinished">Platba sama sobě</translation>
    </message>
    <message>
        <source>Mined</source>
        <translation type="unfinished">Vytěženo</translation>
    </message>
    <message>
        <source>watch-only</source>
        <translation type="unfinished">sledovací</translation>
    </message>
    <message>
        <source>(no label)</source>
        <translation type="unfinished">(bez označení)</translation>
    </message>
    <message>
        <source>Transaction status. Hover over this field to show number of confirmations.</source>
        <translation type="unfinished">Stav transakce. Najetím myši na toto políčko si zobrazíš počet potvrzení.</translation>
    </message>
    <message>
        <source>Date and time that the transaction was received.</source>
        <translation type="unfinished">Datum a čas přijetí transakce.</translation>
    </message>
    <message>
        <source>Type of transaction.</source>
        <translation type="unfinished">Druh transakce.</translation>
    </message>
    <message>
        <source>Whether or not a watch-only address is involved in this transaction.</source>
        <translation type="unfinished">Zda tato transakce zahrnuje i některou sledovanou adresu.</translation>
    </message>
    <message>
        <source>User-defined intent/purpose of the transaction.</source>
        <translation type="unfinished">Uživatelsky určený účel transakce.</translation>
    </message>
    <message>
        <source>Amount removed from or added to balance.</source>
        <translation type="unfinished">Částka odečtená z nebo přičtená k účtu.</translation>
    </message>
</context>
<context>
    <name>TransactionView</name>
    <message>
        <source>All</source>
        <translation type="unfinished">Vše</translation>
    </message>
    <message>
        <source>Today</source>
        <translation type="unfinished">Dnes</translation>
    </message>
    <message>
        <source>This week</source>
        <translation type="unfinished">Tento týden</translation>
    </message>
    <message>
        <source>This month</source>
        <translation type="unfinished">Tento měsíc</translation>
    </message>
    <message>
        <source>Last month</source>
        <translation type="unfinished">Minulý měsíc</translation>
    </message>
    <message>
        <source>This year</source>
        <translation type="unfinished">Letos</translation>
    </message>
    <message>
        <source>Received with</source>
        <translation type="unfinished">Přijato do</translation>
    </message>
    <message>
        <source>Sent to</source>
        <translation type="unfinished">Posláno na</translation>
    </message>
    <message>
        <source>To yourself</source>
        <translation type="unfinished">Sám sobě</translation>
    </message>
    <message>
        <source>Mined</source>
        <translation type="unfinished">Vytěženo</translation>
    </message>
    <message>
        <source>Other</source>
        <translation type="unfinished">Ostatní</translation>
    </message>
    <message>
        <source>Enter address, transaction id, or label to search</source>
        <translation type="unfinished">Zadej adresu, její označení nebo ID transakce pro vyhledání</translation>
    </message>
    <message>
        <source>Min amount</source>
        <translation type="unfinished">Minimální částka</translation>
    </message>
    <message>
        <source>Range…</source>
        <translation type="unfinished">Rozsah...</translation>
    </message>
    <message>
        <source>&amp;Copy address</source>
        <translation type="unfinished">&amp;Zkopírovat adresu</translation>
    </message>
    <message>
        <source>Copy &amp;label</source>
        <translation type="unfinished">Zkopírovat &amp;označení</translation>
    </message>
    <message>
        <source>Copy &amp;amount</source>
        <translation type="unfinished">Zkopírovat &amp;částku</translation>
    </message>
    <message>
        <source>Copy transaction &amp;ID</source>
        <translation type="unfinished">Zkopírovat &amp;ID transakce</translation>
    </message>
    <message>
        <source>Copy &amp;raw transaction</source>
        <translation type="unfinished">Zkopírovat &amp;surovou transakci</translation>
    </message>
    <message>
        <source>Copy full transaction &amp;details</source>
        <translation type="unfinished">Zkopírovat kompletní &amp;podrobnosti transakce</translation>
    </message>
    <message>
        <source>&amp;Show transaction details</source>
        <translation type="unfinished">&amp;Zobrazit detaily transakce</translation>
    </message>
    <message>
        <source>Increase transaction &amp;fee</source>
        <translation type="unfinished">Zvýšit transakční &amp;poplatek</translation>
    </message>
    <message>
        <source>A&amp;bandon transaction</source>
        <translation type="unfinished">&amp;Zahodit transakci</translation>
    </message>
    <message>
        <source>&amp;Edit address label</source>
        <translation type="unfinished">&amp;Upravit označení adresy</translation>
    </message>
    <message>
        <source>Show in %1</source>
        <extracomment>Transactions table context menu action to show the selected transaction in a third-party block explorer. %1 is a stand-in argument for the URL of the explorer.</extracomment>
        <translation type="unfinished">Zobraz v %1</translation>
    </message>
    <message>
        <source>Export Transaction History</source>
        <translation type="unfinished">Exportuj transakční historii</translation>
    </message>
    <message>
        <source>Comma separated file</source>
        <extracomment>Expanded name of the CSV file format. See: https://en.wikipedia.org/wiki/Comma-separated_values.</extracomment>
        <translation type="unfinished">Soubor s hodnotami oddělenými čárkami (CSV)</translation>
    </message>
    <message>
        <source>Confirmed</source>
        <translation type="unfinished">Potvrzeno</translation>
    </message>
    <message>
        <source>Watch-only</source>
        <translation type="unfinished">Sledovaná</translation>
    </message>
    <message>
        <source>Date</source>
        <translation type="unfinished">Datum</translation>
    </message>
    <message>
        <source>Type</source>
        <translation type="unfinished">Typ</translation>
    </message>
    <message>
        <source>Label</source>
        <translation type="unfinished">Označení</translation>
    </message>
    <message>
        <source>Address</source>
        <translation type="unfinished">Adresa</translation>
    </message>
    <message>
        <source>Exporting Failed</source>
        <translation type="unfinished">Exportování selhalo</translation>
    </message>
    <message>
        <source>There was an error trying to save the transaction history to %1.</source>
        <translation type="unfinished">Při ukládání transakční historie do %1 se přihodila nějaká chyba.</translation>
    </message>
    <message>
        <source>Exporting Successful</source>
        <translation type="unfinished">Úspěšně vyexportováno</translation>
    </message>
    <message>
        <source>The transaction history was successfully saved to %1.</source>
        <translation type="unfinished">Transakční historie byla v pořádku uložena do %1.</translation>
    </message>
    <message>
        <source>Range:</source>
        <translation type="unfinished">Rozsah:</translation>
    </message>
    <message>
        <source>to</source>
        <translation type="unfinished">až</translation>
    </message>
</context>
<context>
    <name>WalletFrame</name>
    <message>
        <source>No wallet has been loaded.
Go to File &gt; Open Wallet to load a wallet.
- OR -</source>
        <translation type="unfinished">Není načtena žádná peněženka.
Přejděte do Soubor &gt; Otevřít peněženku pro načtení peněženky.
- NEBO -</translation>
    </message>
    <message>
        <source>Create a new wallet</source>
        <translation type="unfinished">Vytvoř novou peněženku</translation>
    </message>
    <message>
        <source>Error</source>
        <translation type="unfinished">Chyba</translation>
    </message>
    <message>
        <source>Unable to decode PSBT from clipboard (invalid base64)</source>
        <translation type="unfinished">Nelze dekódovat PSBT ze schránky (neplatné kódování base64)</translation>
    </message>
    <message>
        <source>Load Transaction Data</source>
        <translation type="unfinished">Načíst data o transakci</translation>
    </message>
    <message>
        <source>Partially Signed Transaction (*.psbt)</source>
        <translation type="unfinished">Částečně podepsaná transakce (*.psbt)</translation>
    </message>
    <message>
        <source>PSBT file must be smaller than 100 MiB</source>
        <translation type="unfinished">Soubor PSBT musí být menší než 100 MiB</translation>
    </message>
    <message>
        <source>Unable to decode PSBT</source>
        <translation type="unfinished">Nelze dekódovat PSBT</translation>
    </message>
</context>
<context>
    <name>WalletModel</name>
    <message>
        <source>Send Coins</source>
        <translation type="unfinished">Pošli mince</translation>
    </message>
    <message>
        <source>Fee bump error</source>
        <translation type="unfinished">Chyba při navyšování poplatku</translation>
    </message>
    <message>
        <source>Increasing transaction fee failed</source>
        <translation type="unfinished">Nepodařilo se navýšeit poplatek</translation>
    </message>
    <message>
        <source>Do you want to increase the fee?</source>
        <extracomment>Asks a user if they would like to manually increase the fee of a transaction that has already been created.</extracomment>
        <translation type="unfinished">Chcete navýšit poplatek?</translation>
    </message>
    <message>
        <source>Current fee:</source>
        <translation type="unfinished">Momentální poplatek:</translation>
    </message>
    <message>
        <source>Increase:</source>
        <translation type="unfinished">Navýšení:</translation>
    </message>
    <message>
        <source>New fee:</source>
        <translation type="unfinished">Nový poplatek:</translation>
    </message>
    <message>
        <source>Warning: This may pay the additional fee by reducing change outputs or adding inputs, when necessary. It may add a new change output if one does not already exist. These changes may potentially leak privacy.</source>
        <translation type="unfinished">Upozornění: To může v případě potřeby zaplatit dodatečný poplatek snížením výstupů změn nebo přidáním vstupů.  Může přidat nový výstup změn, pokud takový ještě neexistuje.  Tyto změny mohou potenciálně uniknout soukromí.</translation>
    </message>
    <message>
        <source>Confirm fee bump</source>
        <translation type="unfinished">Potvrď navýšení poplatku</translation>
    </message>
    <message>
        <source>Can't draft transaction.</source>
        <translation type="unfinished">Nelze navrhnout transakci.</translation>
    </message>
    <message>
        <source>PSBT copied</source>
        <translation type="unfinished">PSBT zkopírována</translation>
    </message>
    <message>
        <source>Can't sign transaction.</source>
        <translation type="unfinished">Nemůžu podepsat transakci.</translation>
    </message>
    <message>
        <source>Could not commit transaction</source>
        <translation type="unfinished">Nemohl jsem uložit transakci do peněženky</translation>
    </message>
    <message>
        <source>Can't display address</source>
        <translation type="unfinished">Nemohu zobrazit adresu</translation>
    </message>
    <message>
        <source>default wallet</source>
        <translation type="unfinished">výchozí peněženka</translation>
    </message>
</context>
<context>
    <name>WalletView</name>
    <message>
        <source>Export the data in the current tab to a file</source>
        <translation type="unfinished">Exportuj data z tohoto panelu do souboru</translation>
    </message>
    <message>
        <source>Backup Wallet</source>
        <translation type="unfinished">Záloha peněženky</translation>
    </message>
    <message>
        <source>Wallet Data</source>
        <extracomment>Name of the wallet data file format.</extracomment>
        <translation type="unfinished">Data peněženky</translation>
    </message>
    <message>
        <source>Backup Failed</source>
        <translation type="unfinished">Zálohování selhalo</translation>
    </message>
    <message>
        <source>There was an error trying to save the wallet data to %1.</source>
        <translation type="unfinished">Při ukládání peněženky do %1 se přihodila nějaká chyba.</translation>
    </message>
    <message>
        <source>Backup Successful</source>
        <translation type="unfinished">Úspěšně zazálohováno</translation>
    </message>
    <message>
        <source>The wallet data was successfully saved to %1.</source>
        <translation type="unfinished">Data z peněženky byla v pořádku uložena do %1.</translation>
    </message>
    <message>
        <source>Cancel</source>
        <translation type="unfinished">Zrušit</translation>
    </message>
</context>
</TS><|MERGE_RESOLUTION|>--- conflicted
+++ resolved
@@ -617,8 +617,8 @@
         <translation type="unfinished">Aktualizaci -txindex zahájenou předchozí verzí není možné dokončit. Restartujte s předchozí verzí a nebo spusťte úplný -reindex.</translation>
     </message>
     <message>
-        <source>%s request to listen on port %u. This port is considered "bad" and thus it is unlikely that any Bitcoin Core peers connect to it. See doc/p2p-bad-ports.md for details and a full list.</source>
-        <translation type="unfinished">%s požadavek pro naslouchání na portu %u. Tento port je považován za "špatný" a z tohoto důvodu je nepravděpodobné, že by se k němu připojovali některé uzly Bitcoin Core. Podrobnosti a úplný seznam špatných portů nalezneš v dokumentu doc/p2p-bad-ports.md</translation>
+        <source>%s request to listen on port %u. This port is considered "bad" and thus it is unlikely that any Particl Core peers connect to it. See doc/p2p-bad-ports.md for details and a full list.</source>
+        <translation type="unfinished">%s požadavek pro naslouchání na portu %u. Tento port je považován za "špatný" a z tohoto důvodu je nepravděpodobné, že by se k němu připojovali některé uzly Particl Core. Podrobnosti a úplný seznam špatných portů nalezneš v dokumentu doc/p2p-bad-ports.md</translation>
     </message>
     <message>
         <source>Cannot provide specific connections and have addrman find outgoing connections at the same time.</source>
@@ -1325,17 +1325,12 @@
         <translation type="unfinished">Načíst částečně podepsanou Particlovou transakci</translation>
     </message>
     <message>
-<<<<<<< HEAD
+        <source>Load PSBT from &amp;clipboard…</source>
+        <translation type="unfinished">Načíst PSBT ze &amp;schránky</translation>
+    </message>
+    <message>
         <source>Load Partially Signed Particl Transaction from clipboard</source>
         <translation type="unfinished">Načíst částečně podepsanou Particlovou transakci ze schránky</translation>
-=======
-        <source>Load PSBT from &amp;clipboard…</source>
-        <translation type="unfinished">Načíst PSBT ze &amp;schránky</translation>
-    </message>
-    <message>
-        <source>Load Partially Signed Bitcoin Transaction from clipboard</source>
-        <translation type="unfinished">Načíst částečně podepsanou Bitcoinovou transakci ze schránky</translation>
->>>>>>> 0567787f
     </message>
     <message>
         <source>Node window</source>
@@ -1421,9 +1416,9 @@
         <source>%n active connection(s) to Particl network.</source>
         <extracomment>A substring of the tooltip.</extracomment>
         <translation type="unfinished">
-            <numerusform>%n aktivní spojení s Bitcoinovou sítí.</numerusform>
-            <numerusform>%n aktivní spojení s Bitcoinovou sítí.</numerusform>
-            <numerusform>%n aktivních spojení s Bitcoinovou sítí.</numerusform>
+            <numerusform>%n aktivní spojení s Particlovou sítí.</numerusform>
+            <numerusform>%n aktivní spojení s Particlovou sítí.</numerusform>
+            <numerusform>%n aktivních spojení s Particlovou sítí.</numerusform>
         </translation>
     </message>
     <message>
@@ -3655,9 +3650,9 @@
         <translation type="unfinished">Přejete si vytvořit tuto transakci?</translation>
     </message>
     <message>
-        <source>Please, review your transaction. You can create and send this transaction or create a Partially Signed Bitcoin Transaction (PSBT), which you can save or copy and then sign with, e.g., an offline %1 wallet, or a PSBT-compatible hardware wallet.</source>
+        <source>Please, review your transaction. You can create and send this transaction or create a Partially Signed Particl Transaction (PSBT), which you can save or copy and then sign with, e.g., an offline %1 wallet, or a PSBT-compatible hardware wallet.</source>
         <extracomment>Text to inform a user attempting to create a transaction of their current options. At this stage, a user can send their transaction or create a PSBT. This string is displayed when both private keys and PSBT controls are enabled.</extracomment>
-        <translation type="unfinished">Prosím ověř svojí transakci. Můžeš vytvořit a odeslat tuto transakci nebo vytvořit Částečně Podepsanou Bitcoinovou Transakci (PSBT), kterou můžeš uložit nebo zkopírovat a poté podepsat např. v offline %1 peněžence, nebo hardwarové peněžence kompatibilní s PSBT.</translation>
+        <translation type="unfinished">Prosím ověř svojí transakci. Můžeš vytvořit a odeslat tuto transakci nebo vytvořit Částečně Podepsanou Particlovou Transakci (PSBT), kterou můžeš uložit nebo zkopírovat a poté podepsat např. v offline %1 peněžence, nebo hardwarové peněžence kompatibilní s PSBT.</translation>
     </message>
     <message>
         <source>Please, review your transaction.</source>
