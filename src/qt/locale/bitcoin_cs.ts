--- conflicted
+++ resolved
@@ -478,17 +478,12 @@
         <translation>Aktuální</translation>
     </message>
     <message>
-<<<<<<< HEAD
+        <source>Close wallet</source>
+        <translation>Zavřít peněženku</translation>
+    </message>
+    <message>
         <source>Show the %1 help message to get a list with possible Particl command-line options</source>
         <translation>Seznam argumentů Particlu pro příkazovou řádku získáš v nápovědě %1</translation>
-=======
-        <source>Close wallet</source>
-        <translation>Zavřít peněženku</translation>
-    </message>
-    <message>
-        <source>Show the %1 help message to get a list with possible Bitcoin command-line options</source>
-        <translation>Seznam argumentů Bitcoinu pro příkazovou řádku získáš v nápovědě %1</translation>
->>>>>>> d3a03820
     </message>
     <message>
         <source>default wallet</source>
@@ -882,13 +877,8 @@
         <translation>Bude proto potřebovat do tohoto adresáře uložit přibližně %1 GB dat.</translation>
     </message>
     <message>
-<<<<<<< HEAD
         <source>%1 will download and store a copy of the Particl block chain.</source>
-        <translation>%1 bude stahovat kopii bločenky.</translation>
-=======
-        <source>%1 will download and store a copy of the Bitcoin block chain.</source>
         <translation>%1 bude stahovat kopii blockchainu.</translation>
->>>>>>> d3a03820
     </message>
     <message>
         <source>The wallet will also be stored in this directory.</source>
