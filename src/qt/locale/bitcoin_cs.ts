<TS version="2.1" language="cs">
<context>
    <name>AddressBookPage</name>
    <message>
        <source>Right-click to edit address or label</source>
        <translation type="unfinished">Pravým tlačítkem myši můžeš upravit označení adresy</translation>
    </message>
    <message>
        <source>Create a new address</source>
        <translation>Vytvoř novou adresu</translation>
    </message>
    <message>
        <source>&amp;New</source>
        <translation type="unfinished">&amp;Nová</translation>
    </message>
    <message>
        <source>Copy the currently selected address to the system clipboard</source>
        <translation>Zkopíruj tuto adresu do systémové schránky</translation>
    </message>
    <message>
        <source>&amp;Copy</source>
        <translation type="unfinished">&amp;Kopíruj</translation>
    </message>
    <message>
        <source>C&amp;lose</source>
        <translation type="unfinished">&amp;Zavřít</translation>
    </message>
    <message>
        <source>Delete the currently selected address from the list</source>
        <translation>Smaž tuto adresu ze seznamu</translation>
    </message>
    <message>
        <source>Enter address or label to search</source>
        <translation type="unfinished">Zadej adresu nebo označení pro její vyhledání</translation>
    </message>
    <message>
        <source>Export the data in the current tab to a file</source>
        <translation>Exportuj data z tohoto panelu do souboru</translation>
    </message>
    <message>
        <source>&amp;Delete</source>
        <translation>&amp;Smaž</translation>
    </message>
    <message>
        <source>Choose the address to send coins to</source>
        <translation type="unfinished">Zvol adresu, na kterou pošleš mince</translation>
    </message>
    <message>
        <source>Choose the address to receive coins with</source>
        <translation type="unfinished">Zvol adres na příjem mincí</translation>
    </message>
    <message>
        <source>C&amp;hoose</source>
        <translation type="unfinished">&amp;Zvol</translation>
    </message>
    <message>
        <source>Sending addresses</source>
        <translation type="unfinished">Odesílací adresy</translation>
    </message>
    <message>
        <source>Receiving addresses</source>
        <translation type="unfinished">Přijímací adresy</translation>
    </message>
    <message>
<<<<<<< HEAD
        <source>These are your Particl addresses for sending payments. Always check the amount and the receiving address before sending coins.</source>
        <translation>Tohle jsou tvé particlové adresy pro posílání plateb. Před odesláním mincí si vždy zkontroluj částku a cílovou adresu.</translation>
=======
        <source>These are your Bitcoin addresses for sending payments. Always check the amount and the receiving address before sending coins.</source>
        <translation type="unfinished">Tohle jsou tvé bitcoinové adresy pro posílání plateb. Před odesláním mincí si vždy zkontroluj částku a cílovou adresu.</translation>
>>>>>>> d3bd5410
    </message>
    <message>
        <source>These are your Particl addresses for receiving payments. Use the 'Create new receiving address' button in the receive tab to create new addresses.
Signing is only possible with addresses of the type 'legacy'.</source>
<<<<<<< HEAD
        <translation>Tohle jsou tvé particlové adresy pro přijmaní plateb. Použij "Vytvoř novou přijimací adresu" pro vytvoření nových adres. Přihlašování je povoleno jen s adresami typu "Legacy"</translation>
=======
        <translation type="unfinished">Tohle jsou tvé bitcoinové adresy pro přijmaní plateb. Použij "Vytvoř novou přijimací adresu" pro vytvoření nových adres. Přihlašování je povoleno jen s adresami typu "Legacy"</translation>
>>>>>>> d3bd5410
    </message>
    <message>
        <source>&amp;Copy Address</source>
        <translation type="unfinished">&amp;Kopíruj adresu</translation>
    </message>
    <message>
        <source>Copy &amp;Label</source>
        <translation type="unfinished">Kopíruj &amp;označení</translation>
    </message>
    <message>
        <source>&amp;Edit</source>
        <translation type="unfinished">&amp;Uprav</translation>
    </message>
    <message>
        <source>Export Address List</source>
        <translation type="unfinished">Export seznamu adres</translation>
    </message>
    <message>
        <source>Comma separated file</source>
        <extracomment>Expanded name of the CSV file format. See https://en.wikipedia.org/wiki/Comma-separated_values</extracomment>
        <translation type="unfinished">Soubor s hodnotami oddělenými čárkami (CSV)</translation>
    </message>
    <message>
        <source>There was an error trying to save the address list to %1. Please try again.</source>
        <extracomment>An error message. %1 is a stand-in argument for the name of the file we attempted to save to.</extracomment>
        <translation type="unfinished">Při ukládání seznamu adres do %1 se přihodila nějaká chyba. Zkus to prosím znovu.</translation>
    </message>
    <message>
        <source>Exporting Failed</source>
        <translation type="unfinished">Exportování selhalo</translation>
    </message>
</context>
<context>
    <name>AddressTableModel</name>
    <message>
        <source>Label</source>
        <translation type="unfinished">Označení</translation>
    </message>
    <message>
        <source>Address</source>
        <translation type="unfinished">Adresa</translation>
    </message>
    <message>
        <source>(no label)</source>
        <translation type="unfinished">(bez označení)</translation>
    </message>
</context>
<context>
    <name>AskPassphraseDialog</name>
    <message>
        <source>Passphrase Dialog</source>
        <translation>Změna hesla</translation>
    </message>
    <message>
        <source>Enter passphrase</source>
        <translation>Zadej platné heslo</translation>
    </message>
    <message>
        <source>New passphrase</source>
        <translation>Zadej nové heslo</translation>
    </message>
    <message>
        <source>Repeat new passphrase</source>
        <translation>Totéž heslo ještě jednou</translation>
    </message>
    <message>
        <source>Show passphrase</source>
        <translation type="unfinished">Ukaž heslo</translation>
    </message>
    <message>
        <source>Encrypt wallet</source>
        <translation type="unfinished">Zašifruj peněženku</translation>
    </message>
    <message>
        <source>This operation needs your wallet passphrase to unlock the wallet.</source>
        <translation type="unfinished">K provedení této operace musíš zadat heslo k peněžence, aby se mohla odemknout.</translation>
    </message>
    <message>
        <source>Unlock wallet</source>
        <translation type="unfinished">Odemkni peněženku</translation>
    </message>
    <message>
        <source>Change passphrase</source>
        <translation type="unfinished">Změň heslo</translation>
    </message>
    <message>
        <source>Confirm wallet encryption</source>
        <translation type="unfinished">Potvrď zašifrování peněženky</translation>
    </message>
    <message>
<<<<<<< HEAD
        <source>Warning: If you encrypt your wallet and lose your passphrase, you will &lt;b&gt;LOSE ALL OF YOUR PARTICL&lt;/b&gt;!</source>
        <translation>Upozornění: Pokud si zašifruješ peněženku a ztratíš či zapomeneš heslo, &lt;b&gt;PŘIJDEŠ O VŠECHNY PARTICLY&lt;/b&gt;!</translation>
=======
        <source>Warning: If you encrypt your wallet and lose your passphrase, you will &lt;b&gt;LOSE ALL OF YOUR BITCOINS&lt;/b&gt;!</source>
        <translation type="unfinished">Upozornění: Pokud si zašifruješ peněženku a ztratíš či zapomeneš heslo, &lt;b&gt;PŘIJDEŠ O VŠECHNY BITCOINY&lt;/b&gt;!</translation>
>>>>>>> d3bd5410
    </message>
    <message>
        <source>Are you sure you wish to encrypt your wallet?</source>
        <translation type="unfinished">Jsi si jistý, že chceš peněženku zašifrovat?</translation>
    </message>
    <message>
        <source>Wallet encrypted</source>
        <translation type="unfinished">Peněženka je zašifrována</translation>
    </message>
    <message>
        <source>Enter the new passphrase for the wallet.&lt;br/&gt;Please use a passphrase of &lt;b&gt;ten or more random characters&lt;/b&gt;, or &lt;b&gt;eight or more words&lt;/b&gt;.</source>
        <translation type="unfinished">Zadej nové heslo k peněžence.&lt;br/&gt;Použij &lt;b&gt;alespoň deset náhodných znaků&lt;/b&gt; nebo &lt;b&gt;alespoň osm slov&lt;/b&gt;.</translation>
    </message>
    <message>
        <source>Enter the old passphrase and new passphrase for the wallet.</source>
        <translation type="unfinished">Zadej staré a nové heslo k peněžence.</translation>
    </message>
    <message>
<<<<<<< HEAD
        <source>Remember that encrypting your wallet cannot fully protect your particl from being stolen by malware infecting your computer.</source>
        <translation>Pamatujte, že zašifrování peněženky nemůže plně ochránit vaše particly před krádeží, pokud by byl váš počítač napadem malwarem.</translation>
=======
        <source>Remember that encrypting your wallet cannot fully protect your bitcoins from being stolen by malware infecting your computer.</source>
        <translation type="unfinished">Pamatujte, že zašifrování peněženky nemůže plně ochránit vaše bitcoiny před krádeží, pokud by byl váš počítač napadem malwarem.</translation>
>>>>>>> d3bd5410
    </message>
    <message>
        <source>Wallet to be encrypted</source>
        <translation type="unfinished">Peněženka k zašifrování</translation>
    </message>
    <message>
        <source>Your wallet is about to be encrypted. </source>
        <translation type="unfinished">Vaše peněženka bude zašifrována.</translation>
    </message>
    <message>
        <source>Your wallet is now encrypted. </source>
        <translation type="unfinished">Vaše peněženka je zašifrovaná.</translation>
    </message>
    <message>
        <source>IMPORTANT: Any previous backups you have made of your wallet file should be replaced with the newly generated, encrypted wallet file. For security reasons, previous backups of the unencrypted wallet file will become useless as soon as you start using the new, encrypted wallet.</source>
        <translation type="unfinished">DŮLEŽITÉ: Všechny předchozí zálohy peněženky by měly být nahrazeny nově vygenerovanou, zašifrovanou peněženkou. Z bezpečnostních důvodů budou předchozí zálohy nešifrované peněženky nepoužitelné, jakmile začneš používat novou zašifrovanou peněženku.</translation>
    </message>
    <message>
        <source>Wallet encryption failed</source>
        <translation type="unfinished">Zašifrování peněženky selhalo</translation>
    </message>
    <message>
        <source>Wallet encryption failed due to an internal error. Your wallet was not encrypted.</source>
        <translation type="unfinished">Zašifrování peněženky selhalo kvůli vnitřní chybě. Tvá peněženka tedy nebyla zašifrována.</translation>
    </message>
    <message>
        <source>The supplied passphrases do not match.</source>
        <translation type="unfinished">Zadaná hesla nejsou shodná.</translation>
    </message>
    <message>
        <source>Wallet unlock failed</source>
        <translation type="unfinished">Nepodařilo se odemknout peněženku</translation>
    </message>
    <message>
        <source>The passphrase entered for the wallet decryption was incorrect.</source>
        <translation type="unfinished">Nezadal jsi správné heslo pro dešifrování peněženky.</translation>
    </message>
    <message>
        <source>Wallet passphrase was successfully changed.</source>
        <translation type="unfinished">Heslo k peněžence bylo v pořádku změněno.</translation>
    </message>
    <message>
        <source>Warning: The Caps Lock key is on!</source>
        <translation type="unfinished">Upozornění: Caps Lock je zapnutý!</translation>
    </message>
</context>
<context>
    <name>BanTableModel</name>
    <message>
        <source>IP/Netmask</source>
        <translation type="unfinished">IP/Maska</translation>
    </message>
    <message>
        <source>Banned Until</source>
        <translation type="unfinished">Blokován do</translation>
    </message>
</context>
<context>
    <name>BitcoinApplication</name>
    <message>
        <source>A fatal error occurred. %1 can no longer continue safely and will quit.</source>
        <translation type="unfinished">Stala se fatální chyba. %1 nemůže bezpečně pokračovat v činnosti, a bude ukončen.</translation>
    </message>
    <message>
        <source>Internal error</source>
        <translation type="unfinished">Vnitřní chyba</translation>
    </message>
    <message>
        <source>An internal error occurred. %1 will attempt to continue safely. This is an unexpected bug which can be reported as described below.</source>
        <translation type="unfinished">Došlo k vnitřní chybě. %1 se pokusí bezpečně pokračovat. Toto je neočekáváná chyba, kterou můžete nahlásit, jak je popsáno níže.</translation>
    </message>
</context>
<context>
    <name>QObject</name>
    <message>
        <source>Error: Specified data directory "%1" does not exist.</source>
        <translation type="unfinished">Chyba: Zadaný adresář pro data „%1“ neexistuje.</translation>
    </message>
    <message>
        <source>Error: Cannot parse configuration file: %1.</source>
        <translation type="unfinished">Chyba: Konfigurační soubor se nedá zpracovat: %1.</translation>
    </message>
    <message>
        <source>Error: %1</source>
        <translation type="unfinished">Chyba: %1</translation>
    </message>
    <message>
        <source>Error initializing settings: %1</source>
        <translation type="unfinished">Zjišťování neshod: %1</translation>
    </message>
    <message>
        <source>unknown</source>
        <translation type="unfinished">neznámo</translation>
    </message>
    <message>
        <source>Amount</source>
        <translation type="unfinished">Částka</translation>
    </message>
    <message>
        <source>Enter a Bitcoin address (e.g. %1)</source>
        <translation type="unfinished">Zadej bitcoinovou adresu (např. %1)</translation>
    </message>
    <message>
        <source>Inbound</source>
        <translation type="unfinished">Sem</translation>
    </message>
    <message>
        <source>Outbound</source>
        <translation type="unfinished">Ven</translation>
    </message>
    <message>
        <source>None</source>
        <translation type="unfinished">Žádné</translation>
    </message>
    <message>
        <source>N/A</source>
        <translation type="unfinished">nedostupná informace</translation>
    </message>
    <message numerus="yes">
        <source>%n second(s)</source>
        <translation>
            <numerusform />
            <numerusform />
            <numerusform />
        </translation>
    </message>
    <message numerus="yes">
        <source>%n minute(s)</source>
        <translation>
            <numerusform />
            <numerusform />
            <numerusform />
        </translation>
    </message>
    <message numerus="yes">
        <source>%n hour(s)</source>
        <translation type="unfinished">
            <numerusform />
            <numerusform />
            <numerusform />
        </translation>
    </message>
    <message numerus="yes">
        <source>%n day(s)</source>
        <translation type="unfinished">
            <numerusform />
            <numerusform />
            <numerusform />
        </translation>
    </message>
    <message numerus="yes">
        <source>%n week(s)</source>
        <translation type="unfinished">
            <numerusform />
            <numerusform />
            <numerusform />
        </translation>
    </message>
    <message>
        <source>%1 and %2</source>
        <translation type="unfinished">%1 a %2</translation>
    </message>
    <message numerus="yes">
        <source>%n year(s)</source>
        <translation type="unfinished">
            <numerusform />
            <numerusform />
            <numerusform />
        </translation>
    </message>
    </context>
<context>
    <name>BitcoinGUI</name>
    <message>
        <source>&amp;Overview</source>
        <translation>&amp;Přehled</translation>
    </message>
    <message>
        <source>Show general overview of wallet</source>
        <translation>Zobraz celkový přehled peněženky</translation>
    </message>
    <message>
        <source>&amp;Transactions</source>
        <translation>&amp;Transakce</translation>
    </message>
    <message>
        <source>Browse transaction history</source>
        <translation>Procházet historii transakcí</translation>
    </message>
    <message>
        <source>E&amp;xit</source>
        <translation>&amp;Konec</translation>
    </message>
    <message>
        <source>Quit application</source>
        <translation>Ukonči aplikaci</translation>
    </message>
    <message>
        <source>&amp;About %1</source>
        <translation type="unfinished">O &amp;%1</translation>
    </message>
    <message>
        <source>Show information about %1</source>
        <translation type="unfinished">Zobraz informace o %1</translation>
    </message>
    <message>
        <source>About &amp;Qt</source>
        <translation>O &amp;Qt</translation>
    </message>
    <message>
        <source>Show information about Qt</source>
        <translation>Zobraz informace o Qt</translation>
    </message>
    <message>
        <source>Modify configuration options for %1</source>
        <translation type="unfinished">Uprav nastavení %1</translation>
    </message>
    <message>
        <source>Create a new wallet</source>
        <translation type="unfinished">Vytvoř novou peněženku</translation>
    </message>
    <message>
        <source>Wallet:</source>
        <translation type="unfinished">Peněženka:</translation>
    </message>
    <message>
        <source>Network activity disabled.</source>
        <extracomment>A substring of the tooltip.</extracomment>
        <translation type="unfinished">Síť je vypnutá.</translation>
    </message>
    <message>
        <source>Proxy is &lt;b&gt;enabled&lt;/b&gt;: %1</source>
        <translation type="unfinished">Proxy je &lt;b&gt;zapnutá&lt;/b&gt;: %1</translation>
    </message>
    <message>
        <source>Send coins to a Particl address</source>
        <translation>Pošli mince na particlovou adresu</translation>
    </message>
    <message>
        <source>Backup wallet to another location</source>
        <translation>Zazálohuj peněženku na jiné místo</translation>
    </message>
    <message>
        <source>Change the passphrase used for wallet encryption</source>
        <translation>Změň heslo k šifrování peněženky</translation>
    </message>
    <message>
        <source>&amp;Send</source>
        <translation>P&amp;ošli</translation>
    </message>
    <message>
        <source>&amp;Receive</source>
        <translation>Při&amp;jmi</translation>
    </message>
    <message>
        <source>&amp;Show / Hide</source>
        <translation>&amp;Zobraz/Skryj</translation>
    </message>
    <message>
        <source>Show or hide the main Window</source>
        <translation>Zobraz nebo skryj hlavní okno</translation>
    </message>
    <message>
        <source>Encrypt the private keys that belong to your wallet</source>
        <translation>Zašifruj soukromé klíče ve své peněžence</translation>
    </message>
    <message>
        <source>Sign messages with your Particl addresses to prove you own them</source>
        <translation>Podepiš zprávy svými particlovými adresami, čímž prokážeš, že jsi jejich vlastníkem</translation>
    </message>
    <message>
        <source>Verify messages to ensure they were signed with specified Particl addresses</source>
        <translation>Ověř zprávy, aby ses ujistil, že byly podepsány danými particlovými adresami</translation>
    </message>
    <message>
        <source>&amp;File</source>
        <translation>&amp;Soubor</translation>
    </message>
    <message>
        <source>&amp;Settings</source>
        <translation>&amp;Nastavení</translation>
    </message>
    <message>
        <source>&amp;Help</source>
        <translation>Nápověd&amp;a</translation>
    </message>
    <message>
        <source>Tabs toolbar</source>
        <translation>Panel s listy</translation>
    </message>
    <message>
<<<<<<< HEAD
        <source>Request payments (generates QR codes and particl: URIs)</source>
        <translation>Požaduj platby (generuje QR kódy a particl: URI)</translation>
=======
        <source>Request payments (generates QR codes and bitcoin: URIs)</source>
        <translation type="unfinished">Požaduj platby (generuje QR kódy a bitcoin: URI)</translation>
>>>>>>> d3bd5410
    </message>
    <message>
        <source>Show the list of used sending addresses and labels</source>
        <translation type="unfinished">Ukaž seznam použitých odesílacích adres a jejich označení</translation>
    </message>
    <message>
        <source>Show the list of used receiving addresses and labels</source>
        <translation type="unfinished">Ukaž seznam použitých přijímacích adres a jejich označení</translation>
    </message>
    <message>
        <source>&amp;Command-line options</source>
<<<<<<< HEAD
        <translation>Ar&amp;gumenty příkazové řádky</translation>
    </message>
    <message numerus="yes">
        <source>%n active connection(s) to Particl network</source>
        <translation><numerusform>%n aktivní spojení do particlové sítě</numerusform><numerusform>%n aktivní spojení do particlové sítě</numerusform><numerusform>%n aktivních spojení do particlové sítě</numerusform><numerusform>%n aktivních spojení do particlové sítě</numerusform></translation>
    </message>
    <message>
        <source>Indexing blocks on disk...</source>
        <translation>Vytvářím index bloků na disku...</translation>
    </message>
    <message>
        <source>Processing blocks on disk...</source>
        <translation>Zpracovávám bloky na disku...</translation>
=======
        <translation type="unfinished">Ar&amp;gumenty příkazové řádky</translation>
>>>>>>> d3bd5410
    </message>
    <message numerus="yes">
        <source>Processed %n block(s) of transaction history.</source>
        <translation>
            <numerusform />
            <numerusform />
            <numerusform />
        </translation>
    </message>
    <message>
        <source>%1 behind</source>
        <translation>Stahuji ještě %1 bloků transakcí</translation>
    </message>
    <message>
        <source>Last received block was generated %1 ago.</source>
        <translation>Poslední stažený blok byl vygenerován %1 zpátky.</translation>
    </message>
    <message>
        <source>Transactions after this will not yet be visible.</source>
        <translation>Následné transakce ještě nebudou vidět.</translation>
    </message>
    <message>
        <source>Error</source>
        <translation>Chyba</translation>
    </message>
    <message>
        <source>Warning</source>
        <translation>Upozornění</translation>
    </message>
    <message>
        <source>Information</source>
        <translation>Informace</translation>
    </message>
    <message>
        <source>Up to date</source>
        <translation>Aktuální</translation>
    </message>
    <message>
        <source>Load Partially Signed Bitcoin Transaction</source>
        <translation type="unfinished">Načíst částečně podepsanou Bitcoinovou transakci</translation>
    </message>
    <message>
        <source>Load Partially Signed Bitcoin Transaction from clipboard</source>
        <translation type="unfinished">Načíst částečně podepsanou Bitcoinovou transakci ze schránky</translation>
    </message>
    <message>
        <source>Node window</source>
        <translation type="unfinished">Okno uzlu</translation>
    </message>
    <message>
        <source>Open node debugging and diagnostic console</source>
        <translation type="unfinished">Otevřít konzolu pro ladění a diagnostiku uzlů</translation>
    </message>
    <message>
        <source>&amp;Sending addresses</source>
        <translation type="unfinished">Odesílací adresy</translation>
    </message>
    <message>
        <source>&amp;Receiving addresses</source>
        <translation type="unfinished">Přijímací adresy</translation>
    </message>
    <message>
<<<<<<< HEAD
        <source>Open a particl: URI</source>
        <translation>Načíst Particl: URI</translation>
=======
        <source>Open a bitcoin: URI</source>
        <translation type="unfinished">Načíst Bitcoin: URI</translation>
>>>>>>> d3bd5410
    </message>
    <message>
        <source>Open Wallet</source>
        <translation type="unfinished">Otevřít peněženku</translation>
    </message>
    <message>
        <source>Open a wallet</source>
        <translation type="unfinished">Otevřít peněženku</translation>
    </message>
    <message>
        <source>Close wallet</source>
        <translation type="unfinished">Zavřít peněženku</translation>
    </message>
    <message>
        <source>Close all wallets</source>
        <translation type="unfinished">Zavřít všechny peněženky</translation>
    </message>
    <message>
<<<<<<< HEAD
        <source>Show the %1 help message to get a list with possible Particl command-line options</source>
        <translation>Seznam argumentů Particlu pro příkazovou řádku získáš v nápovědě %1</translation>
=======
        <source>Show the %1 help message to get a list with possible Bitcoin command-line options</source>
        <translation type="unfinished">Seznam argumentů Bitcoinu pro příkazovou řádku získáš v nápovědě %1</translation>
    </message>
    <message>
        <source>&amp;Mask values</source>
        <translation type="unfinished">&amp;Skrýt částky</translation>
    </message>
    <message>
        <source>Mask the values in the Overview tab</source>
        <translation type="unfinished">Skrýt částky v přehledu</translation>
>>>>>>> d3bd5410
    </message>
    <message>
        <source>default wallet</source>
        <translation type="unfinished">výchozí peněženka</translation>
    </message>
    <message>
        <source>No wallets available</source>
        <translation type="unfinished">Nejsou dostupné žádné peněženky</translation>
    </message>
    <message>
        <source>&amp;Window</source>
        <translation type="unfinished">O&amp;kno</translation>
    </message>
    <message>
        <source>Minimize</source>
        <translation type="unfinished">Skryj</translation>
    </message>
    <message>
        <source>Zoom</source>
        <translation type="unfinished">Přiblížit</translation>
    </message>
    <message>
        <source>Main Window</source>
        <translation type="unfinished">Hlavní okno</translation>
    </message>
    <message>
        <source>%1 client</source>
        <translation type="unfinished">%1 klient</translation>
    </message>
    <message numerus="yes">
        <source>%n active connection(s) to Bitcoin network.</source>
        <extracomment>A substring of the tooltip.</extracomment>
        <translation type="unfinished">
            <numerusform />
            <numerusform />
            <numerusform />
        </translation>
    </message>
    <message>
        <source>Error: %1</source>
        <translation type="unfinished">Chyba: %1</translation>
    </message>
    <message>
        <source>Warning: %1</source>
        <translation type="unfinished">Varování: %1</translation>
    </message>
    <message>
        <source>Date: %1
</source>
        <translation type="unfinished">Datum: %1
</translation>
    </message>
    <message>
        <source>Amount: %1
</source>
        <translation type="unfinished">Částka: %1
</translation>
    </message>
    <message>
        <source>Wallet: %1
</source>
        <translation type="unfinished">Peněženka: %1
</translation>
    </message>
    <message>
        <source>Type: %1
</source>
        <translation type="unfinished">Typ: %1
</translation>
    </message>
    <message>
        <source>Label: %1
</source>
        <translation type="unfinished">Označení: %1
</translation>
    </message>
    <message>
        <source>Address: %1
</source>
        <translation type="unfinished">Adresa: %1
</translation>
    </message>
    <message>
        <source>Sent transaction</source>
        <translation>Odeslané transakce</translation>
    </message>
    <message>
        <source>Incoming transaction</source>
        <translation>Příchozí transakce</translation>
    </message>
    <message>
        <source>HD key generation is &lt;b&gt;enabled&lt;/b&gt;</source>
        <translation type="unfinished">HD generování klíčů je &lt;b&gt;zapnuté&lt;/b&gt;</translation>
    </message>
    <message>
        <source>HD key generation is &lt;b&gt;disabled&lt;/b&gt;</source>
        <translation type="unfinished">HD generování klíčů je &lt;b&gt;vypnuté&lt;/b&gt;</translation>
    </message>
    <message>
        <source>Private key &lt;b&gt;disabled&lt;/b&gt;</source>
        <translation type="unfinished">Privátní klíč &lt;b&gt;disabled&lt;/b&gt;</translation>
    </message>
    <message>
        <source>Wallet is &lt;b&gt;encrypted&lt;/b&gt; and currently &lt;b&gt;unlocked&lt;/b&gt;</source>
        <translation>Peněženka je &lt;b&gt;zašifrovaná&lt;/b&gt; a momentálně &lt;b&gt;odemčená&lt;/b&gt;</translation>
    </message>
    <message>
        <source>Wallet is &lt;b&gt;encrypted&lt;/b&gt; and currently &lt;b&gt;locked&lt;/b&gt;</source>
        <translation>Peněženka je &lt;b&gt;zašifrovaná&lt;/b&gt; a momentálně &lt;b&gt;zamčená&lt;/b&gt;</translation>
    </message>
    <message>
        <source>Original message:</source>
        <translation type="unfinished">Původní zpráva:</translation>
    </message>
</context>
<context>
    <name>UnitDisplayStatusBarControl</name>
    <message>
        <source>Unit to show amounts in. Click to select another unit.</source>
        <translation type="unfinished">Jednotka pro částky. Klikni pro výběr nějaké jiné.</translation>
    </message>
</context>
<context>
    <name>CoinControlDialog</name>
    <message>
        <source>Coin Selection</source>
        <translation type="unfinished">Výběr mincí</translation>
    </message>
    <message>
        <source>Quantity:</source>
        <translation type="unfinished">Počet:</translation>
    </message>
    <message>
        <source>Bytes:</source>
        <translation type="unfinished">Bajtů:</translation>
    </message>
    <message>
        <source>Amount:</source>
        <translation type="unfinished">Částka:</translation>
    </message>
    <message>
        <source>Fee:</source>
        <translation type="unfinished">Poplatek:</translation>
    </message>
    <message>
        <source>Dust:</source>
        <translation type="unfinished">Prach:</translation>
    </message>
    <message>
        <source>After Fee:</source>
        <translation type="unfinished">Čistá částka:</translation>
    </message>
    <message>
        <source>Change:</source>
        <translation type="unfinished">Drobné:</translation>
    </message>
    <message>
        <source>(un)select all</source>
        <translation type="unfinished">(od)označit všechny</translation>
    </message>
    <message>
        <source>Tree mode</source>
        <translation type="unfinished">Zobrazit jako strom</translation>
    </message>
    <message>
        <source>List mode</source>
        <translation type="unfinished">Vypsat jako seznam</translation>
    </message>
    <message>
        <source>Amount</source>
        <translation type="unfinished">Částka</translation>
    </message>
    <message>
        <source>Received with label</source>
        <translation type="unfinished">Příjem na označení</translation>
    </message>
    <message>
        <source>Received with address</source>
        <translation type="unfinished">Příjem na adrese</translation>
    </message>
    <message>
        <source>Date</source>
        <translation type="unfinished">Datum</translation>
    </message>
    <message>
        <source>Confirmations</source>
        <translation type="unfinished">Potvrzení</translation>
    </message>
    <message>
        <source>Confirmed</source>
        <translation type="unfinished">Potvrzeno</translation>
    </message>
    <message>
        <source>Copy amount</source>
        <translation type="unfinished">Kopíruj částku</translation>
    </message>
    <message>
        <source>Copy quantity</source>
        <translation type="unfinished">Kopíruj počet</translation>
    </message>
    <message>
        <source>Copy fee</source>
        <translation type="unfinished">Kopíruj poplatek</translation>
    </message>
    <message>
        <source>Copy after fee</source>
        <translation type="unfinished">Kopíruj čistou částku</translation>
    </message>
    <message>
        <source>Copy bytes</source>
        <translation type="unfinished">Kopíruj bajty</translation>
    </message>
    <message>
        <source>Copy dust</source>
        <translation type="unfinished">Kopíruj prach</translation>
    </message>
    <message>
        <source>Copy change</source>
        <translation type="unfinished">Kopíruj drobné</translation>
    </message>
    <message>
        <source>(%1 locked)</source>
        <translation type="unfinished">(%1 zamčeno)</translation>
    </message>
    <message>
        <source>yes</source>
        <translation type="unfinished">ano</translation>
    </message>
    <message>
        <source>no</source>
        <translation type="unfinished">ne</translation>
    </message>
    <message>
        <source>This label turns red if any recipient receives an amount smaller than the current dust threshold.</source>
        <translation type="unfinished">Popisek zčervená, pokud má některý příjemce obdržet částku menší, než je aktuální práh pro prach.</translation>
    </message>
    <message>
        <source>Can vary +/- %1 satoshi(s) per input.</source>
        <translation type="unfinished">Může se lišit o +/– %1 satoshi na každý vstup.</translation>
    </message>
    <message>
        <source>(no label)</source>
        <translation type="unfinished">(bez označení)</translation>
    </message>
    <message>
        <source>change from %1 (%2)</source>
        <translation type="unfinished">drobné z %1 (%2)</translation>
    </message>
    <message>
        <source>(change)</source>
        <translation type="unfinished">(drobné)</translation>
    </message>
</context>
<context>
    <name>CreateWalletActivity</name>
    <message>
        <source>Create wallet failed</source>
        <translation type="unfinished">Vytvoření peněženky selhalo</translation>
    </message>
    <message>
        <source>Create wallet warning</source>
        <translation type="unfinished">Vytvořit varování peněženky</translation>
    </message>
    </context>
<context>
    <name>OpenWalletActivity</name>
    <message>
        <source>Open wallet failed</source>
        <translation type="unfinished">Otevření peněženky selhalo</translation>
    </message>
    <message>
        <source>Open wallet warning</source>
        <translation type="unfinished">Varování otevření peněženky</translation>
    </message>
    <message>
        <source>default wallet</source>
        <translation type="unfinished">výchozí peněženka</translation>
    </message>
    </context>
<context>
    <name>WalletController</name>
    <message>
        <source>Close wallet</source>
        <translation type="unfinished">Zavřít peněženku</translation>
    </message>
    <message>
        <source>Are you sure you wish to close the wallet &lt;i&gt;%1&lt;/i&gt;?</source>
        <translation type="unfinished">Opravdu chcete zavřít peněženku &lt;i&gt;%1&lt;/i&gt;?</translation>
    </message>
    <message>
        <source>Closing the wallet for too long can result in having to resync the entire chain if pruning is enabled.</source>
        <translation type="unfinished">Zavření peněženky na příliš dlouhou dobu může vyústit v potřebu resynchronizace celého blockchainu pokud je zapnuté prořezávání.</translation>
    </message>
    <message>
        <source>Close all wallets</source>
        <translation type="unfinished">Zavřít všechny peněženky</translation>
    </message>
    <message>
        <source>Are you sure you wish to close all wallets?</source>
        <translation type="unfinished">Opravdu chcete zavřít všechny peněženky?</translation>
    </message>
</context>
<context>
    <name>CreateWalletDialog</name>
    <message>
        <source>Create Wallet</source>
        <translation type="unfinished">Vytvořit peněženku</translation>
    </message>
    <message>
        <source>Wallet Name</source>
        <translation type="unfinished">Název peněženky</translation>
    </message>
    <message>
        <source>Wallet</source>
        <translation type="unfinished">Peněženka</translation>
    </message>
    <message>
        <source>Encrypt the wallet. The wallet will be encrypted with a passphrase of your choice.</source>
        <translation type="unfinished">Zašifrovat peněženku. Peněženka bude zašifrována pomocí vašeho hesla.</translation>
    </message>
    <message>
        <source>Encrypt Wallet</source>
        <translation type="unfinished">Zašifrovat peněženku</translation>
    </message>
    <message>
        <source>Advanced Options</source>
        <translation type="unfinished">Pokročilé možnosti.</translation>
    </message>
    <message>
        <source>Disable private keys for this wallet. Wallets with private keys disabled will have no private keys and cannot have an HD seed or imported private keys. This is ideal for watch-only wallets.</source>
        <translation type="unfinished">Vypnout soukromé klíče pro tuto peněženku. Peněženky s vypnutými soukromými klíči nebudou mít soukromé klíče a nemohou mít HD inicializaci ani importované soukromé klíče. Tohle je ideální pro peněženky pouze na sledování.</translation>
    </message>
    <message>
        <source>Disable Private Keys</source>
        <translation type="unfinished">Zrušit soukromé klíče</translation>
    </message>
    <message>
        <source>Make a blank wallet. Blank wallets do not initially have private keys or scripts. Private keys and addresses can be imported, or an HD seed can be set, at a later time.</source>
        <translation type="unfinished">Vytvořit prázdnou peněženku. Prázdné peněženky na začátku nemají žádné soukromé klíče ani skripty. Později mohou být importovány soukromé klíče a adresy nebo nastavená HD inicializace.</translation>
    </message>
    <message>
        <source>Make Blank Wallet</source>
        <translation type="unfinished">Vytvořit prázdnou peněženku</translation>
    </message>
    <message>
        <source>Use descriptors for scriptPubKey management</source>
        <translation type="unfinished">Použít popisovače pro správu scriptPubKey</translation>
    </message>
    <message>
        <source>Descriptor Wallet</source>
        <translation type="unfinished">Popisovačová peněženka</translation>
    </message>
    <message>
        <source>Create</source>
        <translation type="unfinished">Vytvořit</translation>
    </message>
    <message>
        <source>Compiled without sqlite support (required for descriptor wallets)</source>
        <translation type="unfinished">Zkompilováno bez podpory sqlite (vyžadováno pro popisovačové peněženky)</translation>
    </message>
    </context>
<context>
    <name>EditAddressDialog</name>
    <message>
        <source>Edit Address</source>
        <translation>Uprav adresu</translation>
    </message>
    <message>
        <source>&amp;Label</source>
        <translation>&amp;Označení</translation>
    </message>
    <message>
        <source>The label associated with this address list entry</source>
        <translation type="unfinished">Označení spojené s tímto záznamem v seznamu adres</translation>
    </message>
    <message>
        <source>The address associated with this address list entry. This can only be modified for sending addresses.</source>
        <translation type="unfinished">Adresa spojená s tímto záznamem v seznamu adres. Lze upravovat jen pro odesílací adresy.</translation>
    </message>
    <message>
        <source>&amp;Address</source>
        <translation>&amp;Adresa</translation>
    </message>
    <message>
        <source>New sending address</source>
        <translation type="unfinished">Nová odesílací adresa</translation>
    </message>
    <message>
        <source>Edit receiving address</source>
        <translation type="unfinished">Uprav přijímací adresu</translation>
    </message>
    <message>
        <source>Edit sending address</source>
        <translation type="unfinished">Uprav odesílací adresu</translation>
    </message>
    <message>
<<<<<<< HEAD
        <source>The entered address "%1" is not a valid Particl address.</source>
        <translation>Zadaná adresa „%1“ není platná particlová adresa.</translation>
=======
        <source>The entered address "%1" is not a valid Bitcoin address.</source>
        <translation type="unfinished">Zadaná adresa „%1“ není platná bitcoinová adresa.</translation>
>>>>>>> d3bd5410
    </message>
    <message>
        <source>Address "%1" already exists as a receiving address with label "%2" and so cannot be added as a sending address.</source>
        <translation type="unfinished">Adresa "%1" již existuje jako přijímací adresa s označením "%2" a proto nemůže být přidána jako odesílací adresa.</translation>
    </message>
    <message>
        <source>The entered address "%1" is already in the address book with label "%2".</source>
        <translation type="unfinished">Zadaná adresa „%1“ už v adresáři je s označením "%2".</translation>
    </message>
    <message>
        <source>Could not unlock wallet.</source>
        <translation type="unfinished">Nemohu odemknout peněženku.</translation>
    </message>
    <message>
        <source>New key generation failed.</source>
        <translation type="unfinished">Nepodařilo se mi vygenerovat nový klíč.</translation>
    </message>
</context>
<context>
    <name>FreespaceChecker</name>
    <message>
        <source>A new data directory will be created.</source>
        <translation>Vytvoří se nový adresář pro data.</translation>
    </message>
    <message>
        <source>name</source>
        <translation>název</translation>
    </message>
    <message>
        <source>Directory already exists. Add %1 if you intend to create a new directory here.</source>
        <translation>Adresář už existuje. Přidej %1, pokud tady chceš vytvořit nový adresář.</translation>
    </message>
    <message>
        <source>Path already exists, and is not a directory.</source>
        <translation>Taková cesta už existuje, ale není adresářem.</translation>
    </message>
    <message>
        <source>Cannot create data directory here.</source>
        <translation>Tady nemůžu vytvořit adresář pro data.</translation>
    </message>
</context>
<context>
    <name>Intro</name>
    <message>
        <source>At least %1 GB of data will be stored in this directory, and it will grow over time.</source>
        <translation type="unfinished">Bude proto potřebovat do tohoto adresáře uložit nejméně %1 GB dat – tohle číslo navíc bude v průběhu času růst.</translation>
    </message>
    <message>
        <source>Approximately %1 GB of data will be stored in this directory.</source>
        <translation type="unfinished">Bude proto potřebovat do tohoto adresáře uložit přibližně %1 GB dat.</translation>
    </message>
    <message numerus="yes">
        <source>(sufficient to restore backups %n day(s) old)</source>
        <extracomment>Explanatory text on the capability of the current prune target.</extracomment>
        <translation type="unfinished">
            <numerusform />
            <numerusform />
            <numerusform />
        </translation>
    </message>
    <message>
        <source>%1 will download and store a copy of the Bitcoin block chain.</source>
        <translation type="unfinished">%1 bude stahovat kopii blockchainu.</translation>
    </message>
    <message>
        <source>The wallet will also be stored in this directory.</source>
        <translation type="unfinished">Tvá peněženka bude uložena rovněž v tomto adresáři.</translation>
    </message>
    <message>
        <source>Error: Specified data directory "%1" cannot be created.</source>
        <translation type="unfinished">Chyba: Nejde vytvořit požadovaný adresář pro data „%1“.</translation>
    </message>
    <message>
        <source>Error</source>
        <translation>Chyba</translation>
    </message>
    <message>
        <source>Welcome</source>
        <translation>Vítej</translation>
    </message>
    <message>
        <source>Welcome to %1.</source>
        <translation type="unfinished">Vítej v %1.</translation>
    </message>
    <message>
        <source>As this is the first time the program is launched, you can choose where %1 will store its data.</source>
        <translation type="unfinished">Tohle je poprvé, co spouštíš %1, takže si můžeš zvolit, kam bude ukládat svá data.</translation>
    </message>
    <message>
        <source>When you click OK, %1 will begin to download and process the full %4 block chain (%2GB) starting with the earliest transactions in %3 when %4 initially launched.</source>
        <translation type="unfinished">Jakmile stiskneš OK, %1 začne stahovat a zpracovávat celý %4ový blockchain (%2 GB), počínaje nejstaršími transakcemi z roku %3, kdy byl %4 spuštěn.</translation>
    </message>
    <message>
        <source>Reverting this setting requires re-downloading the entire blockchain. It is faster to download the full chain first and prune it later. Disables some advanced features.</source>
        <translation type="unfinished">Vrácení tohoto nastavení vyžaduje opětovné stažení celého blockchainu. Je rychlejší stáhnout celý řetězec nejprve a prořezat jej později. Některé pokročilé funkce budou zakázány, dokud celý blockchain nebude stažen nanovo.</translation>
    </message>
    <message>
        <source>This initial synchronisation is very demanding, and may expose hardware problems with your computer that had previously gone unnoticed. Each time you run %1, it will continue downloading where it left off.</source>
        <translation type="unfinished">Prvotní synchronizace je velice náročná, a mohou se tak díky ní začít na tvém počítači projevovat dosud skryté hardwarové problémy. Pokaždé, když spustíš %1, bude stahování pokračovat tam, kde skončilo.</translation>
    </message>
    <message>
        <source>If you have chosen to limit block chain storage (pruning), the historical data must still be downloaded and processed, but will be deleted afterward to keep your disk usage low.</source>
        <translation type="unfinished">Pokud jsi omezil úložný prostor pro blockchain (tj. povolil jeho prořezávání), tak se historická data sice stáhnou a zpracují, ale následně zase smažou, aby nezabírala na disku místo.</translation>
    </message>
    <message>
        <source>Use the default data directory</source>
        <translation>Použij výchozí adresář pro data</translation>
    </message>
    <message>
        <source>Use a custom data directory:</source>
        <translation>Použij tento adresář pro data:</translation>
    </message>
</context>
<context>
    <name>HelpMessageDialog</name>
    <message>
<<<<<<< HEAD
        <source>Particl</source>
        <translation>Particl</translation>
    </message>
    <message>
        <source>Discard blocks after verification, except most recent %1 GB (prune)</source>
        <translation>Zahodit bloky po ověření, s výjimkou posledních %1 GB (prořezat)</translation>
    </message>
    <message>
        <source>At least %1 GB of data will be stored in this directory, and it will grow over time.</source>
        <translation>Bude proto potřebovat do tohoto adresáře uložit nejméně %1 GB dat – tohle číslo navíc bude v průběhu času růst.</translation>
    </message>
    <message>
        <source>Approximately %1 GB of data will be stored in this directory.</source>
        <translation>Bude proto potřebovat do tohoto adresáře uložit přibližně %1 GB dat.</translation>
    </message>
    <message>
        <source>%1 will download and store a copy of the Particl block chain.</source>
        <translation>%1 bude stahovat kopii blockchainu.</translation>
=======
        <source>version</source>
        <translation type="unfinished">verze</translation>
>>>>>>> d3bd5410
    </message>
    <message>
        <source>About %1</source>
        <translation type="unfinished">O %1</translation>
    </message>
    <message>
        <source>Command-line options</source>
        <translation type="unfinished">Argumenty příkazové řádky</translation>
    </message>
</context>
<context>
    <name>ShutdownWindow</name>
    <message>
        <source>Do not shut down the computer until this window disappears.</source>
        <translation type="unfinished">Nevypínej počítač, dokud toto okno nezmizí.</translation>
    </message>
</context>
<context>
    <name>ModalOverlay</name>
    <message>
        <source>Form</source>
        <translation type="unfinished">Formulář</translation>
    </message>
    <message>
<<<<<<< HEAD
        <source>Recent transactions may not yet be visible, and therefore your wallet's balance might be incorrect. This information will be correct once your wallet has finished synchronizing with the particl network, as detailed below.</source>
        <translation>Nedávné transakce ještě nemusí být vidět, takže stav tvého účtu nemusí být platný. Jakmile se však tvá peněženka dosynchronizuje s particlovou sítí (viz informace níže), tak už bude stav správně.</translation>
    </message>
    <message>
        <source>Attempting to spend particl that are affected by not-yet-displayed transactions will not be accepted by the network.</source>
        <translation>Utrácení particlů, které už utratily zatím nezobrazené transakce, nebude particlovou sítí umožněno.</translation>
=======
        <source>Recent transactions may not yet be visible, and therefore your wallet's balance might be incorrect. This information will be correct once your wallet has finished synchronizing with the bitcoin network, as detailed below.</source>
        <translation type="unfinished">Nedávné transakce ještě nemusí být vidět, takže stav tvého účtu nemusí být platný. Jakmile se však tvá peněženka dosynchronizuje s bitcoinovou sítí (viz informace níže), tak už bude stav správně.</translation>
    </message>
    <message>
        <source>Attempting to spend bitcoins that are affected by not-yet-displayed transactions will not be accepted by the network.</source>
        <translation type="unfinished">Utrácení bitcoinů, které už utratily zatím nezobrazené transakce, nebude bitcoinovou sítí umožněno.</translation>
>>>>>>> d3bd5410
    </message>
    <message>
        <source>Number of blocks left</source>
        <translation type="unfinished">Zbývající počet bloků</translation>
    </message>
    <message>
        <source>Last block time</source>
        <translation type="unfinished">Čas posledního bloku</translation>
    </message>
    <message>
        <source>Progress</source>
        <translation type="unfinished">Stav</translation>
    </message>
    <message>
        <source>Progress increase per hour</source>
        <translation type="unfinished">Postup za hodinu</translation>
    </message>
    <message>
        <source>Estimated time left until synced</source>
        <translation type="unfinished">Odhadovaný zbývající čas</translation>
    </message>
    <message>
        <source>Hide</source>
        <translation type="unfinished">Skryj</translation>
    </message>
    <message>
        <source>Esc</source>
        <translation type="unfinished">Esc - úniková klávesa</translation>
    </message>
    <message>
        <source>%1 is currently syncing.  It will download headers and blocks from peers and validate them until reaching the tip of the block chain.</source>
        <translation type="unfinished">%1 se právě synchronizuje. Stáhnou se hlavičky a bloky od protějsků. Ty se budou se ověřovat až se kompletně ověří celý řetězec bloků.</translation>
    </message>
    </context>
<context>
    <name>OpenURIDialog</name>
    <message>
<<<<<<< HEAD
        <source>Open particl URI</source>
        <translation>Otevřít particl URI</translation>
=======
        <source>Open bitcoin URI</source>
        <translation type="unfinished">Otevřít bitcoin URI</translation>
>>>>>>> d3bd5410
    </message>
    </context>
<context>
    <name>OptionsDialog</name>
    <message>
        <source>Options</source>
        <translation>Možnosti</translation>
    </message>
    <message>
        <source>&amp;Main</source>
        <translation>&amp;Hlavní</translation>
    </message>
    <message>
        <source>Automatically start %1 after logging in to the system.</source>
        <translation type="unfinished">Automaticky spustí %1 po přihlášení do systému.</translation>
    </message>
    <message>
        <source>&amp;Start %1 on system login</source>
        <translation type="unfinished">S&amp;pustit %1 po přihlášení do systému</translation>
    </message>
    <message>
        <source>Enabling pruning significantly reduces the disk space required to store transactions. All blocks are still fully validated. Reverting this setting requires re-downloading the entire blockchain.</source>
        <translation type="unfinished">Zapnutí prořezávání významně snižuje místo na disku, které je nutné pro uložení transakcí. Všechny bloky jsou stále plně validovány. Vrácení tohoto nastavení vyžaduje opětovné stažení celého blockchainu.</translation>
    </message>
    <message>
        <source>Size of &amp;database cache</source>
        <translation type="unfinished">Velikost &amp;databázové cache</translation>
    </message>
    <message>
        <source>Number of script &amp;verification threads</source>
        <translation type="unfinished">Počet vláken pro &amp;verifikaci skriptů</translation>
    </message>
    <message>
        <source>IP address of the proxy (e.g. IPv4: 127.0.0.1 / IPv6: ::1)</source>
        <translation type="unfinished">IP adresa proxy (např. IPv4: 127.0.0.1/IPv6: ::1)</translation>
    </message>
    <message>
        <source>Shows if the supplied default SOCKS5 proxy is used to reach peers via this network type.</source>
        <translation type="unfinished">Ukazuje, jestli se zadaná výchozí SOCKS5 proxy používá k připojování k peerům v rámci tohoto typu sítě.</translation>
    </message>
    <message>
        <source>Minimize instead of exit the application when the window is closed. When this option is enabled, the application will be closed only after selecting Exit in the menu.</source>
        <translation type="unfinished">Zavřením se aplikace minimalizuje. Pokud je tato volba zaškrtnuta, tak se aplikace ukončí pouze zvolením Konec v menu.</translation>
    </message>
    <message>
        <source>Third party URLs (e.g. a block explorer) that appear in the transactions tab as context menu items. %s in the URL is replaced by transaction hash. Multiple URLs are separated by vertical bar |.</source>
        <translation type="unfinished">URL třetích stran (např. block exploreru), která se zobrazí v kontextovém menu v záložce Transakce. %s v URL se nahradí hashem transakce. Více URL odděl svislítkem |.</translation>
    </message>
    <message>
        <source>Open the %1 configuration file from the working directory.</source>
        <translation type="unfinished">Otevře konfigurační soubor %1 z pracovního adresáře.</translation>
    </message>
    <message>
        <source>Open Configuration File</source>
        <translation type="unfinished">Otevřít konfigurační soubor</translation>
    </message>
    <message>
        <source>Reset all client options to default.</source>
        <translation>Vrátí všechny volby na výchozí hodnoty.</translation>
    </message>
    <message>
        <source>&amp;Reset Options</source>
        <translation>&amp;Obnovit nastavení</translation>
    </message>
    <message>
        <source>&amp;Network</source>
        <translation>&amp;Síť</translation>
    </message>
    <message>
        <source>Prune &amp;block storage to</source>
        <translation type="unfinished">Redukovat prostor pro &amp;bloky na</translation>
    </message>
    <message>
        <source>Reverting this setting requires re-downloading the entire blockchain.</source>
        <translation type="unfinished">Obnovení tohoto nastavení vyžaduje opětovné stažení celého blockchainu.</translation>
    </message>
    <message>
        <source>(0 = auto, &lt;0 = leave that many cores free)</source>
        <translation type="unfinished">(0 = automaticky, &lt;0 = nechat daný počet jader volný, výchozí: 0)</translation>
    </message>
    <message>
        <source>W&amp;allet</source>
        <translation type="unfinished">P&amp;eněženka</translation>
    </message>
    <message>
        <source>Expert</source>
        <translation type="unfinished">Pokročilá nastavení</translation>
    </message>
    <message>
        <source>Enable coin &amp;control features</source>
        <translation type="unfinished">Povolit ruční správu &amp;mincí</translation>
    </message>
    <message>
        <source>If you disable the spending of unconfirmed change, the change from a transaction cannot be used until that transaction has at least one confirmation. This also affects how your balance is computed.</source>
        <translation type="unfinished">Pokud zakážeš utrácení ještě nepotvrzených drobných, nepůjde použít drobné z transakce, dokud nebude mít alespoň jedno potvrzení. Ovlivní to také výpočet stavu účtu.</translation>
    </message>
    <message>
        <source>&amp;Spend unconfirmed change</source>
        <translation type="unfinished">&amp;Utrácet i ještě nepotvrzené drobné</translation>
    </message>
    <message>
        <source>Automatically open the Particl client port on the router. This only works when your router supports UPnP and it is enabled.</source>
        <translation>Automaticky otevře potřebný port na routeru. Tohle funguje jen za předpokladu, že tvůj router podporuje UPnP a že je UPnP povolené.</translation>
    </message>
    <message>
        <source>Map port using &amp;UPnP</source>
        <translation>Namapovat port přes &amp;UPnP</translation>
    </message>
    <message>
        <source>Automatically open the Bitcoin client port on the router. This only works when your router supports NAT-PMP and it is enabled. The external port could be random.</source>
        <translation type="unfinished">Automaticky otevřít port pro Bitcoinový klient na routeru. Toto funguje pouze pokud váš router podporuje a má zapnutou funkci NAT-PMP. Vnější port může být zvolen náhodně.</translation>
    </message>
    <message>
        <source>Map port using NA&amp;T-PMP</source>
        <translation type="unfinished">Namapovat port s využitím NA&amp;T-PMP.</translation>
    </message>
    <message>
        <source>Accept connections from outside.</source>
        <translation type="unfinished">Přijímat spojení zvenčí.</translation>
    </message>
    <message>
        <source>Allow incomin&amp;g connections</source>
        <translation type="unfinished">Přijí&amp;mat příchozí spojení</translation>
    </message>
    <message>
<<<<<<< HEAD
        <source>Connect to the Particl network through a SOCKS5 proxy.</source>
        <translation>Připojí se do particlové sítě přes SOCKS5 proxy.</translation>
=======
        <source>Connect to the Bitcoin network through a SOCKS5 proxy.</source>
        <translation type="unfinished">Připojí se do bitcoinové sítě přes SOCKS5 proxy.</translation>
>>>>>>> d3bd5410
    </message>
    <message>
        <source>&amp;Connect through SOCKS5 proxy (default proxy):</source>
        <translation type="unfinished">&amp;Připojit přes SOCKS5 proxy (výchozí proxy):</translation>
    </message>
    <message>
        <source>Proxy &amp;IP:</source>
        <translation>&amp;IP adresa proxy:</translation>
    </message>
    <message>
        <source>&amp;Port:</source>
        <translation>Por&amp;t:</translation>
    </message>
    <message>
        <source>Port of the proxy (e.g. 9050)</source>
        <translation>Port proxy (např. 9050)</translation>
    </message>
    <message>
        <source>Used for reaching peers via:</source>
        <translation type="unfinished">Použije se k připojování k protějskům přes:</translation>
    </message>
    <message>
        <source>&amp;Window</source>
        <translation>O&amp;kno</translation>
    </message>
    <message>
        <source>Show the icon in the system tray.</source>
        <translation type="unfinished">Zobrazit ikonu v systémové oblasti.</translation>
    </message>
    <message>
        <source>&amp;Show tray icon</source>
        <translation type="unfinished">&amp;Zobrazit ikonu v liště</translation>
    </message>
    <message>
        <source>Show only a tray icon after minimizing the window.</source>
        <translation>Po minimalizaci okna zobrazí pouze ikonu v panelu.</translation>
    </message>
    <message>
        <source>&amp;Minimize to the tray instead of the taskbar</source>
        <translation>&amp;Minimalizovávat do ikony v panelu</translation>
    </message>
    <message>
        <source>M&amp;inimize on close</source>
        <translation>Za&amp;vřením minimalizovat</translation>
    </message>
    <message>
        <source>&amp;Display</source>
        <translation>Zobr&amp;azení</translation>
    </message>
    <message>
        <source>User Interface &amp;language:</source>
        <translation>&amp;Jazyk uživatelského rozhraní:</translation>
    </message>
    <message>
        <source>The user interface language can be set here. This setting will take effect after restarting %1.</source>
        <translation type="unfinished">Tady lze nastavit jazyk uživatelského rozhraní. Nastavení se projeví až po restartování %1.</translation>
    </message>
    <message>
        <source>&amp;Unit to show amounts in:</source>
        <translation>Je&amp;dnotka pro částky:</translation>
    </message>
    <message>
        <source>Choose the default subdivision unit to show in the interface and when sending coins.</source>
        <translation>Zvol výchozí podjednotku, která se bude zobrazovat v programu a při posílání mincí.</translation>
    </message>
    <message>
        <source>Whether to show coin control features or not.</source>
        <translation type="unfinished">Zda ukazovat možnosti pro ruční správu mincí nebo ne.</translation>
    </message>
    <message>
        <source>Connect to the Bitcoin network through a separate SOCKS5 proxy for Tor onion services.</source>
        <translation type="unfinished">Připojí se do Bitcoinové sítě přes vyhrazenou SOCKS5 proxy pro služby v Tor síti.</translation>
    </message>
    <message>
        <source>Use separate SOCKS&amp;5 proxy to reach peers via Tor onion services:</source>
        <translation type="unfinished">Použít samostatnou SOCKS&amp;5 proxy ke spojení s protějšky přes skryté služby v Toru:</translation>
    </message>
    <message>
        <source>&amp;Third party transaction URLs</source>
        <translation type="unfinished">&amp;URL třetích stran pro transakce</translation>
    </message>
    <message>
        <source>Monospaced font in the Overview tab:</source>
        <translation type="unfinished">Písmo s pevnou šířkou v panelu Přehled:</translation>
    </message>
    <message>
        <source>embedded "%1"</source>
        <translation type="unfinished">zahrnuto "%1"</translation>
    </message>
    <message>
        <source>closest matching "%1"</source>
        <translation type="unfinished">nejbližší shoda "%1"</translation>
    </message>
    <message>
        <source>Options set in this dialog are overridden by the command line or in the configuration file:</source>
        <translation type="unfinished">Nastavení v tomto dialogu jsou přepsány konzolí nebo konfiguračním souborem:</translation>
    </message>
    <message>
        <source>&amp;OK</source>
        <translation>&amp;Budiž</translation>
    </message>
    <message>
        <source>&amp;Cancel</source>
        <translation>&amp;Zrušit</translation>
    </message>
    <message>
        <source>default</source>
        <translation>výchozí</translation>
    </message>
    <message>
        <source>none</source>
        <translation type="unfinished">žádné</translation>
    </message>
    <message>
        <source>Confirm options reset</source>
        <translation>Potvrzení obnovení nastavení</translation>
    </message>
    <message>
        <source>Client restart required to activate changes.</source>
        <translation type="unfinished">K aktivaci změn je potřeba restartovat klienta.</translation>
    </message>
    <message>
        <source>Client will be shut down. Do you want to proceed?</source>
        <translation type="unfinished">Klient se vypne, chceš pokračovat?</translation>
    </message>
    <message>
        <source>Configuration options</source>
        <translation type="unfinished">Možnosti nastavení</translation>
    </message>
    <message>
        <source>The configuration file is used to specify advanced user options which override GUI settings. Additionally, any command-line options will override this configuration file.</source>
        <translation type="unfinished">Konfigurační soubor slouží k nastavování uživatelsky pokročilých možností, které mají přednost před konfigurací z GUI. Parametry z příkazové řádky však mají před konfiguračním souborem přednost.</translation>
    </message>
    <message>
        <source>Error</source>
        <translation type="unfinished">Chyba</translation>
    </message>
    <message>
        <source>The configuration file could not be opened.</source>
        <translation type="unfinished">Konfigurační soubor nejde otevřít.</translation>
    </message>
    <message>
        <source>This change would require a client restart.</source>
        <translation type="unfinished">Tahle změna bude chtít restartovat klienta.</translation>
    </message>
    <message>
        <source>The supplied proxy address is invalid.</source>
        <translation>Zadaná adresa proxy je neplatná.</translation>
    </message>
</context>
<context>
    <name>OverviewPage</name>
    <message>
        <source>Form</source>
        <translation>Formulář</translation>
    </message>
    <message>
        <source>The displayed information may be out of date. Your wallet automatically synchronizes with the Particl network after a connection is established, but this process has not completed yet.</source>
        <translation>Zobrazené informace nemusí být aktuální. Tvá peněženka se automaticky sesynchronizuje s particlovou sítí, jakmile se s ní spojí. Zatím ale ještě není synchronizace dokončena.</translation>
    </message>
    <message>
        <source>Watch-only:</source>
        <translation type="unfinished">Sledované:</translation>
    </message>
    <message>
        <source>Available:</source>
        <translation type="unfinished">K dispozici:</translation>
    </message>
    <message>
        <source>Your current spendable balance</source>
        <translation>Aktuální disponibilní stav tvého účtu</translation>
    </message>
    <message>
        <source>Pending:</source>
        <translation type="unfinished">Očekáváno:</translation>
    </message>
    <message>
        <source>Total of transactions that have yet to be confirmed, and do not yet count toward the spendable balance</source>
        <translation>Souhrn transakcí, které ještě nejsou potvrzené a které se ještě nezapočítávají do celkového disponibilního stavu účtu</translation>
    </message>
    <message>
        <source>Immature:</source>
        <translation>Nedozráno:</translation>
    </message>
    <message>
        <source>Mined balance that has not yet matured</source>
        <translation>Vytěžené mince, které ještě nejsou zralé</translation>
    </message>
    <message>
        <source>Balances</source>
        <translation type="unfinished">Stavy účtů</translation>
    </message>
    <message>
        <source>Total:</source>
        <translation>Celkem:</translation>
    </message>
    <message>
        <source>Your current total balance</source>
        <translation>Celkový stav tvého účtu</translation>
    </message>
    <message>
        <source>Your current balance in watch-only addresses</source>
        <translation type="unfinished">Aktuální stav účtu sledovaných adres</translation>
    </message>
    <message>
        <source>Spendable:</source>
        <translation type="unfinished">Běžné:</translation>
    </message>
    <message>
        <source>Recent transactions</source>
        <translation type="unfinished">Poslední transakce</translation>
    </message>
    <message>
        <source>Unconfirmed transactions to watch-only addresses</source>
        <translation type="unfinished">Nepotvrzené transakce sledovaných adres</translation>
    </message>
    <message>
        <source>Mined balance in watch-only addresses that has not yet matured</source>
        <translation type="unfinished">Vytěžené mince na sledovaných adresách, které ještě nejsou zralé</translation>
    </message>
    <message>
        <source>Current total balance in watch-only addresses</source>
        <translation type="unfinished">Aktuální stav účtu sledovaných adres</translation>
    </message>
    <message>
        <source>Privacy mode activated for the Overview tab. To unmask the values, uncheck Settings-&gt;Mask values.</source>
        <translation type="unfinished">Pro kartu Přehled je aktivovaný režim soukromí. Pro zobrazení částek, odškrtněte Nastavení -&gt; Skrýt částky.</translation>
    </message>
</context>
<context>
    <name>PSBTOperationsDialog</name>
    <message>
        <source>Sign Tx</source>
        <translation type="unfinished">Podepsat transakci</translation>
    </message>
    <message>
        <source>Broadcast Tx</source>
        <translation type="unfinished">Odeslat transakci do sítě</translation>
    </message>
    <message>
        <source>Copy to Clipboard</source>
        <translation type="unfinished">Kopírovat do schránky</translation>
    </message>
    <message>
        <source>Close</source>
        <translation type="unfinished">Zavřít</translation>
    </message>
    <message>
<<<<<<< HEAD
        <source>Cannot start particl: click-to-pay handler</source>
        <translation>Nemůžu spustit particl: obsluha click-to-pay</translation>
=======
        <source>Failed to load transaction: %1</source>
        <translation type="unfinished">Nepodařilo se načíst transakci: %1</translation>
>>>>>>> d3bd5410
    </message>
    <message>
        <source>Failed to sign transaction: %1</source>
        <translation type="unfinished">Nepodařilo se podepsat transakci: %1</translation>
    </message>
    <message>
<<<<<<< HEAD
        <source>'particl://' is not a valid URI. Use 'particl:' instead.</source>
        <translation>'particl://' není platné URI. Místo toho použij 'particl:'.</translation>
=======
        <source>Could not sign any more inputs.</source>
        <translation type="unfinished">Nelze podepsat další vstupy.</translation>
>>>>>>> d3bd5410
    </message>
    <message>
        <source>Signed %1 inputs, but more signatures are still required.</source>
        <translation type="unfinished">Podepsáno %1 výstupů, ale jsou ještě potřeba další podpisy.</translation>
    </message>
    <message>
        <source>Signed transaction successfully. Transaction is ready to broadcast.</source>
        <translation type="unfinished">Transakce byla úspěšně podepsána. Transakce je připravena k odeslání.</translation>
    </message>
    <message>
        <source>Unknown error processing transaction.</source>
        <translation type="unfinished">Neznámá chyba při zpracování transakce.</translation>
    </message>
    <message>
        <source>Transaction broadcast successfully! Transaction ID: %1</source>
        <translation type="unfinished">Transakce byla úspěšně odeslána! ID transakce: %1</translation>
    </message>
    <message>
<<<<<<< HEAD
        <source>URI cannot be parsed! This can be caused by an invalid Particl address or malformed URI parameters.</source>
        <translation>Nepodařilo se analyzovat URI! Důvodem může být neplatná particlová adresa nebo poškozené parametry URI.</translation>
=======
        <source>Transaction broadcast failed: %1</source>
        <translation type="unfinished">Odeslání transakce se nezdařilo: %1</translation>
>>>>>>> d3bd5410
    </message>
    <message>
        <source>PSBT copied to clipboard.</source>
        <translation type="unfinished">PSBT zkopírována do schránky.</translation>
    </message>
    <message>
        <source>Save Transaction Data</source>
        <translation type="unfinished">Zachovaj procesní data</translation>
    </message>
    <message>
        <source>Partially Signed Transaction (Binary)</source>
        <extracomment>Expanded name of the binary PSBT file format. See: BIP 174.</extracomment>
        <translation type="unfinished">částečně podepsaná transakce (binární)</translation>
    </message>
    <message>
        <source>PSBT saved to disk.</source>
        <translation type="unfinished">PSBT uložena na disk.</translation>
    </message>
    <message>
        <source> * Sends %1 to %2</source>
        <translation type="unfinished"> * Odešle %1 na %2</translation>
    </message>
    <message>
        <source>Unable to calculate transaction fee or total transaction amount.</source>
        <translation type="unfinished">Nelze vypočítat transakční poplatek nebo celkovou výši transakce.</translation>
    </message>
    <message>
        <source>Pays transaction fee: </source>
        <translation type="unfinished">Platí transakční poplatek:</translation>
    </message>
    <message>
        <source>Total Amount</source>
        <translation type="unfinished">Celková částka</translation>
    </message>
    <message>
<<<<<<< HEAD
        <source>Enter a Particl address (e.g. %1)</source>
        <translation>Zadej particlovou adresu (např. %1)</translation>
=======
        <source>or</source>
        <translation type="unfinished">nebo</translation>
>>>>>>> d3bd5410
    </message>
    <message>
        <source>Transaction has %1 unsigned inputs.</source>
        <translation type="unfinished">Transakce %1 má nepodepsané vstupy.</translation>
    </message>
    <message>
        <source>Transaction is missing some information about inputs.</source>
        <translation type="unfinished">Transakci chybí některé informace o vstupech.</translation>
    </message>
    <message>
        <source>Transaction still needs signature(s).</source>
        <translation type="unfinished">Transakce stále potřebuje podpis(y).</translation>
    </message>
    <message>
        <source>(But this wallet cannot sign transactions.)</source>
        <translation type="unfinished">(Ale tato peněženka nemůže podepisovat transakce.)</translation>
    </message>
    <message>
        <source>(But this wallet does not have the right keys.)</source>
        <translation type="unfinished">Ale tenhle vstup nemá správné klíče</translation>
    </message>
    <message>
        <source>Transaction is fully signed and ready for broadcast.</source>
        <translation type="unfinished">Transakce je plně podepsána a připravena k odeslání.</translation>
    </message>
    <message>
        <source>Transaction status is unknown.</source>
        <translation type="unfinished">Stav transakce není známý.</translation>
    </message>
</context>
<context>
    <name>PaymentServer</name>
    <message>
        <source>Payment request error</source>
        <translation type="unfinished">Chyba platebního požadavku</translation>
    </message>
    <message>
        <source>Cannot start bitcoin: click-to-pay handler</source>
        <translation type="unfinished">Nemůžu spustit bitcoin: obsluha click-to-pay</translation>
    </message>
    <message>
        <source>URI handling</source>
        <translation type="unfinished">Zpracování URI</translation>
    </message>
    <message>
        <source>'bitcoin://' is not a valid URI. Use 'bitcoin:' instead.</source>
        <translation type="unfinished">'bitcoin://' není platné URI. Místo toho použij 'bitcoin:'.</translation>
    </message>
    <message>
        <source>Cannot process payment request because BIP70 is not supported.
Due to widespread security flaws in BIP70 it's strongly recommended that any merchant instructions to switch wallets be ignored.
If you are receiving this error you should request the merchant provide a BIP21 compatible URI.</source>
        <translation type="unfinished">Nelze zpracovat žádost o platbu, protože BIP70 není podporován.
Vzhledem k rozšířeným bezpečnostním chybám v BIP70 je důrazně doporučeno ignorovat jakékoli požadavky obchodníka na přepnutí peněženek.
Pokud vidíte tuto chybu, měli byste požádat, aby obchodník poskytl adresu kompatibilní s BIP21.</translation>
    </message>
    <message>
        <source>URI cannot be parsed! This can be caused by an invalid Bitcoin address or malformed URI parameters.</source>
        <translation type="unfinished">Nepodařilo se analyzovat URI! Důvodem může být neplatná bitcoinová adresa nebo poškozené parametry URI.</translation>
    </message>
    <message>
        <source>Payment request file handling</source>
        <translation type="unfinished">Zpracování souboru platebního požadavku</translation>
    </message>
</context>
<context>
    <name>PeerTableModel</name>
    <message>
        <source>User Agent</source>
        <extracomment>Title of Peers Table column which contains the peer's User Agent string.</extracomment>
        <translation type="unfinished">Typ klienta</translation>
    </message>
    <message>
        <source>Ping</source>
        <extracomment>Title of Peers Table column which indicates the current latency of the connection with the peer.</extracomment>
        <translation type="unfinished">Odezva</translation>
    </message>
    <message>
        <source>Sent</source>
        <extracomment>Title of Peers Table column which indicates the total amount of network information we have sent to the peer.</extracomment>
        <translation type="unfinished">Odesláno</translation>
    </message>
    <message>
        <source>Received</source>
        <extracomment>Title of Peers Table column which indicates the total amount of network information we have received from the peer.</extracomment>
        <translation type="unfinished">Přijato</translation>
    </message>
    <message>
        <source>Address</source>
        <extracomment>Title of Peers Table column which contains the IP/Onion/I2P address of the connected peer.</extracomment>
        <translation type="unfinished">Adresa</translation>
    </message>
    <message>
        <source>Type</source>
        <extracomment>Title of Peers Table column which describes the type of peer connection. The "type" describes why the connection exists.</extracomment>
        <translation type="unfinished">Typ</translation>
    </message>
    <message>
        <source>Network</source>
        <extracomment>Title of Peers Table column which states the network the peer connected through.</extracomment>
        <translation type="unfinished">Síť</translation>
    </message>
</context>
<context>
    <name>QRImageWidget</name>
    <message>
        <source>&amp;Copy Image</source>
        <translation type="unfinished">&amp;Kopíruj obrázek</translation>
    </message>
    <message>
        <source>Resulting URI too long, try to reduce the text for label / message.</source>
        <translation type="unfinished">Výsledná URI je příliš dlouhá, zkus zkrátit text označení/zprávy.</translation>
    </message>
    <message>
        <source>Error encoding URI into QR Code.</source>
        <translation type="unfinished">Chyba při kódování URI do QR kódu.</translation>
    </message>
    <message>
        <source>QR code support not available.</source>
        <translation type="unfinished">Podpora QR kódu není k dispozici.</translation>
    </message>
    <message>
        <source>Save QR Code</source>
        <translation type="unfinished">Ulož QR kód</translation>
    </message>
    <message>
        <source>PNG Image</source>
        <extracomment>Expanded name of the PNG file format. See https://en.wikipedia.org/wiki/Portable_Network_Graphics</extracomment>
        <translation type="unfinished">obrázek PNG</translation>
    </message>
</context>
<context>
    <name>RPCConsole</name>
    <message>
        <source>N/A</source>
        <translation>nedostupná informace</translation>
    </message>
    <message>
        <source>Client version</source>
        <translation>Verze klienta</translation>
    </message>
    <message>
        <source>&amp;Information</source>
        <translation>&amp;Informace</translation>
    </message>
    <message>
        <source>General</source>
        <translation type="unfinished">Obecné</translation>
    </message>
    <message>
        <source>Datadir</source>
        <translation type="unfinished">Adresář s daty</translation>
    </message>
    <message>
        <source>To specify a non-default location of the data directory use the '%1' option.</source>
        <translation type="unfinished">Pro specifikaci neklasické lokace pro data použij možnost '%1'</translation>
    </message>
    <message>
        <source>To specify a non-default location of the blocks directory use the '%1' option.</source>
        <translation type="unfinished">Pro specifikaci neklasické lokace pro data použij možnost '%1'</translation>
    </message>
    <message>
        <source>Startup time</source>
        <translation>Čas spuštění</translation>
    </message>
    <message>
        <source>Network</source>
        <translation>Síť</translation>
    </message>
    <message>
        <source>Name</source>
        <translation type="unfinished">Název</translation>
    </message>
    <message>
        <source>Number of connections</source>
        <translation>Počet spojení</translation>
    </message>
    <message>
        <source>Block chain</source>
        <translation>Blockchain</translation>
    </message>
    <message>
        <source>Memory Pool</source>
        <translation type="unfinished">Transakční zásobník</translation>
    </message>
    <message>
        <source>Current number of transactions</source>
        <translation type="unfinished">Aktuální množství transakcí</translation>
    </message>
    <message>
        <source>Memory usage</source>
        <translation type="unfinished">Obsazenost paměti</translation>
    </message>
    <message>
        <source>Wallet: </source>
        <translation type="unfinished">Peněženka:</translation>
    </message>
    <message>
        <source>(none)</source>
        <translation type="unfinished">(žádné)</translation>
    </message>
    <message>
        <source>&amp;Reset</source>
        <translation type="unfinished">&amp;Vynulovat</translation>
    </message>
    <message>
        <source>Received</source>
        <translation type="unfinished">Přijato</translation>
    </message>
    <message>
        <source>Sent</source>
        <translation type="unfinished">Odesláno</translation>
    </message>
    <message>
        <source>&amp;Peers</source>
        <translation type="unfinished">&amp;Protějšky</translation>
    </message>
    <message>
        <source>Banned peers</source>
        <translation type="unfinished">Protějšky pod klatbou (blokované)</translation>
    </message>
    <message>
        <source>Select a peer to view detailed information.</source>
        <translation type="unfinished">Vyber protějšek a uvidíš jeho detailní informace.</translation>
    </message>
    <message>
        <source>Version</source>
        <translation type="unfinished">Verze</translation>
    </message>
    <message>
        <source>Starting Block</source>
        <translation type="unfinished">Počáteční blok</translation>
    </message>
    <message>
        <source>Synced Headers</source>
        <translation type="unfinished">Aktuálně hlaviček</translation>
    </message>
    <message>
        <source>Synced Blocks</source>
        <translation type="unfinished">Aktuálně bloků</translation>
    </message>
    <message>
        <source>The mapped Autonomous System used for diversifying peer selection.</source>
        <translation type="unfinished">Mapovaný nezávislý - Autonomní Systém používaný pro rozšírení vzájemného výběru protějsků.</translation>
    </message>
    <message>
        <source>Mapped AS</source>
        <translation type="unfinished">Mapovaný AS</translation>
    </message>
    <message>
        <source>User Agent</source>
        <translation type="unfinished">Typ klienta</translation>
    </message>
    <message>
        <source>Node window</source>
        <translation type="unfinished">Okno uzlu</translation>
    </message>
    <message>
        <source>Current block height</source>
        <translation type="unfinished">Velikost aktuálního bloku</translation>
    </message>
    <message>
        <source>Open the %1 debug log file from the current data directory. This can take a few seconds for large log files.</source>
        <translation type="unfinished">Otevři soubor s ladicími záznamy %1 z aktuálního datového adresáře. U velkých žurnálů to může pár vteřin zabrat.</translation>
    </message>
    <message>
        <source>Decrease font size</source>
        <translation type="unfinished">Zmenšit písmo</translation>
    </message>
    <message>
        <source>Increase font size</source>
        <translation type="unfinished">Zvětšit písmo</translation>
    </message>
    <message>
        <source>Permissions</source>
        <translation type="unfinished">Oprávnění</translation>
    </message>
    <message>
        <source>The direction and type of peer connection: %1</source>
        <translation type="unfinished">Směr a typ spojení s protějškem: %1</translation>
    </message>
    <message>
        <source>Direction/Type</source>
        <translation type="unfinished">Směr/Typ</translation>
    </message>
    <message>
        <source>The network protocol this peer is connected through: IPv4, IPv6, Onion, I2P, or CJDNS.</source>
        <translation type="unfinished">Síťový protokol, přes který je protějšek připojen: IPv4, IPv6, Onion, I2P, nebo CJDNS.</translation>
    </message>
    <message>
        <source>Services</source>
        <translation type="unfinished">Služby</translation>
    </message>
    <message>
        <source>Whether the peer requested us to relay transactions.</source>
        <translation type="unfinished">Zda po nás protějšek chtěl přeposílat transakce.</translation>
    </message>
    <message>
        <source>Wants Tx Relay</source>
        <translation type="unfinished">Chce přeposílání transakcí</translation>
    </message>
    <message>
        <source>Connection Time</source>
        <translation type="unfinished">Doba spojení</translation>
    </message>
    <message>
        <source>Elapsed time since a novel block passing initial validity checks was received from this peer.</source>
        <translation type="unfinished">Doba, před kterou byl od tohoto protějšku přijat nový blok, který prošel základní kontrolou platnosti.</translation>
    </message>
    <message>
        <source>Last Block</source>
        <translation type="unfinished">Poslední blok</translation>
    </message>
    <message>
        <source>Elapsed time since a novel transaction accepted into our mempool was received from this peer.</source>
        <translation type="unfinished">Doba, před kterou byla od tohoto protějšku přijata nová transakce, která byla přijata do našeho mempoolu.</translation>
    </message>
    <message>
        <source>Last Tx</source>
        <translation type="unfinished">Poslední transakce</translation>
    </message>
    <message>
        <source>Last Send</source>
        <translation type="unfinished">Poslední odeslání</translation>
    </message>
    <message>
        <source>Last Receive</source>
        <translation type="unfinished">Poslední příjem</translation>
    </message>
    <message>
        <source>Ping Time</source>
        <translation type="unfinished">Odezva</translation>
    </message>
    <message>
        <source>The duration of a currently outstanding ping.</source>
        <translation type="unfinished">Jak dlouho už čekám na pong.</translation>
    </message>
    <message>
        <source>Ping Wait</source>
        <translation type="unfinished">Doba čekání na odezvu</translation>
    </message>
    <message>
        <source>Min Ping</source>
        <translation type="unfinished">Nejrychlejší odezva</translation>
    </message>
    <message>
        <source>Time Offset</source>
        <translation type="unfinished">Časový posun</translation>
    </message>
    <message>
        <source>Last block time</source>
        <translation>Čas posledního bloku</translation>
    </message>
    <message>
        <source>&amp;Open</source>
        <translation>&amp;Otevřít</translation>
    </message>
    <message>
        <source>&amp;Console</source>
        <translation>&amp;Konzole</translation>
    </message>
    <message>
        <source>&amp;Network Traffic</source>
        <translation type="unfinished">&amp;Síťový provoz</translation>
    </message>
    <message>
        <source>Totals</source>
        <translation type="unfinished">Součty</translation>
    </message>
    <message>
        <source>Debug log file</source>
        <translation>Soubor s ladicími záznamy</translation>
    </message>
    <message>
        <source>Clear console</source>
        <translation>Vyčistit konzoli</translation>
    </message>
    <message>
        <source>In:</source>
        <translation type="unfinished">Sem:</translation>
    </message>
    <message>
        <source>Out:</source>
        <translation type="unfinished">Ven:</translation>
    </message>
    <message>
        <source>&amp;Disconnect</source>
        <translation type="unfinished">&amp;Odpoj</translation>
    </message>
    <message>
        <source>1 &amp;hour</source>
        <translation type="unfinished">1 &amp;hodinu</translation>
    </message>
    <message>
        <source>1 &amp;week</source>
        <translation type="unfinished">1 &amp;týden</translation>
    </message>
    <message>
        <source>1 &amp;year</source>
        <translation type="unfinished">1 &amp;rok</translation>
    </message>
    <message>
        <source>&amp;Unban</source>
        <translation type="unfinished">&amp;Odblokuj</translation>
    </message>
    <message>
        <source>Network activity disabled</source>
        <translation type="unfinished">Síť je vypnutá</translation>
    </message>
    <message>
        <source>Executing command without any wallet</source>
        <translation type="unfinished">Spouštění příkazu bez jakékoliv peněženky</translation>
    </message>
    <message>
        <source>Executing command using "%1" wallet</source>
        <translation type="unfinished">Příkaz se vykonává s použitím peněženky "%1"</translation>
    </message>
    <message>
        <source>Yes</source>
        <translation type="unfinished">Ano</translation>
    </message>
    <message>
        <source>No</source>
        <translation type="unfinished">Ne</translation>
    </message>
    <message>
        <source>To</source>
        <translation type="unfinished">Pro</translation>
    </message>
    <message>
        <source>From</source>
        <translation type="unfinished">Od</translation>
    </message>
    <message>
        <source>Ban for</source>
        <translation type="unfinished">Uval klatbu na</translation>
    </message>
    <message>
        <source>Never</source>
        <translation type="unfinished">Nikdy</translation>
    </message>
    <message>
        <source>Unknown</source>
        <translation type="unfinished">Neznámá</translation>
    </message>
</context>
<context>
    <name>ReceiveCoinsDialog</name>
    <message>
        <source>&amp;Amount:</source>
        <translation type="unfinished">Čás&amp;tka:</translation>
    </message>
    <message>
        <source>&amp;Label:</source>
        <translation type="unfinished">&amp;Označení:</translation>
    </message>
    <message>
        <source>&amp;Message:</source>
        <translation type="unfinished">&amp;Zpráva:</translation>
    </message>
    <message>
<<<<<<< HEAD
        <source>An optional message to attach to the payment request, which will be displayed when the request is opened. Note: The message will not be sent with the payment over the Particl network.</source>
        <translation>Volitelná zpráva, která se připojí k platebnímu požadavku a která se zobrazí, když se požadavek otevře. Poznámka: tahle zpráva se neposílá s platbou po particlové síti.</translation>
=======
        <source>An optional message to attach to the payment request, which will be displayed when the request is opened. Note: The message will not be sent with the payment over the Bitcoin network.</source>
        <translation type="unfinished">Volitelná zpráva, která se připojí k platebnímu požadavku a která se zobrazí, když se požadavek otevře. Poznámka: tahle zpráva se neposílá s platbou po bitcoinové síti.</translation>
>>>>>>> d3bd5410
    </message>
    <message>
        <source>An optional label to associate with the new receiving address.</source>
        <translation type="unfinished">Volitelné označení, které se má přiřadit k nové adrese.</translation>
    </message>
    <message>
        <source>Use this form to request payments. All fields are &lt;b&gt;optional&lt;/b&gt;.</source>
        <translation type="unfinished">Tímto formulářem můžeš požadovat platby. Všechna pole jsou &lt;b&gt;volitelná&lt;/b&gt;.</translation>
    </message>
    <message>
        <source>An optional amount to request. Leave this empty or zero to not request a specific amount.</source>
        <translation type="unfinished">Volitelná částka, kterou požaduješ. Nech prázdné nebo nulové, pokud nepožaduješ konkrétní částku.</translation>
    </message>
    <message>
        <source>An optional label to associate with the new receiving address (used by you to identify an invoice).  It is also attached to the payment request.</source>
        <translation type="unfinished">Volitelný popis který sa přidá k téjo nové přijímací adrese (pro jednoduchší identifikaci). Tenhle popis bude také přidán do výzvy k platbě.</translation>
    </message>
    <message>
        <source>An optional message that is attached to the payment request and may be displayed to the sender.</source>
        <translation type="unfinished">Volitelná zpráva která se přidá k téjo platební výzvě a může být zobrazena odesílateli.</translation>
    </message>
    <message>
        <source>&amp;Create new receiving address</source>
        <translation type="unfinished">&amp;Vytvořit novou přijímací adresu</translation>
    </message>
    <message>
        <source>Clear all fields of the form.</source>
        <translation type="unfinished">Promaž obsah ze všech formulářových políček.</translation>
    </message>
    <message>
        <source>Clear</source>
        <translation type="unfinished">Vyčistit</translation>
    </message>
    <message>
        <source>Native segwit addresses (aka Bech32 or BIP-173) reduce your transaction fees later on and offer better protection against typos, but old wallets don't support them. When unchecked, an address compatible with older wallets will be created instead.</source>
        <translation type="unfinished">Nativní segwit adresy (Bech32 nebo BIP-173) snižují Vaše budoucí transakční poplatky a nabízejí lepší ochranu před překlepy, avšak staré peněženky je nepodporují. Pokud je toto pole nezaškrtnuté, bude vytvořena adresa kompatibilní se staršími peněženkami.</translation>
    </message>
    <message>
        <source>Generate native segwit (Bech32) address</source>
        <translation type="unfinished">Generovat nativní segwit adresu (Bech32)</translation>
    </message>
    <message>
        <source>Requested payments history</source>
        <translation type="unfinished">Historie vyžádaných plateb</translation>
    </message>
    <message>
        <source>Show the selected request (does the same as double clicking an entry)</source>
        <translation type="unfinished">Zobraz zvolený požadavek (stejně tak můžeš přímo na něj dvakrát poklepat)</translation>
    </message>
    <message>
        <source>Show</source>
        <translation type="unfinished">Zobrazit</translation>
    </message>
    <message>
        <source>Remove the selected entries from the list</source>
        <translation type="unfinished">Smaž zvolené požadavky ze seznamu</translation>
    </message>
    <message>
        <source>Remove</source>
        <translation type="unfinished">Smazat</translation>
    </message>
    <message>
        <source>Copy &amp;URI</source>
        <translation type="unfinished">&amp;Kopíruj URI</translation>
    </message>
    <message>
        <source>Could not unlock wallet.</source>
        <translation type="unfinished">Nemohu odemknout peněženku.</translation>
    </message>
    <message>
        <source>Could not generate new %1 address</source>
        <translation type="unfinished">Nelze vygenerovat novou adresu %1</translation>
    </message>
</context>
<context>
    <name>ReceiveRequestDialog</name>
    <message>
        <source>Address:</source>
        <translation type="unfinished">Adresa:</translation>
    </message>
    <message>
        <source>Amount:</source>
        <translation type="unfinished">Částka:</translation>
    </message>
    <message>
        <source>Label:</source>
        <translation type="unfinished">Označení:</translation>
    </message>
    <message>
        <source>Message:</source>
        <translation type="unfinished">Zpráva:</translation>
    </message>
    <message>
        <source>Wallet:</source>
        <translation type="unfinished">Peněženka:</translation>
    </message>
    <message>
        <source>Copy &amp;URI</source>
        <translation type="unfinished">&amp;Kopíruj URI</translation>
    </message>
    <message>
        <source>Copy &amp;Address</source>
        <translation type="unfinished">Kopíruj &amp;adresu</translation>
    </message>
    <message>
        <source>Payment information</source>
        <translation type="unfinished">Informace o platbě</translation>
    </message>
    <message>
        <source>Request payment to %1</source>
        <translation type="unfinished">Platební požadavek: %1</translation>
    </message>
</context>
<context>
    <name>RecentRequestsTableModel</name>
    <message>
        <source>Date</source>
        <translation type="unfinished">Datum</translation>
    </message>
    <message>
        <source>Label</source>
        <translation type="unfinished">Označení</translation>
    </message>
    <message>
        <source>Message</source>
        <translation type="unfinished">Zpráva</translation>
    </message>
    <message>
        <source>(no label)</source>
        <translation type="unfinished">(bez označení)</translation>
    </message>
    <message>
        <source>(no message)</source>
        <translation type="unfinished">(bez zprávy)</translation>
    </message>
    <message>
        <source>(no amount requested)</source>
        <translation type="unfinished">(bez požadované částky)</translation>
    </message>
    <message>
        <source>Requested</source>
        <translation type="unfinished">Požádáno</translation>
    </message>
</context>
<context>
    <name>SendCoinsDialog</name>
    <message>
        <source>Send Coins</source>
        <translation>Pošli mince</translation>
    </message>
    <message>
        <source>Coin Control Features</source>
        <translation type="unfinished">Možnosti ruční správy mincí</translation>
    </message>
    <message>
        <source>automatically selected</source>
        <translation type="unfinished">automaticky vybrané</translation>
    </message>
    <message>
        <source>Insufficient funds!</source>
        <translation type="unfinished">Nedostatek prostředků!</translation>
    </message>
    <message>
        <source>Quantity:</source>
        <translation type="unfinished">Počet:</translation>
    </message>
    <message>
        <source>Bytes:</source>
        <translation type="unfinished">Bajtů:</translation>
    </message>
    <message>
        <source>Amount:</source>
        <translation type="unfinished">Částka:</translation>
    </message>
    <message>
        <source>Fee:</source>
        <translation type="unfinished">Poplatek:</translation>
    </message>
    <message>
        <source>After Fee:</source>
        <translation type="unfinished">Čistá částka:</translation>
    </message>
    <message>
        <source>Change:</source>
        <translation type="unfinished">Drobné:</translation>
    </message>
    <message>
        <source>If this is activated, but the change address is empty or invalid, change will be sent to a newly generated address.</source>
        <translation type="unfinished">Pokud aktivováno, ale adresa pro drobné je prázdná nebo neplatná, tak se drobné pošlou na nově vygenerovanou adresu.</translation>
    </message>
    <message>
        <source>Custom change address</source>
        <translation type="unfinished">Vlastní adresa pro drobné</translation>
    </message>
    <message>
        <source>Transaction Fee:</source>
        <translation type="unfinished">Transakční poplatek:</translation>
    </message>
    <message>
        <source>Using the fallbackfee can result in sending a transaction that will take several hours or days (or never) to confirm. Consider choosing your fee manually or wait until you have validated the complete chain.</source>
        <translation type="unfinished">Použití nouzového poplatku („fallbackfee“) může vyústit v transakci, které bude trvat hodiny nebo dny (případně věčnost), než bude potvrzena. Zvaž proto ruční nastavení poplatku, případně počkej, až se ti kompletně zvaliduje blockchain.</translation>
    </message>
    <message>
        <source>Warning: Fee estimation is currently not possible.</source>
        <translation type="unfinished">Upozornění: teď není možné poplatek odhadnout.</translation>
    </message>
    <message>
        <source>per kilobyte</source>
        <translation type="unfinished">za kilobajt</translation>
    </message>
    <message>
        <source>Hide</source>
        <translation type="unfinished">Skryj</translation>
    </message>
    <message>
        <source>Recommended:</source>
        <translation type="unfinished">Doporučený:</translation>
    </message>
    <message>
        <source>Custom:</source>
        <translation type="unfinished">Vlastní:</translation>
    </message>
    <message>
        <source>Send to multiple recipients at once</source>
        <translation>Pošli více příjemcům naráz</translation>
    </message>
    <message>
        <source>Add &amp;Recipient</source>
        <translation>Při&amp;dej příjemce</translation>
    </message>
    <message>
        <source>Clear all fields of the form.</source>
        <translation type="unfinished">Promaž obsah ze všech formulářových políček.</translation>
    </message>
    <message>
        <source>Dust:</source>
        <translation type="unfinished">Prach:</translation>
    </message>
    <message>
        <source>Hide transaction fee settings</source>
        <translation type="unfinished">Schovat nastavení poplatků transakce - transaction fee</translation>
    </message>
    <message>
<<<<<<< HEAD
        <source>When there is less transaction volume than space in the blocks, miners as well as relaying nodes may enforce a minimum fee. Paying only this minimum fee is just fine, but be aware that this can result in a never confirming transaction once there is more demand for particl transactions than the network can process.</source>
        <translation>Když je zde měně transakcí než místa na bloky, mineři stejně tak relay-e mohou nasadit minimální poplatky. Zaplacením pouze minimálního poplatku je v pohodě, ale mějte na paměti že toto může mít za následek nikdy neověřenou transakci pokud zde bude více particlových transakcí než může síť zvládnout.</translation>
=======
        <source>When there is less transaction volume than space in the blocks, miners as well as relaying nodes may enforce a minimum fee. Paying only this minimum fee is just fine, but be aware that this can result in a never confirming transaction once there is more demand for bitcoin transactions than the network can process.</source>
        <translation type="unfinished">Když je zde měně transakcí než místa na bloky, mineři stejně tak relay-e mohou nasadit minimální poplatky. Zaplacením pouze minimálního poplatku je v pohodě, ale mějte na paměti že toto může mít za následek nikdy neověřenou transakci pokud zde bude více bitcoinových transakcí než může síť zvládnout.</translation>
>>>>>>> d3bd5410
    </message>
    <message>
        <source>A too low fee might result in a never confirming transaction (read the tooltip)</source>
        <translation type="unfinished">Příliš malý poplatek může způsobit, že transakce nebude nikdy potvrzena (přečtěte popis)</translation>
    </message>
    <message>
        <source>Confirmation time target:</source>
        <translation type="unfinished">Časové cílování potvrzení:</translation>
    </message>
    <message>
        <source>Enable Replace-By-Fee</source>
        <translation type="unfinished">Povolit možnost dodatečně transakci navýšit poplatek (tzv. „replace-by-fee“)</translation>
    </message>
    <message>
        <source>With Replace-By-Fee (BIP-125) you can increase a transaction's fee after it is sent. Without this, a higher fee may be recommended to compensate for increased transaction delay risk.</source>
        <translation type="unfinished">S dodatečným navýšením poplatku (BIP-125, tzv. „Replace-By-Fee“) můžete zvýšit poplatek i po odeslání. Bez dodatečného navýšení bude navrhnut vyšší transakční poplatek, tak aby kompenzoval zvýšené riziko prodlení transakce.</translation>
    </message>
    <message>
        <source>Clear &amp;All</source>
        <translation>Všechno &amp;smaž</translation>
    </message>
    <message>
        <source>Balance:</source>
        <translation>Stav účtu:</translation>
    </message>
    <message>
        <source>Confirm the send action</source>
        <translation>Potvrď odeslání</translation>
    </message>
    <message>
        <source>S&amp;end</source>
        <translation>Pošl&amp;i</translation>
    </message>
    <message>
        <source>Copy quantity</source>
        <translation type="unfinished">Kopíruj počet</translation>
    </message>
    <message>
        <source>Copy amount</source>
        <translation type="unfinished">Kopíruj částku</translation>
    </message>
    <message>
        <source>Copy fee</source>
        <translation type="unfinished">Kopíruj poplatek</translation>
    </message>
    <message>
        <source>Copy after fee</source>
        <translation type="unfinished">Kopíruj čistou částku</translation>
    </message>
    <message>
        <source>Copy bytes</source>
        <translation type="unfinished">Kopíruj bajty</translation>
    </message>
    <message>
        <source>Copy dust</source>
        <translation type="unfinished">Kopíruj prach</translation>
    </message>
    <message>
        <source>Copy change</source>
        <translation type="unfinished">Kopíruj drobné</translation>
    </message>
    <message>
        <source>%1 (%2 blocks)</source>
        <translation type="unfinished">%1 (%2 bloků)</translation>
    </message>
    <message>
        <source>Cr&amp;eate Unsigned</source>
        <translation type="unfinished">Vytvořit bez podpisu</translation>
    </message>
    <message>
<<<<<<< HEAD
        <source>Creates a Partially Signed Particl Transaction (PSBT) for use with e.g. an offline %1 wallet, or a PSBT-compatible hardware wallet.</source>
        <translation>Vytvořit částečně podepsanou Particl transakci (Partially Signed Particl Transaction - PSBT) k použtí kupříkladu s offline %1 peněženkou nebo s jinou kompatibilní PSBT hardware peněženkou.</translation>
=======
        <source>Creates a Partially Signed Bitcoin Transaction (PSBT) for use with e.g. an offline %1 wallet, or a PSBT-compatible hardware wallet.</source>
        <translation type="unfinished">Vytvořit částečně podepsanou Bitcoin transakci (Partially Signed Bitcoin Transaction - PSBT) k použtí kupříkladu s offline %1 peněženkou nebo s jinou kompatibilní PSBT hardware peněženkou.</translation>
>>>>>>> d3bd5410
    </message>
    <message>
        <source> from wallet '%1'</source>
        <translation type="unfinished">z peněženky '%1'</translation>
    </message>
    <message>
        <source>%1 to '%2'</source>
        <translation type="unfinished">%1 do '%2'</translation>
    </message>
    <message>
        <source>%1 to %2</source>
        <translation type="unfinished">%1 do %2</translation>
    </message>
    <message>
        <source>Do you want to draft this transaction?</source>
        <translation type="unfinished">Chcete naplánovat tuhle transakci?</translation>
    </message>
    <message>
        <source>Are you sure you want to send?</source>
        <translation type="unfinished">Jsi si jistý, že tuhle transakci chceš poslat?</translation>
    </message>
    <message>
        <source>Create Unsigned</source>
        <translation type="unfinished">Vytvořit bez podpisu</translation>
    </message>
    <message>
        <source>Save Transaction Data</source>
        <translation type="unfinished">Zachovaj procesní data</translation>
    </message>
    <message>
        <source>Partially Signed Transaction (Binary)</source>
        <extracomment>Expanded name of the binary PSBT file format. See: BIP 174.</extracomment>
        <translation type="unfinished">částečně podepsaná transakce (binární)</translation>
    </message>
    <message>
        <source>PSBT saved</source>
        <translation type="unfinished">PSBT uložena</translation>
    </message>
    <message>
        <source>or</source>
        <translation type="unfinished">nebo</translation>
    </message>
    <message>
        <source>You can increase the fee later (signals Replace-By-Fee, BIP-125).</source>
        <translation type="unfinished">Poplatek můžete navýšit později (vysílá se "Replace-By-Fee" - nahrazení poplatkem, BIP-125).</translation>
    </message>
    <message>
        <source>Please, review your transaction proposal. This will produce a Partially Signed Bitcoin Transaction (PSBT) which you can save or copy and then sign with e.g. an offline %1 wallet, or a PSBT-compatible hardware wallet.</source>
        <translation type="unfinished">Zkontrolujte prosím svůj návrh transakce. Výsledkem bude částečně podepsaná bitcoinová transakce (PSBT), kterou můžete uložit nebo kopírovat a poté podepsat např. pomocí offline %1 peněženky nebo hardwarové peněženky kompatibilní s PSBT.</translation>
    </message>
    <message>
        <source>Please, review your transaction.</source>
        <translation type="unfinished">Prosím, zkontrolujte vaši transakci.</translation>
    </message>
    <message>
        <source>Transaction fee</source>
        <translation type="unfinished">Transakční poplatek</translation>
    </message>
    <message>
        <source>Not signalling Replace-By-Fee, BIP-125.</source>
        <translation type="unfinished">Nevysílá se "Replace-By-Fee" - nahrazení poplatkem, BIP-125.</translation>
    </message>
    <message>
        <source>Total Amount</source>
        <translation type="unfinished">Celková částka</translation>
    </message>
    <message>
        <source>Confirm send coins</source>
        <translation type="unfinished">Potvrď odeslání mincí</translation>
    </message>
    <message>
        <source>Confirm transaction proposal</source>
        <translation type="unfinished">Potvrdit návrh transakce</translation>
    </message>
    <message>
        <source>Watch-only balance:</source>
        <translation type="unfinished">Pouze sledovaný zůstatek:</translation>
    </message>
    <message>
        <source>The recipient address is not valid. Please recheck.</source>
        <translation type="unfinished">Adresa příjemce je neplatná – překontroluj ji prosím.</translation>
    </message>
    <message>
        <source>The amount to pay must be larger than 0.</source>
        <translation type="unfinished">Odesílaná částka musí být větší než 0.</translation>
    </message>
    <message>
        <source>The amount exceeds your balance.</source>
        <translation type="unfinished">Částka překračuje stav účtu.</translation>
    </message>
    <message>
        <source>The total exceeds your balance when the %1 transaction fee is included.</source>
        <translation type="unfinished">Celková částka při připočítání poplatku %1 překročí stav účtu.</translation>
    </message>
    <message>
        <source>Duplicate address found: addresses should only be used once each.</source>
        <translation type="unfinished">Zaznamenána duplicitní adresa: každá adresa by ale měla být použita vždy jen jednou.</translation>
    </message>
    <message>
        <source>Transaction creation failed!</source>
        <translation type="unfinished">Vytvoření transakce selhalo!</translation>
    </message>
    <message>
        <source>A fee higher than %1 is considered an absurdly high fee.</source>
        <translation type="unfinished">Poplatek vyšší než %1 je považován za absurdně vysoký.</translation>
    </message>
    <message>
        <source>Payment request expired.</source>
        <translation type="unfinished">Platební požadavek vypršel.</translation>
    </message>
    <message numerus="yes">
        <source>Estimated to begin confirmation within %n block(s).</source>
        <translation>
            <numerusform />
            <numerusform />
            <numerusform />
        </translation>
    </message>
    <message>
<<<<<<< HEAD
        <source>Warning: Invalid Particl address</source>
        <translation>Upozornění: Neplatná particlová adresa</translation>
=======
        <source>Warning: Invalid Bitcoin address</source>
        <translation type="unfinished">Upozornění: Neplatná bitcoinová adresa</translation>
>>>>>>> d3bd5410
    </message>
    <message>
        <source>Warning: Unknown change address</source>
        <translation type="unfinished">Upozornění: Neznámá adresa pro drobné</translation>
    </message>
    <message>
        <source>Confirm custom change address</source>
        <translation type="unfinished">Potvrď vlastní adresu pro drobné</translation>
    </message>
    <message>
        <source>The address you selected for change is not part of this wallet. Any or all funds in your wallet may be sent to this address. Are you sure?</source>
        <translation type="unfinished">Adresa, kterou jsi zvolil pro drobné, není součástí této peněženky. Potenciálně všechny prostředky z tvé peněženky mohou být na tuto adresu odeslány. Souhlasíš, aby se tak stalo?</translation>
    </message>
    <message>
        <source>(no label)</source>
        <translation type="unfinished">(bez označení)</translation>
    </message>
</context>
<context>
    <name>SendCoinsEntry</name>
    <message>
        <source>A&amp;mount:</source>
        <translation>Čás&amp;tka:</translation>
    </message>
    <message>
        <source>Pay &amp;To:</source>
        <translation>&amp;Komu:</translation>
    </message>
    <message>
        <source>&amp;Label:</source>
        <translation>&amp;Označení:</translation>
    </message>
    <message>
        <source>Choose previously used address</source>
        <translation type="unfinished">Vyber již použitou adresu</translation>
    </message>
    <message>
<<<<<<< HEAD
        <source>The Particl address to send the payment to</source>
        <translation>Particlová adresa příjemce</translation>
    </message>
    <message>
        <source>Alt+A</source>
        <translation>Alt+A</translation>
=======
        <source>The Bitcoin address to send the payment to</source>
        <translation type="unfinished">Bitcoinová adresa příjemce</translation>
>>>>>>> d3bd5410
    </message>
    <message>
        <source>Paste address from clipboard</source>
        <translation>Vlož adresu ze schránky</translation>
    </message>
    <message>
        <source>Remove this entry</source>
        <translation type="unfinished">Smaž tento záznam</translation>
    </message>
    <message>
        <source>The amount to send in the selected unit</source>
        <translation type="unfinished">Částka k odeslání ve vybrané měně</translation>
    </message>
    <message>
<<<<<<< HEAD
        <source>The fee will be deducted from the amount being sent. The recipient will receive less particl than you enter in the amount field. If multiple recipients are selected, the fee is split equally.</source>
        <translation>Poplatek se odečte od posílané částky. Příjemce tak dostane méně particlů, než zadáš do pole Částka. Pokud vybereš více příjemců, tak se poplatek rovnoměrně rozloží.</translation>
=======
        <source>The fee will be deducted from the amount being sent. The recipient will receive less bitcoins than you enter in the amount field. If multiple recipients are selected, the fee is split equally.</source>
        <translation type="unfinished">Poplatek se odečte od posílané částky. Příjemce tak dostane méně bitcoinů, než zadáš do pole Částka. Pokud vybereš více příjemců, tak se poplatek rovnoměrně rozloží.</translation>
>>>>>>> d3bd5410
    </message>
    <message>
        <source>S&amp;ubtract fee from amount</source>
        <translation type="unfinished">Od&amp;ečíst poplatek od částky</translation>
    </message>
    <message>
        <source>Use available balance</source>
        <translation type="unfinished">Použít dostupný zůstatek</translation>
    </message>
    <message>
        <source>Message:</source>
        <translation type="unfinished">Zpráva:</translation>
    </message>
    <message>
        <source>This is an unauthenticated payment request.</source>
        <translation type="unfinished">Tohle je neověřený platební požadavek.</translation>
    </message>
    <message>
        <source>This is an authenticated payment request.</source>
        <translation type="unfinished">Tohle je ověřený platební požadavek.</translation>
    </message>
    <message>
        <source>Enter a label for this address to add it to the list of used addresses</source>
        <translation type="unfinished">Zadej označení této adresy; obojí se ti pak uloží do adresáře</translation>
    </message>
    <message>
<<<<<<< HEAD
        <source>A message that was attached to the particl: URI which will be stored with the transaction for your reference. Note: This message will not be sent over the Particl network.</source>
        <translation>Zpráva, která byla připojena k particl: URI a která se ti pro přehled uloží k transakci. Poznámka: Tahle zpráva se neposílá s platbou po particlové síti.</translation>
=======
        <source>A message that was attached to the bitcoin: URI which will be stored with the transaction for your reference. Note: This message will not be sent over the Bitcoin network.</source>
        <translation type="unfinished">Zpráva, která byla připojena k bitcoin: URI a která se ti pro přehled uloží k transakci. Poznámka: Tahle zpráva se neposílá s platbou po bitcoinové síti.</translation>
>>>>>>> d3bd5410
    </message>
    <message>
        <source>Pay To:</source>
        <translation type="unfinished">Komu:</translation>
    </message>
    <message>
        <source>Memo:</source>
        <translation type="unfinished">Poznámka:</translation>
    </message>
</context>
<context>
    <name>SignVerifyMessageDialog</name>
    <message>
        <source>Signatures - Sign / Verify a Message</source>
        <translation>Podpisy - podepsat/ověřit zprávu</translation>
    </message>
    <message>
        <source>&amp;Sign Message</source>
        <translation>&amp;Podepiš zprávu</translation>
    </message>
    <message>
<<<<<<< HEAD
        <source>You can sign messages/agreements with your addresses to prove you can receive particl sent to them. Be careful not to sign anything vague or random, as phishing attacks may try to trick you into signing your identity over to them. Only sign fully-detailed statements you agree to.</source>
        <translation>Podepsáním zprávy/smlouvy svými adresami můžeš prokázat, že jsi na ně schopen přijmout particly. Buď opatrný a nepodepisuj nic vágního nebo náhodného; například při phishingových útocích můžeš být lákán, abys něco takového podepsal. Podepisuj pouze naprosto úplná a detailní prohlášení, se kterými souhlasíš.</translation>
    </message>
    <message>
        <source>The Particl address to sign the message with</source>
        <translation>Particlová adresa, kterou se zpráva podepíše</translation>
=======
        <source>You can sign messages/agreements with your addresses to prove you can receive bitcoins sent to them. Be careful not to sign anything vague or random, as phishing attacks may try to trick you into signing your identity over to them. Only sign fully-detailed statements you agree to.</source>
        <translation type="unfinished">Podepsáním zprávy/smlouvy svými adresami můžeš prokázat, že jsi na ně schopen přijmout bitcoiny. Buď opatrný a nepodepisuj nic vágního nebo náhodného; například při phishingových útocích můžeš být lákán, abys něco takového podepsal. Podepisuj pouze naprosto úplná a detailní prohlášení, se kterými souhlasíš.</translation>
    </message>
    <message>
        <source>The Bitcoin address to sign the message with</source>
        <translation type="unfinished">Bitcoinová adresa, kterou se zpráva podepíše</translation>
>>>>>>> d3bd5410
    </message>
    <message>
        <source>Choose previously used address</source>
        <translation type="unfinished">Vyber již použitou adresu</translation>
    </message>
    <message>
        <source>Paste address from clipboard</source>
        <translation>Vlož adresu ze schránky</translation>
    </message>
    <message>
        <source>Enter the message you want to sign here</source>
        <translation>Sem vepiš zprávu, kterou chceš podepsat</translation>
    </message>
    <message>
        <source>Signature</source>
        <translation>Podpis</translation>
    </message>
    <message>
        <source>Copy the current signature to the system clipboard</source>
        <translation>Zkopíruj tento podpis do schránky</translation>
    </message>
    <message>
        <source>Sign the message to prove you own this Particl address</source>
        <translation>Podepiš zprávu, čímž prokážeš, že jsi vlastníkem této particlové adresy</translation>
    </message>
    <message>
        <source>Sign &amp;Message</source>
        <translation>Po&amp;depiš zprávu</translation>
    </message>
    <message>
        <source>Reset all sign message fields</source>
        <translation>Vymaž všechna pole formuláře pro podepsání zrávy</translation>
    </message>
    <message>
        <source>Clear &amp;All</source>
        <translation>Všechno &amp;smaž</translation>
    </message>
    <message>
        <source>&amp;Verify Message</source>
        <translation>&amp;Ověř zprávu</translation>
    </message>
    <message>
        <source>Enter the receiver's address, message (ensure you copy line breaks, spaces, tabs, etc. exactly) and signature below to verify the message. Be careful not to read more into the signature than what is in the signed message itself, to avoid being tricked by a man-in-the-middle attack. Note that this only proves the signing party receives with the address, it cannot prove sendership of any transaction!</source>
        <translation type="unfinished">K ověření podpisu zprávy zadej adresu příjemce, zprávu (ověř si, že správně kopíruješ zalomení řádků, mezery, tabulátory apod.) a podpis. Dávej pozor na to, abys nezkopíroval do podpisu víc, než co je v samotné podepsané zprávě, abys nebyl napálen man-in-the-middle útokem. Poznamenejme však, že takto lze pouze prokázat, že podepisující je schopný na dané adrese přijmout platbu, ale není možnéprokázat, že odeslal jakoukoli transakci!</translation>
    </message>
    <message>
<<<<<<< HEAD
        <source>The Particl address the message was signed with</source>
        <translation>Particlová adresa, kterou je zpráva podepsána</translation>
=======
        <source>The Bitcoin address the message was signed with</source>
        <translation type="unfinished">Bitcoinová adresa, kterou je zpráva podepsána</translation>
>>>>>>> d3bd5410
    </message>
    <message>
        <source>The signed message to verify</source>
        <translation type="unfinished">Podepsaná zpráva na ověření</translation>
    </message>
    <message>
        <source>The signature given when the message was signed</source>
        <translation type="unfinished">Podpis daný při podpisu zprávy</translation>
    </message>
    <message>
        <source>Verify the message to ensure it was signed with the specified Particl address</source>
        <translation>Ověř zprávu, aby ses ujistil, že byla podepsána danou particlovou adresou</translation>
    </message>
    <message>
        <source>Verify &amp;Message</source>
        <translation>O&amp;věř zprávu</translation>
    </message>
    <message>
        <source>Reset all verify message fields</source>
        <translation>Vymaž všechna pole formuláře pro ověření zrávy</translation>
    </message>
    <message>
        <source>Click "Sign Message" to generate signature</source>
        <translation type="unfinished">Kliknutím na „Podepiš zprávu“ vygeneruješ podpis</translation>
    </message>
    <message>
        <source>The entered address is invalid.</source>
        <translation type="unfinished">Zadaná adresa je neplatná.</translation>
    </message>
    <message>
        <source>Please check the address and try again.</source>
        <translation type="unfinished">Zkontroluj ji prosím a zkus to pak znovu.</translation>
    </message>
    <message>
        <source>The entered address does not refer to a key.</source>
        <translation type="unfinished">Zadaná adresa nepasuje ke klíči.</translation>
    </message>
    <message>
        <source>Wallet unlock was cancelled.</source>
        <translation type="unfinished">Odemčení peněženky bylo zrušeno.</translation>
    </message>
    <message>
        <source>No error</source>
        <translation type="unfinished">Bez chyby</translation>
    </message>
    <message>
        <source>Private key for the entered address is not available.</source>
        <translation type="unfinished">Soukromý klíč pro zadanou adresu není dostupný.</translation>
    </message>
    <message>
        <source>Message signing failed.</source>
        <translation type="unfinished">Nepodařilo se podepsat zprávu.</translation>
    </message>
    <message>
        <source>Message signed.</source>
        <translation type="unfinished">Zpráva podepsána.</translation>
    </message>
    <message>
        <source>The signature could not be decoded.</source>
        <translation type="unfinished">Podpis nejde dekódovat.</translation>
    </message>
    <message>
        <source>Please check the signature and try again.</source>
        <translation type="unfinished">Zkontroluj ho prosím a zkus to pak znovu.</translation>
    </message>
    <message>
        <source>The signature did not match the message digest.</source>
        <translation type="unfinished">Podpis se neshoduje s hašem zprávy.</translation>
    </message>
    <message>
        <source>Message verification failed.</source>
        <translation type="unfinished">Nepodařilo se ověřit zprávu.</translation>
    </message>
    <message>
        <source>Message verified.</source>
        <translation type="unfinished">Zpráva ověřena.</translation>
    </message>
</context>
<context>
    <name>TransactionDesc</name>
    <message numerus="yes">
        <source>Open for %n more block(s)</source>
        <translation>
            <numerusform />
            <numerusform />
            <numerusform />
        </translation>
    </message>
    <message>
        <source>Open until %1</source>
        <translation type="unfinished">Otřevřeno dokud %1</translation>
    </message>
    <message>
        <source>conflicted with a transaction with %1 confirmations</source>
        <translation type="unfinished">koliduje s transakcí o %1 konfirmacích</translation>
    </message>
    <message>
        <source>0/unconfirmed, %1</source>
        <translation type="unfinished">0/nepotvrzeno, %1</translation>
    </message>
    <message>
        <source>in memory pool</source>
        <translation type="unfinished">v transakčním zásobníku</translation>
    </message>
    <message>
        <source>not in memory pool</source>
        <translation type="unfinished">není ani v transakčním zásobníku</translation>
    </message>
    <message>
        <source>abandoned</source>
        <translation type="unfinished">zanechaná</translation>
    </message>
    <message>
        <source>%1/unconfirmed</source>
        <translation type="unfinished">%1/nepotvrzeno</translation>
    </message>
    <message>
        <source>%1 confirmations</source>
        <translation type="unfinished">%1 potvrzení</translation>
    </message>
    <message>
        <source>Status</source>
        <translation type="unfinished">Stav</translation>
    </message>
    <message>
        <source>Date</source>
        <translation type="unfinished">Datum</translation>
    </message>
    <message>
        <source>Source</source>
        <translation type="unfinished">Zdroj</translation>
    </message>
    <message>
        <source>Generated</source>
        <translation type="unfinished">Vygenerováno</translation>
    </message>
    <message>
        <source>From</source>
        <translation type="unfinished">Od</translation>
    </message>
    <message>
        <source>unknown</source>
        <translation type="unfinished">neznámo</translation>
    </message>
    <message>
        <source>To</source>
        <translation type="unfinished">Pro</translation>
    </message>
    <message>
        <source>own address</source>
        <translation type="unfinished">vlastní adresa</translation>
    </message>
    <message>
        <source>watch-only</source>
        <translation type="unfinished">sledovací</translation>
    </message>
    <message>
        <source>label</source>
        <translation type="unfinished">označení</translation>
    </message>
    <message>
        <source>Credit</source>
        <translation type="unfinished">Příjem</translation>
    </message>
    <message numerus="yes">
        <source>matures in %n more block(s)</source>
        <translation>
            <numerusform />
            <numerusform />
            <numerusform />
        </translation>
    </message>
    <message>
        <source>not accepted</source>
        <translation type="unfinished">neakceptováno</translation>
    </message>
    <message>
        <source>Debit</source>
        <translation type="unfinished">Výdaj</translation>
    </message>
    <message>
        <source>Total debit</source>
        <translation type="unfinished">Celkové výdaje</translation>
    </message>
    <message>
        <source>Total credit</source>
        <translation type="unfinished">Celkové příjmy</translation>
    </message>
    <message>
        <source>Transaction fee</source>
        <translation type="unfinished">Transakční poplatek</translation>
    </message>
    <message>
        <source>Net amount</source>
        <translation type="unfinished">Čistá částka</translation>
    </message>
    <message>
        <source>Message</source>
        <translation type="unfinished">Zpráva</translation>
    </message>
    <message>
        <source>Comment</source>
        <translation type="unfinished">Komentář</translation>
    </message>
    <message>
        <source>Transaction ID</source>
        <translation type="unfinished">ID transakce</translation>
    </message>
    <message>
        <source>Transaction total size</source>
        <translation type="unfinished">Celková velikost transakce</translation>
    </message>
    <message>
        <source>Transaction virtual size</source>
        <translation type="unfinished">Virtuální velikost transakce</translation>
    </message>
    <message>
        <source>Output index</source>
        <translation type="unfinished">Pořadí výstupu</translation>
    </message>
    <message>
        <source> (Certificate was not verified)</source>
        <translation type="unfinished">(Certifikát nebyl ověřen)</translation>
    </message>
    <message>
        <source>Merchant</source>
        <translation type="unfinished">Obchodník</translation>
    </message>
    <message>
        <source>Generated coins must mature %1 blocks before they can be spent. When you generated this block, it was broadcast to the network to be added to the block chain. If it fails to get into the chain, its state will change to "not accepted" and it won't be spendable. This may occasionally happen if another node generates a block within a few seconds of yours.</source>
        <translation type="unfinished">Vygenerované mince musí čekat %1 bloků, než mohou být utraceny. Když jsi vygeneroval tenhle blok, tak byl rozposlán do sítě, aby byl přidán do blockchainu. Pokud se mu nepodaří dostat se do blockchainu, změní se na „neakceptovaný“ a nepůjde utratit. To se občas může stát, pokud jiný uzel vygeneruje blok zhruba ve stejném okamžiku jako ty.</translation>
    </message>
    <message>
        <source>Debug information</source>
        <translation type="unfinished">Ladicí informace</translation>
    </message>
    <message>
        <source>Transaction</source>
        <translation type="unfinished">Transakce</translation>
    </message>
    <message>
        <source>Inputs</source>
        <translation type="unfinished">Vstupy</translation>
    </message>
    <message>
        <source>Amount</source>
        <translation type="unfinished">Částka</translation>
    </message>
    </context>
<context>
    <name>TransactionDescDialog</name>
    <message>
        <source>This pane shows a detailed description of the transaction</source>
        <translation>Toto okno zobrazuje detailní popis transakce</translation>
    </message>
    <message>
        <source>Details for %1</source>
        <translation type="unfinished">Podrobnosti o %1</translation>
    </message>
</context>
<context>
    <name>TransactionTableModel</name>
    <message>
        <source>Date</source>
        <translation type="unfinished">Datum</translation>
    </message>
    <message>
        <source>Type</source>
        <translation type="unfinished">Typ</translation>
    </message>
    <message>
        <source>Label</source>
        <translation type="unfinished">Označení</translation>
    </message>
    <message numerus="yes">
        <source>Open for %n more block(s)</source>
        <translation>
            <numerusform />
            <numerusform />
            <numerusform />
        </translation>
    </message>
    <message>
        <source>Open until %1</source>
        <translation type="unfinished">Otřevřeno dokud %1</translation>
    </message>
    <message>
        <source>Unconfirmed</source>
        <translation type="unfinished">Nepotvrzeno</translation>
    </message>
    <message>
        <source>Abandoned</source>
        <translation type="unfinished">Zanechaná</translation>
    </message>
    <message>
        <source>Confirming (%1 of %2 recommended confirmations)</source>
        <translation type="unfinished">Potvrzuje se (%1 z %2 doporučených potvrzení)</translation>
    </message>
    <message>
        <source>Confirmed (%1 confirmations)</source>
        <translation type="unfinished">Potvrzeno (%1 potvrzení)</translation>
    </message>
    <message>
        <source>Conflicted</source>
        <translation type="unfinished">V kolizi</translation>
    </message>
    <message>
        <source>Immature (%1 confirmations, will be available after %2)</source>
        <translation type="unfinished">Nedozráno (%1 potvrzení, dozraje při %2 potvrzeních)</translation>
    </message>
    <message>
        <source>Generated but not accepted</source>
        <translation type="unfinished">Vygenerováno, ale neakceptováno</translation>
    </message>
    <message>
        <source>Received with</source>
        <translation type="unfinished">Přijato do</translation>
    </message>
    <message>
        <source>Received from</source>
        <translation type="unfinished">Přijato od</translation>
    </message>
    <message>
        <source>Sent to</source>
        <translation type="unfinished">Posláno na</translation>
    </message>
    <message>
        <source>Payment to yourself</source>
        <translation type="unfinished">Platba sama sobě</translation>
    </message>
    <message>
        <source>Mined</source>
        <translation type="unfinished">Vytěženo</translation>
    </message>
    <message>
        <source>watch-only</source>
        <translation type="unfinished">sledovací</translation>
    </message>
    <message>
        <source>(no label)</source>
        <translation type="unfinished">(bez označení)</translation>
    </message>
    <message>
        <source>Transaction status. Hover over this field to show number of confirmations.</source>
        <translation type="unfinished">Stav transakce. Najetím myši na toto políčko si zobrazíš počet potvrzení.</translation>
    </message>
    <message>
        <source>Date and time that the transaction was received.</source>
        <translation type="unfinished">Datum a čas přijetí transakce.</translation>
    </message>
    <message>
        <source>Type of transaction.</source>
        <translation type="unfinished">Druh transakce.</translation>
    </message>
    <message>
        <source>Whether or not a watch-only address is involved in this transaction.</source>
        <translation type="unfinished">Zda tato transakce zahrnuje i některou sledovanou adresu.</translation>
    </message>
    <message>
        <source>User-defined intent/purpose of the transaction.</source>
        <translation type="unfinished">Uživatelsky určený účel transakce.</translation>
    </message>
    <message>
        <source>Amount removed from or added to balance.</source>
        <translation type="unfinished">Částka odečtená z nebo přičtená k účtu.</translation>
    </message>
</context>
<context>
    <name>TransactionView</name>
    <message>
        <source>All</source>
        <translation type="unfinished">Vše</translation>
    </message>
    <message>
        <source>Today</source>
        <translation type="unfinished">Dnes</translation>
    </message>
    <message>
        <source>This week</source>
        <translation type="unfinished">Tento týden</translation>
    </message>
    <message>
        <source>This month</source>
        <translation type="unfinished">Tento měsíc</translation>
    </message>
    <message>
        <source>Last month</source>
        <translation type="unfinished">Minulý měsíc</translation>
    </message>
    <message>
        <source>This year</source>
        <translation type="unfinished">Letos</translation>
    </message>
    <message>
        <source>Received with</source>
        <translation type="unfinished">Přijato do</translation>
    </message>
    <message>
        <source>Sent to</source>
        <translation type="unfinished">Posláno na</translation>
    </message>
    <message>
        <source>To yourself</source>
        <translation type="unfinished">Sám sobě</translation>
    </message>
    <message>
        <source>Mined</source>
        <translation type="unfinished">Vytěženo</translation>
    </message>
    <message>
        <source>Other</source>
        <translation type="unfinished">Ostatní</translation>
    </message>
    <message>
        <source>Enter address, transaction id, or label to search</source>
        <translation type="unfinished">Zadej adresu, její označení nebo ID transakce pro vyhledání</translation>
    </message>
    <message>
        <source>Min amount</source>
        <translation type="unfinished">Minimální částka</translation>
    </message>
    <message>
        <source>Export Transaction History</source>
        <translation type="unfinished">Exportuj transakční historii</translation>
    </message>
    <message>
        <source>Comma separated file</source>
        <extracomment>Expanded name of the CSV file format. See https://en.wikipedia.org/wiki/Comma-separated_values</extracomment>
        <translation type="unfinished">Soubor s hodnotami oddělenými čárkami (CSV)</translation>
    </message>
    <message>
        <source>Confirmed</source>
        <translation type="unfinished">Potvrzeno</translation>
    </message>
    <message>
        <source>Watch-only</source>
        <translation type="unfinished">Sledovaná</translation>
    </message>
    <message>
        <source>Date</source>
        <translation type="unfinished">Datum</translation>
    </message>
    <message>
        <source>Type</source>
        <translation type="unfinished">Typ</translation>
    </message>
    <message>
        <source>Label</source>
        <translation type="unfinished">Označení</translation>
    </message>
    <message>
        <source>Address</source>
        <translation type="unfinished">Adresa</translation>
    </message>
    <message>
        <source>Exporting Failed</source>
        <translation type="unfinished">Exportování selhalo</translation>
    </message>
    <message>
        <source>There was an error trying to save the transaction history to %1.</source>
        <translation type="unfinished">Při ukládání transakční historie do %1 se přihodila nějaká chyba.</translation>
    </message>
    <message>
        <source>Exporting Successful</source>
        <translation type="unfinished">Úspěšně vyexportováno</translation>
    </message>
    <message>
        <source>The transaction history was successfully saved to %1.</source>
        <translation type="unfinished">Transakční historie byla v pořádku uložena do %1.</translation>
    </message>
    <message>
        <source>Range:</source>
        <translation type="unfinished">Rozsah:</translation>
    </message>
    <message>
        <source>to</source>
        <translation type="unfinished">až</translation>
    </message>
</context>
<context>
    <name>WalletFrame</name>
    <message>
        <source>No wallet has been loaded.
Go to File &gt; Open Wallet to load a wallet.
- OR -</source>
        <translation type="unfinished">Není načtena žádná peněženka.
Přejděte do Soubor &gt; Otevřít peněženku pro načtení peněženky.
- NEBO -</translation>
    </message>
    <message>
        <source>Create a new wallet</source>
        <translation type="unfinished">Vytvoř novou peněženku</translation>
    </message>
</context>
<context>
    <name>WalletModel</name>
    <message>
        <source>Send Coins</source>
        <translation type="unfinished">Pošli mince</translation>
    </message>
    <message>
        <source>Fee bump error</source>
        <translation type="unfinished">Chyba při navyšování poplatku</translation>
    </message>
    <message>
        <source>Increasing transaction fee failed</source>
        <translation type="unfinished">Nepodařilo se navýšeit poplatek</translation>
    </message>
    <message>
        <source>Do you want to increase the fee?</source>
        <translation type="unfinished">Chcete navýšit poplatek?</translation>
    </message>
    <message>
        <source>Do you want to draft a transaction with fee increase?</source>
        <translation type="unfinished">Chcete naplánovat tuhle transakci s navýšením poplatku?</translation>
    </message>
    <message>
        <source>Current fee:</source>
        <translation type="unfinished">Momentální poplatek:</translation>
    </message>
    <message>
        <source>Increase:</source>
        <translation type="unfinished">Navýšení:</translation>
    </message>
    <message>
        <source>New fee:</source>
        <translation type="unfinished">Nový poplatek:</translation>
    </message>
    <message>
        <source>Confirm fee bump</source>
        <translation type="unfinished">Potvrď navýšení poplatku</translation>
    </message>
    <message>
        <source>Can't draft transaction.</source>
        <translation type="unfinished">Nelze navrhnout transakci.</translation>
    </message>
    <message>
        <source>PSBT copied</source>
        <translation type="unfinished">PSBT zkopírována</translation>
    </message>
    <message>
        <source>Can't sign transaction.</source>
        <translation type="unfinished">Nemůžu podepsat transakci.</translation>
    </message>
    <message>
        <source>Could not commit transaction</source>
        <translation type="unfinished">Nemohl jsem uložit transakci do peněženky</translation>
    </message>
    <message>
        <source>default wallet</source>
        <translation type="unfinished">výchozí peněženka</translation>
    </message>
</context>
<context>
    <name>WalletView</name>
    <message>
        <source>Export the data in the current tab to a file</source>
        <translation type="unfinished">Exportuj data z tohoto panelu do souboru</translation>
    </message>
    <message>
        <source>Error</source>
        <translation type="unfinished">Chyba</translation>
    </message>
    <message>
        <source>Unable to decode PSBT from clipboard (invalid base64)</source>
        <translation type="unfinished">Nelze dekódovat PSBT ze schránky (neplatné kódování base64)</translation>
    </message>
    <message>
        <source>Load Transaction Data</source>
        <translation type="unfinished">Načíst data o transakci</translation>
    </message>
    <message>
        <source>Partially Signed Transaction (*.psbt)</source>
        <translation type="unfinished">Částečně podepsaná transakce (*.psbt)</translation>
    </message>
    <message>
        <source>PSBT file must be smaller than 100 MiB</source>
        <translation type="unfinished">Soubor PSBT musí být menší než 100 MiB</translation>
    </message>
    <message>
        <source>Unable to decode PSBT</source>
        <translation type="unfinished">Nelze dekódovat PSBT</translation>
    </message>
    <message>
        <source>Backup Wallet</source>
        <translation type="unfinished">Záloha peněženky</translation>
    </message>
    <message>
        <source>Wallet Data</source>
        <extracomment>Name of the wallet data file format.</extracomment>
        <translation type="unfinished">Data peněženky</translation>
    </message>
    <message>
        <source>Backup Failed</source>
        <translation type="unfinished">Zálohování selhalo</translation>
    </message>
    <message>
        <source>There was an error trying to save the wallet data to %1.</source>
        <translation type="unfinished">Při ukládání peněženky do %1 se přihodila nějaká chyba.</translation>
    </message>
    <message>
        <source>Backup Successful</source>
        <translation type="unfinished">Úspěšně zazálohováno</translation>
    </message>
    <message>
        <source>The wallet data was successfully saved to %1.</source>
        <translation type="unfinished">Data z peněženky byla v pořádku uložena do %1.</translation>
    </message>
    <message>
        <source>Cancel</source>
        <translation type="unfinished">Zrušit</translation>
    </message>
</context>
<context>
    <name>bitcoin-core</name>
    <message>
        <source>The %s developers</source>
        <translation type="unfinished">Vývojáři %s</translation>
    </message>
    <message>
        <source>%s corrupt. Try using the wallet tool bitcoin-wallet to salvage or restoring a backup.</source>
        <translation type="unfinished">Soubor %s je poškozen. Zkus použít bitcoin-wallet pro opravu nebo obnov zálohu.</translation>
    </message>
    <message>
        <source>-maxtxfee is set very high! Fees this large could be paid on a single transaction.</source>
        <translation type="unfinished">-maxtxfee je nastaveno velmi vysoko! Takto vysoký poplatek může být zaplacen v jednotlivé transakci.</translation>
    </message>
    <message>
        <source>Cannot downgrade wallet from version %i to version %i. Wallet version unchanged.</source>
        <translation type="unfinished">Nelze snížit verzi peněženky z verze %i na verzi %i. Verze peněženky nebyla změněna.</translation>
    </message>
    <message>
        <source>Cannot obtain a lock on data directory %s. %s is probably already running.</source>
        <translation type="unfinished">Nedaří se mi získat zámek na datový adresář %s. %s pravděpodobně už jednou běží.</translation>
    </message>
    <message>
        <source>Cannot provide specific connections and have addrman find outgoing connections at the same.</source>
        <translation type="unfinished">Nemohu poskytovat konkrétní spojení a současně chtít, aby addrman vyhledával odchozí spojení.</translation>
    </message>
    <message>
        <source>Cannot upgrade a non HD split wallet from version %i to version %i without upgrading to support pre-split keypool. Please use version %i or no version specified.</source>
        <translation type="unfinished">Nelze zvýšit verzi ne-HD dělené peněženky z verze %i na verzi %i bez aktualizace podporující pre-split keypool. Použijte prosím verzi %i nebo verzi neuvádějte.</translation>
    </message>
    <message>
        <source>Distributed under the MIT software license, see the accompanying file %s or %s</source>
        <translation type="unfinished">Šířen pod softwarovou licencí MIT, viz přiložený soubor %s nebo %s</translation>
    </message>
    <message>
        <source>Error reading %s! All keys read correctly, but transaction data or address book entries might be missing or incorrect.</source>
        <translation type="unfinished">Nastala chyba při čtení souboru %s! Všechny klíče se přečetly správně, ale data o transakcích nebo záznamy v adresáři mohou chybět či být nesprávné.</translation>
    </message>
    <message>
        <source>Error: Dumpfile format record is incorrect. Got "%s", expected "format".</source>
        <translation type="unfinished">Chyba: záznam formátu souboru výpisu je nesprávný. Získáno "%s", očekáváno "format".</translation>
    </message>
    <message>
        <source>Error: Dumpfile identifier record is incorrect. Got "%s", expected "%s".</source>
        <translation type="unfinished">Chyba: záznam identifikátoru souboru výpisu je nesprávný. Získáno "%s", očekáváno "%s".</translation>
    </message>
    <message>
        <source>Error: Dumpfile version is not supported. This version of bitcoin-wallet only supports version 1 dumpfiles. Got dumpfile with version %s</source>
        <translation type="unfinished">Chyba: verze souboru výpisu není podporována. Tato verze peněženky Bitcoin podporuje pouze soubory výpisu verze 1. Získán soubor výpisu verze %s</translation>
    </message>
    <message>
        <source>Error: Listening for incoming connections failed (listen returned error %s)</source>
        <translation type="unfinished">Chyba: Nelze naslouchat příchozí spojení (listen vrátil chybu %s)</translation>
    </message>
    <message>
        <source>Fee estimation failed. Fallbackfee is disabled. Wait a few blocks or enable -fallbackfee.</source>
        <translation type="unfinished">Odhad poplatku se nepodařil. Fallbackfee je zakázaný. Počkejte několik bloků nebo povolte -fallbackfee.</translation>
    </message>
    <message>
        <source>File %s already exists. If you are sure this is what you want, move it out of the way first.</source>
        <translation type="unfinished">Soubor %s již existuje. Pokud si jste jistí, že tohle chcete, napřed ho přesuňte mimo.</translation>
    </message>
    <message>
        <source>Invalid amount for -maxtxfee=&lt;amount&gt;: '%s' (must be at least the minrelay fee of %s to prevent stuck transactions)</source>
        <translation type="unfinished">Neplatná částka pro -maxtxfee=&lt;amount&gt;: '%s' (musí být alespoň jako poplatek minrelay %s, aby transakce nezůstávaly trčet)</translation>
    </message>
    <message>
        <source>More than one onion bind address is provided. Using %s for the automatically created Tor onion service.</source>
        <translation type="unfinished">Byla zadána více než jedna onion adresa. Použiju %s pro automaticky vytvořenou službu sítě Tor.</translation>
    </message>
    <message>
        <source>No dump file provided. To use createfromdump, -dumpfile=&lt;filename&gt; must be provided.</source>
        <translation type="unfinished">Nebyl poskytnut soubor výpisu. Pro použití createfromdump, -dumpfile=&lt;filename&gt; musí být poskytnut.</translation>
    </message>
    <message>
        <source>No dump file provided. To use dump, -dumpfile=&lt;filename&gt; must be provided.</source>
        <translation type="unfinished">Nebyl poskytnut soubor výpisu. Pro použití dump, -dumpfile=&lt;filename&gt; musí být poskytnut.</translation>
    </message>
    <message>
        <source>No wallet file format provided. To use createfromdump, -format=&lt;format&gt; must be provided.</source>
        <translation type="unfinished">Nebyl poskytnut formát souboru peněženky. Pro použití createfromdump, -format=&lt;format&gt; musí být poskytnut.</translation>
    </message>
    <message>
        <source>Please check that your computer's date and time are correct! If your clock is wrong, %s will not work properly.</source>
        <translation type="unfinished">Zkontroluj, že máš v počítači správně nastavený datum a čas! Pokud jsou nastaveny špatně, %s nebude fungovat správně.</translation>
    </message>
    <message>
        <source>Please contribute if you find %s useful. Visit %s for further information about the software.</source>
        <translation type="unfinished">Prosíme, zapoj se nebo přispěj, pokud ti %s přijde užitečný. Více informací o programu je na %s.</translation>
    </message>
    <message>
        <source>Prune configured below the minimum of %d MiB.  Please use a higher number.</source>
        <translation type="unfinished">Prořezávání je nastaveno pod minimum %d MiB.  Použij, prosím, nějaké vyšší číslo.</translation>
    </message>
    <message>
        <source>Prune: last wallet synchronisation goes beyond pruned data. You need to -reindex (download the whole blockchain again in case of pruned node)</source>
        <translation type="unfinished">Prořezávání: poslední synchronizace peněženky proběhla před už prořezanými daty. Je třeba provést -reindex (tedy v případě prořezávacího režimu stáhnout znovu celý blockchain)</translation>
    </message>
    <message>
        <source>SQLiteDatabase: Unknown sqlite wallet schema version %d. Only version %d is supported</source>
        <translation type="unfinished">SQLiteDatabase: Neznámá verze schématu sqlite peněženky: %d. Podporovaná je pouze verze %d</translation>
    </message>
    <message>
        <source>The block database contains a block which appears to be from the future. This may be due to your computer's date and time being set incorrectly. Only rebuild the block database if you are sure that your computer's date and time are correct</source>
        <translation type="unfinished">Databáze bloků obsahuje blok, který vypadá jako z budoucnosti, což může být kvůli špatně nastavenému datu a času na tvém počítači. Nech databázi bloků přestavět pouze v případě, že si jsi jistý, že máš na počítači správný datum a čas</translation>
    </message>
    <message>
        <source>The transaction amount is too small to send after the fee has been deducted</source>
        <translation type="unfinished">Částka v transakci po odečtení poplatku je příliš malá na odeslání</translation>
    </message>
    <message>
        <source>This error could occur if this wallet was not shutdown cleanly and was last loaded using a build with a newer version of Berkeley DB. If so, please use the software that last loaded this wallet</source>
        <translation type="unfinished">Tato chyba může nastat pokud byla peněženka ukončena chybně a byla naposledy použita programem s novější verzi Berkeley DB. Je-li to tak, použijte program, který naposledy přistoupil k této peněžence</translation>
    </message>
    <message>
        <source>This is a pre-release test build - use at your own risk - do not use for mining or merchant applications</source>
        <translation type="unfinished">Tohle je testovací verze – používej ji jen na vlastní riziko, ale rozhodně ji nepoužívej k těžbě nebo pro obchodní aplikace</translation>
    </message>
    <message>
        <source>This is the maximum transaction fee you pay (in addition to the normal fee) to prioritize partial spend avoidance over regular coin selection.</source>
        <translation type="unfinished">Jedná se o maximální poplatek, který zaplatíte (navíc k běžnému poplatku), aby se upřednostnila útrata z dosud nepoužitých adres oproti těm už jednou použitých.</translation>
    </message>
    <message>
        <source>This is the transaction fee you may discard if change is smaller than dust at this level</source>
        <translation type="unfinished">Tohle je transakční poplatek, který můžeš zrušit, pokud budou na této úrovni drobné menší než prach</translation>
    </message>
    <message>
        <source>This is the transaction fee you may pay when fee estimates are not available.</source>
        <translation type="unfinished">Toto je transakční poplatek, který se platí, pokud náhodou není k dispozici odhad poplatků.</translation>
    </message>
    <message>
        <source>Total length of network version string (%i) exceeds maximum length (%i). Reduce the number or size of uacomments.</source>
        <translation type="unfinished">Celková délka síťového identifikačního řetězce (%i) překročila svůj horní limit (%i). Omez počet nebo velikost voleb uacomment.</translation>
    </message>
    <message>
        <source>Unable to replay blocks. You will need to rebuild the database using -reindex-chainstate.</source>
        <translation type="unfinished">Nedaří se mi znovu aplikovat bloky. Budeš muset přestavět databázi použitím -reindex-chainstate.</translation>
    </message>
    <message>
        <source>Unknown wallet file format "%s" provided. Please provide one of "bdb" or "sqlite".</source>
        <translation type="unfinished">Byl poskytnut neznámý formát souboru peněženky "%s". Poskytněte prosím "bdb" nebo "sqlite".</translation>
    </message>
    <message>
        <source>Warning: Dumpfile wallet format "%s" does not match command line specified format "%s".</source>
        <translation type="unfinished">Varování: formát výpisu peněženky "%s" se neshoduje s formátem "%s", který byl určen příkazem.</translation>
    </message>
    <message>
        <source>Warning: Private keys detected in wallet {%s} with disabled private keys</source>
        <translation type="unfinished">Upozornění: Byly zjištěné soukromé klíče v peněžence {%s} se zakázanými soukromými klíči.</translation>
    </message>
    <message>
        <source>Warning: We do not appear to fully agree with our peers! You may need to upgrade, or other nodes may need to upgrade.</source>
        <translation type="unfinished">Upozornění: Nesouhlasím zcela se svými protějšky! Možná potřebuji aktualizovat nebo ostatní uzly potřebují aktualizovat.</translation>
    </message>
    <message>
        <source>You need to rebuild the database using -reindex to go back to unpruned mode.  This will redownload the entire blockchain</source>
        <translation type="unfinished">K návratu k neprořezávacímu režimu je potřeba přestavět databázi použitím -reindex.  Také se znovu stáhne celý blockchain</translation>
    </message>
    <message>
        <source>%s is set very high!</source>
        <translation type="unfinished">%s je nastaveno velmi vysoko!</translation>
    </message>
    <message>
        <source>-maxmempool must be at least %d MB</source>
        <translation type="unfinished">-maxmempool musí být alespoň %d MB</translation>
    </message>
    <message>
        <source>A fatal internal error occurred, see debug.log for details</source>
        <translation type="unfinished">Nastala závažná vnitřní chyba, podrobnosti viz v debug.log.</translation>
    </message>
    <message>
        <source>Cannot resolve -%s address: '%s'</source>
        <translation type="unfinished">Nemohu přeložit -%s adresu: '%s'</translation>
    </message>
    <message>
        <source>Cannot set -peerblockfilters without -blockfilterindex.</source>
        <translation type="unfinished">Nelze nastavit -peerblockfilters bez -blockfilterindex.</translation>
    </message>
    <message>
        <source>Cannot write to data directory '%s'; check permissions.</source>
        <translation type="unfinished">Není možné zapisovat do adresáře ' %s'; zkontrolujte oprávnění.</translation>
    </message>
    <message>
        <source>Change index out of range</source>
        <translation type="unfinished">Index drobných je mimo platný rozsah</translation>
    </message>
    <message>
        <source>Config setting for %s only applied on %s network when in [%s] section.</source>
        <translation type="unfinished">Nastavení pro %s je nastaveno pouze na síťi %s pokud jste v sekci [%s]</translation>
    </message>
    <message>
        <source>Copyright (C) %i-%i</source>
        <translation type="unfinished">Copyright (C) %i–%i</translation>
    </message>
    <message>
        <source>Corrupted block database detected</source>
        <translation type="unfinished">Bylo zjištěno poškození databáze bloků</translation>
    </message>
    <message>
        <source>Could not find asmap file %s</source>
        <translation type="unfinished">Soubor asmap nelze najít %s</translation>
    </message>
    <message>
        <source>Could not parse asmap file %s</source>
        <translation type="unfinished">Soubor asmap nelze analyzovat %s</translation>
    </message>
    <message>
        <source>Disk space is too low!</source>
        <translation type="unfinished">Na disku je příliš málo místa!</translation>
    </message>
    <message>
        <source>Do you want to rebuild the block database now?</source>
        <translation type="unfinished">Chceš přestavět databázi bloků hned teď?</translation>
    </message>
    <message>
        <source>Done loading</source>
        <translation type="unfinished">Načítání dokončeno</translation>
    </message>
    <message>
        <source>Dump file %s does not exist.</source>
        <translation type="unfinished">Soubor výpisu %s neexistuje.</translation>
    </message>
    <message>
        <source>Error creating %s</source>
        <translation type="unfinished">Chyba při vytváření %s .</translation>
    </message>
    <message>
        <source>Error initializing block database</source>
        <translation type="unfinished">Chyba při zakládání databáze bloků</translation>
    </message>
    <message>
        <source>Error initializing wallet database environment %s!</source>
        <translation type="unfinished">Chyba při vytváření databázového prostředí %s pro peněženku!</translation>
    </message>
    <message>
        <source>Error loading %s</source>
        <translation type="unfinished">Chyba při načítání %s</translation>
    </message>
    <message>
        <source>Error loading %s: Private keys can only be disabled during creation</source>
        <translation type="unfinished">Chyba při načítání %s: Soukromé klíče můžou být zakázané jen v průběhu vytváření.</translation>
    </message>
    <message>
        <source>Error loading %s: Wallet corrupted</source>
        <translation type="unfinished">Chyba při načítání %s: peněženka je poškozená</translation>
    </message>
    <message>
        <source>Error loading %s: Wallet requires newer version of %s</source>
        <translation type="unfinished">Chyba při načítání %s: peněženka vyžaduje novější verzi %s</translation>
    </message>
    <message>
        <source>Error loading block database</source>
        <translation type="unfinished">Chyba při načítání databáze bloků</translation>
    </message>
    <message>
        <source>Error opening block database</source>
        <translation type="unfinished">Chyba při otevírání databáze bloků</translation>
    </message>
    <message>
        <source>Error reading from database, shutting down.</source>
        <translation type="unfinished">Chyba při čtení z databáze, ukončuji se.</translation>
    </message>
    <message>
        <source>Error reading next record from wallet database</source>
        <translation type="unfinished">Chyba při čtení následujícího záznamu z databáze peněženky</translation>
    </message>
    <message>
        <source>Error upgrading chainstate database</source>
        <translation type="unfinished">Chyba při aktualizaci stavové databáze blockchainu</translation>
    </message>
    <message>
        <source>Error: Couldn't create cursor into database</source>
        <translation type="unfinished">Chyba: nebylo možno vytvořit kurzor do databáze</translation>
    </message>
    <message>
        <source>Error: Disk space is low for %s</source>
        <translation type="unfinished">Chyba: Málo místa na disku pro %s</translation>
    </message>
    <message>
        <source>Error: Dumpfile checksum does not match. Computed %s, expected %s</source>
        <translation type="unfinished">Chyba: kontrolní součet souboru výpisu se neshoduje. Vypočteno %s, očekáváno %s</translation>
    </message>
    <message>
        <source>Error: Got key that was not hex: %s</source>
        <translation type="unfinished">Chyba: obdržený klíč nebyl hexadecimální: %s</translation>
    </message>
    <message>
        <source>Error: Got value that was not hex: %s</source>
        <translation type="unfinished">Chyba: obdržená hodnota nebyla hexadecimální: %s</translation>
    </message>
    <message>
        <source>Error: Keypool ran out, please call keypoolrefill first</source>
        <translation type="unfinished">Chyba: V keypoolu došly adresy, nejdřív zavolej keypool refill</translation>
    </message>
    <message>
        <source>Error: Missing checksum</source>
        <translation type="unfinished">Chyba: chybí kontrolní součet</translation>
    </message>
    <message>
        <source>Error: Unable to parse version %u as a uint32_t</source>
        <translation type="unfinished">Chyba: nelze zpracovat verzi %u jako uint32_t</translation>
    </message>
    <message>
        <source>Error: Unable to write record to new wallet</source>
        <translation type="unfinished">Chyba: nelze zapsat záznam do nové peněženky</translation>
    </message>
    <message>
        <source>Failed to listen on any port. Use -listen=0 if you want this.</source>
        <translation type="unfinished">Nepodařilo se naslouchat na žádném portu. Použij -listen=0, pokud to byl tvůj záměr.</translation>
    </message>
    <message>
        <source>Failed to rescan the wallet during initialization</source>
        <translation type="unfinished">Během inicializace se nepodařilo proskenovat peněženku</translation>
    </message>
    <message>
        <source>Failed to verify database</source>
        <translation type="unfinished">Selhání v ověření databáze</translation>
    </message>
    <message>
        <source>Fee rate (%s) is lower than the minimum fee rate setting (%s)</source>
        <translation type="unfinished">Zvolený poplatek (%s) je nižší než nastavený minimální poplatek (%s).</translation>
    </message>
    <message>
        <source>Ignoring duplicate -wallet %s.</source>
        <translation type="unfinished">Ignoruji duplicitní -wallet %s.</translation>
    </message>
    <message>
        <source>Incorrect or no genesis block found. Wrong datadir for network?</source>
        <translation type="unfinished">Nemám žádný nebo jen špatný genesis blok. Není špatně nastavený datadir?</translation>
    </message>
    <message>
        <source>Initialization sanity check failed. %s is shutting down.</source>
        <translation type="unfinished">Selhala úvodní zevrubná prověrka. %s se ukončuje.</translation>
    </message>
    <message>
        <source>Insufficient funds</source>
        <translation type="unfinished">Nedostatek prostředků</translation>
    </message>
    <message>
        <source>Invalid -i2psam address or hostname: '%s'</source>
        <translation type="unfinished">Neplatná -i2psam adresa či hostitel: '%s'</translation>
    </message>
    <message>
        <source>Invalid -onion address or hostname: '%s'</source>
        <translation type="unfinished">Neplatná -onion adresa či hostitel: '%s'</translation>
    </message>
    <message>
        <source>Invalid -proxy address or hostname: '%s'</source>
        <translation type="unfinished">Neplatná -proxy adresa či hostitel: '%s'</translation>
    </message>
    <message>
        <source>Invalid P2P permission: '%s'</source>
        <translation type="unfinished">Neplatné oprávnenie P2P: '%s'</translation>
    </message>
    <message>
        <source>Invalid amount for -%s=&lt;amount&gt;: '%s'</source>
        <translation type="unfinished">Neplatná částka pro -%s=&lt;částka&gt;: '%s'</translation>
    </message>
    <message>
        <source>Invalid amount for -discardfee=&lt;amount&gt;: '%s'</source>
        <translation type="unfinished">Neplatná částka pro -discardfee=&lt;částka&gt;: '%s'</translation>
    </message>
    <message>
        <source>Invalid amount for -fallbackfee=&lt;amount&gt;: '%s'</source>
        <translation type="unfinished">Neplatná částka pro -fallbackfee=&lt;částka&gt;: '%s'</translation>
    </message>
    <message>
        <source>Invalid amount for -paytxfee=&lt;amount&gt;: '%s' (must be at least %s)</source>
        <translation type="unfinished">Neplatná částka pro -paytxfee=&lt;částka&gt;: '%s' (musí být alespoň %s)</translation>
    </message>
    <message>
        <source>Invalid netmask specified in -whitelist: '%s'</source>
        <translation type="unfinished">Ve -whitelist byla zadána neplatná podsíť: '%s'</translation>
    </message>
    <message>
        <source>Need to specify a port with -whitebind: '%s'</source>
        <translation type="unfinished">V rámci -whitebind je třeba specifikovat i port: '%s'</translation>
    </message>
    <message>
        <source>No proxy server specified. Use -proxy=&lt;ip&gt; or -proxy=&lt;ip:port&gt;.</source>
        <translation type="unfinished">Není specifikován proxy server. Použijte -proxy=&lt;ip&gt; nebo -proxy=&lt;ip:port&gt;.</translation>
    </message>
    <message>
        <source>Not enough file descriptors available.</source>
        <translation type="unfinished">Je nedostatek deskriptorů souborů.</translation>
    </message>
    <message>
        <source>Prune cannot be configured with a negative value.</source>
        <translation type="unfinished">Prořezávání nemůže být zkonfigurováno s negativní hodnotou.</translation>
    </message>
    <message>
        <source>Prune mode is incompatible with -txindex.</source>
        <translation type="unfinished">Prořezávací režim není kompatibilní s -txindex.</translation>
    </message>
    <message>
        <source>Reducing -maxconnections from %d to %d, because of system limitations.</source>
        <translation type="unfinished">Omezuji -maxconnections z %d na %d kvůli systémovým omezením.</translation>
    </message>
    <message>
        <source>SQLiteDatabase: Failed to execute statement to verify database: %s</source>
        <translation type="unfinished">SQLiteDatabase: Nepodařilo se vykonat dotaz pro ověření databáze: %s</translation>
    </message>
    <message>
        <source>SQLiteDatabase: Failed to prepare statement to verify database: %s</source>
        <translation type="unfinished">SQLiteDatabase: Nepodařilo se připravit dotaz pro ověření databáze: %s</translation>
    </message>
    <message>
        <source>SQLiteDatabase: Failed to read database verification error: %s</source>
        <translation type="unfinished">SQLiteDatabase: Nepodařilo se přečist databázovou ověřovací chybu: %s</translation>
    </message>
    <message>
        <source>SQLiteDatabase: Unexpected application id. Expected %u, got %u</source>
        <translation type="unfinished">SQLiteDatabase: Neočekávané id aplikace. Očekáváno: %u, ve skutečnosti %u</translation>
    </message>
    <message>
        <source>Section [%s] is not recognized.</source>
        <translation type="unfinished">Sekce [%s] nebyla rozpoznána.</translation>
    </message>
    <message>
        <source>Signing transaction failed</source>
        <translation type="unfinished">Nepodařilo se podepsat transakci</translation>
    </message>
    <message>
        <source>Specified -walletdir "%s" does not exist</source>
        <translation type="unfinished">Uvedená -walletdir "%s" neexistuje</translation>
    </message>
    <message>
        <source>Specified -walletdir "%s" is a relative path</source>
        <translation type="unfinished">Uvedená -walletdir "%s" je relatívna cesta</translation>
    </message>
    <message>
        <source>Specified -walletdir "%s" is not a directory</source>
        <translation type="unfinished">Uvedená -walletdir "%s" není složkou</translation>
    </message>
    <message>
        <source>Specified blocks directory "%s" does not exist.</source>
        <translation type="unfinished">Zadaný adresář bloků "%s" neexistuje.</translation>
    </message>
    <message>
        <source>The source code is available from %s.</source>
        <translation type="unfinished">Zdrojový kód je dostupný na %s.</translation>
    </message>
    <message>
        <source>The specified config file %s does not exist</source>
        <translation type="unfinished">Uvedený konfigurační soubor %s neexistuje</translation>
    </message>
    <message>
        <source>The transaction amount is too small to pay the fee</source>
        <translation type="unfinished">Částka v transakci je příliš malá na pokrytí poplatku</translation>
    </message>
    <message>
        <source>The wallet will avoid paying less than the minimum relay fee.</source>
        <translation type="unfinished">Peněženka zaručí přiložení poplatku alespoň ve výši minima pro přenos transakce.</translation>
    </message>
    <message>
        <source>This is experimental software.</source>
        <translation type="unfinished">Tohle je experimentální program.</translation>
    </message>
    <message>
        <source>This is the minimum transaction fee you pay on every transaction.</source>
        <translation type="unfinished">Toto je minimální poplatek, který zaplatíš za každou transakci.</translation>
    </message>
    <message>
        <source>This is the transaction fee you will pay if you send a transaction.</source>
        <translation type="unfinished">Toto je poplatek, který zaplatíš za každou poslanou transakci.</translation>
    </message>
    <message>
        <source>Transaction amount too small</source>
        <translation type="unfinished">Částka v transakci je příliš malá</translation>
    </message>
    <message>
        <source>Transaction amounts must not be negative</source>
        <translation type="unfinished">Částky v transakci nemohou být záporné</translation>
    </message>
    <message>
        <source>Transaction has too long of a mempool chain</source>
        <translation type="unfinished">Transakce má v transakčním zásobníku příliš dlouhý řetězec</translation>
    </message>
    <message>
        <source>Transaction must have at least one recipient</source>
        <translation type="unfinished">Transakce musí mít alespoň jednoho příjemce</translation>
    </message>
    <message>
        <source>Transaction too large</source>
        <translation type="unfinished">Transakce je příliš velká</translation>
    </message>
    <message>
        <source>Unable to bind to %s on this computer (bind returned error %s)</source>
        <translation type="unfinished">Nedaří se mi připojit na %s na tomhle počítači (operace bind vrátila chybu %s)</translation>
    </message>
    <message>
        <source>Unable to bind to %s on this computer. %s is probably already running.</source>
        <translation type="unfinished">Nedaří se mi připojit na %s na tomhle počítači. %s už pravděpodobně jednou běží.</translation>
    </message>
    <message>
        <source>Unable to create the PID file '%s': %s</source>
        <translation type="unfinished">Nebylo možné vytvořit soubor PID '%s': %s</translation>
    </message>
    <message>
        <source>Unable to generate initial keys</source>
        <translation type="unfinished">Nepodařilo se mi vygenerovat počáteční klíče</translation>
    </message>
    <message>
        <source>Unable to generate keys</source>
        <translation type="unfinished">Nepodařilo se vygenerovat klíče</translation>
    </message>
    <message>
        <source>Unable to open %s for writing</source>
        <translation type="unfinished">Nelze otevřít %s pro zápis</translation>
    </message>
    <message>
        <source>Unable to start HTTP server. See debug log for details.</source>
        <translation type="unfinished">Nemohu spustit HTTP server. Detaily viz v debug.log.</translation>
    </message>
    <message>
        <source>Unknown -blockfilterindex value %s.</source>
        <translation type="unfinished">Neznámá -blockfilterindex hodnota %s.</translation>
    </message>
    <message>
        <source>Unknown address type '%s'</source>
        <translation type="unfinished">Neznámý typ adresy '%s'</translation>
    </message>
    <message>
        <source>Unknown change type '%s'</source>
        <translation type="unfinished">Neznámý typ změny '%s'</translation>
    </message>
    <message>
        <source>Unknown network specified in -onlynet: '%s'</source>
        <translation type="unfinished">V -onlynet byla uvedena neznámá síť: '%s'</translation>
    </message>
    <message>
        <source>Unsupported logging category %s=%s.</source>
        <translation type="unfinished">Nepodporovaná logovací kategorie %s=%s.</translation>
    </message>
    <message>
        <source>Upgrading UTXO database</source>
        <translation type="unfinished">Aktualizuji databázi neutracených výstupů (UTXO)</translation>
    </message>
    <message>
        <source>Upgrading txindex database</source>
        <translation type="unfinished">Aktualizuje se txindex databáze</translation>
    </message>
    <message>
        <source>User Agent comment (%s) contains unsafe characters.</source>
        <translation type="unfinished">Komentář u typu klienta (%s) obsahuje riskantní znaky.</translation>
    </message>
    <message>
        <source>Wallet needed to be rewritten: restart %s to complete</source>
        <translation type="unfinished">Soubor s peněženkou potřeboval přepsat: restartuj %s, aby se operace dokončila</translation>
    </message>
</context>
</TS><|MERGE_RESOLUTION|>--- conflicted
+++ resolved
@@ -62,22 +62,13 @@
         <translation type="unfinished">Přijímací adresy</translation>
     </message>
     <message>
-<<<<<<< HEAD
         <source>These are your Particl addresses for sending payments. Always check the amount and the receiving address before sending coins.</source>
-        <translation>Tohle jsou tvé particlové adresy pro posílání plateb. Před odesláním mincí si vždy zkontroluj částku a cílovou adresu.</translation>
-=======
-        <source>These are your Bitcoin addresses for sending payments. Always check the amount and the receiving address before sending coins.</source>
-        <translation type="unfinished">Tohle jsou tvé bitcoinové adresy pro posílání plateb. Před odesláním mincí si vždy zkontroluj částku a cílovou adresu.</translation>
->>>>>>> d3bd5410
+        <translation type="unfinished">Tohle jsou tvé particlové adresy pro posílání plateb. Před odesláním mincí si vždy zkontroluj částku a cílovou adresu.</translation>
     </message>
     <message>
         <source>These are your Particl addresses for receiving payments. Use the 'Create new receiving address' button in the receive tab to create new addresses.
 Signing is only possible with addresses of the type 'legacy'.</source>
-<<<<<<< HEAD
-        <translation>Tohle jsou tvé particlové adresy pro přijmaní plateb. Použij "Vytvoř novou přijimací adresu" pro vytvoření nových adres. Přihlašování je povoleno jen s adresami typu "Legacy"</translation>
-=======
-        <translation type="unfinished">Tohle jsou tvé bitcoinové adresy pro přijmaní plateb. Použij "Vytvoř novou přijimací adresu" pro vytvoření nových adres. Přihlašování je povoleno jen s adresami typu "Legacy"</translation>
->>>>>>> d3bd5410
+        <translation type="unfinished">Tohle jsou tvé particlové adresy pro přijmaní plateb. Použij "Vytvoř novou přijimací adresu" pro vytvoření nových adres. Přihlašování je povoleno jen s adresami typu "Legacy"</translation>
     </message>
     <message>
         <source>&amp;Copy Address</source>
@@ -168,13 +159,8 @@
         <translation type="unfinished">Potvrď zašifrování peněženky</translation>
     </message>
     <message>
-<<<<<<< HEAD
         <source>Warning: If you encrypt your wallet and lose your passphrase, you will &lt;b&gt;LOSE ALL OF YOUR PARTICL&lt;/b&gt;!</source>
-        <translation>Upozornění: Pokud si zašifruješ peněženku a ztratíš či zapomeneš heslo, &lt;b&gt;PŘIJDEŠ O VŠECHNY PARTICLY&lt;/b&gt;!</translation>
-=======
-        <source>Warning: If you encrypt your wallet and lose your passphrase, you will &lt;b&gt;LOSE ALL OF YOUR BITCOINS&lt;/b&gt;!</source>
-        <translation type="unfinished">Upozornění: Pokud si zašifruješ peněženku a ztratíš či zapomeneš heslo, &lt;b&gt;PŘIJDEŠ O VŠECHNY BITCOINY&lt;/b&gt;!</translation>
->>>>>>> d3bd5410
+        <translation type="unfinished">Upozornění: Pokud si zašifruješ peněženku a ztratíš či zapomeneš heslo, &lt;b&gt;PŘIJDEŠ O VŠECHNY PARTICLY&lt;/b&gt;!</translation>
     </message>
     <message>
         <source>Are you sure you wish to encrypt your wallet?</source>
@@ -193,13 +179,8 @@
         <translation type="unfinished">Zadej staré a nové heslo k peněžence.</translation>
     </message>
     <message>
-<<<<<<< HEAD
         <source>Remember that encrypting your wallet cannot fully protect your particl from being stolen by malware infecting your computer.</source>
-        <translation>Pamatujte, že zašifrování peněženky nemůže plně ochránit vaše particly před krádeží, pokud by byl váš počítač napadem malwarem.</translation>
-=======
-        <source>Remember that encrypting your wallet cannot fully protect your bitcoins from being stolen by malware infecting your computer.</source>
-        <translation type="unfinished">Pamatujte, že zašifrování peněženky nemůže plně ochránit vaše bitcoiny před krádeží, pokud by byl váš počítač napadem malwarem.</translation>
->>>>>>> d3bd5410
+        <translation type="unfinished">Pamatujte, že zašifrování peněženky nemůže plně ochránit vaše particly před krádeží, pokud by byl váš počítač napadem malwarem.</translation>
     </message>
     <message>
         <source>Wallet to be encrypted</source>
@@ -299,8 +280,8 @@
         <translation type="unfinished">Částka</translation>
     </message>
     <message>
-        <source>Enter a Bitcoin address (e.g. %1)</source>
-        <translation type="unfinished">Zadej bitcoinovou adresu (např. %1)</translation>
+        <source>Enter a Particl address (e.g. %1)</source>
+        <translation type="unfinished">Zadej particlovou adresu (např. %1)</translation>
     </message>
     <message>
         <source>Inbound</source>
@@ -491,13 +472,8 @@
         <translation>Panel s listy</translation>
     </message>
     <message>
-<<<<<<< HEAD
         <source>Request payments (generates QR codes and particl: URIs)</source>
-        <translation>Požaduj platby (generuje QR kódy a particl: URI)</translation>
-=======
-        <source>Request payments (generates QR codes and bitcoin: URIs)</source>
-        <translation type="unfinished">Požaduj platby (generuje QR kódy a bitcoin: URI)</translation>
->>>>>>> d3bd5410
+        <translation type="unfinished">Požaduj platby (generuje QR kódy a particl: URI)</translation>
     </message>
     <message>
         <source>Show the list of used sending addresses and labels</source>
@@ -509,23 +485,7 @@
     </message>
     <message>
         <source>&amp;Command-line options</source>
-<<<<<<< HEAD
-        <translation>Ar&amp;gumenty příkazové řádky</translation>
-    </message>
-    <message numerus="yes">
-        <source>%n active connection(s) to Particl network</source>
-        <translation><numerusform>%n aktivní spojení do particlové sítě</numerusform><numerusform>%n aktivní spojení do particlové sítě</numerusform><numerusform>%n aktivních spojení do particlové sítě</numerusform><numerusform>%n aktivních spojení do particlové sítě</numerusform></translation>
-    </message>
-    <message>
-        <source>Indexing blocks on disk...</source>
-        <translation>Vytvářím index bloků na disku...</translation>
-    </message>
-    <message>
-        <source>Processing blocks on disk...</source>
-        <translation>Zpracovávám bloky na disku...</translation>
-=======
         <translation type="unfinished">Ar&amp;gumenty příkazové řádky</translation>
->>>>>>> d3bd5410
     </message>
     <message numerus="yes">
         <source>Processed %n block(s) of transaction history.</source>
@@ -564,12 +524,12 @@
         <translation>Aktuální</translation>
     </message>
     <message>
-        <source>Load Partially Signed Bitcoin Transaction</source>
-        <translation type="unfinished">Načíst částečně podepsanou Bitcoinovou transakci</translation>
-    </message>
-    <message>
-        <source>Load Partially Signed Bitcoin Transaction from clipboard</source>
-        <translation type="unfinished">Načíst částečně podepsanou Bitcoinovou transakci ze schránky</translation>
+        <source>Load Partially Signed Particl Transaction</source>
+        <translation type="unfinished">Načíst částečně podepsanou Particlovou transakci</translation>
+    </message>
+    <message>
+        <source>Load Partially Signed Particl Transaction from clipboard</source>
+        <translation type="unfinished">Načíst částečně podepsanou Particlovou transakci ze schránky</translation>
     </message>
     <message>
         <source>Node window</source>
@@ -588,13 +548,8 @@
         <translation type="unfinished">Přijímací adresy</translation>
     </message>
     <message>
-<<<<<<< HEAD
         <source>Open a particl: URI</source>
-        <translation>Načíst Particl: URI</translation>
-=======
-        <source>Open a bitcoin: URI</source>
-        <translation type="unfinished">Načíst Bitcoin: URI</translation>
->>>>>>> d3bd5410
+        <translation type="unfinished">Načíst Particl: URI</translation>
     </message>
     <message>
         <source>Open Wallet</source>
@@ -613,12 +568,8 @@
         <translation type="unfinished">Zavřít všechny peněženky</translation>
     </message>
     <message>
-<<<<<<< HEAD
         <source>Show the %1 help message to get a list with possible Particl command-line options</source>
-        <translation>Seznam argumentů Particlu pro příkazovou řádku získáš v nápovědě %1</translation>
-=======
-        <source>Show the %1 help message to get a list with possible Bitcoin command-line options</source>
-        <translation type="unfinished">Seznam argumentů Bitcoinu pro příkazovou řádku získáš v nápovědě %1</translation>
+        <translation type="unfinished">Seznam argumentů Particlu pro příkazovou řádku získáš v nápovědě %1</translation>
     </message>
     <message>
         <source>&amp;Mask values</source>
@@ -627,7 +578,6 @@
     <message>
         <source>Mask the values in the Overview tab</source>
         <translation type="unfinished">Skrýt částky v přehledu</translation>
->>>>>>> d3bd5410
     </message>
     <message>
         <source>default wallet</source>
@@ -658,7 +608,7 @@
         <translation type="unfinished">%1 klient</translation>
     </message>
     <message numerus="yes">
-        <source>%n active connection(s) to Bitcoin network.</source>
+        <source>%n active connection(s) to Particl network.</source>
         <extracomment>A substring of the tooltip.</extracomment>
         <translation type="unfinished">
             <numerusform />
@@ -1024,13 +974,8 @@
         <translation type="unfinished">Uprav odesílací adresu</translation>
     </message>
     <message>
-<<<<<<< HEAD
         <source>The entered address "%1" is not a valid Particl address.</source>
-        <translation>Zadaná adresa „%1“ není platná particlová adresa.</translation>
-=======
-        <source>The entered address "%1" is not a valid Bitcoin address.</source>
-        <translation type="unfinished">Zadaná adresa „%1“ není platná bitcoinová adresa.</translation>
->>>>>>> d3bd5410
+        <translation type="unfinished">Zadaná adresa „%1“ není platná particlová adresa.</translation>
     </message>
     <message>
         <source>Address "%1" already exists as a receiving address with label "%2" and so cannot be added as a sending address.</source>
@@ -1092,7 +1037,7 @@
         </translation>
     </message>
     <message>
-        <source>%1 will download and store a copy of the Bitcoin block chain.</source>
+        <source>%1 will download and store a copy of the Particl block chain.</source>
         <translation type="unfinished">%1 bude stahovat kopii blockchainu.</translation>
     </message>
     <message>
@@ -1147,29 +1092,8 @@
 <context>
     <name>HelpMessageDialog</name>
     <message>
-<<<<<<< HEAD
-        <source>Particl</source>
-        <translation>Particl</translation>
-    </message>
-    <message>
-        <source>Discard blocks after verification, except most recent %1 GB (prune)</source>
-        <translation>Zahodit bloky po ověření, s výjimkou posledních %1 GB (prořezat)</translation>
-    </message>
-    <message>
-        <source>At least %1 GB of data will be stored in this directory, and it will grow over time.</source>
-        <translation>Bude proto potřebovat do tohoto adresáře uložit nejméně %1 GB dat – tohle číslo navíc bude v průběhu času růst.</translation>
-    </message>
-    <message>
-        <source>Approximately %1 GB of data will be stored in this directory.</source>
-        <translation>Bude proto potřebovat do tohoto adresáře uložit přibližně %1 GB dat.</translation>
-    </message>
-    <message>
-        <source>%1 will download and store a copy of the Particl block chain.</source>
-        <translation>%1 bude stahovat kopii blockchainu.</translation>
-=======
         <source>version</source>
         <translation type="unfinished">verze</translation>
->>>>>>> d3bd5410
     </message>
     <message>
         <source>About %1</source>
@@ -1194,21 +1118,12 @@
         <translation type="unfinished">Formulář</translation>
     </message>
     <message>
-<<<<<<< HEAD
         <source>Recent transactions may not yet be visible, and therefore your wallet's balance might be incorrect. This information will be correct once your wallet has finished synchronizing with the particl network, as detailed below.</source>
-        <translation>Nedávné transakce ještě nemusí být vidět, takže stav tvého účtu nemusí být platný. Jakmile se však tvá peněženka dosynchronizuje s particlovou sítí (viz informace níže), tak už bude stav správně.</translation>
+        <translation type="unfinished">Nedávné transakce ještě nemusí být vidět, takže stav tvého účtu nemusí být platný. Jakmile se však tvá peněženka dosynchronizuje s particlovou sítí (viz informace níže), tak už bude stav správně.</translation>
     </message>
     <message>
         <source>Attempting to spend particl that are affected by not-yet-displayed transactions will not be accepted by the network.</source>
-        <translation>Utrácení particlů, které už utratily zatím nezobrazené transakce, nebude particlovou sítí umožněno.</translation>
-=======
-        <source>Recent transactions may not yet be visible, and therefore your wallet's balance might be incorrect. This information will be correct once your wallet has finished synchronizing with the bitcoin network, as detailed below.</source>
-        <translation type="unfinished">Nedávné transakce ještě nemusí být vidět, takže stav tvého účtu nemusí být platný. Jakmile se však tvá peněženka dosynchronizuje s bitcoinovou sítí (viz informace níže), tak už bude stav správně.</translation>
-    </message>
-    <message>
-        <source>Attempting to spend bitcoins that are affected by not-yet-displayed transactions will not be accepted by the network.</source>
-        <translation type="unfinished">Utrácení bitcoinů, které už utratily zatím nezobrazené transakce, nebude bitcoinovou sítí umožněno.</translation>
->>>>>>> d3bd5410
+        <translation type="unfinished">Utrácení particlů, které už utratily zatím nezobrazené transakce, nebude particlovou sítí umožněno.</translation>
     </message>
     <message>
         <source>Number of blocks left</source>
@@ -1246,13 +1161,8 @@
 <context>
     <name>OpenURIDialog</name>
     <message>
-<<<<<<< HEAD
         <source>Open particl URI</source>
-        <translation>Otevřít particl URI</translation>
-=======
-        <source>Open bitcoin URI</source>
-        <translation type="unfinished">Otevřít bitcoin URI</translation>
->>>>>>> d3bd5410
+        <translation type="unfinished">Otevřít particl URI</translation>
     </message>
     </context>
 <context>
@@ -1362,8 +1272,8 @@
         <translation>Namapovat port přes &amp;UPnP</translation>
     </message>
     <message>
-        <source>Automatically open the Bitcoin client port on the router. This only works when your router supports NAT-PMP and it is enabled. The external port could be random.</source>
-        <translation type="unfinished">Automaticky otevřít port pro Bitcoinový klient na routeru. Toto funguje pouze pokud váš router podporuje a má zapnutou funkci NAT-PMP. Vnější port může být zvolen náhodně.</translation>
+        <source>Automatically open the Particl client port on the router. This only works when your router supports NAT-PMP and it is enabled. The external port could be random.</source>
+        <translation type="unfinished">Automaticky otevřít port pro Particlový klient na routeru. Toto funguje pouze pokud váš router podporuje a má zapnutou funkci NAT-PMP. Vnější port může být zvolen náhodně.</translation>
     </message>
     <message>
         <source>Map port using NA&amp;T-PMP</source>
@@ -1378,13 +1288,8 @@
         <translation type="unfinished">Přijí&amp;mat příchozí spojení</translation>
     </message>
     <message>
-<<<<<<< HEAD
         <source>Connect to the Particl network through a SOCKS5 proxy.</source>
-        <translation>Připojí se do particlové sítě přes SOCKS5 proxy.</translation>
-=======
-        <source>Connect to the Bitcoin network through a SOCKS5 proxy.</source>
-        <translation type="unfinished">Připojí se do bitcoinové sítě přes SOCKS5 proxy.</translation>
->>>>>>> d3bd5410
+        <translation type="unfinished">Připojí se do particlové sítě přes SOCKS5 proxy.</translation>
     </message>
     <message>
         <source>&amp;Connect through SOCKS5 proxy (default proxy):</source>
@@ -1455,8 +1360,8 @@
         <translation type="unfinished">Zda ukazovat možnosti pro ruční správu mincí nebo ne.</translation>
     </message>
     <message>
-        <source>Connect to the Bitcoin network through a separate SOCKS5 proxy for Tor onion services.</source>
-        <translation type="unfinished">Připojí se do Bitcoinové sítě přes vyhrazenou SOCKS5 proxy pro služby v Tor síti.</translation>
+        <source>Connect to the Particl network through a separate SOCKS5 proxy for Tor onion services.</source>
+        <translation type="unfinished">Připojí se do Particlové sítě přes vyhrazenou SOCKS5 proxy pro služby v Tor síti.</translation>
     </message>
     <message>
         <source>Use separate SOCKS&amp;5 proxy to reach peers via Tor onion services:</source>
@@ -1633,26 +1538,16 @@
         <translation type="unfinished">Zavřít</translation>
     </message>
     <message>
-<<<<<<< HEAD
-        <source>Cannot start particl: click-to-pay handler</source>
-        <translation>Nemůžu spustit particl: obsluha click-to-pay</translation>
-=======
         <source>Failed to load transaction: %1</source>
         <translation type="unfinished">Nepodařilo se načíst transakci: %1</translation>
->>>>>>> d3bd5410
     </message>
     <message>
         <source>Failed to sign transaction: %1</source>
         <translation type="unfinished">Nepodařilo se podepsat transakci: %1</translation>
     </message>
     <message>
-<<<<<<< HEAD
-        <source>'particl://' is not a valid URI. Use 'particl:' instead.</source>
-        <translation>'particl://' není platné URI. Místo toho použij 'particl:'.</translation>
-=======
         <source>Could not sign any more inputs.</source>
         <translation type="unfinished">Nelze podepsat další vstupy.</translation>
->>>>>>> d3bd5410
     </message>
     <message>
         <source>Signed %1 inputs, but more signatures are still required.</source>
@@ -1671,13 +1566,8 @@
         <translation type="unfinished">Transakce byla úspěšně odeslána! ID transakce: %1</translation>
     </message>
     <message>
-<<<<<<< HEAD
-        <source>URI cannot be parsed! This can be caused by an invalid Particl address or malformed URI parameters.</source>
-        <translation>Nepodařilo se analyzovat URI! Důvodem může být neplatná particlová adresa nebo poškozené parametry URI.</translation>
-=======
         <source>Transaction broadcast failed: %1</source>
         <translation type="unfinished">Odeslání transakce se nezdařilo: %1</translation>
->>>>>>> d3bd5410
     </message>
     <message>
         <source>PSBT copied to clipboard.</source>
@@ -1713,13 +1603,8 @@
         <translation type="unfinished">Celková částka</translation>
     </message>
     <message>
-<<<<<<< HEAD
-        <source>Enter a Particl address (e.g. %1)</source>
-        <translation>Zadej particlovou adresu (např. %1)</translation>
-=======
         <source>or</source>
         <translation type="unfinished">nebo</translation>
->>>>>>> d3bd5410
     </message>
     <message>
         <source>Transaction has %1 unsigned inputs.</source>
@@ -1757,16 +1642,16 @@
         <translation type="unfinished">Chyba platebního požadavku</translation>
     </message>
     <message>
-        <source>Cannot start bitcoin: click-to-pay handler</source>
-        <translation type="unfinished">Nemůžu spustit bitcoin: obsluha click-to-pay</translation>
+        <source>Cannot start particl: click-to-pay handler</source>
+        <translation type="unfinished">Nemůžu spustit particl: obsluha click-to-pay</translation>
     </message>
     <message>
         <source>URI handling</source>
         <translation type="unfinished">Zpracování URI</translation>
     </message>
     <message>
-        <source>'bitcoin://' is not a valid URI. Use 'bitcoin:' instead.</source>
-        <translation type="unfinished">'bitcoin://' není platné URI. Místo toho použij 'bitcoin:'.</translation>
+        <source>'particl://' is not a valid URI. Use 'particl:' instead.</source>
+        <translation type="unfinished">'particl://' není platné URI. Místo toho použij 'particl:'.</translation>
     </message>
     <message>
         <source>Cannot process payment request because BIP70 is not supported.
@@ -1777,8 +1662,8 @@
 Pokud vidíte tuto chybu, měli byste požádat, aby obchodník poskytl adresu kompatibilní s BIP21.</translation>
     </message>
     <message>
-        <source>URI cannot be parsed! This can be caused by an invalid Bitcoin address or malformed URI parameters.</source>
-        <translation type="unfinished">Nepodařilo se analyzovat URI! Důvodem může být neplatná bitcoinová adresa nebo poškozené parametry URI.</translation>
+        <source>URI cannot be parsed! This can be caused by an invalid Particl address or malformed URI parameters.</source>
+        <translation type="unfinished">Nepodařilo se analyzovat URI! Důvodem může být neplatná particlová adresa nebo poškozené parametry URI.</translation>
     </message>
     <message>
         <source>Payment request file handling</source>
@@ -2181,13 +2066,8 @@
         <translation type="unfinished">&amp;Zpráva:</translation>
     </message>
     <message>
-<<<<<<< HEAD
         <source>An optional message to attach to the payment request, which will be displayed when the request is opened. Note: The message will not be sent with the payment over the Particl network.</source>
-        <translation>Volitelná zpráva, která se připojí k platebnímu požadavku a která se zobrazí, když se požadavek otevře. Poznámka: tahle zpráva se neposílá s platbou po particlové síti.</translation>
-=======
-        <source>An optional message to attach to the payment request, which will be displayed when the request is opened. Note: The message will not be sent with the payment over the Bitcoin network.</source>
-        <translation type="unfinished">Volitelná zpráva, která se připojí k platebnímu požadavku a která se zobrazí, když se požadavek otevře. Poznámka: tahle zpráva se neposílá s platbou po bitcoinové síti.</translation>
->>>>>>> d3bd5410
+        <translation type="unfinished">Volitelná zpráva, která se připojí k platebnímu požadavku a která se zobrazí, když se požadavek otevře. Poznámka: tahle zpráva se neposílá s platbou po particlové síti.</translation>
     </message>
     <message>
         <source>An optional label to associate with the new receiving address.</source>
@@ -2431,13 +2311,8 @@
         <translation type="unfinished">Schovat nastavení poplatků transakce - transaction fee</translation>
     </message>
     <message>
-<<<<<<< HEAD
         <source>When there is less transaction volume than space in the blocks, miners as well as relaying nodes may enforce a minimum fee. Paying only this minimum fee is just fine, but be aware that this can result in a never confirming transaction once there is more demand for particl transactions than the network can process.</source>
-        <translation>Když je zde měně transakcí než místa na bloky, mineři stejně tak relay-e mohou nasadit minimální poplatky. Zaplacením pouze minimálního poplatku je v pohodě, ale mějte na paměti že toto může mít za následek nikdy neověřenou transakci pokud zde bude více particlových transakcí než může síť zvládnout.</translation>
-=======
-        <source>When there is less transaction volume than space in the blocks, miners as well as relaying nodes may enforce a minimum fee. Paying only this minimum fee is just fine, but be aware that this can result in a never confirming transaction once there is more demand for bitcoin transactions than the network can process.</source>
-        <translation type="unfinished">Když je zde měně transakcí než místa na bloky, mineři stejně tak relay-e mohou nasadit minimální poplatky. Zaplacením pouze minimálního poplatku je v pohodě, ale mějte na paměti že toto může mít za následek nikdy neověřenou transakci pokud zde bude více bitcoinových transakcí než může síť zvládnout.</translation>
->>>>>>> d3bd5410
+        <translation type="unfinished">Když je zde měně transakcí než místa na bloky, mineři stejně tak relay-e mohou nasadit minimální poplatky. Zaplacením pouze minimálního poplatku je v pohodě, ale mějte na paměti že toto může mít za následek nikdy neověřenou transakci pokud zde bude více particlových transakcí než může síť zvládnout.</translation>
     </message>
     <message>
         <source>A too low fee might result in a never confirming transaction (read the tooltip)</source>
@@ -2508,13 +2383,8 @@
         <translation type="unfinished">Vytvořit bez podpisu</translation>
     </message>
     <message>
-<<<<<<< HEAD
         <source>Creates a Partially Signed Particl Transaction (PSBT) for use with e.g. an offline %1 wallet, or a PSBT-compatible hardware wallet.</source>
-        <translation>Vytvořit částečně podepsanou Particl transakci (Partially Signed Particl Transaction - PSBT) k použtí kupříkladu s offline %1 peněženkou nebo s jinou kompatibilní PSBT hardware peněženkou.</translation>
-=======
-        <source>Creates a Partially Signed Bitcoin Transaction (PSBT) for use with e.g. an offline %1 wallet, or a PSBT-compatible hardware wallet.</source>
-        <translation type="unfinished">Vytvořit částečně podepsanou Bitcoin transakci (Partially Signed Bitcoin Transaction - PSBT) k použtí kupříkladu s offline %1 peněženkou nebo s jinou kompatibilní PSBT hardware peněženkou.</translation>
->>>>>>> d3bd5410
+        <translation type="unfinished">Vytvořit částečně podepsanou Particl transakci (Partially Signed Particl Transaction - PSBT) k použtí kupříkladu s offline %1 peněženkou nebo s jinou kompatibilní PSBT hardware peněženkou.</translation>
     </message>
     <message>
         <source> from wallet '%1'</source>
@@ -2562,8 +2432,8 @@
         <translation type="unfinished">Poplatek můžete navýšit později (vysílá se "Replace-By-Fee" - nahrazení poplatkem, BIP-125).</translation>
     </message>
     <message>
-        <source>Please, review your transaction proposal. This will produce a Partially Signed Bitcoin Transaction (PSBT) which you can save or copy and then sign with e.g. an offline %1 wallet, or a PSBT-compatible hardware wallet.</source>
-        <translation type="unfinished">Zkontrolujte prosím svůj návrh transakce. Výsledkem bude částečně podepsaná bitcoinová transakce (PSBT), kterou můžete uložit nebo kopírovat a poté podepsat např. pomocí offline %1 peněženky nebo hardwarové peněženky kompatibilní s PSBT.</translation>
+        <source>Please, review your transaction proposal. This will produce a Partially Signed Particl Transaction (PSBT) which you can save or copy and then sign with e.g. an offline %1 wallet, or a PSBT-compatible hardware wallet.</source>
+        <translation type="unfinished">Zkontrolujte prosím svůj návrh transakce. Výsledkem bude částečně podepsaná particlová transakce (PSBT), kterou můžete uložit nebo kopírovat a poté podepsat např. pomocí offline %1 peněženky nebo hardwarové peněženky kompatibilní s PSBT.</translation>
     </message>
     <message>
         <source>Please, review your transaction.</source>
@@ -2634,13 +2504,8 @@
         </translation>
     </message>
     <message>
-<<<<<<< HEAD
         <source>Warning: Invalid Particl address</source>
-        <translation>Upozornění: Neplatná particlová adresa</translation>
-=======
-        <source>Warning: Invalid Bitcoin address</source>
-        <translation type="unfinished">Upozornění: Neplatná bitcoinová adresa</translation>
->>>>>>> d3bd5410
+        <translation type="unfinished">Upozornění: Neplatná particlová adresa</translation>
     </message>
     <message>
         <source>Warning: Unknown change address</source>
@@ -2678,17 +2543,8 @@
         <translation type="unfinished">Vyber již použitou adresu</translation>
     </message>
     <message>
-<<<<<<< HEAD
         <source>The Particl address to send the payment to</source>
-        <translation>Particlová adresa příjemce</translation>
-    </message>
-    <message>
-        <source>Alt+A</source>
-        <translation>Alt+A</translation>
-=======
-        <source>The Bitcoin address to send the payment to</source>
-        <translation type="unfinished">Bitcoinová adresa příjemce</translation>
->>>>>>> d3bd5410
+        <translation type="unfinished">Particlová adresa příjemce</translation>
     </message>
     <message>
         <source>Paste address from clipboard</source>
@@ -2703,13 +2559,8 @@
         <translation type="unfinished">Částka k odeslání ve vybrané měně</translation>
     </message>
     <message>
-<<<<<<< HEAD
         <source>The fee will be deducted from the amount being sent. The recipient will receive less particl than you enter in the amount field. If multiple recipients are selected, the fee is split equally.</source>
-        <translation>Poplatek se odečte od posílané částky. Příjemce tak dostane méně particlů, než zadáš do pole Částka. Pokud vybereš více příjemců, tak se poplatek rovnoměrně rozloží.</translation>
-=======
-        <source>The fee will be deducted from the amount being sent. The recipient will receive less bitcoins than you enter in the amount field. If multiple recipients are selected, the fee is split equally.</source>
-        <translation type="unfinished">Poplatek se odečte od posílané částky. Příjemce tak dostane méně bitcoinů, než zadáš do pole Částka. Pokud vybereš více příjemců, tak se poplatek rovnoměrně rozloží.</translation>
->>>>>>> d3bd5410
+        <translation type="unfinished">Poplatek se odečte od posílané částky. Příjemce tak dostane méně particlů, než zadáš do pole Částka. Pokud vybereš více příjemců, tak se poplatek rovnoměrně rozloží.</translation>
     </message>
     <message>
         <source>S&amp;ubtract fee from amount</source>
@@ -2736,13 +2587,8 @@
         <translation type="unfinished">Zadej označení této adresy; obojí se ti pak uloží do adresáře</translation>
     </message>
     <message>
-<<<<<<< HEAD
         <source>A message that was attached to the particl: URI which will be stored with the transaction for your reference. Note: This message will not be sent over the Particl network.</source>
-        <translation>Zpráva, která byla připojena k particl: URI a která se ti pro přehled uloží k transakci. Poznámka: Tahle zpráva se neposílá s platbou po particlové síti.</translation>
-=======
-        <source>A message that was attached to the bitcoin: URI which will be stored with the transaction for your reference. Note: This message will not be sent over the Bitcoin network.</source>
-        <translation type="unfinished">Zpráva, která byla připojena k bitcoin: URI a která se ti pro přehled uloží k transakci. Poznámka: Tahle zpráva se neposílá s platbou po bitcoinové síti.</translation>
->>>>>>> d3bd5410
+        <translation type="unfinished">Zpráva, která byla připojena k particl: URI a která se ti pro přehled uloží k transakci. Poznámka: Tahle zpráva se neposílá s platbou po particlové síti.</translation>
     </message>
     <message>
         <source>Pay To:</source>
@@ -2764,21 +2610,12 @@
         <translation>&amp;Podepiš zprávu</translation>
     </message>
     <message>
-<<<<<<< HEAD
         <source>You can sign messages/agreements with your addresses to prove you can receive particl sent to them. Be careful not to sign anything vague or random, as phishing attacks may try to trick you into signing your identity over to them. Only sign fully-detailed statements you agree to.</source>
-        <translation>Podepsáním zprávy/smlouvy svými adresami můžeš prokázat, že jsi na ně schopen přijmout particly. Buď opatrný a nepodepisuj nic vágního nebo náhodného; například při phishingových útocích můžeš být lákán, abys něco takového podepsal. Podepisuj pouze naprosto úplná a detailní prohlášení, se kterými souhlasíš.</translation>
+        <translation type="unfinished">Podepsáním zprávy/smlouvy svými adresami můžeš prokázat, že jsi na ně schopen přijmout particly. Buď opatrný a nepodepisuj nic vágního nebo náhodného; například při phishingových útocích můžeš být lákán, abys něco takového podepsal. Podepisuj pouze naprosto úplná a detailní prohlášení, se kterými souhlasíš.</translation>
     </message>
     <message>
         <source>The Particl address to sign the message with</source>
-        <translation>Particlová adresa, kterou se zpráva podepíše</translation>
-=======
-        <source>You can sign messages/agreements with your addresses to prove you can receive bitcoins sent to them. Be careful not to sign anything vague or random, as phishing attacks may try to trick you into signing your identity over to them. Only sign fully-detailed statements you agree to.</source>
-        <translation type="unfinished">Podepsáním zprávy/smlouvy svými adresami můžeš prokázat, že jsi na ně schopen přijmout bitcoiny. Buď opatrný a nepodepisuj nic vágního nebo náhodného; například při phishingových útocích můžeš být lákán, abys něco takového podepsal. Podepisuj pouze naprosto úplná a detailní prohlášení, se kterými souhlasíš.</translation>
-    </message>
-    <message>
-        <source>The Bitcoin address to sign the message with</source>
-        <translation type="unfinished">Bitcoinová adresa, kterou se zpráva podepíše</translation>
->>>>>>> d3bd5410
+        <translation type="unfinished">Particlová adresa, kterou se zpráva podepíše</translation>
     </message>
     <message>
         <source>Choose previously used address</source>
@@ -2825,13 +2662,8 @@
         <translation type="unfinished">K ověření podpisu zprávy zadej adresu příjemce, zprávu (ověř si, že správně kopíruješ zalomení řádků, mezery, tabulátory apod.) a podpis. Dávej pozor na to, abys nezkopíroval do podpisu víc, než co je v samotné podepsané zprávě, abys nebyl napálen man-in-the-middle útokem. Poznamenejme však, že takto lze pouze prokázat, že podepisující je schopný na dané adrese přijmout platbu, ale není možnéprokázat, že odeslal jakoukoli transakci!</translation>
     </message>
     <message>
-<<<<<<< HEAD
         <source>The Particl address the message was signed with</source>
-        <translation>Particlová adresa, kterou je zpráva podepsána</translation>
-=======
-        <source>The Bitcoin address the message was signed with</source>
-        <translation type="unfinished">Bitcoinová adresa, kterou je zpráva podepsána</translation>
->>>>>>> d3bd5410
+        <translation type="unfinished">Particlová adresa, kterou je zpráva podepsána</translation>
     </message>
     <message>
         <source>The signed message to verify</source>
@@ -3452,8 +3284,8 @@
         <translation type="unfinished">Vývojáři %s</translation>
     </message>
     <message>
-        <source>%s corrupt. Try using the wallet tool bitcoin-wallet to salvage or restoring a backup.</source>
-        <translation type="unfinished">Soubor %s je poškozen. Zkus použít bitcoin-wallet pro opravu nebo obnov zálohu.</translation>
+        <source>%s corrupt. Try using the wallet tool particl-wallet to salvage or restoring a backup.</source>
+        <translation type="unfinished">Soubor %s je poškozen. Zkus použít particl-wallet pro opravu nebo obnov zálohu.</translation>
     </message>
     <message>
         <source>-maxtxfee is set very high! Fees this large could be paid on a single transaction.</source>
@@ -3492,8 +3324,8 @@
         <translation type="unfinished">Chyba: záznam identifikátoru souboru výpisu je nesprávný. Získáno "%s", očekáváno "%s".</translation>
     </message>
     <message>
-        <source>Error: Dumpfile version is not supported. This version of bitcoin-wallet only supports version 1 dumpfiles. Got dumpfile with version %s</source>
-        <translation type="unfinished">Chyba: verze souboru výpisu není podporována. Tato verze peněženky Bitcoin podporuje pouze soubory výpisu verze 1. Získán soubor výpisu verze %s</translation>
+        <source>Error: Dumpfile version is not supported. This version of particl-wallet only supports version 1 dumpfiles. Got dumpfile with version %s</source>
+        <translation type="unfinished">Chyba: verze souboru výpisu není podporována. Tato verze peněženky Particl podporuje pouze soubory výpisu verze 1. Získán soubor výpisu verze %s</translation>
     </message>
     <message>
         <source>Error: Listening for incoming connections failed (listen returned error %s)</source>
