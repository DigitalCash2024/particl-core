<TS version="2.1" language="szl">
<context>
    <name>AddressBookPage</name>
    <message>
        <source>Right-click to edit address or label</source>
        <translation type="unfinished">Kliknij prawy knefel mysze, coby edytować adresã abo etyketã</translation>
    </message>
    <message>
        <source>Create a new address</source>
        <translation>Zrychtuj nowõ adresã</translation>
    </message>
    <message>
        <source>&amp;New</source>
        <translation type="unfinished">&amp;Nowy</translation>
    </message>
    <message>
        <source>Copy the currently selected address to the system clipboard</source>
        <translation>Skopiyruj aktualnie ôbranõ adresã do skrytki</translation>
    </message>
    <message>
        <source>&amp;Copy</source>
        <translation type="unfinished">&amp;Kopiyruj</translation>
    </message>
    <message>
        <source>C&amp;lose</source>
        <translation type="unfinished">&amp;Zawrzij</translation>
    </message>
    <message>
        <source>Delete the currently selected address from the list</source>
        <translation>Wychrōń zaznaczōnõ adresã z brify</translation>
    </message>
    <message>
        <source>Enter address or label to search</source>
        <translation type="unfinished">Wkludź adresã abo etyketã coby wyszukać</translation>
    </message>
    <message>
        <source>Export the data in the current tab to a file</source>
        <translation>Eksportuj dane z aktywnyj szkarty do zbioru</translation>
    </message>
    <message>
        <source>&amp;Export</source>
        <translation>&amp;Eksportuj</translation>
    </message>
    <message>
        <source>&amp;Delete</source>
        <translation>&amp;Wychrōń</translation>
    </message>
    <message>
        <source>Choose the address to send coins to</source>
        <translation type="unfinished">Ôbier adresã, na kerõ chcesz posłać mōnety</translation>
    </message>
    <message>
        <source>Choose the address to receive coins with</source>
        <translation type="unfinished">Ôbier adresã, na kerõ chcesz dostać mōnety</translation>
    </message>
    <message>
        <source>C&amp;hoose</source>
        <translation type="unfinished">Ô&amp;bier</translation>
    </message>
    <message>
        <source>Sending addresses</source>
        <translation type="unfinished">Adresy posyłaniŏ</translation>
    </message>
    <message>
        <source>Receiving addresses</source>
        <translation type="unfinished">Adresy ôdbiyraniŏ</translation>
    </message>
    <message>
<<<<<<< HEAD
        <source>These are your Particl addresses for sending payments. Always check the amount and the receiving address before sending coins.</source>
        <translation>Tukej sōm adresy Particl na kere posyłŏsz płaty. Dycki wybaduj wielość i adresã ôdbiyrŏcza przed posłaniym mōnet.</translation>
=======
        <source>These are your Bitcoin addresses for sending payments. Always check the amount and the receiving address before sending coins.</source>
        <translation type="unfinished">Tukej sōm adresy Bitcoin na kere posyłŏsz płaty. Dycki wybaduj wielość i adresã ôdbiyrŏcza przed posłaniym mōnet.</translation>
>>>>>>> d3bd5410
    </message>
    <message>
        <source>&amp;Copy Address</source>
        <translation type="unfinished">&amp;Kopiyruj Adresã</translation>
    </message>
    <message>
        <source>Copy &amp;Label</source>
        <translation type="unfinished">Kopiyruj &amp;Etyketã</translation>
    </message>
    <message>
        <source>&amp;Edit</source>
        <translation type="unfinished">&amp;Edytuj</translation>
    </message>
    <message>
        <source>Export Address List</source>
        <translation type="unfinished">Eksportuj wykŏz adres</translation>
    </message>
    <message>
        <source>There was an error trying to save the address list to %1. Please try again.</source>
        <extracomment>An error message. %1 is a stand-in argument for the name of the file we attempted to save to.</extracomment>
        <translation type="unfinished">Przitrefiōł sie feler w czasie spamiyntowaniŏ brify adres do %1. Proszã sprōbować zaś.</translation>
    </message>
    <message>
        <source>Exporting Failed</source>
        <translation type="unfinished">Eksportowanie niy podarziło sie</translation>
    </message>
</context>
<context>
    <name>AddressTableModel</name>
    <message>
        <source>Label</source>
        <translation type="unfinished">Etyketa</translation>
    </message>
    <message>
        <source>Address</source>
        <translation type="unfinished">Adresa</translation>
    </message>
    <message>
        <source>(no label)</source>
        <translation type="unfinished">(chyba etykety)</translation>
    </message>
</context>
<context>
    <name>AskPassphraseDialog</name>
    <message>
        <source>Passphrase Dialog</source>
        <translation>Ôkiynko Hasła</translation>
    </message>
    <message>
        <source>Enter passphrase</source>
        <translation>Wkludź hasło</translation>
    </message>
    <message>
        <source>New passphrase</source>
        <translation>Nowe hasło</translation>
    </message>
    <message>
        <source>Repeat new passphrase</source>
        <translation>Powtōrz nowe hasło</translation>
    </message>
    <message>
        <source>Encrypt wallet</source>
        <translation type="unfinished">Zaszyfruj portmanyj</translation>
    </message>
    <message>
        <source>This operation needs your wallet passphrase to unlock the wallet.</source>
        <translation type="unfinished">Ta ôperacyjŏ wymŏgŏ hasła do portmanyja coby ôdszperować portmanyj.</translation>
    </message>
    <message>
        <source>Unlock wallet</source>
        <translation type="unfinished">Ôdszperuj portmanyj.</translation>
    </message>
    <message>
        <source>Change passphrase</source>
        <translation type="unfinished">Pōmiyń hasło</translation>
    </message>
    <message>
        <source>Confirm wallet encryption</source>
        <translation type="unfinished">Przituplikuj szyfrowanie portmanyja</translation>
    </message>
    <message>
<<<<<<< HEAD
        <source>Warning: If you encrypt your wallet and lose your passphrase, you will &lt;b&gt;LOSE ALL OF YOUR PARTICL&lt;/b&gt;!</source>
        <translation>Pozōr: jeźli zaszyfrujesz swōj portmanyj i stracisz hasło &lt;b&gt;STRACISZ WSZYJSKE SWOJE PARTICLY&lt;/b&gt;!</translation>
=======
        <source>Warning: If you encrypt your wallet and lose your passphrase, you will &lt;b&gt;LOSE ALL OF YOUR BITCOINS&lt;/b&gt;!</source>
        <translation type="unfinished">Pozōr: jeźli zaszyfrujesz swōj portmanyj i stracisz hasło &lt;b&gt;STRACISZ WSZYJSKE SWOJE BITCOINY&lt;/b&gt;!</translation>
>>>>>>> d3bd5410
    </message>
    <message>
        <source>Are you sure you wish to encrypt your wallet?</source>
        <translation type="unfinished">Na isto chcesz zaszyfrować swōj portmanyj?</translation>
    </message>
    <message>
        <source>Wallet encrypted</source>
        <translation type="unfinished">Portmanyj zaszyfrowany</translation>
    </message>
    <message>
        <source>IMPORTANT: Any previous backups you have made of your wallet file should be replaced with the newly generated, encrypted wallet file. For security reasons, previous backups of the unencrypted wallet file will become useless as soon as you start using the new, encrypted wallet.</source>
        <translation type="unfinished">WŎŻNE: Wszyjske wykōnane wczaśnij kopije zbioru portmanyja winny być umiyniōne na nowe, szyfrowane zbiory. Z powodōw bezpiyczyństwa, piyrwyjsze kopije niyszyfrowanych zbiorōw portmanyja stōnõ sie bezużyteczne jak ino zaczniesz używać nowego, szyfrowanego portmanyja.</translation>
    </message>
    <message>
        <source>Wallet encryption failed</source>
        <translation type="unfinished">Zaszyfrowanie portmanyja niy podarziło sie</translation>
    </message>
    <message>
        <source>Wallet encryption failed due to an internal error. Your wallet was not encrypted.</source>
        <translation type="unfinished">Zaszyfrowanie portmanyja niy podarziło sie bez wnyntrzny feler. Twōj portmanyj niy ôstoł zaszyfrowany.</translation>
    </message>
    <message>
        <source>The supplied passphrases do not match.</source>
        <translation type="unfinished">Podane hasła niy sōm take same.</translation>
    </message>
    <message>
        <source>Wallet unlock failed</source>
        <translation type="unfinished">Ôdszperowanie portmanyja niy podarziło sie</translation>
    </message>
    <message>
        <source>The passphrase entered for the wallet decryption was incorrect.</source>
        <translation type="unfinished">Wkludzōne hasło do ôdszyfrowaniŏ portmanyja je niynŏleżne.</translation>
    </message>
    <message>
        <source>Wallet passphrase was successfully changed.</source>
        <translation type="unfinished">Hasło do portmanyja ôstało sprŏwnie pōmiyniōne.</translation>
    </message>
    <message>
        <source>Warning: The Caps Lock key is on!</source>
        <translation type="unfinished">Pozōr: Caps Lock je zapuszczōny!</translation>
    </message>
</context>
<context>
    <name>BanTableModel</name>
    <message>
        <source>IP/Netmask</source>
        <translation type="unfinished">IP/Maska necu</translation>
    </message>
    <message>
        <source>Banned Until</source>
        <translation type="unfinished">Szpera do</translation>
    </message>
</context>
<context>
    <name>QObject</name>
    <message>
        <source>Error: %1</source>
        <translation type="unfinished">Feler: %1</translation>
    </message>
    <message>
        <source>unknown</source>
        <translation type="unfinished">niyznōme</translation>
    </message>
    <message>
        <source>Amount</source>
        <translation type="unfinished">Kwota</translation>
    </message>
    <message>
        <source>Enter a Bitcoin address (e.g. %1)</source>
        <translation type="unfinished">Wkludź adresã Bitcoin (bp. %1)</translation>
    </message>
    <message>
        <source>Inbound</source>
        <translation type="unfinished">Wchodowy</translation>
    </message>
    <message>
        <source>Outbound</source>
        <translation type="unfinished">Wychodowy</translation>
    </message>
    <message numerus="yes">
        <source>%n second(s)</source>
        <translation>
            <numerusform />
        </translation>
    </message>
    <message numerus="yes">
        <source>%n minute(s)</source>
        <translation>
            <numerusform />
        </translation>
    </message>
    <message numerus="yes">
        <source>%n hour(s)</source>
        <translation type="unfinished">
            <numerusform />
        </translation>
    </message>
    <message numerus="yes">
        <source>%n day(s)</source>
        <translation type="unfinished">
            <numerusform />
        </translation>
    </message>
    <message numerus="yes">
        <source>%n week(s)</source>
        <translation type="unfinished">
            <numerusform />
        </translation>
    </message>
    <message numerus="yes">
        <source>%n year(s)</source>
        <translation type="unfinished">
            <numerusform />
        </translation>
    </message>
    </context>
<context>
    <name>BitcoinGUI</name>
    <message>
        <source>&amp;Overview</source>
        <translation>&amp;Podsumowanie</translation>
    </message>
    <message>
        <source>Show general overview of wallet</source>
        <translation>Pokazuje ôgōlny widok portmanyja</translation>
    </message>
    <message>
        <source>&amp;Transactions</source>
        <translation>&amp;Transakcyje</translation>
    </message>
    <message>
        <source>Browse transaction history</source>
        <translation>Przeglōndej historyjõ transakcyji</translation>
    </message>
    <message>
        <source>E&amp;xit</source>
        <translation>&amp;Zakōńcz</translation>
    </message>
    <message>
        <source>Quit application</source>
        <translation>Zawrzij aplikacyjõ</translation>
    </message>
    <message>
        <source>&amp;About %1</source>
        <translation type="unfinished">&amp;Ô %1</translation>
    </message>
    <message>
        <source>Show information about %1</source>
        <translation type="unfinished">Pokŏż informacyje ô %1</translation>
    </message>
    <message>
        <source>About &amp;Qt</source>
        <translation>Ô &amp;Qt</translation>
    </message>
    <message>
        <source>Show information about Qt</source>
        <translation>Pokŏż informacyje ô Qt</translation>
    </message>
    <message>
        <source>Modify configuration options for %1</source>
        <translation type="unfinished">Zmiyń ôpcyje kōnfiguracyje dlŏ %1</translation>
    </message>
    <message>
        <source>Wallet:</source>
        <translation type="unfinished">Portmanyj:</translation>
    </message>
    <message>
        <source>Network activity disabled.</source>
        <extracomment>A substring of the tooltip.</extracomment>
        <translation type="unfinished">Aktywność necowŏ ôstała zastawiōnŏ.</translation>
    </message>
    <message>
        <source>Proxy is &lt;b&gt;enabled&lt;/b&gt;: %1</source>
        <translation type="unfinished">Proxy je &lt;b&gt;zapuszczone&lt;/b&gt;: %1</translation>
    </message>
    <message>
        <source>Send coins to a Particl address</source>
        <translation>Poślij mōnety na adresã Particl</translation>
    </message>
    <message>
        <source>Backup wallet to another location</source>
        <translation>Ibryczny portmanyj w inkszyj lokalizacyje</translation>
    </message>
    <message>
        <source>Change the passphrase used for wallet encryption</source>
        <translation>Pōmiyń hasło użyte do szyfrowaniŏ portmanyja</translation>
    </message>
    <message>
        <source>&amp;Send</source>
        <translation>&amp;Poślij</translation>
    </message>
    <message>
        <source>&amp;Receive</source>
        <translation>Ôd&amp;bier</translation>
    </message>
    <message>
        <source>&amp;Show / Hide</source>
        <translation>Pokŏż / &amp;Skryj</translation>
    </message>
    <message>
        <source>Show or hide the main Window</source>
        <translation>Pokazuje abo skrywŏ bazowe ôkno</translation>
    </message>
    <message>
        <source>Encrypt the private keys that belong to your wallet</source>
        <translation>Szyfruj klucze prywatne, kere sōm we twojim portmanyju</translation>
    </message>
    <message>
        <source>Sign messages with your Particl addresses to prove you own them</source>
        <translation>Podpisz wiadōmości swojōm adresōm coby dowiyść jejich posiadanie</translation>
    </message>
    <message>
        <source>Verify messages to ensure they were signed with specified Particl addresses</source>
        <translation>Zweryfikuj wiadōmość, coby wejzdrzeć sie, iże ôstała podpisanŏ podanōm adresōm Particl.</translation>
    </message>
    <message>
        <source>&amp;File</source>
        <translation>&amp;Zbiōr</translation>
    </message>
    <message>
        <source>&amp;Settings</source>
        <translation>&amp;Nasztalowania</translation>
    </message>
    <message>
        <source>&amp;Help</source>
        <translation>Pō&amp;moc</translation>
    </message>
    <message>
        <source>Tabs toolbar</source>
        <translation>Lajsta szkart</translation>
    </message>
    <message>
<<<<<<< HEAD
        <source>Request payments (generates QR codes and particl: URIs)</source>
        <translation>Żōndej płatu (gyneruje kod QR jak tyż URI particl:)</translation>
=======
        <source>Request payments (generates QR codes and bitcoin: URIs)</source>
        <translation type="unfinished">Żōndej płatu (gyneruje kod QR jak tyż URI bitcoin:)</translation>
>>>>>>> d3bd5410
    </message>
    <message>
        <source>Show the list of used sending addresses and labels</source>
        <translation type="unfinished">Pokŏż wykŏz adres i etyket użytych do posyłaniŏ</translation>
    </message>
    <message>
        <source>Show the list of used receiving addresses and labels</source>
        <translation type="unfinished">Pokŏż wykŏz adres i etyket użytych do ôdbiyraniŏ</translation>
    </message>
    <message>
        <source>&amp;Command-line options</source>
<<<<<<< HEAD
        <translation>Ôp&amp;cyje piski nakŏzań</translation>
    </message>
    <message numerus="yes">
        <source>%n active connection(s) to Particl network</source>
        <translation><numerusform>%n aktywne połōnczynie do necu Particl</numerusform><numerusform>%n aktywnych połōnczyń do necu Particl</numerusform><numerusform>%n aktywnych skuplowań do necu Particl</numerusform></translation>
    </message>
    <message>
        <source>Indexing blocks on disk...</source>
        <translation>Indeksowanie blokōw na dysku...</translation>
    </message>
    <message>
        <source>Processing blocks on disk...</source>
        <translation>Przetwŏrzanie blokōw na dysku...</translation>
=======
        <translation type="unfinished">Ôp&amp;cyje piski nakŏzań</translation>
>>>>>>> d3bd5410
    </message>
    <message numerus="yes">
        <source>Processed %n block(s) of transaction history.</source>
        <translation>
            <numerusform />
        </translation>
    </message>
    <message>
        <source>%1 behind</source>
        <translation>%1 za</translation>
    </message>
    <message>
        <source>Last received block was generated %1 ago.</source>
        <translation>Ôstatni dostany blok ôstoł wygynerowany %1 tymu.</translation>
    </message>
    <message>
        <source>Transactions after this will not yet be visible.</source>
        <translation>Transakcyje po tym mōmyncie niy bydōm jeszcze widzialne.</translation>
    </message>
    <message>
        <source>Error</source>
        <translation>Feler</translation>
    </message>
    <message>
        <source>Warning</source>
        <translation>Pozōr</translation>
    </message>
    <message>
        <source>Information</source>
        <translation>Informacyjŏ</translation>
    </message>
    <message>
        <source>Up to date</source>
        <translation>Terŏźny</translation>
    </message>
    <message>
        <source>&amp;Sending addresses</source>
        <translation type="unfinished">&amp;Adresy posyłaniŏ</translation>
    </message>
    <message>
<<<<<<< HEAD
        <source>Show the %1 help message to get a list with possible Particl command-line options</source>
        <translation>Pokŏż pōmoc %1 coby zobŏczyć wykŏz wszyjskich ôpcyji piski nakŏzań.</translation>
=======
        <source>Show the %1 help message to get a list with possible Bitcoin command-line options</source>
        <translation type="unfinished">Pokŏż pōmoc %1 coby zobŏczyć wykŏz wszyjskich ôpcyji piski nakŏzań.</translation>
>>>>>>> d3bd5410
    </message>
    <message>
        <source>default wallet</source>
        <translation type="unfinished">wychodny portmanyj</translation>
    </message>
    <message>
        <source>&amp;Window</source>
        <translation type="unfinished">Ô&amp;kno</translation>
    </message>
    <message>
        <source>%1 client</source>
        <translation type="unfinished">%1 klijynt</translation>
    </message>
    <message numerus="yes">
        <source>%n active connection(s) to Bitcoin network.</source>
        <extracomment>A substring of the tooltip.</extracomment>
        <translation type="unfinished">
            <numerusform />
        </translation>
    </message>
    <message>
        <source>Error: %1</source>
        <translation type="unfinished">Feler: %1</translation>
    </message>
    <message>
        <source>Date: %1
</source>
        <translation type="unfinished">Datōm: %1
</translation>
    </message>
    <message>
        <source>Amount: %1
</source>
        <translation type="unfinished">Kwota: %1
</translation>
    </message>
    <message>
        <source>Wallet: %1
</source>
        <translation type="unfinished">Portmanyj: %1
</translation>
    </message>
    <message>
        <source>Type: %1
</source>
        <translation type="unfinished">Zorta: %1
</translation>
    </message>
    <message>
        <source>Label: %1
</source>
        <translation type="unfinished">Etyketa: %1
</translation>
    </message>
    <message>
        <source>Address: %1
</source>
        <translation type="unfinished">Adresa: %1
</translation>
    </message>
    <message>
        <source>Sent transaction</source>
        <translation>Transakcyjŏ wysłanŏ</translation>
    </message>
    <message>
        <source>Incoming transaction</source>
        <translation>Transakcyjŏ przichodzōncŏ</translation>
    </message>
    <message>
        <source>HD key generation is &lt;b&gt;enabled&lt;/b&gt;</source>
        <translation type="unfinished">Gynerowanie kluczy HD je &lt;b&gt;zapuszczone&lt;/b&gt;</translation>
    </message>
    <message>
        <source>HD key generation is &lt;b&gt;disabled&lt;/b&gt;</source>
        <translation type="unfinished">Gynerowanie kluczy HD je &lt;b&gt;zastawiōne&lt;/b&gt;</translation>
    </message>
    <message>
        <source>Wallet is &lt;b&gt;encrypted&lt;/b&gt; and currently &lt;b&gt;unlocked&lt;/b&gt;</source>
        <translation>Portmanyj je &lt;b&gt;zaszyfrowany&lt;/b&gt; i terŏźnie &lt;b&gt;ôdszperowany&lt;/b&gt;</translation>
    </message>
    <message>
        <source>Wallet is &lt;b&gt;encrypted&lt;/b&gt; and currently &lt;b&gt;locked&lt;/b&gt;</source>
        <translation>Portmanyj je &lt;b&gt;zaszyfrowany&lt;/b&gt; i terŏźnie &lt;b&gt;zaszperowany&lt;/b&gt;</translation>
    </message>
    </context>
<context>
    <name>CoinControlDialog</name>
    <message>
        <source>Coin Selection</source>
        <translation type="unfinished">Ôbiōr mōnet</translation>
    </message>
    <message>
        <source>Quantity:</source>
        <translation type="unfinished">Wielość:</translation>
    </message>
    <message>
        <source>Bytes:</source>
        <translation type="unfinished">Bajtōw:</translation>
    </message>
    <message>
        <source>Amount:</source>
        <translation type="unfinished">Kwota:</translation>
    </message>
    <message>
        <source>Fee:</source>
        <translation type="unfinished">Ôpłŏcka:</translation>
    </message>
    <message>
        <source>Dust:</source>
        <translation type="unfinished">Sztaub:</translation>
    </message>
    <message>
        <source>After Fee:</source>
        <translation type="unfinished">Po ôpłŏcce:</translation>
    </message>
    <message>
        <source>Change:</source>
        <translation type="unfinished">Wydŏwka:</translation>
    </message>
    <message>
        <source>(un)select all</source>
        <translation type="unfinished">Zaznacz/Ôdznacz wszyjsko</translation>
    </message>
    <message>
        <source>Tree mode</source>
        <translation type="unfinished">Tryb strōma</translation>
    </message>
    <message>
        <source>List mode</source>
        <translation type="unfinished">Tryb wykŏzu</translation>
    </message>
    <message>
        <source>Amount</source>
        <translation type="unfinished">Kwota</translation>
    </message>
    <message>
        <source>Received with label</source>
        <translation type="unfinished">Ôdebrane z etyketōm</translation>
    </message>
    <message>
        <source>Received with address</source>
        <translation type="unfinished">Ôdebrane z adresōm</translation>
    </message>
    <message>
        <source>Date</source>
        <translation type="unfinished">Datōm</translation>
    </message>
    <message>
        <source>Confirmations</source>
        <translation type="unfinished">Przituplowania</translation>
    </message>
    <message>
        <source>Confirmed</source>
        <translation type="unfinished">Przituplowany</translation>
    </message>
    <message>
        <source>Copy amount</source>
        <translation type="unfinished">Kopiyruj kwotã</translation>
    </message>
    <message>
        <source>Copy quantity</source>
        <translation type="unfinished">Kopiyruj wielość</translation>
    </message>
    <message>
        <source>Copy fee</source>
        <translation type="unfinished">Kopiyruj ôpłŏckã</translation>
    </message>
    <message>
        <source>Copy after fee</source>
        <translation type="unfinished">Kopiyruj wielość po ôpłŏcce</translation>
    </message>
    <message>
        <source>Copy bytes</source>
        <translation type="unfinished">Kopiyruj wielość bajtōw</translation>
    </message>
    <message>
        <source>Copy dust</source>
        <translation type="unfinished">Kopiyruj sztaub</translation>
    </message>
    <message>
        <source>Copy change</source>
        <translation type="unfinished">Kopiyruj wydŏwkã</translation>
    </message>
    <message>
        <source>(%1 locked)</source>
        <translation type="unfinished">(%1 zaszperowane)</translation>
    </message>
    <message>
        <source>yes</source>
        <translation type="unfinished">ja</translation>
    </message>
    <message>
        <source>no</source>
        <translation type="unfinished">niy</translation>
    </message>
    <message>
        <source>This label turns red if any recipient receives an amount smaller than the current dust threshold.</source>
        <translation type="unfinished">Ta etyketa stŏwŏ sie czyrwōnŏ jeźli keryś z ôdbiyrŏczy dostŏwŏ kwotã myńszõ aniżeli terŏźny prōg sztaubu.</translation>
    </message>
    <message>
        <source>Can vary +/- %1 satoshi(s) per input.</source>
        <translation type="unfinished">Chwiyrŏ sie +/- %1 satoshi na wchōd.</translation>
    </message>
    <message>
        <source>(no label)</source>
        <translation type="unfinished">(chyba etykety)</translation>
    </message>
    <message>
        <source>change from %1 (%2)</source>
        <translation type="unfinished">wydŏwka z %1 (%2)</translation>
    </message>
    <message>
        <source>(change)</source>
        <translation type="unfinished">(wydŏwka)</translation>
    </message>
</context>
<context>
    <name>OpenWalletActivity</name>
    <message>
        <source>default wallet</source>
        <translation type="unfinished">wychodny portmanyj</translation>
    </message>
    </context>
<context>
    <name>CreateWalletDialog</name>
    <message>
        <source>Wallet</source>
        <translation type="unfinished">Portmanyj</translation>
    </message>
    </context>
<context>
    <name>EditAddressDialog</name>
    <message>
        <source>Edit Address</source>
        <translation>Edytuj adresã</translation>
    </message>
    <message>
        <source>&amp;Label</source>
        <translation>&amp;Etyketa</translation>
    </message>
    <message>
        <source>The label associated with this address list entry</source>
        <translation type="unfinished">Etyketa ôbwiōnzanŏ z tym wpisym na wykŏzie adres</translation>
    </message>
    <message>
        <source>The address associated with this address list entry. This can only be modified for sending addresses.</source>
        <translation type="unfinished">Ta adresa je ôbwiōnzanŏ z wpisym na wykŏzie adres. Może być zmodyfikowany jyno dlŏ adres posyłajōncych.</translation>
    </message>
    <message>
        <source>&amp;Address</source>
        <translation>&amp;Adresa</translation>
    </message>
    <message>
        <source>New sending address</source>
        <translation type="unfinished">Nowŏ adresa posyłaniŏ</translation>
    </message>
    <message>
        <source>Edit receiving address</source>
        <translation type="unfinished">Edytuj adresã ôdbiōru</translation>
    </message>
    <message>
        <source>Edit sending address</source>
        <translation type="unfinished">Edytuj adresã posyłaniŏ</translation>
    </message>
    <message>
<<<<<<< HEAD
        <source>The entered address "%1" is not a valid Particl address.</source>
        <translation>Wkludzōnŏ adresa "%1" niyma nŏleżnōm adresōm Particl.</translation>
=======
        <source>The entered address "%1" is not a valid Bitcoin address.</source>
        <translation type="unfinished">Wkludzōnŏ adresa "%1" niyma nŏleżnōm adresōm Bitcoin.</translation>
>>>>>>> d3bd5410
    </message>
    <message>
        <source>Address "%1" already exists as a receiving address with label "%2" and so cannot be added as a sending address.</source>
        <translation type="unfinished">Adresa "%1" już je za adresã ôdbiorczõ z etyketōm "%2" i bez to niy idzie jeji przidać za adresã nadŏwcy.</translation>
    </message>
    <message>
        <source>The entered address "%1" is already in the address book with label "%2".</source>
        <translation type="unfinished">Wkludzōnŏ adresa "%1" już je w ksiōnżce adres z ôpisym "%2".</translation>
    </message>
    <message>
        <source>Could not unlock wallet.</source>
        <translation type="unfinished">Niy idzie było ôdszperować portmanyja.</translation>
    </message>
    <message>
        <source>New key generation failed.</source>
        <translation type="unfinished">Gynerowanie nowego klucza niy podarziło sie.</translation>
    </message>
</context>
<context>
    <name>FreespaceChecker</name>
    <message>
        <source>A new data directory will be created.</source>
        <translation>Bydzie zrychtowany nowy folder danych.</translation>
    </message>
    <message>
        <source>name</source>
        <translation>miano</translation>
    </message>
    <message>
        <source>Directory already exists. Add %1 if you intend to create a new directory here.</source>
        <translation>Katalog już je. Przidej %1 jeźli mŏsz zastrojynie zrychtować tukej nowy katalog.</translation>
    </message>
    <message>
        <source>Cannot create data directory here.</source>
        <translation>Niy idzie było tukej zrychtować folderu datōw.</translation>
    </message>
</context>
<context>
    <name>Intro</name>
    <message>
        <source>At least %1 GB of data will be stored in this directory, and it will grow over time.</source>
        <translation type="unfinished">Co nojmynij %1 GB datōw ôstanie spamiyntane w tym katalogu, daty te bydōm z czasym corŏz srogsze.</translation>
    </message>
    <message>
        <source>Approximately %1 GB of data will be stored in this directory.</source>
        <translation type="unfinished">Kole %1 GB datōw ôstanie spamiyntane w tym katalogu.</translation>
    </message>
    <message numerus="yes">
        <source>(sufficient to restore backups %n day(s) old)</source>
        <extracomment>Explanatory text on the capability of the current prune target.</extracomment>
        <translation type="unfinished">
            <numerusform />
        </translation>
    </message>
    <message>
        <source>%1 will download and store a copy of the Bitcoin block chain.</source>
        <translation type="unfinished">%1 sebiere i spamiyntŏ kopijõ kety blokōw Bitcoin.</translation>
    </message>
    <message>
        <source>The wallet will also be stored in this directory.</source>
        <translation type="unfinished">Portmanyj tyż ôstanie spamiyntany w tym katalogu.</translation>
    </message>
    <message>
        <source>Error: Specified data directory "%1" cannot be created.</source>
        <translation type="unfinished">Feler: podany folder datōw "%1" niy mōg ôstać zrychtowany.</translation>
    </message>
    <message>
        <source>Error</source>
        <translation>Feler</translation>
    </message>
    <message>
        <source>Welcome</source>
        <translation>Witej</translation>
    </message>
    <message>
        <source>Welcome to %1.</source>
        <translation type="unfinished">Witej w %1.</translation>
    </message>
    <message>
        <source>As this is the first time the program is launched, you can choose where %1 will store its data.</source>
        <translation type="unfinished">Pōniywŏż je to piyrsze sztartniyńcie programu, możesz ôbrać kaj %1 bydzie spamiyntować swoje daty.</translation>
    </message>
    <message>
        <source>When you click OK, %1 will begin to download and process the full %4 block chain (%2GB) starting with the earliest transactions in %3 when %4 initially launched.</source>
        <translation type="unfinished">Kej naciśniesz OK, %1 zacznie pobiyrać i przetwŏrzać cołkõ %4 keta blokōw (%2GB) przi zaczynaniu ôd piyrszych transakcyji w %3 kej %4 ôstoł sztartniynty.</translation>
    </message>
    <message>
        <source>This initial synchronisation is very demanding, and may expose hardware problems with your computer that had previously gone unnoticed. Each time you run %1, it will continue downloading where it left off.</source>
        <translation type="unfinished">Wstympnŏ synchrōnizacyjŏ je barzo wymŏgajōncŏ i może wyzdradzić wczaśnij niyzaôbserwowane niyprzileżytości sprzyntowe. Za kożdym sztartniyńciym %1 sebiyranie bydzie kōntynuowane ôd placu w kerym ôstało zastawiōne.</translation>
    </message>
    <message>
        <source>If you have chosen to limit block chain storage (pruning), the historical data must still be downloaded and processed, but will be deleted afterward to keep your disk usage low.</source>
        <translation type="unfinished">Jeźli ôbrołś ôpcyjõ ukrōcyniŏ spamiyntowaniŏ kety blokōw (przicinanie) daty historyczne cołki czas bydōm musiały być sebrane i przetworzōne, jednak po tym ôstanõ wychrōniōne coby ôgraniczyć użycie dysku.</translation>
    </message>
    <message>
        <source>Use the default data directory</source>
        <translation>Użyj wychodnego folderu datōw</translation>
    </message>
    <message>
        <source>Use a custom data directory:</source>
        <translation>Użyj ôbranego folderu datōw</translation>
    </message>
</context>
<context>
    <name>HelpMessageDialog</name>
    <message>
<<<<<<< HEAD
        <source>Particl</source>
        <translation>Particl</translation>
    </message>
    <message>
        <source>At least %1 GB of data will be stored in this directory, and it will grow over time.</source>
        <translation>Co nojmynij %1 GB datōw ôstanie spamiyntane w tym katalogu, daty te bydōm z czasym corŏz srogsze.</translation>
    </message>
    <message>
        <source>Approximately %1 GB of data will be stored in this directory.</source>
        <translation>Kole %1 GB datōw ôstanie spamiyntane w tym katalogu.</translation>
    </message>
    <message>
        <source>%1 will download and store a copy of the Particl block chain.</source>
        <translation>%1 sebiere i spamiyntŏ kopijõ kety blokōw Particl.</translation>
    </message>
    <message>
        <source>The wallet will also be stored in this directory.</source>
        <translation>Portmanyj tyż ôstanie spamiyntany w tym katalogu.</translation>
=======
        <source>version</source>
        <translation type="unfinished">wersyjŏ</translation>
>>>>>>> d3bd5410
    </message>
    <message>
        <source>About %1</source>
        <translation type="unfinished">Ô %1</translation>
    </message>
    <message>
        <source>Command-line options</source>
        <translation type="unfinished">Ôpcyje piski nakŏzań</translation>
    </message>
</context>
<context>
    <name>ModalOverlay</name>
    <message>
        <source>Form</source>
        <translation type="unfinished">Formular</translation>
    </message>
    <message>
<<<<<<< HEAD
        <source>Recent transactions may not yet be visible, and therefore your wallet's balance might be incorrect. This information will be correct once your wallet has finished synchronizing with the particl network, as detailed below.</source>
        <translation>Świyże transakcyje mogōm niy być jeszcze widzialne, a tedyć saldo portmanyja może być niynŏleżne. Te detale bydōm nŏleżne, kej portmanyj zakōńczy synchrōnizacyjõ z necym particl, zgodnie z miyniōnym ôpisym.</translation>
    </message>
    <message>
        <source>Attempting to spend particl that are affected by not-yet-displayed transactions will not be accepted by the network.</source>
        <translation>Prōba wydaniŏ particlōw kere niy sōm jeszcze wyświytlōne za transakcyjŏ ôstanie ôdciepniyntŏ bez nec.</translation>
=======
        <source>Recent transactions may not yet be visible, and therefore your wallet's balance might be incorrect. This information will be correct once your wallet has finished synchronizing with the bitcoin network, as detailed below.</source>
        <translation type="unfinished">Świyże transakcyje mogōm niy być jeszcze widzialne, a tedyć saldo portmanyja może być niynŏleżne. Te detale bydōm nŏleżne, kej portmanyj zakōńczy synchrōnizacyjõ z necym bitcoin, zgodnie z miyniōnym ôpisym.</translation>
    </message>
    <message>
        <source>Attempting to spend bitcoins that are affected by not-yet-displayed transactions will not be accepted by the network.</source>
        <translation type="unfinished">Prōba wydaniŏ bitcoinōw kere niy sōm jeszcze wyświytlōne za transakcyjŏ ôstanie ôdciepniyntŏ bez nec.</translation>
>>>>>>> d3bd5410
    </message>
    <message>
        <source>Number of blocks left</source>
        <translation type="unfinished">Ôstało blokōw</translation>
    </message>
    <message>
        <source>Last block time</source>
        <translation type="unfinished">Czas ôstatnigo bloku</translation>
    </message>
    <message>
        <source>Progress</source>
        <translation type="unfinished">Postymp</translation>
    </message>
    <message>
        <source>Progress increase per hour</source>
        <translation type="unfinished">Przirost postympu na godzinã</translation>
    </message>
    <message>
        <source>Estimated time left until synced</source>
        <translation type="unfinished">Przewidowany czŏs abszlusu synchrōnizacyje</translation>
    </message>
    <message>
        <source>Hide</source>
        <translation type="unfinished">Skryj</translation>
    </message>
    </context>
<context>
    <name>OptionsDialog</name>
    <message>
        <source>Options</source>
        <translation>Ôpcyje</translation>
    </message>
    <message>
        <source>&amp;Main</source>
        <translation>&amp;Bazowe</translation>
    </message>
    <message>
        <source>Automatically start %1 after logging in to the system.</source>
        <translation type="unfinished">Autōmatycznie sztartnij %1 po wlogowaniu do systymu.</translation>
    </message>
    <message>
        <source>&amp;Start %1 on system login</source>
        <translation type="unfinished">&amp;Sztartuj %1 w czasie logowaniŏ do systymu</translation>
    </message>
    <message>
        <source>Size of &amp;database cache</source>
        <translation type="unfinished">Srogość bufōra bazy datōw</translation>
    </message>
    <message>
        <source>Number of script &amp;verification threads</source>
        <translation type="unfinished">Wielość wōntkōw &amp;weryfikacyje skryptu</translation>
    </message>
    <message>
        <source>IP address of the proxy (e.g. IPv4: 127.0.0.1 / IPv6: ::1)</source>
        <translation type="unfinished">Adresa IP proxy (bp. IPv4: 127.0.0.1 / IPv6: ::1)</translation>
    </message>
    <message>
        <source>Minimize instead of exit the application when the window is closed. When this option is enabled, the application will be closed only after selecting Exit in the menu.</source>
        <translation type="unfinished">Minimalizuje zamiast zakōńczyć fungowanie aplikacyje przi zawiyraniu ôkna. Kej ta ôpcyjŏ je zapuszczonŏ, aplikacyjŏ zakōńczy fungowanie po ôbraniu Zawrzij w myni.</translation>
    </message>
    <message>
        <source>Open the %1 configuration file from the working directory.</source>
        <translation type="unfinished">Ôdewrzij %1 zbiōr kōnfiguracyje z czynnego katalogu.</translation>
    </message>
    <message>
        <source>Open Configuration File</source>
        <translation type="unfinished">Ôdewrzij zbiōr kōnfiguracyje</translation>
    </message>
    <message>
        <source>Reset all client options to default.</source>
        <translation>Prziwrōć wszyjske wychodne ustawiyniŏ klijynta.</translation>
    </message>
    <message>
        <source>&amp;Reset Options</source>
        <translation>&amp;Resetuj Ôpcyje</translation>
    </message>
    <message>
        <source>&amp;Network</source>
        <translation>&amp;Nec</translation>
    </message>
    <message>
        <source>Prune &amp;block storage to</source>
        <translation type="unfinished">Przitnij skłŏd &amp;blokōw do</translation>
    </message>
    <message>
        <source>Reverting this setting requires re-downloading the entire blockchain.</source>
        <translation type="unfinished">Cŏfniyńcie tego ustawiyniŏ fołdruje pōnownego sebraniŏ cołkij kety blokōw.</translation>
    </message>
    <message>
        <source>(0 = auto, &lt;0 = leave that many cores free)</source>
        <translation type="unfinished">(0 = autōmatycznie, &lt;0 = ôstŏw tela swobodnych drzyni)</translation>
    </message>
    <message>
        <source>W&amp;allet</source>
        <translation type="unfinished">Portm&amp;anyj</translation>
    </message>
    <message>
        <source>Expert</source>
        <translation type="unfinished">Ekspert</translation>
    </message>
    <message>
        <source>Enable coin &amp;control features</source>
        <translation type="unfinished">Zapuść funkcyje kōntroli mōnet</translation>
    </message>
    <message>
        <source>If you disable the spending of unconfirmed change, the change from a transaction cannot be used until that transaction has at least one confirmation. This also affects how your balance is computed.</source>
        <translation type="unfinished">Jeźli zastawisz możebność wydaniŏ niyprzituplikowanyj wydanej wydŏwki, wydŏwka z transakcyje niy bydzie mogła ôstać użytŏ, podwiela ta transakcyjŏ niy bydzie miała nojmynij jednego przituplowaniŏ. To tyż mŏ wpływ na porachowanie Twojigo salda.</translation>
    </message>
    <message>
        <source>&amp;Spend unconfirmed change</source>
        <translation type="unfinished">&amp;Wydej niyprzituplowanõ wydŏwkã</translation>
    </message>
    <message>
        <source>Automatically open the Particl client port on the router. This only works when your router supports UPnP and it is enabled.</source>
        <translation>Autōmatycznie ôdewrzij port klijynta Particl na routerze. Ta ôpcyjŏ funguje ino jeźli twōj router podpiyrŏ UPnP i je ôno zapuszczone.</translation>
    </message>
    <message>
        <source>Map port using &amp;UPnP</source>
        <translation>Mapuj port przi używaniu &amp;UPnP</translation>
    </message>
    <message>
        <source>Accept connections from outside.</source>
        <translation type="unfinished">Akceptuj skuplowania ôd zewnōntrz.</translation>
    </message>
    <message>
        <source>Allow incomin&amp;g connections</source>
        <translation type="unfinished">Zwōl na skuplowania przichodzōnce</translation>
    </message>
    <message>
<<<<<<< HEAD
        <source>Connect to the Particl network through a SOCKS5 proxy.</source>
        <translation>Skupluj sie z necym Particl bez SOCKS5 proxy.</translation>
=======
        <source>Connect to the Bitcoin network through a SOCKS5 proxy.</source>
        <translation type="unfinished">Skupluj sie z necym Bitcoin bez SOCKS5 proxy.</translation>
>>>>>>> d3bd5410
    </message>
    <message>
        <source>&amp;Connect through SOCKS5 proxy (default proxy):</source>
        <translation type="unfinished">&amp;Skupluj bez proxy SOCKS5 (wychodne proxy):</translation>
    </message>
    <message>
        <source>Port of the proxy (e.g. 9050)</source>
        <translation>Port ôd proxy (bp. 9050)</translation>
    </message>
    <message>
        <source>&amp;Window</source>
        <translation>Ô&amp;kno</translation>
    </message>
    <message>
        <source>User Interface &amp;language:</source>
        <translation>Gŏdka &amp;używŏcza:</translation>
    </message>
    <message>
        <source>The user interface language can be set here. This setting will take effect after restarting %1.</source>
        <translation type="unfinished">Idzie sam nasztalować gŏdka interfejsu używŏcza. Nasztalowanie prziniesie skutki po resztarcie %1.</translation>
    </message>
    <message>
        <source>&amp;Cancel</source>
        <translation>&amp;Pociep</translation>
    </message>
    <message>
        <source>default</source>
        <translation>wychodny</translation>
    </message>
    <message>
        <source>none</source>
        <translation type="unfinished">żŏdyn</translation>
    </message>
    <message>
        <source>Configuration options</source>
        <translation type="unfinished">Ôpcyje kōnfiguracyje</translation>
    </message>
    <message>
        <source>Error</source>
        <translation type="unfinished">Feler</translation>
    </message>
    </context>
<context>
    <name>OverviewPage</name>
    <message>
        <source>Form</source>
        <translation>Formular</translation>
    </message>
    <message>
        <source>The displayed information may be out of date. Your wallet automatically synchronizes with the Particl network after a connection is established, but this process has not completed yet.</source>
        <translation>Wyświytlanŏ informacyjŏ może być niyterŏźnŏ. Twōj portmanyj synchrōnizuje sie autōmatycznie z necym particl zarŏz po tym, jak zrychtowane je skuplowanie, ale proces tyn niy ôstoł jeszcze skōńczōny.</translation>
    </message>
    <message>
        <source>Available:</source>
        <translation type="unfinished">Dostympne:</translation>
    </message>
    <message>
        <source>Pending:</source>
        <translation type="unfinished">Czekajōnce:</translation>
    </message>
    <message>
        <source>Balances</source>
        <translation type="unfinished">Salda</translation>
    </message>
    <message>
        <source>Total:</source>
        <translation>Cuzamyn:</translation>
    </message>
    <message>
        <source>Your current total balance</source>
        <translation>Twoje terŏźne saldo</translation>
    </message>
    </context>
<context>
    <name>PSBTOperationsDialog</name>
    <message>
        <source>or</source>
        <translation type="unfinished">abo</translation>
    </message>
    </context>
<context>
    <name>PaymentServer</name>
    <message>
        <source>Payment request error</source>
        <translation type="unfinished">Feler żōndaniŏ płatu</translation>
    </message>
    <message>
        <source>URI handling</source>
        <translation type="unfinished">Bedynōng URI</translation>
    </message>
    <message>
<<<<<<< HEAD
        <source>'particl://' is not a valid URI. Use 'particl:' instead.</source>
        <translation>'particl://' to niyma nŏleżne URI. Użyj 'particl:'.</translation>
=======
        <source>'bitcoin://' is not a valid URI. Use 'bitcoin:' instead.</source>
        <translation type="unfinished">'bitcoin://' to niyma nŏleżne URI. Użyj 'bitcoin:'.</translation>
>>>>>>> d3bd5410
    </message>
    </context>
<context>
    <name>PeerTableModel</name>
    <message>
        <source>User Agent</source>
        <extracomment>Title of Peers Table column which contains the peer's User Agent string.</extracomment>
        <translation type="unfinished">Agynt Używŏcza</translation>
    </message>
    <message>
        <source>Received</source>
        <extracomment>Title of Peers Table column which indicates the total amount of network information we have received from the peer.</extracomment>
        <translation type="unfinished">Ôdebrane</translation>
    </message>
    <message>
<<<<<<< HEAD
        <source>Amount</source>
        <translation>Kwota</translation>
    </message>
    <message>
        <source>Enter a Particl address (e.g. %1)</source>
        <translation>Wkludź adresã Particl (bp. %1)</translation>
    </message>
    <message>
        <source>%1 d</source>
        <translation>%1 d</translation>
    </message>
    <message>
        <source>%1 h</source>
        <translation>%1 h</translation>
    </message>
    <message>
        <source>%1 m</source>
        <translation>%1 m</translation>
    </message>
    <message>
        <source>%1 s</source>
        <translation>%1 s</translation>
    </message>
    <message>
        <source>N/A</source>
        <translation>N/A</translation>
    </message>
    <message>
        <source>%1 ms</source>
        <translation>%1 ms</translation>
    </message>
    <message>
        <source>%1 B</source>
        <translation>%1 B</translation>
    </message>
    <message>
        <source>%1 KB</source>
        <translation>%1 KB</translation>
    </message>
    <message>
        <source>%1 MB</source>
        <translation>%1 MB</translation>
    </message>
    <message>
        <source>%1 GB</source>
        <translation>%1 GB</translation>
=======
        <source>Address</source>
        <extracomment>Title of Peers Table column which contains the IP/Onion/I2P address of the connected peer.</extracomment>
        <translation type="unfinished">Adresa</translation>
>>>>>>> d3bd5410
    </message>
    <message>
        <source>Type</source>
        <extracomment>Title of Peers Table column which describes the type of peer connection. The "type" describes why the connection exists.</extracomment>
        <translation type="unfinished">Zorta</translation>
    </message>
    <message>
        <source>Network</source>
        <extracomment>Title of Peers Table column which states the network the peer connected through.</extracomment>
        <translation type="unfinished">Nec</translation>
    </message>
</context>
<context>
    <name>QRImageWidget</name>
    <message>
        <source>&amp;Copy Image</source>
        <translation type="unfinished">&amp;Kopiyruj Ôbrŏzek</translation>
    </message>
    <message>
        <source>Save QR Code</source>
        <translation type="unfinished">Spamiyntej kod QR</translation>
    </message>
    </context>
<context>
    <name>RPCConsole</name>
    <message>
        <source>Client version</source>
        <translation>Wersyjŏ klijynta</translation>
    </message>
    <message>
        <source>Datadir</source>
        <translation type="unfinished">Katalog datōw</translation>
    </message>
    <message>
        <source>Startup time</source>
        <translation>Czŏs sztartniyńciŏ</translation>
    </message>
    <message>
        <source>Network</source>
        <translation>Nec</translation>
    </message>
    <message>
        <source>Name</source>
        <translation type="unfinished">Miano</translation>
    </message>
    <message>
        <source>Number of connections</source>
        <translation>Wielość skuplowań</translation>
    </message>
    <message>
        <source>Block chain</source>
        <translation>Keta blokōw</translation>
    </message>
    <message>
        <source>Current number of transactions</source>
        <translation type="unfinished">Terŏźniŏ wielość transakcyji</translation>
    </message>
    <message>
        <source>Wallet: </source>
        <translation type="unfinished">Portmanyj:</translation>
    </message>
    <message>
        <source>Received</source>
        <translation type="unfinished">Ôdebrane</translation>
    </message>
    <message>
        <source>Version</source>
        <translation type="unfinished">Wersyjŏ</translation>
    </message>
    <message>
        <source>User Agent</source>
        <translation type="unfinished">Agynt Używŏcza</translation>
    </message>
    <message>
        <source>Services</source>
        <translation type="unfinished">Usugi</translation>
    </message>
    <message>
        <source>Connection Time</source>
        <translation type="unfinished">Czŏs Skuplowaniŏ</translation>
    </message>
    <message>
        <source>Last block time</source>
        <translation>Czas ôstatnigo bloku</translation>
    </message>
    <message>
        <source>&amp;Open</source>
        <translation>Ô&amp;dewrzij</translation>
    </message>
    <message>
        <source>&amp;Network Traffic</source>
        <translation type="unfinished">&amp;Ruch necowy</translation>
    </message>
    <message>
        <source>In:</source>
        <translation type="unfinished">Wchōd:</translation>
    </message>
    <message>
        <source>Out:</source>
        <translation type="unfinished">Wychōd:</translation>
    </message>
    <message>
        <source>&amp;Disconnect</source>
        <translation type="unfinished">Ô&amp;dkupluj</translation>
    </message>
    <message>
        <source>Network activity disabled</source>
        <translation type="unfinished">Aktywność necowŏ zastawiōnŏ</translation>
    </message>
    <message>
        <source>Yes</source>
        <translation type="unfinished">Ja</translation>
    </message>
    <message>
        <source>No</source>
        <translation type="unfinished">Niy</translation>
    </message>
    <message>
        <source>To</source>
        <translation type="unfinished">Do</translation>
    </message>
    <message>
        <source>From</source>
        <translation type="unfinished">Z</translation>
    </message>
    </context>
<context>
    <name>ReceiveCoinsDialog</name>
    <message>
        <source>&amp;Label:</source>
        <translation type="unfinished">&amp;Etyketa:</translation>
    </message>
    <message>
<<<<<<< HEAD
        <source>An optional message to attach to the payment request, which will be displayed when the request is opened. Note: The message will not be sent with the payment over the Particl network.</source>
        <translation>Ôpcyjōnalnŏ wiadōmość do prziwstōniŏ do żōndaniŏ płatu, kerŏ bydzie wyświytlanŏ, kej żōndanie ôstanie ôdewrzōne. Napōmniynie: wiadōmość ta niy ôstanie wysłanŏ z płatym w nec Particl.</translation>
=======
        <source>An optional message to attach to the payment request, which will be displayed when the request is opened. Note: The message will not be sent with the payment over the Bitcoin network.</source>
        <translation type="unfinished">Ôpcyjōnalnŏ wiadōmość do prziwstōniŏ do żōndaniŏ płatu, kerŏ bydzie wyświytlanŏ, kej żōndanie ôstanie ôdewrzōne. Napōmniynie: wiadōmość ta niy ôstanie wysłanŏ z płatym w nec Bitcoin.</translation>
>>>>>>> d3bd5410
    </message>
    <message>
        <source>Clear</source>
        <translation type="unfinished">Wypucuj</translation>
    </message>
    <message>
        <source>Native segwit addresses (aka Bech32 or BIP-173) reduce your transaction fees later on and offer better protection against typos, but old wallets don't support them. When unchecked, an address compatible with older wallets will be created instead.</source>
        <translation type="unfinished">Natywne adresy segwit (aka Bech32 abo BIP-173) zmyńszajōm niyskorzij twoje ôpłŏcki za transakcyje i dadzōm lepsze zabezpieczynie przed chybami, ale stare portmanyje jejich niy podpiyrajōm. Jeźli ôdznaczōne, zrychtowanŏ ôstanie adresa kōmpatybilnŏ ze starszymi portmanyjami.</translation>
    </message>
    <message>
        <source>Show</source>
        <translation type="unfinished">Pokŏż</translation>
    </message>
    <message>
        <source>Remove</source>
        <translation type="unfinished">Wychrōń</translation>
    </message>
    <message>
        <source>Copy &amp;URI</source>
        <translation type="unfinished">Kopiyruj &amp;URI</translation>
    </message>
    <message>
        <source>Could not unlock wallet.</source>
        <translation type="unfinished">Niy idzie było ôdszperować portmanyja.</translation>
    </message>
    </context>
<context>
    <name>ReceiveRequestDialog</name>
    <message>
        <source>Amount:</source>
        <translation type="unfinished">Kwota:</translation>
    </message>
    <message>
        <source>Message:</source>
        <translation type="unfinished">Wiadōmość:</translation>
    </message>
    <message>
        <source>Wallet:</source>
        <translation type="unfinished">Portmanyj:</translation>
    </message>
    <message>
        <source>Copy &amp;URI</source>
        <translation type="unfinished">Kopiyruj &amp;URI</translation>
    </message>
    <message>
        <source>Copy &amp;Address</source>
        <translation type="unfinished">Kopiyruj &amp;Adresã</translation>
    </message>
    <message>
        <source>Payment information</source>
        <translation type="unfinished">Informacyje ô płacie</translation>
    </message>
    </context>
<context>
    <name>RecentRequestsTableModel</name>
    <message>
        <source>Date</source>
        <translation type="unfinished">Datōm</translation>
    </message>
    <message>
        <source>Label</source>
        <translation type="unfinished">Etyketa</translation>
    </message>
    <message>
        <source>Message</source>
        <translation type="unfinished">Wiadōmość</translation>
    </message>
    <message>
        <source>(no label)</source>
        <translation type="unfinished">(chyba etykety)</translation>
    </message>
    </context>
<context>
    <name>SendCoinsDialog</name>
    <message>
        <source>Send Coins</source>
        <translation>Poślij mōnety</translation>
    </message>
    <message>
        <source>Quantity:</source>
        <translation type="unfinished">Wielość:</translation>
    </message>
    <message>
        <source>Bytes:</source>
        <translation type="unfinished">Bajtōw:</translation>
    </message>
    <message>
        <source>Amount:</source>
        <translation type="unfinished">Kwota:</translation>
    </message>
    <message>
        <source>Fee:</source>
        <translation type="unfinished">Ôpłŏcka:</translation>
    </message>
    <message>
        <source>After Fee:</source>
        <translation type="unfinished">Po ôpłŏcce:</translation>
    </message>
    <message>
        <source>Change:</source>
        <translation type="unfinished">Wydŏwka:</translation>
    </message>
    <message>
        <source>Warning: Fee estimation is currently not possible.</source>
        <translation type="unfinished">Pozōr: Ôszacowanie ôpłŏcki za transakcyje je aktualnie niymożebne.</translation>
    </message>
    <message>
        <source>per kilobyte</source>
        <translation type="unfinished">na kilobajt</translation>
    </message>
    <message>
        <source>Hide</source>
        <translation type="unfinished">Skryj</translation>
    </message>
    <message>
        <source>Recommended:</source>
        <translation type="unfinished">Doradzane:</translation>
    </message>
    <message>
        <source>Custom:</source>
        <translation type="unfinished">Włŏsne:</translation>
    </message>
    <message>
        <source>Dust:</source>
        <translation type="unfinished">Sztaub:</translation>
    </message>
    <message>
        <source>Balance:</source>
        <translation>Saldo:</translation>
    </message>
    <message>
        <source>Copy quantity</source>
        <translation type="unfinished">Kopiyruj wielość</translation>
    </message>
    <message>
        <source>Copy amount</source>
        <translation type="unfinished">Kopiyruj kwotã</translation>
    </message>
    <message>
        <source>Copy fee</source>
        <translation type="unfinished">Kopiyruj ôpłŏckã</translation>
    </message>
    <message>
        <source>Copy after fee</source>
        <translation type="unfinished">Kopiyruj wielość po ôpłŏcce</translation>
    </message>
    <message>
        <source>Copy bytes</source>
        <translation type="unfinished">Kopiyruj wielość bajtōw</translation>
    </message>
    <message>
        <source>Copy dust</source>
        <translation type="unfinished">Kopiyruj sztaub</translation>
    </message>
    <message>
        <source>Copy change</source>
        <translation type="unfinished">Kopiyruj wydŏwkã</translation>
    </message>
    <message>
        <source>%1 (%2 blocks)</source>
        <translation type="unfinished">%1 (%2 blokōw)</translation>
    </message>
    <message>
        <source>or</source>
        <translation type="unfinished">abo</translation>
    </message>
    <message>
        <source>Transaction creation failed!</source>
        <translation type="unfinished">Utworzynie transakcyje niy podarziło sie!</translation>
    </message>
    <message numerus="yes">
        <source>Estimated to begin confirmation within %n block(s).</source>
        <translation>
            <numerusform />
        </translation>
    </message>
    <message>
<<<<<<< HEAD
        <source>Warning: Invalid Particl address</source>
        <translation>Pozōr: niynŏleżnŏ adresa Particl</translation>
=======
        <source>Warning: Invalid Bitcoin address</source>
        <translation type="unfinished">Pozōr: niynŏleżnŏ adresa Bitcoin</translation>
>>>>>>> d3bd5410
    </message>
    <message>
        <source>Warning: Unknown change address</source>
        <translation type="unfinished">Pozōr: Niyznōmŏ adresa wydŏwki</translation>
    </message>
    <message>
        <source>(no label)</source>
        <translation type="unfinished">(chyba etykety)</translation>
    </message>
</context>
<context>
    <name>SendCoinsEntry</name>
    <message>
        <source>&amp;Label:</source>
        <translation>&amp;Etyketa:</translation>
    </message>
    <message>
<<<<<<< HEAD
        <source>The Particl address to send the payment to</source>
        <translation>Adresa Particl, na kerõ chcesz posłać płat</translation>
    </message>
    <message>
        <source>Alt+A</source>
        <translation>Alt+A</translation>
    </message>
    <message>
        <source>Alt+P</source>
        <translation>Alt+P</translation>
=======
        <source>The Bitcoin address to send the payment to</source>
        <translation type="unfinished">Adresa Bitcoin, na kerõ chcesz posłać płat</translation>
>>>>>>> d3bd5410
    </message>
    <message>
        <source>Use available balance</source>
        <translation type="unfinished">Użyj dostympnego salda</translation>
    </message>
    <message>
        <source>Message:</source>
        <translation type="unfinished">Wiadōmość:</translation>
    </message>
    <message>
<<<<<<< HEAD
        <source>A message that was attached to the particl: URI which will be stored with the transaction for your reference. Note: This message will not be sent over the Particl network.</source>
        <translation>Wiadōmość, kerŏ ôstała prziwstōnŏ do URI particl:, kerŏ bydzie przechowowanŏ z transakcyjōm w cylach informacyjnych. Napōmniynie: Ta wiadōmość niy bydzie rozszyrzowanŏ w necu Particl.</translation>
=======
        <source>A message that was attached to the bitcoin: URI which will be stored with the transaction for your reference. Note: This message will not be sent over the Bitcoin network.</source>
        <translation type="unfinished">Wiadōmość, kerŏ ôstała prziwstōnŏ do URI bitcoin:, kerŏ bydzie przechowowanŏ z transakcyjōm w cylach informacyjnych. Napōmniynie: Ta wiadōmość niy bydzie rozszyrzowanŏ w necu Bitcoin.</translation>
>>>>>>> d3bd5410
    </message>
    </context>
<context>
    <name>SignVerifyMessageDialog</name>
    <message>
        <source>Signatures - Sign / Verify a Message</source>
        <translation>Szkryfki - Podpisz / Zweryfikuj Wiadōmość</translation>
    </message>
    <message>
        <source>&amp;Sign Message</source>
        <translation>&amp;Szkryftnij Wiadōmość</translation>
    </message>
    <message>
        <source>Sign &amp;Message</source>
        <translation>Szkryftnij &amp;Wiadōmość</translation>
    </message>
    <message>
        <source>&amp;Verify Message</source>
        <translation>&amp;Weryfikuj Wiadōmość</translation>
    </message>
    <message>
        <source>Message signing failed.</source>
        <translation type="unfinished">Szkryftniyńcie wiadōmości niy podarziło sie.</translation>
    </message>
    <message>
        <source>Message signed.</source>
        <translation type="unfinished">Wiadōmość szkryftniyntŏ.</translation>
    </message>
    <message>
        <source>Message verification failed.</source>
        <translation type="unfinished">Weryfikacyjŏ wiadōmości niy podarziła sie.</translation>
    </message>
    </context>
<context>
    <name>TransactionDesc</name>
    <message numerus="yes">
        <source>Open for %n more block(s)</source>
        <translation>
            <numerusform />
        </translation>
    </message>
    <message>
        <source>Status</source>
        <translation type="unfinished">Sztatus</translation>
    </message>
    <message>
        <source>Date</source>
        <translation type="unfinished">Datōm</translation>
    </message>
    <message>
        <source>Source</source>
        <translation type="unfinished">Źrōdło</translation>
    </message>
    <message>
        <source>From</source>
        <translation type="unfinished">Z</translation>
    </message>
    <message>
        <source>unknown</source>
        <translation type="unfinished">niyznōme</translation>
    </message>
    <message>
        <source>To</source>
        <translation type="unfinished">Do</translation>
    </message>
    <message>
        <source>label</source>
        <translation type="unfinished">etyketa</translation>
    </message>
    <message numerus="yes">
        <source>matures in %n more block(s)</source>
        <translation>
            <numerusform />
        </translation>
    </message>
    <message>
        <source>Message</source>
        <translation type="unfinished">Wiadōmość</translation>
    </message>
    <message>
        <source>Comment</source>
        <translation type="unfinished">Kōmyntŏrz</translation>
    </message>
    <message>
        <source>Transaction</source>
        <translation type="unfinished">Transakcyjŏ</translation>
    </message>
    <message>
        <source>Amount</source>
        <translation type="unfinished">Kwota</translation>
    </message>
    </context>
<context>
    <name>TransactionTableModel</name>
    <message>
        <source>Date</source>
        <translation type="unfinished">Datōm</translation>
    </message>
    <message>
        <source>Type</source>
        <translation type="unfinished">Zorta</translation>
    </message>
    <message>
        <source>Label</source>
        <translation type="unfinished">Etyketa</translation>
    </message>
    <message numerus="yes">
        <source>Open for %n more block(s)</source>
        <translation>
            <numerusform />
        </translation>
    </message>
    <message>
        <source>Received with</source>
        <translation type="unfinished">Ôdebrane z</translation>
    </message>
    <message>
        <source>Received from</source>
        <translation type="unfinished">Ôdebrane ôd</translation>
    </message>
    <message>
        <source>Payment to yourself</source>
        <translation type="unfinished">Płat do siebie</translation>
    </message>
    <message>
        <source>(no label)</source>
        <translation type="unfinished">(chyba etykety)</translation>
    </message>
    </context>
<context>
    <name>TransactionView</name>
    <message>
        <source>All</source>
        <translation type="unfinished">Wszyjske</translation>
    </message>
    <message>
        <source>Today</source>
        <translation type="unfinished">Dzisiej</translation>
    </message>
    <message>
        <source>Received with</source>
        <translation type="unfinished">Ôdebrane z</translation>
    </message>
    <message>
        <source>Other</source>
        <translation type="unfinished">Inksze</translation>
    </message>
    <message>
        <source>Enter address, transaction id, or label to search</source>
        <translation type="unfinished">Wkludź adresa, idyntyfikatōr transakcyje abo etyketã coby wyszukać</translation>
    </message>
    <message>
        <source>Confirmed</source>
        <translation type="unfinished">Przituplowany</translation>
    </message>
    <message>
        <source>Date</source>
        <translation type="unfinished">Datōm</translation>
    </message>
    <message>
        <source>Type</source>
        <translation type="unfinished">Zorta</translation>
    </message>
    <message>
        <source>Label</source>
        <translation type="unfinished">Etyketa</translation>
    </message>
    <message>
        <source>Address</source>
        <translation type="unfinished">Adresa</translation>
    </message>
    <message>
        <source>Exporting Failed</source>
        <translation type="unfinished">Eksportowanie niy podarziło sie</translation>
    </message>
    <message>
        <source>to</source>
        <translation type="unfinished">do</translation>
    </message>
</context>
<context>
    <name>WalletModel</name>
    <message>
        <source>Send Coins</source>
        <translation type="unfinished">Poślij mōnety</translation>
    </message>
    <message>
        <source>New fee:</source>
        <translation type="unfinished">Nowŏ ôpłŏcka:</translation>
    </message>
    <message>
        <source>default wallet</source>
        <translation type="unfinished">wychodny portmanyj</translation>
    </message>
</context>
<context>
    <name>WalletView</name>
    <message>
        <source>&amp;Export</source>
        <translation type="unfinished">&amp;Eksportuj</translation>
    </message>
    <message>
        <source>Export the data in the current tab to a file</source>
        <translation type="unfinished">Eksportuj dane z aktywnyj szkarty do zbioru</translation>
    </message>
    <message>
        <source>Error</source>
        <translation type="unfinished">Feler</translation>
    </message>
    <message>
        <source>Backup Failed</source>
        <translation type="unfinished">Backup niy podarził sie</translation>
    </message>
    <message>
        <source>Cancel</source>
        <translation type="unfinished">Pociep</translation>
    </message>
</context>
<context>
    <name>bitcoin-core</name>
    <message>
        <source>The %s developers</source>
        <translation type="unfinished">Twōrcy %s</translation>
    </message>
    <message>
        <source>Total length of network version string (%i) exceeds maximum length (%i). Reduce the number or size of uacomments.</source>
        <translation type="unfinished">Imyntnŏ dugość kety wersyje (%i) przekrŏczŏ maksymalnõ dopuszczalnõ dugość (%i). Zmyńsz wielość abo miara parametra uacomment.</translation>
    </message>
    <message>
        <source>Warning: Private keys detected in wallet {%s} with disabled private keys</source>
        <translation type="unfinished">Pozōr: Wykryto było klucze prywatne w portmanyju {%s} kery mŏ zastawiōne klucze prywatne</translation>
    </message>
    <message>
        <source>Done loading</source>
        <translation type="unfinished">Wgrŏwanie zakōńczōne</translation>
    </message>
    <message>
        <source>Error loading %s</source>
        <translation type="unfinished">Feler wgrŏwaniŏ %s</translation>
    </message>
    <message>
        <source>Error loading %s: Private keys can only be disabled during creation</source>
        <translation type="unfinished">Feler wgrŏwaniŏ %s: Klucze prywatne mogōm być zastawiōne ino w czasie tworzyniŏ</translation>
    </message>
    <message>
        <source>Error loading %s: Wallet corrupted</source>
        <translation type="unfinished">Feler wgrŏwaniŏ %s: Portmanyj poprzniōny</translation>
    </message>
    <message>
        <source>Error loading %s: Wallet requires newer version of %s</source>
        <translation type="unfinished">Feler wgrŏwaniŏ %s: Portmanyj fołdruje nowszyj wersyje %s</translation>
    </message>
    <message>
        <source>Error loading block database</source>
        <translation type="unfinished">Feler wgrŏwaniŏ bazy blokōw</translation>
    </message>
    <message>
        <source>Error: Disk space is low for %s</source>
        <translation type="unfinished">Feler: Za mało wolnego placu na dysku dlŏ %s</translation>
    </message>
    <message>
        <source>Signing transaction failed</source>
        <translation type="unfinished">Szkryftniyńcie transakcyji niy podarziło sie</translation>
    </message>
    <message>
        <source>This is experimental software.</source>
        <translation type="unfinished">To je eksperymyntalny softwer.</translation>
    </message>
    <message>
        <source>Transaction too large</source>
        <translation type="unfinished">Transakcyjŏ za srogŏ</translation>
    </message>
    <message>
        <source>Unknown network specified in -onlynet: '%s'</source>
        <translation type="unfinished">Niyznōmy nec ôkryślōny w -onlynet: '%s'</translation>
    </message>
    <message>
        <source>Unsupported logging category %s=%s.</source>
        <translation type="unfinished">Niypodpiyranŏ kategoryjŏ registrowaniŏ %s=%s.</translation>
    </message>
    </context>
</TS><|MERGE_RESOLUTION|>--- conflicted
+++ resolved
@@ -66,13 +66,8 @@
         <translation type="unfinished">Adresy ôdbiyraniŏ</translation>
     </message>
     <message>
-<<<<<<< HEAD
         <source>These are your Particl addresses for sending payments. Always check the amount and the receiving address before sending coins.</source>
-        <translation>Tukej sōm adresy Particl na kere posyłŏsz płaty. Dycki wybaduj wielość i adresã ôdbiyrŏcza przed posłaniym mōnet.</translation>
-=======
-        <source>These are your Bitcoin addresses for sending payments. Always check the amount and the receiving address before sending coins.</source>
-        <translation type="unfinished">Tukej sōm adresy Bitcoin na kere posyłŏsz płaty. Dycki wybaduj wielość i adresã ôdbiyrŏcza przed posłaniym mōnet.</translation>
->>>>>>> d3bd5410
+        <translation type="unfinished">Tukej sōm adresy Particl na kere posyłŏsz płaty. Dycki wybaduj wielość i adresã ôdbiyrŏcza przed posłaniym mōnet.</translation>
     </message>
     <message>
         <source>&amp;Copy Address</source>
@@ -154,13 +149,8 @@
         <translation type="unfinished">Przituplikuj szyfrowanie portmanyja</translation>
     </message>
     <message>
-<<<<<<< HEAD
         <source>Warning: If you encrypt your wallet and lose your passphrase, you will &lt;b&gt;LOSE ALL OF YOUR PARTICL&lt;/b&gt;!</source>
-        <translation>Pozōr: jeźli zaszyfrujesz swōj portmanyj i stracisz hasło &lt;b&gt;STRACISZ WSZYJSKE SWOJE PARTICLY&lt;/b&gt;!</translation>
-=======
-        <source>Warning: If you encrypt your wallet and lose your passphrase, you will &lt;b&gt;LOSE ALL OF YOUR BITCOINS&lt;/b&gt;!</source>
-        <translation type="unfinished">Pozōr: jeźli zaszyfrujesz swōj portmanyj i stracisz hasło &lt;b&gt;STRACISZ WSZYJSKE SWOJE BITCOINY&lt;/b&gt;!</translation>
->>>>>>> d3bd5410
+        <translation type="unfinished">Pozōr: jeźli zaszyfrujesz swōj portmanyj i stracisz hasło &lt;b&gt;STRACISZ WSZYJSKE SWOJE PARTICLY&lt;/b&gt;!</translation>
     </message>
     <message>
         <source>Are you sure you wish to encrypt your wallet?</source>
@@ -229,8 +219,8 @@
         <translation type="unfinished">Kwota</translation>
     </message>
     <message>
-        <source>Enter a Bitcoin address (e.g. %1)</source>
-        <translation type="unfinished">Wkludź adresã Bitcoin (bp. %1)</translation>
+        <source>Enter a Particl address (e.g. %1)</source>
+        <translation type="unfinished">Wkludź adresã Particl (bp. %1)</translation>
     </message>
     <message>
         <source>Inbound</source>
@@ -393,13 +383,8 @@
         <translation>Lajsta szkart</translation>
     </message>
     <message>
-<<<<<<< HEAD
         <source>Request payments (generates QR codes and particl: URIs)</source>
-        <translation>Żōndej płatu (gyneruje kod QR jak tyż URI particl:)</translation>
-=======
-        <source>Request payments (generates QR codes and bitcoin: URIs)</source>
-        <translation type="unfinished">Żōndej płatu (gyneruje kod QR jak tyż URI bitcoin:)</translation>
->>>>>>> d3bd5410
+        <translation type="unfinished">Żōndej płatu (gyneruje kod QR jak tyż URI particl:)</translation>
     </message>
     <message>
         <source>Show the list of used sending addresses and labels</source>
@@ -411,23 +396,7 @@
     </message>
     <message>
         <source>&amp;Command-line options</source>
-<<<<<<< HEAD
-        <translation>Ôp&amp;cyje piski nakŏzań</translation>
-    </message>
-    <message numerus="yes">
-        <source>%n active connection(s) to Particl network</source>
-        <translation><numerusform>%n aktywne połōnczynie do necu Particl</numerusform><numerusform>%n aktywnych połōnczyń do necu Particl</numerusform><numerusform>%n aktywnych skuplowań do necu Particl</numerusform></translation>
-    </message>
-    <message>
-        <source>Indexing blocks on disk...</source>
-        <translation>Indeksowanie blokōw na dysku...</translation>
-    </message>
-    <message>
-        <source>Processing blocks on disk...</source>
-        <translation>Przetwŏrzanie blokōw na dysku...</translation>
-=======
         <translation type="unfinished">Ôp&amp;cyje piski nakŏzań</translation>
->>>>>>> d3bd5410
     </message>
     <message numerus="yes">
         <source>Processed %n block(s) of transaction history.</source>
@@ -468,13 +437,8 @@
         <translation type="unfinished">&amp;Adresy posyłaniŏ</translation>
     </message>
     <message>
-<<<<<<< HEAD
         <source>Show the %1 help message to get a list with possible Particl command-line options</source>
-        <translation>Pokŏż pōmoc %1 coby zobŏczyć wykŏz wszyjskich ôpcyji piski nakŏzań.</translation>
-=======
-        <source>Show the %1 help message to get a list with possible Bitcoin command-line options</source>
         <translation type="unfinished">Pokŏż pōmoc %1 coby zobŏczyć wykŏz wszyjskich ôpcyji piski nakŏzań.</translation>
->>>>>>> d3bd5410
     </message>
     <message>
         <source>default wallet</source>
@@ -489,7 +453,7 @@
         <translation type="unfinished">%1 klijynt</translation>
     </message>
     <message numerus="yes">
-        <source>%n active connection(s) to Bitcoin network.</source>
+        <source>%n active connection(s) to Particl network.</source>
         <extracomment>A substring of the tooltip.</extracomment>
         <translation type="unfinished">
             <numerusform />
@@ -740,13 +704,8 @@
         <translation type="unfinished">Edytuj adresã posyłaniŏ</translation>
     </message>
     <message>
-<<<<<<< HEAD
         <source>The entered address "%1" is not a valid Particl address.</source>
-        <translation>Wkludzōnŏ adresa "%1" niyma nŏleżnōm adresōm Particl.</translation>
-=======
-        <source>The entered address "%1" is not a valid Bitcoin address.</source>
-        <translation type="unfinished">Wkludzōnŏ adresa "%1" niyma nŏleżnōm adresōm Bitcoin.</translation>
->>>>>>> d3bd5410
+        <translation type="unfinished">Wkludzōnŏ adresa "%1" niyma nŏleżnōm adresōm Particl.</translation>
     </message>
     <message>
         <source>Address "%1" already exists as a receiving address with label "%2" and so cannot be added as a sending address.</source>
@@ -802,8 +761,8 @@
         </translation>
     </message>
     <message>
-        <source>%1 will download and store a copy of the Bitcoin block chain.</source>
-        <translation type="unfinished">%1 sebiere i spamiyntŏ kopijõ kety blokōw Bitcoin.</translation>
+        <source>%1 will download and store a copy of the Particl block chain.</source>
+        <translation type="unfinished">%1 sebiere i spamiyntŏ kopijõ kety blokōw Particl.</translation>
     </message>
     <message>
         <source>The wallet will also be stored in this directory.</source>
@@ -853,29 +812,8 @@
 <context>
     <name>HelpMessageDialog</name>
     <message>
-<<<<<<< HEAD
-        <source>Particl</source>
-        <translation>Particl</translation>
-    </message>
-    <message>
-        <source>At least %1 GB of data will be stored in this directory, and it will grow over time.</source>
-        <translation>Co nojmynij %1 GB datōw ôstanie spamiyntane w tym katalogu, daty te bydōm z czasym corŏz srogsze.</translation>
-    </message>
-    <message>
-        <source>Approximately %1 GB of data will be stored in this directory.</source>
-        <translation>Kole %1 GB datōw ôstanie spamiyntane w tym katalogu.</translation>
-    </message>
-    <message>
-        <source>%1 will download and store a copy of the Particl block chain.</source>
-        <translation>%1 sebiere i spamiyntŏ kopijõ kety blokōw Particl.</translation>
-    </message>
-    <message>
-        <source>The wallet will also be stored in this directory.</source>
-        <translation>Portmanyj tyż ôstanie spamiyntany w tym katalogu.</translation>
-=======
         <source>version</source>
         <translation type="unfinished">wersyjŏ</translation>
->>>>>>> d3bd5410
     </message>
     <message>
         <source>About %1</source>
@@ -893,21 +831,12 @@
         <translation type="unfinished">Formular</translation>
     </message>
     <message>
-<<<<<<< HEAD
         <source>Recent transactions may not yet be visible, and therefore your wallet's balance might be incorrect. This information will be correct once your wallet has finished synchronizing with the particl network, as detailed below.</source>
-        <translation>Świyże transakcyje mogōm niy być jeszcze widzialne, a tedyć saldo portmanyja może być niynŏleżne. Te detale bydōm nŏleżne, kej portmanyj zakōńczy synchrōnizacyjõ z necym particl, zgodnie z miyniōnym ôpisym.</translation>
+        <translation type="unfinished">Świyże transakcyje mogōm niy być jeszcze widzialne, a tedyć saldo portmanyja może być niynŏleżne. Te detale bydōm nŏleżne, kej portmanyj zakōńczy synchrōnizacyjõ z necym particl, zgodnie z miyniōnym ôpisym.</translation>
     </message>
     <message>
         <source>Attempting to spend particl that are affected by not-yet-displayed transactions will not be accepted by the network.</source>
-        <translation>Prōba wydaniŏ particlōw kere niy sōm jeszcze wyświytlōne za transakcyjŏ ôstanie ôdciepniyntŏ bez nec.</translation>
-=======
-        <source>Recent transactions may not yet be visible, and therefore your wallet's balance might be incorrect. This information will be correct once your wallet has finished synchronizing with the bitcoin network, as detailed below.</source>
-        <translation type="unfinished">Świyże transakcyje mogōm niy być jeszcze widzialne, a tedyć saldo portmanyja może być niynŏleżne. Te detale bydōm nŏleżne, kej portmanyj zakōńczy synchrōnizacyjõ z necym bitcoin, zgodnie z miyniōnym ôpisym.</translation>
-    </message>
-    <message>
-        <source>Attempting to spend bitcoins that are affected by not-yet-displayed transactions will not be accepted by the network.</source>
-        <translation type="unfinished">Prōba wydaniŏ bitcoinōw kere niy sōm jeszcze wyświytlōne za transakcyjŏ ôstanie ôdciepniyntŏ bez nec.</translation>
->>>>>>> d3bd5410
+        <translation type="unfinished">Prōba wydaniŏ particlōw kere niy sōm jeszcze wyświytlōne za transakcyjŏ ôstanie ôdciepniyntŏ bez nec.</translation>
     </message>
     <message>
         <source>Number of blocks left</source>
@@ -1037,13 +966,8 @@
         <translation type="unfinished">Zwōl na skuplowania przichodzōnce</translation>
     </message>
     <message>
-<<<<<<< HEAD
         <source>Connect to the Particl network through a SOCKS5 proxy.</source>
-        <translation>Skupluj sie z necym Particl bez SOCKS5 proxy.</translation>
-=======
-        <source>Connect to the Bitcoin network through a SOCKS5 proxy.</source>
-        <translation type="unfinished">Skupluj sie z necym Bitcoin bez SOCKS5 proxy.</translation>
->>>>>>> d3bd5410
+        <translation type="unfinished">Skupluj sie z necym Particl bez SOCKS5 proxy.</translation>
     </message>
     <message>
         <source>&amp;Connect through SOCKS5 proxy (default proxy):</source>
@@ -1135,13 +1059,8 @@
         <translation type="unfinished">Bedynōng URI</translation>
     </message>
     <message>
-<<<<<<< HEAD
         <source>'particl://' is not a valid URI. Use 'particl:' instead.</source>
-        <translation>'particl://' to niyma nŏleżne URI. Użyj 'particl:'.</translation>
-=======
-        <source>'bitcoin://' is not a valid URI. Use 'bitcoin:' instead.</source>
-        <translation type="unfinished">'bitcoin://' to niyma nŏleżne URI. Użyj 'bitcoin:'.</translation>
->>>>>>> d3bd5410
+        <translation type="unfinished">'particl://' to niyma nŏleżne URI. Użyj 'particl:'.</translation>
     </message>
     </context>
 <context>
@@ -1157,58 +1076,9 @@
         <translation type="unfinished">Ôdebrane</translation>
     </message>
     <message>
-<<<<<<< HEAD
-        <source>Amount</source>
-        <translation>Kwota</translation>
-    </message>
-    <message>
-        <source>Enter a Particl address (e.g. %1)</source>
-        <translation>Wkludź adresã Particl (bp. %1)</translation>
-    </message>
-    <message>
-        <source>%1 d</source>
-        <translation>%1 d</translation>
-    </message>
-    <message>
-        <source>%1 h</source>
-        <translation>%1 h</translation>
-    </message>
-    <message>
-        <source>%1 m</source>
-        <translation>%1 m</translation>
-    </message>
-    <message>
-        <source>%1 s</source>
-        <translation>%1 s</translation>
-    </message>
-    <message>
-        <source>N/A</source>
-        <translation>N/A</translation>
-    </message>
-    <message>
-        <source>%1 ms</source>
-        <translation>%1 ms</translation>
-    </message>
-    <message>
-        <source>%1 B</source>
-        <translation>%1 B</translation>
-    </message>
-    <message>
-        <source>%1 KB</source>
-        <translation>%1 KB</translation>
-    </message>
-    <message>
-        <source>%1 MB</source>
-        <translation>%1 MB</translation>
-    </message>
-    <message>
-        <source>%1 GB</source>
-        <translation>%1 GB</translation>
-=======
         <source>Address</source>
         <extracomment>Title of Peers Table column which contains the IP/Onion/I2P address of the connected peer.</extracomment>
         <translation type="unfinished">Adresa</translation>
->>>>>>> d3bd5410
     </message>
     <message>
         <source>Type</source>
@@ -1342,13 +1212,8 @@
         <translation type="unfinished">&amp;Etyketa:</translation>
     </message>
     <message>
-<<<<<<< HEAD
         <source>An optional message to attach to the payment request, which will be displayed when the request is opened. Note: The message will not be sent with the payment over the Particl network.</source>
-        <translation>Ôpcyjōnalnŏ wiadōmość do prziwstōniŏ do żōndaniŏ płatu, kerŏ bydzie wyświytlanŏ, kej żōndanie ôstanie ôdewrzōne. Napōmniynie: wiadōmość ta niy ôstanie wysłanŏ z płatym w nec Particl.</translation>
-=======
-        <source>An optional message to attach to the payment request, which will be displayed when the request is opened. Note: The message will not be sent with the payment over the Bitcoin network.</source>
-        <translation type="unfinished">Ôpcyjōnalnŏ wiadōmość do prziwstōniŏ do żōndaniŏ płatu, kerŏ bydzie wyświytlanŏ, kej żōndanie ôstanie ôdewrzōne. Napōmniynie: wiadōmość ta niy ôstanie wysłanŏ z płatym w nec Bitcoin.</translation>
->>>>>>> d3bd5410
+        <translation type="unfinished">Ôpcyjōnalnŏ wiadōmość do prziwstōniŏ do żōndaniŏ płatu, kerŏ bydzie wyświytlanŏ, kej żōndanie ôstanie ôdewrzōne. Napōmniynie: wiadōmość ta niy ôstanie wysłanŏ z płatym w nec Particl.</translation>
     </message>
     <message>
         <source>Clear</source>
@@ -1526,13 +1391,8 @@
         </translation>
     </message>
     <message>
-<<<<<<< HEAD
         <source>Warning: Invalid Particl address</source>
-        <translation>Pozōr: niynŏleżnŏ adresa Particl</translation>
-=======
-        <source>Warning: Invalid Bitcoin address</source>
-        <translation type="unfinished">Pozōr: niynŏleżnŏ adresa Bitcoin</translation>
->>>>>>> d3bd5410
+        <translation type="unfinished">Pozōr: niynŏleżnŏ adresa Particl</translation>
     </message>
     <message>
         <source>Warning: Unknown change address</source>
@@ -1550,21 +1410,8 @@
         <translation>&amp;Etyketa:</translation>
     </message>
     <message>
-<<<<<<< HEAD
         <source>The Particl address to send the payment to</source>
-        <translation>Adresa Particl, na kerõ chcesz posłać płat</translation>
-    </message>
-    <message>
-        <source>Alt+A</source>
-        <translation>Alt+A</translation>
-    </message>
-    <message>
-        <source>Alt+P</source>
-        <translation>Alt+P</translation>
-=======
-        <source>The Bitcoin address to send the payment to</source>
-        <translation type="unfinished">Adresa Bitcoin, na kerõ chcesz posłać płat</translation>
->>>>>>> d3bd5410
+        <translation type="unfinished">Adresa Particl, na kerõ chcesz posłać płat</translation>
     </message>
     <message>
         <source>Use available balance</source>
@@ -1575,13 +1422,8 @@
         <translation type="unfinished">Wiadōmość:</translation>
     </message>
     <message>
-<<<<<<< HEAD
         <source>A message that was attached to the particl: URI which will be stored with the transaction for your reference. Note: This message will not be sent over the Particl network.</source>
-        <translation>Wiadōmość, kerŏ ôstała prziwstōnŏ do URI particl:, kerŏ bydzie przechowowanŏ z transakcyjōm w cylach informacyjnych. Napōmniynie: Ta wiadōmość niy bydzie rozszyrzowanŏ w necu Particl.</translation>
-=======
-        <source>A message that was attached to the bitcoin: URI which will be stored with the transaction for your reference. Note: This message will not be sent over the Bitcoin network.</source>
-        <translation type="unfinished">Wiadōmość, kerŏ ôstała prziwstōnŏ do URI bitcoin:, kerŏ bydzie przechowowanŏ z transakcyjōm w cylach informacyjnych. Napōmniynie: Ta wiadōmość niy bydzie rozszyrzowanŏ w necu Bitcoin.</translation>
->>>>>>> d3bd5410
+        <translation type="unfinished">Wiadōmość, kerŏ ôstała prziwstōnŏ do URI particl:, kerŏ bydzie przechowowanŏ z transakcyjōm w cylach informacyjnych. Napōmniynie: Ta wiadōmość niy bydzie rozszyrzowanŏ w necu Particl.</translation>
     </message>
     </context>
 <context>
