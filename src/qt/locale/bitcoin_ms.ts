<TS language="ms" version="2.1">
<context>
    <name>AddressBookPage</name>
    <message>
        <source>These are your Bitcoin addresses for receiving payments. Use the 'Create new receiving address' button in the receive tab to create new addresses.</source>
        <translation>These are your Bitcoin addresses for receiving payments. Use the 'Create new receiving address' button in the receive tab to create new addresses.</translation>
    </message>
    </context>
<context>
    <name>AddressTableModel</name>
    </context>
<context>
    <name>AskPassphraseDialog</name>
    <message>
        <source>Show passphrase</source>
        <translation>Show passphrase</translation>
    </message>
    <message>
        <source>Decrypt wallet</source>
        <translation>Menyahsulit dompet</translation>
    </message>
    <message>
        <source>Enter the new passphrase for the wallet.&lt;br/&gt;Please use a passphrase of &lt;b&gt;ten or more random characters&lt;/b&gt;, or &lt;b&gt;eight or more words&lt;/b&gt;.</source>
        <translation>Enter the new passphrase for the wallet.&lt;br/&gt;Please use a passphrase of &lt;b&gt;ten or more random characters&lt;/b&gt;, or &lt;b&gt;eight or more words&lt;/b&gt;.</translation>
    </message>
    <message>
        <source>Enter the old passphrase and new passphrase for the wallet.</source>
        <translation>Enter the old passphrase and new passphrase for the wallet.</translation>
    </message>
    <message>
        <source>Remember that encrypting your wallet cannot fully protect your bitcoins from being stolen by malware infecting your computer.</source>
        <translation>Remember that encrypting your wallet cannot fully protect your bitcoins from being stolen by malware infecting your computer.</translation>
    </message>
    <message>
        <source>Wallet to be encrypted</source>
        <translation>Wallet to be encrypted</translation>
    </message>
    <message>
        <source>Your wallet is about to be encrypted. </source>
        <translation>Your wallet is about to be encrypted. </translation>
    </message>
    <message>
        <source>Your wallet is now encrypted. </source>
        <translation>Your wallet is now encrypted. </translation>
    </message>
    </context>
<context>
    <name>BanTableModel</name>
    </context>
<context>
    <name>BitcoinGUI</name>
    <message>
        <source>Create Wallet...</source>
        <translation>Create Wallet...</translation>
    </message>
    <message>
        <source>Create a new wallet</source>
        <translation>Create a new wallet</translation>
    </message>
    <message>
        <source>Proxy is &lt;b&gt;enabled&lt;/b&gt;: %1</source>
        <translation>Proxy is &lt;b&gt;enabled&lt;/b&gt;: %1</translation>
    </message>
    <message>
        <source>Show the list of used receiving addresses and labels</source>
        <translation>Show the list of used receiving addresses and labels</translation>
    </message>
    <message>
        <source>&amp;Command-line options</source>
        <translation>&amp;Command-line options</translation>
    </message>
    <message>
        <source>Indexing blocks on disk...</source>
        <translation>Indexing blocks on disk...</translation>
    </message>
    <message>
        <source>Processing blocks on disk...</source>
        <translation>Processing blocks on disk...</translation>
    </message>
    <message>
<<<<<<< HEAD
        <source>These are your Particl addresses for sending payments. Always check the amount and the receiving address before sending coins.</source>
        <translation>Ini adalah alamat Particl anda untuk pembayaran. Periksa jumlah dan alamat penerima sebelum membuat penghantaran koin sentiasa.</translation>
=======
        <source>%1 behind</source>
        <translation>%1 behind</translation>
>>>>>>> e301a9fd
    </message>
    <message>
        <source>Last received block was generated %1 ago.</source>
        <translation>Last received block was generated %1 ago.</translation>
    </message>
    <message>
        <source>Transactions after this will not yet be visible.</source>
        <translation>Transactions after this will not yet be visible.</translation>
    </message>
    <message>
        <source>&amp;Sending addresses</source>
        <translation>&amp;Sending addresses</translation>
    </message>
    <message>
        <source>&amp;Receiving addresses</source>
        <translation>&amp;Receiving addresses</translation>
    </message>
    <message>
        <source>Open a wallet</source>
        <translation>Open a wallet</translation>
    </message>
    <message>
        <source>Show the %1 help message to get a list with possible Bitcoin command-line options</source>
        <translation>Show the %1 help message to get a list with possible Bitcoin command-line options</translation>
    </message>
    <message>
        <source>No wallets available</source>
        <translation>No wallets available</translation>
    </message>
    <message>
        <source>&amp;Window</source>
        <translation>&amp;Window</translation>
    </message>
    <message>
        <source>Minimize</source>
        <translation>Minimize</translation>
    </message>
    <message>
        <source>Zoom</source>
        <translation>Zoom</translation>
    </message>
    <message>
        <source>Main Window</source>
        <translation>Main Window</translation>
    </message>
    <message>
        <source>%1 client</source>
        <translation>%1 client</translation>
    </message>
    <message>
        <source>Connecting to peers...</source>
        <translation>Connecting to peers...</translation>
    </message>
    <message>
        <source>Catching up...</source>
        <translation>Catching up...</translation>
    </message>
    <message>
        <source>Error: %1</source>
        <translation>Error: %1</translation>
    </message>
    <message>
        <source>Warning: %1</source>
        <translation>Warning: %1</translation>
    </message>
    <message>
        <source>Date: %1
</source>
        <translation>Date: %1
</translation>
    </message>
    <message>
        <source>Amount: %1
</source>
        <translation>Amount: %1
</translation>
    </message>
    <message>
        <source>Wallet: %1
</source>
        <translation>Wallet: %1
</translation>
    </message>
    <message>
        <source>Type: %1
</source>
        <translation>Type: %1
</translation>
    </message>
    <message>
        <source>Label: %1
</source>
        <translation>Label: %1
</translation>
    </message>
    <message>
        <source>Address: %1
</source>
        <translation>Address: %1
</translation>
    </message>
    <message>
<<<<<<< HEAD
        <source>Warning: If you encrypt your wallet and lose your passphrase, you will &lt;b&gt;LOSE ALL OF YOUR PARTICL&lt;/b&gt;!</source>
        <translation>Amaran: Jika anda enkripkan dompet anda dan hilangkan frasa laluan, anda akan &lt;b&gt;ANDA AKAN HILANGKAN SEMUA PARTICL ANDA&lt;/b&gt;!</translation>
=======
        <source>Sent transaction</source>
        <translation>Sent transaction</translation>
>>>>>>> e301a9fd
    </message>
    <message>
        <source>Incoming transaction</source>
        <translation>Incoming transaction</translation>
    </message>
    <message>
        <source>HD key generation is &lt;b&gt;enabled&lt;/b&gt;</source>
        <translation>HD key generation is &lt;b&gt;enabled&lt;/b&gt;</translation>
    </message>
    <message>
        <source>HD key generation is &lt;b&gt;disabled&lt;/b&gt;</source>
        <translation>HD key generation is &lt;b&gt;disabled&lt;/b&gt;</translation>
    </message>
    <message>
        <source>Private key &lt;b&gt;disabled&lt;/b&gt;</source>
        <translation>Private key &lt;b&gt;disabled&lt;/b&gt;</translation>
    </message>
    <message>
        <source>Wallet is &lt;b&gt;encrypted&lt;/b&gt; and currently &lt;b&gt;unlocked&lt;/b&gt;</source>
        <translation>Wallet is &lt;b&gt;encrypted&lt;/b&gt; and currently &lt;b&gt;unlocked&lt;/b&gt;</translation>
    </message>
    <message>
        <source>Wallet is &lt;b&gt;encrypted&lt;/b&gt; and currently &lt;b&gt;locked&lt;/b&gt;</source>
        <translation>Wallet is &lt;b&gt;encrypted&lt;/b&gt; and currently &lt;b&gt;locked&lt;/b&gt;</translation>
    </message>
    <message>
        <source>A fatal error occurred. Bitcoin can no longer continue safely and will quit.</source>
        <translation>A fatal error occurred. Bitcoin can no longer continue safely and will quit.</translation>
    </message>
</context>
<context>
    <name>CoinControlDialog</name>
    <message>
        <source>Coin Selection</source>
        <translation>Coin Selection</translation>
    </message>
    <message>
        <source>Quantity:</source>
        <translation>Quantity:</translation>
    </message>
    <message>
        <source>Bytes:</source>
        <translation>Bytes:</translation>
    </message>
    <message>
        <source>Amount:</source>
        <translation>Amount:</translation>
    </message>
    <message>
        <source>Fee:</source>
        <translation>Fee:</translation>
    </message>
    <message>
        <source>Dust:</source>
        <translation>Dust:</translation>
    </message>
    <message>
        <source>After Fee:</source>
        <translation>After Fee:</translation>
    </message>
    <message>
        <source>Change:</source>
        <translation>Change:</translation>
    </message>
    <message>
        <source>(un)select all</source>
        <translation>(un)select all</translation>
    </message>
    <message>
        <source>Tree mode</source>
        <translation>Tree mode</translation>
    </message>
    <message>
        <source>List mode</source>
        <translation>List mode</translation>
    </message>
    <message>
        <source>Received with label</source>
        <translation>Received with label</translation>
    </message>
    <message>
        <source>Received with address</source>
        <translation>Received with address</translation>
    </message>
    <message>
        <source>Date</source>
        <translation>Date</translation>
    </message>
    <message>
        <source>Confirmations</source>
        <translation>Confirmations</translation>
    </message>
    <message>
        <source>Confirmed</source>
        <translation>Confirmed</translation>
    </message>
    <message>
        <source>Copy address</source>
        <translation>Copy address</translation>
    </message>
    <message>
        <source>Copy label</source>
        <translation>Copy label</translation>
    </message>
    <message>
        <source>Copy amount</source>
        <translation>Copy amount</translation>
    </message>
    <message>
        <source>Copy transaction ID</source>
        <translation>Copy transaction ID</translation>
    </message>
    <message>
        <source>Lock unspent</source>
        <translation>Lock unspent</translation>
    </message>
    <message>
        <source>Unlock unspent</source>
        <translation>Unlock unspent</translation>
    </message>
    <message>
        <source>Copy quantity</source>
        <translation>Copy quantity</translation>
    </message>
    <message>
        <source>Copy fee</source>
        <translation>Copy fee</translation>
    </message>
    <message>
        <source>Copy after fee</source>
        <translation>Copy after fee</translation>
    </message>
    <message>
        <source>Copy bytes</source>
        <translation>Copy bytes</translation>
    </message>
    <message>
        <source>Copy dust</source>
        <translation>Copy dust</translation>
    </message>
    <message>
        <source>Copy change</source>
        <translation>Copy change</translation>
    </message>
    <message>
        <source>(%1 locked)</source>
        <translation>(%1 locked)</translation>
    </message>
    <message>
        <source>yes</source>
        <translation>yes</translation>
    </message>
    <message>
<<<<<<< HEAD
        <source>Send coins to a Particl address</source>
        <translation>Menghantar koin kepada alamat Particl</translation>
=======
        <source>no</source>
        <translation>no</translation>
>>>>>>> e301a9fd
    </message>
    <message>
        <source>This label turns red if any recipient receives an amount smaller than the current dust threshold.</source>
        <translation>This label turns red if any recipient receives an amount smaller than the current dust threshold.</translation>
    </message>
    <message>
        <source>Can vary +/- %1 satoshi(s) per input.</source>
        <translation>Can vary +/- %1 satoshi(s) per input.</translation>
    </message>
    <message>
        <source>change from %1 (%2)</source>
        <translation>change from %1 (%2)</translation>
    </message>
    <message>
        <source>(change)</source>
        <translation>(change)</translation>
    </message>
</context>
<context>
    <name>CreateWalletActivity</name>
    <message>
        <source>Creating Wallet &lt;b&gt;%1&lt;/b&gt;...</source>
        <translation>Creating Wallet &lt;b&gt;%1&lt;/b&gt;...</translation>
    </message>
    <message>
        <source>Create wallet failed</source>
        <translation>Create wallet failed</translation>
    </message>
    <message>
        <source>Create wallet warning</source>
        <translation>Create wallet warning</translation>
    </message>
</context>
<context>
    <name>CreateWalletDialog</name>
    <message>
        <source>Create Wallet</source>
        <translation>Create Wallet</translation>
    </message>
    <message>
        <source>Wallet Name</source>
        <translation>Wallet Name</translation>
    </message>
    <message>
        <source>Encrypt the wallet. The wallet will be encrypted with a passphrase of your choice.</source>
        <translation>Encrypt the wallet. The wallet will be encrypted with a passphrase of your choice.</translation>
    </message>
    <message>
<<<<<<< HEAD
        <source>Sign messages with your Particl addresses to prove you own them</source>
        <translation>sahkan mesej bersama alamat particl anda untuk menunjukkan alamat ini anda punya</translation>
    </message>
    <message>
        <source>Verify messages to ensure they were signed with specified Particl addresses</source>
        <translation>Sahkan mesej untuk memastikan mereka telah ditandatangani dengan alamat Particl yang ditentukan</translation>
=======
        <source>Encrypt Wallet</source>
        <translation>Encrypt Wallet</translation>
    </message>
    <message>
        <source>Disable private keys for this wallet. Wallets with private keys disabled will have no private keys and cannot have an HD seed or imported private keys. This is ideal for watch-only wallets.</source>
        <translation>Disable private keys for this wallet. Wallets with private keys disabled will have no private keys and cannot have an HD seed or imported private keys. This is ideal for watch-only wallets.</translation>
>>>>>>> e301a9fd
    </message>
    <message>
        <source>Disable Private Keys</source>
        <translation>Disable Private Keys</translation>
    </message>
    <message>
        <source>Make a blank wallet. Blank wallets do not initially have private keys or scripts. Private keys and addresses can be imported, or an HD seed can be set, at a later time.</source>
        <translation>Make a blank wallet. Blank wallets do not initially have private keys or scripts. Private keys and addresses can be imported, or an HD seed can be set, at a later time.</translation>
    </message>
    <message>
        <source>Make Blank Wallet</source>
        <translation>Make Blank Wallet</translation>
    </message>
    <message>
        <source>Create</source>
        <translation>Create</translation>
    </message>
</context>
<context>
    <name>EditAddressDialog</name>
    <message>
<<<<<<< HEAD
        <source>Request payments (generates QR codes and particl: URIs)</source>
        <translation>Request payments (generates QR codes and particl: URIs)
</translation>
=======
        <source>&amp;Label</source>
        <translation>&amp;Label</translation>
>>>>>>> e301a9fd
    </message>
    <message>
        <source>The label associated with this address list entry</source>
        <translation>The label associated with this address list entry</translation>
    </message>
    <message>
        <source>The address associated with this address list entry. This can only be modified for sending addresses.</source>
        <translation>The address associated with this address list entry. This can only be modified for sending addresses.</translation>
    </message>
    <message>
        <source>New sending address</source>
        <translation>New sending address</translation>
    </message>
    <message>
        <source>Edit receiving address</source>
        <translation>Edit receiving address</translation>
    </message>
    <message>
        <source>Edit sending address</source>
        <translation>Edit sending address</translation>
    </message>
    <message>
        <source>The entered address "%1" is not a valid Bitcoin address.</source>
        <translation>The entered address "%1" is not a valid Bitcoin address.</translation>
    </message>
    <message>
        <source>Address "%1" already exists as a receiving address with label "%2" and so cannot be added as a sending address.</source>
        <translation>Address "%1" already exists as a receiving address with label "%2" and so cannot be added as a sending address.</translation>
    </message>
    <message>
        <source>The entered address "%1" is already in the address book with label "%2".</source>
        <translation>The entered address "%1" is already in the address book with label "%2".</translation>
    </message>
    <message>
        <source>Could not unlock wallet.</source>
        <translation>Could not unlock wallet.</translation>
    </message>
    <message>
        <source>New key generation failed.</source>
        <translation>New key generation failed.</translation>
    </message>
</context>
<context>
    <name>FreespaceChecker</name>
    <message>
        <source>A new data directory will be created.</source>
        <translation>A new data directory will be created.</translation>
    </message>
    <message>
        <source>name</source>
        <translation>name</translation>
    </message>
    <message>
        <source>Directory already exists. Add %1 if you intend to create a new directory here.</source>
        <translation>Directory already exists. Add %1 if you intend to create a new directory here.</translation>
    </message>
    <message>
        <source>Path already exists, and is not a directory.</source>
        <translation>Path already exists, and is not a directory.</translation>
    </message>
    <message>
        <source>Cannot create data directory here.</source>
        <translation>Cannot create data directory here.</translation>
    </message>
</context>
<context>
    <name>HelpMessageDialog</name>
    <message>
        <source>version</source>
        <translation>version</translation>
    </message>
    <message>
        <source>About %1</source>
        <translation>About %1</translation>
    </message>
    <message>
        <source>Command-line options</source>
        <translation>Command-line options</translation>
    </message>
</context>
<context>
    <name>Intro</name>
    <message>
<<<<<<< HEAD
        <source>Particl</source>
        <translation>Particl</translation>
=======
        <source>Welcome</source>
        <translation>Welcome</translation>
    </message>
    <message>
        <source>Welcome to %1.</source>
        <translation>Welcome to %1.</translation>
    </message>
    <message>
        <source>As this is the first time the program is launched, you can choose where %1 will store its data.</source>
        <translation>As this is the first time the program is launched, you can choose where %1 will store its data.</translation>
    </message>
    <message>
        <source>When you click OK, %1 will begin to download and process the full %4 block chain (%2GB) starting with the earliest transactions in %3 when %4 initially launched.</source>
        <translation>When you click OK, %1 will begin to download and process the full %4 block chain (%2GB) starting with the earliest transactions in %3 when %4 initially launched.</translation>
    </message>
    <message>
        <source>Reverting this setting requires re-downloading the entire blockchain. It is faster to download the full chain first and prune it later. Disables some advanced features.</source>
        <translation>Reverting this setting requires re-downloading the entire blockchain. It is faster to download the full chain first and prune it later. Disables some advanced features.</translation>
    </message>
    <message>
        <source>This initial synchronisation is very demanding, and may expose hardware problems with your computer that had previously gone unnoticed. Each time you run %1, it will continue downloading where it left off.</source>
        <translation>This initial synchronisation is very demanding, and may expose hardware problems with your computer that had previously gone unnoticed. Each time you run %1, it will continue downloading where it left off.</translation>
    </message>
    <message>
        <source>If you have chosen to limit block chain storage (pruning), the historical data must still be downloaded and processed, but will be deleted afterward to keep your disk usage low.</source>
        <translation>If you have chosen to limit block chain storage (pruning), the historical data must still be downloaded and processed, but will be deleted afterward to keep your disk usage low.</translation>
    </message>
    <message>
        <source>Use the default data directory</source>
        <translation>Use the default data directory</translation>
    </message>
    <message>
        <source>Use a custom data directory:</source>
        <translation>Use a custom data directory:</translation>
    </message>
    <message>
        <source>Discard blocks after verification, except most recent %1 GB (prune)</source>
        <translation>Discard blocks after verification, except most recent %1 GB (prune)</translation>
    </message>
    <message>
        <source>At least %1 GB of data will be stored in this directory, and it will grow over time.</source>
        <translation>At least %1 GB of data will be stored in this directory, and it will grow over time.</translation>
    </message>
    <message>
        <source>Approximately %1 GB of data will be stored in this directory.</source>
        <translation>Approximately %1 GB of data will be stored in this directory.</translation>
    </message>
    <message>
        <source>%1 will download and store a copy of the Bitcoin block chain.</source>
        <translation>%1 will download and store a copy of the Bitcoin block chain.</translation>
    </message>
    <message>
        <source>The wallet will also be stored in this directory.</source>
        <translation>The wallet will also be stored in this directory.</translation>
>>>>>>> e301a9fd
    </message>
    <message>
        <source>Error: Specified data directory "%1" cannot be created.</source>
        <translation>Error: Specified data directory "%1" cannot be created.</translation>
    </message>
    </context>
<context>
    <name>ModalOverlay</name>
    <message>
        <source>Form</source>
        <translation>Form</translation>
    </message>
    <message>
        <source>Recent transactions may not yet be visible, and therefore your wallet's balance might be incorrect. This information will be correct once your wallet has finished synchronizing with the bitcoin network, as detailed below.</source>
        <translation>Recent transactions may not yet be visible, and therefore your wallet's balance might be incorrect. This information will be correct once your wallet has finished synchronizing with the bitcoin network, as detailed below.</translation>
    </message>
    <message>
        <source>Attempting to spend bitcoins that are affected by not-yet-displayed transactions will not be accepted by the network.</source>
        <translation>Attempting to spend bitcoins that are affected by not-yet-displayed transactions will not be accepted by the network.</translation>
    </message>
    <message>
        <source>Number of blocks left</source>
        <translation>Number of blocks left</translation>
    </message>
    <message>
        <source>Unknown...</source>
        <translation>Unknown...</translation>
    </message>
    <message>
        <source>Last block time</source>
        <translation>Last block time</translation>
    </message>
    <message>
        <source>Progress</source>
        <translation>Progress</translation>
    </message>
    <message>
        <source>Progress increase per hour</source>
        <translation>Progress increase per hour</translation>
    </message>
    <message>
        <source>calculating...</source>
        <translation>calculating...</translation>
    </message>
    <message>
        <source>Estimated time left until synced</source>
        <translation>Estimated time left until synced</translation>
    </message>
    <message>
        <source>Hide</source>
        <translation>Hide</translation>
    </message>
    <message>
        <source>Unknown. Syncing Headers (%1, %2%)...</source>
        <translation>Unknown. Syncing Headers (%1, %2%)...</translation>
    </message>
</context>
<context>
    <name>OpenURIDialog</name>
    <message>
        <source>URI:</source>
        <translation>URI:</translation>
    </message>
    </context>
<context>
    <name>OpenWalletActivity</name>
    <message>
        <source>Open wallet failed</source>
        <translation>Open wallet failed</translation>
    </message>
    <message>
        <source>Open wallet warning</source>
        <translation>Open wallet warning</translation>
    </message>
    </context>
<context>
    <name>OptionsDialog</name>
    <message>
        <source>Options</source>
        <translation>Options</translation>
    </message>
    <message>
        <source>&amp;Main</source>
        <translation>&amp;Main</translation>
    </message>
    <message>
        <source>Automatically start %1 after logging in to the system.</source>
        <translation>Automatically start %1 after logging in to the system.</translation>
    </message>
    <message>
        <source>&amp;Start %1 on system login</source>
        <translation>&amp;Start %1 on system login</translation>
    </message>
    <message>
        <source>Size of &amp;database cache</source>
        <translation>Size of &amp;database cache</translation>
    </message>
    <message>
        <source>Number of script &amp;verification threads</source>
        <translation>Number of script &amp;verification threads</translation>
    </message>
    <message>
        <source>IP address of the proxy (e.g. IPv4: 127.0.0.1 / IPv6: ::1)</source>
        <translation>IP address of the proxy (e.g. IPv4: 127.0.0.1 / IPv6: ::1)</translation>
    </message>
    <message>
        <source>Shows if the supplied default SOCKS5 proxy is used to reach peers via this network type.</source>
        <translation>Shows if the supplied default SOCKS5 proxy is used to reach peers via this network type.</translation>
    </message>
    <message>
        <source>Use separate SOCKS&amp;5 proxy to reach peers via Tor hidden services:</source>
        <translation>Use separate SOCKS&amp;5 proxy to reach peers via Tor hidden services:</translation>
    </message>
    <message>
        <source>Hide the icon from the system tray.</source>
        <translation>Hide the icon from the system tray.</translation>
    </message>
    <message>
        <source>&amp;Hide tray icon</source>
        <translation>&amp;Hide tray icon</translation>
    </message>
    <message>
        <source>Minimize instead of exit the application when the window is closed. When this option is enabled, the application will be closed only after selecting Exit in the menu.</source>
        <translation>Minimize instead of exit the application when the window is closed. When this option is enabled, the application will be closed only after selecting Exit in the menu.</translation>
    </message>
    <message>
        <source>Third party URLs (e.g. a block explorer) that appear in the transactions tab as context menu items. %s in the URL is replaced by transaction hash. Multiple URLs are separated by vertical bar |.</source>
        <translation>Third party URLs (e.g. a block explorer) that appear in the transactions tab as context menu items. %s in the URL is replaced by transaction hash. Multiple URLs are separated by vertical bar |.</translation>
    </message>
    <message>
        <source>Open the %1 configuration file from the working directory.</source>
        <translation>Open the %1 configuration file from the working directory.</translation>
    </message>
    <message>
        <source>Open Configuration File</source>
        <translation>Open Configuration File</translation>
    </message>
    <message>
        <source>Reset all client options to default.</source>
        <translation>Reset all client options to default.</translation>
    </message>
    <message>
        <source>&amp;Reset Options</source>
        <translation>&amp;Reset Options</translation>
    </message>
    <message>
        <source>&amp;Network</source>
        <translation>&amp;Network</translation>
    </message>
    <message>
        <source>Disables some advanced features but all blocks will still be fully validated. Reverting this setting requires re-downloading the entire blockchain. Actual disk usage may be somewhat higher.</source>
        <translation>Disables some advanced features but all blocks will still be fully validated. Reverting this setting requires re-downloading the entire blockchain. Actual disk usage may be somewhat higher.</translation>
    </message>
    <message>
        <source>Prune &amp;block storage to</source>
        <translation>Prune &amp;block storage to</translation>
    </message>
    <message>
        <source>GB</source>
        <translation>GB</translation>
    </message>
    <message>
        <source>Reverting this setting requires re-downloading the entire blockchain.</source>
        <translation>Reverting this setting requires re-downloading the entire blockchain.</translation>
    </message>
    <message>
        <source>MiB</source>
        <translation>MiB</translation>
    </message>
    <message>
        <source>(0 = auto, &lt;0 = leave that many cores free)</source>
        <translation>(0 = auto, &lt;0 = leave that many cores free)</translation>
    </message>
    <message>
        <source>W&amp;allet</source>
        <translation>W&amp;allet</translation>
    </message>
    <message>
        <source>Expert</source>
        <translation>Expert</translation>
    </message>
    <message>
        <source>Enable coin &amp;control features</source>
        <translation>Enable coin &amp;control features</translation>
    </message>
    <message>
        <source>If you disable the spending of unconfirmed change, the change from a transaction cannot be used until that transaction has at least one confirmation. This also affects how your balance is computed.</source>
        <translation>If you disable the spending of unconfirmed change, the change from a transaction cannot be used until that transaction has at least one confirmation. This also affects how your balance is computed.</translation>
    </message>
    <message>
        <source>&amp;Spend unconfirmed change</source>
        <translation>&amp;Spend unconfirmed change</translation>
    </message>
    <message>
        <source>Automatically open the Bitcoin client port on the router. This only works when your router supports UPnP and it is enabled.</source>
        <translation>Automatically open the Bitcoin client port on the router. This only works when your router supports UPnP and it is enabled.</translation>
    </message>
    <message>
        <source>Map port using &amp;UPnP</source>
        <translation>Map port using &amp;UPnP</translation>
    </message>
    <message>
        <source>Accept connections from outside.</source>
        <translation>Accept connections from outside.</translation>
    </message>
    <message>
        <source>Allow incomin&amp;g connections</source>
        <translation>Allow incomin&amp;g connections</translation>
    </message>
    <message>
        <source>Connect to the Bitcoin network through a SOCKS5 proxy.</source>
        <translation>Connect to the Bitcoin network through a SOCKS5 proxy.</translation>
    </message>
    <message>
        <source>&amp;Connect through SOCKS5 proxy (default proxy):</source>
        <translation>&amp;Connect through SOCKS5 proxy (default proxy):</translation>
    </message>
    <message>
        <source>Proxy &amp;IP:</source>
        <translation>Proxy &amp;IP:</translation>
    </message>
    <message>
        <source>&amp;Port:</source>
        <translation>&amp;Port:</translation>
    </message>
    <message>
        <source>Port of the proxy (e.g. 9050)</source>
        <translation>Port of the proxy (e.g. 9050)</translation>
    </message>
    <message>
        <source>Used for reaching peers via:</source>
        <translation>Used for reaching peers via:</translation>
    </message>
    <message>
        <source>IPv4</source>
        <translation>IPv4</translation>
    </message>
    <message>
        <source>IPv6</source>
        <translation>IPv6</translation>
    </message>
    <message>
        <source>Tor</source>
        <translation>Tor</translation>
    </message>
    <message>
        <source>Connect to the Bitcoin network through a separate SOCKS5 proxy for Tor hidden services.</source>
        <translation>Connect to the Bitcoin network through a separate SOCKS5 proxy for Tor hidden services.</translation>
    </message>
    <message>
        <source>&amp;Window</source>
        <translation>&amp;Window</translation>
    </message>
    <message>
        <source>Show only a tray icon after minimizing the window.</source>
        <translation>Show only a tray icon after minimizing the window.</translation>
    </message>
    <message>
        <source>&amp;Minimize to the tray instead of the taskbar</source>
        <translation>&amp;Minimize to the tray instead of the taskbar</translation>
    </message>
    <message>
        <source>M&amp;inimize on close</source>
        <translation>M&amp;inimize on close</translation>
    </message>
    <message>
        <source>&amp;Display</source>
        <translation>&amp;Display</translation>
    </message>
    <message>
        <source>User Interface &amp;language:</source>
        <translation>User Interface &amp;language:</translation>
    </message>
    <message>
        <source>The user interface language can be set here. This setting will take effect after restarting %1.</source>
        <translation>The user interface language can be set here. This setting will take effect after restarting %1.</translation>
    </message>
    <message>
        <source>&amp;Unit to show amounts in:</source>
        <translation>&amp;Unit to show amounts in:</translation>
    </message>
    <message>
        <source>Choose the default subdivision unit to show in the interface and when sending coins.</source>
        <translation>Choose the default subdivision unit to show in the interface and when sending coins.</translation>
    </message>
    <message>
        <source>Whether to show coin control features or not.</source>
        <translation>Whether to show coin control features or not.</translation>
    </message>
    <message>
        <source>&amp;Third party transaction URLs</source>
        <translation>&amp;Third party transaction URLs</translation>
    </message>
    <message>
        <source>Options set in this dialog are overridden by the command line or in the configuration file:</source>
        <translation>Options set in this dialog are overridden by the command line or in the configuration file:</translation>
    </message>
    <message>
        <source>&amp;OK</source>
        <translation>&amp;OK</translation>
    </message>
    <message>
        <source>&amp;Cancel</source>
        <translation>&amp;Cancel</translation>
    </message>
    <message>
        <source>default</source>
        <translation>default</translation>
    </message>
    <message>
        <source>none</source>
        <translation>none</translation>
    </message>
    <message>
        <source>Confirm options reset</source>
        <translation>Confirm options reset</translation>
    </message>
    <message>
        <source>Client restart required to activate changes.</source>
        <translation>Client restart required to activate changes.</translation>
    </message>
    <message>
        <source>Client will be shut down. Do you want to proceed?</source>
        <translation>Client will be shut down. Do you want to proceed?</translation>
    </message>
    <message>
        <source>Configuration options</source>
        <translation>Configuration options</translation>
    </message>
    <message>
        <source>The configuration file is used to specify advanced user options which override GUI settings. Additionally, any command-line options will override this configuration file.</source>
        <translation>The configuration file is used to specify advanced user options which override GUI settings. Additionally, any command-line options will override this configuration file.</translation>
    </message>
    <message>
        <source>The configuration file could not be opened.</source>
        <translation>The configuration file could not be opened.</translation>
    </message>
    <message>
        <source>This change would require a client restart.</source>
        <translation>This change would require a client restart.</translation>
    </message>
    <message>
        <source>The supplied proxy address is invalid.</source>
        <translation>The supplied proxy address is invalid.</translation>
    </message>
</context>
<context>
    <name>OverviewPage</name>
    <message>
        <source>Form</source>
        <translation>Form</translation>
    </message>
    <message>
        <source>The displayed information may be out of date. Your wallet automatically synchronizes with the Bitcoin network after a connection is established, but this process has not completed yet.</source>
        <translation>The displayed information may be out of date. Your wallet automatically synchronizes with the Bitcoin network after a connection is established, but this process has not completed yet.</translation>
    </message>
    <message>
        <source>Watch-only:</source>
        <translation>Watch-only:</translation>
    </message>
    <message>
        <source>Available:</source>
        <translation>Available:</translation>
    </message>
    <message>
        <source>Your current spendable balance</source>
        <translation>Your current spendable balance</translation>
    </message>
    <message>
        <source>Pending:</source>
        <translation>Pending:</translation>
    </message>
    <message>
        <source>Total of transactions that have yet to be confirmed, and do not yet count toward the spendable balance</source>
        <translation>Total of transactions that have yet to be confirmed, and do not yet count toward the spendable balance</translation>
    </message>
    <message>
        <source>Immature:</source>
        <translation>Immature:</translation>
    </message>
    <message>
        <source>Mined balance that has not yet matured</source>
        <translation>Mined balance that has not yet matured</translation>
    </message>
    <message>
        <source>Balances</source>
        <translation>Balances</translation>
    </message>
    <message>
        <source>Total:</source>
        <translation>Total:</translation>
    </message>
    <message>
        <source>Your current total balance</source>
        <translation>Your current total balance</translation>
    </message>
    <message>
        <source>Your current balance in watch-only addresses</source>
        <translation>Your current balance in watch-only addresses</translation>
    </message>
    <message>
        <source>Spendable:</source>
        <translation>Spendable:</translation>
    </message>
    <message>
        <source>Recent transactions</source>
        <translation>Recent transactions</translation>
    </message>
    <message>
        <source>Unconfirmed transactions to watch-only addresses</source>
        <translation>Unconfirmed transactions to watch-only addresses</translation>
    </message>
    <message>
        <source>Mined balance in watch-only addresses that has not yet matured</source>
        <translation>Mined balance in watch-only addresses that has not yet matured</translation>
    </message>
    <message>
        <source>Current total balance in watch-only addresses</source>
        <translation>Current total balance in watch-only addresses</translation>
    </message>
</context>
<context>
    <name>PaymentServer</name>
    <message>
        <source>Payment request error</source>
        <translation>Payment request error</translation>
    </message>
    <message>
        <source>Cannot start bitcoin: click-to-pay handler</source>
        <translation>Cannot start bitcoin: click-to-pay handler</translation>
    </message>
    <message>
        <source>URI handling</source>
        <translation>URI handling</translation>
    </message>
    <message>
        <source>'bitcoin://' is not a valid URI. Use 'bitcoin:' instead.</source>
        <translation>'bitcoin://' is not a valid URI. Use 'bitcoin:' instead.</translation>
    </message>
    <message>
        <source>Due to widespread security flaws in BIP70 it's strongly recommended that any merchant instructions to switch wallets be ignored.</source>
        <translation>Due to widespread security flaws in BIP70 it's strongly recommended that any merchant instructions to switch wallets be ignored.</translation>
    </message>
    <message>
        <source>If you are receiving this error you should request the merchant provide a BIP21 compatible URI.</source>
        <translation>If you are receiving this error you should request the merchant provide a BIP21 compatible URI.</translation>
    </message>
    <message>
        <source>Invalid payment address %1</source>
        <translation>Invalid payment address %1</translation>
    </message>
    <message>
        <source>URI cannot be parsed! This can be caused by an invalid Bitcoin address or malformed URI parameters.</source>
        <translation>URI cannot be parsed! This can be caused by an invalid Bitcoin address or malformed URI parameters.</translation>
    </message>
    <message>
        <source>Payment request file handling</source>
        <translation>Payment request file handling</translation>
    </message>
    <message>
        <source>Payment request expired.</source>
        <translation>Payment request expired.</translation>
    </message>
    </context>
<context>
    <name>PeerTableModel</name>
    <message>
        <source>User Agent</source>
        <translation>User Agent</translation>
    </message>
    <message>
        <source>Node/Service</source>
        <translation>Node/Service</translation>
    </message>
    <message>
        <source>NodeId</source>
        <translation>NodeId</translation>
    </message>
    <message>
        <source>Ping</source>
        <translation>Ping</translation>
    </message>
    <message>
        <source>Sent</source>
        <translation>Sent</translation>
    </message>
    <message>
        <source>Received</source>
        <translation>Received</translation>
    </message>
</context>
<context>
    <name>QObject</name>
    <message>
        <source>Enter a Bitcoin address (e.g. %1)</source>
        <translation>Enter a Bitcoin address (e.g. %1)</translation>
    </message>
    <message>
        <source>%1 d</source>
        <translation>%1 d</translation>
    </message>
    <message>
        <source>%1 h</source>
        <translation>%1 h</translation>
    </message>
    <message>
        <source>%1 m</source>
        <translation>%1 m</translation>
    </message>
    <message>
        <source>%1 s</source>
        <translation>%1 s</translation>
    </message>
    <message>
        <source>None</source>
        <translation>None</translation>
    </message>
    <message>
        <source>N/A</source>
        <translation>N/A</translation>
    </message>
    <message>
        <source>%1 ms</source>
        <translation>%1 ms</translation>
    </message>
    <message>
        <source>%1 and %2</source>
        <translation>%1 and %2</translation>
    </message>
    <message>
        <source>%1 B</source>
        <translation>%1 B</translation>
    </message>
    <message>
        <source>%1 KB</source>
        <translation>%1 KB</translation>
    </message>
    <message>
        <source>%1 MB</source>
        <translation>%1 MB</translation>
    </message>
    <message>
        <source>%1 GB</source>
        <translation>%1 GB</translation>
    </message>
    <message>
        <source>Error: Specified data directory "%1" does not exist.</source>
        <translation>Error: Specified data directory "%1" does not exist.</translation>
    </message>
    <message>
        <source>Error: Cannot parse configuration file: %1.</source>
        <translation>Error: Cannot parse configuration file: %1.</translation>
    </message>
    <message>
        <source>Error: %1</source>
        <translation>Error: %1</translation>
    </message>
    <message>
        <source>%1 didn't yet exit safely...</source>
        <translation>%1 didn't yet exit safely...</translation>
    </message>
    <message>
        <source>unknown</source>
        <translation>unknown</translation>
    </message>
</context>
<context>
    <name>QRImageWidget</name>
    <message>
        <source>&amp;Save Image...</source>
        <translation>&amp;Save Image...</translation>
    </message>
    <message>
        <source>&amp;Copy Image</source>
        <translation>&amp;Copy Image</translation>
    </message>
    <message>
        <source>Resulting URI too long, try to reduce the text for label / message.</source>
        <translation>Resulting URI too long, try to reduce the text for label / message.</translation>
    </message>
    <message>
        <source>Error encoding URI into QR Code.</source>
        <translation>Error encoding URI into QR Code.</translation>
    </message>
    <message>
        <source>QR code support not available.</source>
        <translation>QR code support not available.</translation>
    </message>
    <message>
        <source>Save QR Code</source>
        <translation>Save QR Code</translation>
    </message>
    <message>
        <source>PNG Image (*.png)</source>
        <translation>PNG Image (*.png)</translation>
    </message>
</context>
<context>
    <name>RPCConsole</name>
    <message>
        <source>N/A</source>
        <translation>N/A</translation>
    </message>
    <message>
        <source>Client version</source>
        <translation>Client version</translation>
    </message>
    <message>
        <source>&amp;Information</source>
        <translation>&amp;Information</translation>
    </message>
    <message>
        <source>General</source>
        <translation>General</translation>
    </message>
    <message>
        <source>Using BerkeleyDB version</source>
        <translation>Using BerkeleyDB version</translation>
    </message>
    <message>
        <source>Datadir</source>
        <translation>Datadir</translation>
    </message>
    <message>
        <source>To specify a non-default location of the data directory use the '%1' option.</source>
        <translation>To specify a non-default location of the data directory use the '%1' option.</translation>
    </message>
    <message>
        <source>Blocksdir</source>
        <translation>Blocksdir</translation>
    </message>
    <message>
        <source>To specify a non-default location of the blocks directory use the '%1' option.</source>
        <translation>To specify a non-default location of the blocks directory use the '%1' option.</translation>
    </message>
    <message>
        <source>Startup time</source>
        <translation>Startup time</translation>
    </message>
    <message>
        <source>Network</source>
        <translation>Network</translation>
    </message>
    <message>
        <source>Name</source>
        <translation>Name</translation>
    </message>
    <message>
        <source>Number of connections</source>
        <translation>Number of connections</translation>
    </message>
    <message>
        <source>Block chain</source>
        <translation>Block chain</translation>
    </message>
    <message>
        <source>Current number of blocks</source>
        <translation>Current number of blocks</translation>
    </message>
    <message>
        <source>Memory Pool</source>
        <translation>Memory Pool</translation>
    </message>
    <message>
        <source>Current number of transactions</source>
        <translation>Current number of transactions</translation>
    </message>
    <message>
        <source>Memory usage</source>
        <translation>Memory usage</translation>
    </message>
    <message>
        <source>Wallet: </source>
        <translation>Wallet: </translation>
    </message>
    <message>
        <source>(none)</source>
        <translation>(none)</translation>
    </message>
    <message>
        <source>&amp;Reset</source>
        <translation>&amp;Reset</translation>
    </message>
    <message>
        <source>Received</source>
        <translation>Received</translation>
    </message>
    <message>
        <source>Sent</source>
        <translation>Sent</translation>
    </message>
    <message>
        <source>&amp;Peers</source>
        <translation>&amp;Peers</translation>
    </message>
    <message>
        <source>Banned peers</source>
        <translation>Banned peers</translation>
    </message>
    <message>
        <source>Select a peer to view detailed information.</source>
        <translation>Select a peer to view detailed information.</translation>
    </message>
    <message>
        <source>Whitelisted</source>
        <translation>Whitelisted</translation>
    </message>
    <message>
        <source>Direction</source>
        <translation>Direction</translation>
    </message>
    <message>
        <source>Version</source>
        <translation>Version</translation>
    </message>
    <message>
        <source>Starting Block</source>
        <translation>Starting Block</translation>
    </message>
    <message>
        <source>Synced Headers</source>
        <translation>Synced Headers</translation>
    </message>
    <message>
        <source>Synced Blocks</source>
        <translation>Synced Blocks</translation>
    </message>
    <message>
        <source>User Agent</source>
        <translation>User Agent</translation>
    </message>
    <message>
        <source>Open the %1 debug log file from the current data directory. This can take a few seconds for large log files.</source>
        <translation>Open the %1 debug log file from the current data directory. This can take a few seconds for large log files.</translation>
    </message>
    <message>
        <source>Decrease font size</source>
        <translation>Decrease font size</translation>
    </message>
    <message>
        <source>Increase font size</source>
        <translation>Increase font size</translation>
    </message>
    <message>
        <source>Services</source>
        <translation>Services</translation>
    </message>
    <message>
        <source>Ban Score</source>
        <translation>Ban Score</translation>
    </message>
    <message>
        <source>Connection Time</source>
        <translation>Connection Time</translation>
    </message>
    <message>
        <source>Last Send</source>
        <translation>Last Send</translation>
    </message>
    <message>
        <source>Last Receive</source>
        <translation>Last Receive</translation>
    </message>
    <message>
        <source>Ping Time</source>
        <translation>Ping Time</translation>
    </message>
    <message>
        <source>The duration of a currently outstanding ping.</source>
        <translation>The duration of a currently outstanding ping.</translation>
    </message>
    <message>
        <source>Ping Wait</source>
        <translation>Ping Wait</translation>
    </message>
    <message>
        <source>Min Ping</source>
        <translation>Min Ping</translation>
    </message>
    <message>
        <source>Time Offset</source>
        <translation>Time Offset</translation>
    </message>
    <message>
        <source>Last block time</source>
        <translation>Last block time</translation>
    </message>
    <message>
        <source>&amp;Open</source>
        <translation>&amp;Open</translation>
    </message>
    <message>
        <source>&amp;Console</source>
        <translation>&amp;Console</translation>
    </message>
    <message>
        <source>&amp;Network Traffic</source>
        <translation>&amp;Network Traffic</translation>
    </message>
    <message>
        <source>Totals</source>
        <translation>Totals</translation>
    </message>
    <message>
        <source>In:</source>
        <translation>In:</translation>
    </message>
    <message>
        <source>Out:</source>
        <translation>Out:</translation>
    </message>
    <message>
        <source>Debug log file</source>
        <translation>Debug log file</translation>
    </message>
    <message>
        <source>Clear console</source>
        <translation>Clear console</translation>
    </message>
    <message>
        <source>1 &amp;hour</source>
        <translation>1 &amp;hour</translation>
    </message>
    <message>
        <source>1 &amp;day</source>
        <translation>1 &amp;day</translation>
    </message>
    <message>
        <source>1 &amp;week</source>
        <translation>1 &amp;week</translation>
    </message>
    <message>
        <source>1 &amp;year</source>
        <translation>1 &amp;year</translation>
    </message>
    <message>
        <source>&amp;Disconnect</source>
        <translation>&amp;Disconnect</translation>
    </message>
    <message>
        <source>Ban for</source>
        <translation>Ban for</translation>
    </message>
    <message>
        <source>&amp;Unban</source>
        <translation>&amp;Unban</translation>
    </message>
    <message>
        <source>Welcome to the %1 RPC console.</source>
        <translation>Welcome to the %1 RPC console.</translation>
    </message>
    <message>
        <source>Use up and down arrows to navigate history, and %1 to clear screen.</source>
        <translation>Use up and down arrows to navigate history, and %1 to clear screen.</translation>
    </message>
    <message>
        <source>Type %1 for an overview of available commands.</source>
        <translation>Type %1 for an overview of available commands.</translation>
    </message>
    <message>
        <source>For more information on using this console type %1.</source>
        <translation>For more information on using this console type %1.</translation>
    </message>
    <message>
        <source>WARNING: Scammers have been active, telling users to type commands here, stealing their wallet contents. Do not use this console without fully understanding the ramifications of a command.</source>
        <translation>WARNING: Scammers have been active, telling users to type commands here, stealing their wallet contents. Do not use this console without fully understanding the ramifications of a command.</translation>
    </message>
    <message>
        <source>Network activity disabled</source>
        <translation>Network activity disabled</translation>
    </message>
    <message>
        <source>Executing command without any wallet</source>
        <translation>Executing command without any wallet</translation>
    </message>
    <message>
        <source>Executing command using "%1" wallet</source>
        <translation>Executing command using "%1" wallet</translation>
    </message>
    <message>
        <source>(node id: %1)</source>
        <translation>(node id: %1)</translation>
    </message>
    <message>
        <source>via %1</source>
        <translation>via %1</translation>
    </message>
    <message>
        <source>never</source>
        <translation>never</translation>
    </message>
    <message>
        <source>Inbound</source>
        <translation>Inbound</translation>
    </message>
    <message>
        <source>Outbound</source>
        <translation>Outbound</translation>
    </message>
    <message>
        <source>Yes</source>
        <translation>Yes</translation>
    </message>
    <message>
        <source>No</source>
        <translation>No</translation>
    </message>
    <message>
        <source>Unknown</source>
        <translation>Unknown</translation>
    </message>
</context>
<context>
    <name>ReceiveCoinsDialog</name>
    <message>
        <source>&amp;Amount:</source>
        <translation>&amp;Amount:</translation>
    </message>
    <message>
        <source>&amp;Label:</source>
        <translation>&amp;Label:</translation>
    </message>
    <message>
        <source>&amp;Message:</source>
        <translation>&amp;Message:</translation>
    </message>
    <message>
        <source>An optional message to attach to the payment request, which will be displayed when the request is opened. Note: The message will not be sent with the payment over the Bitcoin network.</source>
        <translation>An optional message to attach to the payment request, which will be displayed when the request is opened. Note: The message will not be sent with the payment over the Bitcoin network.</translation>
    </message>
    <message>
        <source>An optional label to associate with the new receiving address.</source>
        <translation>An optional label to associate with the new receiving address.</translation>
    </message>
    <message>
        <source>Use this form to request payments. All fields are &lt;b&gt;optional&lt;/b&gt;.</source>
        <translation>Use this form to request payments. All fields are &lt;b&gt;optional&lt;/b&gt;.</translation>
    </message>
    <message>
        <source>An optional amount to request. Leave this empty or zero to not request a specific amount.</source>
        <translation>An optional amount to request. Leave this empty or zero to not request a specific amount.</translation>
    </message>
    <message>
        <source>&amp;Create new receiving address</source>
        <translation>&amp;Create new receiving address</translation>
    </message>
    <message>
        <source>Clear all fields of the form.</source>
        <translation>Clear all fields of the form.</translation>
    </message>
    <message>
        <source>Clear</source>
        <translation>Clear</translation>
    </message>
    <message>
        <source>Native segwit addresses (aka Bech32 or BIP-173) reduce your transaction fees later on and offer better protection against typos, but old wallets don't support them. When unchecked, an address compatible with older wallets will be created instead.</source>
        <translation>Native segwit addresses (aka Bech32 or BIP-173) reduce your transaction fees later on and offer better protection against typos, but old wallets don't support them. When unchecked, an address compatible with older wallets will be created instead.</translation>
    </message>
    <message>
        <source>Generate native segwit (Bech32) address</source>
        <translation>Generate native segwit (Bech32) address</translation>
    </message>
    <message>
        <source>Requested payments history</source>
        <translation>Requested payments history</translation>
    </message>
    <message>
        <source>Show the selected request (does the same as double clicking an entry)</source>
        <translation>Show the selected request (does the same as double clicking an entry)</translation>
    </message>
    <message>
        <source>Show</source>
        <translation>Show</translation>
    </message>
    <message>
        <source>Remove the selected entries from the list</source>
        <translation>Remove the selected entries from the list</translation>
    </message>
    <message>
        <source>Remove</source>
        <translation>Remove</translation>
    </message>
    <message>
        <source>Copy URI</source>
        <translation>Copy URI</translation>
    </message>
    <message>
        <source>Copy label</source>
        <translation>Copy label</translation>
    </message>
    <message>
        <source>Copy message</source>
        <translation>Copy message</translation>
    </message>
    <message>
        <source>Copy amount</source>
        <translation>Copy amount</translation>
    </message>
</context>
<context>
    <name>ReceiveRequestDialog</name>
    <message>
        <source>QR Code</source>
        <translation>QR Code</translation>
    </message>
    <message>
        <source>Copy &amp;URI</source>
        <translation>Copy &amp;URI</translation>
    </message>
    <message>
        <source>&amp;Save Image...</source>
        <translation>&amp;Save Image...</translation>
    </message>
    <message>
        <source>Request payment to %1</source>
        <translation>Request payment to %1</translation>
    </message>
    <message>
        <source>Payment information</source>
        <translation>Payment information</translation>
    </message>
    <message>
        <source>URI</source>
        <translation>URI</translation>
    </message>
    <message>
        <source>Message</source>
        <translation>Message</translation>
    </message>
    </context>
<context>
    <name>RecentRequestsTableModel</name>
    <message>
        <source>Date</source>
        <translation>Date</translation>
    </message>
    <message>
        <source>Message</source>
        <translation>Message</translation>
    </message>
    <message>
        <source>(no message)</source>
        <translation>(no message)</translation>
    </message>
    <message>
        <source>(no amount requested)</source>
        <translation>(no amount requested)</translation>
    </message>
    <message>
        <source>Requested</source>
        <translation>Requested</translation>
    </message>
</context>
<context>
    <name>SendCoinsDialog</name>
    <message>
        <source>Send Coins</source>
        <translation>Send Coins</translation>
    </message>
    <message>
        <source>Coin Control Features</source>
        <translation>Coin Control Features</translation>
    </message>
    <message>
        <source>Inputs...</source>
        <translation>Inputs...</translation>
    </message>
    <message>
        <source>automatically selected</source>
        <translation>automatically selected</translation>
    </message>
    <message>
        <source>Insufficient funds!</source>
        <translation>Insufficient funds!</translation>
    </message>
    <message>
        <source>Quantity:</source>
        <translation>Quantity:</translation>
    </message>
    <message>
        <source>Bytes:</source>
        <translation>Bytes:</translation>
    </message>
    <message>
        <source>Amount:</source>
        <translation>Amount:</translation>
    </message>
    <message>
        <source>Fee:</source>
        <translation>Fee:</translation>
    </message>
    <message>
        <source>After Fee:</source>
        <translation>After Fee:</translation>
    </message>
    <message>
        <source>Change:</source>
        <translation>Change:</translation>
    </message>
    <message>
        <source>If this is activated, but the change address is empty or invalid, change will be sent to a newly generated address.</source>
        <translation>If this is activated, but the change address is empty or invalid, change will be sent to a newly generated address.</translation>
    </message>
    <message>
        <source>Custom change address</source>
        <translation>Custom change address</translation>
    </message>
    <message>
        <source>Transaction Fee:</source>
        <translation>Transaction Fee:</translation>
    </message>
    <message>
        <source>Choose...</source>
        <translation>Choose...</translation>
    </message>
    <message>
        <source>Using the fallbackfee can result in sending a transaction that will take several hours or days (or never) to confirm. Consider choosing your fee manually or wait until you have validated the complete chain.</source>
        <translation>Using the fallbackfee can result in sending a transaction that will take several hours or days (or never) to confirm. Consider choosing your fee manually or wait until you have validated the complete chain.</translation>
    </message>
    <message>
        <source>Warning: Fee estimation is currently not possible.</source>
        <translation>Warning: Fee estimation is currently not possible.</translation>
    </message>
    <message>
        <source>Specify a custom fee per kB (1,000 bytes) of the transaction's virtual size.

Note:  Since the fee is calculated on a per-byte basis, a fee of "100 satoshis per kB" for a transaction size of 500 bytes (half of 1 kB) would ultimately yield a fee of only 50 satoshis.</source>
        <translation>Specify a custom fee per kB (1,000 bytes) of the transaction's virtual size.

Note:  Since the fee is calculated on a per-byte basis, a fee of "100 satoshis per kB" for a transaction size of 500 bytes (half of 1 kB) would ultimately yield a fee of only 50 satoshis.</translation>
    </message>
    <message>
        <source>per kilobyte</source>
        <translation>per kilobyte</translation>
    </message>
    <message>
        <source>Hide</source>
        <translation>Hide</translation>
    </message>
    <message>
        <source>Recommended:</source>
        <translation>Recommended:</translation>
    </message>
    <message>
        <source>Custom:</source>
        <translation>Custom:</translation>
    </message>
    <message>
        <source>(Smart fee not initialized yet. This usually takes a few blocks...)</source>
        <translation>(Smart fee not initialized yet. This usually takes a few blocks...)</translation>
    </message>
    <message>
        <source>Send to multiple recipients at once</source>
        <translation>Send to multiple recipients at once</translation>
    </message>
    <message>
        <source>Add &amp;Recipient</source>
        <translation>Add &amp;Recipient</translation>
    </message>
    <message>
        <source>Clear all fields of the form.</source>
        <translation>Clear all fields of the form.</translation>
    </message>
    <message>
        <source>Dust:</source>
        <translation>Dust:</translation>
    </message>
    <message>
        <source>When there is less transaction volume than space in the blocks, miners as well as relaying nodes may enforce a minimum fee. Paying only this minimum fee is just fine, but be aware that this can result in a never confirming transaction once there is more demand for bitcoin transactions than the network can process.</source>
        <translation>When there is less transaction volume than space in the blocks, miners as well as relaying nodes may enforce a minimum fee. Paying only this minimum fee is just fine, but be aware that this can result in a never confirming transaction once there is more demand for bitcoin transactions than the network can process.</translation>
    </message>
    <message>
        <source>A too low fee might result in a never confirming transaction (read the tooltip)</source>
        <translation>A too low fee might result in a never confirming transaction (read the tooltip)</translation>
    </message>
    <message>
        <source>Confirmation time target:</source>
        <translation>Confirmation time target:</translation>
    </message>
    <message>
        <source>Enable Replace-By-Fee</source>
        <translation>Enable Replace-By-Fee</translation>
    </message>
    <message>
        <source>With Replace-By-Fee (BIP-125) you can increase a transaction's fee after it is sent. Without this, a higher fee may be recommended to compensate for increased transaction delay risk.</source>
        <translation>With Replace-By-Fee (BIP-125) you can increase a transaction's fee after it is sent. Without this, a higher fee may be recommended to compensate for increased transaction delay risk.</translation>
    </message>
    <message>
        <source>Clear &amp;All</source>
        <translation>Clear &amp;All</translation>
    </message>
    <message>
        <source>Confirm the send action</source>
        <translation>Confirm the send action</translation>
    </message>
    <message>
        <source>S&amp;end</source>
        <translation>S&amp;end</translation>
    </message>
    <message>
        <source>Copy quantity</source>
        <translation>Copy quantity</translation>
    </message>
    <message>
        <source>Copy amount</source>
        <translation>Copy amount</translation>
    </message>
    <message>
        <source>Copy fee</source>
        <translation>Copy fee</translation>
    </message>
    <message>
        <source>Copy after fee</source>
        <translation>Copy after fee</translation>
    </message>
    <message>
        <source>Copy bytes</source>
        <translation>Copy bytes</translation>
    </message>
    <message>
        <source>Copy dust</source>
        <translation>Copy dust</translation>
    </message>
    <message>
        <source>Copy change</source>
        <translation>Copy change</translation>
    </message>
    <message>
        <source>%1 (%2 blocks)</source>
        <translation>%1 (%2 blocks)</translation>
    </message>
    <message>
        <source> from wallet '%1'</source>
        <translation> from wallet '%1'</translation>
    </message>
    <message>
        <source>%1 to '%2'</source>
        <translation>%1 to '%2'</translation>
    </message>
    <message>
        <source>%1 to %2</source>
        <translation>%1 to %2</translation>
    </message>
    <message>
        <source>Are you sure you want to send?</source>
        <translation>Are you sure you want to send?</translation>
    </message>
    <message>
        <source>or</source>
        <translation>or</translation>
    </message>
    <message>
        <source>You can increase the fee later (signals Replace-By-Fee, BIP-125).</source>
        <translation>You can increase the fee later (signals Replace-By-Fee, BIP-125).</translation>
    </message>
    <message>
        <source>Please, review your transaction.</source>
        <translation>Please, review your transaction.</translation>
    </message>
    <message>
        <source>Transaction fee</source>
        <translation>Transaction fee</translation>
    </message>
    <message>
        <source>Not signalling Replace-By-Fee, BIP-125.</source>
        <translation>Not signalling Replace-By-Fee, BIP-125.</translation>
    </message>
    <message>
        <source>Total Amount</source>
        <translation>Total Amount</translation>
    </message>
    <message>
        <source>To review recipient list click "Show Details..."</source>
        <translation>To review recipient list click "Show Details..."</translation>
    </message>
    <message>
        <source>Confirm send coins</source>
        <translation>Confirm send coins</translation>
    </message>
    <message>
        <source>The recipient address is not valid. Please recheck.</source>
        <translation>The recipient address is not valid. Please recheck.</translation>
    </message>
    <message>
        <source>The amount to pay must be larger than 0.</source>
        <translation>The amount to pay must be larger than 0.</translation>
    </message>
    <message>
        <source>The amount exceeds your balance.</source>
        <translation>The amount exceeds your balance.</translation>
    </message>
    <message>
        <source>The total exceeds your balance when the %1 transaction fee is included.</source>
        <translation>The total exceeds your balance when the %1 transaction fee is included.</translation>
    </message>
    <message>
        <source>Duplicate address found: addresses should only be used once each.</source>
        <translation>Duplicate address found: addresses should only be used once each.</translation>
    </message>
    <message>
        <source>Transaction creation failed!</source>
        <translation>Transaction creation failed!</translation>
    </message>
    <message>
        <source>A fee higher than %1 is considered an absurdly high fee.</source>
        <translation>A fee higher than %1 is considered an absurdly high fee.</translation>
    </message>
    <message>
        <source>Payment request expired.</source>
        <translation>Payment request expired.</translation>
    </message>
    <message>
        <source>Warning: Invalid Bitcoin address</source>
        <translation>Warning: Invalid Bitcoin address</translation>
    </message>
    <message>
        <source>Warning: Unknown change address</source>
        <translation>Warning: Unknown change address</translation>
    </message>
    <message>
        <source>Confirm custom change address</source>
        <translation>Confirm custom change address</translation>
    </message>
    <message>
        <source>The address you selected for change is not part of this wallet. Any or all funds in your wallet may be sent to this address. Are you sure?</source>
        <translation>The address you selected for change is not part of this wallet. Any or all funds in your wallet may be sent to this address. Are you sure?</translation>
    </message>
    </context>
<context>
    <name>SendCoinsEntry</name>
    <message>
        <source>A&amp;mount:</source>
        <translation>A&amp;mount:</translation>
    </message>
    <message>
        <source>Pay &amp;To:</source>
        <translation>Pay &amp;To:</translation>
    </message>
    <message>
        <source>&amp;Label:</source>
        <translation>&amp;Label:</translation>
    </message>
    <message>
        <source>Choose previously used address</source>
        <translation>Choose previously used address</translation>
    </message>
    <message>
        <source>The Bitcoin address to send the payment to</source>
        <translation>The Bitcoin address to send the payment to</translation>
    </message>
    <message>
        <source>Alt+A</source>
        <translation>Alt+A</translation>
    </message>
    <message>
        <source>Paste address from clipboard</source>
        <translation>Paste address from clipboard</translation>
    </message>
    <message>
        <source>Alt+P</source>
        <translation>Alt+P</translation>
    </message>
    <message>
        <source>Remove this entry</source>
        <translation>Remove this entry</translation>
    </message>
    <message>
        <source>The fee will be deducted from the amount being sent. The recipient will receive less bitcoins than you enter in the amount field. If multiple recipients are selected, the fee is split equally.</source>
        <translation>The fee will be deducted from the amount being sent. The recipient will receive less bitcoins than you enter in the amount field. If multiple recipients are selected, the fee is split equally.</translation>
    </message>
    <message>
        <source>S&amp;ubtract fee from amount</source>
        <translation>S&amp;ubtract fee from amount</translation>
    </message>
    <message>
        <source>Use available balance</source>
        <translation>Use available balance</translation>
    </message>
    <message>
        <source>Message:</source>
        <translation>Message:</translation>
    </message>
    <message>
        <source>This is an unauthenticated payment request.</source>
        <translation>This is an unauthenticated payment request.</translation>
    </message>
    <message>
        <source>This is an authenticated payment request.</source>
        <translation>This is an authenticated payment request.</translation>
    </message>
    <message>
        <source>Enter a label for this address to add it to the list of used addresses</source>
        <translation>Enter a label for this address to add it to the list of used addresses</translation>
    </message>
    <message>
        <source>A message that was attached to the bitcoin: URI which will be stored with the transaction for your reference. Note: This message will not be sent over the Bitcoin network.</source>
        <translation>A message that was attached to the bitcoin: URI which will be stored with the transaction for your reference. Note: This message will not be sent over the Bitcoin network.</translation>
    </message>
    <message>
        <source>Pay To:</source>
        <translation>Pay To:</translation>
    </message>
    <message>
        <source>Memo:</source>
        <translation>Memo:</translation>
    </message>
    </context>
<context>
    <name>SendConfirmationDialog</name>
    <message>
        <source>Yes</source>
        <translation>Yes</translation>
    </message>
</context>
<context>
    <name>ShutdownWindow</name>
    <message>
        <source>%1 is shutting down...</source>
        <translation>%1 is shutting down...</translation>
    </message>
    <message>
        <source>Do not shut down the computer until this window disappears.</source>
        <translation>Do not shut down the computer until this window disappears.</translation>
    </message>
</context>
<context>
    <name>SignVerifyMessageDialog</name>
    <message>
        <source>Signatures - Sign / Verify a Message</source>
        <translation>Signatures - Sign / Verify a Message</translation>
    </message>
    <message>
        <source>&amp;Sign Message</source>
        <translation>&amp;Sign Message</translation>
    </message>
    <message>
        <source>You can sign messages/agreements with your addresses to prove you can receive bitcoins sent to them. Be careful not to sign anything vague or random, as phishing attacks may try to trick you into signing your identity over to them. Only sign fully-detailed statements you agree to.</source>
        <translation>You can sign messages/agreements with your addresses to prove you can receive bitcoins sent to them. Be careful not to sign anything vague or random, as phishing attacks may try to trick you into signing your identity over to them. Only sign fully-detailed statements you agree to.</translation>
    </message>
    <message>
        <source>The Bitcoin address to sign the message with</source>
        <translation>The Bitcoin address to sign the message with</translation>
    </message>
    <message>
        <source>Choose previously used address</source>
        <translation>Choose previously used address</translation>
    </message>
    <message>
        <source>Alt+A</source>
        <translation>Alt+A</translation>
    </message>
    <message>
        <source>Paste address from clipboard</source>
        <translation>Paste address from clipboard</translation>
    </message>
    <message>
        <source>Alt+P</source>
        <translation>Alt+P</translation>
    </message>
    <message>
        <source>Enter the message you want to sign here</source>
        <translation>Enter the message you want to sign here</translation>
    </message>
    <message>
        <source>Signature</source>
        <translation>Signature</translation>
    </message>
    <message>
        <source>Copy the current signature to the system clipboard</source>
        <translation>Copy the current signature to the system clipboard</translation>
    </message>
    <message>
        <source>Sign the message to prove you own this Bitcoin address</source>
        <translation>Sign the message to prove you own this Bitcoin address</translation>
    </message>
    <message>
        <source>Sign &amp;Message</source>
        <translation>Sign &amp;Message</translation>
    </message>
    <message>
        <source>Reset all sign message fields</source>
        <translation>Reset all sign message fields</translation>
    </message>
    <message>
        <source>Clear &amp;All</source>
        <translation>Clear &amp;All</translation>
    </message>
    <message>
        <source>&amp;Verify Message</source>
        <translation>&amp;Verify Message</translation>
    </message>
    <message>
        <source>Enter the receiver's address, message (ensure you copy line breaks, spaces, tabs, etc. exactly) and signature below to verify the message. Be careful not to read more into the signature than what is in the signed message itself, to avoid being tricked by a man-in-the-middle attack. Note that this only proves the signing party receives with the address, it cannot prove sendership of any transaction!</source>
        <translation>Enter the receiver's address, message (ensure you copy line breaks, spaces, tabs, etc. exactly) and signature below to verify the message. Be careful not to read more into the signature than what is in the signed message itself, to avoid being tricked by a man-in-the-middle attack. Note that this only proves the signing party receives with the address, it cannot prove sendership of any transaction!</translation>
    </message>
    <message>
        <source>The Bitcoin address the message was signed with</source>
        <translation>The Bitcoin address the message was signed with</translation>
    </message>
    <message>
        <source>Verify the message to ensure it was signed with the specified Bitcoin address</source>
        <translation>Verify the message to ensure it was signed with the specified Bitcoin address</translation>
    </message>
    <message>
        <source>Verify &amp;Message</source>
        <translation>Verify &amp;Message</translation>
    </message>
    <message>
        <source>Reset all verify message fields</source>
        <translation>Reset all verify message fields</translation>
    </message>
    <message>
        <source>Click "Sign Message" to generate signature</source>
        <translation>Click "Sign Message" to generate signature</translation>
    </message>
    <message>
        <source>The entered address is invalid.</source>
        <translation>The entered address is invalid.</translation>
    </message>
    <message>
        <source>Please check the address and try again.</source>
        <translation>Please check the address and try again.</translation>
    </message>
    <message>
        <source>The entered address does not refer to a key.</source>
        <translation>The entered address does not refer to a key.</translation>
    </message>
    <message>
        <source>Wallet unlock was cancelled.</source>
        <translation>Wallet unlock was cancelled.</translation>
    </message>
    <message>
        <source>Private key for the entered address is not available.</source>
        <translation>Private key for the entered address is not available.</translation>
    </message>
    <message>
        <source>Message signing failed.</source>
        <translation>Message signing failed.</translation>
    </message>
    <message>
        <source>Message signed.</source>
        <translation>Message signed.</translation>
    </message>
    <message>
        <source>The signature could not be decoded.</source>
        <translation>The signature could not be decoded.</translation>
    </message>
    <message>
        <source>Please check the signature and try again.</source>
        <translation>Please check the signature and try again.</translation>
    </message>
    <message>
        <source>The signature did not match the message digest.</source>
        <translation>The signature did not match the message digest.</translation>
    </message>
    <message>
        <source>Message verification failed.</source>
        <translation>Message verification failed.</translation>
    </message>
    <message>
        <source>Message verified.</source>
        <translation>Message verified.</translation>
    </message>
</context>
<context>
    <name>TrafficGraphWidget</name>
    <message>
        <source>KB/s</source>
        <translation>KB/s</translation>
    </message>
</context>
<context>
    <name>TransactionDesc</name>
    <message>
        <source>Open until %1</source>
        <translation>Open until %1</translation>
    </message>
    <message>
        <source>conflicted with a transaction with %1 confirmations</source>
        <translation>conflicted with a transaction with %1 confirmations</translation>
    </message>
    <message>
        <source>0/unconfirmed, %1</source>
        <translation>0/unconfirmed, %1</translation>
    </message>
    <message>
        <source>in memory pool</source>
        <translation>in memory pool</translation>
    </message>
    <message>
        <source>not in memory pool</source>
        <translation>not in memory pool</translation>
    </message>
    <message>
        <source>abandoned</source>
        <translation>abandoned</translation>
    </message>
    <message>
        <source>%1/unconfirmed</source>
        <translation>%1/unconfirmed</translation>
    </message>
    <message>
        <source>%1 confirmations</source>
        <translation>%1 confirmations</translation>
    </message>
    <message>
        <source>Status</source>
        <translation>Status</translation>
    </message>
    <message>
        <source>Date</source>
        <translation>Date</translation>
    </message>
    <message>
        <source>Source</source>
        <translation>Source</translation>
    </message>
    <message>
        <source>Generated</source>
        <translation>Generated</translation>
    </message>
    <message>
        <source>From</source>
        <translation>From</translation>
    </message>
    <message>
        <source>unknown</source>
        <translation>unknown</translation>
    </message>
    <message>
        <source>To</source>
        <translation>To</translation>
    </message>
    <message>
        <source>own address</source>
        <translation>own address</translation>
    </message>
    <message>
        <source>watch-only</source>
        <translation>watch-only</translation>
    </message>
    <message>
        <source>label</source>
        <translation>label</translation>
    </message>
    <message>
        <source>Credit</source>
        <translation>Credit</translation>
    </message>
    <message>
        <source>not accepted</source>
        <translation>not accepted</translation>
    </message>
    <message>
        <source>Debit</source>
        <translation>Debit</translation>
    </message>
    <message>
        <source>Total debit</source>
        <translation>Total debit</translation>
    </message>
    <message>
        <source>Total credit</source>
        <translation>Total credit</translation>
    </message>
    <message>
        <source>Transaction fee</source>
        <translation>Transaction fee</translation>
    </message>
    <message>
        <source>Net amount</source>
        <translation>Net amount</translation>
    </message>
    <message>
        <source>Message</source>
        <translation>Message</translation>
    </message>
    <message>
        <source>Comment</source>
        <translation>Comment</translation>
    </message>
    <message>
        <source>Transaction ID</source>
        <translation>Transaction ID</translation>
    </message>
    <message>
        <source>Transaction total size</source>
        <translation>Transaction total size</translation>
    </message>
    <message>
        <source>Transaction virtual size</source>
        <translation>Transaction virtual size</translation>
    </message>
    <message>
        <source>Output index</source>
        <translation>Output index</translation>
    </message>
    <message>
        <source> (Certificate was not verified)</source>
        <translation> (Certificate was not verified)</translation>
    </message>
    <message>
        <source>Merchant</source>
        <translation>Merchant</translation>
    </message>
    <message>
        <source>Generated coins must mature %1 blocks before they can be spent. When you generated this block, it was broadcast to the network to be added to the block chain. If it fails to get into the chain, its state will change to "not accepted" and it won't be spendable. This may occasionally happen if another node generates a block within a few seconds of yours.</source>
        <translation>Generated coins must mature %1 blocks before they can be spent. When you generated this block, it was broadcast to the network to be added to the block chain. If it fails to get into the chain, its state will change to "not accepted" and it won't be spendable. This may occasionally happen if another node generates a block within a few seconds of yours.</translation>
    </message>
    <message>
        <source>Debug information</source>
        <translation>Debug information</translation>
    </message>
    <message>
        <source>Transaction</source>
        <translation>Transaction</translation>
    </message>
    <message>
        <source>Inputs</source>
        <translation>Inputs</translation>
    </message>
    <message>
        <source>true</source>
        <translation>true</translation>
    </message>
    <message>
        <source>false</source>
        <translation>false</translation>
    </message>
</context>
<context>
    <name>TransactionDescDialog</name>
    <message>
        <source>This pane shows a detailed description of the transaction</source>
        <translation>This pane shows a detailed description of the transaction</translation>
    </message>
    <message>
        <source>Details for %1</source>
        <translation>Details for %1</translation>
    </message>
</context>
<context>
    <name>TransactionTableModel</name>
    <message>
        <source>Date</source>
        <translation>Date</translation>
    </message>
    <message>
        <source>Type</source>
        <translation>Type</translation>
    </message>
    <message>
        <source>Open until %1</source>
        <translation>Open until %1</translation>
    </message>
    <message>
        <source>Unconfirmed</source>
        <translation>Unconfirmed</translation>
    </message>
    <message>
        <source>Abandoned</source>
        <translation>Abandoned</translation>
    </message>
    <message>
        <source>Confirming (%1 of %2 recommended confirmations)</source>
        <translation>Confirming (%1 of %2 recommended confirmations)</translation>
    </message>
    <message>
        <source>Confirmed (%1 confirmations)</source>
        <translation>Confirmed (%1 confirmations)</translation>
    </message>
    <message>
        <source>Conflicted</source>
        <translation>Conflicted</translation>
    </message>
    <message>
        <source>Immature (%1 confirmations, will be available after %2)</source>
        <translation>Immature (%1 confirmations, will be available after %2)</translation>
    </message>
    <message>
        <source>Generated but not accepted</source>
        <translation>Generated but not accepted</translation>
    </message>
    <message>
        <source>Received with</source>
        <translation>Received with</translation>
    </message>
    <message>
        <source>Received from</source>
        <translation>Received from</translation>
    </message>
    <message>
        <source>Sent to</source>
        <translation>Sent to</translation>
    </message>
    <message>
        <source>Payment to yourself</source>
        <translation>Payment to yourself</translation>
    </message>
    <message>
        <source>Mined</source>
        <translation>Mined</translation>
    </message>
    <message>
        <source>watch-only</source>
        <translation>watch-only</translation>
    </message>
    <message>
        <source>(n/a)</source>
        <translation>(n/a)</translation>
    </message>
    <message>
        <source>Transaction status. Hover over this field to show number of confirmations.</source>
        <translation>Transaction status. Hover over this field to show number of confirmations.</translation>
    </message>
    <message>
        <source>Date and time that the transaction was received.</source>
        <translation>Date and time that the transaction was received.</translation>
    </message>
    <message>
        <source>Type of transaction.</source>
        <translation>Type of transaction.</translation>
    </message>
    <message>
        <source>Whether or not a watch-only address is involved in this transaction.</source>
        <translation>Whether or not a watch-only address is involved in this transaction.</translation>
    </message>
    <message>
        <source>User-defined intent/purpose of the transaction.</source>
        <translation>User-defined intent/purpose of the transaction.</translation>
    </message>
    <message>
        <source>Amount removed from or added to balance.</source>
        <translation>Amount removed from or added to balance.</translation>
    </message>
</context>
<context>
    <name>TransactionView</name>
    <message>
        <source>All</source>
        <translation>All</translation>
    </message>
    <message>
        <source>Today</source>
        <translation>Today</translation>
    </message>
    <message>
        <source>This week</source>
        <translation>This week</translation>
    </message>
    <message>
        <source>This month</source>
        <translation>This month</translation>
    </message>
    <message>
        <source>Last month</source>
        <translation>Last month</translation>
    </message>
    <message>
        <source>This year</source>
        <translation>This year</translation>
    </message>
    <message>
        <source>Range...</source>
        <translation>Range...</translation>
    </message>
    <message>
        <source>Received with</source>
        <translation>Received with</translation>
    </message>
    <message>
        <source>Sent to</source>
        <translation>Sent to</translation>
    </message>
    <message>
        <source>To yourself</source>
        <translation>To yourself</translation>
    </message>
    <message>
        <source>Mined</source>
        <translation>Mined</translation>
    </message>
    <message>
        <source>Other</source>
        <translation>Other</translation>
    </message>
    <message>
        <source>Enter address, transaction id, or label to search</source>
        <translation>Enter address, transaction id, or label to search</translation>
    </message>
    <message>
        <source>Min amount</source>
        <translation>Min amount</translation>
    </message>
    <message>
        <source>Abandon transaction</source>
        <translation>Abandon transaction</translation>
    </message>
    <message>
        <source>Increase transaction fee</source>
        <translation>Increase transaction fee</translation>
    </message>
    <message>
        <source>Copy address</source>
        <translation>Copy address</translation>
    </message>
    <message>
        <source>Copy label</source>
        <translation>Copy label</translation>
    </message>
    <message>
        <source>Copy amount</source>
        <translation>Copy amount</translation>
    </message>
    <message>
        <source>Copy transaction ID</source>
        <translation>Copy transaction ID</translation>
    </message>
    <message>
        <source>Copy raw transaction</source>
        <translation>Copy raw transaction</translation>
    </message>
    <message>
        <source>Copy full transaction details</source>
        <translation>Copy full transaction details</translation>
    </message>
    <message>
        <source>Edit label</source>
        <translation>Edit label</translation>
    </message>
    <message>
        <source>Show transaction details</source>
        <translation>Show transaction details</translation>
    </message>
    <message>
        <source>Export Transaction History</source>
        <translation>Export Transaction History</translation>
    </message>
    <message>
        <source>Confirmed</source>
        <translation>Confirmed</translation>
    </message>
    <message>
        <source>Watch-only</source>
        <translation>Watch-only</translation>
    </message>
    <message>
        <source>Date</source>
        <translation>Date</translation>
    </message>
    <message>
        <source>Type</source>
        <translation>Type</translation>
    </message>
    <message>
        <source>ID</source>
        <translation>ID</translation>
    </message>
    <message>
        <source>There was an error trying to save the transaction history to %1.</source>
        <translation>There was an error trying to save the transaction history to %1.</translation>
    </message>
    <message>
        <source>Exporting Successful</source>
        <translation>Exporting Successful</translation>
    </message>
    <message>
        <source>The transaction history was successfully saved to %1.</source>
        <translation>The transaction history was successfully saved to %1.</translation>
    </message>
    <message>
        <source>Range:</source>
        <translation>Range:</translation>
    </message>
    <message>
        <source>to</source>
        <translation>to</translation>
    </message>
</context>
<context>
    <name>UnitDisplayStatusBarControl</name>
    <message>
        <source>Unit to show amounts in. Click to select another unit.</source>
        <translation>Unit to show amounts in. Click to select another unit.</translation>
    </message>
</context>
<context>
    <name>WalletController</name>
    <message>
        <source>Are you sure you wish to close the wallet &lt;i&gt;%1&lt;/i&gt;?</source>
        <translation>Are you sure you wish to close the wallet &lt;i&gt;%1&lt;/i&gt;?</translation>
    </message>
    <message>
        <source>Closing the wallet for too long can result in having to resync the entire chain if pruning is enabled.</source>
        <translation>Closing the wallet for too long can result in having to resync the entire chain if pruning is enabled.</translation>
    </message>
</context>
<context>
    <name>WalletFrame</name>
    <message>
        <source>No wallet has been loaded.</source>
        <translation>No wallet has been loaded.</translation>
    </message>
</context>
<context>
    <name>WalletModel</name>
    <message>
        <source>Send Coins</source>
        <translation>Send Coins</translation>
    </message>
    <message>
        <source>Fee bump error</source>
        <translation>Fee bump error</translation>
    </message>
    <message>
        <source>Increasing transaction fee failed</source>
        <translation>Increasing transaction fee failed</translation>
    </message>
    <message>
        <source>Do you want to increase the fee?</source>
        <translation>Do you want to increase the fee?</translation>
    </message>
    <message>
        <source>Current fee:</source>
        <translation>Current fee:</translation>
    </message>
    <message>
        <source>Increase:</source>
        <translation>Increase:</translation>
    </message>
    <message>
        <source>New fee:</source>
        <translation>New fee:</translation>
    </message>
    <message>
        <source>Confirm fee bump</source>
        <translation>Confirm fee bump</translation>
    </message>
    <message>
        <source>Can't sign transaction.</source>
        <translation>Can't sign transaction.</translation>
    </message>
    <message>
        <source>Could not commit transaction</source>
        <translation>Could not commit transaction</translation>
    </message>
    </context>
<context>
    <name>WalletView</name>
    <message>
        <source>Backup Wallet</source>
        <translation>Backup Wallet</translation>
    </message>
    <message>
        <source>Wallet Data (*.dat)</source>
        <translation>Wallet Data (*.dat)</translation>
    </message>
    <message>
        <source>Backup Failed</source>
        <translation>Backup Failed</translation>
    </message>
    <message>
        <source>There was an error trying to save the wallet data to %1.</source>
        <translation>There was an error trying to save the wallet data to %1.</translation>
    </message>
    <message>
        <source>Backup Successful</source>
        <translation>Backup Successful</translation>
    </message>
    <message>
        <source>The wallet data was successfully saved to %1.</source>
        <translation>The wallet data was successfully saved to %1.</translation>
    </message>
    <message>
        <source>Cancel</source>
        <translation>Cancel</translation>
    </message>
</context>
<context>
    <name>bitcoin-core</name>
    <message>
        <source>Distributed under the MIT software license, see the accompanying file %s or %s</source>
        <translation>Distributed under the MIT software license, see the accompanying file %s or %s</translation>
    </message>
    <message>
        <source>Prune configured below the minimum of %d MiB.  Please use a higher number.</source>
        <translation>Prune configured below the minimum of %d MiB.  Please use a higher number.</translation>
    </message>
    <message>
        <source>Prune: last wallet synchronisation goes beyond pruned data. You need to -reindex (download the whole blockchain again in case of pruned node)</source>
        <translation>Prune: last wallet synchronisation goes beyond pruned data. You need to -reindex (download the whole blockchain again in case of pruned node)</translation>
    </message>
    <message>
        <source>Error: A fatal internal error occurred, see debug.log for details</source>
        <translation>Error: A fatal internal error occurred, see debug.log for details</translation>
    </message>
    <message>
        <source>Pruning blockstore...</source>
        <translation>Pruning blockstore...</translation>
    </message>
    <message>
        <source>Unable to start HTTP server. See debug log for details.</source>
        <translation>Unable to start HTTP server. See debug log for details.</translation>
    </message>
    <message>
        <source>The %s developers</source>
        <translation>The %s developers</translation>
    </message>
    <message>
        <source>Can't generate a change-address key. No keys in the internal keypool and can't generate any keys.</source>
        <translation>Can't generate a change-address key. No keys in the internal keypool and can't generate any keys.</translation>
    </message>
    <message>
        <source>Cannot obtain a lock on data directory %s. %s is probably already running.</source>
        <translation>Cannot obtain a lock on data directory %s. %s is probably already running.</translation>
    </message>
    <message>
        <source>Cannot provide specific connections and have addrman find outgoing connections at the same.</source>
        <translation>Cannot provide specific connections and have addrman find outgoing connections at the same.</translation>
    </message>
    <message>
        <source>Error reading %s! All keys read correctly, but transaction data or address book entries might be missing or incorrect.</source>
        <translation>Error reading %s! All keys read correctly, but transaction data or address book entries might be missing or incorrect.</translation>
    </message>
    <message>
        <source>Please check that your computer's date and time are correct! If your clock is wrong, %s will not work properly.</source>
        <translation>Please check that your computer's date and time are correct! If your clock is wrong, %s will not work properly.</translation>
    </message>
    <message>
        <source>Please contribute if you find %s useful. Visit %s for further information about the software.</source>
        <translation>Please contribute if you find %s useful. Visit %s for further information about the software.</translation>
    </message>
    <message>
        <source>The block database contains a block which appears to be from the future. This may be due to your computer's date and time being set incorrectly. Only rebuild the block database if you are sure that your computer's date and time are correct</source>
        <translation>The block database contains a block which appears to be from the future. This may be due to your computer's date and time being set incorrectly. Only rebuild the block database if you are sure that your computer's date and time are correct</translation>
    </message>
    <message>
        <source>This is a pre-release test build - use at your own risk - do not use for mining or merchant applications</source>
        <translation>This is a pre-release test build - use at your own risk - do not use for mining or merchant applications</translation>
    </message>
    <message>
        <source>This is the transaction fee you may discard if change is smaller than dust at this level</source>
        <translation>This is the transaction fee you may discard if change is smaller than dust at this level</translation>
    </message>
    <message>
        <source>Unable to replay blocks. You will need to rebuild the database using -reindex-chainstate.</source>
        <translation>Unable to replay blocks. You will need to rebuild the database using -reindex-chainstate.</translation>
    </message>
    <message>
        <source>Unable to rewind the database to a pre-fork state. You will need to redownload the blockchain</source>
        <translation>Unable to rewind the database to a pre-fork state. You will need to redownload the blockchain</translation>
    </message>
    <message>
        <source>Warning: The network does not appear to fully agree! Some miners appear to be experiencing issues.</source>
        <translation>Warning: The network does not appear to fully agree! Some miners appear to be experiencing issues.</translation>
    </message>
    <message>
        <source>Warning: We do not appear to fully agree with our peers! You may need to upgrade, or other nodes may need to upgrade.</source>
        <translation>Warning: We do not appear to fully agree with our peers! You may need to upgrade, or other nodes may need to upgrade.</translation>
    </message>
    <message>
        <source>%d of last 100 blocks have unexpected version</source>
        <translation>%d of last 100 blocks have unexpected version</translation>
    </message>
    <message>
        <source>%s corrupt, salvage failed</source>
        <translation>%s corrupt, salvage failed</translation>
    </message>
    <message>
        <source>-maxmempool must be at least %d MB</source>
        <translation>-maxmempool must be at least %d MB</translation>
    </message>
    <message>
        <source>Cannot resolve -%s address: '%s'</source>
        <translation>Cannot resolve -%s address: '%s'</translation>
    </message>
    <message>
        <source>Change index out of range</source>
        <translation>Change index out of range</translation>
    </message>
    <message>
        <source>Config setting for %s only applied on %s network when in [%s] section.</source>
        <translation>Config setting for %s only applied on %s network when in [%s] section.</translation>
    </message>
    <message>
        <source>Copyright (C) %i-%i</source>
        <translation>Copyright (C) %i-%i</translation>
    </message>
    <message>
        <source>Corrupted block database detected</source>
        <translation>Corrupted block database detected</translation>
    </message>
    <message>
        <source>Do you want to rebuild the block database now?</source>
        <translation>Do you want to rebuild the block database now?</translation>
    </message>
    <message>
        <source>Error initializing block database</source>
        <translation>Error initializing block database</translation>
    </message>
    <message>
        <source>Error initializing wallet database environment %s!</source>
        <translation>Error initializing wallet database environment %s!</translation>
    </message>
    <message>
        <source>Error loading %s</source>
        <translation>Error loading %s</translation>
    </message>
    <message>
        <source>Error loading %s: Private keys can only be disabled during creation</source>
        <translation>Error loading %s: Private keys can only be disabled during creation</translation>
    </message>
    <message>
        <source>Error loading %s: Wallet corrupted</source>
        <translation>Error loading %s: Wallet corrupted</translation>
    </message>
    <message>
        <source>Error loading %s: Wallet requires newer version of %s</source>
        <translation>Error loading %s: Wallet requires newer version of %s</translation>
    </message>
    <message>
        <source>Error loading block database</source>
        <translation>Error loading block database</translation>
    </message>
    <message>
        <source>Error opening block database</source>
        <translation>Error opening block database</translation>
    </message>
    <message>
        <source>Failed to listen on any port. Use -listen=0 if you want this.</source>
        <translation>Failed to listen on any port. Use -listen=0 if you want this.</translation>
    </message>
    <message>
        <source>Failed to rescan the wallet during initialization</source>
        <translation>Failed to rescan the wallet during initialization</translation>
    </message>
    <message>
        <source>Importing...</source>
        <translation>Importing...</translation>
    </message>
    <message>
        <source>Incorrect or no genesis block found. Wrong datadir for network?</source>
        <translation>Incorrect or no genesis block found. Wrong datadir for network?</translation>
    </message>
    <message>
        <source>Initialization sanity check failed. %s is shutting down.</source>
        <translation>Initialization sanity check failed. %s is shutting down.</translation>
    </message>
    <message>
        <source>Invalid P2P permission: '%s'</source>
        <translation>Invalid P2P permission: '%s'</translation>
    </message>
    <message>
        <source>Invalid amount for -%s=&lt;amount&gt;: '%s'</source>
        <translation>Invalid amount for -%s=&lt;amount&gt;: '%s'</translation>
    </message>
    <message>
        <source>Invalid amount for -discardfee=&lt;amount&gt;: '%s'</source>
        <translation>Invalid amount for -discardfee=&lt;amount&gt;: '%s'</translation>
    </message>
    <message>
        <source>Invalid amount for -fallbackfee=&lt;amount&gt;: '%s'</source>
        <translation>Invalid amount for -fallbackfee=&lt;amount&gt;: '%s'</translation>
    </message>
    <message>
        <source>Specified blocks directory "%s" does not exist.</source>
        <translation>Specified blocks directory "%s" does not exist.</translation>
    </message>
    <message>
        <source>Unknown address type '%s'</source>
        <translation>Unknown address type '%s'</translation>
    </message>
    <message>
        <source>Unknown change type '%s'</source>
        <translation>Unknown change type '%s'</translation>
    </message>
    <message>
        <source>Upgrading txindex database</source>
        <translation>Upgrading txindex database</translation>
    </message>
    <message>
        <source>Loading P2P addresses...</source>
        <translation>Loading P2P addresses...</translation>
    </message>
    <message>
        <source>Error: Disk space is too low!</source>
        <translation>Error: Disk space is too low!</translation>
    </message>
    <message>
        <source>Loading banlist...</source>
        <translation>Loading banlist...</translation>
    </message>
    <message>
        <source>Not enough file descriptors available.</source>
        <translation>Not enough file descriptors available.</translation>
    </message>
    <message>
        <source>Prune cannot be configured with a negative value.</source>
        <translation>Prune cannot be configured with a negative value.</translation>
    </message>
    <message>
        <source>Prune mode is incompatible with -txindex.</source>
        <translation>Prune mode is incompatible with -txindex.</translation>
    </message>
    <message>
        <source>Replaying blocks...</source>
        <translation>Replaying blocks...</translation>
    </message>
    <message>
        <source>Rewinding blocks...</source>
        <translation>Rewinding blocks...</translation>
    </message>
    <message>
        <source>The source code is available from %s.</source>
        <translation>The source code is available from %s.</translation>
    </message>
    <message>
        <source>Transaction fee and change calculation failed</source>
        <translation>Transaction fee and change calculation failed</translation>
    </message>
    <message>
        <source>Unable to bind to %s on this computer. %s is probably already running.</source>
        <translation>Unable to bind to %s on this computer. %s is probably already running.</translation>
    </message>
    <message>
        <source>Unable to generate keys</source>
        <translation>Unable to generate keys</translation>
    </message>
    <message>
        <source>Unsupported logging category %s=%s.</source>
        <translation>Unsupported logging category %s=%s.</translation>
    </message>
    <message>
        <source>Upgrading UTXO database</source>
        <translation>Upgrading UTXO database</translation>
    </message>
    <message>
        <source>User Agent comment (%s) contains unsafe characters.</source>
        <translation>User Agent comment (%s) contains unsafe characters.</translation>
    </message>
    <message>
        <source>Verifying blocks...</source>
        <translation>Verifying blocks...</translation>
    </message>
    <message>
        <source>Wallet needed to be rewritten: restart %s to complete</source>
        <translation>Wallet needed to be rewritten: restart %s to complete</translation>
    </message>
    <message>
        <source>Error: Listening for incoming connections failed (listen returned error %s)</source>
        <translation>Error: Listening for incoming connections failed (listen returned error %s)</translation>
    </message>
    <message>
        <source>Invalid amount for -maxtxfee=&lt;amount&gt;: '%s' (must be at least the minrelay fee of %s to prevent stuck transactions)</source>
        <translation>Invalid amount for -maxtxfee=&lt;amount&gt;: '%s' (must be at least the minrelay fee of %s to prevent stuck transactions)</translation>
    </message>
    <message>
        <source>The transaction amount is too small to send after the fee has been deducted</source>
        <translation>The transaction amount is too small to send after the fee has been deducted</translation>
    </message>
    <message>
        <source>You need to rebuild the database using -reindex to go back to unpruned mode.  This will redownload the entire blockchain</source>
        <translation>You need to rebuild the database using -reindex to go back to unpruned mode.  This will redownload the entire blockchain</translation>
    </message>
    <message>
        <source>Error reading from database, shutting down.</source>
        <translation>Error reading from database, shutting down.</translation>
    </message>
    <message>
        <source>Error upgrading chainstate database</source>
        <translation>Error upgrading chainstate database</translation>
    </message>
    <message>
        <source>Error: Disk space is low for %s</source>
        <translation>Error: Disk space is low for %s</translation>
    </message>
    <message>
        <source>Invalid -onion address or hostname: '%s'</source>
        <translation>Invalid -onion address or hostname: '%s'</translation>
    </message>
    <message>
        <source>Invalid -proxy address or hostname: '%s'</source>
        <translation>Invalid -proxy address or hostname: '%s'</translation>
    </message>
    <message>
        <source>Invalid amount for -paytxfee=&lt;amount&gt;: '%s' (must be at least %s)</source>
        <translation>Invalid amount for -paytxfee=&lt;amount&gt;: '%s' (must be at least %s)</translation>
    </message>
    <message>
        <source>Invalid netmask specified in -whitelist: '%s'</source>
        <translation>Invalid netmask specified in -whitelist: '%s'</translation>
    </message>
    <message>
        <source>Need to specify a port with -whitebind: '%s'</source>
        <translation>Need to specify a port with -whitebind: '%s'</translation>
    </message>
    <message>
        <source>Prune mode is incompatible with -blockfilterindex.</source>
        <translation>Prune mode is incompatible with -blockfilterindex.</translation>
    </message>
    <message>
        <source>Reducing -maxconnections from %d to %d, because of system limitations.</source>
        <translation>Reducing -maxconnections from %d to %d, because of system limitations.</translation>
    </message>
    <message>
        <source>Section [%s] is not recognized.</source>
        <translation>Section [%s] is not recognized.</translation>
    </message>
    <message>
        <source>Signing transaction failed</source>
        <translation>Signing transaction failed</translation>
    </message>
    <message>
        <source>Specified -walletdir "%s" does not exist</source>
        <translation>Specified -walletdir "%s" does not exist</translation>
    </message>
    <message>
        <source>Specified -walletdir "%s" is a relative path</source>
        <translation>Specified -walletdir "%s" is a relative path</translation>
    </message>
    <message>
        <source>Specified -walletdir "%s" is not a directory</source>
        <translation>Specified -walletdir "%s" is not a directory</translation>
    </message>
    <message>
        <source>The specified config file %s does not exist
</source>
        <translation>The specified config file %s does not exist
</translation>
    </message>
    <message>
        <source>The transaction amount is too small to pay the fee</source>
        <translation>The transaction amount is too small to pay the fee</translation>
    </message>
    <message>
        <source>This is experimental software.</source>
        <translation>This is experimental software.</translation>
    </message>
    <message>
        <source>Transaction amount too small</source>
        <translation>Transaction amount too small</translation>
    </message>
    <message>
        <source>Transaction too large</source>
        <translation>Transaction too large</translation>
    </message>
    <message>
        <source>Unable to bind to %s on this computer (bind returned error %s)</source>
        <translation>Unable to bind to %s on this computer (bind returned error %s)</translation>
    </message>
    <message>
        <source>Unable to create the PID file '%s': %s</source>
        <translation>Unable to create the PID file '%s': %s</translation>
    </message>
    <message>
        <source>Unable to generate initial keys</source>
        <translation>Unable to generate initial keys</translation>
    </message>
    <message>
        <source>Unknown -blockfilterindex value %s.</source>
        <translation>Unknown -blockfilterindex value %s.</translation>
    </message>
    <message>
        <source>Verifying wallet(s)...</source>
        <translation>Verifying wallet(s)...</translation>
    </message>
    <message>
        <source>Warning: unknown new rules activated (versionbit %i)</source>
        <translation>Warning: unknown new rules activated (versionbit %i)</translation>
    </message>
    <message>
        <source>Zapping all transactions from wallet...</source>
        <translation>Zapping all transactions from wallet...</translation>
    </message>
    <message>
        <source>-maxtxfee is set very high! Fees this large could be paid on a single transaction.</source>
        <translation>-maxtxfee is set very high! Fees this large could be paid on a single transaction.</translation>
    </message>
    <message>
        <source>This is the transaction fee you may pay when fee estimates are not available.</source>
        <translation>This is the transaction fee you may pay when fee estimates are not available.</translation>
    </message>
    <message>
        <source>Total length of network version string (%i) exceeds maximum length (%i). Reduce the number or size of uacomments.</source>
        <translation>Total length of network version string (%i) exceeds maximum length (%i). Reduce the number or size of uacomments.</translation>
    </message>
    <message>
        <source>Warning: Wallet file corrupt, data salvaged! Original %s saved as %s in %s; if your balance or transactions are incorrect you should restore from a backup.</source>
        <translation>Warning: Wallet file corrupt, data salvaged! Original %s saved as %s in %s; if your balance or transactions are incorrect you should restore from a backup.</translation>
    </message>
    <message>
        <source>%s is set very high!</source>
        <translation>%s is set very high!</translation>
    </message>
    <message>
        <source>Error loading wallet %s. Duplicate -wallet filename specified.</source>
        <translation>Error loading wallet %s. Duplicate -wallet filename specified.</translation>
    </message>
    <message>
        <source>Starting network threads...</source>
        <translation>Starting network threads...</translation>
    </message>
    <message>
        <source>The wallet will avoid paying less than the minimum relay fee.</source>
        <translation>The wallet will avoid paying less than the minimum relay fee.</translation>
    </message>
    <message>
        <source>This is the minimum transaction fee you pay on every transaction.</source>
        <translation>This is the minimum transaction fee you pay on every transaction.</translation>
    </message>
    <message>
        <source>This is the transaction fee you will pay if you send a transaction.</source>
        <translation>This is the transaction fee you will pay if you send a transaction.</translation>
    </message>
    <message>
        <source>Transaction amounts must not be negative</source>
        <translation>Transaction amounts must not be negative</translation>
    </message>
    <message>
        <source>Transaction has too long of a mempool chain</source>
        <translation>Transaction has too long of a mempool chain</translation>
    </message>
    <message>
        <source>Transaction must have at least one recipient</source>
        <translation>Transaction must have at least one recipient</translation>
    </message>
    <message>
        <source>Unknown network specified in -onlynet: '%s'</source>
        <translation>Unknown network specified in -onlynet: '%s'</translation>
    </message>
    <message>
        <source>Insufficient funds</source>
        <translation>Insufficient funds</translation>
    </message>
    <message>
        <source>Cannot upgrade a non HD split wallet without upgrading to support pre split keypool. Please use -upgradewallet=169900 or -upgradewallet with no version specified.</source>
        <translation>Cannot upgrade a non HD split wallet without upgrading to support pre split keypool. Please use -upgradewallet=169900 or -upgradewallet with no version specified.</translation>
    </message>
    <message>
        <source>Fee estimation failed. Fallbackfee is disabled. Wait a few blocks or enable -fallbackfee.</source>
        <translation>Fee estimation failed. Fallbackfee is disabled. Wait a few blocks or enable -fallbackfee.</translation>
    </message>
    <message>
        <source>Warning: Private keys detected in wallet {%s} with disabled private keys</source>
        <translation>Warning: Private keys detected in wallet {%s} with disabled private keys</translation>
    </message>
    <message>
        <source>Cannot write to data directory '%s'; check permissions.</source>
        <translation>Cannot write to data directory '%s'; check permissions.</translation>
    </message>
    <message>
        <source>Loading block index...</source>
        <translation>Loading block index...</translation>
    </message>
    <message>
        <source>Cannot downgrade wallet</source>
        <translation>Cannot downgrade wallet</translation>
    </message>
    <message>
        <source>Rescanning...</source>
        <translation>Rescanning...</translation>
    </message>
    </context>
</TS><|MERGE_RESOLUTION|>--- conflicted
+++ resolved
@@ -2,8 +2,8 @@
 <context>
     <name>AddressBookPage</name>
     <message>
-        <source>These are your Bitcoin addresses for receiving payments. Use the 'Create new receiving address' button in the receive tab to create new addresses.</source>
-        <translation>These are your Bitcoin addresses for receiving payments. Use the 'Create new receiving address' button in the receive tab to create new addresses.</translation>
+        <source>These are your Particl addresses for receiving payments. Use the 'Create new receiving address' button in the receive tab to create new addresses.</source>
+        <translation>These are your Particl addresses for receiving payments. Use the 'Create new receiving address' button in the receive tab to create new addresses.</translation>
     </message>
     </context>
 <context>
@@ -28,8 +28,8 @@
         <translation>Enter the old passphrase and new passphrase for the wallet.</translation>
     </message>
     <message>
-        <source>Remember that encrypting your wallet cannot fully protect your bitcoins from being stolen by malware infecting your computer.</source>
-        <translation>Remember that encrypting your wallet cannot fully protect your bitcoins from being stolen by malware infecting your computer.</translation>
+        <source>Remember that encrypting your wallet cannot fully protect your particl from being stolen by malware infecting your computer.</source>
+        <translation>Remember that encrypting your wallet cannot fully protect your particl from being stolen by malware infecting your computer.</translation>
     </message>
     <message>
         <source>Wallet to be encrypted</source>
@@ -78,13 +78,8 @@
         <translation>Processing blocks on disk...</translation>
     </message>
     <message>
-<<<<<<< HEAD
-        <source>These are your Particl addresses for sending payments. Always check the amount and the receiving address before sending coins.</source>
-        <translation>Ini adalah alamat Particl anda untuk pembayaran. Periksa jumlah dan alamat penerima sebelum membuat penghantaran koin sentiasa.</translation>
-=======
         <source>%1 behind</source>
         <translation>%1 behind</translation>
->>>>>>> e301a9fd
     </message>
     <message>
         <source>Last received block was generated %1 ago.</source>
@@ -107,8 +102,8 @@
         <translation>Open a wallet</translation>
     </message>
     <message>
-        <source>Show the %1 help message to get a list with possible Bitcoin command-line options</source>
-        <translation>Show the %1 help message to get a list with possible Bitcoin command-line options</translation>
+        <source>Show the %1 help message to get a list with possible Particl command-line options</source>
+        <translation>Show the %1 help message to get a list with possible Particl command-line options</translation>
     </message>
     <message>
         <source>No wallets available</source>
@@ -187,13 +182,8 @@
 </translation>
     </message>
     <message>
-<<<<<<< HEAD
-        <source>Warning: If you encrypt your wallet and lose your passphrase, you will &lt;b&gt;LOSE ALL OF YOUR PARTICL&lt;/b&gt;!</source>
-        <translation>Amaran: Jika anda enkripkan dompet anda dan hilangkan frasa laluan, anda akan &lt;b&gt;ANDA AKAN HILANGKAN SEMUA PARTICL ANDA&lt;/b&gt;!</translation>
-=======
         <source>Sent transaction</source>
         <translation>Sent transaction</translation>
->>>>>>> e301a9fd
     </message>
     <message>
         <source>Incoming transaction</source>
@@ -220,8 +210,8 @@
         <translation>Wallet is &lt;b&gt;encrypted&lt;/b&gt; and currently &lt;b&gt;locked&lt;/b&gt;</translation>
     </message>
     <message>
-        <source>A fatal error occurred. Bitcoin can no longer continue safely and will quit.</source>
-        <translation>A fatal error occurred. Bitcoin can no longer continue safely and will quit.</translation>
+        <source>A fatal error occurred. Particl can no longer continue safely and will quit.</source>
+        <translation>A fatal error occurred. Particl can no longer continue safely and will quit.</translation>
     </message>
 </context>
 <context>
@@ -347,13 +337,8 @@
         <translation>yes</translation>
     </message>
     <message>
-<<<<<<< HEAD
-        <source>Send coins to a Particl address</source>
-        <translation>Menghantar koin kepada alamat Particl</translation>
-=======
         <source>no</source>
         <translation>no</translation>
->>>>>>> e301a9fd
     </message>
     <message>
         <source>This label turns red if any recipient receives an amount smaller than the current dust threshold.</source>
@@ -402,21 +387,12 @@
         <translation>Encrypt the wallet. The wallet will be encrypted with a passphrase of your choice.</translation>
     </message>
     <message>
-<<<<<<< HEAD
-        <source>Sign messages with your Particl addresses to prove you own them</source>
-        <translation>sahkan mesej bersama alamat particl anda untuk menunjukkan alamat ini anda punya</translation>
-    </message>
-    <message>
-        <source>Verify messages to ensure they were signed with specified Particl addresses</source>
-        <translation>Sahkan mesej untuk memastikan mereka telah ditandatangani dengan alamat Particl yang ditentukan</translation>
-=======
         <source>Encrypt Wallet</source>
         <translation>Encrypt Wallet</translation>
     </message>
     <message>
         <source>Disable private keys for this wallet. Wallets with private keys disabled will have no private keys and cannot have an HD seed or imported private keys. This is ideal for watch-only wallets.</source>
         <translation>Disable private keys for this wallet. Wallets with private keys disabled will have no private keys and cannot have an HD seed or imported private keys. This is ideal for watch-only wallets.</translation>
->>>>>>> e301a9fd
     </message>
     <message>
         <source>Disable Private Keys</source>
@@ -438,14 +414,8 @@
 <context>
     <name>EditAddressDialog</name>
     <message>
-<<<<<<< HEAD
-        <source>Request payments (generates QR codes and particl: URIs)</source>
-        <translation>Request payments (generates QR codes and particl: URIs)
-</translation>
-=======
         <source>&amp;Label</source>
         <translation>&amp;Label</translation>
->>>>>>> e301a9fd
     </message>
     <message>
         <source>The label associated with this address list entry</source>
@@ -468,8 +438,8 @@
         <translation>Edit sending address</translation>
     </message>
     <message>
-        <source>The entered address "%1" is not a valid Bitcoin address.</source>
-        <translation>The entered address "%1" is not a valid Bitcoin address.</translation>
+        <source>The entered address "%1" is not a valid Particl address.</source>
+        <translation>The entered address "%1" is not a valid Particl address.</translation>
     </message>
     <message>
         <source>Address "%1" already exists as a receiving address with label "%2" and so cannot be added as a sending address.</source>
@@ -529,10 +499,6 @@
 <context>
     <name>Intro</name>
     <message>
-<<<<<<< HEAD
-        <source>Particl</source>
-        <translation>Particl</translation>
-=======
         <source>Welcome</source>
         <translation>Welcome</translation>
     </message>
@@ -581,13 +547,12 @@
         <translation>Approximately %1 GB of data will be stored in this directory.</translation>
     </message>
     <message>
-        <source>%1 will download and store a copy of the Bitcoin block chain.</source>
-        <translation>%1 will download and store a copy of the Bitcoin block chain.</translation>
+        <source>%1 will download and store a copy of the Particl block chain.</source>
+        <translation>%1 will download and store a copy of the Particl block chain.</translation>
     </message>
     <message>
         <source>The wallet will also be stored in this directory.</source>
         <translation>The wallet will also be stored in this directory.</translation>
->>>>>>> e301a9fd
     </message>
     <message>
         <source>Error: Specified data directory "%1" cannot be created.</source>
@@ -601,12 +566,12 @@
         <translation>Form</translation>
     </message>
     <message>
-        <source>Recent transactions may not yet be visible, and therefore your wallet's balance might be incorrect. This information will be correct once your wallet has finished synchronizing with the bitcoin network, as detailed below.</source>
-        <translation>Recent transactions may not yet be visible, and therefore your wallet's balance might be incorrect. This information will be correct once your wallet has finished synchronizing with the bitcoin network, as detailed below.</translation>
-    </message>
-    <message>
-        <source>Attempting to spend bitcoins that are affected by not-yet-displayed transactions will not be accepted by the network.</source>
-        <translation>Attempting to spend bitcoins that are affected by not-yet-displayed transactions will not be accepted by the network.</translation>
+        <source>Recent transactions may not yet be visible, and therefore your wallet's balance might be incorrect. This information will be correct once your wallet has finished synchronizing with the particl network, as detailed below.</source>
+        <translation>Recent transactions may not yet be visible, and therefore your wallet's balance might be incorrect. This information will be correct once your wallet has finished synchronizing with the particl network, as detailed below.</translation>
+    </message>
+    <message>
+        <source>Attempting to spend particl that are affected by not-yet-displayed transactions will not be accepted by the network.</source>
+        <translation>Attempting to spend particl that are affected by not-yet-displayed transactions will not be accepted by the network.</translation>
     </message>
     <message>
         <source>Number of blocks left</source>
@@ -782,8 +747,8 @@
         <translation>&amp;Spend unconfirmed change</translation>
     </message>
     <message>
-        <source>Automatically open the Bitcoin client port on the router. This only works when your router supports UPnP and it is enabled.</source>
-        <translation>Automatically open the Bitcoin client port on the router. This only works when your router supports UPnP and it is enabled.</translation>
+        <source>Automatically open the Particl client port on the router. This only works when your router supports UPnP and it is enabled.</source>
+        <translation>Automatically open the Particl client port on the router. This only works when your router supports UPnP and it is enabled.</translation>
     </message>
     <message>
         <source>Map port using &amp;UPnP</source>
@@ -798,8 +763,8 @@
         <translation>Allow incomin&amp;g connections</translation>
     </message>
     <message>
-        <source>Connect to the Bitcoin network through a SOCKS5 proxy.</source>
-        <translation>Connect to the Bitcoin network through a SOCKS5 proxy.</translation>
+        <source>Connect to the Particl network through a SOCKS5 proxy.</source>
+        <translation>Connect to the Particl network through a SOCKS5 proxy.</translation>
     </message>
     <message>
         <source>&amp;Connect through SOCKS5 proxy (default proxy):</source>
@@ -834,8 +799,8 @@
         <translation>Tor</translation>
     </message>
     <message>
-        <source>Connect to the Bitcoin network through a separate SOCKS5 proxy for Tor hidden services.</source>
-        <translation>Connect to the Bitcoin network through a separate SOCKS5 proxy for Tor hidden services.</translation>
+        <source>Connect to the Particl network through a separate SOCKS5 proxy for Tor hidden services.</source>
+        <translation>Connect to the Particl network through a separate SOCKS5 proxy for Tor hidden services.</translation>
     </message>
     <message>
         <source>&amp;Window</source>
@@ -941,8 +906,8 @@
         <translation>Form</translation>
     </message>
     <message>
-        <source>The displayed information may be out of date. Your wallet automatically synchronizes with the Bitcoin network after a connection is established, but this process has not completed yet.</source>
-        <translation>The displayed information may be out of date. Your wallet automatically synchronizes with the Bitcoin network after a connection is established, but this process has not completed yet.</translation>
+        <source>The displayed information may be out of date. Your wallet automatically synchronizes with the Particl network after a connection is established, but this process has not completed yet.</source>
+        <translation>The displayed information may be out of date. Your wallet automatically synchronizes with the Particl network after a connection is established, but this process has not completed yet.</translation>
     </message>
     <message>
         <source>Watch-only:</source>
@@ -1016,16 +981,16 @@
         <translation>Payment request error</translation>
     </message>
     <message>
-        <source>Cannot start bitcoin: click-to-pay handler</source>
-        <translation>Cannot start bitcoin: click-to-pay handler</translation>
+        <source>Cannot start particl: click-to-pay handler</source>
+        <translation>Cannot start particl: click-to-pay handler</translation>
     </message>
     <message>
         <source>URI handling</source>
         <translation>URI handling</translation>
     </message>
     <message>
-        <source>'bitcoin://' is not a valid URI. Use 'bitcoin:' instead.</source>
-        <translation>'bitcoin://' is not a valid URI. Use 'bitcoin:' instead.</translation>
+        <source>'particl://' is not a valid URI. Use 'particl:' instead.</source>
+        <translation>'particl://' is not a valid URI. Use 'particl:' instead.</translation>
     </message>
     <message>
         <source>Due to widespread security flaws in BIP70 it's strongly recommended that any merchant instructions to switch wallets be ignored.</source>
@@ -1040,8 +1005,8 @@
         <translation>Invalid payment address %1</translation>
     </message>
     <message>
-        <source>URI cannot be parsed! This can be caused by an invalid Bitcoin address or malformed URI parameters.</source>
-        <translation>URI cannot be parsed! This can be caused by an invalid Bitcoin address or malformed URI parameters.</translation>
+        <source>URI cannot be parsed! This can be caused by an invalid Particl address or malformed URI parameters.</source>
+        <translation>URI cannot be parsed! This can be caused by an invalid Particl address or malformed URI parameters.</translation>
     </message>
     <message>
         <source>Payment request file handling</source>
@@ -1082,8 +1047,8 @@
 <context>
     <name>QObject</name>
     <message>
-        <source>Enter a Bitcoin address (e.g. %1)</source>
-        <translation>Enter a Bitcoin address (e.g. %1)</translation>
+        <source>Enter a Particl address (e.g. %1)</source>
+        <translation>Enter a Particl address (e.g. %1)</translation>
     </message>
     <message>
         <source>%1 d</source>
@@ -1515,8 +1480,8 @@
         <translation>&amp;Message:</translation>
     </message>
     <message>
-        <source>An optional message to attach to the payment request, which will be displayed when the request is opened. Note: The message will not be sent with the payment over the Bitcoin network.</source>
-        <translation>An optional message to attach to the payment request, which will be displayed when the request is opened. Note: The message will not be sent with the payment over the Bitcoin network.</translation>
+        <source>An optional message to attach to the payment request, which will be displayed when the request is opened. Note: The message will not be sent with the payment over the Particl network.</source>
+        <translation>An optional message to attach to the payment request, which will be displayed when the request is opened. Note: The message will not be sent with the payment over the Particl network.</translation>
     </message>
     <message>
         <source>An optional label to associate with the new receiving address.</source>
@@ -1756,8 +1721,8 @@
         <translation>Dust:</translation>
     </message>
     <message>
-        <source>When there is less transaction volume than space in the blocks, miners as well as relaying nodes may enforce a minimum fee. Paying only this minimum fee is just fine, but be aware that this can result in a never confirming transaction once there is more demand for bitcoin transactions than the network can process.</source>
-        <translation>When there is less transaction volume than space in the blocks, miners as well as relaying nodes may enforce a minimum fee. Paying only this minimum fee is just fine, but be aware that this can result in a never confirming transaction once there is more demand for bitcoin transactions than the network can process.</translation>
+        <source>When there is less transaction volume than space in the blocks, miners as well as relaying nodes may enforce a minimum fee. Paying only this minimum fee is just fine, but be aware that this can result in a never confirming transaction once there is more demand for particl transactions than the network can process.</source>
+        <translation>When there is less transaction volume than space in the blocks, miners as well as relaying nodes may enforce a minimum fee. Paying only this minimum fee is just fine, but be aware that this can result in a never confirming transaction once there is more demand for particl transactions than the network can process.</translation>
     </message>
     <message>
         <source>A too low fee might result in a never confirming transaction (read the tooltip)</source>
@@ -1900,8 +1865,8 @@
         <translation>Payment request expired.</translation>
     </message>
     <message>
-        <source>Warning: Invalid Bitcoin address</source>
-        <translation>Warning: Invalid Bitcoin address</translation>
+        <source>Warning: Invalid Particl address</source>
+        <translation>Warning: Invalid Particl address</translation>
     </message>
     <message>
         <source>Warning: Unknown change address</source>
@@ -1935,8 +1900,8 @@
         <translation>Choose previously used address</translation>
     </message>
     <message>
-        <source>The Bitcoin address to send the payment to</source>
-        <translation>The Bitcoin address to send the payment to</translation>
+        <source>The Particl address to send the payment to</source>
+        <translation>The Particl address to send the payment to</translation>
     </message>
     <message>
         <source>Alt+A</source>
@@ -1955,8 +1920,8 @@
         <translation>Remove this entry</translation>
     </message>
     <message>
-        <source>The fee will be deducted from the amount being sent. The recipient will receive less bitcoins than you enter in the amount field. If multiple recipients are selected, the fee is split equally.</source>
-        <translation>The fee will be deducted from the amount being sent. The recipient will receive less bitcoins than you enter in the amount field. If multiple recipients are selected, the fee is split equally.</translation>
+        <source>The fee will be deducted from the amount being sent. The recipient will receive less particl than you enter in the amount field. If multiple recipients are selected, the fee is split equally.</source>
+        <translation>The fee will be deducted from the amount being sent. The recipient will receive less particl than you enter in the amount field. If multiple recipients are selected, the fee is split equally.</translation>
     </message>
     <message>
         <source>S&amp;ubtract fee from amount</source>
@@ -1983,8 +1948,8 @@
         <translation>Enter a label for this address to add it to the list of used addresses</translation>
     </message>
     <message>
-        <source>A message that was attached to the bitcoin: URI which will be stored with the transaction for your reference. Note: This message will not be sent over the Bitcoin network.</source>
-        <translation>A message that was attached to the bitcoin: URI which will be stored with the transaction for your reference. Note: This message will not be sent over the Bitcoin network.</translation>
+        <source>A message that was attached to the particl: URI which will be stored with the transaction for your reference. Note: This message will not be sent over the Particl network.</source>
+        <translation>A message that was attached to the particl: URI which will be stored with the transaction for your reference. Note: This message will not be sent over the Particl network.</translation>
     </message>
     <message>
         <source>Pay To:</source>
@@ -2024,12 +1989,12 @@
         <translation>&amp;Sign Message</translation>
     </message>
     <message>
-        <source>You can sign messages/agreements with your addresses to prove you can receive bitcoins sent to them. Be careful not to sign anything vague or random, as phishing attacks may try to trick you into signing your identity over to them. Only sign fully-detailed statements you agree to.</source>
-        <translation>You can sign messages/agreements with your addresses to prove you can receive bitcoins sent to them. Be careful not to sign anything vague or random, as phishing attacks may try to trick you into signing your identity over to them. Only sign fully-detailed statements you agree to.</translation>
-    </message>
-    <message>
-        <source>The Bitcoin address to sign the message with</source>
-        <translation>The Bitcoin address to sign the message with</translation>
+        <source>You can sign messages/agreements with your addresses to prove you can receive particl sent to them. Be careful not to sign anything vague or random, as phishing attacks may try to trick you into signing your identity over to them. Only sign fully-detailed statements you agree to.</source>
+        <translation>You can sign messages/agreements with your addresses to prove you can receive particl sent to them. Be careful not to sign anything vague or random, as phishing attacks may try to trick you into signing your identity over to them. Only sign fully-detailed statements you agree to.</translation>
+    </message>
+    <message>
+        <source>The Particl address to sign the message with</source>
+        <translation>The Particl address to sign the message with</translation>
     </message>
     <message>
         <source>Choose previously used address</source>
@@ -2060,8 +2025,8 @@
         <translation>Copy the current signature to the system clipboard</translation>
     </message>
     <message>
-        <source>Sign the message to prove you own this Bitcoin address</source>
-        <translation>Sign the message to prove you own this Bitcoin address</translation>
+        <source>Sign the message to prove you own this Particl address</source>
+        <translation>Sign the message to prove you own this Particl address</translation>
     </message>
     <message>
         <source>Sign &amp;Message</source>
@@ -2084,12 +2049,12 @@
         <translation>Enter the receiver's address, message (ensure you copy line breaks, spaces, tabs, etc. exactly) and signature below to verify the message. Be careful not to read more into the signature than what is in the signed message itself, to avoid being tricked by a man-in-the-middle attack. Note that this only proves the signing party receives with the address, it cannot prove sendership of any transaction!</translation>
     </message>
     <message>
-        <source>The Bitcoin address the message was signed with</source>
-        <translation>The Bitcoin address the message was signed with</translation>
-    </message>
-    <message>
-        <source>Verify the message to ensure it was signed with the specified Bitcoin address</source>
-        <translation>Verify the message to ensure it was signed with the specified Bitcoin address</translation>
+        <source>The Particl address the message was signed with</source>
+        <translation>The Particl address the message was signed with</translation>
+    </message>
+    <message>
+        <source>Verify the message to ensure it was signed with the specified Particl address</source>
+        <translation>Verify the message to ensure it was signed with the specified Particl address</translation>
     </message>
     <message>
         <source>Verify &amp;Message</source>
