--- conflicted
+++ resolved
@@ -66,18 +66,13 @@
         <translation type="unfinished">پتے موصول ہورہے ہیں</translation>
     </message>
     <message>
-<<<<<<< HEAD
         <source>These are your Particl addresses for sending payments. Always check the amount and the receiving address before sending coins.</source>
-        <translation>یہ آپ کے ادائیگی بھیجنے کے لئے بٹ کوائن ایڈریس ہیں.سکے بھیجنے سے پہلے ہمیشہ رقم اور وصول کنندہ پتہ چیک کریں۔</translation>
-=======
-        <source>These are your Bitcoin addresses for sending payments. Always check the amount and the receiving address before sending coins.</source>
         <translation type="unfinished">یہ آپ کے ادائیگی بھیجنے کے لئے بٹ کوائن ایڈریس ہیں.سکے بھیجنے سے پہلے ہمیشہ رقم اور وصول کنندہ پتہ چیک کریں۔</translation>
     </message>
     <message>
-        <source>These are your Bitcoin addresses for receiving payments. Use the 'Create new receiving address' button in the receive tab to create new addresses.
+        <source>These are your Particl addresses for receiving payments. Use the 'Create new receiving address' button in the receive tab to create new addresses.
 Signing is only possible with addresses of the type 'legacy'.</source>
         <translation type="unfinished">ادائیگیوں کے لئے آپ کے بٹ کوائن ایڈریس ہیں۔ نئے پتے بنانے کے لئے وصول کنندہ ٹیب میں 'نیا وصول کنندہ پتہ بنائیں' بٹن کا استعمال کریں۔دستخط صرف 'میراثی' قسم کے پتے کے ساتھ ہی ممکن ہے۔</translation>
->>>>>>> d3bd5410
     </message>
     <message>
         <source>&amp;Copy Address</source>
@@ -168,7 +163,7 @@
         <translation type="unfinished">پرس کی خفیہ کاری کی تصدیق کریں</translation>
     </message>
     <message>
-        <source>Warning: If you encrypt your wallet and lose your passphrase, you will &lt;b&gt;LOSE ALL OF YOUR BITCOINS&lt;/b&gt;!</source>
+        <source>Warning: If you encrypt your wallet and lose your passphrase, you will &lt;b&gt;LOSE ALL OF YOUR PARTICL&lt;/b&gt;!</source>
         <translation type="unfinished">انتباہ: اگر آپ اپنا بٹوہ انکرپٹ کرتے ہیں اور اپنا پاس فریز کھو دیتے ہیں تو ، آپ اپنے تمام بٹکوئنز کھو دیں گے.</translation>
     </message>
     <message>
@@ -188,7 +183,7 @@
         <translation type="unfinished">پرس کے لئے پرانا پاسفریج اور نیا پاسفریز درج کریں۔</translation>
     </message>
     <message>
-        <source>Remember that encrypting your wallet cannot fully protect your bitcoins from being stolen by malware infecting your computer.</source>
+        <source>Remember that encrypting your wallet cannot fully protect your particl from being stolen by malware infecting your computer.</source>
         <translation type="unfinished">یاد رکھیں کہ آپ کے پرس کو خفیہ کرنا آپ کے بٹ کوائنز کو میلویئر/چور سے آپ کے کمپیوٹر میں انفیکشن لگانے کے ذریعہ چوری ہونے سے پوری طرح محفوظ نہیں رکھ سکتا ہے۔</translation>
     </message>
     <message>
@@ -399,7 +394,7 @@
         <translation type="unfinished">پراکسی &lt;b&gt;فعال&lt;/b&gt; ہے:%1</translation>
     </message>
     <message>
-        <source>Send coins to a Bitcoin address</source>
+        <source>Send coins to a Particl address</source>
         <translation>بٹ کوائن ایڈریس پر سکے بھیجیں</translation>
     </message>
     <message>
@@ -447,7 +442,7 @@
         <translation type="unfinished">سائن اور پیغام…</translation>
     </message>
     <message>
-        <source>Sign messages with your Bitcoin addresses to prove you own them</source>
+        <source>Sign messages with your Particl addresses to prove you own them</source>
         <translation>اپنے ویکیپیڈیا پتوں کے ساتھ پیغامات پر دستخط کریں تاکہ آپ ان کے مالک ہوں</translation>
     </message>
     <message>
@@ -455,7 +450,7 @@
         <translation type="unfinished">پیغام کی توثیق کریں…</translation>
     </message>
     <message>
-        <source>Verify messages to ensure they were signed with specified Bitcoin addresses</source>
+        <source>Verify messages to ensure they were signed with specified Particl addresses</source>
         <translation>پیغامات کی توثیق کریں تاکہ یہ یقینی بن سکے کہ ان پر بٹ کوائن کے مخصوص پتوں پر دستخط ہوئے ہیں</translation>
     </message>
     <message>
@@ -482,7 +477,7 @@
         <translation>نقص</translation>
     </message>
     <message numerus="yes">
-        <source>%n active connection(s) to Bitcoin network.</source>
+        <source>%n active connection(s) to Particl network.</source>
         <extracomment>A substring of the tooltip.</extracomment>
         <translation type="unfinished">
             <numerusform />
