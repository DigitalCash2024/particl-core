--- conflicted
+++ resolved
@@ -164,8 +164,8 @@
         <translation>Cadarnhau amgryptio'r waled</translation>
     </message>
     <message>
-        <source>Warning: If you encrypt your wallet and lose your passphrase, you will &lt;b&gt;LOSE ALL OF YOUR BITCOINS&lt;/b&gt;!</source>
-        <translation>Rhybudd: Os ydych yn amgryptio'r waled ag yn colli'r cyfrinair, byddwch yn &lt;b&gt; COLLI EICH BITCOINS I GYD &lt;b&gt; !</translation>
+        <source>Warning: If you encrypt your wallet and lose your passphrase, you will &lt;b&gt;LOSE ALL OF YOUR PARTICL&lt;/b&gt;!</source>
+        <translation>Rhybudd: Os ydych yn amgryptio'r waled ag yn colli'r cyfrinair, byddwch yn &lt;b&gt; COLLI EICH PARTICL I GYD &lt;b&gt; !</translation>
     </message>
     <message>
         <source>Are you sure you wish to encrypt your wallet?</source>
@@ -176,8 +176,8 @@
         <translation>Waled Wedi Amgryptio</translation>
     </message>
     <message>
-        <source>%1 will close now to finish the encryption process. Remember that encrypting your wallet cannot fully protect your bitcoins from being stolen by malware infecting your computer.</source>
-        <translation>Bydd %1 nawr yn gorffen y broses amgryptio. Cofiwch nad ydy amgryptio eich waled yn llawn amddiffyn eich bitcoins rhag cael eu dwyn gan afiechyd yn heintio eich cyfrifiadur.</translation>
+        <source>%1 will close now to finish the encryption process. Remember that encrypting your wallet cannot fully protect your particl from being stolen by malware infecting your computer.</source>
+        <translation>Bydd %1 nawr yn gorffen y broses amgryptio. Cofiwch nad ydy amgryptio eich waled yn llawn amddiffyn eich particl rhag cael eu dwyn gan afiechyd yn heintio eich cyfrifiadur.</translation>
     </message>
     <message>
         <source>IMPORTANT: Any previous backups you have made of your wallet file should be replaced with the newly generated, encrypted wallet file. For security reasons, previous backups of the unencrypted wallet file will become useless as soon as you start using the new, encrypted wallet.</source>
@@ -334,8 +334,8 @@
         <translation>Ailfynegi y blociau ar ddisg...</translation>
     </message>
     <message>
-        <source>Send coins to a Bitcoin address</source>
-        <translation>Anfon arian i gyfeiriad Bitcoin</translation>
+        <source>Send coins to a Particl address</source>
+        <translation>Anfon arian i gyfeiriad Particl</translation>
     </message>
     <message>
         <source>Backup wallet to another location</source>
@@ -382,12 +382,12 @@
         <translation>Amgryptio'r allweddi preifat sy'n perthyn i'ch waled</translation>
     </message>
     <message>
-        <source>Sign messages with your Bitcoin addresses to prove you own them</source>
-        <translation>Arwyddo negeseuon gyda eich cyfeiriadau Bitcoin i brofi mae chi sy'n berchen arnynt</translation>
-    </message>
-    <message>
-        <source>Verify messages to ensure they were signed with specified Bitcoin addresses</source>
-        <translation>Gwirio negeseuon i sicrhau eu bod wedi eu harwyddo gyda cyfeiriadau Bitcoin penodol</translation>
+        <source>Sign messages with your Particl addresses to prove you own them</source>
+        <translation>Arwyddo negeseuon gyda eich cyfeiriadau Particl i brofi mae chi sy'n berchen arnynt</translation>
+    </message>
+    <message>
+        <source>Verify messages to ensure they were signed with specified Particl addresses</source>
+        <translation>Gwirio negeseuon i sicrhau eu bod wedi eu harwyddo gyda cyfeiriadau Particl penodol</translation>
     </message>
     <message>
         <source>&amp;File</source>
@@ -406,8 +406,8 @@
         <translation>Bar offer tabiau</translation>
     </message>
     <message>
-        <source>Request payments (generates QR codes and bitcoin: URIs)</source>
-        <translation>Gofyn taliadau (creu côd QR a bitcoin: URIs)</translation>
+        <source>Request payments (generates QR codes and particl: URIs)</source>
+        <translation>Gofyn taliadau (creu côd QR a particl: URIs)</translation>
     </message>
     <message>
         <source>Show the list of used sending addresses and labels</source>
@@ -418,8 +418,8 @@
         <translation>Dangos rhestr o gyfeiriadau derbyn a labelau wedi eu defnyddio</translation>
     </message>
     <message>
-        <source>Open a bitcoin: URI or payment request</source>
-        <translation>Agor Bitcoin: URI neu ofyn taliad</translation>
+        <source>Open a particl: URI or payment request</source>
+        <translation>Agor Particl: URI neu ofyn taliad</translation>
     </message>
     <message>
         <source>&amp;Command-line options</source>
@@ -524,8 +524,8 @@
         <translation>Mae'r waled &lt;b&gt;wedi'i amgryptio&lt;/b&gt; ac &lt;b&gt;ar glo&lt;/b&gt; ar hyn o bryd</translation>
     </message>
     <message>
-        <source>A fatal error occurred. Bitcoin can no longer continue safely and will quit.</source>
-        <translation>Mae gwall angheuol wedi digwydd. Ni all Bitcoin barhau'n ddiogel ac mae'n cau lawr.</translation>
+        <source>A fatal error occurred. Particl can no longer continue safely and will quit.</source>
+        <translation>Mae gwall angheuol wedi digwydd. Ni all Particl barhau'n ddiogel ac mae'n cau lawr.</translation>
     </message>
 </context>
 <context>
@@ -631,8 +631,8 @@
         <translation>Croeso</translation>
     </message>
     <message>
-        <source>Bitcoin</source>
-        <translation>Bitcoin</translation>
+        <source>Particl</source>
+        <translation>Particl</translation>
     </message>
     <message>
         <source>Error</source>
@@ -1038,17 +1038,8 @@
 <context>
     <name>bitcoin-core</name>
     <message>
-<<<<<<< HEAD
-        <source>Options:</source>
-        <translation>Opsiynau:</translation>
-    </message>
-    <message>
         <source>Particl Core</source>
         <translation>Craidd Particl</translation>
-=======
-        <source>Bitcoin Core</source>
-        <translation>Craidd Bitcoin</translation>
->>>>>>> e5776690
     </message>
     <message>
         <source>Information</source>
