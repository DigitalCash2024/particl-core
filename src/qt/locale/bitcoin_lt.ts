--- conflicted
+++ resolved
@@ -1,1408 +1,1458 @@
-<TS language="lt" version="2.1">
+<TS version="2.1" language="lt">
 <context>
     <name>AddressBookPage</name>
     <message>
         <source>Right-click to edit address or label</source>
-        <translation>Spustelėkite dešinįjį klavišą norint keisti adresą arba etiketę</translation>
+        <translation type="unfinished">Spustelėkite dešinįjį pelės klavišą norint keisti adresą arba etiketę </translation>
     </message>
     <message>
         <source>Create a new address</source>
-        <translation>Sukurti naują adresą</translation>
+        <translation type="unfinished">Sukurti naują adresą</translation>
     </message>
     <message>
         <source>&amp;New</source>
-        <translation>&amp;Naujas</translation>
+        <translation type="unfinished">&amp;Naujas</translation>
     </message>
     <message>
         <source>Copy the currently selected address to the system clipboard</source>
-        <translation>Kopijuoti esamą adresą į mainų atmintį</translation>
+        <translation type="unfinished">Kopijuoti esamą adresą į mainų atmintį</translation>
     </message>
     <message>
         <source>&amp;Copy</source>
-        <translation>&amp;Kopijuoti</translation>
+        <translation type="unfinished">&amp;Kopijuoti</translation>
     </message>
     <message>
         <source>C&amp;lose</source>
-        <translation>&amp;Užverti</translation>
+        <translation type="unfinished">&amp;Užverti</translation>
     </message>
     <message>
         <source>Delete the currently selected address from the list</source>
-        <translation>Ištrinti pasirinktą adresą iš sąrašo</translation>
+        <translation type="unfinished">Ištrinti pasirinktą adresą iš sąrašo</translation>
     </message>
     <message>
         <source>Enter address or label to search</source>
-        <translation>Įveskite adresą ar žymę į paiešką</translation>
+        <translation type="unfinished">Įveskite adresą ar žymę į paiešką</translation>
     </message>
     <message>
         <source>Export the data in the current tab to a file</source>
-        <translation>Eksportuoti informaciją iš dabartinės lentelės į failą</translation>
+        <translation type="unfinished">Eksportuokite duomenis iš dabartinio skirtuko į failą</translation>
     </message>
     <message>
         <source>&amp;Export</source>
-        <translation>&amp;Eksportuoti</translation>
+        <translation type="unfinished">&amp;Eksportuoti</translation>
     </message>
     <message>
         <source>&amp;Delete</source>
-        <translation>&amp;Trinti</translation>
+        <translation type="unfinished">&amp;Trinti</translation>
     </message>
     <message>
         <source>Choose the address to send coins to</source>
-        <translation>Pasirinkite adresą, kuriam siūsite monetas</translation>
+        <translation type="unfinished">Pasirinkite adresą, kuriam siūsite monetas</translation>
     </message>
     <message>
         <source>Choose the address to receive coins with</source>
-        <translation>Pasirinkite adresą su kuriuo gauti monetas</translation>
+        <translation type="unfinished">Pasirinkite adresą su kuriuo gauti monetas</translation>
     </message>
     <message>
         <source>C&amp;hoose</source>
-        <translation>P&amp;asirinkti</translation>
-    </message>
-    <message>
-<<<<<<< HEAD
-        <source>Sending addresses</source>
-        <translation>Išsiuntimo adresai</translation>
-    </message>
-    <message>
-        <source>Receiving addresses</source>
-        <translation>Gavimo adresai</translation>
+        <translation type="unfinished">P&amp;asirinkti</translation>
     </message>
     <message>
         <source>These are your Particl addresses for sending payments. Always check the amount and the receiving address before sending coins.</source>
-        <translation>Tai yra jūsų Particl adresai išeinantiems mokėjimams. Visada pasitikrinkite sumą ir gavėjo adresą prieš siunčiant lėšas.</translation>
-=======
-        <source>These are your Bitcoin addresses for sending payments. Always check the amount and the receiving address before sending coins.</source>
-        <translation type="unfinished">Tai yra jūsų Bitcoin adresai išeinantiems mokėjimams. Visada pasitikrinkite sumą ir gavėjo adresą prieš siunčiant lėšas.</translation>
-    </message>
-    <message>
-        <source>These are your Bitcoin addresses for receiving payments. Use the 'Create new receiving address' button in the receive tab to create new addresses.
+        <translation type="unfinished">Tai yra jūsų Particl adresai išeinantiems mokėjimams. Visada pasitikrinkite sumą ir gavėjo adresą prieš siunčiant lėšas.</translation>
+    </message>
+    <message>
+        <source>These are your Particl addresses for receiving payments. Use the 'Create new receiving address' button in the receive tab to create new addresses.
 Signing is only possible with addresses of the type 'legacy'.</source>
-        <translation type="unfinished">Tai jūsų Bitcoin mokėjimų gavimo adresai. Naudokite 'Sukurti naują gavimo adresą' mygtuką gavimų skirtuke kad sukurtumėte naujus adresus.
+        <translation type="unfinished">Tai jūsų Particl mokėjimų gavimo adresai. Naudokite 'Sukurti naują gavimo adresą' mygtuką gavimų skirtuke kad sukurtumėte naujus adresus.
 Pasirašymas galimas tik su 'legacy' tipo adresais.</translation>
->>>>>>> 44d8b13c
     </message>
     <message>
         <source>&amp;Copy Address</source>
-        <translation>&amp;Kopijuoti adresą</translation>
+        <translation type="unfinished">&amp;Kopijuoti adresą</translation>
     </message>
     <message>
         <source>Copy &amp;Label</source>
-        <translation>Kopijuoti &amp;Žymę</translation>
+        <translation type="unfinished">Kopijuoti &amp;Žymę</translation>
     </message>
     <message>
         <source>&amp;Edit</source>
-        <translation>&amp;Keisti</translation>
+        <translation type="unfinished">&amp;Keisti</translation>
     </message>
     <message>
         <source>Export Address List</source>
-        <translation>Eksportuoti adresų sąrašą</translation>
-    </message>
-    <message>
-        <source>Comma separated file (*.csv)</source>
-        <translation>Kableliais atskirtų duomenų failas (*.csv)</translation>
+        <translation type="unfinished">Eksportuoti adresų sąrašą</translation>
+    </message>
+    <message>
+        <source>Comma separated file</source>
+        <extracomment>Expanded name of the CSV file format. See: https://en.wikipedia.org/wiki/Comma-separated_values.</extracomment>
+        <translation type="unfinished">Kableliais atskirtas failas</translation>
+    </message>
+    <message>
+        <source>There was an error trying to save the address list to %1. Please try again.</source>
+        <extracomment>An error message. %1 is a stand-in argument for the name of the file we attempted to save to.</extracomment>
+        <translation type="unfinished">Bandant išsaugoti adresų sąrašą - įvyko klaida keliant į %1. Prašome bandyti dar kartą.</translation>
     </message>
     <message>
         <source>Exporting Failed</source>
-        <translation>Eksportavimas nepavyko</translation>
-    </message>
-    <message>
-        <source>There was an error trying to save the address list to %1. Please try again.</source>
-        <translation>Bandant išsaugoti adresų sąrašą - įvyko klaida keliant į %1. Prašome bandyti dar kartą.</translation>
+        <translation type="unfinished">Eksportavimas nepavyko</translation>
     </message>
 </context>
 <context>
     <name>AddressTableModel</name>
     <message>
         <source>Label</source>
-        <translation>Žymė</translation>
+        <translation type="unfinished">Žymė</translation>
     </message>
     <message>
         <source>Address</source>
-        <translation>Adresas</translation>
+        <translation type="unfinished">Adresas</translation>
     </message>
     <message>
         <source>(no label)</source>
-        <translation>(nėra žymės)</translation>
+        <translation type="unfinished">(nėra žymės)</translation>
     </message>
 </context>
 <context>
     <name>AskPassphraseDialog</name>
     <message>
         <source>Passphrase Dialog</source>
-        <translation>Slaptafrazės dialogas</translation>
+        <translation type="unfinished">Slaptafrazės dialogas</translation>
     </message>
     <message>
         <source>Enter passphrase</source>
-        <translation>Įvesti slaptafrazę</translation>
+        <translation type="unfinished">Įvesti slaptafrazę</translation>
     </message>
     <message>
         <source>New passphrase</source>
-        <translation>Nauja slaptafrazė</translation>
+        <translation type="unfinished">Nauja slaptafrazė</translation>
     </message>
     <message>
         <source>Repeat new passphrase</source>
-        <translation>Pakartokite naują slaptafrazę</translation>
+        <translation type="unfinished">Pakartokite naują slaptafrazę</translation>
     </message>
     <message>
         <source>Show passphrase</source>
-        <translation>Rodyti slaptafrazę</translation>
+        <translation type="unfinished">Rodyti slaptafrazę</translation>
     </message>
     <message>
         <source>Encrypt wallet</source>
-        <translation>Užšifruoti piniginę</translation>
+        <translation type="unfinished">Užšifruoti piniginę</translation>
     </message>
     <message>
         <source>This operation needs your wallet passphrase to unlock the wallet.</source>
-        <translation>Ši operacija reikalauja jūsų piniginės slaptafrazės jai atrakinti.</translation>
+        <translation type="unfinished">Ši operacija reikalauja jūsų piniginės slaptafrazės jai atrakinti.</translation>
     </message>
     <message>
         <source>Unlock wallet</source>
-        <translation>Atrakinti piniginę</translation>
-    </message>
-    <message>
-        <source>This operation needs your wallet passphrase to decrypt the wallet.</source>
-        <translation>Ši operacija reikalauja jūsų piniginės slaptafrazės jai iššifruoti.</translation>
-    </message>
-    <message>
-        <source>Decrypt wallet</source>
-        <translation>Iššifruoti piniginę</translation>
+        <translation type="unfinished">Atrakinti piniginę</translation>
     </message>
     <message>
         <source>Change passphrase</source>
-        <translation>Pakeisti slaptafrazę</translation>
+        <translation type="unfinished">Pakeisti slaptafrazę</translation>
     </message>
     <message>
         <source>Confirm wallet encryption</source>
-        <translation>Patvirtinkite piniginės užšifravimą</translation>
+        <translation type="unfinished">Patvirtinkite piniginės užšifravimą</translation>
     </message>
     <message>
         <source>Warning: If you encrypt your wallet and lose your passphrase, you will &lt;b&gt;LOSE ALL OF YOUR PARTICL&lt;/b&gt;!</source>
-        <translation>Dėmesio: jei užšifruosite savo piniginę ir pamesite slaptafrazę, jūs&lt;b&gt;PRARASITE VISUS SAVO PARTICLUS&lt;/b&gt;!</translation>
+        <translation type="unfinished">Dėmesio: jei užšifruosite savo piniginę ir pamesite slaptafrazę, jūs&lt;b&gt;PRARASITE VISUS SAVO PARTICLUS&lt;/b&gt;!</translation>
     </message>
     <message>
         <source>Are you sure you wish to encrypt your wallet?</source>
-        <translation>Ar tikrai norite šifruoti savo piniginę?</translation>
+        <translation type="unfinished">Ar tikrai norite šifruoti savo piniginę?</translation>
     </message>
     <message>
         <source>Wallet encrypted</source>
-        <translation>Piniginė užšifruota</translation>
+        <translation type="unfinished">Piniginė užšifruota</translation>
     </message>
     <message>
         <source>Enter the old passphrase and new passphrase for the wallet.</source>
-        <translation>Įveskite seną ir naują slaptažodį.</translation>
+        <translation type="unfinished">Įveskite seną ir naują slaptažodį.</translation>
+    </message>
+    <message>
+        <source>Wallet to be encrypted</source>
+        <translation type="unfinished">Piniginė kurią užšifruosite</translation>
+    </message>
+    <message>
+        <source>Your wallet is about to be encrypted. </source>
+        <translation type="unfinished">Jūsų piniginė netrukus bus užšifruota</translation>
+    </message>
+    <message>
+        <source>Your wallet is now encrypted. </source>
+        <translation type="unfinished">Jūsų piniginė užšifruota.</translation>
     </message>
     <message>
         <source>IMPORTANT: Any previous backups you have made of your wallet file should be replaced with the newly generated, encrypted wallet file. For security reasons, previous backups of the unencrypted wallet file will become useless as soon as you start using the new, encrypted wallet.</source>
-        <translation>SVARBU: Betkokios ankstesnės jūsų piniginės atsarginės kopijos turėtų būti pakeistos naujai sugeneruotu, užšifruotu piniginės failu. Dėl saugumo sumetimų, anstesnės neužšifruotos piniginės kopijos failas taps nenaudingu nuo momento, kai nauja ir užšifruota piniginė bus pradėta naudoti.</translation>
+        <translation type="unfinished">SVARBU: Betkokios ankstesnės jūsų piniginės atsarginės kopijos turėtų būti pakeistos naujai sugeneruotu, užšifruotu piniginės failu. Dėl saugumo sumetimų, anstesnės neužšifruotos piniginės kopijos failas taps nenaudingu nuo momento, kai nauja ir užšifruota piniginė bus pradėta naudoti.</translation>
     </message>
     <message>
         <source>Wallet encryption failed</source>
-        <translation>Nepavyko užšifruoti piniginę</translation>
+        <translation type="unfinished">Nepavyko užšifruoti piniginę</translation>
     </message>
     <message>
         <source>Wallet encryption failed due to an internal error. Your wallet was not encrypted.</source>
-        <translation>Dėl vidinės klaidos nepavyko užšifruoti piniginę.Piniginė neužšifruota.</translation>
+        <translation type="unfinished">Dėl vidinės klaidos nepavyko užšifruoti piniginę. Piniginė neužšifruota.</translation>
     </message>
     <message>
         <source>The supplied passphrases do not match.</source>
-        <translation>Įvestos slaptafrazės nesutampa.</translation>
+        <translation type="unfinished">Įvestos slaptafrazės nesutampa.</translation>
     </message>
     <message>
         <source>Wallet unlock failed</source>
-        <translation>Nepavyko atrakinti piniginę</translation>
+        <translation type="unfinished">Nepavyko atrakinti piniginę</translation>
     </message>
     <message>
         <source>The passphrase entered for the wallet decryption was incorrect.</source>
-        <translation>Neteisingai įvestas slaptažodis piniginės iššifravimui.</translation>
-    </message>
-    <message>
-        <source>Wallet decryption failed</source>
-        <translation>Nepavyko iššifruoti piniginės</translation>
+        <translation type="unfinished">Neteisingai įvestas slaptažodis piniginės iššifravimui.</translation>
     </message>
     <message>
         <source>Wallet passphrase was successfully changed.</source>
-        <translation>Piniginės slaptažodis sėkmingai pakeistas.</translation>
+        <translation type="unfinished">Piniginės slaptažodis sėkmingai pakeistas.</translation>
     </message>
     <message>
         <source>Warning: The Caps Lock key is on!</source>
-        <translation>Įspėjimas: įjungtas Caps Lock klavišas!</translation>
+        <translation type="unfinished">Įspėjimas: įjungtas Caps Lock klavišas!</translation>
     </message>
 </context>
 <context>
     <name>BanTableModel</name>
     <message>
         <source>IP/Netmask</source>
-        <translation>IP/Tinklas</translation>
+        <translation type="unfinished">IP/Tinklas</translation>
     </message>
     <message>
         <source>Banned Until</source>
-        <translation>Užblokuotas iki</translation>
-    </message>
-</context>
+        <translation type="unfinished">Užblokuotas iki</translation>
+    </message>
+</context>
+<context>
+    <name>BitcoinApplication</name>
+    <message>
+        <source>Settings file %1 might be corrupt or invalid.</source>
+        <translation type="unfinished">Nustatymų failas %1 galimai sugadintas arba klaidingas</translation>
+    </message>
+    <message>
+        <source>Internal error</source>
+        <translation type="unfinished">Vidinė klaida</translation>
+    </message>
+    </context>
+<context>
+    <name>QObject</name>
+    <message>
+        <source>Error: %1</source>
+        <translation type="unfinished">Klaida: %1</translation>
+    </message>
+    <message>
+        <source>%1 didn't yet exit safely…</source>
+        <translation type="unfinished">%1 dar saugiai neužbaigė darbo...</translation>
+    </message>
+    <message>
+        <source>unknown</source>
+        <translation type="unfinished">nežinomas</translation>
+    </message>
+    <message>
+        <source>Amount</source>
+        <translation type="unfinished">Suma</translation>
+    </message>
+    <message>
+        <source>Enter a Particl address (e.g. %1)</source>
+        <translation type="unfinished">Įveskite Particl adresą (pvz., %1)</translation>
+    </message>
+    <message>
+        <source>Inbound</source>
+        <extracomment>An inbound connection from a peer. An inbound connection is a connection initiated by a peer.</extracomment>
+        <translation type="unfinished">Gaunamas</translation>
+    </message>
+    <message>
+        <source>Outbound</source>
+        <extracomment>An outbound connection to a peer. An outbound connection is a connection initiated by us.</extracomment>
+        <translation type="unfinished">Išsiunčiamas</translation>
+    </message>
+    <message>
+        <source>Manual</source>
+        <extracomment>Peer connection type established manually through one of several methods.</extracomment>
+        <translation type="unfinished">Rankinis</translation>
+    </message>
+    <message>
+        <source>None</source>
+        <translation type="unfinished">Nė vienas</translation>
+    </message>
+    <message>
+        <source>N/A</source>
+        <translation type="unfinished">nėra</translation>
+    </message>
+    <message numerus="yes">
+        <source>%n second(s)</source>
+        <translation type="unfinished">
+            <numerusform />
+            <numerusform />
+            <numerusform />
+        </translation>
+    </message>
+    <message numerus="yes">
+        <source>%n minute(s)</source>
+        <translation type="unfinished">
+            <numerusform />
+            <numerusform />
+            <numerusform />
+        </translation>
+    </message>
+    <message numerus="yes">
+        <source>%n hour(s)</source>
+        <translation type="unfinished">
+            <numerusform />
+            <numerusform />
+            <numerusform />
+        </translation>
+    </message>
+    <message numerus="yes">
+        <source>%n day(s)</source>
+        <translation type="unfinished">
+            <numerusform />
+            <numerusform />
+            <numerusform />
+        </translation>
+    </message>
+    <message numerus="yes">
+        <source>%n week(s)</source>
+        <translation type="unfinished">
+            <numerusform />
+            <numerusform />
+            <numerusform />
+        </translation>
+    </message>
+    <message>
+        <source>%1 and %2</source>
+        <translation type="unfinished">%1 ir %2</translation>
+    </message>
+    <message numerus="yes">
+        <source>%n year(s)</source>
+        <translation type="unfinished">
+            <numerusform />
+            <numerusform />
+            <numerusform />
+        </translation>
+    </message>
+    </context>
 <context>
     <name>BitcoinGUI</name>
     <message>
-        <source>Sign &amp;message...</source>
-        <translation>Pasirašyti ži&amp;nutę...</translation>
-    </message>
-    <message>
-        <source>Synchronizing with network...</source>
-        <translation>Sinchronizavimas su tinklu ...</translation>
-    </message>
-    <message>
         <source>&amp;Overview</source>
-        <translation>&amp;Apžvalga</translation>
+        <translation type="unfinished">&amp;Apžvalga</translation>
     </message>
     <message>
         <source>Show general overview of wallet</source>
-        <translation>Rodyti piniginės bendrą apžvalgą</translation>
+        <translation type="unfinished">Rodyti piniginės bendrą apžvalgą</translation>
     </message>
     <message>
         <source>&amp;Transactions</source>
-        <translation>&amp;Sandoriai</translation>
+        <translation type="unfinished">&amp;Sandoriai</translation>
     </message>
     <message>
         <source>Browse transaction history</source>
-        <translation>Apžvelgti sandorių istoriją</translation>
+        <translation type="unfinished">Apžvelgti sandorių istoriją</translation>
     </message>
     <message>
         <source>E&amp;xit</source>
-        <translation>&amp;Išeiti</translation>
+        <translation type="unfinished">&amp;Išeiti</translation>
     </message>
     <message>
         <source>Quit application</source>
-        <translation>Išjungti programą</translation>
+        <translation type="unfinished">Išjungti programą</translation>
     </message>
     <message>
         <source>&amp;About %1</source>
-        <translation>&amp;Apie %1</translation>
+        <translation type="unfinished">&amp;Apie %1</translation>
     </message>
     <message>
         <source>Show information about %1</source>
-        <translation>Rodyti informaciją apie %1</translation>
+        <translation type="unfinished">Rodyti informaciją apie %1</translation>
     </message>
     <message>
         <source>About &amp;Qt</source>
-        <translation>Apie &amp;Qt</translation>
+        <translation type="unfinished">Apie &amp;Qt</translation>
     </message>
     <message>
         <source>Show information about Qt</source>
-        <translation>Rodyti informaciją apie Qt</translation>
-    </message>
-    <message>
-        <source>&amp;Options...</source>
-        <translation>&amp;Parinktys...</translation>
+        <translation type="unfinished">Rodyti informaciją apie Qt</translation>
     </message>
     <message>
         <source>Modify configuration options for %1</source>
-        <translation>Keisti %1 konfigūracijos galimybes</translation>
-    </message>
-    <message>
-        <source>&amp;Encrypt Wallet...</source>
-        <translation>&amp;Užšifruoti piniginę...</translation>
-    </message>
-    <message>
-        <source>&amp;Backup Wallet...</source>
-        <translation>&amp;Backup piniginę...</translation>
-    </message>
-    <message>
-        <source>&amp;Change Passphrase...</source>
-        <translation>&amp;Keisti slaptafrazę...</translation>
-    </message>
-    <message>
-        <source>Open &amp;URI...</source>
-        <translation>Atidaryti &amp;URI...</translation>
-    </message>
-    <message>
-        <source>Create Wallet...</source>
-        <translation>Sukurti piniginę...</translation>
+        <translation type="unfinished">Keisti %1 konfigūracijos galimybes</translation>
     </message>
     <message>
         <source>Create a new wallet</source>
-        <translation>Sukurti naują piniginę</translation>
+        <translation type="unfinished">Sukurti naują piniginę</translation>
+    </message>
+    <message>
+        <source>&amp;Minimize</source>
+        <translation type="unfinished">&amp;Sumažinti</translation>
     </message>
     <message>
         <source>Wallet:</source>
-        <translation>Piniginė</translation>
-    </message>
-    <message>
-        <source>Click to disable network activity.</source>
-        <translation>Spauskite norėdami išjungti tinklo veiklą.</translation>
+        <translation type="unfinished">Piniginė</translation>
     </message>
     <message>
         <source>Network activity disabled.</source>
-        <translation>Tinklo veikla išjungta.</translation>
-    </message>
-    <message>
-        <source>Click to enable network activity again.</source>
-        <translation>Spauskite norėdami įjungti tinklo veiklą.</translation>
-    </message>
-    <message>
-        <source>Syncing Headers (%1%)...</source>
-        <translation>Sinchronizuojamos Antraštės (%1%)...</translation>
-    </message>
-    <message>
-        <source>Reindexing blocks on disk...</source>
-        <translation>Blokai iš naujo indeksuojami...</translation>
+        <extracomment>A substring of the tooltip.</extracomment>
+        <translation type="unfinished">Tinklo veikla išjungta.</translation>
     </message>
     <message>
         <source>Proxy is &lt;b&gt;enabled&lt;/b&gt;: %1</source>
-        <translation>Tarpinis serveris yra &lt;b&gt;įgalintas&lt;/b&gt;: %1</translation>
+        <translation type="unfinished">Tarpinis serveris yra &lt;b&gt;įgalintas&lt;/b&gt;: %1</translation>
     </message>
     <message>
         <source>Send coins to a Particl address</source>
-        <translation>Siųsti monetas Particl adresui</translation>
+        <translation type="unfinished">Siųsti monetas Particl adresui</translation>
     </message>
     <message>
         <source>Backup wallet to another location</source>
-        <translation>Daryti piniginės atsarginę kopiją</translation>
+        <translation type="unfinished">Daryti piniginės atsarginę kopiją</translation>
     </message>
     <message>
         <source>Change the passphrase used for wallet encryption</source>
-        <translation>Pakeisti slaptafrazę naudojamą piniginės užšifravimui</translation>
-    </message>
-    <message>
-        <source>&amp;Verify message...</source>
-        <translation>&amp;Tikrinti žinutę...</translation>
+        <translation type="unfinished">Pakeisti slaptafrazę naudojamą piniginės užšifravimui</translation>
     </message>
     <message>
         <source>&amp;Send</source>
-        <translation>&amp;Siųsti</translation>
+        <translation type="unfinished">&amp;Siųsti</translation>
     </message>
     <message>
         <source>&amp;Receive</source>
-        <translation>&amp;Gauti</translation>
-    </message>
-    <message>
-        <source>&amp;Show / Hide</source>
-        <translation>&amp;Rodyti / Slėpti</translation>
-    </message>
-    <message>
-        <source>Show or hide the main Window</source>
-        <translation>Rodyti arba slėpti pagrindinį langą</translation>
+        <translation type="unfinished">&amp;Gauti</translation>
+    </message>
+    <message>
+        <source>&amp;Options…</source>
+        <translation type="unfinished">&amp;Nustatymai</translation>
     </message>
     <message>
         <source>Encrypt the private keys that belong to your wallet</source>
-        <translation>Užšifruoti privačius raktus, kurie priklauso jūsų piniginei</translation>
+        <translation type="unfinished">Užšifruoti privačius raktus, kurie priklauso jūsų piniginei</translation>
     </message>
     <message>
         <source>Sign messages with your Particl addresses to prove you own them</source>
-        <translation>Pasirašydami žinutes su savo Particl adresais įrodysite jog esate jų savininkas</translation>
+        <translation type="unfinished">Pasirašydami žinutes su savo Particl adresais įrodysite jog esate jų savininkas</translation>
     </message>
     <message>
         <source>Verify messages to ensure they were signed with specified Particl addresses</source>
-        <translation>Patikrinkite žinutę, jog įsitikintumėte, kad ją pasirašė nurodytas Particl adresas</translation>
+        <translation type="unfinished">Patikrinkite žinutę, jog įsitikintumėte, kad ją pasirašė nurodytas Particl adresas</translation>
     </message>
     <message>
         <source>&amp;File</source>
-        <translation>&amp;Failas</translation>
+        <translation type="unfinished">&amp;Failas</translation>
     </message>
     <message>
         <source>&amp;Settings</source>
-        <translation>&amp;Nustatymai</translation>
+        <translation type="unfinished">&amp;Nustatymai</translation>
     </message>
     <message>
         <source>&amp;Help</source>
-        <translation>&amp;Pagalba</translation>
+        <translation type="unfinished">&amp;Pagalba</translation>
     </message>
     <message>
         <source>Tabs toolbar</source>
-        <translation>Kortelių įrankinė</translation>
+        <translation type="unfinished">Kortelių įrankinė</translation>
     </message>
     <message>
         <source>Request payments (generates QR codes and particl: URIs)</source>
-        <translation>Reikalauti mokėjimų (sukuria QR kodus ir particl: URI)</translation>
+        <translation type="unfinished">Reikalauti mokėjimų (sukuria QR kodus ir particl: URI)</translation>
     </message>
     <message>
         <source>Show the list of used sending addresses and labels</source>
-        <translation>Rodyti sąrašą panaudotų siuntimo adresų ir žymių</translation>
+        <translation type="unfinished">Rodyti sąrašą panaudotų siuntimo adresų ir žymių</translation>
     </message>
     <message>
         <source>Show the list of used receiving addresses and labels</source>
-        <translation>Rodyti sąrašą panaudotų gavimo adresų ir žymių</translation>
+        <translation type="unfinished">Rodyti sąrašą panaudotų gavimo adresų ir žymių</translation>
     </message>
     <message>
         <source>&amp;Command-line options</source>
-        <translation>Komandinės eilutės parametrai</translation>
-    </message>
-    <message numerus="yes">
-        <source>%n active connection(s) to Particl network</source>
-        <translation><numerusform>%n Particl tinklo aktyvus ryšys</numerusform><numerusform>%n Particl tinklo aktyvūs ryšiai</numerusform><numerusform>%n Particl tinklo aktyvūs ryšiai</numerusform><numerusform>%n Particl tinklo aktyvūs ryšiai</numerusform></translation>
-    </message>
-    <message>
-        <source>Indexing blocks on disk...</source>
-        <translation>Blokai iš naujo indeksuojami...</translation>
-    </message>
-    <message>
-        <source>Processing blocks on disk...</source>
-        <translation>Blokai apdirbami diske...</translation>
+        <translation type="unfinished">Komandinės eilutės parametrai</translation>
     </message>
     <message numerus="yes">
         <source>Processed %n block(s) of transaction history.</source>
-        <translation><numerusform>Apdirbtas %n blokas transakcijų istorijoje.</numerusform><numerusform>Apdirbti %n blokas transakcijų istorijoje.</numerusform><numerusform>Apdirbti %n blokas transakcijų istorijoje.</numerusform><numerusform>Apdirbti %n blokas transakcijų istorijoje.</numerusform></translation>
+        <translation type="unfinished">
+            <numerusform />
+            <numerusform />
+            <numerusform />
+        </translation>
     </message>
     <message>
         <source>%1 behind</source>
-        <translation>%1 atsilieka</translation>
+        <translation type="unfinished">%1 atsilieka</translation>
     </message>
     <message>
         <source>Last received block was generated %1 ago.</source>
-        <translation>Paskutinis gautas blokas buvo sukurtas prieš %1.</translation>
+        <translation type="unfinished">Paskutinis gautas blokas buvo sukurtas prieš %1.</translation>
     </message>
     <message>
         <source>Transactions after this will not yet be visible.</source>
-        <translation>Sekančios operacijos dar nebus matomos.</translation>
+        <translation type="unfinished">Sekančios operacijos dar nebus matomos.</translation>
     </message>
     <message>
         <source>Error</source>
-        <translation>Klaida</translation>
+        <translation type="unfinished">Klaida</translation>
     </message>
     <message>
         <source>Warning</source>
-        <translation>Įspėjimas</translation>
+        <translation type="unfinished">Įspėjimas</translation>
     </message>
     <message>
         <source>Information</source>
-        <translation>Informacija</translation>
+        <translation type="unfinished">Informacija</translation>
     </message>
     <message>
         <source>Up to date</source>
-        <translation>Atnaujinta</translation>
+        <translation type="unfinished">Atnaujinta</translation>
+    </message>
+    <message>
+        <source>Load Partially Signed Particl Transaction</source>
+        <translation type="unfinished">Užkraukite dalinai pasirašytą Particl transakciją</translation>
+    </message>
+    <message>
+        <source>Load Partially Signed Particl Transaction from clipboard</source>
+        <translation type="unfinished">Užkraukite dalinai pasirašytas Particl transakcijas iš iškarpinės...</translation>
+    </message>
+    <message>
+        <source>Node window</source>
+        <translation type="unfinished">Mazgo langas</translation>
     </message>
     <message>
         <source>&amp;Sending addresses</source>
-        <translation>&amp;Siunčiami adresai</translation>
+        <translation type="unfinished">&amp;Siunčiami adresai</translation>
     </message>
     <message>
         <source>&amp;Receiving addresses</source>
-        <translation>&amp;Gaunami adresai</translation>
+        <translation type="unfinished">&amp;Gaunami adresai</translation>
     </message>
     <message>
         <source>Open Wallet</source>
-        <translation>Atidaryti Piniginę</translation>
+        <translation type="unfinished">Atidaryti Piniginę</translation>
     </message>
     <message>
         <source>Open a wallet</source>
-        <translation>Atidaryti Piniginę</translation>
-    </message>
-    <message>
-        <source>Close Wallet...</source>
-        <translation>Uždaryti Piniginę</translation>
+        <translation type="unfinished">Atidaryti Piniginę</translation>
     </message>
     <message>
         <source>Close wallet</source>
-        <translation>Uždaryti Piniginę</translation>
+        <translation type="unfinished">Uždaryti Piniginę</translation>
+    </message>
+    <message>
+        <source>Close all wallets</source>
+        <translation type="unfinished">Uždaryti visas pinigines</translation>
     </message>
     <message>
         <source>Show the %1 help message to get a list with possible Particl command-line options</source>
-        <translation>Rodyti %1 pagalbos žinutę su Particl pasirinkimo komandomis</translation>
+        <translation type="unfinished">Rodyti %1 pagalbos žinutę su Particl pasirinkimo komandomis</translation>
     </message>
     <message>
         <source>default wallet</source>
-        <translation>numatyta piniginė</translation>
+        <translation type="unfinished">numatyta piniginė</translation>
     </message>
     <message>
         <source>No wallets available</source>
-        <translation>Piniginių nėra</translation>
+        <translation type="unfinished">Piniginių nėra</translation>
+    </message>
+    <message>
+        <source>Wallet Name</source>
+        <extracomment>Label of the input field where the name of the wallet is entered.</extracomment>
+        <translation type="unfinished">Piniginės Pavadinimas</translation>
     </message>
     <message>
         <source>&amp;Window</source>
-        <translation>&amp;Langas</translation>
-    </message>
-    <message>
-        <source>Minimize</source>
-        <translation>Sumažinti</translation>
+        <translation type="unfinished">&amp;Langas</translation>
     </message>
     <message>
         <source>Zoom</source>
-        <translation>Priartinti</translation>
+        <translation type="unfinished">Priartinti</translation>
     </message>
     <message>
         <source>Main Window</source>
-        <translation>Pagrindinis langas</translation>
+        <translation type="unfinished">Pagrindinis langas</translation>
     </message>
     <message>
         <source>%1 client</source>
-        <translation>%1 klientas</translation>
-    </message>
-    <message>
-        <source>Connecting to peers...</source>
-        <translation>Prisijungiama su peers...</translation>
-    </message>
-    <message>
-        <source>Catching up...</source>
-        <translation>Vejamasi...</translation>
+        <translation type="unfinished">%1 klientas</translation>
+    </message>
+    <message numerus="yes">
+        <source>%n active connection(s) to Particl network.</source>
+        <extracomment>A substring of the tooltip.</extracomment>
+        <translation type="unfinished">
+            <numerusform />
+            <numerusform />
+            <numerusform />
+        </translation>
+    </message>
+    <message>
+        <source>Disable network activity</source>
+        <extracomment>A context menu item.</extracomment>
+        <translation type="unfinished">Išjungti tinklo veiklą</translation>
+    </message>
+    <message>
+        <source>Enable network activity</source>
+        <extracomment>A context menu item. The network activity was disabled previously.</extracomment>
+        <translation type="unfinished">Įjungti tinklo veiklą</translation>
     </message>
     <message>
         <source>Error: %1</source>
-        <translation>Klaida: %1</translation>
+        <translation type="unfinished">Klaida: %1</translation>
     </message>
     <message>
         <source>Warning: %1</source>
-        <translation>Įspėjimas: %1</translation>
+        <translation type="unfinished">Įspėjimas: %1</translation>
     </message>
     <message>
         <source>Date: %1
 </source>
-        <translation>Data: %1
+        <translation type="unfinished">Data: %1
 </translation>
     </message>
     <message>
         <source>Amount: %1
 </source>
-        <translation>Suma: %1
+        <translation type="unfinished">Suma: %1
 </translation>
     </message>
     <message>
         <source>Wallet: %1
 </source>
-        <translation>Piniginė: %1
+        <translation type="unfinished">Piniginė: %1
 </translation>
     </message>
     <message>
         <source>Type: %1
 </source>
-        <translation>Spausti: %1
+        <translation type="unfinished">Spausti: %1
 </translation>
     </message>
     <message>
         <source>Label: %1
 </source>
-        <translation>Antraštė: %1
+        <translation type="unfinished">Antraštė: %1
 </translation>
     </message>
     <message>
         <source>Address: %1
 </source>
-        <translation>Adresas: %1
+        <translation type="unfinished">Adresas: %1
 </translation>
     </message>
     <message>
         <source>Sent transaction</source>
-        <translation>Sandoris nusiųstas</translation>
+        <translation type="unfinished">Sandoris nusiųstas</translation>
     </message>
     <message>
         <source>Incoming transaction</source>
-        <translation>Ateinantis sandoris</translation>
+        <translation type="unfinished">Ateinantis sandoris</translation>
     </message>
     <message>
         <source>HD key generation is &lt;b&gt;enabled&lt;/b&gt;</source>
-        <translation>HD rakto generacija &lt;b&gt;įgalinta&lt;/b&gt;</translation>
+        <translation type="unfinished">HD rakto generacija &lt;b&gt;įgalinta&lt;/b&gt;</translation>
     </message>
     <message>
         <source>HD key generation is &lt;b&gt;disabled&lt;/b&gt;</source>
-        <translation>HD rakto generacija &lt;b&gt;išjungta&lt;/b&gt;</translation>
+        <translation type="unfinished">HD rakto generacija &lt;b&gt;išjungta&lt;/b&gt;</translation>
     </message>
     <message>
         <source>Private key &lt;b&gt;disabled&lt;/b&gt;</source>
-        <translation>Privatus raktas &lt;b&gt;išjungtas&lt;/b&gt;</translation>
+        <translation type="unfinished">Privatus raktas &lt;b&gt;išjungtas&lt;/b&gt;</translation>
     </message>
     <message>
         <source>Wallet is &lt;b&gt;encrypted&lt;/b&gt; and currently &lt;b&gt;unlocked&lt;/b&gt;</source>
-        <translation>Piniginė &lt;b&gt;užšifruota&lt;/b&gt; ir šiuo metu &lt;b&gt;atrakinta&lt;/b&gt;</translation>
+        <translation type="unfinished">Piniginė &lt;b&gt;užšifruota&lt;/b&gt; ir šiuo metu &lt;b&gt;atrakinta&lt;/b&gt;</translation>
     </message>
     <message>
         <source>Wallet is &lt;b&gt;encrypted&lt;/b&gt; and currently &lt;b&gt;locked&lt;/b&gt;</source>
-        <translation>Piniginė &lt;b&gt;užšifruota&lt;/b&gt; ir šiuo metu &lt;b&gt;užrakinta&lt;/b&gt;</translation>
+        <translation type="unfinished">Piniginė &lt;b&gt;užšifruota&lt;/b&gt; ir šiuo metu &lt;b&gt;užrakinta&lt;/b&gt;</translation>
+    </message>
+    <message>
+        <source>Original message:</source>
+        <translation type="unfinished">Orginali žinutė:</translation>
+    </message>
+</context>
+<context>
+    <name>UnitDisplayStatusBarControl</name>
+    <message>
+        <source>Unit to show amounts in. Click to select another unit.</source>
+        <translation type="unfinished">Vienetas rodo sumas. Spustelėkite, jei norite pasirinkti kitą vienetą.</translation>
+    </message>
+</context>
+<context>
+    <name>CoinControlDialog</name>
+    <message>
+        <source>Coin Selection</source>
+        <translation type="unfinished">Monetų pasirinkimas</translation>
+    </message>
+    <message>
+        <source>Quantity:</source>
+        <translation type="unfinished">Kiekis:</translation>
+    </message>
+    <message>
+        <source>Bytes:</source>
+        <translation type="unfinished">Baitai:</translation>
+    </message>
+    <message>
+        <source>Amount:</source>
+        <translation type="unfinished">Suma:</translation>
+    </message>
+    <message>
+        <source>Fee:</source>
+        <translation type="unfinished">Mokestis:</translation>
+    </message>
+    <message>
+        <source>After Fee:</source>
+        <translation type="unfinished">Po mokesčio:</translation>
+    </message>
+    <message>
+        <source>Change:</source>
+        <translation type="unfinished">Graža:</translation>
+    </message>
+    <message>
+        <source>(un)select all</source>
+        <translation type="unfinished">(ne)pasirinkti viską</translation>
+    </message>
+    <message>
+        <source>Tree mode</source>
+        <translation type="unfinished">Medžio režimas</translation>
+    </message>
+    <message>
+        <source>List mode</source>
+        <translation type="unfinished">Sąrašo režimas</translation>
+    </message>
+    <message>
+        <source>Amount</source>
+        <translation type="unfinished">Suma</translation>
+    </message>
+    <message>
+        <source>Received with label</source>
+        <translation type="unfinished">Gauta su žyme</translation>
+    </message>
+    <message>
+        <source>Received with address</source>
+        <translation type="unfinished">Gauta su adresu</translation>
+    </message>
+    <message>
+        <source>Date</source>
+        <translation type="unfinished">Data</translation>
+    </message>
+    <message>
+        <source>Confirmations</source>
+        <translation type="unfinished">Patvirtinimai</translation>
+    </message>
+    <message>
+        <source>Confirmed</source>
+        <translation type="unfinished">Patvirtinta</translation>
+    </message>
+    <message>
+        <source>Copy amount</source>
+        <translation type="unfinished">Kopijuoti sumą</translation>
+    </message>
+    <message>
+        <source>Copy quantity</source>
+        <translation type="unfinished">Kopijuoti kiekį</translation>
+    </message>
+    <message>
+        <source>Copy fee</source>
+        <translation type="unfinished">Kopijuoti mokestį</translation>
+    </message>
+    <message>
+        <source>Copy after fee</source>
+        <translation type="unfinished">Kopijuoti po mokesčio</translation>
+    </message>
+    <message>
+        <source>Copy bytes</source>
+        <translation type="unfinished">Kopijuoti baitus</translation>
+    </message>
+    <message>
+        <source>Copy change</source>
+        <translation type="unfinished">Kopijuoti keisti</translation>
+    </message>
+    <message>
+        <source>(%1 locked)</source>
+        <translation type="unfinished">(%1 užrakinta)</translation>
+    </message>
+    <message>
+        <source>Can vary +/- %1 satoshi(s) per input.</source>
+        <translation type="unfinished">Gali svyruoti nuo +/-%1 satoshi(-ų) vienam įvedimui.</translation>
+    </message>
+    <message>
+        <source>(no label)</source>
+        <translation type="unfinished">(nėra žymės)</translation>
+    </message>
+    <message>
+        <source>change from %1 (%2)</source>
+        <translation type="unfinished">pakeisti nuo %1 (%2)</translation>
+    </message>
+    <message>
+        <source>(change)</source>
+        <translation type="unfinished">(graža)</translation>
+    </message>
+</context>
+<context>
+    <name>CreateWalletActivity</name>
+    <message>
+        <source>Create Wallet</source>
+        <extracomment>Title of window indicating the progress of creation of a new wallet.</extracomment>
+        <translation type="unfinished">Sukurti Piniginę</translation>
+    </message>
+    <message>
+        <source>Creating Wallet &lt;b&gt;%1&lt;/b&gt;…</source>
+        <extracomment>Descriptive text of the create wallet progress window which indicates to the user which wallet is currently being created.</extracomment>
+        <translation type="unfinished">Kuriama Piniginė &lt;b&gt;%1&lt;/b&gt;...</translation>
+    </message>
+    <message>
+        <source>Create wallet failed</source>
+        <translation type="unfinished">Piniginės sukurimas nepavyko</translation>
+    </message>
+    <message>
+        <source>Create wallet warning</source>
+        <translation type="unfinished">Piniginės sukurimo įspėjimas</translation>
     </message>
     </context>
 <context>
-    <name>CoinControlDialog</name>
-    <message>
-        <source>Coin Selection</source>
-        <translation>Monetų pasirinkimas</translation>
-    </message>
-    <message>
-        <source>Quantity:</source>
-        <translation>Kiekis:</translation>
-    </message>
-    <message>
-        <source>Bytes:</source>
-        <translation>Baitai:</translation>
-    </message>
-    <message>
-        <source>Amount:</source>
-        <translation>Suma:</translation>
-    </message>
-    <message>
-        <source>Fee:</source>
-        <translation>Mokestis:</translation>
-    </message>
-    <message>
-<<<<<<< HEAD
-        <source>Dust:</source>
-        <translation>Dulkės:</translation>
-    </message>
-    <message>
-=======
->>>>>>> 44d8b13c
-        <source>After Fee:</source>
-        <translation>Po mokesčio:</translation>
-    </message>
-    <message>
-        <source>Change:</source>
-        <translation>Graža:</translation>
-    </message>
-    <message>
-        <source>(un)select all</source>
-        <translation>(ne)pasirinkti viską</translation>
-    </message>
-    <message>
-        <source>Tree mode</source>
-        <translation>Medžio režimas</translation>
-    </message>
-    <message>
-        <source>List mode</source>
-        <translation>Sąrašo režimas</translation>
-    </message>
-    <message>
-        <source>Amount</source>
-        <translation>Suma</translation>
-    </message>
-    <message>
-        <source>Received with label</source>
-        <translation>Gauta su žyme</translation>
-    </message>
-    <message>
-        <source>Received with address</source>
-        <translation>Gauta su adresu</translation>
-    </message>
-    <message>
-        <source>Date</source>
-        <translation>Data</translation>
-    </message>
-    <message>
-        <source>Confirmations</source>
-        <translation>Patvirtinimai</translation>
-    </message>
-    <message>
-        <source>Confirmed</source>
-        <translation>Patvirtintas</translation>
-    </message>
-    <message>
-        <source>Copy address</source>
-        <translation>Kopijuoti adresą</translation>
-    </message>
-    <message>
-        <source>Copy label</source>
-        <translation>Kopijuoti žymę</translation>
-    </message>
-    <message>
-        <source>Copy amount</source>
-        <translation>Kopijuoti sumą</translation>
-    </message>
-    <message>
-        <source>Copy transaction ID</source>
-        <translation>Sandorio ID</translation>
-    </message>
-    <message>
-        <source>Lock unspent</source>
-        <translation>Užrakinti nepanaudotus</translation>
-    </message>
-    <message>
-        <source>Unlock unspent</source>
-        <translation>Atrakinti nepanaudotus</translation>
-    </message>
-    <message>
-        <source>Copy quantity</source>
-        <translation>Kopijuoti kiekį</translation>
-    </message>
-    <message>
-        <source>Copy fee</source>
-        <translation>Kopijuoti mokestį</translation>
-    </message>
-    <message>
-        <source>Copy after fee</source>
-        <translation>Kopijuoti po mokesčio</translation>
-    </message>
-    <message>
-        <source>Copy bytes</source>
-        <translation>Kopijuoti baitus</translation>
-    </message>
-    <message>
-<<<<<<< HEAD
-        <source>Copy dust</source>
-        <translation>Kopijuoti dulkę</translation>
-    </message>
-    <message>
-=======
->>>>>>> 44d8b13c
-        <source>Copy change</source>
-        <translation>Kopijuoti keisti</translation>
-    </message>
-    <message>
-        <source>(%1 locked)</source>
-        <translation>(%1 užrakinta)</translation>
-    </message>
-    <message>
-<<<<<<< HEAD
-        <source>yes</source>
-        <translation>taip</translation>
-    </message>
-    <message>
-        <source>no</source>
-        <translation>ne</translation>
-    </message>
-    <message>
-        <source>This label turns red if any recipient receives an amount smaller than the current dust threshold.</source>
-        <translation>Ši etiketė tampa raudona, jei bet kuris gavėjas gauna mažesnę sumą nei dabartinė dulkių slenkstis.</translation>
-    </message>
-    <message>
-=======
->>>>>>> 44d8b13c
-        <source>Can vary +/- %1 satoshi(s) per input.</source>
-        <translation>Gali svyruoti nuo +/-%1 satoshi(-ų) vienam įvedimui.</translation>
-    </message>
-    <message>
-        <source>(no label)</source>
-        <translation>(nėra žymės)</translation>
-    </message>
-    <message>
-        <source>change from %1 (%2)</source>
-        <translation>pakeisti nuo %1 (%2)</translation>
-    </message>
-    <message>
-        <source>(change)</source>
-        <translation>(graža)</translation>
-    </message>
-</context>
-<context>
-    <name>CreateWalletActivity</name>
-    <message>
-        <source>Creating Wallet &lt;b&gt;%1&lt;/b&gt;...</source>
-        <translation>Sukuriama Piniginė &lt;b&gt;%1&lt;/b&gt;...</translation>
-    </message>
-    <message>
-        <source>Create wallet failed</source>
-        <translation>Piniginės sukurimas nepavyko</translation>
-    </message>
-    <message>
-        <source>Create wallet warning</source>
-        <translation>Piniginės sukurimo įspėjimas</translation>
-    </message>
-</context>
+    <name>OpenWalletActivity</name>
+    <message>
+        <source>Open wallet failed</source>
+        <translation type="unfinished">Piniginės atidarymas nepavyko</translation>
+    </message>
+    <message>
+        <source>Open wallet warning</source>
+        <translation type="unfinished">Piniginės atidarymo įspėjimas</translation>
+    </message>
+    <message>
+        <source>default wallet</source>
+        <translation type="unfinished">numatyta piniginė</translation>
+    </message>
+    <message>
+        <source>Open Wallet</source>
+        <extracomment>Title of window indicating the progress of opening of a wallet.</extracomment>
+        <translation type="unfinished">Atidaryti Piniginę</translation>
+    </message>
+    <message>
+        <source>Opening Wallet &lt;b&gt;%1&lt;/b&gt;…</source>
+        <extracomment>Descriptive text of the open wallet progress window which indicates to the user which wallet is currently being opened.</extracomment>
+        <translation type="unfinished">Atidaroma Piniginė &lt;b&gt;%1&lt;/b&gt;...</translation>
+    </message>
+</context>
+<context>
+    <name>WalletController</name>
+    <message>
+        <source>Close wallet</source>
+        <translation type="unfinished">Uždaryti Piniginę</translation>
+    </message>
+    <message>
+        <source>Are you sure you wish to close the wallet &lt;i&gt;%1&lt;/i&gt;?</source>
+        <translation type="unfinished">Ar tikrai norite uždaryti piniginę &lt;i&gt;%1&lt;/i&gt;?</translation>
+    </message>
+    <message>
+        <source>Close all wallets</source>
+        <translation type="unfinished">Uždaryti visas pinigines</translation>
+    </message>
+    </context>
 <context>
     <name>CreateWalletDialog</name>
     <message>
         <source>Create Wallet</source>
-        <translation>Sukurti Piniginę</translation>
+        <translation type="unfinished">Sukurti Piniginę</translation>
     </message>
     <message>
         <source>Wallet Name</source>
-        <translation>Piniginės Pavadinimas</translation>
+        <translation type="unfinished">Piniginės Pavadinimas</translation>
+    </message>
+    <message>
+        <source>Wallet</source>
+        <translation type="unfinished">Piniginė</translation>
     </message>
     <message>
         <source>Encrypt the wallet. The wallet will be encrypted with a passphrase of your choice.</source>
-        <translation>Užkoduoti piniginę. Piniginė bus užkoduota jūsų pasirinkta slapta fraze.</translation>
+        <translation type="unfinished">Užkoduoti piniginę. Piniginė bus užkoduota jūsų pasirinkta slapta fraze.</translation>
     </message>
     <message>
         <source>Encrypt Wallet</source>
-        <translation>Užkoduoti Piniginę</translation>
+        <translation type="unfinished">Užkoduoti Piniginę</translation>
+    </message>
+    <message>
+        <source>Advanced Options</source>
+        <translation type="unfinished">Išplėstiniai nustatymai</translation>
     </message>
     <message>
         <source>Disable Private Keys</source>
-        <translation>Atjungti Privačius Raktus</translation>
+        <translation type="unfinished">Atjungti Privačius Raktus</translation>
     </message>
     <message>
         <source>Make Blank Wallet</source>
-        <translation>Sukurti Tuščia Piniginę</translation>
+        <translation type="unfinished">Sukurti Tuščia Piniginę</translation>
     </message>
     <message>
         <source>Create</source>
-        <translation>Sukurti</translation>
-    </message>
-</context>
+        <translation type="unfinished">Sukurti</translation>
+    </message>
+    </context>
 <context>
     <name>EditAddressDialog</name>
     <message>
         <source>Edit Address</source>
-        <translation>Keisti adresą</translation>
+        <translation type="unfinished">Keisti adresą</translation>
     </message>
     <message>
         <source>&amp;Label</source>
-        <translation>Ž&amp;ymė</translation>
+        <translation type="unfinished">Ž&amp;ymė</translation>
     </message>
     <message>
         <source>The label associated with this address list entry</source>
-        <translation>Etiketė, susijusi su šiuo adresų sąrašo įrašu</translation>
+        <translation type="unfinished">Etiketė, susijusi su šiuo adresų sąrašo įrašu</translation>
     </message>
     <message>
         <source>The address associated with this address list entry. This can only be modified for sending addresses.</source>
-        <translation>Adresas, susijęs su šiuo adresų sąrašo įrašu. Tai galima keisti tik siuntimo adresams.</translation>
+        <translation type="unfinished">Adresas, susijęs su šiuo adresų sąrašo įrašu. Tai galima keisti tik siuntimo adresams.</translation>
     </message>
     <message>
         <source>&amp;Address</source>
-        <translation>&amp;Adresas</translation>
+        <translation type="unfinished">&amp;Adresas</translation>
     </message>
     <message>
         <source>New sending address</source>
-        <translation>Naujas siuntimo adresas</translation>
+        <translation type="unfinished">Naujas siuntimo adresas</translation>
     </message>
     <message>
         <source>Edit receiving address</source>
-        <translation>Keisti gavimo adresą</translation>
+        <translation type="unfinished">Keisti gavimo adresą</translation>
     </message>
     <message>
         <source>Edit sending address</source>
-        <translation>Keisti siuntimo adresą</translation>
+        <translation type="unfinished">Keisti siuntimo adresą</translation>
     </message>
     <message>
         <source>The entered address "%1" is not a valid Particl address.</source>
-        <translation>Įvestas adresas „%1“ nėra galiojantis Particl adresas.</translation>
+        <translation type="unfinished">Įvestas adresas „%1“ nėra galiojantis Particl adresas.</translation>
     </message>
     <message>
         <source>Address "%1" already exists as a receiving address with label "%2" and so cannot be added as a sending address.</source>
-        <translation>Adresas „%1“  jau yra kaip gavėjo adresas su etikete „%2“, todėl jo negalima pridėti kaip siuntimo adresą.</translation>
+        <translation type="unfinished">Adresas „%1“  jau yra kaip gavėjo adresas su etikete „%2“, todėl jo negalima pridėti kaip siuntimo adresą.</translation>
     </message>
     <message>
         <source>The entered address "%1" is already in the address book with label "%2".</source>
-        <translation>Įvestas adresas „%1“ jau yra adresų knygoje su etikete „%2“.</translation>
+        <translation type="unfinished">Įvestas adresas „%1“ jau yra adresų knygoje su etikete „%2“.</translation>
     </message>
     <message>
         <source>Could not unlock wallet.</source>
-        <translation>Nepavyko atrakinti piniginės.</translation>
+        <translation type="unfinished">Nepavyko atrakinti piniginės.</translation>
     </message>
     <message>
         <source>New key generation failed.</source>
-        <translation>Naujo rakto generavimas nepavyko.</translation>
+        <translation type="unfinished">Naujo rakto generavimas nepavyko.</translation>
     </message>
 </context>
 <context>
     <name>FreespaceChecker</name>
     <message>
         <source>A new data directory will be created.</source>
-        <translation>Naujas duomenų katalogas bus sukurtas.</translation>
+        <translation type="unfinished">Naujas duomenų katalogas bus sukurtas.</translation>
     </message>
     <message>
         <source>name</source>
-        <translation>pavadinimas</translation>
+        <translation type="unfinished">pavadinimas</translation>
     </message>
     <message>
         <source>Directory already exists. Add %1 if you intend to create a new directory here.</source>
-        <translation>Katalogas jau egzistuoja. Pridėkite %1 jei planuojate sukurti naują katalogą čia.</translation>
+        <translation type="unfinished">Katalogas jau egzistuoja. Pridėkite %1 jei planuojate sukurti naują katalogą čia.</translation>
     </message>
     <message>
         <source>Path already exists, and is not a directory.</source>
-        <translation>Takas jau egzistuoja, ir tai nėra katalogas.</translation>
+        <translation type="unfinished">Takas jau egzistuoja, ir tai nėra katalogas.</translation>
     </message>
     <message>
         <source>Cannot create data directory here.</source>
-        <translation>Negalima sukurti duomenų katalogo.</translation>
-    </message>
-</context>
-<context>
-    <name>HelpMessageDialog</name>
-    <message>
-        <source>version</source>
-        <translation>versija</translation>
-    </message>
-    <message>
-        <source>About %1</source>
-        <translation>&amp;Apie %1</translation>
-    </message>
-    <message>
-        <source>Command-line options</source>
-        <translation>Komandinės eilutės parametrai</translation>
+        <translation type="unfinished">Negalima sukurti duomenų katalogo.</translation>
     </message>
 </context>
 <context>
     <name>Intro</name>
-    <message>
-        <source>Welcome</source>
-        <translation>Sveiki</translation>
-    </message>
-    <message>
-        <source>Welcome to %1.</source>
-        <translation>Sveiki atvykę į %1.</translation>
-    </message>
-    <message>
-        <source>As this is the first time the program is launched, you can choose where %1 will store its data.</source>
-        <translation>Kadangi tai yra pirmas kartas, kai programa paleidžiama, galite pasirinkti, kur %1 išsaugos savo duomenis.</translation>
-    </message>
-    <message>
-        <source>When you click OK, %1 will begin to download and process the full %4 block chain (%2GB) starting with the earliest transactions in %3 when %4 initially launched.</source>
-        <translation>Spustelėjus Gerai, %1 pradės atsisiųsti ir apdoroti visą %4 blokų grandinę (%2GB), pradedant nuo ankstesnių operacijų %3, kai iš pradžių buvo paleista %4.</translation>
-    </message>
-    <message>
-        <source>This initial synchronisation is very demanding, and may expose hardware problems with your computer that had previously gone unnoticed. Each time you run %1, it will continue downloading where it left off.</source>
-        <translation>Ši pradinė sinchronizacija yra labai sudėtinga ir gali sukelti kompiuterio techninės įrangos problemas, kurios anksčiau buvo nepastebėtos. Kiekvieną kartą, kai paleidžiate %1, jis tęs parsisiuntimą ten, kur jis buvo išjungtas.</translation>
-    </message>
-    <message>
-        <source>If you have chosen to limit block chain storage (pruning), the historical data must still be downloaded and processed, but will be deleted afterward to keep your disk usage low.</source>
-        <translation>Jei pasirinkote apriboti blokavimo grandinės saugojimą (genėjimas), istoriniai duomenys vis tiek turi būti atsisiunčiami ir apdorojami, bet vėliau bus ištrinti, kad diskų naudojimas būtų mažas.</translation>
-    </message>
-    <message>
-        <source>Use the default data directory</source>
-        <translation>Naudoti numatytajį duomenų katalogą</translation>
-    </message>
-    <message>
-        <source>Use a custom data directory:</source>
-        <translation>Naudoti kitą duomenų katalogą:</translation>
-    </message>
-    <message>
-        <source>Particl</source>
-        <translation>Particl</translation>
-    </message>
-    <message>
-        <source>Discard blocks after verification, except most recent %1 GB (prune)</source>
-        <translation>Ištrinti blokus po patikrinimo, išskyrus paskutinius %1 GB (nukarpimas)</translation>
-    </message>
-    <message>
-        <source>At least %1 GB of data will be stored in this directory, and it will grow over time.</source>
-        <translation>Šiame kataloge bus saugomi bent %1 GB duomenų, kurie laikui bėgant didės.</translation>
-    </message>
-    <message>
-        <source>Approximately %1 GB of data will be stored in this directory.</source>
-        <translation>Šiame kataloge bus saugoma maždaug apie %1 GB duomenų.</translation>
-    </message>
-    <message>
-        <source>%1 will download and store a copy of the Particl block chain.</source>
-        <translation>%1 bus atsisiųsta ir išsaugota Particl blokų grandinės kopiją.</translation>
-    </message>
-    <message>
-        <source>The wallet will also be stored in this directory.</source>
-        <translation>Piniginė taip pat bus saugojama šiame direktyve.</translation>
-    </message>
-    <message>
-        <source>Error: Specified data directory "%1" cannot be created.</source>
-        <translation>Klaida: negali būti sukurtas nurodytas duomenų katalogas „%1“.</translation>
-    </message>
-    <message>
-        <source>Error</source>
-        <translation>Klaida</translation>
-    </message>
     <message numerus="yes">
-        <source>%n GB of free space available</source>
-        <translation><numerusform>%n GB laisvos vietos</numerusform><numerusform>%n GB laisvos vietos</numerusform><numerusform>%n GB laisvos vietos</numerusform><numerusform>%n GB laisvos vietos</numerusform></translation>
+        <source>%n GB of space available</source>
+        <translation type="unfinished">
+            <numerusform />
+            <numerusform />
+            <numerusform />
+        </translation>
     </message>
     <message numerus="yes">
         <source>(of %n GB needed)</source>
-        <translation><numerusform>(reikalinga %n GB)</numerusform><numerusform>(reikalinga %n GB)</numerusform><numerusform>(reikalinga %n GB)</numerusform><numerusform>(reikalinga %n GB)</numerusform></translation>
+        <translation type="unfinished">
+            <numerusform>(reikalinga %n GB)</numerusform>
+            <numerusform>(reikalinga %n GB)</numerusform>
+            <numerusform>(reikalinga %n GB)</numerusform>
+        </translation>
+    </message>
+    <message numerus="yes">
+        <source>(%n GB needed for full chain)</source>
+        <translation type="unfinished">
+            <numerusform />
+            <numerusform />
+            <numerusform />
+        </translation>
+    </message>
+    <message>
+        <source>At least %1 GB of data will be stored in this directory, and it will grow over time.</source>
+        <translation type="unfinished">Šiame kataloge bus saugomi bent %1 GB duomenų, kurie laikui bėgant didės.</translation>
+    </message>
+    <message>
+        <source>Approximately %1 GB of data will be stored in this directory.</source>
+        <translation type="unfinished">Šiame kataloge bus saugoma maždaug apie %1 GB duomenų.</translation>
+    </message>
+    <message numerus="yes">
+        <source>(sufficient to restore backups %n day(s) old)</source>
+        <extracomment>Explanatory text on the capability of the current prune target.</extracomment>
+        <translation type="unfinished">
+            <numerusform />
+            <numerusform />
+            <numerusform />
+        </translation>
+    </message>
+    <message>
+        <source>%1 will download and store a copy of the Particl block chain.</source>
+        <translation type="unfinished">%1 bus atsisiųsta ir išsaugota Particl blokų grandinės kopiją.</translation>
+    </message>
+    <message>
+        <source>The wallet will also be stored in this directory.</source>
+        <translation type="unfinished">Piniginė taip pat bus saugojama šiame direktyve.</translation>
+    </message>
+    <message>
+        <source>Error: Specified data directory "%1" cannot be created.</source>
+        <translation type="unfinished">Klaida: negali būti sukurtas nurodytas duomenų katalogas „%1“.</translation>
+    </message>
+    <message>
+        <source>Error</source>
+        <translation type="unfinished">Klaida</translation>
+    </message>
+    <message>
+        <source>Welcome</source>
+        <translation type="unfinished">Sveiki</translation>
+    </message>
+    <message>
+        <source>Welcome to %1.</source>
+        <translation type="unfinished">Sveiki atvykę į %1.</translation>
+    </message>
+    <message>
+        <source>As this is the first time the program is launched, you can choose where %1 will store its data.</source>
+        <translation type="unfinished">Kadangi tai yra pirmas kartas, kai programa paleidžiama, galite pasirinkti, kur %1 išsaugos savo duomenis.</translation>
+    </message>
+    <message>
+        <source> GB</source>
+        <translation type="unfinished">GB</translation>
+    </message>
+    <message>
+        <source>This initial synchronisation is very demanding, and may expose hardware problems with your computer that had previously gone unnoticed. Each time you run %1, it will continue downloading where it left off.</source>
+        <translation type="unfinished">Ši pradinė sinchronizacija yra labai sudėtinga ir gali sukelti kompiuterio techninės įrangos problemas, kurios anksčiau buvo nepastebėtos. Kiekvieną kartą, kai paleidžiate %1, jis tęs parsisiuntimą ten, kur jis buvo išjungtas.</translation>
+    </message>
+    <message>
+        <source>If you have chosen to limit block chain storage (pruning), the historical data must still be downloaded and processed, but will be deleted afterward to keep your disk usage low.</source>
+        <translation type="unfinished">Jei pasirinkote apriboti blokavimo grandinės saugojimą (genėjimas), istoriniai duomenys vis tiek turi būti atsisiunčiami ir apdorojami, bet vėliau bus ištrinti, kad diskų naudojimas būtų mažas.</translation>
+    </message>
+    <message>
+        <source>Use the default data directory</source>
+        <translation type="unfinished">Naudoti numatytajį duomenų katalogą</translation>
+    </message>
+    <message>
+        <source>Use a custom data directory:</source>
+        <translation type="unfinished">Naudoti kitą duomenų katalogą:</translation>
+    </message>
+</context>
+<context>
+    <name>HelpMessageDialog</name>
+    <message>
+        <source>version</source>
+        <translation type="unfinished">versija</translation>
+    </message>
+    <message>
+        <source>About %1</source>
+        <translation type="unfinished">&amp;Apie %1</translation>
+    </message>
+    <message>
+        <source>Command-line options</source>
+        <translation type="unfinished">Komandinės eilutės parametrai</translation>
+    </message>
+</context>
+<context>
+    <name>ShutdownWindow</name>
+    <message>
+        <source>Do not shut down the computer until this window disappears.</source>
+        <translation type="unfinished">Neišjunkite kompiuterio tol, kol šis langas neišnyks.</translation>
+    </message>
+</context>
+<context>
+    <name>ModalOverlay</name>
+    <message>
+        <source>Form</source>
+        <translation type="unfinished">Forma</translation>
+    </message>
+    <message>
+        <source>Recent transactions may not yet be visible, and therefore your wallet's balance might be incorrect. This information will be correct once your wallet has finished synchronizing with the particl network, as detailed below.</source>
+        <translation type="unfinished">Naujausi sandoriai gali būti dar nematomi, todėl jūsų piniginės likutis gali būti neteisingas. Ši informacija bus teisinga, kai jūsų piniginė bus baigta sinchronizuoti su particl tinklu, kaip nurodyta žemiau.</translation>
+    </message>
+    <message>
+        <source>Attempting to spend particl that are affected by not-yet-displayed transactions will not be accepted by the network.</source>
+        <translation type="unfinished">Tinklas nepriims bandymų išleisti particlus, kurie yra vis dar nematomi.</translation>
+    </message>
+    <message>
+        <source>Number of blocks left</source>
+        <translation type="unfinished">Likusių blokų skaičius</translation>
+    </message>
+    <message>
+        <source>Unknown…</source>
+        <translation type="unfinished">Nežinoma ...</translation>
+    </message>
+    <message>
+        <source>calculating…</source>
+        <translation type="unfinished">Skaičiuojama...</translation>
+    </message>
+    <message>
+        <source>Last block time</source>
+        <translation type="unfinished">Paskutinio bloko laikas</translation>
+    </message>
+    <message>
+        <source>Progress</source>
+        <translation type="unfinished">Progresas</translation>
+    </message>
+    <message>
+        <source>Progress increase per hour</source>
+        <translation type="unfinished">Pažangos didėjimas per valandą</translation>
+    </message>
+    <message>
+        <source>Estimated time left until synced</source>
+        <translation type="unfinished">Numatomas laikas iki sinchronizavimo</translation>
+    </message>
+    <message>
+        <source>Hide</source>
+        <translation type="unfinished">Slėpti</translation>
     </message>
     </context>
 <context>
-    <name>ModalOverlay</name>
+    <name>OpenURIDialog</name>
+    <message>
+        <source>Paste address from clipboard</source>
+        <extracomment>Tooltip text for button that allows you to paste an address that is in your clipboard.</extracomment>
+        <translation type="unfinished">Įvesti adresą iš mainų atminties</translation>
+    </message>
+</context>
+<context>
+    <name>OptionsDialog</name>
+    <message>
+        <source>Options</source>
+        <translation type="unfinished">Parinktys</translation>
+    </message>
+    <message>
+        <source>&amp;Main</source>
+        <translation type="unfinished">&amp;Pagrindinės</translation>
+    </message>
+    <message>
+        <source>Automatically start %1 after logging in to the system.</source>
+        <translation type="unfinished">Automatiškai paleisti %1 po prisijungimo prie sistemos.</translation>
+    </message>
+    <message>
+        <source>&amp;Start %1 on system login</source>
+        <translation type="unfinished">&amp;Pradėti %1 sistemos prisijungimo metu</translation>
+    </message>
+    <message>
+        <source>Size of &amp;database cache</source>
+        <translation type="unfinished">&amp;Duomenų bazės talpyklos dydis</translation>
+    </message>
+    <message>
+        <source>Number of script &amp;verification threads</source>
+        <translation type="unfinished">Patvirtinimų skaičius</translation>
+    </message>
+    <message>
+        <source>IP address of the proxy (e.g. IPv4: 127.0.0.1 / IPv6: ::1)</source>
+        <translation type="unfinished">Proxy IP adresas (Pvz. IPv4: 127.0.0.1 / IPv6: ::1)</translation>
+    </message>
+    <message>
+        <source>Shows if the supplied default SOCKS5 proxy is used to reach peers via this network type.</source>
+        <translation type="unfinished">Rodo, ar pridedamas numatytasis SOCKS5 proxy naudojamas pasiekti Peers per šį tinklo tipą.</translation>
+    </message>
+    <message>
+        <source>Minimize instead of exit the application when the window is closed. When this option is enabled, the application will be closed only after selecting Exit in the menu.</source>
+        <translation type="unfinished">Uždarant langą neuždaryti programos. Kai ši parinktis įjungta, programa bus uždaryta tik pasirinkus  meniu komandą Baigti.</translation>
+    </message>
+    <message>
+        <source>Open the %1 configuration file from the working directory.</source>
+        <translation type="unfinished">Atidarykite %1 konfigūracijos failą iš veikiančio katalogo.</translation>
+    </message>
+    <message>
+        <source>Open Configuration File</source>
+        <translation type="unfinished">Atidarykite konfigūracijos failą</translation>
+    </message>
+    <message>
+        <source>Reset all client options to default.</source>
+        <translation type="unfinished">Atstatyti visus kliento pasirinkimus į numatytuosius.</translation>
+    </message>
+    <message>
+        <source>&amp;Reset Options</source>
+        <translation type="unfinished">&amp;Atstatyti Parinktis</translation>
+    </message>
+    <message>
+        <source>&amp;Network</source>
+        <translation type="unfinished">&amp;Tinklas</translation>
+    </message>
+    <message>
+        <source>Prune &amp;block storage to</source>
+        <translation type="unfinished">&amp;blokuokite saugyklą į</translation>
+    </message>
+    <message>
+        <source>Reverting this setting requires re-downloading the entire blockchain.</source>
+        <translation type="unfinished">Jei norite grąžinti šį nustatymą, reikia iš naujo atsisiųsti visą bloko grandinę.</translation>
+    </message>
+    <message>
+        <source>(0 = auto, &lt;0 = leave that many cores free)</source>
+        <translation type="unfinished">(0 = automatinis, &lt;0 = palikti tiek nenaudojamų branduolių)</translation>
+    </message>
+    <message>
+        <source>W&amp;allet</source>
+        <translation type="unfinished">Piniginė</translation>
+    </message>
+    <message>
+        <source>Expert</source>
+        <translation type="unfinished">Ekspertas</translation>
+    </message>
+    <message>
+        <source>Enable coin &amp;control features</source>
+        <translation type="unfinished">Įgalinti monetų ir &amp;valdymo funkcijas</translation>
+    </message>
+    <message>
+        <source>If you disable the spending of unconfirmed change, the change from a transaction cannot be used until that transaction has at least one confirmation. This also affects how your balance is computed.</source>
+        <translation type="unfinished">Jei išjungsite nepatvirtintą likučio išleidimą, likutį iš sandorio negalėsite naudoti tol, kol toks sandoris turės bent vieną patvirtinimą. Tai taip pat turi įtakos jūsų balansui.</translation>
+    </message>
+    <message>
+        <source>&amp;Spend unconfirmed change</source>
+        <translation type="unfinished">&amp;Išleiskite nepatvirtintus pakeitimus</translation>
+    </message>
+    <message>
+        <source>Automatically open the Particl client port on the router. This only works when your router supports UPnP and it is enabled.</source>
+        <translation type="unfinished">Automatiškai atidaryti Particl kliento prievadą maršrutizatoriuje. Tai veikia tik tada, kai jūsų maršrutizatorius palaiko UPnP ir ji įjungta.</translation>
+    </message>
+    <message>
+        <source>Map port using &amp;UPnP</source>
+        <translation type="unfinished">Persiųsti prievadą naudojant &amp;UPnP</translation>
+    </message>
+    <message>
+        <source>Accept connections from outside.</source>
+        <translation type="unfinished">Priimti ryšius iš išorės.</translation>
+    </message>
+    <message>
+        <source>Allow incomin&amp;g connections</source>
+        <translation type="unfinished">Leisti gaunamu&amp;s ryšius</translation>
+    </message>
+    <message>
+        <source>Connect to the Particl network through a SOCKS5 proxy.</source>
+        <translation type="unfinished">Prisijunkite prie „Particl“ tinklo per SOCKS5 proxy.</translation>
+    </message>
+    <message>
+        <source>&amp;Connect through SOCKS5 proxy (default proxy):</source>
+        <translation type="unfinished">&amp; Prisijunkite per SOCKS5 proxy (numatytasis proxy):</translation>
+    </message>
+    <message>
+        <source>Proxy &amp;IP:</source>
+        <translation type="unfinished">Tarpinio serverio &amp;IP:</translation>
+    </message>
+    <message>
+        <source>&amp;Port:</source>
+        <translation type="unfinished">&amp;Prievadas:</translation>
+    </message>
+    <message>
+        <source>Port of the proxy (e.g. 9050)</source>
+        <translation type="unfinished">Tarpinio serverio preivadas (pvz, 9050)</translation>
+    </message>
+    <message>
+        <source>Used for reaching peers via:</source>
+        <translation type="unfinished">Naudojamas Peers pasiekti per:</translation>
+    </message>
+    <message>
+        <source>&amp;Window</source>
+        <translation type="unfinished">&amp;Langas</translation>
+    </message>
+    <message>
+        <source>Show only a tray icon after minimizing the window.</source>
+        <translation type="unfinished">Po programos lango sumažinimo rodyti tik programos ikoną.</translation>
+    </message>
+    <message>
+        <source>&amp;Minimize to the tray instead of the taskbar</source>
+        <translation type="unfinished">&amp;M sumažinti langą bet ne užduočių juostą</translation>
+    </message>
+    <message>
+        <source>M&amp;inimize on close</source>
+        <translation type="unfinished">&amp;Sumažinti uždarant</translation>
+    </message>
+    <message>
+        <source>&amp;Display</source>
+        <translation type="unfinished">&amp;Rodymas</translation>
+    </message>
+    <message>
+        <source>User Interface &amp;language:</source>
+        <translation type="unfinished">Naudotojo sąsajos &amp;kalba:</translation>
+    </message>
+    <message>
+        <source>The user interface language can be set here. This setting will take effect after restarting %1.</source>
+        <translation type="unfinished">Čia galite nustatyti vartotojo sąsajos kalbą. Šis nustatymas įsigalios iš naujo paleidus %1.</translation>
+    </message>
+    <message>
+        <source>&amp;Unit to show amounts in:</source>
+        <translation type="unfinished">&amp;Vienetai, kuriais rodyti sumas:</translation>
+    </message>
+    <message>
+        <source>Choose the default subdivision unit to show in the interface and when sending coins.</source>
+        <translation type="unfinished">Rodomų ir siunčiamų monetų kiekio matavimo vienetai</translation>
+    </message>
+    <message>
+        <source>Whether to show coin control features or not.</source>
+        <translation type="unfinished">Rodyti monetų valdymo funkcijas, ar ne.</translation>
+    </message>
+    <message>
+        <source>&amp;OK</source>
+        <translation type="unfinished">&amp;Gerai</translation>
+    </message>
+    <message>
+        <source>&amp;Cancel</source>
+        <translation type="unfinished">&amp;Atšaukti</translation>
+    </message>
+    <message>
+        <source>default</source>
+        <translation type="unfinished">numatyta</translation>
+    </message>
+    <message>
+        <source>none</source>
+        <translation type="unfinished">niekas</translation>
+    </message>
+    <message>
+        <source>Confirm options reset</source>
+        <extracomment>Window title text of pop-up window shown when the user has chosen to reset options.</extracomment>
+        <translation type="unfinished">Patvirtinti nustatymų atstatymą</translation>
+    </message>
+    <message>
+        <source>Client restart required to activate changes.</source>
+        <extracomment>Text explaining that the settings changed will not come into effect until the client is restarted.</extracomment>
+        <translation type="unfinished">Kliento perkrovimas reikalingas nustatymų aktyvavimui</translation>
+    </message>
+    <message>
+        <source>Client will be shut down. Do you want to proceed?</source>
+        <extracomment>Text asking the user to confirm if they would like to proceed with a client shutdown.</extracomment>
+        <translation type="unfinished">Klientas bus uždarytas. Ar norite testi?</translation>
+    </message>
+    <message>
+        <source>Configuration options</source>
+        <extracomment>Window title text of pop-up box that allows opening up of configuration file.</extracomment>
+        <translation type="unfinished">Konfigūravimo parinktys</translation>
+    </message>
+    <message>
+        <source>The configuration file is used to specify advanced user options which override GUI settings. Additionally, any command-line options will override this configuration file.</source>
+        <extracomment>Explanatory text about the priority order of instructions considered by client. The order from high to low being: command-line, configuration file, GUI settings.</extracomment>
+        <translation type="unfinished">Konfigūracijos failas naudojamas patobulintoms naudotojo parinktims, kurios ignoruoja GUI nustatymus. Be to, visos komandų eilutės parinktys nepaisys šio konfigūracijos failo.</translation>
+    </message>
+    <message>
+        <source>Cancel</source>
+        <translation type="unfinished">Atšaukti</translation>
+    </message>
+    <message>
+        <source>Error</source>
+        <translation type="unfinished">Klaida</translation>
+    </message>
+    <message>
+        <source>The configuration file could not be opened.</source>
+        <translation type="unfinished">Konfigūracijos failo negalima atidaryti.</translation>
+    </message>
+    <message>
+        <source>This change would require a client restart.</source>
+        <translation type="unfinished">Šis pakeitimas reikalautų kliento perkrovimo</translation>
+    </message>
+    <message>
+        <source>The supplied proxy address is invalid.</source>
+        <translation type="unfinished">Nurodytas tarpinio serverio adresas negalioja.</translation>
+    </message>
+</context>
+<context>
+    <name>OverviewPage</name>
     <message>
         <source>Form</source>
-        <translation>Forma</translation>
-    </message>
-    <message>
-        <source>Recent transactions may not yet be visible, and therefore your wallet's balance might be incorrect. This information will be correct once your wallet has finished synchronizing with the particl network, as detailed below.</source>
-        <translation>Naujausi sandoriai gali būti dar nematomi, todėl jūsų piniginės likutis gali būti neteisingas. Ši informacija bus teisinga, kai jūsų piniginė bus baigta sinchronizuoti su particl tinklu, kaip nurodyta žemiau.</translation>
-    </message>
-    <message>
-        <source>Attempting to spend particl that are affected by not-yet-displayed transactions will not be accepted by the network.</source>
-        <translation>Tinklas nepriims bandymų išleisti particlus, kurie yra vis dar nematomi.</translation>
-    </message>
-    <message>
-        <source>Number of blocks left</source>
-        <translation>Likusių blokų skaičius</translation>
-    </message>
-    <message>
-        <source>Unknown...</source>
-        <translation>Nežinomas...</translation>
-    </message>
-    <message>
-        <source>Last block time</source>
-        <translation>Paskutinio bloko laikas</translation>
-    </message>
-    <message>
-        <source>Progress</source>
-        <translation>Progresas</translation>
-    </message>
-    <message>
-        <source>Progress increase per hour</source>
-        <translation>Pažangos didėjimas per valandą</translation>
-    </message>
-    <message>
-        <source>calculating...</source>
-        <translation>skaičiuojama...</translation>
-    </message>
-    <message>
-        <source>Estimated time left until synced</source>
-        <translation>Numatomas laikas iki sinchronizavimo</translation>
-    </message>
-    <message>
-        <source>Hide</source>
-        <translation>Slėpti</translation>
-    </message>
-    <message>
-        <source>Unknown. Syncing Headers (%1, %2%)...</source>
-        <translation>Nežinomas. Sinchronizuojamos Antraštės (%1, %2%)...</translation>
-    </message>
-</context>
-<context>
-    <name>OpenURIDialog</name>
-    <message>
-        <source>URI:</source>
-        <translation>URI:</translation>
-    </message>
-</context>
-<context>
-    <name>OpenWalletActivity</name>
-    <message>
-        <source>Open wallet failed</source>
-        <translation>Piniginės atidarymas nepavyko</translation>
-    </message>
-    <message>
-        <source>Open wallet warning</source>
-        <translation>Piniginės atidarymo įspėjimas</translation>
-    </message>
-    <message>
-        <source>default wallet</source>
-        <translation>numatyta piniginė</translation>
-    </message>
-    <message>
-        <source>Opening Wallet &lt;b&gt;%1&lt;/b&gt;...</source>
-        <translation>Atidaroma Piniginė &lt;b&gt;%1&lt;/b&gt;...</translation>
-    </message>
-</context>
-<context>
-    <name>OptionsDialog</name>
-    <message>
-        <source>Options</source>
-        <translation>Parinktys</translation>
-    </message>
-    <message>
-        <source>&amp;Main</source>
-        <translation>&amp;Pagrindinės</translation>
-    </message>
-    <message>
-        <source>Automatically start %1 after logging in to the system.</source>
-        <translation>Automatiškai paleisti %1 po prisijungimo prie sistemos.</translation>
-    </message>
-    <message>
-        <source>&amp;Start %1 on system login</source>
-        <translation>&amp;Pradėti %1 sistemos prisijungimo metu</translation>
-    </message>
-    <message>
-        <source>Size of &amp;database cache</source>
-        <translation>&amp;Duomenų bazės talpyklos dydis</translation>
-    </message>
-    <message>
-        <source>Number of script &amp;verification threads</source>
-        <translation>Patvirtinimų skaičius</translation>
-    </message>
-    <message>
-        <source>IP address of the proxy (e.g. IPv4: 127.0.0.1 / IPv6: ::1)</source>
-        <translation>Proxy IP adresas (Pvz. IPv4: 127.0.0.1 / IPv6: ::1)</translation>
-    </message>
-    <message>
-        <source>Shows if the supplied default SOCKS5 proxy is used to reach peers via this network type.</source>
-        <translation>Rodo, ar pridedamas numatytasis SOCKS5 proxy naudojamas pasiekti Peers per šį tinklo tipą.</translation>
-    </message>
-    <message>
-        <source>Hide the icon from the system tray.</source>
-        <translation>Slėpti piktogramą</translation>
-    </message>
-    <message>
-        <source>&amp;Hide tray icon</source>
-        <translation>&amp; Slėpti piktogramą</translation>
-    </message>
-    <message>
-        <source>Minimize instead of exit the application when the window is closed. When this option is enabled, the application will be closed only after selecting Exit in the menu.</source>
-        <translation>Uždarant langą neuždaryti programos. Kai ši parinktis įjungta, programa bus uždaryta tik pasirinkus  meniu komandą Baigti.</translation>
-    </message>
-    <message>
-        <source>Third party URLs (e.g. a block explorer) that appear in the transactions tab as context menu items. %s in the URL is replaced by transaction hash. Multiple URLs are separated by vertical bar |.</source>
-        <translation>Trečiųjų šalių URL (pvz., Blokų tyrėjas), kurie rodomi operacijų skirtuke kaip kontekstinio meniu elementai. %s URL yra pakeistas sandorio Hash. Keli URL yra atskirti vertikalia juosta |.</translation>
-    </message>
-    <message>
-        <source>Open the %1 configuration file from the working directory.</source>
-        <translation>Atidarykite %1 konfigūracijos failą iš veikiančio katalogo.</translation>
-    </message>
-    <message>
-        <source>Open Configuration File</source>
-        <translation>Atidarykite konfigūracijos failą</translation>
-    </message>
-    <message>
-        <source>Reset all client options to default.</source>
-        <translation>Atstatyti visus kliento pasirinkimus į numatytuosius.</translation>
-    </message>
-    <message>
-        <source>&amp;Reset Options</source>
-        <translation>&amp;Atstatyti Parinktis</translation>
-    </message>
-    <message>
-        <source>&amp;Network</source>
-        <translation>&amp;Tinklas</translation>
-    </message>
-    <message>
-        <source>Disables some advanced features but all blocks will still be fully validated. Reverting this setting requires re-downloading the entire blockchain. Actual disk usage may be somewhat higher.</source>
-        <translation>Išjungia kai kurias pažangias funkcijas, tačiau visi blokai vis dar bus patvirtinti. Jei norite grąžinti šį nustatymą, reikia iš naujo atsisiųsti visą bloko grandinę. Tikras diskų naudojimas gali būti šiek tiek didesnis.</translation>
-    </message>
-    <message>
-        <source>Prune &amp;block storage to</source>
-        <translation>&amp;blokuokite saugyklą į</translation>
-    </message>
-    <message>
-        <source>GB</source>
-        <translation>GB</translation>
-    </message>
-    <message>
-        <source>Reverting this setting requires re-downloading the entire blockchain.</source>
-        <translation>Jei norite grąžinti šį nustatymą, reikia iš naujo atsisiųsti visą bloko grandinę.</translation>
-    </message>
-    <message>
-        <source>MiB</source>
-        <translation>MiB</translation>
-    </message>
-    <message>
-        <source>(0 = auto, &lt;0 = leave that many cores free)</source>
-        <translation>(0 = automatinis, &lt;0 = palikti tiek nenaudojamų branduolių)</translation>
-    </message>
-    <message>
-        <source>W&amp;allet</source>
-        <translation>Piniginė</translation>
-    </message>
-    <message>
-        <source>Expert</source>
-        <translation>Ekspertas</translation>
-    </message>
-    <message>
-        <source>Enable coin &amp;control features</source>
-        <translation>Įgalinti monetų ir &amp;valdymo funkcijas</translation>
-    </message>
-    <message>
-        <source>If you disable the spending of unconfirmed change, the change from a transaction cannot be used until that transaction has at least one confirmation. This also affects how your balance is computed.</source>
-        <translation>Jei išjungsite nepatvirtintą likučio išleidimą, likutį iš sandorio negalėsite naudoti tol, kol toks sandoris turės bent vieną patvirtinimą. Tai taip pat turi įtakos jūsų balansui.</translation>
-    </message>
-    <message>
-        <source>&amp;Spend unconfirmed change</source>
-        <translation>&amp;Išleiskite nepatvirtintus pakeitimus</translation>
-    </message>
-    <message>
-        <source>Automatically open the Particl client port on the router. This only works when your router supports UPnP and it is enabled.</source>
-        <translation>Automatiškai atidaryti Particl kliento prievadą maršrutizatoriuje. Tai veikia tik tada, kai jūsų maršrutizatorius palaiko UPnP ir ji įjungta.</translation>
-    </message>
-    <message>
-        <source>Map port using &amp;UPnP</source>
-        <translation>Persiųsti prievadą naudojant &amp;UPnP</translation>
-    </message>
-    <message>
-        <source>Accept connections from outside.</source>
-        <translation>Priimti ryšius iš išorės.</translation>
-    </message>
-    <message>
-        <source>Allow incomin&amp;g connections</source>
-        <translation>Leisti gaunamu&amp;s ryšius</translation>
-    </message>
-    <message>
-        <source>Connect to the Particl network through a SOCKS5 proxy.</source>
-        <translation>Prisijunkite prie „Particl“ tinklo per SOCKS5 proxy.</translation>
-    </message>
-    <message>
-        <source>&amp;Connect through SOCKS5 proxy (default proxy):</source>
-        <translation>&amp; Prisijunkite per SOCKS5 proxy (numatytasis proxy):</translation>
-    </message>
-    <message>
-        <source>Proxy &amp;IP:</source>
-        <translation>Tarpinio serverio &amp;IP:</translation>
-    </message>
-    <message>
-        <source>&amp;Port:</source>
-        <translation>&amp;Prievadas:</translation>
-    </message>
-    <message>
-        <source>Port of the proxy (e.g. 9050)</source>
-        <translation>Tarpinio serverio preivadas (pvz, 9050)</translation>
-    </message>
-    <message>
-        <source>Used for reaching peers via:</source>
-        <translation>Naudojamas Peers pasiekti per:</translation>
-    </message>
-    <message>
-        <source>IPv4</source>
-        <translation>IPv4</translation>
-    </message>
-    <message>
-        <source>IPv6</source>
-        <translation>IPv6</translation>
-    </message>
-    <message>
-        <source>Tor</source>
-        <translation>Tor</translation>
-    </message>
-    <message>
-        <source>&amp;Window</source>
-        <translation>&amp;Langas</translation>
-    </message>
-    <message>
-        <source>Show only a tray icon after minimizing the window.</source>
-        <translation>Po programos lango sumažinimo rodyti tik programos ikoną.</translation>
-    </message>
-    <message>
-        <source>&amp;Minimize to the tray instead of the taskbar</source>
-        <translation>&amp;M sumažinti langą bet ne užduočių juostą</translation>
-    </message>
-    <message>
-        <source>M&amp;inimize on close</source>
-        <translation>&amp;Sumažinti uždarant</translation>
-    </message>
-    <message>
-        <source>&amp;Display</source>
-        <translation>&amp;Rodymas</translation>
-    </message>
-    <message>
-        <source>User Interface &amp;language:</source>
-        <translation>Naudotojo sąsajos &amp;kalba:</translation>
-    </message>
-    <message>
-        <source>The user interface language can be set here. This setting will take effect after restarting %1.</source>
-        <translation>Čia galite nustatyti vartotojo sąsajos kalbą. Šis nustatymas įsigalios iš naujo paleidus %1.</translation>
-    </message>
-    <message>
-        <source>&amp;Unit to show amounts in:</source>
-        <translation>&amp;Vienetai, kuriais rodyti sumas:</translation>
-    </message>
-    <message>
-        <source>Choose the default subdivision unit to show in the interface and when sending coins.</source>
-        <translation>Rodomų ir siunčiamų monetų kiekio matavimo vienetai</translation>
-    </message>
-    <message>
-        <source>Whether to show coin control features or not.</source>
-        <translation>Rodyti monetų valdymo funkcijas, ar ne.</translation>
-    </message>
-    <message>
-        <source>&amp;Third party transaction URLs</source>
-        <translation>&amp;Trečiųjų šalių sandorių URL</translation>
-    </message>
-    <message>
-        <source>Options set in this dialog are overridden by the command line or in the configuration file:</source>
-        <translation>Šiame dialogo lange nustatytos parinktys yra panaikintos komandų eilutėje arba konfigūracijos faile:</translation>
-    </message>
-    <message>
-        <source>&amp;OK</source>
-        <translation>&amp;Gerai</translation>
-    </message>
-    <message>
-        <source>&amp;Cancel</source>
-        <translation>&amp;Atšaukti</translation>
-    </message>
-    <message>
-        <source>default</source>
-        <translation>numatyta</translation>
-    </message>
-    <message>
-        <source>none</source>
-        <translation>niekas</translation>
-    </message>
-    <message>
-        <source>Confirm options reset</source>
-        <translation>Patvirtinti nustatymų atstatymą</translation>
-    </message>
-    <message>
-        <source>Client restart required to activate changes.</source>
-        <translation>Kliento perkrovimas reikalingas nustatymų aktyvavimui</translation>
-    </message>
-    <message>
-        <source>Client will be shut down. Do you want to proceed?</source>
-        <translation>Klientas bus uždarytas. Ar norite testi?</translation>
-    </message>
-    <message>
-        <source>Configuration options</source>
-        <translation>Konfigūravimo parinktys</translation>
-    </message>
-    <message>
-        <source>The configuration file is used to specify advanced user options which override GUI settings. Additionally, any command-line options will override this configuration file.</source>
-        <translation>Konfigūracijos failas naudojamas patobulintoms naudotojo parinktims, kurios ignoruoja GUI nustatymus. Be to, visos komandų eilutės parinktys nepaisys šio konfigūracijos failo.</translation>
-    </message>
-    <message>
-        <source>Error</source>
-        <translation>Klaida</translation>
-    </message>
-    <message>
-        <source>The configuration file could not be opened.</source>
-        <translation>Konfigūracijos failo negalima atidaryti.</translation>
-    </message>
-    <message>
-        <source>This change would require a client restart.</source>
-        <translation>Šis pakeitimas reikalautų kliento perkrovimo</translation>
-    </message>
-    <message>
-        <source>The supplied proxy address is invalid.</source>
-        <translation>Nurodytas tarpinio serverio adresas negalioja.</translation>
-    </message>
-</context>
-<context>
-    <name>OverviewPage</name>
-    <message>
-        <source>Form</source>
-        <translation>Forma</translation>
+        <translation type="unfinished">Forma</translation>
     </message>
     <message>
         <source>The displayed information may be out of date. Your wallet automatically synchronizes with the Particl network after a connection is established, but this process has not completed yet.</source>
-        <translation>Rodoma informacija gali būti pasenusi. Piniginė automatiškai sinchronizuojasi su „Particl“ tinklu po ryšio užmezgimo, tačiau šis procesas dar nebaigtas.</translation>
+        <translation type="unfinished">Rodoma informacija gali būti pasenusi. Piniginė automatiškai sinchronizuojasi su „Particl“ tinklu po ryšio užmezgimo, tačiau šis procesas dar nebaigtas.</translation>
     </message>
     <message>
         <source>Watch-only:</source>
-        <translation>Tik stebėti</translation>
+        <translation type="unfinished">Tik stebėti</translation>
     </message>
     <message>
         <source>Available:</source>
-        <translation>Galimi:</translation>
+        <translation type="unfinished">Galimi:</translation>
     </message>
     <message>
         <source>Your current spendable balance</source>
-        <translation>Jūsų dabartinis išleidžiamas balansas</translation>
+        <translation type="unfinished">Jūsų dabartinis išleidžiamas balansas</translation>
     </message>
     <message>
         <source>Pending:</source>
-        <translation>Laukiantys:</translation>
+        <translation type="unfinished">Laukiantys:</translation>
     </message>
     <message>
         <source>Total of transactions that have yet to be confirmed, and do not yet count toward the spendable balance</source>
-        <translation>Iš viso sandorių, kurie dar turi būti patvirtinti ir kurie dar neįskaičiuojami į išleidžiamą balansą</translation>
+        <translation type="unfinished">Iš viso sandorių, kurie dar turi būti patvirtinti ir kurie dar neįskaičiuojami į išleidžiamą balansą</translation>
     </message>
     <message>
         <source>Immature:</source>
-        <translation>Nepribrendę:</translation>
+        <translation type="unfinished">Nepribrendę:</translation>
     </message>
     <message>
         <source>Mined balance that has not yet matured</source>
-        <translation>Kasyklų balansas, kuris dar nėra subrandintas</translation>
+        <translation type="unfinished">Kasyklų balansas, kuris dar nėra subrandintas</translation>
     </message>
     <message>
         <source>Balances</source>
-        <translation>Balansai</translation>
+        <translation type="unfinished">Balansai</translation>
     </message>
     <message>
         <source>Total:</source>
-        <translation>Viso:</translation>
+        <translation type="unfinished">Viso:</translation>
     </message>
     <message>
         <source>Your current total balance</source>
-        <translation>Jūsų balansas</translation>
+        <translation type="unfinished">Jūsų balansas</translation>
     </message>
     <message>
         <source>Your current balance in watch-only addresses</source>
-        <translation>Jūsų dabartinis balansas tik stebimų adresų</translation>
+        <translation type="unfinished">Jūsų dabartinis balansas tik stebimų adresų</translation>
     </message>
     <message>
         <source>Spendable:</source>
-        <translation>Išleidžiamas:</translation>
+        <translation type="unfinished">Išleidžiamas:</translation>
     </message>
     <message>
         <source>Recent transactions</source>
-        <translation>Naujausi sandoriai</translation>
+        <translation type="unfinished">Naujausi sandoriai</translation>
     </message>
     <message>
         <source>Unconfirmed transactions to watch-only addresses</source>
-        <translation>Nepatvirtinti sandoriai stebimų adresų</translation>
+        <translation type="unfinished">Nepatvirtinti sandoriai stebimų adresų</translation>
     </message>
     <message>
         <source>Mined balance in watch-only addresses that has not yet matured</source>
-        <translation>Kasybos balansas skirtas tik stebimiems adresams, kurie dar nera subrendę</translation>
+        <translation type="unfinished">Kasybos balansas skirtas tik stebimiems adresams, kurie dar nera subrendę</translation>
     </message>
     <message>
         <source>Current total balance in watch-only addresses</source>
-        <translation>Dabartinis visas balansas tik stebimų adresų</translation>
+        <translation type="unfinished">Dabartinis visas balansas tik stebimų adresų</translation>
     </message>
     </context>
 <context>
     <name>PSBTOperationsDialog</name>
     <message>
-        <source>Dialog</source>
-        <translation>Dialogas</translation>
+        <source>Save…</source>
+        <translation type="unfinished">Išsaugoti...</translation>
+    </message>
+    <message>
+        <source>Close</source>
+        <translation type="unfinished">Uždaryti</translation>
     </message>
     <message>
         <source>own address</source>
@@ -1410,1906 +1460,1545 @@
     </message>
     <message>
         <source>Total Amount</source>
-        <translation>Visas kiekis</translation>
+        <translation type="unfinished">Visas kiekis</translation>
     </message>
     <message>
         <source>or</source>
-        <translation>ar</translation>
+        <translation type="unfinished">ar</translation>
     </message>
     </context>
 <context>
     <name>PaymentServer</name>
     <message>
         <source>Payment request error</source>
-        <translation>Mokėjimo užklausos klaida</translation>
+        <translation type="unfinished">Mokėjimo užklausos klaida</translation>
     </message>
     <message>
         <source>Cannot start particl: click-to-pay handler</source>
-        <translation>Negalima paleisti particl: paspauskite sumokėti tvarkytojui</translation>
+        <translation type="unfinished">Negalima paleisti particl: paspauskite sumokėti tvarkytojui</translation>
     </message>
     <message>
         <source>URI handling</source>
-        <translation>URI tvarkymas</translation>
+        <translation type="unfinished">URI tvarkymas</translation>
     </message>
     <message>
         <source>'particl://' is not a valid URI. Use 'particl:' instead.</source>
-        <translation>„particl: //“ nėra galiojantis URI. Vietoj to naudokite „particl:“.</translation>
-    </message>
-    <message>
-        <source>Invalid payment address %1</source>
-        <translation>Neteisingas mokėjimo adresas %1</translation>
+        <translation type="unfinished">„particl: //“ nėra galiojantis URI. Vietoj to naudokite „particl:“.</translation>
     </message>
     <message>
         <source>URI cannot be parsed! This can be caused by an invalid Particl address or malformed URI parameters.</source>
-        <translation>URI negalima perskaityti! Tai gali sukelti negaliojantys „Particl“ adresas arba netinkami URI parametrai.</translation>
+        <translation type="unfinished">URI negalima perskaityti! Tai gali sukelti negaliojantys „Particl“ adresas arba netinkami URI parametrai.</translation>
     </message>
     <message>
         <source>Payment request file handling</source>
-        <translation>Mokėjimo užklausos failų tvarkymas</translation>
+        <translation type="unfinished">Mokėjimo užklausos failų tvarkymas</translation>
     </message>
 </context>
 <context>
     <name>PeerTableModel</name>
     <message>
         <source>User Agent</source>
-        <translation>Vartotojo atstovas</translation>
-    </message>
-    <message>
-        <source>Node/Service</source>
-        <translation>Mazgas/Paslaugos</translation>
-    </message>
-    <message>
-        <source>NodeId</source>
-        <translation>MazgoId</translation>
-    </message>
-    <message>
-        <source>Ping</source>
-        <translation>Ping</translation>
+        <extracomment>Title of Peers Table column which contains the peer's User Agent string.</extracomment>
+        <translation type="unfinished">Vartotojo atstovas</translation>
+    </message>
+    <message>
+        <source>Direction</source>
+        <extracomment>Title of Peers Table column which indicates the direction the peer connection was initiated from.</extracomment>
+        <translation type="unfinished">Kryptis</translation>
     </message>
     <message>
         <source>Sent</source>
-        <translation>Išsiųsta</translation>
+        <extracomment>Title of Peers Table column which indicates the total amount of network information we have sent to the peer.</extracomment>
+        <translation type="unfinished">Išsiųsta</translation>
     </message>
     <message>
         <source>Received</source>
-        <translation>Gauta</translation>
-    </message>
-</context>
-<context>
-    <name>QObject</name>
-    <message>
-        <source>Amount</source>
-        <translation>Suma</translation>
-    </message>
-    <message>
-        <source>Enter a Particl address (e.g. %1)</source>
-        <translation>Įveskite Particl adresą (pvz., %1)</translation>
-    </message>
-    <message>
-        <source>%1 d</source>
-        <translation>%1 d</translation>
-    </message>
-    <message>
-        <source>%1 h</source>
-        <translation>%1 h</translation>
-    </message>
-    <message>
-        <source>%1 m</source>
-        <translation>%1 m</translation>
-    </message>
-    <message>
-        <source>%1 s</source>
-        <translation>%1 s</translation>
-    </message>
-    <message>
-        <source>None</source>
-        <translation>Nė vienas</translation>
-    </message>
+        <extracomment>Title of Peers Table column which indicates the total amount of network information we have received from the peer.</extracomment>
+        <translation type="unfinished">Gauta</translation>
+    </message>
+    <message>
+        <source>Address</source>
+        <extracomment>Title of Peers Table column which contains the IP/Onion/I2P address of the connected peer.</extracomment>
+        <translation type="unfinished">Adresas</translation>
+    </message>
+    <message>
+        <source>Type</source>
+        <extracomment>Title of Peers Table column which describes the type of peer connection. The "type" describes why the connection exists.</extracomment>
+        <translation type="unfinished">Tipas</translation>
+    </message>
+    <message>
+        <source>Network</source>
+        <extracomment>Title of Peers Table column which states the network the peer connected through.</extracomment>
+        <translation type="unfinished">Tinklas</translation>
+    </message>
+    <message>
+        <source>Inbound</source>
+        <extracomment>An Inbound Connection from a Peer.</extracomment>
+        <translation type="unfinished">Gaunamas</translation>
+    </message>
+    <message>
+        <source>Outbound</source>
+        <extracomment>An Outbound Connection to a Peer.</extracomment>
+        <translation type="unfinished">Išsiunčiamas</translation>
+    </message>
+</context>
+<context>
+    <name>QRImageWidget</name>
+    <message>
+        <source>&amp;Copy Image</source>
+        <translation type="unfinished">Kopijuoti nuotrauką</translation>
+    </message>
+    <message>
+        <source>Resulting URI too long, try to reduce the text for label / message.</source>
+        <translation type="unfinished">Gautas URI per ilgas, pabandykite sumažinti etiketės / pranešimo tekstą.</translation>
+    </message>
+    <message>
+        <source>Error encoding URI into QR Code.</source>
+        <translation type="unfinished">Klaida koduojant URI į QR kodą.</translation>
+    </message>
+    <message>
+        <source>QR code support not available.</source>
+        <translation type="unfinished">QR kodas nepalaikomas</translation>
+    </message>
+    <message>
+        <source>Save QR Code</source>
+        <translation type="unfinished">Įrašyti QR kodą</translation>
+    </message>
+    <message>
+        <source>PNG Image</source>
+        <extracomment>Expanded name of the PNG file format. See: https://en.wikipedia.org/wiki/Portable_Network_Graphics.</extracomment>
+        <translation type="unfinished">PNG paveikslėlis</translation>
+    </message>
+</context>
+<context>
+    <name>RPCConsole</name>
     <message>
         <source>N/A</source>
-        <translation>nėra</translation>
-    </message>
-    <message>
-        <source>%1 ms</source>
-        <translation>%1 ms</translation>
-    </message>
-    <message numerus="yes">
-        <source>%n second(s)</source>
-        <translation><numerusform>%n sekundė</numerusform><numerusform>%n sekundžių</numerusform><numerusform>%n sekundžių</numerusform><numerusform>%n sekundžių</numerusform></translation>
-    </message>
-    <message numerus="yes">
-        <source>%n minute(s)</source>
-        <translation><numerusform>%n minutė</numerusform><numerusform>%n minučių</numerusform><numerusform>%n minučių</numerusform><numerusform>%n minučių</numerusform></translation>
-    </message>
-    <message numerus="yes">
-        <source>%n hour(s)</source>
-        <translation><numerusform>%n valandą</numerusform><numerusform>%n valandas</numerusform><numerusform>%n valandų</numerusform><numerusform>%n valandų</numerusform></translation>
-    </message>
-    <message numerus="yes">
-        <source>%n day(s)</source>
-        <translation><numerusform>%n dieną</numerusform><numerusform>%n dienas</numerusform><numerusform>%n dienų</numerusform><numerusform>%n dienų</numerusform></translation>
-    </message>
-    <message numerus="yes">
-        <source>%n week(s)</source>
-        <translation><numerusform>%n savaitę</numerusform><numerusform>%n savaites</numerusform><numerusform>%n savaičių</numerusform><numerusform>%n savaičių</numerusform></translation>
-    </message>
-    <message>
-        <source>%1 and %2</source>
-        <translation>%1 ir %2</translation>
-    </message>
-    <message numerus="yes">
-        <source>%n year(s)</source>
-        <translation><numerusform>%n metus</numerusform><numerusform>%n metus</numerusform><numerusform>%n metų</numerusform><numerusform>%n metų</numerusform></translation>
-    </message>
-    <message>
-        <source>%1 B</source>
-        <translation>%1 B</translation>
-    </message>
-    <message>
-        <source>%1 KB</source>
-        <translation>%1 KB</translation>
-    </message>
-    <message>
-        <source>%1 MB</source>
-        <translation>%1 MB</translation>
-    </message>
-    <message>
-        <source>%1 GB</source>
-        <translation>%1 GB</translation>
-    </message>
-    <message>
-        <source>Error: Specified data directory "%1" does not exist.</source>
-        <translation>Klaida: nurodytas duomenų katalogas „%1“ neegzistuoja.</translation>
-    </message>
-    <message>
-        <source>Error: Cannot parse configuration file: %1.</source>
-        <translation>Klaida: Negalima analizuoti konfigūracijos failo: %1.</translation>
-    </message>
-    <message>
-        <source>Error: %1</source>
-        <translation>Klaida: %1</translation>
-    </message>
-    <message>
-        <source>%1 didn't yet exit safely...</source>
-        <translation>%1 dar neišėjo saugiai...</translation>
-    </message>
-    <message>
-        <source>unknown</source>
-        <translation>nežinomas</translation>
-    </message>
-</context>
-<context>
-    <name>QRImageWidget</name>
-    <message>
-        <source>&amp;Save Image...</source>
-        <translation>Išsaugoti nuotrauką</translation>
-    </message>
-    <message>
-        <source>&amp;Copy Image</source>
-        <translation>Kopijuoti nuotrauką</translation>
-    </message>
-    <message>
-        <source>Resulting URI too long, try to reduce the text for label / message.</source>
-        <translation>Gautas URI per ilgas, pabandykite sumažinti etiketės / pranešimo tekstą.</translation>
-    </message>
-    <message>
-        <source>Error encoding URI into QR Code.</source>
-        <translation>Klaida koduojant URI į QR kodą.</translation>
-    </message>
-    <message>
-        <source>QR code support not available.</source>
-        <translation>QR kodas nepalaikomas</translation>
-    </message>
-    <message>
-        <source>Save QR Code</source>
-        <translation>Įrašyti QR kodą</translation>
-    </message>
-    <message>
-        <source>PNG Image (*.png)</source>
-        <translation>PNG paveikslėlis (*.png)</translation>
-    </message>
-</context>
-<context>
-    <name>RPCConsole</name>
-    <message>
-        <source>N/A</source>
-        <translation>nėra</translation>
+        <translation type="unfinished">nėra</translation>
     </message>
     <message>
         <source>Client version</source>
-        <translation>Kliento versija</translation>
+        <translation type="unfinished">Kliento versija</translation>
     </message>
     <message>
         <source>&amp;Information</source>
-        <translation>&amp;Informacija</translation>
+        <translation type="unfinished">&amp;Informacija</translation>
     </message>
     <message>
         <source>General</source>
-        <translation>Bendras</translation>
-    </message>
-    <message>
-        <source>Using BerkeleyDB version</source>
-        <translation>Naudojama BerkeleyDB versija</translation>
-    </message>
-    <message>
-        <source>Datadir</source>
-        <translation>Datadir</translation>
+        <translation type="unfinished">Bendras</translation>
     </message>
     <message>
         <source>To specify a non-default location of the data directory use the '%1' option.</source>
-        <translation>Jei norite nurodyti duomenų katalogo vietą, naudokite parinktį „ %1“.</translation>
-    </message>
-    <message>
-        <source>Blocksdir</source>
-        <translation>Blocksdir</translation>
+        <translation type="unfinished">Jei norite nurodyti duomenų katalogo vietą, naudokite parinktį „ %1“.</translation>
     </message>
     <message>
         <source>To specify a non-default location of the blocks directory use the '%1' option.</source>
-        <translation>Jei norite nurodyti blokų katalogo vietą, naudokite parinktį "%1".</translation>
+        <translation type="unfinished">Jei norite nurodyti blokų katalogo vietą, naudokite parinktį "%1".</translation>
     </message>
     <message>
         <source>Startup time</source>
-        <translation>Paleidimo laikas</translation>
+        <translation type="unfinished">Paleidimo laikas</translation>
     </message>
     <message>
         <source>Network</source>
-        <translation>Tinklas</translation>
+        <translation type="unfinished">Tinklas</translation>
     </message>
     <message>
         <source>Name</source>
-        <translation>Pavadinimas</translation>
+        <translation type="unfinished">Pavadinimas</translation>
     </message>
     <message>
         <source>Number of connections</source>
-        <translation>Prisijungimų kiekis</translation>
+        <translation type="unfinished">Prisijungimų kiekis</translation>
     </message>
     <message>
         <source>Block chain</source>
-        <translation>Blokų grandinė</translation>
-    </message>
-    <message>
-        <source>Memory Pool</source>
-        <translation>Memory Pool</translation>
+        <translation type="unfinished">Blokų grandinė</translation>
     </message>
     <message>
         <source>Current number of transactions</source>
-        <translation>Dabartinis sandorių skaičius</translation>
-    </message>
-    <message>
-        <source>Memory usage</source>
-        <translation>Memory usage</translation>
+        <translation type="unfinished">Dabartinis sandorių skaičius</translation>
     </message>
     <message>
         <source>Wallet: </source>
-        <translation>Piniginė:</translation>
+        <translation type="unfinished">Piniginė:</translation>
     </message>
     <message>
         <source>(none)</source>
-        <translation>(niekas)</translation>
+        <translation type="unfinished">(niekas)</translation>
     </message>
     <message>
         <source>&amp;Reset</source>
-        <translation>&amp;Perkrauti</translation>
+        <translation type="unfinished">&amp;Perkrauti</translation>
     </message>
     <message>
         <source>Received</source>
-        <translation>Gauta</translation>
+        <translation type="unfinished">Gauta</translation>
     </message>
     <message>
         <source>Sent</source>
-        <translation>Išsiųsta</translation>
-    </message>
-    <message>
-        <source>&amp;Peers</source>
-        <translation>&amp;Peers</translation>
+        <translation type="unfinished">Išsiųsta</translation>
     </message>
     <message>
         <source>Banned peers</source>
-        <translation>Uždrausti peers</translation>
+        <translation type="unfinished">Uždrausti peers</translation>
     </message>
     <message>
         <source>Select a peer to view detailed information.</source>
-        <translation>Pasirinkite peer, kad galėtumėte peržiūrėti išsamią informaciją.</translation>
-    </message>
-    <message>
-        <source>Direction</source>
-        <translation>Kryptis</translation>
+        <translation type="unfinished">Pasirinkite peer, kad galėtumėte peržiūrėti išsamią informaciją.</translation>
     </message>
     <message>
         <source>Version</source>
-        <translation>Versija</translation>
+        <translation type="unfinished">Versija</translation>
     </message>
     <message>
         <source>Starting Block</source>
-        <translation>Pradinis blokas</translation>
+        <translation type="unfinished">Pradinis blokas</translation>
     </message>
     <message>
         <source>Synced Headers</source>
-        <translation>Sinchronizuotos antraštės</translation>
+        <translation type="unfinished">Sinchronizuotos antraštės</translation>
     </message>
     <message>
         <source>Synced Blocks</source>
-        <translation>Sinchronizuoti blokai</translation>
+        <translation type="unfinished">Sinchronizuoti blokai</translation>
     </message>
     <message>
         <source>User Agent</source>
-        <translation>Vartotojo atstovas</translation>
+        <translation type="unfinished">Vartotojo atstovas</translation>
+    </message>
+    <message>
+        <source>Node window</source>
+        <translation type="unfinished">Mazgo langas</translation>
     </message>
     <message>
         <source>Open the %1 debug log file from the current data directory. This can take a few seconds for large log files.</source>
-        <translation>Atidarykite %1 derinimo žurnalo failą iš dabartinio duomenų katalogo. Tai gali užtrukti kelias sekundes dideliems žurnalo failams.</translation>
+        <translation type="unfinished">Atidarykite %1 derinimo žurnalo failą iš dabartinio duomenų katalogo. Tai gali užtrukti kelias sekundes dideliems žurnalo failams.</translation>
     </message>
     <message>
         <source>Decrease font size</source>
-        <translation>Sumažinti šrifto dydį</translation>
+        <translation type="unfinished">Sumažinti šrifto dydį</translation>
     </message>
     <message>
         <source>Increase font size</source>
-        <translation>Padidinti šrifto dydį</translation>
+        <translation type="unfinished">Padidinti šrifto dydį</translation>
+    </message>
+    <message>
+        <source>Permissions</source>
+        <translation type="unfinished">Leidimai</translation>
+    </message>
+    <message>
+        <source>Direction/Type</source>
+        <translation type="unfinished">Kryptis/Tipas</translation>
     </message>
     <message>
         <source>Services</source>
-        <translation>Paslaugos</translation>
+        <translation type="unfinished">Paslaugos</translation>
+    </message>
+    <message>
+        <source>High Bandwidth</source>
+        <translation type="unfinished">Didelis pralaidumas</translation>
     </message>
     <message>
         <source>Connection Time</source>
-        <translation>Ryšio laikas</translation>
+        <translation type="unfinished">Ryšio laikas</translation>
     </message>
     <message>
         <source>Last Send</source>
-        <translation>Paskutinis siuntimas</translation>
+        <translation type="unfinished">Paskutinis siuntimas</translation>
     </message>
     <message>
         <source>Last Receive</source>
-        <translation>Paskutinis priėmimas</translation>
+        <translation type="unfinished">Paskutinis priėmimas</translation>
     </message>
     <message>
         <source>Ping Time</source>
-        <translation>Ping Laikas</translation>
+        <translation type="unfinished">Ping Laikas</translation>
     </message>
     <message>
         <source>The duration of a currently outstanding ping.</source>
-        <translation>Šiuo metu ping laiko trukmė.</translation>
+        <translation type="unfinished">Šiuo metu ping laiko trukmė.</translation>
     </message>
     <message>
         <source>Ping Wait</source>
-        <translation>Ping Laukimas</translation>
+        <translation type="unfinished">Ping Laukimas</translation>
     </message>
     <message>
         <source>Min Ping</source>
-        <translation>Minimalus Ping</translation>
+        <translation type="unfinished">Minimalus Ping</translation>
     </message>
     <message>
         <source>Time Offset</source>
-        <translation>Laiko poslinkis</translation>
+        <translation type="unfinished">Laiko poslinkis</translation>
     </message>
     <message>
         <source>Last block time</source>
-        <translation>Paskutinio bloko laikas</translation>
+        <translation type="unfinished">Paskutinio bloko laikas</translation>
     </message>
     <message>
         <source>&amp;Open</source>
-        <translation>&amp;Atverti</translation>
+        <translation type="unfinished">&amp;Atverti</translation>
     </message>
     <message>
         <source>&amp;Console</source>
-        <translation>&amp;Konsolė</translation>
+        <translation type="unfinished">&amp;Konsolė</translation>
     </message>
     <message>
         <source>&amp;Network Traffic</source>
-        <translation>&amp;Tinklo eismas</translation>
+        <translation type="unfinished">&amp;Tinklo eismas</translation>
     </message>
     <message>
         <source>Totals</source>
-        <translation>Viso:</translation>
+        <translation type="unfinished">Viso:</translation>
+    </message>
+    <message>
+        <source>Debug log file</source>
+        <translation type="unfinished">Derinimo žurnalo failas</translation>
+    </message>
+    <message>
+        <source>Clear console</source>
+        <translation type="unfinished">Išvalyti konsolę</translation>
     </message>
     <message>
         <source>In:</source>
-        <translation>Į:</translation>
+        <translation type="unfinished">Į:</translation>
     </message>
     <message>
         <source>Out:</source>
-        <translation>Iš:</translation>
-    </message>
-    <message>
-        <source>Debug log file</source>
-        <translation>Derinimo žurnalo failas</translation>
-    </message>
-    <message>
-        <source>Clear console</source>
-        <translation>Išvalyti konsolę</translation>
+        <translation type="unfinished">Iš:</translation>
+    </message>
+    <message>
+        <source>&amp;Disconnect</source>
+        <translation type="unfinished">&amp;Atsijungti</translation>
     </message>
     <message>
         <source>1 &amp;hour</source>
-        <translation>1 &amp;valanda</translation>
-    </message>
-    <message>
-        <source>1 &amp;day</source>
-        <translation>1 &amp;diena</translation>
+        <translation type="unfinished">1 &amp;valanda</translation>
     </message>
     <message>
         <source>1 &amp;week</source>
-        <translation>1 &amp;savaitė</translation>
+        <translation type="unfinished">1 &amp;savaitė</translation>
     </message>
     <message>
         <source>1 &amp;year</source>
-        <translation>1 &amp;metai</translation>
-    </message>
-    <message>
-        <source>&amp;Disconnect</source>
-        <translation>&amp;Atsijungti</translation>
+        <translation type="unfinished">1 &amp;metai</translation>
+    </message>
+    <message>
+        <source>&amp;Unban</source>
+        <translation type="unfinished">&amp;Atblokuoti</translation>
+    </message>
+    <message>
+        <source>Network activity disabled</source>
+        <translation type="unfinished">Tinklo veikla išjungta</translation>
+    </message>
+    <message>
+        <source>Executing command without any wallet</source>
+        <translation type="unfinished">Vykdyti komandą be jokios piniginės</translation>
+    </message>
+    <message>
+        <source>Executing command using "%1" wallet</source>
+        <translation type="unfinished">Vykdant komandą naudojant „%1“ piniginę</translation>
+    </message>
+    <message>
+        <source>via %1</source>
+        <translation type="unfinished">per %1</translation>
+    </message>
+    <message>
+        <source>Yes</source>
+        <translation type="unfinished">Taip</translation>
+    </message>
+    <message>
+        <source>No</source>
+        <translation type="unfinished">Ne</translation>
+    </message>
+    <message>
+        <source>To</source>
+        <translation type="unfinished">Kam</translation>
+    </message>
+    <message>
+        <source>From</source>
+        <translation type="unfinished">Nuo</translation>
     </message>
     <message>
         <source>Ban for</source>
-        <translation>Užblokuota dėl</translation>
-    </message>
-    <message>
-        <source>&amp;Unban</source>
-        <translation>&amp;Atblokuoti</translation>
-    </message>
-    <message>
-        <source>Welcome to the %1 RPC console.</source>
-        <translation>Sveiki atvykę į %1 RPC konsolę.</translation>
-    </message>
-    <message>
-        <source>Use up and down arrows to navigate history, and %1 to clear screen.</source>
-        <translation>Jei norite naršyti istoriją, naudokite rodykles aukštyn ir žemyn, ir %1 - išvalyti ekraną.</translation>
-    </message>
-    <message>
-        <source>Type %1 for an overview of available commands.</source>
-        <translation>Jei norite peržiūrėti galimų komandų apžvalgą, įveskite %1.</translation>
-    </message>
-    <message>
-        <source>For more information on using this console type %1.</source>
-        <translation>Daugiau informacijos kaip naudotis konsole įveskite %1.</translation>
-    </message>
-    <message>
-        <source>WARNING: Scammers have been active, telling users to type commands here, stealing their wallet contents. Do not use this console without fully understanding the ramifications of a command.</source>
-        <translation>ĮSPĖJIMAS: Sukčiai buvo aktyvūs, nurodydami vartotojams įvesti komandas čia, pavogti jų piniginės turinį. Nenaudokite šios konsolės visiškai nesuvokdami komandų pasekmių.</translation>
-    </message>
-    <message>
-        <source>Network activity disabled</source>
-        <translation>Tinklo veikla išjungta</translation>
-    </message>
-    <message>
-        <source>Executing command without any wallet</source>
-        <translation>Vykdyti komandą be jokios piniginės</translation>
-    </message>
-    <message>
-        <source>Executing command using "%1" wallet</source>
-        <translation>Vykdant komandą naudojant „%1“ piniginę</translation>
-    </message>
-    <message>
-        <source>(node id: %1)</source>
-        <translation>(mazgo id: %1)</translation>
-    </message>
-    <message>
-        <source>via %1</source>
-        <translation>per %1</translation>
-    </message>
-    <message>
-        <source>never</source>
-        <translation>Niekada</translation>
-    </message>
-    <message>
-        <source>Inbound</source>
-        <translation>Gaunamas</translation>
-    </message>
-    <message>
-        <source>Outbound</source>
-        <translation>Išsiunčiamas</translation>
+        <translation type="unfinished">Užblokuota dėl</translation>
     </message>
     <message>
         <source>Unknown</source>
-        <translation>Nežinomas</translation>
+        <translation type="unfinished">Nežinomas</translation>
     </message>
 </context>
 <context>
     <name>ReceiveCoinsDialog</name>
     <message>
         <source>&amp;Amount:</source>
-        <translation>Suma:</translation>
+        <translation type="unfinished">Suma:</translation>
     </message>
     <message>
         <source>&amp;Label:</source>
-        <translation>Ž&amp;ymė:</translation>
+        <translation type="unfinished">Ž&amp;ymė:</translation>
     </message>
     <message>
         <source>&amp;Message:</source>
-        <translation>Žinutė:</translation>
+        <translation type="unfinished">Žinutė:</translation>
     </message>
     <message>
         <source>An optional message to attach to the payment request, which will be displayed when the request is opened. Note: The message will not be sent with the payment over the Particl network.</source>
-        <translation>Neprivalomas pranešimas, pridedamas prie mokėjimo prašymo, kuris bus rodomas atidarius užklausą. Pastaba: pranešimas nebus išsiųstas su mokėjimu per „Particl“ tinklą.</translation>
+        <translation type="unfinished">Neprivalomas pranešimas, pridedamas prie mokėjimo prašymo, kuris bus rodomas atidarius užklausą. Pastaba: pranešimas nebus išsiųstas su mokėjimu per „Particl“ tinklą.</translation>
     </message>
     <message>
         <source>An optional label to associate with the new receiving address.</source>
-        <translation>Nebūtina etiketė, skirta susieti su nauju priimančiu adresu.</translation>
+        <translation type="unfinished">Nebūtina etiketė, skirta susieti su nauju priimančiu adresu.</translation>
     </message>
     <message>
         <source>Use this form to request payments. All fields are &lt;b&gt;optional&lt;/b&gt;.</source>
-        <translation>Naudokite šią formą, kad galėtumėte prašyti mokėjimų. Visi laukai yra &lt;b&gt;neprivalomi&lt;/b&gt;.</translation>
+        <translation type="unfinished">Naudokite šią formą, kad galėtumėte prašyti mokėjimų. Visi laukai yra &lt;b&gt;neprivalomi&lt;/b&gt;.</translation>
     </message>
     <message>
         <source>An optional amount to request. Leave this empty or zero to not request a specific amount.</source>
-        <translation>Neprivaloma suma, kurios prašote. Palikite šį lauką tuščią, kad neprašytumėte konkrečios sumos.</translation>
+        <translation type="unfinished">Neprivaloma suma, kurios prašote. Palikite šį lauką tuščią, kad neprašytumėte konkrečios sumos.</translation>
     </message>
     <message>
         <source>Clear all fields of the form.</source>
-        <translation>Išvalykite visus formos laukus.</translation>
+        <translation type="unfinished">Išvalykite visus formos laukus.</translation>
     </message>
     <message>
         <source>Clear</source>
-        <translation>Išvalyti</translation>
-    </message>
-    <message>
-        <source>Native segwit addresses (aka Bech32 or BIP-173) reduce your transaction fees later on and offer better protection against typos, but old wallets don't support them. When unchecked, an address compatible with older wallets will be created instead.</source>
-        <translation>Vietiniai segwit adresai (dar žinomi kaip Bech32 arba BIP-173) vėliau sumažina jūsų sandorių mokesčius ir siūlo geresnę apsaugą nuo klaidų, tačiau senosios piniginės jų nepalaiko. Jei nebus pažymėti, vietoj to bus sukurtas adresas, suderinamas su senesnėmis piniginėmis.</translation>
-    </message>
-    <message>
-        <source>Generate native segwit (Bech32) address</source>
-        <translation>Generuoti vietinį segwit (Bech32) adresą</translation>
+        <translation type="unfinished">Išvalyti</translation>
     </message>
     <message>
         <source>Requested payments history</source>
-        <translation>Prašyta mokėjimų istorija</translation>
+        <translation type="unfinished">Prašyta mokėjimų istorija</translation>
     </message>
     <message>
         <source>Show the selected request (does the same as double clicking an entry)</source>
-        <translation>Rodyti pasirinktą užklausą (atlieką tą pačią funkciją, kaip dukart spustelėjus įrašą)</translation>
+        <translation type="unfinished">Rodyti pasirinktą užklausą (atlieką tą pačią funkciją, kaip dukart spustelėjus įrašą)</translation>
     </message>
     <message>
         <source>Show</source>
-        <translation>Rodyti</translation>
+        <translation type="unfinished">Rodyti</translation>
     </message>
     <message>
         <source>Remove the selected entries from the list</source>
-        <translation>Iš sąrašo pašalinkite pasirinktus įrašus</translation>
+        <translation type="unfinished">Iš sąrašo pašalinkite pasirinktus įrašus</translation>
     </message>
     <message>
         <source>Remove</source>
-        <translation>Panaikinti</translation>
-    </message>
-    <message>
-        <source>Copy URI</source>
-        <translation>Kopijuoti URI</translation>
-    </message>
-    <message>
-        <source>Copy label</source>
-        <translation>Kopijuoti žymę</translation>
-    </message>
-    <message>
-        <source>Copy message</source>
-        <translation>Kopijuoti žinutę</translation>
+        <translation type="unfinished">Panaikinti</translation>
+    </message>
+    <message>
+        <source>Copy &amp;URI</source>
+        <translation type="unfinished">Kopijuoti &amp;URI</translation>
+    </message>
+    <message>
+        <source>Could not unlock wallet.</source>
+        <translation type="unfinished">Nepavyko atrakinti piniginės.</translation>
+    </message>
+    </context>
+<context>
+    <name>ReceiveRequestDialog</name>
+    <message>
+        <source>Amount:</source>
+        <translation type="unfinished">Suma:</translation>
+    </message>
+    <message>
+        <source>Label:</source>
+        <translation type="unfinished">Žymė:</translation>
+    </message>
+    <message>
+        <source>Message:</source>
+        <translation type="unfinished">Žinutė:</translation>
+    </message>
+    <message>
+        <source>Wallet:</source>
+        <translation type="unfinished">Piniginė</translation>
+    </message>
+    <message>
+        <source>Copy &amp;URI</source>
+        <translation type="unfinished">Kopijuoti &amp;URI</translation>
+    </message>
+    <message>
+        <source>Copy &amp;Address</source>
+        <translation type="unfinished">&amp;Kopijuoti adresą</translation>
+    </message>
+    <message>
+        <source>Payment information</source>
+        <translation type="unfinished">Mokėjimo informacija</translation>
+    </message>
+    <message>
+        <source>Request payment to %1</source>
+        <translation type="unfinished">Reikalauti mokėjimo į %1</translation>
+    </message>
+</context>
+<context>
+    <name>RecentRequestsTableModel</name>
+    <message>
+        <source>Date</source>
+        <translation type="unfinished">Data</translation>
+    </message>
+    <message>
+        <source>Label</source>
+        <translation type="unfinished">Žymė</translation>
+    </message>
+    <message>
+        <source>Message</source>
+        <translation type="unfinished">Žinutė</translation>
+    </message>
+    <message>
+        <source>(no label)</source>
+        <translation type="unfinished">(nėra žymės)</translation>
+    </message>
+    <message>
+        <source>(no message)</source>
+        <translation type="unfinished">(Jokios žinutės)</translation>
+    </message>
+    <message>
+        <source>(no amount requested)</source>
+        <translation type="unfinished">(nėra prašomos sumos)</translation>
+    </message>
+    <message>
+        <source>Requested</source>
+        <translation type="unfinished">Reikalaujama</translation>
+    </message>
+</context>
+<context>
+    <name>SendCoinsDialog</name>
+    <message>
+        <source>Send Coins</source>
+        <translation type="unfinished">Siųsti monetas</translation>
+    </message>
+    <message>
+        <source>Coin Control Features</source>
+        <translation type="unfinished">Monetų valdymo funkcijos</translation>
+    </message>
+    <message>
+        <source>automatically selected</source>
+        <translation type="unfinished">Automatiškai pasirinkta</translation>
+    </message>
+    <message>
+        <source>Insufficient funds!</source>
+        <translation type="unfinished">Nepakanka lėšų</translation>
+    </message>
+    <message>
+        <source>Quantity:</source>
+        <translation type="unfinished">Kiekis:</translation>
+    </message>
+    <message>
+        <source>Bytes:</source>
+        <translation type="unfinished">Baitai:</translation>
+    </message>
+    <message>
+        <source>Amount:</source>
+        <translation type="unfinished">Suma:</translation>
+    </message>
+    <message>
+        <source>Fee:</source>
+        <translation type="unfinished">Mokestis:</translation>
+    </message>
+    <message>
+        <source>After Fee:</source>
+        <translation type="unfinished">Po mokesčio:</translation>
+    </message>
+    <message>
+        <source>Change:</source>
+        <translation type="unfinished">Graža:</translation>
+    </message>
+    <message>
+        <source>If this is activated, but the change address is empty or invalid, change will be sent to a newly generated address.</source>
+        <translation type="unfinished">Jei tai yra įjungta, bet pakeitimo adresas yra tuščias arba netinkamas, pakeitimai bus išsiųsti į naujai sukurtą adresą.</translation>
+    </message>
+    <message>
+        <source>Custom change address</source>
+        <translation type="unfinished">Pakeisti adresą</translation>
+    </message>
+    <message>
+        <source>Transaction Fee:</source>
+        <translation type="unfinished">Sandorio mokestis:</translation>
+    </message>
+    <message>
+        <source>Using the fallbackfee can result in sending a transaction that will take several hours or days (or never) to confirm. Consider choosing your fee manually or wait until you have validated the complete chain.</source>
+        <translation type="unfinished">Naudojant backbackfee gali būti siunčiamas sandoris, kuris užtruks kelias valandas ar dienas (arba niekada), kad patvirtintų. Apsvarstykite galimybę pasirinkti mokestį rankiniu būdu arba palaukite, kol patvirtinsite visą grandinę.</translation>
+    </message>
+    <message>
+        <source>Warning: Fee estimation is currently not possible.</source>
+        <translation type="unfinished">Įspėjimas: šiuo metu neįmanoma apskaičiuoti mokesčio.</translation>
+    </message>
+    <message>
+        <source>per kilobyte</source>
+        <translation type="unfinished">per kilobaitą</translation>
+    </message>
+    <message>
+        <source>Hide</source>
+        <translation type="unfinished">Slėpti</translation>
+    </message>
+    <message>
+        <source>Recommended:</source>
+        <translation type="unfinished">Rekuomenduojamas:</translation>
+    </message>
+    <message>
+        <source>Custom:</source>
+        <translation type="unfinished">Kitas:</translation>
+    </message>
+    <message>
+        <source>Send to multiple recipients at once</source>
+        <translation type="unfinished">Siųsti keliems gavėjams vienu metu</translation>
+    </message>
+    <message>
+        <source>Add &amp;Recipient</source>
+        <translation type="unfinished">&amp;A Pridėti gavėją</translation>
+    </message>
+    <message>
+        <source>Clear all fields of the form.</source>
+        <translation type="unfinished">Išvalykite visus formos laukus.</translation>
+    </message>
+    <message>
+        <source>When there is less transaction volume than space in the blocks, miners as well as relaying nodes may enforce a minimum fee. Paying only this minimum fee is just fine, but be aware that this can result in a never confirming transaction once there is more demand for particl transactions than the network can process.</source>
+        <translation type="unfinished">Kai sandorių apimtis yra mažesnė nei erdvės blokuose, kasėjai ir perduodantys mazgai gali užtikrinti minimalų mokestį. Mokėti tik šį minimalų mokestį yra galima, tačiau atkreipkite dėmesį, kad dėl to gali atsirasti niekada nepatvirtinamas sandoris, kai bus daugiau paklausos particl operacijoms, nei tinklas gali apdoroti.</translation>
+    </message>
+    <message>
+        <source>A too low fee might result in a never confirming transaction (read the tooltip)</source>
+        <translation type="unfinished">Per mažas mokestis gali lemti niekada nepatvirtinamą sandorį (skaitykite tooltip)</translation>
+    </message>
+    <message>
+        <source>Confirmation time target:</source>
+        <translation type="unfinished">Patvirtinimo laiko tikslas:</translation>
+    </message>
+    <message>
+        <source>Enable Replace-By-Fee</source>
+        <translation type="unfinished">Įgalinti keitimąsi mokesčiu</translation>
+    </message>
+    <message>
+        <source>With Replace-By-Fee (BIP-125) you can increase a transaction's fee after it is sent. Without this, a higher fee may be recommended to compensate for increased transaction delay risk.</source>
+        <translation type="unfinished">Naudojant Replace-by-Fend (BIP-125) galite išsiųsti sandorio mokestį vėliau. Be jo, gali būti rekomenduojamas didesnis mokestis, kad būtų kompensuota padidėjusi sandorio vėlavimo rizika.</translation>
+    </message>
+    <message>
+        <source>Clear &amp;All</source>
+        <translation type="unfinished">Išvalyti &amp;viską</translation>
+    </message>
+    <message>
+        <source>Balance:</source>
+        <translation type="unfinished">Balansas:</translation>
+    </message>
+    <message>
+        <source>Confirm the send action</source>
+        <translation type="unfinished">Patvirtinti siuntimo veiksmą</translation>
+    </message>
+    <message>
+        <source>S&amp;end</source>
+        <translation type="unfinished">&amp;Siųsti</translation>
+    </message>
+    <message>
+        <source>Copy quantity</source>
+        <translation type="unfinished">Kopijuoti kiekį</translation>
     </message>
     <message>
         <source>Copy amount</source>
-        <translation>Kopijuoti sumą</translation>
-    </message>
-    <message>
-        <source>Could not unlock wallet.</source>
-        <translation>Nepavyko atrakinti piniginės.</translation>
-    </message>
-    </context>
-<context>
-    <name>ReceiveRequestDialog</name>
-    <message>
-        <source>Amount:</source>
-        <translation>Suma:</translation>
-    </message>
-    <message>
-        <source>Label:</source>
-        <translation>Žymė:</translation>
-    </message>
-    <message>
-        <source>Message:</source>
-        <translation>Žinutė:</translation>
-    </message>
-    <message>
-        <source>Wallet:</source>
-        <translation>Piniginė</translation>
-    </message>
-    <message>
-        <source>Copy &amp;URI</source>
-        <translation>Kopijuoti &amp;URI</translation>
-    </message>
-    <message>
-        <source>Copy &amp;Address</source>
-        <translation>&amp;Kopijuoti adresą</translation>
-    </message>
-    <message>
-        <source>&amp;Save Image...</source>
-        <translation>Išsaugoti nuotrauką</translation>
-    </message>
-    <message>
-        <source>Request payment to %1</source>
-        <translation>Reikalauti mokėjimo į %1</translation>
-    </message>
-    <message>
-        <source>Payment information</source>
-        <translation>Mokėjimo informacija</translation>
-    </message>
-</context>
-<context>
-    <name>RecentRequestsTableModel</name>
-    <message>
-        <source>Date</source>
-        <translation>Data</translation>
-    </message>
-    <message>
-        <source>Label</source>
-        <translation>Žymė</translation>
-    </message>
-    <message>
-        <source>Message</source>
-        <translation>Žinutė</translation>
-    </message>
-    <message>
-        <source>(no label)</source>
-        <translation>(nėra žymės)</translation>
-    </message>
-    <message>
-        <source>(no message)</source>
-        <translation>(Jokios žinutės)</translation>
-    </message>
-    <message>
-        <source>(no amount requested)</source>
-        <translation>(nėra prašomos sumos)</translation>
-    </message>
-    <message>
-        <source>Requested</source>
-        <translation>Reikalaujama</translation>
-    </message>
-</context>
-<context>
-    <name>SendCoinsDialog</name>
-    <message>
-        <source>Send Coins</source>
-        <translation>Siųsti monetas</translation>
-    </message>
-    <message>
-        <source>Coin Control Features</source>
-        <translation>Monetų valdymo funkcijos</translation>
-    </message>
-    <message>
-        <source>Inputs...</source>
-        <translation>Įvesties duomenys...</translation>
-    </message>
-    <message>
-        <source>automatically selected</source>
-        <translation>Automatiškai pasirinkta</translation>
-    </message>
-    <message>
-        <source>Insufficient funds!</source>
-        <translation>Nepakanka lėšų</translation>
-    </message>
-    <message>
-        <source>Quantity:</source>
-        <translation>Kiekis:</translation>
-    </message>
-    <message>
-        <source>Bytes:</source>
-        <translation>Baitai:</translation>
-    </message>
-    <message>
-        <source>Amount:</source>
-        <translation>Suma:</translation>
-    </message>
-    <message>
-        <source>Fee:</source>
-        <translation>Mokestis:</translation>
-    </message>
-    <message>
-        <source>After Fee:</source>
-        <translation>Po mokesčio:</translation>
-    </message>
-    <message>
-        <source>Change:</source>
-        <translation>Graža:</translation>
-    </message>
-    <message>
-        <source>If this is activated, but the change address is empty or invalid, change will be sent to a newly generated address.</source>
-        <translation>Jei tai yra įjungta, bet pakeitimo adresas yra tuščias arba netinkamas, pakeitimai bus išsiųsti į naujai sukurtą adresą.</translation>
-    </message>
-    <message>
-        <source>Custom change address</source>
-        <translation>Pakeisti adresą</translation>
-    </message>
-    <message>
-        <source>Transaction Fee:</source>
-        <translation>Sandorio mokestis:</translation>
-    </message>
-    <message>
-        <source>Choose...</source>
-        <translation>Pasirinkti...</translation>
-    </message>
-    <message>
-        <source>Using the fallbackfee can result in sending a transaction that will take several hours or days (or never) to confirm. Consider choosing your fee manually or wait until you have validated the complete chain.</source>
-        <translation>Naudojant backbackfee gali būti siunčiamas sandoris, kuris užtruks kelias valandas ar dienas (arba niekada), kad patvirtintų. Apsvarstykite galimybę pasirinkti mokestį rankiniu būdu arba palaukite, kol patvirtinsite visą grandinę.</translation>
-    </message>
-    <message>
-        <source>Warning: Fee estimation is currently not possible.</source>
-        <translation>Įspėjimas: šiuo metu neįmanoma apskaičiuoti mokesčio.</translation>
-    </message>
-    <message>
-        <source>Specify a custom fee per kB (1,000 bytes) of the transaction's virtual size.
-
-Note:  Since the fee is calculated on a per-byte basis, a fee of "100 satoshis per kB" for a transaction size of 500 bytes (half of 1 kB) would ultimately yield a fee of only 50 satoshis.</source>
-        <translation>Nurodykite individualų mokestį už kB (1000 baitų) nuo sandorio virtualaus dydžio.
-
-Pastaba: Kadangi mokestis apskaičiuojamas pagal baitą, mokestis už „100 satošių per kB“ už 500 baitų (pusę 1 kB) sandorio dydžio galiausiai sudarytų tik 50 satošių mokestį.</translation>
-    </message>
-    <message>
-        <source>per kilobyte</source>
-        <translation>per kilobaitą</translation>
-    </message>
-    <message>
-        <source>Hide</source>
-        <translation>Slėpti</translation>
-    </message>
-    <message>
-        <source>Recommended:</source>
-        <translation>Rekuomenduojamas:</translation>
-    </message>
-    <message>
-        <source>Custom:</source>
-        <translation>Kitas:</translation>
-    </message>
-    <message>
-        <source>(Smart fee not initialized yet. This usually takes a few blocks...)</source>
-        <translation>(„Smart“ mokestis dar nėra inicijuotas. Tai paprastai trunka keletą blokų ...)</translation>
-    </message>
-    <message>
-        <source>Send to multiple recipients at once</source>
-        <translation>Siųsti keliems gavėjams vienu metu</translation>
-    </message>
-    <message>
-        <source>Add &amp;Recipient</source>
-        <translation>&amp;A Pridėti gavėją</translation>
-    </message>
-    <message>
-        <source>Clear all fields of the form.</source>
-        <translation>Išvalykite visus formos laukus.</translation>
-    </message>
-    <message>
-<<<<<<< HEAD
-        <source>Dust:</source>
-        <translation>Dulkės:</translation>
-    </message>
-    <message>
-        <source>When there is less transaction volume than space in the blocks, miners as well as relaying nodes may enforce a minimum fee. Paying only this minimum fee is just fine, but be aware that this can result in a never confirming transaction once there is more demand for particl transactions than the network can process.</source>
-        <translation>Kai sandorių apimtis yra mažesnė nei erdvės blokuose, kasėjai ir perduodantys mazgai gali užtikrinti minimalų mokestį. Mokėti tik šį minimalų mokestį yra galima, tačiau atkreipkite dėmesį, kad dėl to gali atsirasti niekada nepatvirtinamas sandoris, kai bus daugiau paklausos particl operacijoms, nei tinklas gali apdoroti.</translation>
-=======
-        <source>When there is less transaction volume than space in the blocks, miners as well as relaying nodes may enforce a minimum fee. Paying only this minimum fee is just fine, but be aware that this can result in a never confirming transaction once there is more demand for bitcoin transactions than the network can process.</source>
-        <translation type="unfinished">Kai sandorių apimtis yra mažesnė nei erdvės blokuose, kasėjai ir perduodantys mazgai gali užtikrinti minimalų mokestį. Mokėti tik šį minimalų mokestį yra galima, tačiau atkreipkite dėmesį, kad dėl to gali atsirasti niekada nepatvirtinamas sandoris, kai bus daugiau paklausos bitcoin operacijoms, nei tinklas gali apdoroti.</translation>
->>>>>>> 44d8b13c
-    </message>
-    <message>
-        <source>A too low fee might result in a never confirming transaction (read the tooltip)</source>
-        <translation>Per mažas mokestis gali lemti niekada nepatvirtinamą sandorį (skaitykite tooltip)</translation>
-    </message>
-    <message>
-        <source>Confirmation time target:</source>
-        <translation>Patvirtinimo laiko tikslas:</translation>
-    </message>
-    <message>
-        <source>Enable Replace-By-Fee</source>
-        <translation>Įgalinti keitimąsi mokesčiu</translation>
-    </message>
-    <message>
-        <source>With Replace-By-Fee (BIP-125) you can increase a transaction's fee after it is sent. Without this, a higher fee may be recommended to compensate for increased transaction delay risk.</source>
-        <translation>Naudojant Replace-by-Fend (BIP-125) galite išsiųsti sandorio mokestį vėliau. Be jo, gali būti rekomenduojamas didesnis mokestis, kad būtų kompensuota padidėjusi sandorio vėlavimo rizika.</translation>
-    </message>
-    <message>
-        <source>Clear &amp;All</source>
-        <translation>Išvalyti &amp;viską</translation>
-    </message>
-    <message>
-        <source>Balance:</source>
-        <translation>Balansas:</translation>
-    </message>
-    <message>
-        <source>Confirm the send action</source>
-        <translation>Patvirtinti siuntimo veiksmą</translation>
-    </message>
-    <message>
-        <source>S&amp;end</source>
-        <translation>&amp;Siųsti</translation>
-    </message>
-    <message>
-        <source>Copy quantity</source>
-        <translation>Kopijuoti kiekį</translation>
-    </message>
-    <message>
-        <source>Copy amount</source>
-        <translation>Kopijuoti sumą</translation>
+        <translation type="unfinished">Kopijuoti sumą</translation>
     </message>
     <message>
         <source>Copy fee</source>
-        <translation>Kopijuoti mokestį</translation>
+        <translation type="unfinished">Kopijuoti mokestį</translation>
     </message>
     <message>
         <source>Copy after fee</source>
-        <translation>Kopijuoti po mokesčio</translation>
+        <translation type="unfinished">Kopijuoti po mokesčio</translation>
     </message>
     <message>
         <source>Copy bytes</source>
-        <translation>Kopijuoti baitus</translation>
-    </message>
-    <message>
-<<<<<<< HEAD
-        <source>Copy dust</source>
-        <translation>Kopijuoti dulkę</translation>
-    </message>
-    <message>
-=======
->>>>>>> 44d8b13c
+        <translation type="unfinished">Kopijuoti baitus</translation>
+    </message>
+    <message>
         <source>Copy change</source>
-        <translation>Kopijuoti keisti</translation>
+        <translation type="unfinished">Kopijuoti keisti</translation>
     </message>
     <message>
         <source>%1 (%2 blocks)</source>
-        <translation>%1 (%2 blokai)</translation>
+        <translation type="unfinished">%1 (%2 blokai)</translation>
     </message>
     <message>
         <source> from wallet '%1'</source>
-        <translation>iš piniginės '%1'</translation>
+        <translation type="unfinished">iš piniginės '%1'</translation>
     </message>
     <message>
         <source>%1 to '%2'</source>
-        <translation>'%1' į '%2'</translation>
+        <translation type="unfinished">'%1' į '%2'</translation>
     </message>
     <message>
         <source>%1 to %2</source>
-        <translation>%1 iki %2</translation>
-    </message>
-    <message>
-        <source>Are you sure you want to send?</source>
-        <translation>Ar tikrai norite siųsti?</translation>
+        <translation type="unfinished">%1 iki %2</translation>
+    </message>
+    <message>
+        <source>Sign failed</source>
+        <translation type="unfinished">Registravimas nepavyko</translation>
     </message>
     <message>
         <source>or</source>
-        <translation>ar</translation>
+        <translation type="unfinished">ar</translation>
     </message>
     <message>
         <source>You can increase the fee later (signals Replace-By-Fee, BIP-125).</source>
-        <translation>Vėliau galite padidinti mokestį (signalai Pakeisti mokesčius, BIP-125).</translation>
+        <translation type="unfinished">Vėliau galite padidinti mokestį (signalai Pakeisti mokesčius, BIP-125).</translation>
     </message>
     <message>
         <source>Please, review your transaction.</source>
-        <translation>Prašome peržiūrėti savo sandorį.</translation>
+        <extracomment>Text to prompt a user to review the details of the transaction they are attempting to send.</extracomment>
+        <translation type="unfinished">Prašome peržiūrėti savo sandorį.</translation>
     </message>
     <message>
         <source>Transaction fee</source>
-        <translation>Sandorio mokestis</translation>
+        <translation type="unfinished">Sandorio mokestis</translation>
     </message>
     <message>
         <source>Total Amount</source>
-        <translation>Visas kiekis</translation>
+        <translation type="unfinished">Visas kiekis</translation>
     </message>
     <message>
         <source>Confirm send coins</source>
-        <translation>Patvirtinti monetų siuntimą</translation>
+        <translation type="unfinished">Patvirtinti monetų siuntimą</translation>
     </message>
     <message>
         <source>The recipient address is not valid. Please recheck.</source>
-        <translation>Gavėjo adresas negalioja. Patikrinkite dar kartą.</translation>
+        <translation type="unfinished">Gavėjo adresas negalioja. Patikrinkite dar kartą.</translation>
     </message>
     <message>
         <source>The amount to pay must be larger than 0.</source>
-        <translation>Mokėtina suma turi būti didesnė nei 0.</translation>
+        <translation type="unfinished">Mokėtina suma turi būti didesnė nei 0.</translation>
     </message>
     <message>
         <source>The amount exceeds your balance.</source>
-        <translation>Ši suma viršija jūsų balansą.</translation>
+        <translation type="unfinished">Ši suma viršija jūsų balansą.</translation>
     </message>
     <message>
         <source>The total exceeds your balance when the %1 transaction fee is included.</source>
-        <translation>Bendra suma viršija jūsų balansą, kai įtraukiamas %1 sandorio mokestis.</translation>
+        <translation type="unfinished">Bendra suma viršija jūsų balansą, kai įtraukiamas %1 sandorio mokestis.</translation>
     </message>
     <message>
         <source>Duplicate address found: addresses should only be used once each.</source>
-        <translation>Rastas dublikatas: adresai turėtų būti naudojami tik vieną kartą.</translation>
+        <translation type="unfinished">Rastas dublikatas: adresai turėtų būti naudojami tik vieną kartą.</translation>
     </message>
     <message>
         <source>Transaction creation failed!</source>
-        <translation>Sandorio sudarymas nepavyko!</translation>
+        <translation type="unfinished">Sandorio sudarymas nepavyko!</translation>
     </message>
     <message>
         <source>A fee higher than %1 is considered an absurdly high fee.</source>
-        <translation>Mokestis, didesnis nei %1, laikomas absurdiškai aukštu mokesčiu.</translation>
-    </message>
-    <message>
-        <source>Payment request expired.</source>
-        <translation>Mokėjimo prašymas pasibaigė</translation>
+        <translation type="unfinished">Mokestis, didesnis nei %1, laikomas absurdiškai aukštu mokesčiu.</translation>
     </message>
     <message numerus="yes">
         <source>Estimated to begin confirmation within %n block(s).</source>
-        <translation><numerusform>Apskaičiuota, kad bus pradėtas patvirtinimas per %n bloką.</numerusform><numerusform>Apskaičiuota, kad bus pradėtas patvirtinimas per %n blokus.</numerusform><numerusform>Apskaičiuota, kad bus pradėtas patvirtinimas per %n blokus.</numerusform><numerusform>Apskaičiuota, kad bus pradėtas patvirtinimas per %n blokus.</numerusform></translation>
+        <translation type="unfinished">
+            <numerusform />
+            <numerusform />
+            <numerusform />
+        </translation>
     </message>
     <message>
         <source>Warning: Invalid Particl address</source>
-        <translation>Įspėjimas: neteisingas Particl adresas</translation>
+        <translation type="unfinished">Įspėjimas: neteisingas Particl adresas</translation>
     </message>
     <message>
         <source>Warning: Unknown change address</source>
-        <translation>Įspėjimas: nežinomas keitimo adresas</translation>
+        <translation type="unfinished">Įspėjimas: nežinomas keitimo adresas</translation>
     </message>
     <message>
         <source>Confirm custom change address</source>
-        <translation>Patvirtinkite pasirinktinio pakeitimo adresą</translation>
+        <translation type="unfinished">Patvirtinkite pasirinktinio pakeitimo adresą</translation>
     </message>
     <message>
         <source>The address you selected for change is not part of this wallet. Any or all funds in your wallet may be sent to this address. Are you sure?</source>
-        <translation>Pakeitimui pasirinktas adresas nėra šio piniginės dalis. Bet kuri arba visos piniginės lėšos gali būti siunčiamos į šį adresą. Ar jūs įsitikinęs?</translation>
+        <translation type="unfinished">Pakeitimui pasirinktas adresas nėra šio piniginės dalis. Bet kuri arba visos piniginės lėšos gali būti siunčiamos į šį adresą. Ar jūs įsitikinęs?</translation>
     </message>
     <message>
         <source>(no label)</source>
-        <translation>(nėra žymės)</translation>
+        <translation type="unfinished">(nėra žymės)</translation>
     </message>
 </context>
 <context>
     <name>SendCoinsEntry</name>
     <message>
         <source>A&amp;mount:</source>
-        <translation>Su&amp;ma:</translation>
+        <translation type="unfinished">Su&amp;ma:</translation>
     </message>
     <message>
         <source>Pay &amp;To:</source>
-        <translation>Mokėti &amp;gavėjui:</translation>
+        <translation type="unfinished">Mokėti &amp;gavėjui:</translation>
     </message>
     <message>
         <source>&amp;Label:</source>
-        <translation>Ž&amp;ymė:</translation>
+        <translation type="unfinished">Ž&amp;ymė:</translation>
     </message>
     <message>
         <source>Choose previously used address</source>
-        <translation>Pasirinkite anksčiau naudojamą adresą</translation>
+        <translation type="unfinished">Pasirinkite anksčiau naudojamą adresą</translation>
     </message>
     <message>
         <source>The Particl address to send the payment to</source>
-        <translation>Particl adresas, į kurį siunčiamas mokėjimas</translation>
-    </message>
-    <message>
-        <source>Alt+A</source>
-        <translation>Alt+A</translation>
+        <translation type="unfinished">Particl adresas, į kurį siunčiamas mokėjimas</translation>
     </message>
     <message>
         <source>Paste address from clipboard</source>
-        <translation>Įvesti adresą iš mainų atminties</translation>
-    </message>
-    <message>
-        <source>Alt+P</source>
-        <translation>Alt+P</translation>
+        <translation type="unfinished">Įvesti adresą iš mainų atminties</translation>
     </message>
     <message>
         <source>Remove this entry</source>
-        <translation>Pašalinti šį įrašą</translation>
+        <translation type="unfinished">Pašalinti šį įrašą</translation>
     </message>
     <message>
         <source>The fee will be deducted from the amount being sent. The recipient will receive less particl than you enter in the amount field. If multiple recipients are selected, the fee is split equally.</source>
-        <translation>Mokestis bus atimamas iš siunčiamos sumos. Gavėjas gaus mažiau particlų nei įvesite sumos lauke. Jei pasirenkami keli gavėjai, mokestis padalijamas lygiai.</translation>
+        <translation type="unfinished">Mokestis bus atimamas iš siunčiamos sumos. Gavėjas gaus mažiau particlų nei įvesite sumos lauke. Jei pasirenkami keli gavėjai, mokestis padalijamas lygiai.</translation>
     </message>
     <message>
         <source>S&amp;ubtract fee from amount</source>
-        <translation>A&amp;timkite mokestį iš sumos</translation>
+        <translation type="unfinished">A&amp;timkite mokestį iš sumos</translation>
     </message>
     <message>
         <source>Use available balance</source>
-        <translation>Naudokite galimą balansą:</translation>
+        <translation type="unfinished">Naudokite galimą balansą:</translation>
     </message>
     <message>
         <source>Message:</source>
-        <translation>Žinutė:</translation>
-    </message>
-    <message>
-        <source>This is an unauthenticated payment request.</source>
-        <translation>Tai yra nepatvirtinta mokėjimo užklausos suma</translation>
-    </message>
-    <message>
-        <source>This is an authenticated payment request.</source>
-        <translation>Tai yra patvirtintas mokėjimo prašymas.</translation>
+        <translation type="unfinished">Žinutė:</translation>
     </message>
     <message>
         <source>Enter a label for this address to add it to the list of used addresses</source>
-        <translation>Įveskite šio adreso etiketę, kad ją pridėtumėte prie naudojamų adresų sąrašo</translation>
+        <translation type="unfinished">Įveskite šio adreso etiketę, kad ją pridėtumėte prie naudojamų adresų sąrašo</translation>
     </message>
     <message>
         <source>A message that was attached to the particl: URI which will be stored with the transaction for your reference. Note: This message will not be sent over the Particl network.</source>
-        <translation>Pranešimas, kuris buvo pridėtas prie particl: URI, kuris bus saugomas kartu su sandoriu jūsų nuoroda. Pastaba: šis pranešimas nebus išsiųstas per „Particl“ tinklą.</translation>
-    </message>
-    <message>
-        <source>Pay To:</source>
-        <translation>Mokėti gavėjui:</translation>
-    </message>
-    <message>
-        <source>Memo:</source>
-        <translation>Atmintinė:</translation>
-    </message>
-</context>
-<context>
-    <name>ShutdownWindow</name>
-    <message>
-        <source>%1 is shutting down...</source>
-        <translation>%1 išsijungia...</translation>
-    </message>
-    <message>
-        <source>Do not shut down the computer until this window disappears.</source>
-        <translation>Neišjunkite kompiuterio tol, kol šis langas neišnyks.</translation>
+        <translation type="unfinished">Pranešimas, kuris buvo pridėtas prie particl: URI, kuris bus saugomas kartu su sandoriu jūsų nuoroda. Pastaba: šis pranešimas nebus išsiųstas per „Particl“ tinklą.</translation>
+    </message>
+</context>
+<context>
+    <name>SendConfirmationDialog</name>
+    <message>
+        <source>Create Unsigned</source>
+        <translation type="unfinished">Sukurti nepasirašytą</translation>
     </message>
 </context>
 <context>
     <name>SignVerifyMessageDialog</name>
     <message>
         <source>Signatures - Sign / Verify a Message</source>
-        <translation>Parašai - Pasirašyti / Patvirtinti pranešimą</translation>
+        <translation type="unfinished">Parašai - Pasirašyti / Patvirtinti pranešimą</translation>
     </message>
     <message>
         <source>&amp;Sign Message</source>
-        <translation>&amp;Pasirašyti žinutę</translation>
+        <translation type="unfinished">&amp;Pasirašyti žinutę</translation>
     </message>
     <message>
         <source>The Particl address to sign the message with</source>
-        <translation>Particl adresas, kuriuo bus pasirašytas pranešimas su</translation>
+        <translation type="unfinished">Particl adresas, kuriuo bus pasirašytas pranešimas su</translation>
     </message>
     <message>
         <source>Choose previously used address</source>
-        <translation>Pasirinkite anksčiau naudojamą adresą</translation>
-    </message>
-    <message>
-        <source>Alt+A</source>
-        <translation>Alt+A</translation>
+        <translation type="unfinished">Pasirinkite anksčiau naudojamą adresą</translation>
     </message>
     <message>
         <source>Paste address from clipboard</source>
-        <translation>Įvesti adresą iš mainų atminties</translation>
-    </message>
-    <message>
-        <source>Alt+P</source>
-        <translation>Alt+P</translation>
+        <translation type="unfinished">Įvesti adresą iš mainų atminties</translation>
     </message>
     <message>
         <source>Enter the message you want to sign here</source>
-        <translation>Įveskite pranešimą, kurį norite pasirašyti čia</translation>
+        <translation type="unfinished">Įveskite pranešimą, kurį norite pasirašyti čia</translation>
     </message>
     <message>
         <source>Signature</source>
-        <translation>Parašas</translation>
+        <translation type="unfinished">Parašas</translation>
     </message>
     <message>
         <source>Copy the current signature to the system clipboard</source>
-        <translation>Nukopijuokite dabartinį parašą į sistemos iškarpinę</translation>
+        <translation type="unfinished">Nukopijuokite dabartinį parašą į sistemos iškarpinę</translation>
     </message>
     <message>
         <source>Sign the message to prove you own this Particl address</source>
-        <translation>Registruotis žinute įrodymuii, kad turite šį adresą</translation>
+        <translation type="unfinished">Registruotis žinute įrodymuii, kad turite šį adresą</translation>
     </message>
     <message>
         <source>Sign &amp;Message</source>
-        <translation>Registruoti praneši&amp;mą</translation>
+        <translation type="unfinished">Registruoti praneši&amp;mą</translation>
     </message>
     <message>
         <source>Reset all sign message fields</source>
-        <translation>Atstatyti visus ženklų pranešimų laukus</translation>
+        <translation type="unfinished">Atstatyti visus ženklų pranešimų laukus</translation>
     </message>
     <message>
         <source>Clear &amp;All</source>
-        <translation>Išvalyti &amp;viską</translation>
+        <translation type="unfinished">Išvalyti &amp;viską</translation>
     </message>
     <message>
         <source>&amp;Verify Message</source>
-        <translation>&amp;Patikrinti žinutę</translation>
+        <translation type="unfinished">&amp;Patikrinti žinutę</translation>
     </message>
     <message>
         <source>The Particl address the message was signed with</source>
-        <translation>Particl adresas, kuriuo buvo pasirašytas pranešimas</translation>
+        <translation type="unfinished">Particl adresas, kuriuo buvo pasirašytas pranešimas</translation>
     </message>
     <message>
         <source>Verify the message to ensure it was signed with the specified Particl address</source>
-        <translation>Patikrinkite žinutę, jog įsitikintumėte, kad ją pasirašė nurodytas Particl adresas</translation>
+        <translation type="unfinished">Patikrinkite žinutę, jog įsitikintumėte, kad ją pasirašė nurodytas Particl adresas</translation>
     </message>
     <message>
         <source>Verify &amp;Message</source>
-        <translation>&amp;Patikrinti žinutę</translation>
+        <translation type="unfinished">&amp;Patikrinti žinutę</translation>
     </message>
     <message>
         <source>Reset all verify message fields</source>
-        <translation>Atstatyti visus patvirtinimo pranešimų laukus</translation>
+        <translation type="unfinished">Atstatyti visus patvirtinimo pranešimų laukus</translation>
     </message>
     <message>
         <source>Click "Sign Message" to generate signature</source>
-        <translation>Jei norite generuoti parašą, spustelėkite „Sign Message“</translation>
+        <translation type="unfinished">Jei norite generuoti parašą, spustelėkite „Sign Message“</translation>
     </message>
     <message>
         <source>The entered address is invalid.</source>
-        <translation>Įvestas adresas neteisingas.</translation>
+        <translation type="unfinished">Įvestas adresas neteisingas.</translation>
     </message>
     <message>
         <source>Please check the address and try again.</source>
-        <translation>Patikrinkite adresą ir bandykite dar kartą.</translation>
+        <translation type="unfinished">Patikrinkite adresą ir bandykite dar kartą.</translation>
     </message>
     <message>
         <source>The entered address does not refer to a key.</source>
-        <translation>Įvestas adresas nėra susijęs su raktu.</translation>
+        <translation type="unfinished">Įvestas adresas nėra susijęs su raktu.</translation>
     </message>
     <message>
         <source>Wallet unlock was cancelled.</source>
-        <translation>Piniginės atrakinimas buvo atšauktas.</translation>
+        <translation type="unfinished">Piniginės atrakinimas buvo atšauktas.</translation>
     </message>
     <message>
         <source>Private key for the entered address is not available.</source>
-        <translation>Privataus rakto įvestam adresu nėra.</translation>
+        <translation type="unfinished">Privataus rakto įvestam adresu nėra.</translation>
     </message>
     <message>
         <source>Message signing failed.</source>
-        <translation>Žinutės pasirašymas nepavyko.</translation>
+        <translation type="unfinished">Žinutės pasirašymas nepavyko.</translation>
     </message>
     <message>
         <source>Message signed.</source>
-        <translation>Žinutė pasirašyta.</translation>
+        <translation type="unfinished">Žinutė pasirašyta.</translation>
     </message>
     <message>
         <source>The signature could not be decoded.</source>
-        <translation>Nepavyko iškoduoti parašo.</translation>
+        <translation type="unfinished">Nepavyko iškoduoti parašo.</translation>
     </message>
     <message>
         <source>Please check the signature and try again.</source>
-        <translation>Prašom patikrinti parašą ir bandyti iš naujo.</translation>
+        <translation type="unfinished">Prašom patikrinti parašą ir bandyti iš naujo.</translation>
     </message>
     <message>
         <source>The signature did not match the message digest.</source>
-        <translation>Parašas neatitinka žinutės.</translation>
+        <translation type="unfinished">Parašas neatitinka žinutės.</translation>
     </message>
     <message>
         <source>Message verification failed.</source>
-        <translation>Žinutės tikrinimas nepavyko.</translation>
+        <translation type="unfinished">Žinutės tikrinimas nepavyko.</translation>
     </message>
     <message>
         <source>Message verified.</source>
-        <translation>Žinutė patikrinta.</translation>
-    </message>
-</context>
-<context>
-    <name>TrafficGraphWidget</name>
-    <message>
-        <source>KB/s</source>
-        <translation>KB/s</translation>
+        <translation type="unfinished">Žinutė patikrinta.</translation>
     </message>
 </context>
 <context>
     <name>TransactionDesc</name>
+    <message>
+        <source>conflicted with a transaction with %1 confirmations</source>
+        <extracomment>Text explaining the current status of a transaction, shown in the status field of the details window for this transaction. This status represents an unconfirmed transaction that conflicts with a confirmed transaction.</extracomment>
+        <translation type="unfinished">prieštaravo sandoriui su %1 patvirtinimais</translation>
+    </message>
+    <message>
+        <source>abandoned</source>
+        <extracomment>Text explaining the current status of a transaction, shown in the status field of the details window for this transaction. This status represents an abandoned transaction.</extracomment>
+        <translation type="unfinished">paliktas</translation>
+    </message>
+    <message>
+        <source>%1/unconfirmed</source>
+        <extracomment>Text explaining the current status of a transaction, shown in the status field of the details window for this transaction. This status represents a transaction confirmed in at least one block, but less than 6 blocks.</extracomment>
+        <translation type="unfinished">%1/nepatvirtintas</translation>
+    </message>
+    <message>
+        <source>%1 confirmations</source>
+        <extracomment>Text explaining the current status of a transaction, shown in the status field of the details window for this transaction. This status represents a transaction confirmed in 6 or more blocks.</extracomment>
+        <translation type="unfinished">%1 patvirtinimų</translation>
+    </message>
+    <message>
+        <source>Status</source>
+        <translation type="unfinished">Būsena</translation>
+    </message>
+    <message>
+        <source>Date</source>
+        <translation type="unfinished">Data</translation>
+    </message>
+    <message>
+        <source>Source</source>
+        <translation type="unfinished">Šaltinis</translation>
+    </message>
+    <message>
+        <source>Generated</source>
+        <translation type="unfinished">Sugeneruotas</translation>
+    </message>
+    <message>
+        <source>From</source>
+        <translation type="unfinished">Nuo</translation>
+    </message>
+    <message>
+        <source>unknown</source>
+        <translation type="unfinished">nežinomas</translation>
+    </message>
+    <message>
+        <source>To</source>
+        <translation type="unfinished">Kam</translation>
+    </message>
+    <message>
+        <source>own address</source>
+        <translation type="unfinished">savo adresas</translation>
+    </message>
+    <message>
+        <source>watch-only</source>
+        <translation type="unfinished">Tik stebėti</translation>
+    </message>
+    <message>
+        <source>label</source>
+        <translation type="unfinished">žymė</translation>
+    </message>
+    <message>
+        <source>Credit</source>
+        <translation type="unfinished">Kreditas</translation>
+    </message>
     <message numerus="yes">
-        <source>Open for %n more block(s)</source>
-        <translation><numerusform>Atidaryta %n blokui</numerusform><numerusform>Atidaryta %n blokam</numerusform><numerusform>Atidaryta %n blokam</numerusform><numerusform>Atidaryta %n blokam</numerusform></translation>
-    </message>
-    <message>
-        <source>Open until %1</source>
-        <translation>Atidaryta iki %1</translation>
-    </message>
-    <message>
-        <source>conflicted with a transaction with %1 confirmations</source>
-        <translation>prieštaravo sandoriui su %1 patvirtinimais</translation>
-    </message>
-    <message>
-        <source>0/unconfirmed, %1</source>
-        <translation>0/nepatvirtintas, %1</translation>
-    </message>
-    <message>
-        <source>in memory pool</source>
-        <translation>atminties talpykloje</translation>
-    </message>
-    <message>
-        <source>not in memory pool</source>
-        <translation>ne atminties talpykloje</translation>
-    </message>
-    <message>
-        <source>abandoned</source>
-        <translation>paliktas</translation>
-    </message>
-    <message>
-        <source>%1/unconfirmed</source>
-        <translation>%1/nepatvirtintas</translation>
-    </message>
-    <message>
-        <source>%1 confirmations</source>
-        <translation>%1 patvirtinimų</translation>
-    </message>
-    <message>
-        <source>Status</source>
-        <translation>Būsena</translation>
-    </message>
+        <source>matures in %n more block(s)</source>
+        <translation type="unfinished">
+            <numerusform />
+            <numerusform />
+            <numerusform />
+        </translation>
+    </message>
+    <message>
+        <source>not accepted</source>
+        <translation type="unfinished">nepriimta</translation>
+    </message>
+    <message>
+        <source>Debit</source>
+        <translation type="unfinished">Debitas</translation>
+    </message>
+    <message>
+        <source>Total debit</source>
+        <translation type="unfinished">Visas debetas</translation>
+    </message>
+    <message>
+        <source>Total credit</source>
+        <translation type="unfinished">Visas kreditas</translation>
+    </message>
+    <message>
+        <source>Transaction fee</source>
+        <translation type="unfinished">Sandorio mokestis</translation>
+    </message>
+    <message>
+        <source>Net amount</source>
+        <translation type="unfinished">Neto suma</translation>
+    </message>
+    <message>
+        <source>Message</source>
+        <translation type="unfinished">Žinutė</translation>
+    </message>
+    <message>
+        <source>Comment</source>
+        <translation type="unfinished">Komentaras</translation>
+    </message>
+    <message>
+        <source>Transaction ID</source>
+        <translation type="unfinished">Sandorio ID</translation>
+    </message>
+    <message>
+        <source>Transaction total size</source>
+        <translation type="unfinished">Bendras transakcijos dydis</translation>
+    </message>
+    <message>
+        <source>Merchant</source>
+        <translation type="unfinished">Prekybininkas</translation>
+    </message>
+    <message>
+        <source>Debug information</source>
+        <translation type="unfinished">Debug informacija</translation>
+    </message>
+    <message>
+        <source>Transaction</source>
+        <translation type="unfinished">Sandoris</translation>
+    </message>
+    <message>
+        <source>Inputs</source>
+        <translation type="unfinished">Duomenys</translation>
+    </message>
+    <message>
+        <source>Amount</source>
+        <translation type="unfinished">Suma</translation>
+    </message>
+    <message>
+        <source>true</source>
+        <translation type="unfinished">tiesa</translation>
+    </message>
+    <message>
+        <source>false</source>
+        <translation type="unfinished">netiesa</translation>
+    </message>
+</context>
+<context>
+    <name>TransactionDescDialog</name>
+    <message>
+        <source>This pane shows a detailed description of the transaction</source>
+        <translation type="unfinished">Šis langas sandorio detalų aprašymą</translation>
+    </message>
+    <message>
+        <source>Details for %1</source>
+        <translation type="unfinished">Informacija apie %1</translation>
+    </message>
+</context>
+<context>
+    <name>TransactionTableModel</name>
     <message>
         <source>Date</source>
-        <translation>Data</translation>
-    </message>
-    <message>
-        <source>Source</source>
-        <translation>Šaltinis</translation>
-    </message>
-    <message>
-        <source>Generated</source>
-        <translation>Sugeneruotas</translation>
-    </message>
-    <message>
-        <source>From</source>
-        <translation>Nuo</translation>
-    </message>
-    <message>
-        <source>unknown</source>
-        <translation>nežinomas</translation>
-    </message>
-    <message>
-        <source>To</source>
-        <translation>Kam</translation>
-    </message>
-    <message>
-        <source>own address</source>
-        <translation>savo adresas</translation>
+        <translation type="unfinished">Data</translation>
+    </message>
+    <message>
+        <source>Type</source>
+        <translation type="unfinished">Tipas</translation>
+    </message>
+    <message>
+        <source>Label</source>
+        <translation type="unfinished">Žymė</translation>
+    </message>
+    <message>
+        <source>Unconfirmed</source>
+        <translation type="unfinished">Nepatvirtintas</translation>
+    </message>
+    <message>
+        <source>Abandoned</source>
+        <translation type="unfinished">Apleistas</translation>
+    </message>
+    <message>
+        <source>Confirming (%1 of %2 recommended confirmations)</source>
+        <translation type="unfinished">Patvirtinima (%1 iš rekomenduojamų patvirtinimų %2)</translation>
+    </message>
+    <message>
+        <source>Confirmed (%1 confirmations)</source>
+        <translation type="unfinished">Patvirtinta (%1 patvirtinimas)</translation>
+    </message>
+    <message>
+        <source>Conflicted</source>
+        <translation type="unfinished">Prieštaraujama</translation>
+    </message>
+    <message>
+        <source>Immature (%1 confirmations, will be available after %2)</source>
+        <translation type="unfinished">Nesubrendę (%1 patvirtinimai bus prieinami po %2)</translation>
+    </message>
+    <message>
+        <source>Generated but not accepted</source>
+        <translation type="unfinished">Sukurtas, bet nepriimtas</translation>
+    </message>
+    <message>
+        <source>Received with</source>
+        <translation type="unfinished">Gauta su</translation>
+    </message>
+    <message>
+        <source>Received from</source>
+        <translation type="unfinished">Gauta iš</translation>
+    </message>
+    <message>
+        <source>Sent to</source>
+        <translation type="unfinished">Išsiųsta</translation>
+    </message>
+    <message>
+        <source>Mined</source>
+        <translation type="unfinished">Išgauta</translation>
     </message>
     <message>
         <source>watch-only</source>
-        <translation>Tik stebėti</translation>
-    </message>
-    <message>
-        <source>label</source>
-        <translation>žymė</translation>
-    </message>
-    <message>
-        <source>Credit</source>
-        <translation>Kreditas</translation>
-    </message>
-    <message>
-        <source>not accepted</source>
-        <translation>nepriimta</translation>
-    </message>
-    <message>
-        <source>Debit</source>
-        <translation>Debitas</translation>
-    </message>
-    <message>
-        <source>Total debit</source>
-        <translation>Visas debetas</translation>
-    </message>
-    <message>
-        <source>Total credit</source>
-        <translation>Visas kreditas</translation>
-    </message>
-    <message>
-        <source>Transaction fee</source>
-        <translation>Sandorio mokestis</translation>
-    </message>
-    <message>
-        <source>Net amount</source>
-        <translation>Neto suma</translation>
-    </message>
-    <message>
-        <source>Message</source>
-        <translation>Žinutė</translation>
-    </message>
-    <message>
-        <source>Comment</source>
-        <translation>Komentaras</translation>
-    </message>
-    <message>
-        <source>Transaction ID</source>
-        <translation>Sandorio ID</translation>
-    </message>
-    <message>
-        <source>Merchant</source>
-        <translation>Prekybininkas</translation>
-    </message>
-    <message>
-        <source>Debug information</source>
-        <translation>Debug informacija</translation>
-    </message>
-    <message>
-        <source>Transaction</source>
-        <translation>Sandoris</translation>
-    </message>
-    <message>
-        <source>Inputs</source>
-        <translation>Duomenys</translation>
-    </message>
-    <message>
-        <source>Amount</source>
-        <translation>Suma</translation>
-    </message>
-    <message>
-        <source>true</source>
-        <translation>tiesa</translation>
-    </message>
-    <message>
-        <source>false</source>
-        <translation>netiesa</translation>
-    </message>
-</context>
-<context>
-    <name>TransactionDescDialog</name>
-    <message>
-        <source>This pane shows a detailed description of the transaction</source>
-        <translation>Šis langas sandorio detalų aprašymą</translation>
-    </message>
-    <message>
-        <source>Details for %1</source>
-        <translation>Informacija apie %1</translation>
-    </message>
-</context>
-<context>
-    <name>TransactionTableModel</name>
+        <translation type="unfinished">Tik stebėti</translation>
+    </message>
+    <message>
+        <source>(n/a)</source>
+        <translation type="unfinished">nepasiekiama</translation>
+    </message>
+    <message>
+        <source>(no label)</source>
+        <translation type="unfinished">(nėra žymės)</translation>
+    </message>
+    <message>
+        <source>Transaction status. Hover over this field to show number of confirmations.</source>
+        <translation type="unfinished">Sandorio būklė. Užvedus pelės žymeklį ant šios srities matysite patvirtinimų skaičių.</translation>
+    </message>
+    <message>
+        <source>Date and time that the transaction was received.</source>
+        <translation type="unfinished">Sandorio gavimo data ir laikas</translation>
+    </message>
+    <message>
+        <source>Type of transaction.</source>
+        <translation type="unfinished">Sandorio tipas.</translation>
+    </message>
+    <message>
+        <source>User-defined intent/purpose of the transaction.</source>
+        <translation type="unfinished">Vartotojo apibrėžtas sandorio tikslas.</translation>
+    </message>
+    <message>
+        <source>Amount removed from or added to balance.</source>
+        <translation type="unfinished">Suma pridėta ar išskaičiuota iš balanso</translation>
+    </message>
+</context>
+<context>
+    <name>TransactionView</name>
+    <message>
+        <source>All</source>
+        <translation type="unfinished">Visi</translation>
+    </message>
+    <message>
+        <source>Today</source>
+        <translation type="unfinished">Šiandien</translation>
+    </message>
+    <message>
+        <source>This week</source>
+        <translation type="unfinished">Šią savaitę</translation>
+    </message>
+    <message>
+        <source>This month</source>
+        <translation type="unfinished">Šį mėnesį</translation>
+    </message>
+    <message>
+        <source>Last month</source>
+        <translation type="unfinished">Paskutinį mėnesį</translation>
+    </message>
+    <message>
+        <source>This year</source>
+        <translation type="unfinished">Šiais metais</translation>
+    </message>
+    <message>
+        <source>Received with</source>
+        <translation type="unfinished">Gauta su</translation>
+    </message>
+    <message>
+        <source>Sent to</source>
+        <translation type="unfinished">Išsiųsta</translation>
+    </message>
+    <message>
+        <source>Mined</source>
+        <translation type="unfinished">Išgauta</translation>
+    </message>
+    <message>
+        <source>Other</source>
+        <translation type="unfinished">Kita</translation>
+    </message>
+    <message>
+        <source>Enter address, transaction id, or label to search</source>
+        <translation type="unfinished">Įveskite adresą ar žymę į paiešką</translation>
+    </message>
+    <message>
+        <source>Min amount</source>
+        <translation type="unfinished">Minimali suma</translation>
+    </message>
+    <message>
+        <source>Export Transaction History</source>
+        <translation type="unfinished">Eksportuoti sandorių istoriją</translation>
+    </message>
+    <message>
+        <source>Comma separated file</source>
+        <extracomment>Expanded name of the CSV file format. See: https://en.wikipedia.org/wiki/Comma-separated_values.</extracomment>
+        <translation type="unfinished">Kableliais atskirtas failas</translation>
+    </message>
+    <message>
+        <source>Confirmed</source>
+        <translation type="unfinished">Patvirtinta</translation>
+    </message>
+    <message>
+        <source>Watch-only</source>
+        <translation type="unfinished">Tik stebėti</translation>
+    </message>
     <message>
         <source>Date</source>
-        <translation>Data</translation>
+        <translation type="unfinished">Data</translation>
     </message>
     <message>
         <source>Type</source>
-        <translation>Tipas</translation>
+        <translation type="unfinished">Tipas</translation>
     </message>
     <message>
         <source>Label</source>
-        <translation>Žymė</translation>
-    </message>
-    <message numerus="yes">
-        <source>Open for %n more block(s)</source>
-        <translation><numerusform>Atidarykite %n  blokui</numerusform><numerusform>Atidarykite %n blokam</numerusform><numerusform>Atidarykite %n blokų</numerusform><numerusform>Atidarykite %n blokų</numerusform></translation>
-    </message>
-    <message>
-        <source>Open until %1</source>
-        <translation>Atidaryta iki %1</translation>
-    </message>
-    <message>
-        <source>Unconfirmed</source>
-        <translation>Nepatvirtintas</translation>
-    </message>
-    <message>
-        <source>Abandoned</source>
-        <translation>Apleistas</translation>
-    </message>
-    <message>
-        <source>Confirming (%1 of %2 recommended confirmations)</source>
-        <translation>Patvirtinima (%1 iš rekomenduojamų patvirtinimų %2)</translation>
-    </message>
-    <message>
-        <source>Confirmed (%1 confirmations)</source>
-        <translation>Patvirtinta (%1 patvirtinimas)</translation>
-    </message>
-    <message>
-        <source>Conflicted</source>
-        <translation>Prieštaraujama</translation>
-    </message>
-    <message>
-        <source>Immature (%1 confirmations, will be available after %2)</source>
-        <translation>Nesubrendę (%1 patvirtinimai bus prieinami po %2)</translation>
-    </message>
-    <message>
-        <source>Generated but not accepted</source>
-        <translation>Sukurtas, bet nepriimtas</translation>
-    </message>
-    <message>
-        <source>Received with</source>
-        <translation>Gauta su</translation>
-    </message>
-    <message>
-        <source>Received from</source>
-        <translation>Gauta iš</translation>
-    </message>
-    <message>
-        <source>Sent to</source>
-        <translation>Išsiųsta</translation>
-    </message>
-    <message>
-<<<<<<< HEAD
-        <source>Payment to yourself</source>
-        <translation>Mokėjimas sau</translation>
-    </message>
-    <message>
-=======
->>>>>>> 44d8b13c
-        <source>Mined</source>
-        <translation>Išgauta</translation>
-    </message>
-    <message>
-        <source>watch-only</source>
-        <translation>Tik stebėti</translation>
-    </message>
-    <message>
-        <source>(n/a)</source>
-        <translation>nepasiekiama</translation>
-    </message>
-    <message>
-        <source>(no label)</source>
-        <translation>(nėra žymės)</translation>
-    </message>
-    <message>
-        <source>Transaction status. Hover over this field to show number of confirmations.</source>
-        <translation>Sandorio būklė. Užvedus pelės žymeklį ant šios srities matysite patvirtinimų skaičių.</translation>
-    </message>
-    <message>
-        <source>Date and time that the transaction was received.</source>
-        <translation>Sandorio gavimo data ir laikas</translation>
-    </message>
-    <message>
-        <source>Type of transaction.</source>
-        <translation>Sandorio tipas.</translation>
-    </message>
-    <message>
-        <source>User-defined intent/purpose of the transaction.</source>
-        <translation>Vartotojo apibrėžtas sandorio tikslas.</translation>
-    </message>
-    <message>
-        <source>Amount removed from or added to balance.</source>
-        <translation>Suma pridėta ar išskaičiuota iš balanso</translation>
-    </message>
-</context>
-<context>
-    <name>TransactionView</name>
-    <message>
-        <source>All</source>
-        <translation>Visi</translation>
-    </message>
-    <message>
-        <source>Today</source>
-        <translation>Šiandien</translation>
-    </message>
-    <message>
-        <source>This week</source>
-        <translation>Šią savaitę</translation>
-    </message>
-    <message>
-        <source>This month</source>
-        <translation>Šį mėnesį</translation>
-    </message>
-    <message>
-        <source>Last month</source>
-        <translation>Paskutinį mėnesį</translation>
-    </message>
-    <message>
-        <source>This year</source>
-        <translation>Šiais metais</translation>
-    </message>
-    <message>
-        <source>Range...</source>
-        <translation>Intervalas...</translation>
-    </message>
-    <message>
-        <source>Received with</source>
-        <translation>Gauta su</translation>
-    </message>
-    <message>
-        <source>Sent to</source>
-        <translation>Išsiųsta</translation>
-    </message>
-    <message>
-<<<<<<< HEAD
-        <source>To yourself</source>
-        <translation>Skirta sau</translation>
-    </message>
-    <message>
-=======
->>>>>>> 44d8b13c
-        <source>Mined</source>
-        <translation>Išgauta</translation>
-    </message>
-    <message>
-        <source>Other</source>
-        <translation>Kita</translation>
-    </message>
-    <message>
-        <source>Enter address, transaction id, or label to search</source>
-        <translation>Įveskite adresą ar žymę į paiešką</translation>
-    </message>
-    <message>
-        <source>Min amount</source>
-        <translation>Minimali suma</translation>
-    </message>
-    <message>
-        <source>Abandon transaction</source>
-        <translation>Apleisti sandorį</translation>
-    </message>
-    <message>
-        <source>Increase transaction fee</source>
-        <translation>Padidinkite sandorio mokestį</translation>
-    </message>
-    <message>
-        <source>Copy address</source>
-        <translation>Kopijuoti adresą</translation>
-    </message>
-    <message>
-        <source>Copy label</source>
-        <translation>Kopijuoti žymę</translation>
-    </message>
-    <message>
-        <source>Copy amount</source>
-        <translation>Kopijuoti sumą</translation>
-    </message>
-    <message>
-        <source>Copy transaction ID</source>
-        <translation>Sandorio ID</translation>
-    </message>
-    <message>
-        <source>Copy raw transaction</source>
-        <translation>Kopijuoti neapdirbtą sandorį</translation>
-    </message>
-    <message>
-        <source>Copy full transaction details</source>
-        <translation>Kopijuoti visą sandorio informaciją</translation>
-    </message>
-    <message>
-        <source>Edit label</source>
-        <translation>Taisyti žymę</translation>
-    </message>
-    <message>
-        <source>Show transaction details</source>
-        <translation>Rodyti sandorio informaciją</translation>
-    </message>
-    <message>
-        <source>Export Transaction History</source>
-        <translation>Eksportuoti sandorių istoriją</translation>
-    </message>
-    <message>
-        <source>Comma separated file (*.csv)</source>
-        <translation>Kableliais atskirtų duomenų failas (*.csv)</translation>
-    </message>
-    <message>
-        <source>Confirmed</source>
-        <translation>Patvirtinta</translation>
-    </message>
-    <message>
-        <source>Watch-only</source>
-        <translation>Tik stebėti</translation>
-    </message>
-    <message>
-        <source>Date</source>
-        <translation>Data</translation>
-    </message>
-    <message>
-        <source>Type</source>
-        <translation>Tipas</translation>
-    </message>
-    <message>
-        <source>Label</source>
-        <translation>Žymė</translation>
+        <translation type="unfinished">Žymė</translation>
     </message>
     <message>
         <source>Address</source>
-        <translation>Adresas</translation>
-    </message>
-    <message>
-        <source>ID</source>
-        <translation>ID</translation>
+        <translation type="unfinished">Adresas</translation>
     </message>
     <message>
         <source>Exporting Failed</source>
-        <translation>Eksportavimas nepavyko</translation>
+        <translation type="unfinished">Eksportavimas nepavyko</translation>
     </message>
     <message>
         <source>There was an error trying to save the transaction history to %1.</source>
-        <translation>Bandant išsaugoti sandorio istoriją %1 įvyko klaida.</translation>
+        <translation type="unfinished">Bandant išsaugoti sandorio istoriją %1 įvyko klaida.</translation>
     </message>
     <message>
         <source>Exporting Successful</source>
-        <translation>Eksportavimas sėkmingas</translation>
+        <translation type="unfinished">Eksportavimas sėkmingas</translation>
     </message>
     <message>
         <source>The transaction history was successfully saved to %1.</source>
-        <translation>Sandorio istorija buvo sėkmingai išsaugota %1.</translation>
+        <translation type="unfinished">Sandorio istorija buvo sėkmingai išsaugota %1.</translation>
     </message>
     <message>
         <source>Range:</source>
-        <translation>Diapazonas:</translation>
+        <translation type="unfinished">Diapazonas:</translation>
     </message>
     <message>
         <source>to</source>
-        <translation>skirta</translation>
-    </message>
-</context>
-<context>
-    <name>UnitDisplayStatusBarControl</name>
-    <message>
-        <source>Unit to show amounts in. Click to select another unit.</source>
-        <translation>Vienetas rodo sumas. Spustelėkite, jei norite pasirinkti kitą vienetą.</translation>
-    </message>
-</context>
-<context>
-    <name>WalletController</name>
-    <message>
-        <source>Close wallet</source>
-        <translation>Uždaryti Piniginę</translation>
-    </message>
-    <message>
-        <source>Are you sure you wish to close the wallet &lt;i&gt;%1&lt;/i&gt;?</source>
-        <translation>Ar tikrai norite uždaryti piniginę &lt;i&gt;%1&lt;/i&gt;?</translation>
+        <translation type="unfinished">skirta</translation>
+    </message>
+</context>
+<context>
+    <name>WalletFrame</name>
+    <message>
+        <source>Create a new wallet</source>
+        <translation type="unfinished">Sukurti naują piniginę</translation>
+    </message>
+    <message>
+        <source>Error</source>
+        <translation type="unfinished">Klaida</translation>
     </message>
     </context>
 <context>
-    <name>WalletFrame</name>
-    <message>
-        <source>Create a new wallet</source>
-        <translation>Sukurti naują piniginę</translation>
-    </message>
-</context>
-<context>
     <name>WalletModel</name>
     <message>
         <source>Send Coins</source>
-        <translation>Siųsti monetas</translation>
+        <translation type="unfinished">Siųsti monetas</translation>
     </message>
     <message>
         <source>Fee bump error</source>
-        <translation>Mokesčių pakilimo klaida</translation>
+        <translation type="unfinished">Mokesčių pakilimo klaida</translation>
     </message>
     <message>
         <source>Increasing transaction fee failed</source>
-        <translation>Nepavyko padidinti sandorio mokesčio</translation>
+        <translation type="unfinished">Nepavyko padidinti sandorio mokesčio</translation>
     </message>
     <message>
         <source>Do you want to increase the fee?</source>
-        <translation>Ar norite padidinti mokestį?</translation>
+        <extracomment>Asks a user if they would like to manually increase the fee of a transaction that has already been created.</extracomment>
+        <translation type="unfinished">Ar norite padidinti mokestį?</translation>
     </message>
     <message>
         <source>Current fee:</source>
-        <translation>Dabartinis mokestis:</translation>
+        <translation type="unfinished">Dabartinis mokestis:</translation>
     </message>
     <message>
         <source>Increase:</source>
-        <translation>Padidinti:</translation>
+        <translation type="unfinished">Padidinti:</translation>
     </message>
     <message>
         <source>New fee:</source>
-        <translation>Naujas mokestis:</translation>
+        <translation type="unfinished">Naujas mokestis:</translation>
     </message>
     <message>
         <source>Confirm fee bump</source>
-        <translation>Patvirtinkite mokesčio pakilimą</translation>
+        <translation type="unfinished">Patvirtinkite mokesčio pakilimą</translation>
     </message>
     <message>
         <source>Can't sign transaction.</source>
-        <translation>Nepavyko pasirašyti sandorio.</translation>
+        <translation type="unfinished">Nepavyko pasirašyti sandorio.</translation>
     </message>
     <message>
         <source>Could not commit transaction</source>
-        <translation>Nepavyko įvykdyti sandorio</translation>
+        <translation type="unfinished">Nepavyko įvykdyti sandorio</translation>
     </message>
     <message>
         <source>default wallet</source>
-        <translation>numatyta piniginė</translation>
+        <translation type="unfinished">numatyta piniginė</translation>
     </message>
 </context>
 <context>
     <name>WalletView</name>
     <message>
         <source>&amp;Export</source>
-        <translation>&amp;Eksportuoti</translation>
+        <translation type="unfinished">&amp;Eksportuoti</translation>
     </message>
     <message>
         <source>Export the data in the current tab to a file</source>
-        <translation>Eksportuokite duomenis iš dabartinio skirtuko į failą</translation>
-    </message>
-    <message>
-        <source>Error</source>
-        <translation>Klaida</translation>
+        <translation type="unfinished">Eksportuokite duomenis iš dabartinio skirtuko į failą</translation>
     </message>
     <message>
         <source>Backup Wallet</source>
-        <translation>Sukurti Piniginės atsarginę kopiją</translation>
-    </message>
-    <message>
-        <source>Wallet Data (*.dat)</source>
-        <translation>Piniginės duomenys (*.dat)</translation>
+        <translation type="unfinished">Sukurti Piniginės atsarginę kopiją</translation>
     </message>
     <message>
         <source>Backup Failed</source>
-        <translation>Nepavyko sukurti atsarginės kopijos</translation>
+        <translation type="unfinished">Nepavyko sukurti atsarginės kopijos</translation>
     </message>
     <message>
         <source>There was an error trying to save the wallet data to %1.</source>
-        <translation>Bandant išsaugoti „Piniginės“ duomenis, įvyko klaida %1.</translation>
+        <translation type="unfinished">Bandant išsaugoti „Piniginės“ duomenis, įvyko klaida %1.</translation>
     </message>
     <message>
         <source>Backup Successful</source>
-        <translation>Atsarginė kopija sėkminga</translation>
+        <translation type="unfinished">Atsarginė kopija sėkminga</translation>
     </message>
     <message>
         <source>The wallet data was successfully saved to %1.</source>
-        <translation>Piniginės duomenys sėkmingai išsaugoti %1.</translation>
+        <translation type="unfinished">Piniginės duomenys sėkmingai išsaugoti %1.</translation>
     </message>
     <message>
         <source>Cancel</source>
-        <translation>Atšaukti</translation>
+        <translation type="unfinished">Atšaukti</translation>
     </message>
 </context>
 <context>
     <name>bitcoin-core</name>
     <message>
         <source>The %s developers</source>
-        <translation>%s kūrėjai</translation>
+        <translation type="unfinished">%s kūrėjai</translation>
+    </message>
+    <message>
+        <source>%s is set very high!</source>
+        <translation type="unfinished">%s labai aukštas!</translation>
     </message>
     <message>
         <source>-maxmempool must be at least %d MB</source>
-        <translation>-maxmempool turi būti bent %d MB</translation>
+        <translation type="unfinished">-maxmempool turi būti bent %d MB</translation>
     </message>
     <message>
         <source>Cannot resolve -%s address: '%s'</source>
-        <translation>Negalima išspręsti -%s adreso: „%s“</translation>
-    </message>
-    <message>
-        <source>Change index out of range</source>
-        <translation>Pakeiskite indeksą iš diapazono</translation>
+        <translation type="unfinished">Negalima išspręsti -%s adreso: „%s“</translation>
     </message>
     <message>
         <source>Config setting for %s only applied on %s network when in [%s] section.</source>
-        <translation>%s konfigūravimo nustatymas taikomas tik %s tinkle, kai yra [%s] skiltyje.</translation>
+        <translation type="unfinished">%s konfigūravimo nustatymas taikomas tik %s tinkle, kai yra [%s] skiltyje.</translation>
     </message>
     <message>
         <source>Copyright (C) %i-%i</source>
-        <translation>Autorių teisės (C) %i-%i</translation>
+        <translation type="unfinished">Autorių teisės (C) %i-%i</translation>
     </message>
     <message>
         <source>Corrupted block database detected</source>
-        <translation>Nustatyta sugadinta blokų duomenų bazė</translation>
+        <translation type="unfinished">Nustatyta sugadinta blokų duomenų bazė</translation>
     </message>
     <message>
         <source>Do you want to rebuild the block database now?</source>
-        <translation>Ar norite dabar atstatyti blokų duomenų bazę?</translation>
+        <translation type="unfinished">Ar norite dabar atstatyti blokų duomenų bazę?</translation>
+    </message>
+    <message>
+        <source>Done loading</source>
+        <translation type="unfinished">Įkėlimas baigtas</translation>
     </message>
     <message>
         <source>Error initializing block database</source>
-        <translation>Klaida inicijuojant blokų duomenų bazę</translation>
+        <translation type="unfinished">Klaida inicijuojant blokų duomenų bazę</translation>
     </message>
     <message>
         <source>Error initializing wallet database environment %s!</source>
-        <translation>Klaida inicijuojant piniginės duomenų bazės aplinką %s!</translation>
+        <translation type="unfinished">Klaida inicijuojant piniginės duomenų bazės aplinką %s!</translation>
     </message>
     <message>
         <source>Error loading %s</source>
-        <translation>Klaida įkeliant %s</translation>
+        <translation type="unfinished">Klaida įkeliant %s</translation>
     </message>
     <message>
         <source>Error loading %s: Private keys can only be disabled during creation</source>
-        <translation>Klaida įkeliant %s: Privatūs raktai gali būti išjungti tik kūrimo metu</translation>
+        <translation type="unfinished">Klaida įkeliant %s: Privatūs raktai gali būti išjungti tik kūrimo metu</translation>
     </message>
     <message>
         <source>Error loading %s: Wallet corrupted</source>
-        <translation>Klaida įkeliant %s: Piniginės failas pažeistas</translation>
+        <translation type="unfinished">Klaida įkeliant %s: Piniginės failas pažeistas</translation>
     </message>
     <message>
         <source>Error loading %s: Wallet requires newer version of %s</source>
-        <translation>Klaida įkeliant %s: Piniginei reikia naujesnės%s versijos</translation>
+        <translation type="unfinished">Klaida įkeliant %s: Piniginei reikia naujesnės%s versijos</translation>
     </message>
     <message>
         <source>Error loading block database</source>
-        <translation>Klaida įkeliant blokų duombazę</translation>
+        <translation type="unfinished">Klaida įkeliant blokų duombazę</translation>
     </message>
     <message>
         <source>Error opening block database</source>
-        <translation>Klaida atveriant blokų duombazę</translation>
-    </message>
-    <message>
-        <source>Importing...</source>
-        <translation>Importuojama...</translation>
+        <translation type="unfinished">Klaida atveriant blokų duombazę</translation>
+    </message>
+    <message>
+        <source>Insufficient funds</source>
+        <translation type="unfinished">Nepakanka lėšų</translation>
+    </message>
+    <message>
+        <source>Not enough file descriptors available.</source>
+        <translation type="unfinished">Nėra pakankamai failų aprašų.</translation>
+    </message>
+    <message>
+        <source>Signing transaction failed</source>
+        <translation type="unfinished">Transakcijos pasirašymas nepavyko</translation>
+    </message>
+    <message>
+        <source>The source code is available from %s.</source>
+        <translation type="unfinished">Šaltinio kodas pasiekiamas iš %s.</translation>
+    </message>
+    <message>
+        <source>The wallet will avoid paying less than the minimum relay fee.</source>
+        <translation type="unfinished">Piniginė vengs mokėti mažiau nei minimalus perdavimo mokestį.</translation>
+    </message>
+    <message>
+        <source>This is experimental software.</source>
+        <translation type="unfinished">Tai eksperimentinė programinė įranga.</translation>
+    </message>
+    <message>
+        <source>This is the minimum transaction fee you pay on every transaction.</source>
+        <translation type="unfinished">Tai yra minimalus transakcijos mokestis, kurį jūs mokate kiekvieną transakciją.</translation>
+    </message>
+    <message>
+        <source>This is the transaction fee you will pay if you send a transaction.</source>
+        <translation type="unfinished">Tai yra sandorio mokestis, kurį mokėsite, jei siunčiate sandorį.</translation>
+    </message>
+    <message>
+        <source>Transaction amount too small</source>
+        <translation type="unfinished">Transakcijos suma per maža</translation>
+    </message>
+    <message>
+        <source>Transaction amounts must not be negative</source>
+        <translation type="unfinished">Transakcijos suma negali buti neigiama</translation>
+    </message>
+    <message>
+        <source>Transaction has too long of a mempool chain</source>
+        <translation type="unfinished">Sandoris turi per ilgą mempool grandinę</translation>
+    </message>
+    <message>
+        <source>Transaction must have at least one recipient</source>
+        <translation type="unfinished">Transakcija privalo turėti bent vieną gavėją</translation>
+    </message>
+    <message>
+        <source>Transaction too large</source>
+        <translation type="unfinished">Sandoris yra per didelis</translation>
+    </message>
+    <message>
+        <source>Unable to generate initial keys</source>
+        <translation type="unfinished">Nepavyko generuoti pradinių raktų</translation>
+    </message>
+    <message>
+        <source>Unable to generate keys</source>
+        <translation type="unfinished">Nepavyko generuoti raktų</translation>
+    </message>
+    <message>
+        <source>Unable to open %s for writing</source>
+        <translation type="unfinished">Nepavyko atidaryti %s rašymui</translation>
     </message>
     <message>
         <source>Unknown address type '%s'</source>
-        <translation>Nežinomas adreso tipas '%s'</translation>
-    </message>
-    <message>
-        <source>Upgrading txindex database</source>
-        <translation>Txindex duomenų bazės atnaujinimas</translation>
-    </message>
-    <message>
-        <source>Loading P2P addresses...</source>
-        <translation>Užkraunami P2P adresai...</translation>
-    </message>
-    <message>
-        <source>Loading banlist...</source>
-        <translation>Įkeliamas draudžiamas sąrašas...</translation>
-    </message>
-    <message>
-        <source>Not enough file descriptors available.</source>
-        <translation>Nėra pakankamai failų aprašų.</translation>
-    </message>
-    <message>
-        <source>Rewinding blocks...</source>
-        <translation>Perkėlimo blokai...</translation>
-    </message>
-    <message>
-        <source>The source code is available from %s.</source>
-        <translation>Šaltinio kodas pasiekiamas iš %s.</translation>
-    </message>
-    <message>
-        <source>Transaction fee and change calculation failed</source>
-        <translation>Sandorio mokestis ir pakeitimų skaičiavimas nepavyko</translation>
-    </message>
-    <message>
-        <source>Unable to generate keys</source>
-        <translation>Nepavyko generuoti raktų</translation>
-    </message>
-    <message>
-        <source>Upgrading UTXO database</source>
-        <translation>UTXO duomenų bazės atnaujinimas</translation>
-    </message>
-    <message>
-        <source>Verifying blocks...</source>
-        <translation>Tikrinami blokai...</translation>
-    </message>
-    <message>
-        <source>This is experimental software.</source>
-        <translation>Tai eksperimentinė programinė įranga.</translation>
-    </message>
-    <message>
-        <source>Transaction amount too small</source>
-        <translation>Transakcijos suma per maža</translation>
-    </message>
-    <message>
-        <source>Transaction too large</source>
-        <translation>Sandoris yra per didelis</translation>
-    </message>
-    <message>
-        <source>Unable to generate initial keys</source>
-        <translation>Nepavyko generuoti pradinių raktų</translation>
-    </message>
-    <message>
-        <source>Verifying wallet(s)...</source>
-        <translation>Tikrinama piniginė(s)...</translation>
-    </message>
-    <message>
-        <source>%s is set very high!</source>
-        <translation>%s labai aukštas!</translation>
-    </message>
-    <message>
-        <source>Error loading wallet %s. Duplicate -wallet filename specified.</source>
-        <translation>Įkeliant piniginę %s įvyko klaida. Dvigubo -wallet pavadinimas.</translation>
-    </message>
-    <message>
-        <source>Starting network threads...</source>
-        <translation>Pradėti tinklo temas...</translation>
-    </message>
-    <message>
-        <source>The wallet will avoid paying less than the minimum relay fee.</source>
-        <translation>Piniginė vengs mokėti mažiau nei minimalus perdavimo mokestį.</translation>
-    </message>
-    <message>
-        <source>This is the minimum transaction fee you pay on every transaction.</source>
-        <translation>Tai yra minimalus transakcijos mokestis, kurį jūs mokate kiekvieną transakciją.</translation>
-    </message>
-    <message>
-        <source>This is the transaction fee you will pay if you send a transaction.</source>
-        <translation>Tai yra sandorio mokestis, kurį mokėsite, jei siunčiate sandorį.</translation>
-    </message>
-    <message>
-        <source>Transaction amounts must not be negative</source>
-        <translation>Transakcijos suma negali buti neigiama</translation>
-    </message>
-    <message>
-        <source>Transaction has too long of a mempool chain</source>
-        <translation>Sandoris turi per ilgą mempool grandinę</translation>
-    </message>
-    <message>
-        <source>Transaction must have at least one recipient</source>
-        <translation>Transakcija privalo turėti bent vieną gavėją</translation>
-    </message>
-    <message>
-        <source>Insufficient funds</source>
-        <translation>Nepakanka lėšų</translation>
-    </message>
-    <message>
-        <source>Loading block index...</source>
-        <translation>Įkeliamas blokų indeksas...</translation>
-    </message>
-    <message>
-        <source>Loading wallet...</source>
-        <translation>Užkraunama piniginė...</translation>
-    </message>
-    <message>
-        <source>Cannot downgrade wallet</source>
-        <translation>Negalima sumažinti piniginės versijos</translation>
-    </message>
-    <message>
-        <source>Rescanning...</source>
-        <translation>Peržiūra</translation>
-    </message>
-    <message>
-        <source>Done loading</source>
-        <translation>Įkėlimas baigtas</translation>
+        <translation type="unfinished">Nežinomas adreso tipas '%s'</translation>
+    </message>
+    <message>
+        <source>Verifying blocks…</source>
+        <translation type="unfinished">Tikrinami blokai...</translation>
+    </message>
+    <message>
+        <source>Verifying wallet(s)…</source>
+        <translation type="unfinished">Tikrinama piniginė(s)...</translation>
+    </message>
+    <message>
+        <source>Settings file could not be read</source>
+        <translation type="unfinished">Nustatymų failas negalėjo būti perskaitytas</translation>
+    </message>
+    <message>
+        <source>Settings file could not be written</source>
+        <translation type="unfinished">Nustatymų failas negalėjo būti parašytas</translation>
     </message>
 </context>
 </TS>