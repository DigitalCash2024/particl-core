--- conflicted
+++ resolved
@@ -482,17 +482,12 @@
         <translation>Uždaryti Piniginę</translation>
     </message>
     <message>
-<<<<<<< HEAD
+        <source>Close all wallets</source>
+        <translation>Uždaryti visas pinigines</translation>
+    </message>
+    <message>
         <source>Show the %1 help message to get a list with possible Particl command-line options</source>
         <translation>Rodyti %1 pagalbos žinutę su Particl pasirinkimo komandomis</translation>
-=======
-        <source>Close all wallets</source>
-        <translation>Uždaryti visas pinigines</translation>
-    </message>
-    <message>
-        <source>Show the %1 help message to get a list with possible Bitcoin command-line options</source>
-        <translation>Rodyti %1 pagalbos žinutę su Bitcoin pasirinkimo komandomis</translation>
->>>>>>> 97d35006
     </message>
     <message>
         <source>default wallet</source>
