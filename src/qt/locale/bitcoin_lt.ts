--- conflicted
+++ resolved
@@ -66,13 +66,8 @@
         <translation type="unfinished">Gavimo adresai</translation>
     </message>
     <message>
-<<<<<<< HEAD
         <source>These are your Particl addresses for sending payments. Always check the amount and the receiving address before sending coins.</source>
-        <translation>Tai yra jūsų Particl adresai išeinantiems mokėjimams. Visada pasitikrinkite sumą ir gavėjo adresą prieš siunčiant lėšas.</translation>
-=======
-        <source>These are your Bitcoin addresses for sending payments. Always check the amount and the receiving address before sending coins.</source>
-        <translation type="unfinished">Tai yra jūsų Bitcoin adresai išeinantiems mokėjimams. Visada pasitikrinkite sumą ir gavėjo adresą prieš siunčiant lėšas.</translation>
->>>>>>> d3bd5410
+        <translation type="unfinished">Tai yra jūsų Particl adresai išeinantiems mokėjimams. Visada pasitikrinkite sumą ir gavėjo adresą prieš siunčiant lėšas.</translation>
     </message>
     <message>
         <source>&amp;Copy Address</source>
@@ -158,13 +153,8 @@
         <translation type="unfinished">Patvirtinkite piniginės užšifravimą</translation>
     </message>
     <message>
-<<<<<<< HEAD
         <source>Warning: If you encrypt your wallet and lose your passphrase, you will &lt;b&gt;LOSE ALL OF YOUR PARTICL&lt;/b&gt;!</source>
-        <translation>Dėmesio: jei užšifruosite savo piniginę ir pamesite slaptafrazę, jūs&lt;b&gt;PRARASITE VISUS SAVO PARTICLUS&lt;/b&gt;!</translation>
-=======
-        <source>Warning: If you encrypt your wallet and lose your passphrase, you will &lt;b&gt;LOSE ALL OF YOUR BITCOINS&lt;/b&gt;!</source>
-        <translation type="unfinished">Dėmesio: jei užšifruosite savo piniginę ir pamesite slaptafrazę, jūs&lt;b&gt;PRARASITE VISUS SAVO BITCOINUS&lt;/b&gt;!</translation>
->>>>>>> d3bd5410
+        <translation type="unfinished">Dėmesio: jei užšifruosite savo piniginę ir pamesite slaptafrazę, jūs&lt;b&gt;PRARASITE VISUS SAVO PARTICLUS&lt;/b&gt;!</translation>
     </message>
     <message>
         <source>Are you sure you wish to encrypt your wallet?</source>
@@ -252,8 +242,8 @@
         <translation type="unfinished">Suma</translation>
     </message>
     <message>
-        <source>Enter a Bitcoin address (e.g. %1)</source>
-        <translation type="unfinished">Įveskite Bitcoin adresą (pvz., %1)</translation>
+        <source>Enter a Particl address (e.g. %1)</source>
+        <translation type="unfinished">Įveskite Particl adresą (pvz., %1)</translation>
     </message>
     <message>
         <source>Internal</source>
@@ -452,13 +442,8 @@
         <translation>Kortelių įrankinė</translation>
     </message>
     <message>
-<<<<<<< HEAD
         <source>Request payments (generates QR codes and particl: URIs)</source>
-        <translation>Reikalauti mokėjimų (sukuria QR kodus ir particl: URI)</translation>
-=======
-        <source>Request payments (generates QR codes and bitcoin: URIs)</source>
-        <translation type="unfinished">Reikalauti mokėjimų (sukuria QR kodus ir bitcoin: URI)</translation>
->>>>>>> d3bd5410
+        <translation type="unfinished">Reikalauti mokėjimų (sukuria QR kodus ir particl: URI)</translation>
     </message>
     <message>
         <source>Show the list of used sending addresses and labels</source>
@@ -470,23 +455,7 @@
     </message>
     <message>
         <source>&amp;Command-line options</source>
-<<<<<<< HEAD
-        <translation>Komandinės eilutės parametrai</translation>
-    </message>
-    <message numerus="yes">
-        <source>%n active connection(s) to Particl network</source>
-        <translation><numerusform>%n Particl tinklo aktyvus ryšys</numerusform><numerusform>%n Particl tinklo aktyvūs ryšiai</numerusform><numerusform>%n Particl tinklo aktyvūs ryšiai</numerusform><numerusform>%n Particl tinklo aktyvūs ryšiai</numerusform></translation>
-    </message>
-    <message>
-        <source>Indexing blocks on disk...</source>
-        <translation>Blokai iš naujo indeksuojami...</translation>
-    </message>
-    <message>
-        <source>Processing blocks on disk...</source>
-        <translation>Blokai apdirbami diske...</translation>
-=======
         <translation type="unfinished">Komandinės eilutės parametrai</translation>
->>>>>>> d3bd5410
     </message>
     <message numerus="yes">
         <source>Processed %n block(s) of transaction history.</source>
@@ -549,13 +518,8 @@
         <translation type="unfinished">Uždaryti visas pinigines</translation>
     </message>
     <message>
-<<<<<<< HEAD
         <source>Show the %1 help message to get a list with possible Particl command-line options</source>
-        <translation>Rodyti %1 pagalbos žinutę su Particl pasirinkimo komandomis</translation>
-=======
-        <source>Show the %1 help message to get a list with possible Bitcoin command-line options</source>
-        <translation type="unfinished">Rodyti %1 pagalbos žinutę su Bitcoin pasirinkimo komandomis</translation>
->>>>>>> d3bd5410
+        <translation type="unfinished">Rodyti %1 pagalbos žinutę su Particl pasirinkimo komandomis</translation>
     </message>
     <message>
         <source>default wallet</source>
@@ -586,7 +550,7 @@
         <translation type="unfinished">%1 klientas</translation>
     </message>
     <message numerus="yes">
-        <source>%n active connection(s) to Bitcoin network.</source>
+        <source>%n active connection(s) to Particl network.</source>
         <extracomment>A substring of the tooltip.</extracomment>
         <translation type="unfinished">
             <numerusform />
@@ -942,13 +906,8 @@
         <translation type="unfinished">Keisti siuntimo adresą</translation>
     </message>
     <message>
-<<<<<<< HEAD
         <source>The entered address "%1" is not a valid Particl address.</source>
-        <translation>Įvestas adresas „%1“ nėra galiojantis Particl adresas.</translation>
-=======
-        <source>The entered address "%1" is not a valid Bitcoin address.</source>
-        <translation type="unfinished">Įvestas adresas „%1“ nėra galiojantis Bitcoin adresas.</translation>
->>>>>>> d3bd5410
+        <translation type="unfinished">Įvestas adresas „%1“ nėra galiojantis Particl adresas.</translation>
     </message>
     <message>
         <source>Address "%1" already exists as a receiving address with label "%2" and so cannot be added as a sending address.</source>
@@ -1014,8 +973,8 @@
         </translation>
     </message>
     <message>
-        <source>%1 will download and store a copy of the Bitcoin block chain.</source>
-        <translation type="unfinished">%1 bus atsisiųsta ir išsaugota Bitcoin blokų grandinės kopiją.</translation>
+        <source>%1 will download and store a copy of the Particl block chain.</source>
+        <translation type="unfinished">%1 bus atsisiųsta ir išsaugota Particl blokų grandinės kopiją.</translation>
     </message>
     <message>
         <source>The wallet will also be stored in this directory.</source>
@@ -1069,29 +1028,8 @@
 <context>
     <name>HelpMessageDialog</name>
     <message>
-<<<<<<< HEAD
-        <source>Particl</source>
-        <translation>Particl</translation>
-    </message>
-    <message>
-        <source>Discard blocks after verification, except most recent %1 GB (prune)</source>
-        <translation>Ištrinti blokus po patikrinimo, išskyrus paskutinius %1 GB (nukarpimas)</translation>
-    </message>
-    <message>
-        <source>At least %1 GB of data will be stored in this directory, and it will grow over time.</source>
-        <translation>Šiame kataloge bus saugomi bent %1 GB duomenų, kurie laikui bėgant didės.</translation>
-    </message>
-    <message>
-        <source>Approximately %1 GB of data will be stored in this directory.</source>
-        <translation>Šiame kataloge bus saugoma maždaug apie %1 GB duomenų.</translation>
-    </message>
-    <message>
-        <source>%1 will download and store a copy of the Particl block chain.</source>
-        <translation>%1 bus atsisiųsta ir išsaugota Particl blokų grandinės kopiją.</translation>
-=======
         <source>version</source>
         <translation type="unfinished">versija</translation>
->>>>>>> d3bd5410
     </message>
     <message>
         <source>About %1</source>
@@ -1116,21 +1054,12 @@
         <translation type="unfinished">Forma</translation>
     </message>
     <message>
-<<<<<<< HEAD
         <source>Recent transactions may not yet be visible, and therefore your wallet's balance might be incorrect. This information will be correct once your wallet has finished synchronizing with the particl network, as detailed below.</source>
-        <translation>Naujausi sandoriai gali būti dar nematomi, todėl jūsų piniginės likutis gali būti neteisingas. Ši informacija bus teisinga, kai jūsų piniginė bus baigta sinchronizuoti su particl tinklu, kaip nurodyta žemiau.</translation>
+        <translation type="unfinished">Naujausi sandoriai gali būti dar nematomi, todėl jūsų piniginės likutis gali būti neteisingas. Ši informacija bus teisinga, kai jūsų piniginė bus baigta sinchronizuoti su particl tinklu, kaip nurodyta žemiau.</translation>
     </message>
     <message>
         <source>Attempting to spend particl that are affected by not-yet-displayed transactions will not be accepted by the network.</source>
-        <translation>Tinklas nepriims bandymų išleisti particlus, kurie yra vis dar nematomi.</translation>
-=======
-        <source>Recent transactions may not yet be visible, and therefore your wallet's balance might be incorrect. This information will be correct once your wallet has finished synchronizing with the bitcoin network, as detailed below.</source>
-        <translation type="unfinished">Naujausi sandoriai gali būti dar nematomi, todėl jūsų piniginės likutis gali būti neteisingas. Ši informacija bus teisinga, kai jūsų piniginė bus baigta sinchronizuoti su bitcoin tinklu, kaip nurodyta žemiau.</translation>
-    </message>
-    <message>
-        <source>Attempting to spend bitcoins that are affected by not-yet-displayed transactions will not be accepted by the network.</source>
-        <translation type="unfinished">Tinklas nepriims bandymų išleisti bitcoinus, kurie yra vis dar nematomi.</translation>
->>>>>>> d3bd5410
+        <translation type="unfinished">Tinklas nepriims bandymų išleisti particlus, kurie yra vis dar nematomi.</translation>
     </message>
     <message>
         <source>Number of blocks left</source>
@@ -1276,13 +1205,8 @@
         <translation type="unfinished">Leisti gaunamu&amp;s ryšius</translation>
     </message>
     <message>
-<<<<<<< HEAD
         <source>Connect to the Particl network through a SOCKS5 proxy.</source>
-        <translation>Prisijunkite prie „Particl“ tinklo per SOCKS5 proxy.</translation>
-=======
-        <source>Connect to the Bitcoin network through a SOCKS5 proxy.</source>
-        <translation type="unfinished">Prisijunkite prie „Bitcoin“ tinklo per SOCKS5 proxy.</translation>
->>>>>>> d3bd5410
+        <translation type="unfinished">Prisijunkite prie „Particl“ tinklo per SOCKS5 proxy.</translation>
     </message>
     <message>
         <source>&amp;Connect through SOCKS5 proxy (default proxy):</source>
@@ -1487,103 +1411,8 @@
         <translation type="unfinished">Dialogas</translation>
     </message>
     <message>
-<<<<<<< HEAD
-        <source>Cannot start particl: click-to-pay handler</source>
-        <translation>Negalima paleisti particl: paspauskite sumokėti tvarkytojui</translation>
-    </message>
-    <message>
-        <source>URI handling</source>
-        <translation>URI tvarkymas</translation>
-    </message>
-    <message>
-        <source>'particl://' is not a valid URI. Use 'particl:' instead.</source>
-        <translation>„particl: //“ nėra galiojantis URI. Vietoj to naudokite „particl:“.</translation>
-    </message>
-    <message>
-        <source>Invalid payment address %1</source>
-        <translation>Neteisingas mokėjimo adresas %1</translation>
-    </message>
-    <message>
-        <source>URI cannot be parsed! This can be caused by an invalid Particl address or malformed URI parameters.</source>
-        <translation>URI negalima perskaityti! Tai gali sukelti negaliojantys „Particl“ adresas arba netinkami URI parametrai.</translation>
-    </message>
-    <message>
-        <source>Payment request file handling</source>
-        <translation>Mokėjimo užklausos failų tvarkymas</translation>
-    </message>
-</context>
-<context>
-    <name>PeerTableModel</name>
-    <message>
-        <source>User Agent</source>
-        <translation>Vartotojo atstovas</translation>
-    </message>
-    <message>
-        <source>Node/Service</source>
-        <translation>Mazgas/Paslaugos</translation>
-    </message>
-    <message>
-        <source>NodeId</source>
-        <translation>MazgoId</translation>
-    </message>
-    <message>
-        <source>Ping</source>
-        <translation>Ping</translation>
-    </message>
-    <message>
-        <source>Sent</source>
-        <translation>Išsiųsta</translation>
-    </message>
-    <message>
-        <source>Received</source>
-        <translation>Gauta</translation>
-    </message>
-</context>
-<context>
-    <name>QObject</name>
-    <message>
-        <source>Amount</source>
-        <translation>Suma</translation>
-    </message>
-    <message>
-        <source>Enter a Particl address (e.g. %1)</source>
-        <translation>Įveskite Particl adresą (pvz., %1)</translation>
-    </message>
-    <message>
-        <source>%1 d</source>
-        <translation>%1 d</translation>
-    </message>
-    <message>
-        <source>%1 h</source>
-        <translation>%1 h</translation>
-    </message>
-    <message>
-        <source>%1 m</source>
-        <translation>%1 m</translation>
-    </message>
-    <message>
-        <source>%1 s</source>
-        <translation>%1 s</translation>
-    </message>
-    <message>
-        <source>None</source>
-        <translation>Nė vienas</translation>
-    </message>
-    <message>
-        <source>N/A</source>
-        <translation>nėra</translation>
-    </message>
-    <message>
-        <source>%1 ms</source>
-        <translation>%1 ms</translation>
-    </message>
-    <message numerus="yes">
-        <source>%n second(s)</source>
-        <translation><numerusform>%n sekundė</numerusform><numerusform>%n sekundžių</numerusform><numerusform>%n sekundžių</numerusform><numerusform>%n sekundžių</numerusform></translation>
-=======
         <source>Save…</source>
         <translation type="unfinished">Išsaugoti...</translation>
->>>>>>> d3bd5410
     </message>
     <message>
         <source>Close</source>
@@ -1605,20 +1434,20 @@
         <translation type="unfinished">Mokėjimo užklausos klaida</translation>
     </message>
     <message>
-        <source>Cannot start bitcoin: click-to-pay handler</source>
-        <translation type="unfinished">Negalima paleisti bitcoin: paspauskite sumokėti tvarkytojui</translation>
+        <source>Cannot start particl: click-to-pay handler</source>
+        <translation type="unfinished">Negalima paleisti particl: paspauskite sumokėti tvarkytojui</translation>
     </message>
     <message>
         <source>URI handling</source>
         <translation type="unfinished">URI tvarkymas</translation>
     </message>
     <message>
-        <source>'bitcoin://' is not a valid URI. Use 'bitcoin:' instead.</source>
-        <translation type="unfinished">„bitcoin: //“ nėra galiojantis URI. Vietoj to naudokite „bitcoin:“.</translation>
-    </message>
-    <message>
-        <source>URI cannot be parsed! This can be caused by an invalid Bitcoin address or malformed URI parameters.</source>
-        <translation type="unfinished">URI negalima perskaityti! Tai gali sukelti negaliojantys „Bitcoin“ adresas arba netinkami URI parametrai.</translation>
+        <source>'particl://' is not a valid URI. Use 'particl:' instead.</source>
+        <translation type="unfinished">„particl: //“ nėra galiojantis URI. Vietoj to naudokite „particl:“.</translation>
+    </message>
+    <message>
+        <source>URI cannot be parsed! This can be caused by an invalid Particl address or malformed URI parameters.</source>
+        <translation type="unfinished">URI negalima perskaityti! Tai gali sukelti negaliojantys „Particl“ adresas arba netinkami URI parametrai.</translation>
     </message>
     <message>
         <source>Payment request file handling</source>
@@ -1956,13 +1785,8 @@
         <translation type="unfinished">Žinutė:</translation>
     </message>
     <message>
-<<<<<<< HEAD
         <source>An optional message to attach to the payment request, which will be displayed when the request is opened. Note: The message will not be sent with the payment over the Particl network.</source>
-        <translation>Neprivalomas pranešimas, pridedamas prie mokėjimo prašymo, kuris bus rodomas atidarius užklausą. Pastaba: pranešimas nebus išsiųstas su mokėjimu per „Particl“ tinklą.</translation>
-=======
-        <source>An optional message to attach to the payment request, which will be displayed when the request is opened. Note: The message will not be sent with the payment over the Bitcoin network.</source>
-        <translation type="unfinished">Neprivalomas pranešimas, pridedamas prie mokėjimo prašymo, kuris bus rodomas atidarius užklausą. Pastaba: pranešimas nebus išsiųstas su mokėjimu per „Bitcoin“ tinklą.</translation>
->>>>>>> d3bd5410
+        <translation type="unfinished">Neprivalomas pranešimas, pridedamas prie mokėjimo prašymo, kuris bus rodomas atidarius užklausą. Pastaba: pranešimas nebus išsiųstas su mokėjimu per „Particl“ tinklą.</translation>
     </message>
     <message>
         <source>An optional label to associate with the new receiving address.</source>
@@ -2182,13 +2006,8 @@
         <translation type="unfinished">Dulkės:</translation>
     </message>
     <message>
-<<<<<<< HEAD
         <source>When there is less transaction volume than space in the blocks, miners as well as relaying nodes may enforce a minimum fee. Paying only this minimum fee is just fine, but be aware that this can result in a never confirming transaction once there is more demand for particl transactions than the network can process.</source>
-        <translation>Kai sandorių apimtis yra mažesnė nei erdvės blokuose, kasėjai ir perduodantys mazgai gali užtikrinti minimalų mokestį. Mokėti tik šį minimalų mokestį yra galima, tačiau atkreipkite dėmesį, kad dėl to gali atsirasti niekada nepatvirtinamas sandoris, kai bus daugiau paklausos particl operacijoms, nei tinklas gali apdoroti.</translation>
-=======
-        <source>When there is less transaction volume than space in the blocks, miners as well as relaying nodes may enforce a minimum fee. Paying only this minimum fee is just fine, but be aware that this can result in a never confirming transaction once there is more demand for bitcoin transactions than the network can process.</source>
-        <translation type="unfinished">Kai sandorių apimtis yra mažesnė nei erdvės blokuose, kasėjai ir perduodantys mazgai gali užtikrinti minimalų mokestį. Mokėti tik šį minimalų mokestį yra galima, tačiau atkreipkite dėmesį, kad dėl to gali atsirasti niekada nepatvirtinamas sandoris, kai bus daugiau paklausos bitcoin operacijoms, nei tinklas gali apdoroti.</translation>
->>>>>>> d3bd5410
+        <translation type="unfinished">Kai sandorių apimtis yra mažesnė nei erdvės blokuose, kasėjai ir perduodantys mazgai gali užtikrinti minimalų mokestį. Mokėti tik šį minimalų mokestį yra galima, tačiau atkreipkite dėmesį, kad dėl to gali atsirasti niekada nepatvirtinamas sandoris, kai bus daugiau paklausos particl operacijoms, nei tinklas gali apdoroti.</translation>
     </message>
     <message>
         <source>A too low fee might result in a never confirming transaction (read the tooltip)</source>
@@ -2343,13 +2162,8 @@
         </translation>
     </message>
     <message>
-<<<<<<< HEAD
         <source>Warning: Invalid Particl address</source>
-        <translation>Įspėjimas: neteisingas Particl adresas</translation>
-=======
-        <source>Warning: Invalid Bitcoin address</source>
-        <translation type="unfinished">Įspėjimas: neteisingas Bitcoin adresas</translation>
->>>>>>> d3bd5410
+        <translation type="unfinished">Įspėjimas: neteisingas Particl adresas</translation>
     </message>
     <message>
         <source>Warning: Unknown change address</source>
@@ -2387,17 +2201,8 @@
         <translation type="unfinished">Pasirinkite anksčiau naudojamą adresą</translation>
     </message>
     <message>
-<<<<<<< HEAD
         <source>The Particl address to send the payment to</source>
-        <translation>Particl adresas, į kurį siunčiamas mokėjimas</translation>
-    </message>
-    <message>
-        <source>Alt+A</source>
-        <translation>Alt+A</translation>
-=======
-        <source>The Bitcoin address to send the payment to</source>
-        <translation type="unfinished">Bitcoin adresas, į kurį siunčiamas mokėjimas</translation>
->>>>>>> d3bd5410
+        <translation type="unfinished">Particl adresas, į kurį siunčiamas mokėjimas</translation>
     </message>
     <message>
         <source>Paste address from clipboard</source>
@@ -2408,13 +2213,8 @@
         <translation type="unfinished">Pašalinti šį įrašą</translation>
     </message>
     <message>
-<<<<<<< HEAD
         <source>The fee will be deducted from the amount being sent. The recipient will receive less particl than you enter in the amount field. If multiple recipients are selected, the fee is split equally.</source>
-        <translation>Mokestis bus atimamas iš siunčiamos sumos. Gavėjas gaus mažiau particlų nei įvesite sumos lauke. Jei pasirenkami keli gavėjai, mokestis padalijamas lygiai.</translation>
-=======
-        <source>The fee will be deducted from the amount being sent. The recipient will receive less bitcoins than you enter in the amount field. If multiple recipients are selected, the fee is split equally.</source>
-        <translation type="unfinished">Mokestis bus atimamas iš siunčiamos sumos. Gavėjas gaus mažiau bitcoinų nei įvesite sumos lauke. Jei pasirenkami keli gavėjai, mokestis padalijamas lygiai.</translation>
->>>>>>> d3bd5410
+        <translation type="unfinished">Mokestis bus atimamas iš siunčiamos sumos. Gavėjas gaus mažiau particlų nei įvesite sumos lauke. Jei pasirenkami keli gavėjai, mokestis padalijamas lygiai.</translation>
     </message>
     <message>
         <source>S&amp;ubtract fee from amount</source>
@@ -2441,13 +2241,8 @@
         <translation type="unfinished">Įveskite šio adreso etiketę, kad ją pridėtumėte prie naudojamų adresų sąrašo</translation>
     </message>
     <message>
-<<<<<<< HEAD
         <source>A message that was attached to the particl: URI which will be stored with the transaction for your reference. Note: This message will not be sent over the Particl network.</source>
-        <translation>Pranešimas, kuris buvo pridėtas prie particl: URI, kuris bus saugomas kartu su sandoriu jūsų nuoroda. Pastaba: šis pranešimas nebus išsiųstas per „Particl“ tinklą.</translation>
-=======
-        <source>A message that was attached to the bitcoin: URI which will be stored with the transaction for your reference. Note: This message will not be sent over the Bitcoin network.</source>
-        <translation type="unfinished">Pranešimas, kuris buvo pridėtas prie bitcoin: URI, kuris bus saugomas kartu su sandoriu jūsų nuoroda. Pastaba: šis pranešimas nebus išsiųstas per „Bitcoin“ tinklą.</translation>
->>>>>>> d3bd5410
+        <translation type="unfinished">Pranešimas, kuris buvo pridėtas prie particl: URI, kuris bus saugomas kartu su sandoriu jūsų nuoroda. Pastaba: šis pranešimas nebus išsiųstas per „Particl“ tinklą.</translation>
     </message>
     <message>
         <source>Pay To:</source>
@@ -2469,13 +2264,8 @@
         <translation>&amp;Pasirašyti žinutę</translation>
     </message>
     <message>
-<<<<<<< HEAD
         <source>The Particl address to sign the message with</source>
-        <translation>Particl adresas, kuriuo bus pasirašytas pranešimas su</translation>
-=======
-        <source>The Bitcoin address to sign the message with</source>
-        <translation type="unfinished">Bitcoin adresas, kuriuo bus pasirašytas pranešimas su</translation>
->>>>>>> d3bd5410
+        <translation type="unfinished">Particl adresas, kuriuo bus pasirašytas pranešimas su</translation>
     </message>
     <message>
         <source>Choose previously used address</source>
@@ -2518,13 +2308,8 @@
         <translation>&amp;Patikrinti žinutę</translation>
     </message>
     <message>
-<<<<<<< HEAD
         <source>The Particl address the message was signed with</source>
-        <translation>Particl adresas, kuriuo buvo pasirašytas pranešimas</translation>
-=======
-        <source>The Bitcoin address the message was signed with</source>
-        <translation type="unfinished">Bitcoin adresas, kuriuo buvo pasirašytas pranešimas</translation>
->>>>>>> d3bd5410
+        <translation type="unfinished">Particl adresas, kuriuo buvo pasirašytas pranešimas</translation>
     </message>
     <message>
         <source>Verify the message to ensure it was signed with the specified Particl address</source>
