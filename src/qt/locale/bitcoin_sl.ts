<TS language="sl" version="2.1">
<context>
    <name>AddressBookPage</name>
    <message>
        <source>Right-click to edit address or label</source>
        <translation>Desni klik za urejanje naslova ali oznake</translation>
    </message>
    <message>
        <source>Create a new address</source>
        <translation>Ustvari nov naslov</translation>
    </message>
    <message>
        <source>&amp;New</source>
        <translation>&amp;Novo</translation>
    </message>
    <message>
        <source>Copy the currently selected address to the system clipboard</source>
        <translation>Kopiraj trenutno izbrani naslov v odložišče</translation>
    </message>
    <message>
        <source>&amp;Copy</source>
        <translation>&amp;Kopiraj</translation>
    </message>
    <message>
        <source>C&amp;lose</source>
        <translation>&amp;Zapri</translation>
    </message>
    <message>
        <source>Delete the currently selected address from the list</source>
        <translation>Izbriši trenutno označeni naslov  iz seznama</translation>
    </message>
    <message>
        <source>Enter address or label to search</source>
        <translation>Iščite po naslovu ali oznaki</translation>
    </message>
    <message>
        <source>Export the data in the current tab to a file</source>
        <translation>Izvozi podatke v trenutnem zavihku v datoteko</translation>
    </message>
    <message>
        <source>&amp;Export</source>
        <translation>&amp;Izvozi</translation>
    </message>
    <message>
        <source>&amp;Delete</source>
        <translation>I&amp;zbriši</translation>
    </message>
    <message>
        <source>Choose the address to send coins to</source>
        <translation>Izberi naslov prejemnika</translation>
    </message>
    <message>
        <source>Choose the address to receive coins with</source>
        <translation>Izberi naslov, na katerega želiš prejeti sredstva</translation>
    </message>
    <message>
        <source>C&amp;hoose</source>
        <translation>&amp;Izberi</translation>
    </message>
    <message>
        <source>Sending addresses</source>
        <translation>Imenik naslovov za pošiljanje</translation>
    </message>
    <message>
        <source>Receiving addresses</source>
        <translation>Imenik prejemnih naslovov</translation>
    </message>
    <message>
        <source>These are your Particl addresses for sending payments. Always check the amount and the receiving address before sending coins.</source>
        <translation>To so vaši particl-naslovi za pošiljanje. Pred pošiljanjem vedno preverite količino in prejemnikov naslov.</translation>
    </message>
    <message>
        <source>These are your Particl addresses for receiving payments. Use the 'Create new receiving address' button in the receive tab to create new addresses.
Signing is only possible with addresses of the type 'legacy'.</source>
        <translation>To so vaši particl-naslovi, ki jih uporabljate za prejemanje plačil. Za tvorbo novega naslova uporabite gumb "Ustvari nov prejemni naslov" v zavihku Prejmi.
Podpisovanje je možno le s podedovanimi ("legacy") naslovi.</translation>
    </message>
    <message>
        <source>&amp;Copy Address</source>
        <translation>&amp;Kopiraj naslov</translation>
    </message>
    <message>
        <source>Copy &amp;Label</source>
        <translation>Kopiraj &amp;oznako</translation>
    </message>
    <message>
        <source>&amp;Edit</source>
        <translation>&amp;Uredi</translation>
    </message>
    <message>
        <source>Export Address List</source>
        <translation>Izvozi seznam naslovov</translation>
    </message>
    <message>
        <source>Comma separated file (*.csv)</source>
        <translation>Podatki, ločeni z vejico (*.csv)</translation>
    </message>
    <message>
        <source>Exporting Failed</source>
        <translation>Podatkov ni bilo mogoče izvoziti.</translation>
    </message>
    <message>
        <source>There was an error trying to save the address list to %1. Please try again.</source>
        <translation>Napaka pri shranjevanju seznama naslovov v %1. Prosim poskusite znova.</translation>
    </message>
</context>
<context>
    <name>AddressTableModel</name>
    <message>
        <source>Label</source>
        <translation>Oznaka</translation>
    </message>
    <message>
        <source>Address</source>
        <translation>Naslov</translation>
    </message>
    <message>
        <source>(no label)</source>
        <translation>(brez oznake)</translation>
    </message>
</context>
<context>
    <name>AskPassphraseDialog</name>
    <message>
        <source>Passphrase Dialog</source>
        <translation>Vnos gesla</translation>
    </message>
    <message>
        <source>Enter passphrase</source>
        <translation>Vnesite geslo</translation>
    </message>
    <message>
        <source>New passphrase</source>
        <translation>Novo geslo</translation>
    </message>
    <message>
        <source>Repeat new passphrase</source>
        <translation>Ponovite novo geslo</translation>
    </message>
    <message>
        <source>Show passphrase</source>
        <translation>Pokaži geslo</translation>
    </message>
    <message>
        <source>Encrypt wallet</source>
        <translation>Šifriraj denarnico</translation>
    </message>
    <message>
        <source>This operation needs your wallet passphrase to unlock the wallet.</source>
        <translation>To dejanje zahteva geslo za odklepanje vaše denarnice.</translation>
    </message>
    <message>
        <source>Unlock wallet</source>
        <translation>Odkleni denarnico</translation>
    </message>
    <message>
        <source>This operation needs your wallet passphrase to decrypt the wallet.</source>
        <translation>To dejanje zahteva geslo za dešifriranje vaše denarnice.</translation>
    </message>
    <message>
        <source>Decrypt wallet</source>
        <translation>Odšifriraj denarnico</translation>
    </message>
    <message>
        <source>Change passphrase</source>
        <translation>Spremeni geslo</translation>
    </message>
    <message>
        <source>Confirm wallet encryption</source>
        <translation>Potrdi šifriranje denarnice</translation>
    </message>
    <message>
        <source>Warning: If you encrypt your wallet and lose your passphrase, you will &lt;b&gt;LOSE ALL OF YOUR PARTICL&lt;/b&gt;!</source>
        <translation>Opozorilo: V primeru izgube gesla šifrirane denarnice boste &lt;b&gt;IZGUBILI VSE SVOJE PARTICLE&lt;/b&gt;!</translation>
    </message>
    <message>
        <source>Are you sure you wish to encrypt your wallet?</source>
        <translation>Ali ste prepričani, da želite šifrirati svojo denarnico?</translation>
    </message>
    <message>
        <source>Wallet encrypted</source>
        <translation>Denarnica šifrirana</translation>
    </message>
    <message>
        <source>Enter the new passphrase for the wallet.&lt;br/&gt;Please use a passphrase of &lt;b&gt;ten or more random characters&lt;/b&gt;, or &lt;b&gt;eight or more words&lt;/b&gt;.</source>
        <translation>Vnesite novo geslo za denarnico. &lt;br/&gt;Prosimo, uporabite geslo z vsaj &lt;b&gt;10 ali več naključnimi simboli&lt;/b&gt;, ali vsaj osmimi besedami.&lt;b&gt;</translation>
    </message>
    <message>
        <source>Enter the old passphrase and new passphrase for the wallet.</source>
        <translation>Vnesite staro geslo in novo geslo za denarnico.</translation>
    </message>
    <message>
        <source>Remember that encrypting your wallet cannot fully protect your particl from being stolen by malware infecting your computer.</source>
        <translation>Pomnite, da šifriranje denarnice ne more preprečiti kraje particlov preko morebitnih virusov na vašem računalniku.</translation>
    </message>
    <message>
        <source>Wallet to be encrypted</source>
        <translation>Denarnica, ki bo zašifrirana</translation>
    </message>
    <message>
        <source>Your wallet is about to be encrypted. </source>
        <translation>Vaša denarnica bo zašifrirana.</translation>
    </message>
    <message>
        <source>Your wallet is now encrypted. </source>
        <translation>Vaša denarnica je sedaj šifrirana.</translation>
    </message>
    <message>
        <source>IMPORTANT: Any previous backups you have made of your wallet file should be replaced with the newly generated, encrypted wallet file. For security reasons, previous backups of the unencrypted wallet file will become useless as soon as you start using the new, encrypted wallet.</source>
        <translation>POMEMBNO: Vse starejše varnostne kopije denarnice je potrebno zamenjati z novo, šifrirano datoteko denarnice. Zaradi varnosti bodo stare varnostne kopije postale neuporabne takoj, ko začnete uporabljati novo, šifrirano denarnico.</translation>
    </message>
    <message>
        <source>Wallet encryption failed</source>
        <translation>Šifriranje denarnice ni uspelo</translation>
    </message>
    <message>
        <source>Wallet encryption failed due to an internal error. Your wallet was not encrypted.</source>
        <translation>Šifriranje denarnice ni uspelo zaradi notranje napake. Vaša denarnica ni bila šifrirana.</translation>
    </message>
    <message>
        <source>The supplied passphrases do not match.</source>
        <translation>Navedeni gesli se ne ujemata.</translation>
    </message>
    <message>
        <source>Wallet unlock failed</source>
        <translation>Denarnice ni bilo mogoče odkleniti</translation>
    </message>
    <message>
        <source>The passphrase entered for the wallet decryption was incorrect.</source>
        <translation>Geslo za dešifriranje denarnice, ki ste ga vnesli, ni pravilno.</translation>
    </message>
    <message>
        <source>Wallet decryption failed</source>
        <translation>Dešifriranje denarnice neuspešno</translation>
    </message>
    <message>
        <source>Wallet passphrase was successfully changed.</source>
        <translation>Geslo za dostop do denarnice je bilo uspešno spremenjeno.</translation>
    </message>
    <message>
        <source>Warning: The Caps Lock key is on!</source>
        <translation>Opozorilo: Vključena je tipka Caps Lock!</translation>
    </message>
</context>
<context>
    <name>BanTableModel</name>
    <message>
        <source>IP/Netmask</source>
        <translation>IP/Netmaska</translation>
    </message>
    <message>
        <source>Banned Until</source>
        <translation>Blokiran do</translation>
    </message>
</context>
<context>
    <name>BitcoinGUI</name>
    <message>
<<<<<<< HEAD
        <source>Sign &amp;message...</source>
        <translation>Podpiši &amp;sporočilo ...</translation>
    </message>
    <message>
        <source>Synchronizing with network...</source>
        <translation>Dohitevam omrežje ...</translation>
    </message>
    <message>
        <source>&amp;Overview</source>
        <translation>Pre&amp;gled</translation>
    </message>
    <message>
        <source>Show general overview of wallet</source>
        <translation>Oglejte si splošne informacije o svoji denarnici</translation>
    </message>
=======
        <source>Settings file %1 might be corrupt or invalid.</source>
        <translation type="unfinished">Datoteka z nastavitvami %1 je morda ovkarjena ali neveljavna.</translation>
    </message>
    </context>
<context>
    <name>QObject</name>
>>>>>>> 3f385c91
    <message>
        <source>&amp;Transactions</source>
        <translation>&amp;Transakcije</translation>
    </message>
    <message>
        <source>Browse transaction history</source>
        <translation>Brskajte po zgodovini transakcij</translation>
    </message>
    <message>
        <source>E&amp;xit</source>
        <translation>I&amp;zhod</translation>
    </message>
    <message>
        <source>Quit application</source>
        <translation>Izhod iz programa</translation>
    </message>
    <message>
        <source>&amp;About %1</source>
        <translation>&amp;O %1</translation>
    </message>
    <message>
        <source>Show information about %1</source>
        <translation>Prikaži informacije o %1</translation>
    </message>
    <message>
        <source>About &amp;Qt</source>
        <translation>O &amp;Qt</translation>
    </message>
    <message>
        <source>Show information about Qt</source>
        <translation>Oglejte si informacije o Qt</translation>
    </message>
    <message>
        <source>&amp;Options...</source>
        <translation>&amp;Možnosti ...</translation>
    </message>
    <message>
        <source>Modify configuration options for %1</source>
        <translation>Spremeni možnosti konfiguracije za %1</translation>
    </message>
    <message>
        <source>&amp;Encrypt Wallet...</source>
        <translation>&amp;Šifriraj denarnico ...</translation>
    </message>
    <message>
        <source>&amp;Backup Wallet...</source>
        <translation>Shrani &amp;varnostno kopijo denarnice ...</translation>
    </message>
    <message>
        <source>&amp;Change Passphrase...</source>
        <translation>&amp;Spremeni geslo ...</translation>
    </message>
    <message>
        <source>Open &amp;URI...</source>
        <translation>Odpri &amp;URI ...</translation>
    </message>
    <message>
        <source>Create Wallet...</source>
        <translation>Ustvari denarnico ...</translation>
    </message>
    <message>
        <source>Create a new wallet</source>
        <translation>Ustvari novo denarnico</translation>
    </message>
    <message>
        <source>Wallet:</source>
        <translation>Denarnica:</translation>
    </message>
    <message>
<<<<<<< HEAD
        <source>Click to disable network activity.</source>
        <translation>S klikom onemogočite omrežno aktivnost.</translation>
=======
        <source>N/A</source>
        <translation type="unfinished">Neznano</translation>
    </message>
    <message numerus="yes">
        <source>%n second(s)</source>
        <translation type="unfinished">
            <numerusform />
            <numerusform />
            <numerusform />
            <numerusform />
        </translation>
    </message>
    <message numerus="yes">
        <source>%n minute(s)</source>
        <translation type="unfinished">
            <numerusform />
            <numerusform />
            <numerusform />
            <numerusform />
        </translation>
    </message>
    <message numerus="yes">
        <source>%n hour(s)</source>
        <translation type="unfinished">
            <numerusform />
            <numerusform />
            <numerusform />
            <numerusform />
        </translation>
    </message>
    <message numerus="yes">
        <source>%n day(s)</source>
        <translation type="unfinished">
            <numerusform />
            <numerusform />
            <numerusform />
            <numerusform />
        </translation>
    </message>
    <message numerus="yes">
        <source>%n week(s)</source>
        <translation type="unfinished">
            <numerusform />
            <numerusform />
            <numerusform />
            <numerusform />
        </translation>
>>>>>>> 3f385c91
    </message>
    <message>
        <source>Network activity disabled.</source>
        <translation>Omrežna aktivnost onemogočena.</translation>
    </message>
<<<<<<< HEAD
=======
    <message numerus="yes">
        <source>%n year(s)</source>
        <translation type="unfinished">
            <numerusform />
            <numerusform />
            <numerusform />
            <numerusform />
        </translation>
    </message>
    </context>
<context>
    <name>bitcoin-core</name>
>>>>>>> 3f385c91
    <message>
        <source>Click to enable network activity again.</source>
        <translation>S klikom ponovno vključite omrežno aktivnost.</translation>
    </message>
    <message>
        <source>Syncing Headers (%1%)...</source>
        <translation>Sinhronizacija glav (%1%)...</translation>
    </message>
    <message>
        <source>Reindexing blocks on disk...</source>
        <translation>Poustvarjam kazalo blokov na disku ...</translation>
    </message>
    <message>
        <source>Proxy is &lt;b&gt;enabled&lt;/b&gt;: %1</source>
        <translation>Posredniški strežnik je &lt;b&gt;omogočen&lt;/b&gt;: %1</translation>
    </message>
    <message>
        <source>Send coins to a Particl address</source>
        <translation>Izvedite plačilo na particl-naslov</translation>
    </message>
    <message>
        <source>Backup wallet to another location</source>
        <translation>Shranite varnostno kopijo svoje denarnice na drugo lokacijo</translation>
    </message>
    <message>
        <source>Change the passphrase used for wallet encryption</source>
        <translation>Spremenite geslo za šifriranje denarnice</translation>
    </message>
    <message>
        <source>&amp;Verify message...</source>
        <translation>&amp;Preveri sporočilo ...</translation>
    </message>
    <message>
        <source>&amp;Send</source>
        <translation>&amp;Pošlji</translation>
    </message>
    <message>
        <source>&amp;Receive</source>
        <translation>P&amp;rejmi</translation>
    </message>
    <message>
        <source>&amp;Show / Hide</source>
        <translation>&amp;Prikaži / Skrij</translation>
    </message>
    <message>
        <source>Show or hide the main Window</source>
        <translation>Prikaži ali skrij glavno okno</translation>
    </message>
    <message>
        <source>Encrypt the private keys that belong to your wallet</source>
        <translation>Šifrirajte zasebne ključe, ki se nahajajo v denarnici</translation>
    </message>
    <message>
        <source>Sign messages with your Particl addresses to prove you own them</source>
        <translation>Podpišite poljubno sporočilo z enim svojih particl-naslovov, da prejemniku sporočila dokažete, da je ta naslov v vaši lasti.</translation>
    </message>
    <message>
        <source>Verify messages to ensure they were signed with specified Particl addresses</source>
        <translation>Preverite, če je bilo prejeto sporočilo podpisano z določenim particl-naslovom.</translation>
    </message>
    <message>
<<<<<<< HEAD
        <source>&amp;File</source>
        <translation>&amp;Datoteka</translation>
    </message>
    <message>
        <source>&amp;Settings</source>
        <translation>&amp;Nastavitve</translation>
=======
        <source>Fee estimation failed. Fallbackfee is disabled. Wait a few blocks or enable -fallbackfee.</source>
        <translation type="unfinished">Ocena provizije ni uspela. Uporaba nadomestne provizije (fallback fee) je onemogočena. Počakajte nekaj blokov ali omogočite -fallbackfee.</translation>
>>>>>>> 3f385c91
    </message>
    <message>
        <source>&amp;Help</source>
        <translation>&amp;Pomoč</translation>
    </message>
    <message>
        <source>Tabs toolbar</source>
        <translation>Orodna vrstica zavihkov</translation>
    </message>
    <message>
        <source>Request payments (generates QR codes and particl: URIs)</source>
        <translation>Zahtevajte plačilo (ustvarite zahtevek s kodo QR in URI tipa particl)</translation>
    </message>
    <message>
        <source>Show the list of used sending addresses and labels</source>
        <translation>Preglejte in uredite seznam naslovov, na katere ste kdaj poslali plačila</translation>
    </message>
    <message>
        <source>Show the list of used receiving addresses and labels</source>
        <translation>Preglejte in uredite seznam naslovov, na katere ste kdaj prejeli plačila</translation>
    </message>
    <message>
        <source>&amp;Command-line options</source>
        <translation>Možnosti &amp;ukazne vrstice</translation>
    </message>
    <message numerus="yes">
        <source>%n active connection(s) to Particl network</source>
        <translation><numerusform>%n aktivna povezava v omrežje Particl</numerusform><numerusform>%n aktivni povezavi v omrežje Particl</numerusform><numerusform>%n aktivne povezave v omrežje Particl</numerusform><numerusform>%n aktivnih povezav v omrežje Particl</numerusform></translation>
    </message>
    <message>
        <source>Indexing blocks on disk...</source>
        <translation>Ustvarjam kazalo blokov na disku ...</translation>
    </message>
    <message>
        <source>Processing blocks on disk...</source>
        <translation>Obdelava blokov na disku ...</translation>
    </message>
    <message numerus="yes">
        <source>Processed %n block(s) of transaction history.</source>
        <translation><numerusform>%n obdelan blok zgodovine transakcij.</numerusform><numerusform>%n obdelana bloka zgodovine transakcij.</numerusform><numerusform>%n obdelani bloki zgodovine transakcij.</numerusform><numerusform>%n obdelanih blokov zgodovine transakcij.</numerusform></translation>
    </message>
    <message>
<<<<<<< HEAD
        <source>%1 behind</source>
        <translation>%1 zaostanka</translation>
=======
        <source>Prune mode is incompatible with -reindex-chainstate. Use full -reindex instead.</source>
        <translation type="unfinished">Način obrezovanja ni združljiv z možnostjo -reindex-chainstate. Namesto tega uporabite polni -reindex.</translation>
    </message>
    <message>
        <source>Prune: last wallet synchronisation goes beyond pruned data. You need to -reindex (download the whole blockchain again in case of pruned node)</source>
        <translation type="unfinished">Obrezovanje: zadnja sinhronizacija denarnice je izven obrezanih podatkov. Izvesti morate -reindex (v primeru obrezanega načina delovanja bo potrebno znova prenesti celotno verigo blokov).</translation>
>>>>>>> 3f385c91
    </message>
    <message>
        <source>Last received block was generated %1 ago.</source>
        <translation>Zadnji prejeti blok je star %1.</translation>
    </message>
    <message>
        <source>Transactions after this will not yet be visible.</source>
        <translation>Novejše transakcije še ne bodo vidne.</translation>
    </message>
    <message>
        <source>Error</source>
        <translation>Napaka</translation>
    </message>
    <message>
        <source>Warning</source>
        <translation>Opozorilo</translation>
    </message>
    <message>
        <source>Information</source>
        <translation>Informacije</translation>
    </message>
    <message>
        <source>Up to date</source>
        <translation>Ažurno</translation>
    </message>
    <message>
        <source>&amp;Load PSBT from file...</source>
        <translation>Na&amp;loži DPBT iz datoteke...</translation>
    </message>
    <message>
        <source>Load Partially Signed Particl Transaction</source>
        <translation>Naloži delno podpisano particl-transakcijo</translation>
    </message>
    <message>
        <source>Load PSBT from clipboard...</source>
        <translation>Naloži DPBT z odložišča...</translation>
    </message>
    <message>
        <source>Load Partially Signed Particl Transaction from clipboard</source>
        <translation>Naloži delno podpisano particl-transakcijo z odložišča</translation>
    </message>
    <message>
        <source>Node window</source>
        <translation>Okno vozlišča</translation>
    </message>
    <message>
        <source>Open node debugging and diagnostic console</source>
        <translation>Odpri konzolo za razhroščevanje in diagnostiko</translation>
    </message>
    <message>
<<<<<<< HEAD
        <source>&amp;Sending addresses</source>
        <translation>&amp;Naslovi za pošiljanje ...</translation>
=======
        <source>Unsupported chainstate database format found. Please restart with -reindex-chainstate. This will rebuild the chainstate database.</source>
        <translation type="unfinished">Podatkovna baza stanja verige (chainstate) je v formatu, ki ni podprt. Prosimo, ponovno zaženite program z možnostjo -reindex-chainstate. S tem bo baza stanja verige zgrajena ponovno.</translation>
    </message>
    <message>
        <source>Wallet created successfully. The legacy wallet type is being deprecated and support for creating and opening legacy wallets will be removed in the future.</source>
        <translation type="unfinished">Denarnica uspešno ustvarjena. Podedovani tip denarnice je zastarel in v opuščanju. Podpora za tvorbo in odpiranje denarnic podedovanega tipa bo v prihodnosti odstranjena.</translation>
    </message>
    <message>
        <source>Warning: Dumpfile wallet format "%s" does not match command line specified format "%s".</source>
        <translation type="unfinished">Opozorilo: oblika izvozne (dump) datoteke "%s" ne ustreza obliki "%s", izbrani v ukazni vrstici.</translation>
>>>>>>> 3f385c91
    </message>
    <message>
        <source>&amp;Receiving addresses</source>
        <translation>&amp;Naslovi za prejemanje</translation>
    </message>
    <message>
        <source>Open a particl: URI</source>
        <translation>Odpri URI tipa particl:</translation>
    </message>
    <message>
        <source>Open Wallet</source>
        <translation>Odpri denarnico</translation>
    </message>
    <message>
        <source>Open a wallet</source>
        <translation>Odpri denarnico</translation>
    </message>
    <message>
        <source>Close Wallet...</source>
        <translation>Zapri denarnico ...</translation>
    </message>
    <message>
        <source>Close wallet</source>
        <translation>Zapri denarnico</translation>
    </message>
    <message>
        <source>Close All Wallets...</source>
        <translation>Zapri vse denarnice...</translation>
    </message>
    <message>
        <source>Close all wallets</source>
        <translation>Zapri vse denarnice</translation>
    </message>
    <message>
        <source>Show the %1 help message to get a list with possible Particl command-line options</source>
        <translation>Pokaži %1 sporočilo za pomoč s seznamom vseh možnosti v ukazni vrstici</translation>
    </message>
    <message>
        <source>&amp;Mask values</source>
        <translation>Za&amp;maskiraj vrednosti</translation>
    </message>
    <message>
        <source>Mask the values in the Overview tab</source>
        <translation>Zamaskiraj vrednosti v zavihku Pregled</translation>
    </message>
    <message>
<<<<<<< HEAD
        <source>default wallet</source>
        <translation>privzeta denarnica</translation>
=======
        <source>-reindex-chainstate option is not compatible with -blockfilterindex. Please temporarily disable blockfilterindex while using -reindex-chainstate, or replace -reindex-chainstate with -reindex to fully rebuild all indexes.</source>
        <translation type="unfinished">Možnost -reindex-chainstate ni združljiva z -blockfilterindex. Prosimo, ali začasno onemogočite blockfilterindex in uporabite -reindex-chainstate ali pa namesto reindex-chainstate uporabite -reindex za popolno ponovno tvorbo vseh kazal.</translation>
    </message>
    <message>
        <source>-reindex-chainstate option is not compatible with -coinstatsindex. Please temporarily disable coinstatsindex while using -reindex-chainstate, or replace -reindex-chainstate with -reindex to fully rebuild all indexes.</source>
        <translation type="unfinished">Možnost -reindex-chainstate option ni združljiva z -coinstatsindex. Prosimo, ali začasno onemogočite coinstatsindex in uporabite -reindex-chainstate ali pa namesto reindex-chainstate uporabite -reindex za popolno ponovno tvorbo vseh kazal.</translation>
    </message>
    <message>
        <source>-reindex-chainstate option is not compatible with -txindex. Please temporarily disable txindex while using -reindex-chainstate, or replace -reindex-chainstate with -reindex to fully rebuild all indexes.</source>
        <translation type="unfinished">Možnost -reindex-chainstate option ni združljiva s -txindex. Prosimo, ali začasno onemogočite txindex in uporabite -reindex-chainstate ali pa namesto reindex-chainstate uporabite -reindex za popolno ponovno tvorbo vseh kazal.</translation>
    </message>
    <message>
        <source>Assumed-valid: last wallet synchronisation goes beyond available block data. You need to wait for the background validation chain to download more blocks.</source>
        <translation type="unfinished">Zadnja sinhronizacija denarnice pade izven obdobja blokov, katerih podatki so na voljo. Potrebno je počakati, da preverjanje v ozadju prenese potrebne bloke.</translation>
    </message>
    <message>
        <source>Cannot provide specific connections and have addrman find outgoing connections at the same time.</source>
        <translation type="unfinished">Nezdružljivi nastavitvi: navedene so specifične povezave in hkrati se uporablja addrman za iskanje izhodnih povezav.</translation>
>>>>>>> 3f385c91
    </message>
    <message>
        <source>No wallets available</source>
        <translation>Ni denarnic na voljo</translation>
    </message>
    <message>
<<<<<<< HEAD
        <source>&amp;Window</source>
        <translation>O&amp;kno</translation>
=======
        <source>Failed to rename invalid peers.dat file. Please move or delete it and try again.</source>
        <translation type="unfinished">Preimenovanje neveljavne datoteke peers.dat je spodletelo. Prosimo, premaknite ali izbrišite jo in poskusite znova.</translation>
    </message>
    <message>
        <source>Config setting for %s only applied on %s network when in [%s] section.</source>
        <translation type="unfinished">Konfiguracijske nastavitve za %s se na omrežju %s upoštevajo le, če so zapisane v odseku [%s].</translation>
>>>>>>> 3f385c91
    </message>
    <message>
        <source>Minimize</source>
        <translation>Pomanjšaj</translation>
    </message>
    <message>
        <source>Zoom</source>
        <translation>Povečaj</translation>
    </message>
    <message>
        <source>Main Window</source>
        <translation>Glavno okno</translation>
    </message>
    <message>
        <source>%1 client</source>
        <translation>%1 odjemalec</translation>
    </message>
    <message>
        <source>Connecting to peers...</source>
        <translation>Povezujem s soležniki ...</translation>
    </message>
    <message>
        <source>Catching up...</source>
        <translation>Dohitevam omrežje ...</translation>
    </message>
    <message>
        <source>Error: %1</source>
        <translation>Napaka: %1</translation>
    </message>
    <message>
        <source>Warning: %1</source>
        <translation>Opozorilo: %1</translation>
    </message>
    <message>
        <source>Date: %1
</source>
        <translation>Datum: %1
</translation>
    </message>
    <message>
        <source>Amount: %1
</source>
        <translation>Znesek: %1
</translation>
    </message>
    <message>
        <source>Wallet: %1
</source>
        <translation>Denarnica: %1
</translation>
    </message>
    <message>
        <source>Type: %1
</source>
        <translation>Vrsta: %1
</translation>
    </message>
    <message>
        <source>Label: %1
</source>
        <translation>Oznaka: %1
</translation>
    </message>
    <message>
        <source>Address: %1
</source>
        <translation>Naslov: %1
</translation>
    </message>
    <message>
        <source>Sent transaction</source>
        <translation>Odlivi</translation>
    </message>
    <message>
        <source>Incoming transaction</source>
        <translation>Prilivi</translation>
    </message>
    <message>
        <source>HD key generation is &lt;b&gt;enabled&lt;/b&gt;</source>
        <translation>HD-tvorba ključev je &lt;b&gt;omogočena&lt;/b&gt;</translation>
    </message>
    <message>
        <source>HD key generation is &lt;b&gt;disabled&lt;/b&gt;</source>
        <translation>HD-tvorba ključev je &lt;b&gt;onemogočena&lt;/b&gt;</translation>
    </message>
    <message>
<<<<<<< HEAD
        <source>Private key &lt;b&gt;disabled&lt;/b&gt;</source>
        <translation>Zasebni ključ &lt;b&gt;onemogočen&lt;/b&gt;</translation>
    </message>
    <message>
        <source>Wallet is &lt;b&gt;encrypted&lt;/b&gt; and currently &lt;b&gt;unlocked&lt;/b&gt;</source>
        <translation>Denarnica je &lt;b&gt;šifrirana&lt;/b&gt; in trenutno &lt;b&gt;odklenjena&lt;/b&gt;</translation>
=======
        <source>Error: Couldn't create cursor into database</source>
        <translation type="unfinished">Napaka: ne morem ustvariti kurzorja v bazo</translation>
>>>>>>> 3f385c91
    </message>
    <message>
        <source>Wallet is &lt;b&gt;encrypted&lt;/b&gt; and currently &lt;b&gt;locked&lt;/b&gt;</source>
        <translation>Denarnica je &lt;b&gt;šifrirana&lt;/b&gt; in trenutno &lt;b&gt;zaklenjena&lt;/b&gt;</translation>
    </message>
    <message>
        <source>Original message:</source>
        <translation>Izvorno sporočilo:</translation>
    </message>
    <message>
        <source>A fatal error occurred. %1 can no longer continue safely and will quit.</source>
        <translation>Prišlo je do usodne napake. %1 ne more več varno nadaljevati s tekom in se bo ustavil.</translation>
    </message>
</context>
<context>
    <name>CoinControlDialog</name>
    <message>
        <source>Coin Selection</source>
        <translation>Izbira vhodnih kovancev</translation>
    </message>
    <message>
        <source>Quantity:</source>
        <translation>Število vhodov:</translation>
    </message>
    <message>
        <source>Bytes:</source>
        <translation>Število bajtov:</translation>
    </message>
    <message>
        <source>Amount:</source>
        <translation>Znesek:</translation>
    </message>
    <message>
        <source>Fee:</source>
        <translation>Provizija:</translation>
    </message>
    <message>
        <source>Dust:</source>
        <translation>Prah:</translation>
    </message>
    <message>
        <source>After Fee:</source>
        <translation>Po proviziji:</translation>
    </message>
    <message>
        <source>Change:</source>
        <translation>Vračilo:</translation>
    </message>
    <message>
        <source>(un)select all</source>
        <translation>izberi vse/nič</translation>
    </message>
    <message>
        <source>Tree mode</source>
        <translation>Drevesni prikaz</translation>
    </message>
    <message>
        <source>List mode</source>
        <translation>Seznam</translation>
    </message>
    <message>
        <source>Amount</source>
        <translation>Znesek</translation>
    </message>
    <message>
        <source>Received with label</source>
        <translation>Oznaka priliva</translation>
    </message>
    <message>
        <source>Received with address</source>
        <translation>Naslov priliva</translation>
    </message>
    <message>
        <source>Date</source>
        <translation>Datum</translation>
    </message>
    <message>
        <source>Confirmations</source>
        <translation>Potrditve</translation>
    </message>
    <message>
        <source>Confirmed</source>
        <translation>Potrjeno</translation>
    </message>
    <message>
        <source>Copy address</source>
        <translation>Kopiraj naslov</translation>
    </message>
    <message>
        <source>Copy label</source>
        <translation>Kopiraj oznako</translation>
    </message>
    <message>
        <source>Copy amount</source>
        <translation>Kopiraj znesek</translation>
    </message>
    <message>
        <source>Copy transaction ID</source>
        <translation>Kopiraj ID transakcije</translation>
    </message>
    <message>
        <source>Lock unspent</source>
        <translation>Zakleni neporabljeno</translation>
    </message>
    <message>
        <source>Unlock unspent</source>
        <translation>Odkleni neporabljeno</translation>
    </message>
    <message>
        <source>Copy quantity</source>
        <translation>Kopiraj količino</translation>
    </message>
    <message>
        <source>Copy fee</source>
        <translation>Kopiraj znesek provizije</translation>
    </message>
    <message>
        <source>Copy after fee</source>
        <translation>Kopiraj po proviziji</translation>
    </message>
    <message>
        <source>Copy bytes</source>
        <translation>Kopiraj bajte</translation>
    </message>
    <message>
        <source>Copy dust</source>
        <translation>Kopiraj prah</translation>
    </message>
    <message>
        <source>Copy change</source>
        <translation>Kopiraj vračilo</translation>
    </message>
    <message>
        <source>(%1 locked)</source>
        <translation>(%1 zaklenjeno)</translation>
    </message>
    <message>
        <source>yes</source>
        <translation>da</translation>
    </message>
    <message>
        <source>no</source>
        <translation>ne</translation>
    </message>
    <message>
        <source>This label turns red if any recipient receives an amount smaller than the current dust threshold.</source>
        <translation>Ta oznaka se spremeni v rdeče, če katerikoli prejemnik prejme znesek, ki je manjši od trenutnega praga za prah.</translation>
    </message>
    <message>
<<<<<<< HEAD
        <source>Can vary +/- %1 satoshi(s) per input.</source>
        <translation>Se lahko razlikuje +/- %1 satoši(jev) na vhod.</translation>
    </message>
    <message>
        <source>(no label)</source>
        <translation>(brez oznake)</translation>
=======
        <source>Not enough file descriptors available.</source>
        <translation type="unfinished">Na voljo ni dovolj deskriptorjev datotek.</translation>
>>>>>>> 3f385c91
    </message>
    <message>
        <source>change from %1 (%2)</source>
        <translation>vračilo od %1 (%2)</translation>
    </message>
    <message>
<<<<<<< HEAD
        <source>(change)</source>
        <translation>(vračilo)</translation>
    </message>
</context>
<context>
    <name>CreateWalletActivity</name>
    <message>
        <source>Creating Wallet &lt;b&gt;%1&lt;/b&gt;...</source>
        <translation>Ustvarjam denarnico &lt;b&gt;%1&lt;/b&gt; ...</translation>
=======
        <source>Prune mode is incompatible with -txindex.</source>
        <translation type="unfinished">Funkcija obrezovanja ni združljiva z opcijo -txindex.</translation>
>>>>>>> 3f385c91
    </message>
    <message>
        <source>Create wallet failed</source>
        <translation>Ustvarjanje denarnice neuspešno</translation>
    </message>
    <message>
        <source>Create wallet warning</source>
        <translation>Opozorilo za ustvarjanje denarnice</translation>
    </message>
</context>
<context>
    <name>CreateWalletDialog</name>
    <message>
        <source>Create Wallet</source>
        <translation>Ustvari denarnico</translation>
    </message>
    <message>
        <source>Wallet Name</source>
        <translation>Ime denarnice</translation>
    </message>
    <message>
        <source>Encrypt the wallet. The wallet will be encrypted with a passphrase of your choice.</source>
        <translation>Šifriraj denarnico. Denarnica bo šifrirana z geslom, ki ga izberete.</translation>
    </message>
    <message>
        <source>Encrypt Wallet</source>
        <translation>Šifriraj denarnico</translation>
    </message>
    <message>
        <source>Disable private keys for this wallet. Wallets with private keys disabled will have no private keys and cannot have an HD seed or imported private keys. This is ideal for watch-only wallets.</source>
        <translation>Onemogoči zasebne ključe za to denarnico. Denarnice z onemogočenimi zasebnimi ključi ne bodo imele zasebnih ključev in ne morejo imeti HD-semena ali uvoženih zasebnih ključev. To je primerno za opazovane denarnice.</translation>
    </message>
    <message>
        <source>Disable Private Keys</source>
        <translation>Onemogoči zasebne ključe</translation>
    </message>
    <message>
        <source>Make a blank wallet. Blank wallets do not initially have private keys or scripts. Private keys and addresses can be imported, or an HD seed can be set, at a later time.</source>
        <translation>Ustvari prazno denarnico. Prazne denarnice ne vključujejo zasebnih ključev ali skript. Pozneje lahko uvozite zasebne ključe ali vnesete HD-seme.</translation>
    </message>
    <message>
        <source>Make Blank Wallet</source>
        <translation>Ustvari prazno denarnico</translation>
    </message>
    <message>
        <source>Use descriptors for scriptPubKey management</source>
        <translation>Uporabi deskriptorje za upravljanje s scriptPubKey</translation>
    </message>
    <message>
        <source>Descriptor Wallet</source>
        <translation>Datoteka z deskriptorji</translation>
    </message>
    <message>
        <source>Create</source>
        <translation>Ustvari</translation>
    </message>
</context>
<context>
    <name>EditAddressDialog</name>
    <message>
        <source>Edit Address</source>
        <translation>Uredi naslov</translation>
    </message>
    <message>
        <source>&amp;Label</source>
        <translation>&amp;Oznaka</translation>
    </message>
    <message>
        <source>The label associated with this address list entry</source>
        <translation>Oznaka, pod katero je spodnji naslov naveden v vašem imeniku naslovov.</translation>
    </message>
    <message>
        <source>The address associated with this address list entry. This can only be modified for sending addresses.</source>
        <translation>Naslov tega vnosa v imeniku. Spremeniti ga je mogoče le pri vnosih iz imenika naslovov za pošiljanje.</translation>
    </message>
    <message>
        <source>&amp;Address</source>
        <translation>&amp;Naslov</translation>
    </message>
    <message>
        <source>New sending address</source>
        <translation>Nov naslov za pošiljanje</translation>
    </message>
    <message>
        <source>Edit receiving address</source>
        <translation>Uredi prejemni naslov</translation>
    </message>
    <message>
        <source>Edit sending address</source>
        <translation>Uredi naslov za pošiljanje</translation>
    </message>
    <message>
        <source>The entered address "%1" is not a valid Particl address.</source>
        <translation>Vnešeni naslov "%1" ni veljaven particl-naslov.</translation>
    </message>
    <message>
        <source>Address "%1" already exists as a receiving address with label "%2" and so cannot be added as a sending address.</source>
        <translation>Naslov "%1" že obstaja kot naslov za prejemanje z oznako "%2" in ga je nemogoče dodati kot naslov za pošiljanje.</translation>
    </message>
    <message>
        <source>The entered address "%1" is already in the address book with label "%2".</source>
        <translation>Vnešeni naslov "%1" je že v imeniku z oznako "%2".</translation>
    </message>
    <message>
        <source>Could not unlock wallet.</source>
        <translation>Denarnice ni bilo mogoče odkleniti.</translation>
    </message>
    <message>
        <source>New key generation failed.</source>
        <translation>Generiranje novega ključa je spodletelo.</translation>
    </message>
</context>
<context>
    <name>FreespaceChecker</name>
    <message>
        <source>A new data directory will be created.</source>
        <translation>Ustvarjena bo nova podatkovna mapa.</translation>
    </message>
    <message>
        <source>name</source>
        <translation>ime</translation>
    </message>
    <message>
        <source>Directory already exists. Add %1 if you intend to create a new directory here.</source>
        <translation>Mapa že obstaja. Dodajte %1, če tu želite ustvariti novo mapo.</translation>
    </message>
    <message>
<<<<<<< HEAD
        <source>Path already exists, and is not a directory.</source>
        <translation>Pot že obstaja, vendar ni mapa.</translation>
=======
        <source>Unable to allocate memory for -maxsigcachesize: '%s' MiB</source>
        <translation type="unfinished">Spodletelo je dodeljevanje pomnilnika za -maxsigcachesize: '%s' MiB</translation>
    </message>
    <message>
        <source>Unable to bind to %s on this computer (bind returned error %s)</source>
        <translation type="unfinished">Na tem računalniku ni bilo mogoče vezati naslova %s (vrnjena napaka: %s)</translation>
>>>>>>> 3f385c91
    </message>
    <message>
        <source>Cannot create data directory here.</source>
        <translation>Na tem mestu ni mogoče ustvariti nove mape.</translation>
    </message>
</context>
<context>
    <name>HelpMessageDialog</name>
    <message>
        <source>version</source>
        <translation>različica</translation>
    </message>
    <message>
        <source>About %1</source>
        <translation>O %1</translation>
    </message>
    <message>
        <source>Command-line options</source>
        <translation>Možnosti ukazne vrstice</translation>
    </message>
</context>
<context>
    <name>Intro</name>
    <message>
        <source>Welcome</source>
        <translation>Dobrodošli</translation>
    </message>
    <message>
        <source>Welcome to %1.</source>
        <translation>Dobrodošli v %1</translation>
    </message>
    <message>
        <source>As this is the first time the program is launched, you can choose where %1 will store its data.</source>
        <translation>Ker ste program zagnali prvič, lahko izberete, kje bo %1 shranil podatke.</translation>
    </message>
    <message>
        <source>When you click OK, %1 will begin to download and process the full %4 block chain (%2GB) starting with the earliest transactions in %3 when %4 initially launched.</source>
        <translation>Ko kliknete OK, bo %1 začel prenašati podatke in procesirati celotno %4 verigo blokov (%2 GB), začenši z najstarejšo transakcijo iz %3 ob prvotnem začetku %4.</translation>
    </message>
    <message>
        <source>Reverting this setting requires re-downloading the entire blockchain. It is faster to download the full chain first and prune it later. Disables some advanced features.</source>
        <translation>Če spremenite to nastavitev, morate ponovno naložiti celotno verigo blokov. Hitreje je najprej prenesti celotno verigo in jo obrezati pozneje. Ta nastavitev onemogoči nekatere napredne funkcije.</translation>
    </message>
    <message>
        <source>This initial synchronisation is very demanding, and may expose hardware problems with your computer that had previously gone unnoticed. Each time you run %1, it will continue downloading where it left off.</source>
        <translation>Začetna sinhronizacija je zelo zahtevna in lahko odkrije probleme s strojno opremo v vašem računalniku, ki so prej bili neopaženi. Vsakič, ko zaženete %1, bo le-ta nadaljeval s prenosom, kjer je prejšnjič ostal.</translation>
    </message>
    <message>
        <source>If you have chosen to limit block chain storage (pruning), the historical data must still be downloaded and processed, but will be deleted afterward to keep your disk usage low.</source>
        <translation>Če ste se odločili omejiti shranjevanje blokovnih verig (obrezovanje), je treba zgodovinske podatke še vedno prenesti in obdelati, vendar bodo kasneje izbrisani, da bo uporaba diska nizka.</translation>
    </message>
    <message>
        <source>Use the default data directory</source>
        <translation>Uporabi privzeto podatkovno mapo</translation>
    </message>
    <message>
        <source>Use a custom data directory:</source>
        <translation>Uporabi to podatkovno mapo:</translation>
    </message>
    <message>
<<<<<<< HEAD
        <source>Particl</source>
        <translation>Particl</translation>
    </message>
    <message>
        <source>Discard blocks after verification, except most recent %1 GB (prune)</source>
        <translation>Po verifikaciji zavrzite vse bloke, razen zadnjih %1 GB (obrezava)</translation>
=======
        <source>User Agent comment (%s) contains unsafe characters.</source>
        <translation type="unfinished">Komentar uporabniškega agenta (%s) vsebuje nevarne znake.</translation>
>>>>>>> 3f385c91
    </message>
    <message>
        <source>At least %1 GB of data will be stored in this directory, and it will grow over time.</source>
        <translation>Vsaj %1 GB podatkov bo shranjenih v tem direktoriju, velikost podatkov pa bo s časom naraščala.</translation>
    </message>
    <message>
        <source>Approximately %1 GB of data will be stored in this directory.</source>
        <translation>Približno %1 GB podatkov bo shranjenih v tem direktoriju.</translation>
    </message>
    <message>
        <source>%1 will download and store a copy of the Particl block chain.</source>
        <translation>%1 bo prenesel in shranil kopijo verige blokov.</translation>
    </message>
    <message>
        <source>The wallet will also be stored in this directory.</source>
        <translation>Tudi denarnica bo shranjena v tem direktoriju.</translation>
    </message>
    <message>
        <source>Error: Specified data directory "%1" cannot be created.</source>
        <translation>Napaka: Ni mogoče ustvariti mape "%1".</translation>
    </message>
    <message>
        <source>Error</source>
        <translation>Napaka</translation>
    </message>
    <message numerus="yes">
        <source>%n GB of free space available</source>
        <translation><numerusform>%n GiB prostega prostora na voljo</numerusform><numerusform>%n GiB prostega prostora na voljo</numerusform><numerusform>%n GiB prostega prostora na voljo</numerusform><numerusform>%n GB prostega prostora na voljo</numerusform></translation>
    </message>
    <message numerus="yes">
        <source>(of %n GB needed)</source>
        <translation><numerusform>(od potrebnih %n GiB)</numerusform><numerusform>(od potrebnih %n GiB)</numerusform><numerusform>(od potrebnih %n GiB)</numerusform><numerusform>(od potrebnih %n GB)</numerusform></translation>
    </message>
    <message numerus="yes">
        <source>(%n GB needed for full chain)</source>
        <translation><numerusform>(%n GB potreben za celotno verigo blokov)</numerusform><numerusform>(%n GB potrebna za celotno verigo blokov)</numerusform><numerusform>(%n GB potrebni za celotno verigo blokov)</numerusform><numerusform>(%n GB potrebnih za celotno verigo blokov)</numerusform></translation>
    </message>
</context>
<context>
    <name>ModalOverlay</name>
    <message>
        <source>Form</source>
        <translation>Oblika</translation>
    </message>
    <message>
        <source>Recent transactions may not yet be visible, and therefore your wallet's balance might be incorrect. This information will be correct once your wallet has finished synchronizing with the particl network, as detailed below.</source>
        <translation>Zadnje transakcije morda še niso vidne, zato je prikazano stanje v denarnici lahko napačno. Pravilni podatki bodo prikazani, ko bo vaša denarnica končala s sinhronizacijo z particl omrežjem; glejte podrobnosti spodaj.</translation>
    </message>
    <message>
        <source>Attempting to spend particl that are affected by not-yet-displayed transactions will not be accepted by the network.</source>
        <translation>Poskusa pošiljanja particlov, na katere vplivajo še ne prikazane transakcije, omrežje ne bo sprejelo.</translation>
    </message>
    <message>
        <source>Number of blocks left</source>
        <translation>Preostalo število blokov</translation>
    </message>
    <message>
        <source>Unknown...</source>
        <translation>Neznano ...</translation>
    </message>
    <message>
        <source>Last block time</source>
        <translation>Čas zadnjega bloka</translation>
    </message>
    <message>
        <source>Progress</source>
        <translation>Napredek</translation>
    </message>
    <message>
        <source>Progress increase per hour</source>
        <translation>Napredek na uro</translation>
    </message>
    <message>
        <source>calculating...</source>
        <translation>računam ...</translation>
    </message>
    <message>
        <source>Estimated time left until synced</source>
        <translation>Ocenjeni čas do sinhronizacije</translation>
    </message>
    <message>
        <source>Hide</source>
        <translation>Skrij</translation>
    </message>
    <message>
        <source>Esc</source>
        <translation>Esc</translation>
    </message>
    <message>
        <source>%1 is currently syncing.  It will download headers and blocks from peers and validate them until reaching the tip of the block chain.</source>
        <translation>%1 se trenutno sinhronizira. Od soležnikov bodo preneseni in preverjeni zaglavja in bloki do vrha verige.</translation>
    </message>
    <message>
        <source>Unknown. Syncing Headers (%1, %2%)...</source>
        <translation>Neznano. Sinhroniziram glave (%1, %2%) ...</translation>
    </message>
</context>
<context>
    <name>OpenURIDialog</name>
    <message>
        <source>Open particl URI</source>
        <translation>Odpri particl-URI</translation>
    </message>
    <message>
        <source>URI:</source>
        <translation>URI:</translation>
    </message>
</context>
<context>
    <name>OpenWalletActivity</name>
    <message>
        <source>Open wallet failed</source>
        <translation>Odpiranje denarnice neuspešno</translation>
    </message>
    <message>
        <source>Open wallet warning</source>
        <translation>Opozorilo za odpiranje denarnice</translation>
    </message>
    <message>
        <source>default wallet</source>
        <translation>privzeta denarnica</translation>
    </message>
    <message>
        <source>Opening Wallet &lt;b&gt;%1&lt;/b&gt;...</source>
        <translation>Odpiram denarnico &lt;b&gt;%1&lt;/b&gt;...</translation>
    </message>
</context>
<context>
    <name>OptionsDialog</name>
    <message>
        <source>Options</source>
        <translation>Možnosti</translation>
    </message>
    <message>
        <source>&amp;Main</source>
        <translation>&amp;Glavno</translation>
    </message>
    <message>
        <source>Automatically start %1 after logging in to the system.</source>
        <translation>Avtomatsko zaženi %1 po prijavi v sistem.</translation>
    </message>
    <message>
        <source>&amp;Start %1 on system login</source>
        <translation>&amp;Zaženi %1 ob prijavi v sistem</translation>
    </message>
    <message>
<<<<<<< HEAD
        <source>Size of &amp;database cache</source>
        <translation>Velikost &amp;predpomnilnika podatkovne baze:</translation>
    </message>
    <message>
        <source>Number of script &amp;verification threads</source>
        <translation>Število programskih &amp;niti za preverjanje:</translation>
=======
        <source>&amp;Load PSBT from file…</source>
        <translation type="unfinished">&amp;Naloži DPBT iz datoteke...</translation>
    </message>
    <message>
        <source>Syncing Headers (%1%)…</source>
        <translation type="unfinished">Sinhroniziram zaglavja (%1 %)…</translation>
    </message>
    <message>
        <source>Synchronizing with network…</source>
        <translation type="unfinished">Sinhroniziram z omrežjem...</translation>
    </message>
    <message>
        <source>&amp;Command-line options</source>
        <translation type="unfinished">&amp;Možnosti iz ukazne vrstice</translation>
    </message>
    <message numerus="yes">
        <source>Processed %n block(s) of transaction history.</source>
        <translation type="unfinished">
            <numerusform>Obdelan %n blok zgodovine transakcij.</numerusform>
            <numerusform>Obdelana %n bloka zgodovine transakcij.</numerusform>
            <numerusform>Obdelani %n bloki zgodovine transakcij.</numerusform>
            <numerusform>Obdelanih %n blokov zgodovine transakcij.</numerusform>
        </translation>
    </message>
    <message>
        <source>Load Partially Signed Bitcoin Transaction</source>
        <translation type="unfinished">Naloži delno podpisano bitcoin-transakcijo</translation>
    </message>
    <message>
        <source>Load PSBT from &amp;clipboard…</source>
        <translation type="unfinished">Naloži DPBT z &amp;odložišča...</translation>
>>>>>>> 3f385c91
    </message>
    <message>
        <source>IP address of the proxy (e.g. IPv4: 127.0.0.1 / IPv6: ::1)</source>
        <translation>IP naslov posredniškega strežnika (npr. IPv4: 127.0.0.1 ali IPv6: ::1)</translation>
    </message>
    <message>
        <source>Shows if the supplied default SOCKS5 proxy is used to reach peers via this network type.</source>
        <translation>Prikaže, če je priloženi privzeti proxy SOCKS5 uporabljen za doseganje soležnikov prek te vrste omrežja.</translation>
    </message>
    <message>
        <source>Hide the icon from the system tray.</source>
        <translation>Skrij ikono na sistemskem pladnju.</translation>
    </message>
    <message>
        <source>&amp;Hide tray icon</source>
        <translation>&amp;Skrij ikono</translation>
    </message>
    <message>
        <source>Minimize instead of exit the application when the window is closed. When this option is enabled, the application will be closed only after selecting Exit in the menu.</source>
        <translation>Ko zaprete glavno okno programa, bo program tekel še naprej, okno pa bo zgolj minimirano. Program v tem primeru ustavite tako, da v meniju izberete ukaz Izhod.</translation>
    </message>
    <message>
        <source>Third party URLs (e.g. a block explorer) that appear in the transactions tab as context menu items. %s in the URL is replaced by transaction hash. Multiple URLs are separated by vertical bar |.</source>
        <translation>Naslovi URL-jev tretjih oseb (npr. raziskovalec blokov), ki bodo navedeni v kontekstnem meniju seznama transakcij. Niz %s v nastavljenem URL-naslovu bo zamenjan z identifikatorjem transakcije. Več zaporednih naslovov URL lahko med seboj ločite z navpičnico |.</translation>
    </message>
    <message>
        <source>Open the %1 configuration file from the working directory.</source>
        <translation>Odpri %1 konfiguracijsko datoteko iz delovne podatkovne mape.</translation>
    </message>
    <message>
        <source>Open Configuration File</source>
        <translation>Odpri konfiguracijsko datoteko</translation>
    </message>
    <message>
        <source>Reset all client options to default.</source>
        <translation>Ponastavi vse nastavitve programa na privzete vrednosti.</translation>
    </message>
    <message>
<<<<<<< HEAD
        <source>&amp;Reset Options</source>
        <translation>&amp;Ponastavi nastavitve</translation>
=======
        <source>Restore Wallet…</source>
        <extracomment>Name of the menu item that restores wallet from a backup file.</extracomment>
        <translation type="unfinished">Obnovi denarnico...</translation>
    </message>
    <message>
        <source>Restore a wallet from a backup file</source>
        <extracomment>Status tip for Restore Wallet menu item</extracomment>
        <translation type="unfinished">Obnovi denarnico iz datoteke z varnostno kopijo</translation>
    </message>
    <message>
        <source>Close all wallets</source>
        <translation type="unfinished">Zapri vse denarnice</translation>
>>>>>>> 3f385c91
    </message>
    <message>
        <source>&amp;Network</source>
        <translation>&amp;Omrežje</translation>
    </message>
    <message>
        <source>Disables some advanced features but all blocks will still be fully validated. Reverting this setting requires re-downloading the entire blockchain. Actual disk usage may be somewhat higher.</source>
        <translation>Ta nastavitev onemogoči nekatere napredne funkcije, vendar bodo vsi bloki še vedno v celoti preverjeni. Če spremenite to nastavitev, morate ponovno naložiti celotno verigo blokov. Dejanska poraba na disku je lahko nekoliko večja od nastavitve.</translation>
    </message>
    <message>
        <source>Prune &amp;block storage to</source>
        <translation>Obreži velikost podatkovne &amp;baze na</translation>
    </message>
    <message>
        <source>GB</source>
        <translation>GB</translation>
    </message>
    <message>
        <source>Reverting this setting requires re-downloading the entire blockchain.</source>
        <translation>Če spremenite to nastavitev, morate ponovno naložiti celotno verigo blokov.</translation>
    </message>
    <message>
<<<<<<< HEAD
        <source>MiB</source>
        <translation>MiB</translation>
=======
        <source>Wallet Data</source>
        <extracomment>Name of the wallet data file format.</extracomment>
        <translation type="unfinished">Podatki o denarnici</translation>
    </message>
    <message>
        <source>Load Wallet Backup</source>
        <extracomment>The title for Restore Wallet File Windows</extracomment>
        <translation type="unfinished">Naloži varnostno kopijo denarnice</translation>
    </message>
    <message>
        <source>Restore Wallet</source>
        <extracomment>Title of pop-up window shown when the user is attempting to restore a wallet.</extracomment>
        <translation type="unfinished">Obnovi denarnico</translation>
    </message>
    <message>
        <source>Wallet Name</source>
        <extracomment>Label of the input field where the name of the wallet is entered.</extracomment>
        <translation type="unfinished">Ime denarnice</translation>
    </message>
    <message>
        <source>&amp;Window</source>
        <translation type="unfinished">O&amp;kno</translation>
>>>>>>> 3f385c91
    </message>
    <message>
        <source>(0 = auto, &lt;0 = leave that many cores free)</source>
        <translation>(0 = samodejno, &lt;0 = toliko procesorskih jeder naj ostane prostih)</translation>
    </message>
    <message>
<<<<<<< HEAD
        <source>W&amp;allet</source>
        <translation>&amp;Denarnica</translation>
=======
        <source>S&amp;how</source>
        <translation type="unfinished">&amp;Prikaži</translation>
    </message>
    <message numerus="yes">
        <source>%n active connection(s) to Bitcoin network.</source>
        <extracomment>A substring of the tooltip.</extracomment>
        <translation type="unfinished">
            <numerusform>%n aktivna povezava v omrežje bitcoin. </numerusform>
            <numerusform>%n aktivni povezavi v omrežje bitcoin.</numerusform>
            <numerusform>%n aktivne povezave v omrežje bitcoin.</numerusform>
            <numerusform>%n aktivnih povezav v omrežje bitcoin.</numerusform>
        </translation>
>>>>>>> 3f385c91
    </message>
    <message>
        <source>Expert</source>
        <translation>Napredne možnosti</translation>
    </message>
    <message>
        <source>Enable coin &amp;control features</source>
        <translation>Omogoči &amp;upravljanje s kovanci</translation>
    </message>
    <message>
        <source>If you disable the spending of unconfirmed change, the change from a transaction cannot be used until that transaction has at least one confirmation. This also affects how your balance is computed.</source>
        <translation>Če onemogočite trošenje vračila iz še nepotrjenih transakcij, potem vračila ne morete uporabiti, dokler plačilo ni vsaj enkrat potrjeno. Ta opcija vpliva tudi na izračun stanja sredstev.</translation>
    </message>
    <message>
        <source>&amp;Spend unconfirmed change</source>
        <translation>Omogoči &amp;trošenje vračila iz še nepotrjenih plačil</translation>
    </message>
    <message>
<<<<<<< HEAD
        <source>Automatically open the Particl client port on the router. This only works when your router supports UPnP and it is enabled.</source>
        <translation>Program samodejno odpre ustrezna vrata na usmerjevalniku. To deluje samo, če vaš usmerjevalnik podpira in ima omogočen UPnP.</translation>
=======
        <source>Pre-syncing Headers (%1%)…</source>
        <translation type="unfinished">Predsinhronizacija zaglavij (%1 %)...</translation>
    </message>
    <message>
        <source>Error: %1</source>
        <translation type="unfinished">Napaka: %1</translation>
>>>>>>> 3f385c91
    </message>
    <message>
        <source>Map port using &amp;UPnP</source>
        <translation>Preslikaj vrata z uporabo &amp;UPnP</translation>
    </message>
    <message>
        <source>Accept connections from outside.</source>
        <translation>Sprejmi zunanje povezave</translation>
    </message>
    <message>
        <source>Allow incomin&amp;g connections</source>
        <translation>Dovoli &amp;dohodne povezave</translation>
    </message>
    <message>
        <source>Connect to the Particl network through a SOCKS5 proxy.</source>
        <translation>Poveži se v omrežje Particl preko posredniškega strežnika SOCKS5.</translation>
    </message>
    <message>
        <source>&amp;Connect through SOCKS5 proxy (default proxy):</source>
        <translation>&amp;Poveži se preko posredniškega strežnika SOCKS5 (privzeti strežnik):</translation>
    </message>
    <message>
        <source>Proxy &amp;IP:</source>
        <translation>&amp;IP naslov posredniškega strežnika:</translation>
    </message>
    <message>
        <source>&amp;Port:</source>
        <translation>&amp;Vrata:</translation>
    </message>
    <message>
        <source>Port of the proxy (e.g. 9050)</source>
        <translation>Vrata posredniškega strežnika (npr. 9050)</translation>
    </message>
    <message>
        <source>Used for reaching peers via:</source>
        <translation>Uporabljano za povezovanje s soležniki preko:</translation>
    </message>
    <message>
        <source>IPv4</source>
        <translation>IPv4</translation>
    </message>
    <message>
        <source>IPv6</source>
        <translation>IPv6</translation>
    </message>
    <message>
        <source>Tor</source>
        <translation>Tor</translation>
    </message>
    <message>
        <source>&amp;Window</source>
        <translation>O&amp;kno</translation>
    </message>
    <message>
        <source>Show only a tray icon after minimizing the window.</source>
        <translation>Po minimiranju okna samo prikaži ikono programa na pladnju.</translation>
    </message>
    <message>
        <source>&amp;Minimize to the tray instead of the taskbar</source>
        <translation>&amp;Minimiraj na pladenj namesto na opravilno vrstico</translation>
    </message>
    <message>
        <source>M&amp;inimize on close</source>
        <translation>Ob zapiranju okno zgolj m&amp;inimiraj</translation>
    </message>
    <message>
        <source>&amp;Display</source>
        <translation>&amp;Prikaz</translation>
    </message>
    <message>
        <source>User Interface &amp;language:</source>
        <translation>&amp;Jezik uporabniškega vmesnika:</translation>
    </message>
    <message>
        <source>The user interface language can be set here. This setting will take effect after restarting %1.</source>
        <translation>Tukaj je mogoče nastaviti uporabniški vmesnik za jezike. Ta nastavitev bo prikazana šele, ko boste znova zagnali %1.</translation>
    </message>
    <message>
        <source>&amp;Unit to show amounts in:</source>
        <translation>&amp;Enota za prikaz zneskov:</translation>
    </message>
    <message>
        <source>Choose the default subdivision unit to show in the interface and when sending coins.</source>
        <translation>Izberite privzeto mersko enoto za prikaz v uporabniškem vmesniku in pri pošiljanju.</translation>
    </message>
    <message>
        <source>Whether to show coin control features or not.</source>
        <translation>Omogoči dodatno možnost podrobnega nadzora nad posameznimi kovanci v transakcijah.</translation>
    </message>
    <message>
        <source>Connect to the Particl network through a separate SOCKS5 proxy for Tor onion services.</source>
        <translation>Poveži se v omrežje Particl prek ločenega posredniškega strežnika SOCKS5 za storitve onion (Tor).</translation>
    </message>
    <message>
        <source>Use separate SOCKS&amp;5 proxy to reach peers via Tor onion services:</source>
        <translation>Uporabi ločen posredniški strežik SOCKS5 za povezavo s soležniki prek storitev onion (Tor):</translation>
    </message>
    <message>
        <source>&amp;Third party transaction URLs</source>
        <translation>URL za nakazila &amp;tretjih oseb:</translation>
    </message>
    <message>
        <source>Options set in this dialog are overridden by the command line or in the configuration file:</source>
        <translation>Možnosti, nastavljene v tem pogovornem oknu, ki so bile preglašene v ukazni vrstici ali konfiguracijski datoteki:</translation>
    </message>
    <message>
        <source>&amp;OK</source>
        <translation>&amp;Potrdi</translation>
    </message>
    <message>
        <source>&amp;Cancel</source>
        <translation>P&amp;rekliči</translation>
    </message>
    <message>
        <source>default</source>
        <translation>privzeto</translation>
    </message>
    <message>
        <source>none</source>
        <translation>(jih ni)</translation>
    </message>
    <message>
        <source>Confirm options reset</source>
        <translation>Potrditev ponastavitve</translation>
    </message>
    <message>
        <source>Client restart required to activate changes.</source>
        <translation>Za uveljavitev sprememb je potreben ponoven zagon programa.</translation>
    </message>
    <message>
        <source>Client will be shut down. Do you want to proceed?</source>
        <translation>Program bo zaustavljen. Želite nadaljevati z izhodom?</translation>
    </message>
    <message>
        <source>Configuration options</source>
        <translation>Možnosti konfiguracije</translation>
    </message>
    <message>
        <source>The configuration file is used to specify advanced user options which override GUI settings. Additionally, any command-line options will override this configuration file.</source>
        <translation>Konfiguracijska datoteka se uporablja za določanje naprednih uporabniških možnosti, ki preglasijo nastavitve GUI-ja. Poleg tega bodo vse možnosti ukazne vrstice preglasile to konfiguracijsko datoteko.</translation>
    </message>
    <message>
        <source>Error</source>
        <translation>Napaka</translation>
    </message>
    <message>
        <source>The configuration file could not be opened.</source>
        <translation>Konfiguracijske datoteke ni bilo moč odpreti.</translation>
    </message>
    <message>
        <source>This change would require a client restart.</source>
        <translation>Ta sprememba zahteva ponoven zagon programa.</translation>
    </message>
    <message>
        <source>The supplied proxy address is invalid.</source>
        <translation>Vnešeni naslov posredniškega strežnika ni veljaven.</translation>
    </message>
</context>
<context>
    <name>OverviewPage</name>
    <message>
        <source>Form</source>
        <translation>Oblika</translation>
    </message>
    <message>
        <source>The displayed information may be out of date. Your wallet automatically synchronizes with the Particl network after a connection is established, but this process has not completed yet.</source>
        <translation>Prikazani podatki so morda zastareli. Program ob vzpostavitvi povezave samodejno sinhronizira denarnico z omrežjem Particl, a trenutno ta proces še ni zaključen.</translation>
    </message>
    <message>
        <source>Watch-only:</source>
        <translation>Opazovano:</translation>
    </message>
    <message>
        <source>Available:</source>
        <translation>Na voljo:</translation>
    </message>
    <message>
        <source>Your current spendable balance</source>
        <translation>Skupno dobroimetje na razpolago</translation>
    </message>
    <message>
        <source>Pending:</source>
        <translation>Nepotrjeno:</translation>
    </message>
    <message>
        <source>Total of transactions that have yet to be confirmed, and do not yet count toward the spendable balance</source>
        <translation>Skupni znesek sredstev, s katerimi še ne razpolagate prosto, ker so del še nepotrjenih transakcij.</translation>
    </message>
    <message>
        <source>Immature:</source>
        <translation>Nedozorelo:</translation>
    </message>
    <message>
        <source>Mined balance that has not yet matured</source>
        <translation>Nedozorel narudarjeni znesek</translation>
    </message>
    <message>
        <source>Balances</source>
        <translation>Stanje sredstev</translation>
    </message>
    <message>
        <source>Total:</source>
        <translation>Skupaj:</translation>
    </message>
    <message>
        <source>Your current total balance</source>
        <translation>Trenutno skupno dobroimetje</translation>
    </message>
    <message>
        <source>Your current balance in watch-only addresses</source>
        <translation>Trenutno stanje vaših sredstev na opazovanih naslovih</translation>
    </message>
    <message>
        <source>Spendable:</source>
        <translation>Na voljo za pošiljanje:</translation>
    </message>
    <message>
        <source>Recent transactions</source>
        <translation>Zadnje transakcije</translation>
    </message>
    <message>
        <source>Unconfirmed transactions to watch-only addresses</source>
        <translation>Nepotrjene transakcije na opazovanih naslovih</translation>
    </message>
    <message>
        <source>Mined balance in watch-only addresses that has not yet matured</source>
        <translation>Nedozoreli narudarjeni znesek na opazovanih naslovih</translation>
    </message>
<<<<<<< HEAD
=======
    <message>
        <source>Too many external signers found</source>
        <translation type="unfinished">Zunanjih podpisnikov je preveč</translation>
    </message>
</context>
<context>
    <name>LoadWalletsActivity</name>
>>>>>>> 3f385c91
    <message>
        <source>Current total balance in watch-only addresses</source>
        <translation>Trenutno skupno stanje sredstev na opazovanih naslovih</translation>
    </message>
    <message>
        <source>Privacy mode activated for the Overview tab. To unmask the values, uncheck Settings-&gt;Mask values.</source>
        <translation>V zavihku Pregled je vklopljen zasebni način. Za prikaz vrednosti odstranite kljukico na mestu Nastavitve &gt; Zamaskiraj vrednosti.</translation>
    </message>
</context>
<context>
    <name>PSBTOperationsDialog</name>
    <message>
        <source>Dialog</source>
        <translation>Pogovorno okno</translation>
    </message>
    <message>
        <source>Sign Tx</source>
        <translation>Podpiši transakcijo</translation>
    </message>
    <message>
        <source>Broadcast Tx</source>
        <translation>Oddaj transakcijo v omrežje</translation>
    </message>
    <message>
        <source>Copy to Clipboard</source>
        <translation>Skopiraj v odložišče</translation>
    </message>
    <message>
        <source>Save...</source>
        <translation>Shrani...</translation>
    </message>
<<<<<<< HEAD
=======
</context>
<context>
    <name>RestoreWalletActivity</name>
    <message>
        <source>Restore Wallet</source>
        <extracomment>Title of progress window which is displayed when wallets are being restored.</extracomment>
        <translation type="unfinished">Obnovi denarnico</translation>
    </message>
    <message>
        <source>Restoring Wallet &lt;b&gt;%1&lt;/b&gt;…</source>
        <extracomment>Descriptive text of the restore wallets progress window which indicates to the user that wallets are currently being restored.</extracomment>
        <translation type="unfinished">Obnavljanje denarnice &lt;b&gt;%1&lt;/b&gt;...</translation>
    </message>
    <message>
        <source>Restore wallet failed</source>
        <extracomment>Title of message box which is displayed when the wallet could not be restored.</extracomment>
        <translation type="unfinished">Obnova denarnice je spodletela</translation>
    </message>
    <message>
        <source>Restore wallet warning</source>
        <extracomment>Title of message box which is displayed when the wallet is restored with some warning.</extracomment>
        <translation type="unfinished">Obnova denarnice - opozorilo</translation>
    </message>
    <message>
        <source>Restore wallet message</source>
        <extracomment>Title of message box which is displayed when the wallet is successfully restored.</extracomment>
        <translation type="unfinished">Obnova denarnice - sporočilo</translation>
    </message>
</context>
<context>
    <name>WalletController</name>
>>>>>>> 3f385c91
    <message>
        <source>Close</source>
        <translation>Zapri</translation>
    </message>
    <message>
        <source>Failed to load transaction: %1</source>
        <translation>Nalaganje transakcije je spodletelo: %1</translation>
    </message>
    <message>
        <source>Failed to sign transaction: %1</source>
        <translation>Podpisovanje transakcije je spodletelo: %1</translation>
    </message>
    <message>
        <source>Could not sign any more inputs.</source>
        <translation>Ne morem podpisati več vhodov.</translation>
    </message>
    <message>
        <source>Signed %1 inputs, but more signatures are still required.</source>
        <translation>%1 vhodov podpisanih, a potrebnih je več podpisov.</translation>
    </message>
    <message>
        <source>Signed transaction successfully. Transaction is ready to broadcast.</source>
        <translation>Transakcija je uspešno podpisana in pripravljena na oddajo v omrežje.</translation>
    </message>
    <message>
        <source>Unknown error processing transaction.</source>
        <translation>Neznana napaka pri obdelavi transakcije.</translation>
    </message>
    <message>
        <source>Transaction broadcast successfully! Transaction ID: %1</source>
        <translation>Transakcija uspešno oddana v omrežje. ID transakcije: %1</translation>
    </message>
    <message>
        <source>Transaction broadcast failed: %1</source>
        <translation>Oddaja transakcije v omrežje je spodletela: %1</translation>
    </message>
    <message>
        <source>PSBT copied to clipboard.</source>
        <translation>DPBT kopirana v odložišče.</translation>
    </message>
    <message>
        <source>Save Transaction Data</source>
        <translation>Shrani podatke transakcije</translation>
    </message>
    <message>
        <source>Partially Signed Transaction (Binary) (*.psbt)</source>
        <translation>Delno podpisana particl-transakcija (binarno) (*.psbt)</translation>
    </message>
    <message>
        <source>PSBT saved to disk.</source>
        <translation>DPBT shranjena na disk.</translation>
    </message>
    <message>
        <source> * Sends %1 to %2</source>
        <translation>* Pošlje %1 na %2</translation>
    </message>
    <message>
        <source>Unable to calculate transaction fee or total transaction amount.</source>
        <translation>Ne morem izračunati transakcijske provizije ali skupnega zneska transakcije.</translation>
    </message>
    <message>
        <source>Pays transaction fee: </source>
        <translation>Vsebuje transakcijsko provizijo:</translation>
    </message>
    <message>
        <source>Total Amount</source>
        <translation>Skupni znesek</translation>
    </message>
    <message>
        <source>or</source>
        <translation>ali</translation>
    </message>
    <message>
        <source>Transaction has %1 unsigned inputs.</source>
        <translation>Transakcija ima toliko nepodpisanih vhodov: %1.</translation>
    </message>
    <message>
        <source>Transaction is missing some information about inputs.</source>
        <translation>Transakciji manjkajo nekateri podatki o vhodih.</translation>
    </message>
    <message>
        <source>Transaction still needs signature(s).</source>
        <translation>Transakcija potrebuje nadaljnje podpise.</translation>
    </message>
    <message>
        <source>(But this wallet cannot sign transactions.)</source>
        <translation>(Ta denarnica pa ne more podpisovati transakcij.)</translation>
    </message>
    <message>
        <source>(But this wallet does not have the right keys.)</source>
        <translation>(Ta denarnica pa nima pravih ključev.)</translation>
    </message>
    <message>
        <source>Transaction is fully signed and ready for broadcast.</source>
        <translation>Transakcija je v celoti podpisana in pripravljena za oddajo v omrežje.</translation>
    </message>
    <message>
        <source>Transaction status is unknown.</source>
        <translation>Status transakcije ni znan.</translation>
    </message>
</context>
<context>
    <name>PaymentServer</name>
    <message>
        <source>Payment request error</source>
        <translation>Napaka pri zahtevi plačila</translation>
    </message>
    <message>
        <source>Cannot start particl: click-to-pay handler</source>
        <translation>Ni mogoče zagnati rokovalca plačilnih povezav tipa particl:.</translation>
    </message>
    <message>
        <source>URI handling</source>
        <translation>Rokovanje z URI</translation>
    </message>
    <message>
        <source>'particl://' is not a valid URI. Use 'particl:' instead.</source>
        <translation>'particl://' ni veljaven URI. Uporabite raje 'particl:' .</translation>
    </message>
    <message>
        <source>Cannot process payment request because BIP70 is not supported.</source>
        <translation>Ne morem obdelati plačila, ker BIP70 ni podprt.</translation>
    </message>
    <message>
        <source>Due to widespread security flaws in BIP70 it's strongly recommended that any merchant instructions to switch wallets be ignored.</source>
        <translation>Zaradi varnostnih napak v BIP70 priporočamo, da se kakršna koli navodila trgovca za zamenjavo denarnic ne upoštevajo.</translation>
    </message>
    <message>
        <source>If you are receiving this error you should request the merchant provide a BIP21 compatible URI.</source>
        <translation>Če ste prejeli to napako, zaprosite prejemnika za URI, ki je združljiv z BIP21.</translation>
    </message>
    <message>
        <source>Invalid payment address %1</source>
        <translation>Neveljaven naslov za plačilo %1</translation>
    </message>
    <message>
        <source>URI cannot be parsed! This can be caused by an invalid Particl address or malformed URI parameters.</source>
        <translation>URI je neprepoznaven! Možno je, da je particl-naslov neveljaven ali pa so parametri URI-ja napačno oblikovani.</translation>
    </message>
    <message>
        <source>Payment request file handling</source>
        <translation>Rokovanje z datoteko z zahtevkom za plačilo</translation>
    </message>
</context>
<context>
    <name>PeerTableModel</name>
    <message>
        <source>User Agent</source>
        <translation>Ime agenta</translation>
    </message>
    <message>
        <source>Node/Service</source>
        <translation>Naslov</translation>
    </message>
    <message>
        <source>NodeId</source>
        <translation>NodeId</translation>
    </message>
    <message>
        <source>Ping</source>
        <translation>Odzivni čas (Ping)</translation>
    </message>
    <message>
        <source>Sent</source>
        <translation>Oddano</translation>
    </message>
    <message>
        <source>Received</source>
        <translation>Prejeto</translation>
    </message>
</context>
<context>
<<<<<<< HEAD
    <name>QObject</name>
    <message>
        <source>Amount</source>
        <translation>Znesek</translation>
    </message>
    <message>
        <source>Enter a Particl address (e.g. %1)</source>
        <translation>Vnesite particl-naslov (npr. %1)</translation>
=======
    <name>Intro</name>
    <message numerus="yes">
        <source>%n GB of space available</source>
        <translation type="unfinished">
            <numerusform />
            <numerusform />
            <numerusform />
            <numerusform />
        </translation>
    </message>
    <message numerus="yes">
        <source>(of %n GB needed)</source>
        <translation type="unfinished">
            <numerusform />
            <numerusform />
            <numerusform />
            <numerusform />
        </translation>
    </message>
    <message numerus="yes">
        <source>(%n GB needed for full chain)</source>
        <translation type="unfinished">
            <numerusform />
            <numerusform />
            <numerusform />
            <numerusform />
        </translation>
>>>>>>> 3f385c91
    </message>
    <message>
        <source>%1 d</source>
        <translation>%1 d</translation>
    </message>
    <message>
<<<<<<< HEAD
        <source>%1 h</source>
        <translation>%1 h</translation>
=======
        <source>Approximately %1 GB of data will be stored in this directory.</source>
        <translation type="unfinished">V tem direktoriju bo shranjenih približno %1 GB podatkov.</translation>
    </message>
    <message numerus="yes">
        <source>(sufficient to restore backups %n day(s) old)</source>
        <extracomment>Explanatory text on the capability of the current prune target.</extracomment>
        <translation type="unfinished">
            <numerusform />
            <numerusform />
            <numerusform />
            <numerusform />
        </translation>
>>>>>>> 3f385c91
    </message>
    <message>
        <source>%1 m</source>
        <translation>%1 m</translation>
    </message>
    <message>
        <source>%1 s</source>
        <translation>%1 s</translation>
    </message>
    <message>
        <source>None</source>
        <translation>Nič</translation>
    </message>
    <message>
<<<<<<< HEAD
        <source>N/A</source>
        <translation>Neznano</translation>
    </message>
    <message>
        <source>%1 ms</source>
        <translation>%1 ms</translation>
=======
        <source>Welcome</source>
        <translation type="unfinished">Dobrodošli</translation>
>>>>>>> 3f385c91
    </message>
    <message numerus="yes">
        <source>%n second(s)</source>
        <translation><numerusform>%n sekunda</numerusform><numerusform>%n sekundi</numerusform><numerusform>%n sekunde</numerusform><numerusform>%n sekund</numerusform></translation>
    </message>
    <message numerus="yes">
        <source>%n minute(s)</source>
        <translation><numerusform>%n minuta</numerusform><numerusform>%n minuti</numerusform><numerusform>%n minute</numerusform><numerusform>%n minut</numerusform></translation>
    </message>
<<<<<<< HEAD
    <message numerus="yes">
        <source>%n hour(s)</source>
        <translation><numerusform>%n ura</numerusform><numerusform>%n uri</numerusform><numerusform>%n ure</numerusform><numerusform>%n ur</numerusform></translation>
    </message>
    <message numerus="yes">
        <source>%n day(s)</source>
        <translation><numerusform>%n dan</numerusform><numerusform>%n dneva</numerusform><numerusform>%n dnevi</numerusform><numerusform>%n dni</numerusform></translation>
    </message>
    <message numerus="yes">
        <source>%n week(s)</source>
        <translation><numerusform>%n teden</numerusform><numerusform>%n tedna</numerusform><numerusform>%n tedni</numerusform><numerusform>%n tednov</numerusform></translation>
    </message>
    <message>
        <source>%1 and %2</source>
        <translation>%1 in %2</translation>
    </message>
    <message numerus="yes">
        <source>%n year(s)</source>
        <translation><numerusform>%n leto</numerusform><numerusform>%n leti</numerusform><numerusform>%n leta</numerusform><numerusform>%n let</numerusform></translation>
=======
    <message>
        <source>Limit block chain storage to</source>
        <translation type="unfinished">Omeji velikost shrambe verige blokov na </translation>
>>>>>>> 3f385c91
    </message>
    <message>
        <source>%1 B</source>
        <translation>%1 B</translation>
    </message>
    <message>
        <source>%1 KB</source>
        <translation>%1 KiB</translation>
    </message>
    <message>
<<<<<<< HEAD
        <source>%1 MB</source>
        <translation>%1 MiB</translation>
=======
        <source>When you click OK, %1 will begin to download and process the full %4 block chain (%2 GB) starting with the earliest transactions in %3 when %4 initially launched.</source>
        <translation type="unfinished">Ko kliknete OK, bo %1 pričel prenašati in obdelovati celotno verigo blokov %4 (%2 GB), začenši s prvimi transakcijami iz %3, ko je bil %4 zagnan.</translation>
    </message>
    <message>
        <source>If you have chosen to limit block chain storage (pruning), the historical data must still be downloaded and processed, but will be deleted afterward to keep your disk usage low.</source>
        <translation type="unfinished">Če ste se odločili omejiti shranjevanje blokovnih verig (obrezovanje), je treba zgodovinske podatke še vedno prenesti in obdelati, vendar bodo kasneje izbrisani, da bo poraba prostora nizka.</translation>
>>>>>>> 3f385c91
    </message>
    <message>
        <source>%1 GB</source>
        <translation>%1 GiB</translation>
    </message>
    <message>
        <source>Error: Specified data directory "%1" does not exist.</source>
        <translation>Napaka: Vnešena podatkovna mapa "%1" ne obstaja.</translation>
    </message>
    <message>
        <source>Error: Cannot parse configuration file: %1.</source>
        <translation>Napaka: Ne morem razčleniti konfiguracijske datoteke: %1.</translation>
    </message>
    <message>
        <source>Error: %1</source>
        <translation>Napaka: %1</translation>
    </message>
    <message>
        <source>Error initializing settings: %1</source>
        <translation>Napaka pri inicializaciji nastavitev: %1</translation>
    </message>
    <message>
        <source>%1 didn't yet exit safely...</source>
        <translation>%1 se še ni varno zaprl ...</translation>
    </message>
    <message>
        <source>unknown</source>
        <translation>neznano</translation>
    </message>
</context>
<context>
    <name>QRImageWidget</name>
    <message>
        <source>&amp;Save Image...</source>
        <translation>&amp;Shrani sliko</translation>
    </message>
    <message>
        <source>&amp;Copy Image</source>
        <translation>&amp;Kopiraj sliko</translation>
    </message>
    <message>
        <source>Resulting URI too long, try to reduce the text for label / message.</source>
        <translation>Nastali URI je predolg. Skušajte skrajšati besedilo v oznaki/sporočilu.</translation>
    </message>
    <message>
        <source>Error encoding URI into QR Code.</source>
        <translation>Napaka pri kodiranju URI naslova v QR kodo.</translation>
    </message>
    <message>
        <source>QR code support not available.</source>
        <translation>Podpora za QR kode ni na voljo.</translation>
    </message>
    <message>
        <source>Save QR Code</source>
        <translation>Shrani QR kodo</translation>
    </message>
    <message>
        <source>PNG Image (*.png)</source>
        <translation>PNG slika (*.png)</translation>
    </message>
</context>
<context>
    <name>RPCConsole</name>
    <message>
        <source>N/A</source>
        <translation>Neznano</translation>
    </message>
    <message>
        <source>Client version</source>
        <translation>Različica odjemalca</translation>
    </message>
    <message>
        <source>&amp;Information</source>
        <translation>&amp;Informacije</translation>
    </message>
    <message>
        <source>General</source>
        <translation>Splošno</translation>
    </message>
    <message>
        <source>Using BerkeleyDB version</source>
        <translation>Uporabljena različica BerkeleyDB</translation>
    </message>
    <message>
        <source>Datadir</source>
        <translation>Podatkovna mapa</translation>
    </message>
<<<<<<< HEAD
=======
    <message>
        <source>Unknown. Pre-syncing Headers (%1, %2%)…</source>
        <translation type="unfinished">Neznano. Predsinhronizacija zaglavij (%1, %2 %)...</translation>
    </message>
</context>
<context>
    <name>OpenURIDialog</name>
>>>>>>> 3f385c91
    <message>
        <source>To specify a non-default location of the data directory use the '%1' option.</source>
        <translation>Za izbiranje ne-privzete lokacije podatkovne mape uporabite možnost '%1'.</translation>
    </message>
    <message>
        <source>Blocksdir</source>
        <translation>Podatkovna mapa blokov</translation>
    </message>
    <message>
        <source>To specify a non-default location of the blocks directory use the '%1' option.</source>
        <translation>Če želite določiti neprivzeto lokacijo podatkovne mape blokov, uporabite možnost '%1'.</translation>
    </message>
    <message>
        <source>Startup time</source>
        <translation>Čas zagona</translation>
    </message>
    <message>
        <source>Network</source>
        <translation>Omrežje</translation>
    </message>
    <message>
        <source>Name</source>
        <translation>Ime</translation>
    </message>
    <message>
        <source>Number of connections</source>
        <translation>Število povezav</translation>
    </message>
    <message>
        <source>Block chain</source>
        <translation>Veriga blokov</translation>
    </message>
    <message>
        <source>Memory Pool</source>
        <translation>Čakalna vrsta transakcij</translation>
    </message>
    <message>
        <source>Current number of transactions</source>
        <translation>Trenutno število transakcij</translation>
    </message>
    <message>
        <source>Memory usage</source>
        <translation>Raba pomnilnika</translation>
    </message>
    <message>
        <source>Wallet: </source>
        <translation>Denarnica:</translation>
    </message>
    <message>
<<<<<<< HEAD
        <source>(none)</source>
        <translation>(nič)</translation>
=======
        <source>Options set in this dialog are overridden by the command line:</source>
        <translation type="unfinished">Možnosti, nastavljene v tem oknu, preglasi ukazna vrstica:</translation>
    </message>
    <message>
        <source>Open the %1 configuration file from the working directory.</source>
        <translation type="unfinished">Odpri %1 konfiguracijsko datoteko iz delovne podatkovne mape.</translation>
>>>>>>> 3f385c91
    </message>
    <message>
        <source>&amp;Reset</source>
        <translation>&amp;Ponastavi</translation>
    </message>
    <message>
        <source>Received</source>
        <translation>Prejeto</translation>
    </message>
    <message>
        <source>Sent</source>
        <translation>Oddano</translation>
    </message>
    <message>
        <source>&amp;Peers</source>
        <translation>&amp;Soležniki</translation>
    </message>
    <message>
        <source>Banned peers</source>
        <translation>Blokirani soležniki</translation>
    </message>
    <message>
        <source>Select a peer to view detailed information.</source>
        <translation>Izberite soležnika, o katerem si želite ogledati podrobnejše informacije.</translation>
    </message>
    <message>
        <source>Direction</source>
        <translation>Smer povezave</translation>
    </message>
    <message>
        <source>Version</source>
        <translation>Različica</translation>
    </message>
    <message>
        <source>Starting Block</source>
        <translation>Začetni blok</translation>
    </message>
    <message>
        <source>Synced Headers</source>
        <translation>Sinhronizirane glave</translation>
    </message>
    <message>
        <source>Synced Blocks</source>
        <translation>Sinhronizirani bloki</translation>
    </message>
    <message>
        <source>The mapped Autonomous System used for diversifying peer selection.</source>
        <translation>Mapirani Avtonomski Sistem, uporabljan za diverzificiranje izbire soležnikov.</translation>
    </message>
    <message>
        <source>Mapped AS</source>
        <translation>Mapirani AS</translation>
    </message>
    <message>
        <source>User Agent</source>
        <translation>Ime agenta</translation>
    </message>
    <message>
        <source>Node window</source>
        <translation>Okno vozlišča</translation>
    </message>
    <message>
        <source>Current block height</source>
        <translation>Višina trenutnega bloka</translation>
    </message>
    <message>
        <source>Open the %1 debug log file from the current data directory. This can take a few seconds for large log files.</source>
        <translation>Odpre %1 razhroščevalni dnevnik debug.log, ki se nahaja v trenutni podatkovni mapi. Če je datoteka velika, lahko postopek traja nekaj sekund.</translation>
    </message>
    <message>
        <source>Decrease font size</source>
        <translation>Zmanjšaj velikost pisave</translation>
    </message>
    <message>
        <source>Increase font size</source>
        <translation>Povečaj velikost pisave</translation>
    </message>
    <message>
        <source>Permissions</source>
        <translation>Dovoljenja</translation>
    </message>
    <message>
        <source>Services</source>
        <translation>Storitve</translation>
    </message>
    <message>
        <source>Connection Time</source>
        <translation>Trajanje povezave</translation>
    </message>
    <message>
        <source>Last Send</source>
        <translation>Nazadje oddano</translation>
    </message>
    <message>
        <source>Last Receive</source>
        <translation>Nazadnje prejeto</translation>
    </message>
    <message>
        <source>Ping Time</source>
        <translation>Odzivni čas</translation>
    </message>
    <message>
        <source>The duration of a currently outstanding ping.</source>
        <translation>Trajanje trenutnega pinga.</translation>
    </message>
    <message>
        <source>Ping Wait</source>
        <translation>Ping Wait</translation>
    </message>
    <message>
        <source>Min Ping</source>
        <translation>Min Ping</translation>
    </message>
    <message>
        <source>Time Offset</source>
        <translation>Časovni odklon</translation>
    </message>
    <message>
        <source>Last block time</source>
        <translation>Čas zadnjega bloka</translation>
    </message>
    <message>
        <source>&amp;Open</source>
        <translation>&amp;Odpri</translation>
    </message>
    <message>
        <source>&amp;Console</source>
        <translation>&amp;Konzola</translation>
    </message>
    <message>
        <source>&amp;Network Traffic</source>
        <translation>&amp;Omrežni promet</translation>
    </message>
    <message>
        <source>Totals</source>
        <translation>Promet</translation>
    </message>
    <message>
        <source>In:</source>
        <translation>Dohodnih:</translation>
    </message>
    <message>
        <source>Out:</source>
        <translation>Odhodnih:</translation>
    </message>
    <message>
        <source>Debug log file</source>
        <translation>Razhroščevalni dnevnik</translation>
    </message>
    <message>
        <source>Clear console</source>
        <translation>Počisti konzolo</translation>
    </message>
    <message>
        <source>1 &amp;hour</source>
        <translation>1 &amp;ura</translation>
    </message>
    <message>
        <source>1 &amp;day</source>
        <translation>1 &amp;dan</translation>
    </message>
    <message>
        <source>1 &amp;week</source>
        <translation>1 &amp;teden</translation>
    </message>
    <message>
        <source>1 &amp;year</source>
        <translation>1 &amp;leto</translation>
    </message>
    <message>
        <source>&amp;Disconnect</source>
        <translation>&amp;Prekini povezavo</translation>
    </message>
    <message>
        <source>Ban for</source>
        <translation>Blokiraj za</translation>
    </message>
    <message>
        <source>&amp;Unban</source>
        <translation>&amp;Odblokiraj</translation>
    </message>
    <message>
        <source>Welcome to the %1 RPC console.</source>
        <translation>Dobrodošli v konzoli %1.</translation>
    </message>
    <message>
        <source>Use up and down arrows to navigate history, and %1 to clear screen.</source>
        <translation>Uporabite tipki gor in dol za navigacijo po zgodovini ukazov in %1 za čiščenje zaslona.</translation>
    </message>
    <message>
        <source>Type %1 for an overview of available commands.</source>
        <translation>Vtipkajte %1 za pregled razpoložljivih ukazov.</translation>
    </message>
    <message>
        <source>For more information on using this console type %1.</source>
        <translation>Za več informacij o uporabi te konzole vpišite %1.</translation>
    </message>
    <message>
        <source>WARNING: Scammers have been active, telling users to type commands here, stealing their wallet contents. Do not use this console without fully understanding the ramifications of a command.</source>
        <translation>OPOZORILO: Goljufi so aktivni! Uporabnikom svetujejo, naj tukaj vnašajo ukaze, s čimer jim ukradejo vsebino denarnice. To konzolo uporabljajte le, če popolnoma razumete posledice ukazov.</translation>
    </message>
    <message>
        <source>Network activity disabled</source>
        <translation>Omrežna aktivnost onemogočena.</translation>
    </message>
    <message>
        <source>Executing command without any wallet</source>
        <translation>Izvajam ukaz brez denarnice</translation>
    </message>
    <message>
        <source>Executing command using "%1" wallet</source>
        <translation>Izvajam ukaz v denarnici "%1"</translation>
    </message>
    <message>
        <source>(node id: %1)</source>
        <translation>(id vozlišča: %1)</translation>
    </message>
    <message>
<<<<<<< HEAD
        <source>via %1</source>
        <translation>preko %1</translation>
    </message>
    <message>
        <source>never</source>
        <translation>nikoli</translation>
=======
        <source>&amp;OK</source>
        <translation type="unfinished">&amp;V redu</translation>
>>>>>>> 3f385c91
    </message>
    <message>
        <source>Inbound</source>
        <translation>Dohodna</translation>
    </message>
    <message>
        <source>Outbound</source>
        <translation>Odhodna</translation>
    </message>
    <message>
        <source>Unknown</source>
        <translation>Neznano</translation>
    </message>
</context>
<context>
    <name>ReceiveCoinsDialog</name>
    <message>
        <source>&amp;Amount:</source>
        <translation>&amp;Znesek:</translation>
    </message>
    <message>
<<<<<<< HEAD
        <source>&amp;Label:</source>
        <translation>&amp;Oznaka:</translation>
    </message>
    <message>
        <source>&amp;Message:</source>
        <translation>&amp;Sporočilo:</translation>
    </message>
    <message>
        <source>An optional message to attach to the payment request, which will be displayed when the request is opened. Note: The message will not be sent with the payment over the Particl network.</source>
        <translation>Neobvezno sporočilo kot priponka zahtevku za plačilo, ki bo prikazano, ko bo zahtevek odprt. Opomba: Opravljeno plačilo.prek omrežja Particl tega sporočila ne bo vsebovalo.</translation>
=======
        <source>Confirm options reset</source>
        <extracomment>Window title text of pop-up window shown when the user has chosen to reset options.</extracomment>
        <translation type="unfinished">Potrdi ponastavitev</translation>
    </message>
    <message>
        <source>Client restart required to activate changes.</source>
        <extracomment>Text explaining that the settings changed will not come into effect until the client is restarted.</extracomment>
        <translation type="unfinished">Za udejanjenje sprememb je potreben ponoven zagon programa.</translation>
    </message>
    <message>
        <source>Current settings will be backed up at "%1".</source>
        <extracomment>Text explaining to the user that the client's current settings will be backed up at a specific location. %1 is a stand-in argument for the backup location's path.</extracomment>
        <translation type="unfinished">Trenutne nastavitve bodo varnostno shranjene na mesto "%1".</translation>
    </message>
    <message>
        <source>Client will be shut down. Do you want to proceed?</source>
        <extracomment>Text asking the user to confirm if they would like to proceed with a client shutdown.</extracomment>
        <translation type="unfinished">Program bo zaustavljen. Želite nadaljevati z izhodom?</translation>
>>>>>>> 3f385c91
    </message>
    <message>
        <source>An optional label to associate with the new receiving address.</source>
        <translation>Oznaka novega sprejemnega naslova.</translation>
    </message>
    <message>
        <source>Use this form to request payments. All fields are &lt;b&gt;optional&lt;/b&gt;.</source>
        <translation>S tem obrazcem ustvarite nov zahtevek za plačilo. Vsa polja so &lt;b&gt;neobvezna&lt;/b&gt;.</translation>
    </message>
    <message>
        <source>An optional amount to request. Leave this empty or zero to not request a specific amount.</source>
        <translation>Zahtevani znesek. Če ne zahtevate določenega zneska, pustite prazno ali nastavite vrednost na 0.</translation>
    </message>
    <message>
        <source>An optional label to associate with the new receiving address (used by you to identify an invoice).  It is also attached to the payment request.</source>
        <translation>Neobvezna oznaka, povezana z novim prejemnim naslovom. Uporabite jo lahko za prepoznavo plačila. Zapisana bo tudi v zahtevek za plačilo.</translation>
    </message>
    <message>
<<<<<<< HEAD
        <source>An optional message that is attached to the payment request and may be displayed to the sender.</source>
        <translation>Neobvezna oznaka, ki se shrani v zahtevek za plačilo in se lahko prikaže plačniku.</translation>
    </message>
    <message>
        <source>&amp;Create new receiving address</source>
        <translation>&amp;Ustvari nov prejemni naslov</translation>
=======
        <source>The configuration file could not be opened.</source>
        <translation type="unfinished">Konfiguracijske datoteke ni bilo moč odpreti.</translation>
>>>>>>> 3f385c91
    </message>
    <message>
        <source>Clear all fields of the form.</source>
        <translation>Počisti vsa polja.</translation>
    </message>
    <message>
        <source>Clear</source>
        <translation>Počisti</translation>
    </message>
<<<<<<< HEAD
=======
</context>
<context>
    <name>OptionsModel</name>
    <message>
        <source>Could not read setting "%1", %2.</source>
        <translation type="unfinished">Branje nastavitve "%1" je spodletelo, %2.</translation>
    </message>
</context>
<context>
    <name>OverviewPage</name>
>>>>>>> 3f385c91
    <message>
        <source>Native segwit addresses (aka Bech32 or BIP-173) reduce your transaction fees later on and offer better protection against typos, but old wallets don't support them. When unchecked, an address compatible with older wallets will be created instead.</source>
        <translation>Lastni naslovi segwit (Bech32 ali BIP-173) kasneje znižajo vaše transakcijske stroške in nudijo boljšo zaščito pred tiskarskimi škrati, vendar jih stare denarnice ne podpirajo. Če polja ne označite, bo namesto tega ustvarjen naslov, združljiv s starejšimi denarnicami.</translation>
    </message>
    <message>
        <source>Generate native segwit (Bech32) address</source>
        <translation>Ustvari lastni segwit (Bech32) naslov</translation>
    </message>
    <message>
        <source>Requested payments history</source>
        <translation>Zgodovina zahtevkov za plačilo</translation>
    </message>
    <message>
        <source>Show the selected request (does the same as double clicking an entry)</source>
        <translation>Prikaz izbranega zahtevka. (Isto funkcijo opravi dvojni klik na zapis.)</translation>
    </message>
    <message>
        <source>Show</source>
        <translation>Pokaži</translation>
    </message>
    <message>
        <source>Remove the selected entries from the list</source>
        <translation>Odstrani označene vnose iz seznama</translation>
    </message>
    <message>
        <source>Remove</source>
        <translation>Odstrani</translation>
    </message>
    <message>
        <source>Copy URI</source>
        <translation>Kopiraj URI</translation>
    </message>
    <message>
        <source>Copy label</source>
        <translation>Kopiraj oznako</translation>
    </message>
    <message>
        <source>Copy message</source>
        <translation>Kopiraj sporočilo</translation>
    </message>
    <message>
        <source>Copy amount</source>
        <translation>Kopiraj znesek</translation>
    </message>
    <message>
        <source>Could not unlock wallet.</source>
        <translation>Denarnice ni bilo mogoče odkleniti.</translation>
    </message>
    <message>
        <source>Could not generate new %1 address</source>
        <translation>Ne morem ustvariti novega %1 naslova</translation>
    </message>
</context>
<context>
    <name>ReceiveRequestDialog</name>
    <message>
        <source>Request payment to ...</source>
        <translation>Zahtevaj plačilo na ...</translation>
    </message>
    <message>
        <source>Address:</source>
        <translation>Naslov:</translation>
    </message>
    <message>
        <source>Amount:</source>
        <translation>Znesek:</translation>
    </message>
    <message>
        <source>Label:</source>
        <translation>Oznaka:</translation>
    </message>
    <message>
        <source>Message:</source>
        <translation>Sporočilo:</translation>
    </message>
    <message>
        <source>Wallet:</source>
        <translation>Denarnica:</translation>
    </message>
    <message>
        <source>Copy &amp;URI</source>
        <translation>Kopiraj &amp;URl</translation>
    </message>
    <message>
        <source>Copy &amp;Address</source>
        <translation>Kopiraj &amp;naslov</translation>
    </message>
    <message>
        <source>&amp;Save Image...</source>
        <translation>&amp;Shrani sliko ...</translation>
    </message>
    <message>
        <source>Request payment to %1</source>
        <translation>Zaprosi za plačilo na naslov %1</translation>
    </message>
    <message>
        <source>Payment information</source>
        <translation>Informacije o plačilu</translation>
    </message>
</context>
<context>
    <name>RecentRequestsTableModel</name>
    <message>
        <source>Date</source>
        <translation>Datum</translation>
    </message>
    <message>
        <source>Label</source>
        <translation>Oznaka</translation>
    </message>
    <message>
        <source>Message</source>
        <translation>Sporočilo</translation>
    </message>
    <message>
        <source>(no label)</source>
        <translation>(brez oznake)</translation>
    </message>
    <message>
        <source>(no message)</source>
        <translation>(ni sporočila)</translation>
    </message>
    <message>
        <source>(no amount requested)</source>
        <translation>(brez zneska)</translation>
    </message>
    <message>
        <source>Requested</source>
        <translation>Zahtevan znesek</translation>
    </message>
</context>
<context>
    <name>SendCoinsDialog</name>
    <message>
        <source>Send Coins</source>
        <translation>Pošlji</translation>
    </message>
    <message>
        <source>Coin Control Features</source>
        <translation>Upravljanje s kovanci</translation>
    </message>
    <message>
        <source>Inputs...</source>
        <translation>Vhodi ...</translation>
    </message>
    <message>
        <source>automatically selected</source>
        <translation>samodejno izbrani</translation>
    </message>
    <message>
        <source>Insufficient funds!</source>
        <translation>Premalo sredstev!</translation>
    </message>
    <message>
        <source>Quantity:</source>
        <translation>Št. vhodov:</translation>
    </message>
    <message>
        <source>Bytes:</source>
        <translation>Št. bajtov:</translation>
    </message>
    <message>
        <source>Amount:</source>
        <translation>Znesek:</translation>
    </message>
    <message>
        <source>Fee:</source>
        <translation>Provizija:</translation>
    </message>
    <message>
        <source>After Fee:</source>
        <translation>Po proviziji:</translation>
    </message>
    <message>
        <source>Change:</source>
        <translation>Vračilo:</translation>
    </message>
    <message>
        <source>If this is activated, but the change address is empty or invalid, change will be sent to a newly generated address.</source>
        <translation>Če to vključite, nato pa vnesete neveljaven naslov za vračilo ali pa pustite polje prazno, bo vračilo poslano na novoustvarjen naslov.</translation>
    </message>
    <message>
        <source>Custom change address</source>
        <translation>Naslov za vračilo drobiža po meri</translation>
    </message>
    <message>
        <source>Transaction Fee:</source>
        <translation>Provizija:</translation>
    </message>
    <message>
        <source>Choose...</source>
        <translation>Izberi ...</translation>
    </message>
    <message>
        <source>Using the fallbackfee can result in sending a transaction that will take several hours or days (or never) to confirm. Consider choosing your fee manually or wait until you have validated the complete chain.</source>
        <translation>Uporaba nadomestne provizije lahko povzroči, da bo transakcija potrjena šele po več urah ali dneh (ali morda sploh nikoli). Razmislite o ročni nastavitvi provizije ali počakajte, da se preveri celotna veriga.</translation>
    </message>
    <message>
        <source>Warning: Fee estimation is currently not possible.</source>
        <translation>Opozorilo: ocena provizije trenutno ni mogoča.</translation>
    </message>
    <message>
        <source>Specify a custom fee per kB (1,000 bytes) of the transaction's virtual size.

Note:  Since the fee is calculated on a per-byte basis, a fee of "100 satoshis per kB" for a transaction size of 500 bytes (half of 1 kB) would ultimately yield a fee of only 50 satoshis.</source>
        <translation>Določite poljubno provizijo na kB (1000 bajtov) navidezne velikosti transakcije.

Opomba: Ker se provizija izračuna na bajt, bi provizija "100 satoshijev na kB" za transakcijo velikosti 500 bajtov (polovica enega kB) znašala 50 satošijev.</translation>
    </message>
    <message>
        <source>per kilobyte</source>
        <translation>na kilobajt</translation>
    </message>
    <message>
        <source>Hide</source>
        <translation>Skrij</translation>
    </message>
    <message>
        <source>Recommended:</source>
        <translation>Priporočena:</translation>
    </message>
    <message>
        <source>Custom:</source>
        <translation>Po meri:</translation>
    </message>
    <message>
        <source>(Smart fee not initialized yet. This usually takes a few blocks...)</source>
        <translation>(Samodejni obračun provizije še ni pripravljen. Izračun običajno traja nekaj blokov ...)</translation>
    </message>
    <message>
        <source>Send to multiple recipients at once</source>
        <translation>Pošlji več prejemnikom hkrati</translation>
    </message>
    <message>
        <source>Add &amp;Recipient</source>
        <translation>Dodaj &amp;prejemnika</translation>
    </message>
    <message>
        <source>Clear all fields of the form.</source>
        <translation>Počisti vsa polja.</translation>
    </message>
    <message>
        <source>Dust:</source>
        <translation>Prah:</translation>
    </message>
    <message>
        <source>Hide transaction fee settings</source>
        <translation>Skrij nastavitve transakcijske provizije</translation>
    </message>
    <message>
        <source>When there is less transaction volume than space in the blocks, miners as well as relaying nodes may enforce a minimum fee. Paying only this minimum fee is just fine, but be aware that this can result in a never confirming transaction once there is more demand for particl transactions than the network can process.</source>
        <translation>Kadar je v blokih manj prostora, kot je zahtev po transakcijah, lahko rudarji in posredovalna vozlišča zahtevajo minimalno provizijo. Plačilo le te minimalne provizije je čisto v redu, vendar se zavedajte, da lahko to povzroči, da se transakcija nikoli ne potrdi, če bo povpraševanje po particl transakcijah večje, kot ga omrežje lahko obdela.</translation>
    </message>
    <message>
        <source>A too low fee might result in a never confirming transaction (read the tooltip)</source>
        <translation>Prenizka provizija lahko privede do nikoli potrjene transakcije (preberite namig)</translation>
    </message>
    <message>
<<<<<<< HEAD
        <source>Confirmation time target:</source>
        <translation>Čas do potrditve:</translation>
=======
        <source>Age</source>
        <extracomment>Title of Peers Table column which indicates the duration (length of time) since the peer connection started.</extracomment>
        <translation type="unfinished">Starost</translation>
    </message>
    <message>
        <source>Direction</source>
        <extracomment>Title of Peers Table column which indicates the direction the peer connection was initiated from.</extracomment>
        <translation type="unfinished">Smer povezave</translation>
>>>>>>> 3f385c91
    </message>
    <message>
        <source>Enable Replace-By-Fee</source>
        <translation>Omogoči Replace-By-Fee</translation>
    </message>
    <message>
        <source>With Replace-By-Fee (BIP-125) you can increase a transaction's fee after it is sent. Without this, a higher fee may be recommended to compensate for increased transaction delay risk.</source>
        <translation>"Replace-By-Fee" (BIP-125, "Povozi s provizijo") omogoča, da povečate provizijo za transakcijo po tem, ko je bila transakcija že poslana. Brez tega se lahko priporoči višja provizija za nadomestilo povečanega tveganja zamude pri transakciji.</translation>
    </message>
    <message>
        <source>Clear &amp;All</source>
        <translation>Počisti &amp;vse</translation>
    </message>
    <message>
        <source>Balance:</source>
        <translation>Stanje:</translation>
    </message>
    <message>
        <source>Confirm the send action</source>
        <translation>Potrdi pošiljanje</translation>
    </message>
    <message>
        <source>S&amp;end</source>
        <translation>&amp;Pošlji</translation>
    </message>
    <message>
        <source>Copy quantity</source>
        <translation>Kopiraj količino</translation>
    </message>
    <message>
        <source>Copy amount</source>
        <translation>Kopiraj znesek</translation>
    </message>
    <message>
        <source>Copy fee</source>
        <translation>Kopiraj znesek provizije</translation>
    </message>
    <message>
        <source>Copy after fee</source>
        <translation>Kopiraj po proviziji</translation>
    </message>
    <message>
        <source>Copy bytes</source>
        <translation>Kopiraj bajte</translation>
    </message>
    <message>
        <source>Copy dust</source>
        <translation>Kopiraj prah</translation>
    </message>
    <message>
        <source>Copy change</source>
        <translation>Kopiraj vračilo</translation>
    </message>
    <message>
        <source>%1 (%2 blocks)</source>
        <translation>%1 (%2 blokov)</translation>
    </message>
    <message>
        <source>Cr&amp;eate Unsigned</source>
        <translation>Ustvari n&amp;epodpisano</translation>
    </message>
    <message>
        <source>Creates a Partially Signed Particl Transaction (PSBT) for use with e.g. an offline %1 wallet, or a PSBT-compatible hardware wallet.</source>
        <translation>Ustvari delno podpisano particl-transakcijo (DPBT, angl. PSBT), ki jo lahko skopirate in potem podpišete n.pr. z nepovezano (offline) %1 denarnico ali pa s hardversko denarnico, ki podpira DPBT.</translation>
    </message>
    <message>
        <source> from wallet '%1'</source>
        <translation> iz denarnice '%1'</translation>
    </message>
    <message>
        <source>%1 to '%2'</source>
        <translation>%1 v '%2'</translation>
    </message>
    <message>
        <source>%1 to %2</source>
        <translation>%1 v %2</translation>
    </message>
    <message>
        <source>Do you want to draft this transaction?</source>
        <translation>Želite shraniti to transakcijo kot osnutek?</translation>
    </message>
    <message>
        <source>Are you sure you want to send?</source>
        <translation>Ali ste prepričani, da želite poslati sredstva?</translation>
    </message>
    <message>
        <source>Create Unsigned</source>
        <translation>Ustvari nepodpisano</translation>
    </message>
    <message>
        <source>Save Transaction Data</source>
        <translation>Shrani podatke transakcije</translation>
    </message>
    <message>
        <source>Partially Signed Transaction (Binary) (*.psbt)</source>
        <translation>Delno podpisana particl-transakcija (binarno) (*.psbt)</translation>
    </message>
    <message>
        <source>PSBT saved</source>
        <translation>DPBT shranjena</translation>
    </message>
    <message>
        <source>or</source>
        <translation>ali</translation>
    </message>
    <message>
        <source>You can increase the fee later (signals Replace-By-Fee, BIP-125).</source>
        <translation>Provizijo lahko zvišate kasneje (signali Replace-By-Fee, BIP-125).</translation>
    </message>
    <message>
        <source>Please, review your transaction proposal. This will produce a Partially Signed Particl Transaction (PSBT) which you can save or copy and then sign with e.g. an offline %1 wallet, or a PSBT-compatible hardware wallet.</source>
        <translation>Prosimo, preglejte predlog za transakcijo. Ustvarjena bo delno podpisana particl-transakcija (DPBT), ki jo lahko shranite ali skopirate in potem podpišete n.pr. z nepovezano (offline) %1 denarnico ali pa s hardversko denarnico, ki podpira DPBT.</translation>
    </message>
    <message>
        <source>Please, review your transaction.</source>
        <translation>Prosimo, preglejte svojo transakcijo.</translation>
    </message>
    <message>
        <source>Transaction fee</source>
        <translation>Provizija transakcije</translation>
    </message>
    <message>
        <source>Not signalling Replace-By-Fee, BIP-125.</source>
        <translation>Not signalling Replace-By-Fee, BIP-125.</translation>
    </message>
    <message>
        <source>Total Amount</source>
        <translation>Skupni znesek</translation>
    </message>
    <message>
        <source>To review recipient list click "Show Details..."</source>
        <translation>Za pregled sezama prejemnikov, kliknite na "Pokaži podrobnosti"</translation>
    </message>
    <message>
        <source>Confirm send coins</source>
        <translation>Potrdi pošiljanje</translation>
    </message>
    <message>
        <source>Confirm transaction proposal</source>
        <translation>Potrdi predlog transakcije</translation>
    </message>
    <message>
        <source>Send</source>
        <translation>Pošlji</translation>
    </message>
    <message>
        <source>Watch-only balance:</source>
        <translation>Opazovano stanje:</translation>
    </message>
    <message>
        <source>The recipient address is not valid. Please recheck.</source>
        <translation>Naslov prejemnika je neveljaven. Prosimo, preverite.</translation>
    </message>
    <message>
        <source>The amount to pay must be larger than 0.</source>
        <translation>Znesek plačila mora biti večji od 0.</translation>
    </message>
    <message>
        <source>The amount exceeds your balance.</source>
        <translation>Znesek presega vaše dobroimetje.</translation>
    </message>
    <message>
        <source>The total exceeds your balance when the %1 transaction fee is included.</source>
        <translation>Celotni znesek z vključeno provizijo %1 je višji od vašega dobroimetja.</translation>
    </message>
    <message>
        <source>Duplicate address found: addresses should only be used once each.</source>
        <translation>Naslov je že bil uporabljen. Vsak naslov naj bi se uporabil samo enkrat.</translation>
    </message>
    <message>
        <source>Transaction creation failed!</source>
        <translation>Transakcije ni bilo mogoče ustvariti!</translation>
    </message>
    <message>
        <source>A fee higher than %1 is considered an absurdly high fee.</source>
        <translation>Provizija, ki je večja od %1, velja za nesmiselno veliko.</translation>
    </message>
    <message>
        <source>Payment request expired.</source>
        <translation>Zahtevek za plačilo je potekel.</translation>
    </message>
    <message numerus="yes">
        <source>Estimated to begin confirmation within %n block(s).</source>
        <translation><numerusform>Predviden začetek potrditev po %n najdenemu bloku.</numerusform><numerusform>Predviden začetek potrditev po %n najdenih blokih.</numerusform><numerusform>Predviden začetek potrditev po %n najdenih blokih.</numerusform><numerusform>Prva predvidena potrditev v naslednjih %n blokih.</numerusform></translation>
    </message>
    <message>
<<<<<<< HEAD
        <source>Warning: Invalid Particl address</source>
        <translation>Opozorilo: Neveljaven particl-naslov</translation>
    </message>
    <message>
        <source>Warning: Unknown change address</source>
        <translation>Opozorilo: Neznan naslov za vračilo drobiža</translation>
    </message>
    <message>
        <source>Confirm custom change address</source>
        <translation>Potrdi naslov za vračilo drobiža po meri</translation>
    </message>
    <message>
        <source>The address you selected for change is not part of this wallet. Any or all funds in your wallet may be sent to this address. Are you sure?</source>
        <translation>Naslov, ki ste ga izbrali za vračilo, ne pripada tej denarnici. Na ta naslov bodo lahko poslana katerakoli ali vsa sredstva v vaši denarnici. Ali ste prepričani?</translation>
    </message>
    <message>
        <source>(no label)</source>
        <translation>(brez oznake)</translation>
=======
        <source>Whether we relay addresses to this peer.</source>
        <extracomment>Tooltip text for the Address Relay field in the peer details area, which displays whether we relay addresses to this peer (Yes/No).</extracomment>
        <translation type="unfinished">Ali temu soležniku posredujemo naslove</translation>
    </message>
    <message>
        <source>Address Relay</source>
        <extracomment>Text title for the Address Relay field in the peer details area, which displays whether we relay addresses to this peer (Yes/No).</extracomment>
        <translation type="unfinished">Posrednik naslovov</translation>
    </message>
    <message>
        <source>The total number of addresses received from this peer that were processed (excludes addresses that were dropped due to rate-limiting).</source>
        <extracomment>Tooltip text for the Addresses Processed field in the peer details area, which displays the total number of addresses received from this peer that were processed (excludes addresses that were dropped due to rate-limiting).</extracomment>
        <translation type="unfinished">Skupno število obdelanih naslovov, prejetih od tega soležnika (naslovi, ki niso bili sprejeti zaradi omejevanja gostote komunikacije, niso šteti).</translation>
    </message>
    <message>
        <source>The total number of addresses received from this peer that were dropped (not processed) due to rate-limiting.</source>
        <extracomment>Tooltip text for the Addresses Rate-Limited field in the peer details area, which displays the total number of addresses received from this peer that were dropped (not processed) due to rate-limiting.</extracomment>
        <translation type="unfinished">Skupno število naslovov, prejetih od tega soležnika, ki so bili zavrnjeni (niso bili obdelani) zaradi omejevanja gostote komunikacije.</translation>
    </message>
    <message>
        <source>Addresses Processed</source>
        <extracomment>Text title for the Addresses Processed field in the peer details area, which displays the total number of addresses received from this peer that were processed (excludes addresses that were dropped due to rate-limiting).</extracomment>
        <translation type="unfinished">Obdelanih naslovov</translation>
>>>>>>> 3f385c91
    </message>
</context>
<context>
    <name>SendCoinsEntry</name>
    <message>
<<<<<<< HEAD
        <source>A&amp;mount:</source>
        <translation>&amp;Znesek:</translation>
=======
        <source>Addresses Rate-Limited</source>
        <extracomment>Text title for the Addresses Rate-Limited field in the peer details area, which displays the total number of addresses received from this peer that were dropped (not processed) due to rate-limiting.</extracomment>
        <translation type="unfinished">Omejenih naslovov</translation>
>>>>>>> 3f385c91
    </message>
    <message>
        <source>Pay &amp;To:</source>
        <translation>&amp;Prejemnik plačila:</translation>
    </message>
    <message>
        <source>&amp;Label:</source>
        <translation>&amp;Oznaka:</translation>
    </message>
    <message>
        <source>Choose previously used address</source>
        <translation>Izberite enega od že uporabljenih naslovov</translation>
    </message>
    <message>
        <source>The Particl address to send the payment to</source>
        <translation>Particl-naslov, na katerega bo plačilo poslano</translation>
    </message>
    <message>
        <source>Alt+A</source>
        <translation>Alt+A</translation>
    </message>
    <message>
        <source>Paste address from clipboard</source>
        <translation>Prilepite naslov iz odložišča</translation>
    </message>
    <message>
        <source>Alt+P</source>
        <translation>Alt+P</translation>
    </message>
    <message>
        <source>Remove this entry</source>
        <translation>Izpraznite vsebino polja</translation>
    </message>
    <message>
        <source>The amount to send in the selected unit</source>
        <translation>Znesek za pošiljanje v izbrani enoti</translation>
    </message>
    <message>
        <source>The fee will be deducted from the amount being sent. The recipient will receive less particl than you enter in the amount field. If multiple recipients are selected, the fee is split equally.</source>
        <translation>Znesek plačila bo zmanjšan za znesek provizije. Prejemnik bo prejel manjše število kovancev, kot je bil vnešeni znesek. Če je prejemnikov več, bo provizija med njih enakomerno porazdeljena.</translation>
    </message>
    <message>
        <source>S&amp;ubtract fee from amount</source>
        <translation>O&amp;dštej provizijo od zneska</translation>
    </message>
    <message>
        <source>Use available balance</source>
        <translation>Uporabi celotno dobroimetje</translation>
    </message>
    <message>
        <source>Message:</source>
        <translation>Sporočilo:</translation>
    </message>
    <message>
        <source>This is an unauthenticated payment request.</source>
        <translation>Zahtevek za plačilo je neoverjen.</translation>
    </message>
    <message>
        <source>This is an authenticated payment request.</source>
        <translation>Zahtevek za plačilo je overjen.</translation>
    </message>
    <message>
        <source>Enter a label for this address to add it to the list of used addresses</source>
        <translation>Če vnesete oznako za zgornji naslov, se bo skupaj z naslovom shranila v imenk že uporabljenih naslovov</translation>
    </message>
    <message>
        <source>A message that was attached to the particl: URI which will be stored with the transaction for your reference. Note: This message will not be sent over the Particl network.</source>
        <translation>Sporočilo, ki je bilo pripeto na URI tipa particl: in bo shranjeno skupaj s podatki o transakciji. Opomba: Sporočilo ne bo poslano preko omrežja Particl.</translation>
    </message>
    <message>
        <source>Pay To:</source>
        <translation>Prejemnik:</translation>
    </message>
    <message>
        <source>Memo:</source>
        <translation>Opomba:</translation>
    </message>
</context>
<context>
    <name>ShutdownWindow</name>
    <message>
        <source>%1 is shutting down...</source>
        <translation>%1 se zapira ...</translation>
    </message>
    <message>
        <source>Do not shut down the computer until this window disappears.</source>
        <translation>Dokler to okno ne izgine, ne zaustavljajte računalnika.</translation>
    </message>
</context>
<context>
    <name>SignVerifyMessageDialog</name>
    <message>
        <source>Signatures - Sign / Verify a Message</source>
        <translation>Podpiši / preveri sporočilo</translation>
    </message>
    <message>
        <source>&amp;Sign Message</source>
        <translation>&amp;Podpiši sporočilo</translation>
    </message>
    <message>
        <source>You can sign messages/agreements with your addresses to prove you can receive particl sent to them. Be careful not to sign anything vague or random, as phishing attacks may try to trick you into signing your identity over to them. Only sign fully-detailed statements you agree to.</source>
        <translation>S svojimi naslovi lahko podpisujete sporočila ali dogovore in s tem dokazujete, da na teh naslovih lahko prejemate kovance. Bodite previdni in ne podpisujte ničesar nejasnega ali naključnega, ker vas zlikovci preko ribarjenja (phishing) lahko prelisičijo, da na njih prepišete svojo identiteto. Podpisujte samo podrobno opisane izjave, s katerimi se strinjate.</translation>
    </message>
    <message>
        <source>The Particl address to sign the message with</source>
        <translation>Particl-naslov, s katerim podpisujete sporočilo</translation>
    </message>
    <message>
        <source>Choose previously used address</source>
        <translation>Izberite enega od že uporabljenih naslovov</translation>
    </message>
    <message>
        <source>Alt+A</source>
        <translation>Alt+A</translation>
    </message>
    <message>
        <source>Paste address from clipboard</source>
        <translation>Prilepite naslov iz odložišča</translation>
    </message>
    <message>
        <source>Alt+P</source>
        <translation>Alt+P</translation>
    </message>
    <message>
        <source>Enter the message you want to sign here</source>
        <translation>Vnesite sporočilo, ki ga želite podpisati</translation>
    </message>
    <message>
        <source>Signature</source>
        <translation>Podpis</translation>
    </message>
    <message>
        <source>Copy the current signature to the system clipboard</source>
        <translation>Kopiranje trenutnega podpisa v sistemsko odložišče.</translation>
    </message>
    <message>
        <source>Sign the message to prove you own this Particl address</source>
        <translation>Podpišite sporočilo, da dokažete lastništvo zgornjega naslova.</translation>
    </message>
    <message>
        <source>Sign &amp;Message</source>
        <translation>Podpiši &amp;sporočilo</translation>
    </message>
    <message>
        <source>Reset all sign message fields</source>
        <translation>Počisti vsa polja za vnos v oknu za podpisovanje</translation>
    </message>
    <message>
        <source>Clear &amp;All</source>
        <translation>Počisti &amp;vse</translation>
    </message>
    <message>
        <source>&amp;Verify Message</source>
        <translation>&amp;Preveri sporočilo</translation>
    </message>
    <message>
        <source>Enter the receiver's address, message (ensure you copy line breaks, spaces, tabs, etc. exactly) and signature below to verify the message. Be careful not to read more into the signature than what is in the signed message itself, to avoid being tricked by a man-in-the-middle attack. Note that this only proves the signing party receives with the address, it cannot prove sendership of any transaction!</source>
        <translation>Da preverite verodostojnost sporočila, spodaj vnesite: prejemnikov naslov, prejeto sporočilo (pazljivo skopirajte vse prelome vrstic, presledke, tabulatorje itd.) in prejeti podpis. Da se izognete napadom tipa man-in-the-middle, vedite, da iz veljavnega podpisa ne sledi nič drugega, kot tisto, kar je navedeno v sporočilu. Podpis samo potrjuje dejstvo, da ima podpisnik v lasti prejemni naslov, ne more pa dokazati vira nobene transakcije!</translation>
    </message>
    <message>
        <source>The Particl address the message was signed with</source>
        <translation>Particl-naslov, s katerim je bilo sporočilo podpisano</translation>
    </message>
    <message>
        <source>The signed message to verify</source>
        <translation>Podpisano sporočilo za preverbo</translation>
    </message>
    <message>
        <source>The signature given when the message was signed</source>
        <translation>Podpis, ustvarjen ob podpisovanju sporočila</translation>
    </message>
    <message>
        <source>Verify the message to ensure it was signed with the specified Particl address</source>
        <translation>Preverite, ali je bilo sporočilo v resnici podpisano z navedenim particl-naslovom.</translation>
    </message>
    <message>
        <source>Verify &amp;Message</source>
        <translation>Preveri &amp;sporočilo</translation>
    </message>
    <message>
        <source>Reset all verify message fields</source>
        <translation>Počisti vsa polja za vnos v oknu za preverjanje</translation>
    </message>
    <message>
        <source>Click "Sign Message" to generate signature</source>
        <translation>Kliknite na "Podpiši sporočilo" za ustvarjanje podpisa</translation>
    </message>
    <message>
        <source>The entered address is invalid.</source>
        <translation>Vnešen naslov je neveljaven.</translation>
    </message>
    <message>
        <source>Please check the address and try again.</source>
        <translation>Prosimo, preglejte naslov in poskusite znova.</translation>
    </message>
    <message>
        <source>The entered address does not refer to a key.</source>
        <translation>Vnešeni naslov se ne nanaša na ključ.</translation>
    </message>
    <message>
        <source>Wallet unlock was cancelled.</source>
        <translation>Odklepanje denarnice je bilo preklicano.</translation>
    </message>
    <message>
        <source>No error</source>
        <translation>Ni napak</translation>
    </message>
    <message>
        <source>Private key for the entered address is not available.</source>
        <translation>Zasebni ključ vnešenega naslova ni na voljo.</translation>
    </message>
    <message>
        <source>Message signing failed.</source>
        <translation>Podpisovanje sporočila neuspešno.</translation>
    </message>
    <message>
        <source>Message signed.</source>
        <translation>Sporočilo podpisano.</translation>
    </message>
    <message>
        <source>The signature could not be decoded.</source>
        <translation>Podpis ni bil dešifriran.</translation>
    </message>
    <message>
        <source>Please check the signature and try again.</source>
        <translation>Prosimo, preglejte podpis in poskusite znova.</translation>
    </message>
    <message>
        <source>The signature did not match the message digest.</source>
        <translation>Podpis ne ustreza rezultatu (digest) preverjanja.</translation>
    </message>
    <message>
        <source>Message verification failed.</source>
        <translation>Potrditev sporočila neuspešna.</translation>
    </message>
    <message>
        <source>Message verified.</source>
        <translation>Sporočilo potrjeno.</translation>
    </message>
</context>
<context>
    <name>TrafficGraphWidget</name>
    <message>
        <source>KB/s</source>
        <translation>KB/s</translation>
    </message>
</context>
<context>
    <name>TransactionDesc</name>
    <message numerus="yes">
        <source>Open for %n more block(s)</source>
        <translation><numerusform>Odpri za %n blok več</numerusform><numerusform>Odpri za %n bloka več</numerusform><numerusform>Odpri za %n bloke več</numerusform><numerusform>Odpri za %n blokov več</numerusform></translation>
    </message>
    <message>
        <source>Open until %1</source>
        <translation>Odpri do %1</translation>
    </message>
    <message>
        <source>conflicted with a transaction with %1 confirmations</source>
        <translation>v sporu s transakcijo z %1 potrditvami</translation>
    </message>
    <message>
        <source>0/unconfirmed, %1</source>
        <translation>0/nepotrjenih, %1</translation>
    </message>
    <message>
        <source>in memory pool</source>
        <translation>v čakalni vrsti</translation>
    </message>
    <message>
        <source>not in memory pool</source>
        <translation>ni v čakalni vrsti</translation>
    </message>
    <message>
        <source>abandoned</source>
        <translation>opuščen</translation>
    </message>
    <message>
        <source>%1/unconfirmed</source>
        <translation>%1/nepotrjeno</translation>
    </message>
    <message>
        <source>%1 confirmations</source>
        <translation>%1 potrditev</translation>
    </message>
    <message>
        <source>Status</source>
        <translation>Status</translation>
    </message>
    <message>
        <source>Date</source>
        <translation>Datum</translation>
    </message>
    <message>
        <source>Source</source>
        <translation>Izvor</translation>
    </message>
    <message>
        <source>Generated</source>
        <translation>Ustvarjeno</translation>
    </message>
    <message>
        <source>From</source>
        <translation>Pošiljatelj</translation>
    </message>
    <message>
        <source>unknown</source>
        <translation>neznano</translation>
    </message>
    <message>
        <source>To</source>
        <translation>Prejemnik</translation>
    </message>
    <message>
        <source>own address</source>
        <translation>lasten naslov</translation>
    </message>
    <message>
        <source>watch-only</source>
        <translation>opazovano</translation>
    </message>
    <message>
        <source>label</source>
        <translation>oznaka</translation>
    </message>
    <message>
        <source>Credit</source>
        <translation>Kredit</translation>
    </message>
    <message numerus="yes">
        <source>matures in %n more block(s)</source>
        <translation><numerusform>dozori po %n. najdenem bloku</numerusform><numerusform>dozori po %n. najdenih blokih</numerusform><numerusform>dozori po %n. najdenih blokih</numerusform><numerusform>dozori po %n. najdenih blokih</numerusform></translation>
    </message>
    <message>
        <source>not accepted</source>
        <translation>ni sprejeto</translation>
    </message>
    <message>
        <source>Debit</source>
        <translation>Debit</translation>
    </message>
    <message>
        <source>Total debit</source>
        <translation>Skupni debit</translation>
    </message>
    <message>
        <source>Total credit</source>
        <translation>Skupni kredit</translation>
    </message>
    <message>
        <source>Transaction fee</source>
        <translation>Provizija transakcije</translation>
    </message>
    <message>
        <source>Net amount</source>
        <translation>Neto znesek</translation>
    </message>
    <message>
        <source>Message</source>
        <translation>Sporočilo</translation>
    </message>
    <message>
        <source>Comment</source>
        <translation>Komentar</translation>
    </message>
    <message>
        <source>Transaction ID</source>
        <translation>ID transakcije</translation>
    </message>
    <message>
        <source>Transaction total size</source>
        <translation>Skupna velikost transakcije</translation>
    </message>
    <message>
        <source>Transaction virtual size</source>
        <translation>Virtualna velikost transakcije</translation>
    </message>
    <message>
        <source>Output index</source>
        <translation>Indeks izhoda</translation>
    </message>
    <message>
        <source> (Certificate was not verified)</source>
        <translation>(Certifikat ni bil overjen)</translation>
    </message>
    <message>
        <source>Merchant</source>
        <translation>Trgovec</translation>
    </message>
    <message>
        <source>Generated coins must mature %1 blocks before they can be spent. When you generated this block, it was broadcast to the network to be added to the block chain. If it fails to get into the chain, its state will change to "not accepted" and it won't be spendable. This may occasionally happen if another node generates a block within a few seconds of yours.</source>
        <translation>Ustvarjeni kovanci morajo zoreti %1 blokov, preden jih lahko porabite. Ko ste ta blok ustvarili, je bil posredovan v omrežje, da bo dodan v verigo blokov. Če se bloku ni uspelo uvrstiti v verigo, se bo njegovo stanje spremenilo v "ni bilo sprejeto" in kovancev ne bo mogoče porabiti. To se včasih zgodi, če kak drug rudar v roku nekaj sekund hkrati z vami odkrije drug blok.</translation>
    </message>
    <message>
        <source>Debug information</source>
        <translation>Informacije za razhroščanje</translation>
    </message>
    <message>
        <source>Transaction</source>
        <translation>Transakcija</translation>
    </message>
    <message>
        <source>Inputs</source>
        <translation>Vnosi</translation>
    </message>
    <message>
        <source>Amount</source>
        <translation>Znesek</translation>
    </message>
    <message>
        <source>true</source>
        <translation>pravilno</translation>
    </message>
    <message>
        <source>false</source>
        <translation>nepravilno</translation>
    </message>
</context>
<context>
    <name>TransactionDescDialog</name>
    <message>
        <source>This pane shows a detailed description of the transaction</source>
        <translation>V tem podoknu so prikazane podrobnosti o transakciji</translation>
    </message>
    <message>
        <source>Details for %1</source>
        <translation>Detajli za %1</translation>
    </message>
</context>
<context>
    <name>TransactionTableModel</name>
    <message>
        <source>Date</source>
        <translation>Datum</translation>
    </message>
    <message>
        <source>Type</source>
        <translation>Vrsta</translation>
    </message>
    <message>
        <source>Label</source>
        <translation>Oznaka</translation>
    </message>
    <message numerus="yes">
        <source>Open for %n more block(s)</source>
        <translation><numerusform>Odpri za %n blok več</numerusform><numerusform>Odpri za %n bloka več</numerusform><numerusform>Odpri za %n več blokov</numerusform><numerusform>Odpri za %n več blokov</numerusform></translation>
    </message>
    <message>
        <source>Open until %1</source>
        <translation>Odpri do %1</translation>
    </message>
    <message>
        <source>Unconfirmed</source>
        <translation>Nepotrjeno</translation>
    </message>
    <message>
        <source>Abandoned</source>
        <translation>Opuščeno</translation>
    </message>
    <message>
        <source>Confirming (%1 of %2 recommended confirmations)</source>
        <translation>Potrjevanje (%1 od %2 priporočenih potrditev)</translation>
    </message>
    <message>
        <source>Confirmed (%1 confirmations)</source>
        <translation>Potrjeno (%1 potrditev)</translation>
    </message>
    <message>
        <source>Conflicted</source>
        <translation>V konfliktu</translation>
    </message>
    <message>
        <source>Immature (%1 confirmations, will be available after %2)</source>
        <translation>Nedozorelo (št. potrditev: %1, na voljo šele po: %2)</translation>
    </message>
    <message>
        <source>Generated but not accepted</source>
        <translation>Generirano, toda ne sprejeto</translation>
    </message>
    <message>
        <source>Received with</source>
        <translation>Prejeto z</translation>
    </message>
    <message>
        <source>Received from</source>
        <translation>Prejeto iz</translation>
    </message>
    <message>
        <source>Sent to</source>
        <translation>Poslano na</translation>
    </message>
    <message>
        <source>Payment to yourself</source>
        <translation>Plačilo sebi</translation>
    </message>
    <message>
        <source>Mined</source>
        <translation>Narudarjeno</translation>
    </message>
    <message>
        <source>watch-only</source>
        <translation>opazovano</translation>
    </message>
    <message>
        <source>(n/a)</source>
        <translation>(ni na voljo)</translation>
    </message>
    <message>
        <source>(no label)</source>
        <translation>(brez oznake)</translation>
    </message>
    <message>
        <source>Transaction status. Hover over this field to show number of confirmations.</source>
        <translation>Stanje transakcije. Zapeljite z miško čez to polje za prikaz števila potrdil.</translation>
    </message>
    <message>
        <source>Date and time that the transaction was received.</source>
        <translation>Datum in čas, ko je transakcija bila prejeta.</translation>
    </message>
    <message>
        <source>Type of transaction.</source>
        <translation>Vrsta transakcije</translation>
    </message>
    <message>
        <source>Whether or not a watch-only address is involved in this transaction.</source>
        <translation>Ali je v transakciji udeležen kateri od opazovanih naslovov.</translation>
    </message>
    <message>
        <source>User-defined intent/purpose of the transaction.</source>
        <translation>Uporabniško določen namen transakcije.</translation>
    </message>
    <message>
        <source>Amount removed from or added to balance.</source>
        <translation>Višina spremembe dobroimetja.</translation>
    </message>
</context>
<context>
    <name>TransactionView</name>
    <message>
        <source>All</source>
        <translation>Vse</translation>
    </message>
    <message>
        <source>Today</source>
        <translation>Danes</translation>
    </message>
    <message>
        <source>This week</source>
        <translation>Ta teden</translation>
    </message>
    <message>
        <source>This month</source>
        <translation>Ta mesec</translation>
    </message>
    <message>
        <source>Last month</source>
        <translation>Prejšnji mesec</translation>
    </message>
    <message>
        <source>This year</source>
        <translation>To leto</translation>
    </message>
    <message>
        <source>Range...</source>
        <translation>Območje ...</translation>
    </message>
    <message>
        <source>Received with</source>
        <translation>Prejeto z</translation>
    </message>
    <message>
        <source>Sent to</source>
        <translation>Poslano na </translation>
    </message>
    <message>
        <source>To yourself</source>
        <translation>Sebi</translation>
    </message>
    <message>
        <source>Mined</source>
        <translation>Narudarjeno</translation>
    </message>
    <message>
        <source>Other</source>
        <translation>Drugo</translation>
    </message>
    <message>
        <source>Enter address, transaction id, or label to search</source>
        <translation>Vnesi naslov, ID transakcije, ali oznako za iskanje</translation>
    </message>
    <message>
        <source>Min amount</source>
        <translation>Najmanjši znesek</translation>
    </message>
    <message>
        <source>Abandon transaction</source>
        <translation>Opusti transakcijo</translation>
    </message>
    <message>
        <source>Increase transaction fee</source>
        <translation>Povečaj provizijo transakcije</translation>
    </message>
    <message>
        <source>Copy address</source>
        <translation>Kopiraj naslov</translation>
    </message>
    <message>
        <source>Copy label</source>
        <translation>Kopiraj oznako</translation>
    </message>
    <message>
<<<<<<< HEAD
        <source>Copy amount</source>
        <translation>Kopiraj znesek</translation>
=======
        <source>Copy fee</source>
        <translation type="unfinished">Kopiraj provizijo</translation>
    </message>
    <message>
        <source>Copy after fee</source>
        <translation type="unfinished">Kopiraj znesek po proviziji</translation>
    </message>
    <message>
        <source>Copy bytes</source>
        <translation type="unfinished">Kopiraj bajte</translation>
    </message>
    <message>
        <source>Copy dust</source>
        <translation type="unfinished">Kopiraj prah</translation>
    </message>
    <message>
        <source>Copy change</source>
        <translation type="unfinished">Kopiraj vračilo</translation>
    </message>
    <message>
        <source>%1 (%2 blocks)</source>
        <translation type="unfinished">%1 (%2 blokov)</translation>
    </message>
    <message>
        <source>Sign on device</source>
        <extracomment>"device" usually means a hardware wallet.</extracomment>
        <translation type="unfinished">Podpiši na napravi</translation>
    </message>
    <message>
        <source>Connect your hardware wallet first.</source>
        <translation type="unfinished">Najprej povežite svojo hardversko denarnico.</translation>
>>>>>>> 3f385c91
    </message>
    <message>
        <source>Copy transaction ID</source>
        <translation>Kopiraj ID transakcije</translation>
    </message>
    <message>
        <source>Copy raw transaction</source>
        <translation>Kopiraj neobdelano (raw) transakcijo</translation>
    </message>
    <message>
        <source>Copy full transaction details</source>
        <translation>Kopiraj vse detajle transakcije</translation>
    </message>
    <message>
        <source>Edit label</source>
        <translation>Uredi oznako</translation>
    </message>
    <message>
        <source>Show transaction details</source>
        <translation>Pokaži podrobnosti transakcije</translation>
    </message>
<<<<<<< HEAD
    <message>
        <source>Export Transaction History</source>
        <translation>Izvoz zgodovine transakcij</translation>
=======
    <message numerus="yes">
        <source>Estimated to begin confirmation within %n block(s).</source>
        <translation type="unfinished">
            <numerusform />
            <numerusform />
            <numerusform />
            <numerusform />
        </translation>
    </message>
    <message>
        <source>Warning: Invalid Bitcoin address</source>
        <translation type="unfinished">Opozorilo: Neveljaven bitcoin-naslov</translation>
    </message>
    <message>
        <source>Warning: Unknown change address</source>
        <translation type="unfinished">Opozorilo: Neznan naslov za vračilo drobiža</translation>
    </message>
    <message>
        <source>Confirm custom change address</source>
        <translation type="unfinished">Potrdi naslov za vračilo drobiža po meri</translation>
    </message>
    <message>
        <source>The address you selected for change is not part of this wallet. Any or all funds in your wallet may be sent to this address. Are you sure?</source>
        <translation type="unfinished">Naslov, ki ste ga izbrali za vračilo, ne pripada tej denarnici. Na ta naslov bodo lahko poslana katerakoli ali vsa sredstva v vaši denarnici. Ali ste prepričani?</translation>
    </message>
    <message>
        <source>(no label)</source>
        <translation type="unfinished">(brez oznake)</translation>
    </message>
</context>
<context>
    <name>SendCoinsEntry</name>
    <message>
        <source>A&amp;mount:</source>
        <translation type="unfinished">&amp;Znesek:</translation>
    </message>
    <message>
        <source>Pay &amp;To:</source>
        <translation type="unfinished">&amp;Prejemnik plačila:</translation>
    </message>
    <message>
        <source>&amp;Label:</source>
        <translation type="unfinished">&amp;Oznaka:</translation>
    </message>
    <message>
        <source>Choose previously used address</source>
        <translation type="unfinished">Izberite enega od že uporabljenih naslovov</translation>
>>>>>>> 3f385c91
    </message>
    <message>
        <source>Comma separated file (*.csv)</source>
        <translation>Podatki ločenimi z vejico (*.csv)</translation>
    </message>
    <message>
        <source>Confirmed</source>
        <translation>Potrjeno</translation>
    </message>
    <message>
        <source>Watch-only</source>
        <translation>Opazovano</translation>
    </message>
    <message>
        <source>Date</source>
        <translation>Datum</translation>
    </message>
    <message>
        <source>Type</source>
        <translation>Vrsta</translation>
    </message>
    <message>
        <source>Label</source>
        <translation>Oznaka</translation>
    </message>
    <message>
        <source>Address</source>
        <translation>Naslov</translation>
    </message>
    <message>
        <source>ID</source>
        <translation>ID</translation>
    </message>
    <message>
<<<<<<< HEAD
        <source>Exporting Failed</source>
        <translation>Podatkov ni bilo mogoče izvoziti.</translation>
    </message>
    <message>
        <source>There was an error trying to save the transaction history to %1.</source>
        <translation>Prišlo je do napake med shranjevanjem zgodovine transakcij v datoteko %1.</translation>
    </message>
    <message>
        <source>Exporting Successful</source>
        <translation>Izvoz uspešen</translation>
=======
        <source>Enter a label for this address to add it to the list of used addresses</source>
        <translation type="unfinished">Če vnesete oznako za zgornji naslov, se bo skupaj z naslovom shranila v imenik že uporabljenih naslovov</translation>
>>>>>>> 3f385c91
    </message>
    <message>
        <source>The transaction history was successfully saved to %1.</source>
        <translation>Zgodovina poteklih transakcij je bila uspešno shranjena v datoteko %1.</translation>
    </message>
<<<<<<< HEAD
    <message>
        <source>Range:</source>
        <translation>Območje:</translation>
    </message>
    <message>
        <source>to</source>
        <translation>za</translation>
    </message>
=======
>>>>>>> 3f385c91
</context>
<context>
    <name>UnitDisplayStatusBarControl</name>
    <message>
        <source>Unit to show amounts in. Click to select another unit.</source>
        <translation>Merska enota za prikaz zneskov. Kliknite za izbiro druge enote.</translation>
    </message>
</context>
<context>
    <name>WalletController</name>
    <message>
        <source>Close wallet</source>
        <translation>Zapri denarnico</translation>
    </message>
    <message>
        <source>Are you sure you wish to close the wallet &lt;i&gt;%1&lt;/i&gt;?</source>
        <translation>Ste prepričani, da želite zapreti denarnico &lt;i&gt;%1&lt;/i&gt;?</translation>
    </message>
    <message>
        <source>Closing the wallet for too long can result in having to resync the entire chain if pruning is enabled.</source>
        <translation>Predolgo zapiranje denarnice lahko povzroči ponovno sinhronizacijo celotne verige, če je obrezovanje omogočeno.</translation>
    </message>
    <message>
        <source>Close all wallets</source>
        <translation>Zapri vse denarnice</translation>
    </message>
    <message>
        <source>Are you sure you wish to close all wallets?</source>
        <translation>Ste prepričani, da želite zapreti vse denarnice?</translation>
    </message>
</context>
<context>
    <name>WalletFrame</name>
    <message>
        <source>No wallet has been loaded.
Go to File &gt; Open Wallet to load a wallet.
- OR -</source>
        <translation>Odprta ni nobena denarnica.
Za odpiranje denarnice kliknite Datoteka &gt; Odpri denarnico
- ali pa -</translation>
    </message>
    <message>
        <source>Create a new wallet</source>
        <translation>Ustvari novo denarnico</translation>
    </message>
</context>
<context>
    <name>WalletModel</name>
    <message>
        <source>Send Coins</source>
        <translation>Pošlji kovance</translation>
    </message>
    <message>
        <source>Fee bump error</source>
        <translation>Napaka pri poviševanju provizije</translation>
    </message>
    <message>
        <source>Increasing transaction fee failed</source>
        <translation>Povečanje provizije transakcije neuspešno</translation>
    </message>
    <message>
        <source>Do you want to increase the fee?</source>
        <translation>Ali želite povišati provizijo?</translation>
    </message>
    <message>
        <source>Do you want to draft a transaction with fee increase?</source>
        <translation>Želite shraniti osnutek transakcije s povečano provizijo?</translation>
    </message>
    <message>
        <source>Current fee:</source>
        <translation>Trenutna provizija:</translation>
    </message>
    <message>
        <source>Increase:</source>
        <translation>Povečaj:</translation>
    </message>
    <message>
        <source>New fee:</source>
        <translation>Nova provizija:</translation>
    </message>
    <message>
        <source>Confirm fee bump</source>
        <translation>Confirm fee bump</translation>
    </message>
    <message>
        <source>Can't draft transaction.</source>
        <translation>Ne morem shraniti osnutka transakcije</translation>
    </message>
    <message>
        <source>PSBT copied</source>
        <translation>DPBT skopirana</translation>
    </message>
    <message>
        <source>Can't sign transaction.</source>
        <translation>Ne morem podpisati transakcije.</translation>
    </message>
    <message>
        <source>Could not commit transaction</source>
        <translation>Transakcije ni mogoče izvesti</translation>
    </message>
    <message>
        <source>default wallet</source>
        <translation>privzeta denarnica</translation>
    </message>
</context>
<context>
    <name>WalletView</name>
    <message>
        <source>&amp;Export</source>
        <translation>&amp;Izvozi</translation>
    </message>
    <message>
        <source>Export the data in the current tab to a file</source>
        <translation>Izvozi podatke v trenutnem zavihku v datoteko</translation>
    </message>
    <message>
        <source>Error</source>
        <translation>Napaka</translation>
    </message>
    <message>
        <source>Unable to decode PSBT from clipboard (invalid base64)</source>
        <translation>Ne morem dekodirati DPBT z odložišča (neveljaven format base64)</translation>
    </message>
    <message>
        <source>Load Transaction Data</source>
        <translation>Naloži podatke transakcije</translation>
    </message>
    <message>
        <source>Partially Signed Transaction (*.psbt)</source>
        <translation>Delno podpisana transakcija (*.psbt)</translation>
    </message>
    <message>
        <source>PSBT file must be smaller than 100 MiB</source>
        <translation>Velikost DPBT ne sme presegati 100 MiB.</translation>
    </message>
    <message>
        <source>Unable to decode PSBT</source>
        <translation>Ne morem dekodirati DPBT</translation>
    </message>
    <message>
        <source>Backup Wallet</source>
        <translation>Izdelava varnostne kopije denarnice</translation>
    </message>
    <message>
        <source>Wallet Data (*.dat)</source>
        <translation>Denarnica (*.dat)</translation>
    </message>
    <message>
        <source>Backup Failed</source>
        <translation>Varnostne kopije ni bilo mogoče izdelati.</translation>
    </message>
    <message>
        <source>There was an error trying to save the wallet data to %1.</source>
        <translation>Prišlo je do napake pri shranjevanju podatkov denarnice v datoteko %1.</translation>
    </message>
    <message>
<<<<<<< HEAD
        <source>Backup Successful</source>
        <translation>Izdelava varnostne kopije uspešna</translation>
    </message>
    <message>
        <source>The wallet data was successfully saved to %1.</source>
        <translation>Denarnica uspešno shranjena v %1.</translation>
    </message>
    <message>
        <source>Cancel</source>
        <translation>Prekliči</translation>
=======
        <source>conflicted with a transaction with %1 confirmations</source>
        <extracomment>Text explaining the current status of a transaction, shown in the status field of the details window for this transaction. This status represents an unconfirmed transaction that conflicts with a confirmed transaction.</extracomment>
        <translation type="unfinished">v sporu s transakcijo z %1 potrditvami</translation>
    </message>
    <message>
        <source>0/unconfirmed, in memory pool</source>
        <extracomment>Text explaining the current status of a transaction, shown in the status field of the details window for this transaction. This status represents an unconfirmed transaction that is in the memory pool.</extracomment>
        <translation type="unfinished">0 / nepotrjena, v čakalni vrsti</translation>
>>>>>>> 3f385c91
    </message>
</context>
<context>
    <name>bitcoin-core</name>
    <message>
<<<<<<< HEAD
        <source>Distributed under the MIT software license, see the accompanying file %s or %s</source>
        <translation>Distribuirano v okviru programske licence MIT. Podrobnosti so navedene v  priloženi datoteki %s ali %s</translation>
    </message>
    <message>
        <source>Prune configured below the minimum of %d MiB.  Please use a higher number.</source>
        <translation>Obrezovanje konfigurirano pod minimalnimi %d miB. Prosimo, uporabite večjo številko.</translation>
    </message>
    <message>
        <source>Prune: last wallet synchronisation goes beyond pruned data. You need to -reindex (download the whole blockchain again in case of pruned node)</source>
        <translation>Obrezovanje: zadnja sinhronizacija denarnice presega obrezane podatke. Izvesti morate -reindex (v primeru obrezanega načina delovanja bo potrebno znova prenesti celotno verigo blokov).</translation>
    </message>
    <message>
        <source>Pruning blockstore...</source>
        <translation>Obrezujem ...</translation>
=======
        <source>0/unconfirmed, not in memory pool</source>
        <extracomment>Text explaining the current status of a transaction, shown in the status field of the details window for this transaction. This status represents an unconfirmed transaction that is not in the memory pool.</extracomment>
        <translation type="unfinished">0 / nepotrjena, ni v čakalni vrsti</translation>
    </message>
    <message>
        <source>abandoned</source>
        <extracomment>Text explaining the current status of a transaction, shown in the status field of the details window for this transaction. This status represents an abandoned transaction.</extracomment>
        <translation type="unfinished">opuščena</translation>
    </message>
    <message>
        <source>%1/unconfirmed</source>
        <extracomment>Text explaining the current status of a transaction, shown in the status field of the details window for this transaction. This status represents a transaction confirmed in at least one block, but less than 6 blocks.</extracomment>
        <translation type="unfinished">%1/nepotrjena</translation>
    </message>
    <message>
        <source>%1 confirmations</source>
        <extracomment>Text explaining the current status of a transaction, shown in the status field of the details window for this transaction. This status represents a transaction confirmed in 6 or more blocks.</extracomment>
        <translation type="unfinished">%1 potrditev</translation>
>>>>>>> 3f385c91
    </message>
    <message>
        <source>Unable to start HTTP server. See debug log for details.</source>
        <translation>Zagon HTTP strežnika neuspešen. Poglejte razhroščevalni dnevnik za podrobnosti (debug.log).</translation>
    </message>
    <message>
        <source>The %s developers</source>
        <translation>%s razvijalci</translation>
    </message>
    <message>
        <source>Cannot obtain a lock on data directory %s. %s is probably already running.</source>
        <translation>Ne morem zakleniti podatkovne mape %s. %s je verjetno že zagnan.</translation>
    </message>
    <message>
        <source>Cannot provide specific connections and have addrman find outgoing connections at the same.</source>
        <translation>Ne morem zagotoviti določenih povezav in hkrati iskati odhodne povezave z adrman.</translation>
    </message>
    <message>
        <source>Error reading %s! All keys read correctly, but transaction data or address book entries might be missing or incorrect.</source>
        <translation>Napaka pri branju %s! Vsi ključi so bili prebrani pravilno, vendar so lahko vnosi o transakcijah ali vnosi naslovov nepravilni ali manjkajo.</translation>
    </message>
    <message>
        <source>Please check that your computer's date and time are correct! If your clock is wrong, %s will not work properly.</source>
        <translation>Opozorilo: Preverite, če sta datum in ura na vašem računalniku točna! %s ne bo deloval pravilno, če je nastavljeni čas nepravilen.</translation>
    </message>
    <message>
        <source>Please contribute if you find %s useful. Visit %s for further information about the software.</source>
        <translation>Prosimo, prispevajte, če se vam zdi %s uporaben. Za dodatne informacije o programski opremi obiščite %s.</translation>
    </message>
    <message>
        <source>SQLiteDatabase: Failed to prepare the statement to fetch sqlite wallet schema version: %s</source>
        <translation>Baza SQLite: priprava stavka za poizvedbo verzije sheme SQLite denarnice je spodletela: %s</translation>
    </message>
    <message>
        <source>SQLiteDatabase: Failed to prepare the statement to fetch the application id: %s</source>
        <translation>Baza SQLite: priprava stavka za poizvedbo identifikatorja aplikacije je spodletela: %s</translation>
    </message>
    <message>
        <source>SQLiteDatabase: Unknown sqlite wallet schema version %d. Only version %d is supported</source>
        <translation>Baza SQLite: Neznana verzija sheme SQLite denarnice %d. Podprta je le verzija %d.</translation>
    </message>
    <message>
        <source>The block database contains a block which appears to be from the future. This may be due to your computer's date and time being set incorrectly. Only rebuild the block database if you are sure that your computer's date and time are correct</source>
        <translation>Baza podatkov blokov vsebuje blok, za katerega se zdi, da je iz prihodnosti. To je lahko posledica napačnega nastavitve datuma in časa vašega računalnika. Znova zgradite bazo podatkov samo, če ste prepričani, da sta datum in čas računalnika pravilna.</translation>
    </message>
<<<<<<< HEAD
    <message>
        <source>This is a pre-release test build - use at your own risk - do not use for mining or merchant applications</source>
        <translation>To je preizkusna različica še neizdanega programa. Uporabljate jo na lastno odgovornost. Programa ne uporabljajte je za rudarjenje ali trgovske aplikacije.</translation>
=======
    <message numerus="yes">
        <source>matures in %n more block(s)</source>
        <translation type="unfinished">
            <numerusform />
            <numerusform />
            <numerusform />
            <numerusform />
        </translation>
>>>>>>> 3f385c91
    </message>
    <message>
        <source>This is the transaction fee you may discard if change is smaller than dust at this level</source>
        <translation>To je transakcijska provizija, ki jo lahko zavržete, če je znesek vračila manjši od prahu na tej ravni</translation>
    </message>
    <message>
        <source>Unable to replay blocks. You will need to rebuild the database using -reindex-chainstate.</source>
        <translation>Ne morem ponovno obdelati blokov. Podatkovno bazo bo potrebno ponovno zgraditi z uporabo ukaza -reindex-chainstate.</translation>
    </message>
    <message>
        <source>Unable to rewind the database to a pre-fork state. You will need to redownload the blockchain</source>
        <translation>Baze podatkov ni mogoče vrniti v stanje pred forkom. Morali boste znova naložiti verigo blokov</translation>
    </message>
    <message>
        <source>Warning: The network does not appear to fully agree! Some miners appear to be experiencing issues.</source>
        <translation>Opozorilo: Trenutno na omrežju ni videti konsenza! Videti je, da imajo nekateri rudarji težave.</translation>
    </message>
    <message>
        <source>Warning: We do not appear to fully agree with our peers! You may need to upgrade, or other nodes may need to upgrade.</source>
        <translation>Opozorilo: Trenutno se s soležniki ne strinjamo v popolnosti! Mogoče bi morali vi ali drugi udeleženci posodobiti odjemalce.</translation>
    </message>
    <message>
        <source>-maxmempool must be at least %d MB</source>
        <translation>-maxmempool mora biti vsaj %d MB</translation>
    </message>
    <message>
        <source>Cannot resolve -%s address: '%s'</source>
        <translation>Naslova -%s ni mogoče razrešiti: '%s'</translation>
    </message>
    <message>
        <source>Change index out of range</source>
        <translation>Indeks vračila izven dovoljenega območja</translation>
    </message>
    <message>
        <source>Config setting for %s only applied on %s network when in [%s] section.</source>
        <translation>Konfiguracijske nastavitve za %s se upoštevajo le na omrežju %s v sekciji [%s].</translation>
    </message>
    <message>
        <source>Copyright (C) %i-%i</source>
        <translation>Copyright (C) %i-%i</translation>
    </message>
    <message>
        <source>Corrupted block database detected</source>
        <translation>Podatkovna baza blokov je okvarjena</translation>
    </message>
    <message>
        <source>Could not find asmap file %s</source>
        <translation>Ne najdem asmap-datoteke %s</translation>
    </message>
    <message>
        <source>Could not parse asmap file %s</source>
        <translation>Razčlenjevanje asmap-datoteke %s je spodletelo</translation>
    </message>
    <message>
        <source>Do you want to rebuild the block database now?</source>
        <translation>Želite zdaj obnoviti podatkovno bazo blokov?</translation>
    </message>
    <message>
        <source>Error initializing block database</source>
        <translation>Napaka pri inicializaciji podatkovne baze blokov</translation>
    </message>
    <message>
        <source>Error initializing wallet database environment %s!</source>
        <translation>Napaka pri inicializaciji okolja podatkovne baze denarnice %s!</translation>
    </message>
    <message>
        <source>Error loading %s</source>
        <translation>Napaka pri nalaganju %s</translation>
    </message>
    <message>
        <source>Error loading %s: Private keys can only be disabled during creation</source>
        <translation>Napaka pri nalaganju %s: Zasebne ključe se lahko onemogoči samo ob ustvaritvi</translation>
    </message>
    <message>
        <source>Error loading %s: Wallet corrupted</source>
        <translation>Napaka pri nalaganju %s: Denarnica pokvarjena</translation>
    </message>
    <message>
        <source>Error loading %s: Wallet requires newer version of %s</source>
        <translation>Napaka pri nalaganju %s: denarnica zahteva novejšo različico %s</translation>
    </message>
    <message>
        <source>Error loading block database</source>
        <translation>Napaka pri nalaganju podatkovne baze blokov</translation>
    </message>
    <message>
        <source>Error opening block database</source>
        <translation>Napaka pri odpiranju podatkovne baze blokov</translation>
    </message>
    <message>
        <source>Failed to listen on any port. Use -listen=0 if you want this.</source>
        <translation>Ni mogoče poslušati na nobenih vratih. Če to zares želite, uporabite opcijo -listen=0.</translation>
    </message>
    <message>
        <source>Failed to rescan the wallet during initialization</source>
        <translation>Med inicializacijo denarnice ni bilo mogoče preveriti zgodovine (rescan failed).</translation>
    </message>
    <message>
        <source>Failed to verify database</source>
        <translation>Preverba podatkovne baze je spodletela.</translation>
    </message>
    <message>
        <source>Importing...</source>
        <translation>Uvažam ...</translation>
    </message>
    <message>
        <source>Incorrect or no genesis block found. Wrong datadir for network?</source>
        <translation>Izvornega bloka ni mogoče najti ali pa je neveljaven. Preverite, če ste izbrali pravo podatkovno mapo za izbrano omrežje.</translation>
    </message>
    <message>
        <source>Initialization sanity check failed. %s is shutting down.</source>
        <translation>Začetni sanity check neuspešen. %s se zapira.</translation>
    </message>
    <message>
        <source>Invalid P2P permission: '%s'</source>
        <translation>Neveljavna pooblastila P2P: '%s'</translation>
    </message>
    <message>
        <source>Invalid amount for -%s=&lt;amount&gt;: '%s'</source>
        <translation>Neveljavna količina za -%s=&lt;amount&gt;: '%s'</translation>
    </message>
    <message>
        <source>Invalid amount for -discardfee=&lt;amount&gt;: '%s'</source>
        <translation>Neveljavna količina za -discardfee=&lt;amount&gt;: '%s'</translation>
    </message>
    <message>
        <source>Invalid amount for -fallbackfee=&lt;amount&gt;: '%s'</source>
        <translation>Neveljavna količina za -fallbackfee=&lt;amount&gt;: '%s'</translation>
    </message>
    <message>
        <source>SQLiteDatabase: Failed to execute statement to verify database: %s</source>
        <translation>Baza SQLite: Izvršitev stavka za preverbo baze je spodletela: %s</translation>
    </message>
    <message>
        <source>SQLiteDatabase: Failed to fetch sqlite wallet schema version: %s</source>
        <translation>Baza SQLite: pridobitev verzije sheme SQLite denarnice je spodletela: %s</translation>
    </message>
    <message>
        <source>SQLiteDatabase: Failed to fetch the application id: %s</source>
        <translation>Baza SQLite: pridobitev identifikatorja aplikacije je spodletela: %s</translation>
    </message>
    <message>
        <source>SQLiteDatabase: Failed to prepare statement to verify database: %s</source>
        <translation>Baza SQLite: priprava stavka za preverbo baze je spodletela: %s</translation>
    </message>
    <message>
        <source>SQLiteDatabase: Failed to read database verification error: %s</source>
        <translation>Baza SQLite: branje napake pri preverjanje baze je spodletelo: %s</translation>
    </message>
    <message>
        <source>SQLiteDatabase: Unexpected application id. Expected %u, got %u</source>
        <translation>Baza SQLite: nepričakovan identifikator aplikacije. Pričakovana vrednost je %u, dobljena vrednost je %u.</translation>
    </message>
    <message>
        <source>Specified blocks directory "%s" does not exist.</source>
        <translation>Vnešena podatkovna mapa za bloke "%s" ne obstaja.</translation>
    </message>
    <message>
        <source>Unknown address type '%s'</source>
        <translation>Neznan tip naslova '%s'</translation>
    </message>
    <message>
        <source>Unknown change type '%s'</source>
        <translation>Neznan tip vračila '%s'</translation>
    </message>
    <message>
        <source>Upgrading txindex database</source>
        <translation>Nadgrajujem podatkovno bazo txindex</translation>
    </message>
    <message>
        <source>Loading P2P addresses...</source>
        <translation>Nalagam P2P naslove ...</translation>
    </message>
    <message>
        <source>Loading banlist...</source>
        <translation>Nalaganje liste blokiranih ...</translation>
    </message>
    <message>
        <source>Not enough file descriptors available.</source>
        <translation>Na voljo ni dovolj deskriptorjev datotek.</translation>
    </message>
    <message>
        <source>Prune cannot be configured with a negative value.</source>
        <translation>Negativne vrednosti parametra funkcije obrezovanja niso sprejemljive.</translation>
    </message>
    <message>
        <source>Prune mode is incompatible with -txindex.</source>
        <translation>Funkcija obrezovanja ni združljiva z opcijo -txindex.</translation>
    </message>
    <message>
        <source>Replaying blocks...</source>
        <translation>Ponavljam bloke ...</translation>
    </message>
    <message>
        <source>Rewinding blocks...</source>
        <translation>Previjam bloke ...</translation>
    </message>
    <message>
        <source>The source code is available from %s.</source>
        <translation>Izvorna koda je dosegljiva na %s.</translation>
    </message>
    <message>
        <source>Transaction fee and change calculation failed</source>
        <translation>Izračun provizije za transakcijo in vračila ni uspel</translation>
    </message>
    <message>
        <source>Unable to bind to %s on this computer. %s is probably already running.</source>
        <translation>Na tem računalniku ni bilo mogoče vezati naslova %s. %s je verjetno že zagnan.</translation>
    </message>
    <message>
        <source>Unable to generate keys</source>
        <translation>Ne zmorem ustvariti ključev</translation>
    </message>
    <message>
        <source>Unsupported logging category %s=%s.</source>
        <translation>Nepodprta kategorija beleženja %s=%s.</translation>
    </message>
    <message>
        <source>Upgrading UTXO database</source>
        <translation>Nadgrajujem UTXO podatkovno bazo</translation>
    </message>
    <message>
        <source>User Agent comment (%s) contains unsafe characters.</source>
        <translation>Komentar uporabniškega agenta (%s) vsebuje nevarne znake.</translation>
    </message>
    <message>
        <source>Verifying blocks...</source>
        <translation>Preverjam celovitost blokov ...</translation>
    </message>
    <message>
        <source>Wallet needed to be rewritten: restart %s to complete</source>
        <translation>Denarnica mora biti prepisana: ponovno zaženite %s za dokončanje.</translation>
    </message>
    <message>
        <source>Error: Listening for incoming connections failed (listen returned error %s)</source>
        <translation>Napaka: Ni mogoče sprejemati dohodnih povezav (vrnjena napaka: %s)</translation>
    </message>
    <message>
        <source>%s corrupt. Try using the wallet tool particl-wallet to salvage or restoring a backup.</source>
        <translation>%s je okvarjena. Lahko jo poskusite popraviti z orodjem particl-wallet ali pa jo obnovite iz varnostne kopije.</translation>
    </message>
    <message>
        <source>Invalid amount for -maxtxfee=&lt;amount&gt;: '%s' (must be at least the minrelay fee of %s to prevent stuck transactions)</source>
        <translation>Neveljaven znesek za -maxtxfee=&lt;amount&gt;: '%s' (mora biti najmanj provizija za %s, da se prepreči zataknjene transakcije)</translation>
    </message>
    <message>
        <source>The transaction amount is too small to send after the fee has been deducted</source>
        <translation>Znesek transakcije je premajhen za pošiljanje po odbitku provizije</translation>
    </message>
    <message>
        <source>This error could occur if this wallet was not shutdown cleanly and was last loaded using a build with a newer version of Berkeley DB. If so, please use the software that last loaded this wallet</source>
        <translation>Ta napaka se lahko pojavi, če denarnica ni bila pravilno zaprta in je bila nazadnje naložena s programsko opremo z novejšo verzijo Berkely DB. Če je temu tako, prosimo uporabite programsko opremo, s katero je bila ta denarnica nazadnje naložena.</translation>
    </message>
    <message>
        <source>Transaction needs a change address, but we can't generate it. Please call keypoolrefill first.</source>
        <translation>Transakcija potrebuje naslov za vračilo, ki pa ga ni moč ustvariti. Prosimo, najprej pokličite keypoolrefill.</translation>
    </message>
    <message>
        <source>You need to rebuild the database using -reindex to go back to unpruned mode.  This will redownload the entire blockchain</source>
        <translation>Za vrnitev v neobrezan način morate obnoviti bazo z uporabo -reindex. To zahteva ponoven prenos celotne verige blokov.</translation>
    </message>
    <message>
        <source>A fatal internal error occurred, see debug.log for details</source>
        <translation>Prišlo je do usodne notranje napake. Za podrobnosti glejte datoteko debug.log.</translation>
    </message>
    <message>
        <source>Cannot set -peerblockfilters without -blockfilterindex.</source>
        <translation>Nastavitev -peerblockfilters ni veljavna brez nastavitve -blockfilterindex.</translation>
    </message>
    <message>
        <source>Disk space is too low!</source>
        <translation>Prostora na disku je premalo!</translation>
    </message>
    <message>
        <source>Error reading from database, shutting down.</source>
        <translation>Napaka pri branju podarkovne baze, zapiram.</translation>
    </message>
    <message>
        <source>Error upgrading chainstate database</source>
        <translation>Napaka pri posodobitvi baze podatkov stanja verige.</translation>
    </message>
    <message>
        <source>Error: Disk space is low for %s</source>
        <translation>Opozorilo: premalo prostora na disku za %s</translation>
    </message>
    <message>
        <source>Error: Keypool ran out, please call keypoolrefill first</source>
        <translation>Napaka: bazen ključev je prazen, najprej pokličite keypoolrefill</translation>
    </message>
    <message>
        <source>Invalid -onion address or hostname: '%s'</source>
        <translation>Neveljaven -onion naslov ali ime gostitelja: '%s'</translation>
    </message>
    <message>
<<<<<<< HEAD
        <source>Invalid -proxy address or hostname: '%s'</source>
        <translation>Neveljaven -proxy naslov ali ime gostitelja: '%s'</translation>
=======
        <source>Comma separated file</source>
        <extracomment>Expanded name of the CSV file format. See: https://en.wikipedia.org/wiki/Comma-separated_values.</extracomment>
        <translation type="unfinished">Vrednosti ločene z vejicami</translation>
>>>>>>> 3f385c91
    </message>
    <message>
        <source>Invalid amount for -paytxfee=&lt;amount&gt;: '%s' (must be at least %s)</source>
        <translation>Neveljaven znesek za -paytxfee=&lt;amount&gt;: '%s' (mora biti vsaj %s)</translation>
    </message>
    <message>
        <source>Invalid netmask specified in -whitelist: '%s'</source>
        <translation>Neveljavna omrežna maska je navedena v -whitelist: '%s'</translation>
    </message>
    <message>
        <source>Need to specify a port with -whitebind: '%s'</source>
        <translation>Pri opciji -whitebind morate navesti vrata: %s</translation>
    </message>
    <message>
        <source>No proxy server specified. Use -proxy=&lt;ip&gt; or -proxy=&lt;ip:port&gt;.</source>
        <translation>Posredniški strežnik (proxy) ni nastavljen. Uporabite -proxy=&lt;ip&gt; ali -proxy=&lt;ip:port&gt;.</translation>
    </message>
    <message>
        <source>Prune mode is incompatible with -blockfilterindex.</source>
        <translation>Obrezovanje ni kompatibilno z -blockfilterindex.</translation>
    </message>
    <message>
        <source>Reducing -maxconnections from %d to %d, because of system limitations.</source>
        <translation>Zmanjšujem maksimalno število povezav (-maxconnections) iz %d na %d, zaradi sistemskih omejitev.</translation>
    </message>
    <message>
        <source>Section [%s] is not recognized.</source>
        <translation>Sekcija [%s] niu prepoznana.</translation>
    </message>
    <message>
        <source>Signing transaction failed</source>
        <translation>Transakcije ni bilo mogoče podpisati.</translation>
    </message>
    <message>
        <source>Specified -walletdir "%s" does not exist</source>
        <translation>Določena -walletdir "%s" ne obstaja</translation>
    </message>
    <message>
        <source>Specified -walletdir "%s" is a relative path</source>
        <translation>Določena -walletdir "%s" je relativna</translation>
    </message>
    <message>
        <source>Specified -walletdir "%s" is not a directory</source>
        <translation>Določena -walletdir "%s" ni podatkovna mapa</translation>
    </message>
    <message>
        <source>The specified config file %s does not exist
</source>
        <translation>Določena konfiguracijska datoteka %s ne obstaja
</translation>
    </message>
    <message>
        <source>The transaction amount is too small to pay the fee</source>
        <translation>Znesek transakcije je prenizek za plačilo provizije</translation>
    </message>
    <message>
        <source>This is experimental software.</source>
        <translation>Program je eksperimentalne narave.</translation>
    </message>
    <message>
<<<<<<< HEAD
        <source>Transaction amount too small</source>
        <translation>Znesek je pramajhen</translation>
    </message>
    <message>
        <source>Transaction too large</source>
        <translation>Transkacija je prevelika</translation>
=======
        <source>Unable to decode PSBT from clipboard (invalid base64)</source>
        <translation type="unfinished">Ne morem dekodirati DPBT z odložišča (neveljaven format base64)</translation>
>>>>>>> 3f385c91
    </message>
    <message>
        <source>Unable to bind to %s on this computer (bind returned error %s)</source>
        <translation>Na tem računalniku ni bilo mogoče vezati naslova %s (vrnjena napaka: %s)</translation>
    </message>
    <message>
        <source>Unable to create the PID file '%s': %s</source>
        <translation>Ne morem ustvariti PID datoteke '%s': %s</translation>
    </message>
    <message>
        <source>Unable to generate initial keys</source>
        <translation>Ne zmorem ustvariti začetnih ključev</translation>
    </message>
    <message>
        <source>Unknown -blockfilterindex value %s.</source>
        <translation>Neznana vrednost -blockfilterindex %s.</translation>
    </message>
    <message>
        <source>Verifying wallet(s)...</source>
        <translation>Preverjam denarnice ...</translation>
    </message>
    <message>
        <source>Warning: unknown new rules activated (versionbit %i)</source>
        <translation>Opozorilo: neznana nova pravila aktivirana (versionbit %i)</translation>
    </message>
    <message>
        <source>-maxtxfee is set very high! Fees this large could be paid on a single transaction.</source>
        <translation>-maxtxfee je nastavljen zelo visoko!</translation>
    </message>
    <message>
        <source>This is the transaction fee you may pay when fee estimates are not available.</source>
        <translation>To je transakcijska provizija, ki jo lahko plačate, kadar ocene provizij niso na voljo.</translation>
    </message>
    <message>
        <source>Total length of network version string (%i) exceeds maximum length (%i). Reduce the number or size of uacomments.</source>
        <translation>Skupna dolžina niza različice omrežja (%i) presega največjo dolžino (%i). Zmanjšajte število ali velikost ur.</translation>
    </message>
    <message>
        <source>%s is set very high!</source>
        <translation>%s je postavljen zelo visoko!</translation>
    </message>
    <message>
        <source>Error loading wallet %s. Duplicate -wallet filename specified.</source>
        <translation>Napaka pri nalaganju denarnice %s. Ime denarnice (parameter -wallet) je podvojeno.</translation>
    </message>
    <message>
        <source>Starting network threads...</source>
        <translation>Začenjam omrežne niti ...</translation>
    </message>
    <message>
        <source>The wallet will avoid paying less than the minimum relay fee.</source>
        <translation>Denarnica se bo izognila plačilu proviziji, manjši od minimalne relay provizije (relay fee).</translation>
    </message>
    <message>
        <source>This is the minimum transaction fee you pay on every transaction.</source>
        <translation>To je minimalna transakcijska provizija, ki jo plačate za vsako transakcijo.</translation>
    </message>
    <message>
        <source>This is the transaction fee you will pay if you send a transaction.</source>
        <translation>To je provizija, ki jo boste plačali, če pošljete transakcijo.</translation>
    </message>
    <message>
        <source>Transaction amounts must not be negative</source>
        <translation>Znesek transkacije mora biti pozitiven</translation>
    </message>
    <message>
        <source>Transaction has too long of a mempool chain</source>
        <translation>Transakcija je del predolge verige nepotrjenih transakcij</translation>
    </message>
    <message>
        <source>Transaction must have at least one recipient</source>
        <translation>Transakcija mora imeti vsaj enega prejemnika.</translation>
    </message>
    <message>
        <source>Unknown network specified in -onlynet: '%s'</source>
        <translation>Neznano omrežje določeno v -onlynet: '%s'.</translation>
    </message>
    <message>
        <source>Insufficient funds</source>
        <translation>Premalo sredstev</translation>
    </message>
    <message>
        <source>Fee estimation failed. Fallbackfee is disabled. Wait a few blocks or enable -fallbackfee.</source>
        <translation>Ocena provizije ni uspela. Fallbackfee je onemogočen. Počakajte nekaj blokov ali omogočite -fallbackfee.</translation>
    </message>
    <message>
        <source>Warning: Private keys detected in wallet {%s} with disabled private keys</source>
        <translation>Opozorilo: zasebni ključi odkriti v denarnici {%s} z onemogočenimi zasebnimi ključi.</translation>
    </message>
    <message>
        <source>Cannot write to data directory '%s'; check permissions.</source>
        <translation>Nimam dostopa za pisanje v podatkovni mapi '%s'; preveri dovoljenja.</translation>
    </message>
    <message>
        <source>Loading block index...</source>
        <translation>Nalagam kazalo blokov ...</translation>
    </message>
    <message>
        <source>Loading wallet...</source>
        <translation>Nalagam denarnico ...</translation>
    </message>
    <message>
        <source>Cannot downgrade wallet</source>
        <translation>Ne morem</translation>
    </message>
    <message>
        <source>Rescanning...</source>
        <translation>Ponovno pregledujem verigo ...</translation>
    </message>
    <message>
        <source>Done loading</source>
        <translation>Nalaganje končano</translation>
    </message>
</context>
</TS><|MERGE_RESOLUTION|>--- conflicted
+++ resolved
@@ -1,1342 +1,1193 @@
-<TS language="sl" version="2.1">
+<TS version="2.1" language="sl">
 <context>
     <name>AddressBookPage</name>
     <message>
         <source>Right-click to edit address or label</source>
-        <translation>Desni klik za urejanje naslova ali oznake</translation>
+        <translation type="unfinished">Desni klik za urejanje naslova ali oznake</translation>
     </message>
     <message>
         <source>Create a new address</source>
-        <translation>Ustvari nov naslov</translation>
+        <translation type="unfinished">Ustvari nov naslov</translation>
     </message>
     <message>
         <source>&amp;New</source>
-        <translation>&amp;Novo</translation>
+        <translation type="unfinished">&amp;Novo</translation>
     </message>
     <message>
         <source>Copy the currently selected address to the system clipboard</source>
-        <translation>Kopiraj trenutno izbrani naslov v odložišče</translation>
+        <translation type="unfinished">Kopiraj trenutno izbrani naslov v odložišče</translation>
     </message>
     <message>
         <source>&amp;Copy</source>
-        <translation>&amp;Kopiraj</translation>
+        <translation type="unfinished">&amp;Kopiraj</translation>
     </message>
     <message>
         <source>C&amp;lose</source>
-        <translation>&amp;Zapri</translation>
+        <translation type="unfinished">&amp;Zapri</translation>
     </message>
     <message>
         <source>Delete the currently selected address from the list</source>
-        <translation>Izbriši trenutno označeni naslov  iz seznama</translation>
+        <translation type="unfinished">Izbriši trenutno označeni naslov s seznama</translation>
     </message>
     <message>
         <source>Enter address or label to search</source>
-        <translation>Iščite po naslovu ali oznaki</translation>
+        <translation type="unfinished">Iščite po naslovu ali oznaki</translation>
     </message>
     <message>
         <source>Export the data in the current tab to a file</source>
-        <translation>Izvozi podatke v trenutnem zavihku v datoteko</translation>
+        <translation type="unfinished">Izvozi podatke iz trenutnega zavihka v datoteko</translation>
     </message>
     <message>
         <source>&amp;Export</source>
-        <translation>&amp;Izvozi</translation>
+        <translation type="unfinished">&amp;Izvozi</translation>
     </message>
     <message>
         <source>&amp;Delete</source>
-        <translation>I&amp;zbriši</translation>
+        <translation type="unfinished">I&amp;zbriši</translation>
     </message>
     <message>
         <source>Choose the address to send coins to</source>
-        <translation>Izberi naslov prejemnika</translation>
+        <translation type="unfinished">Izberi naslov prejemnika</translation>
     </message>
     <message>
         <source>Choose the address to receive coins with</source>
-        <translation>Izberi naslov, na katerega želiš prejeti sredstva</translation>
+        <translation type="unfinished">Izberite naslov, na katerega želite prejeti sredstva</translation>
     </message>
     <message>
         <source>C&amp;hoose</source>
-        <translation>&amp;Izberi</translation>
+        <translation type="unfinished">&amp;Izberi</translation>
     </message>
     <message>
         <source>Sending addresses</source>
-        <translation>Imenik naslovov za pošiljanje</translation>
+        <translation type="unfinished">Imenik naslovov za pošiljanje</translation>
     </message>
     <message>
         <source>Receiving addresses</source>
-        <translation>Imenik prejemnih naslovov</translation>
+        <translation type="unfinished">Imenik prejemnih naslovov</translation>
     </message>
     <message>
         <source>These are your Particl addresses for sending payments. Always check the amount and the receiving address before sending coins.</source>
-        <translation>To so vaši particl-naslovi za pošiljanje. Pred pošiljanjem vedno preverite količino in prejemnikov naslov.</translation>
+        <translation type="unfinished">To so vaši particl-naslovi za pošiljanje. Pred pošiljanjem vedno preverite količino in prejemnikov naslov.</translation>
     </message>
     <message>
         <source>These are your Particl addresses for receiving payments. Use the 'Create new receiving address' button in the receive tab to create new addresses.
 Signing is only possible with addresses of the type 'legacy'.</source>
-        <translation>To so vaši particl-naslovi, ki jih uporabljate za prejemanje plačil. Za tvorbo novega naslova uporabite gumb "Ustvari nov prejemni naslov" v zavihku Prejmi.
+        <translation type="unfinished">To so vaši particl-naslovi, ki jih uporabljate za prejemanje plačil. Za tvorbo novega naslova uporabite gumb "Ustvari nov prejemni naslov" v zavihku Prejmi.
 Podpisovanje je možno le s podedovanimi ("legacy") naslovi.</translation>
     </message>
     <message>
         <source>&amp;Copy Address</source>
-        <translation>&amp;Kopiraj naslov</translation>
+        <translation type="unfinished">&amp;Kopiraj naslov</translation>
     </message>
     <message>
         <source>Copy &amp;Label</source>
-        <translation>Kopiraj &amp;oznako</translation>
+        <translation type="unfinished">Kopiraj &amp;oznako</translation>
     </message>
     <message>
         <source>&amp;Edit</source>
-        <translation>&amp;Uredi</translation>
+        <translation type="unfinished">&amp;Uredi</translation>
     </message>
     <message>
         <source>Export Address List</source>
-        <translation>Izvozi seznam naslovov</translation>
-    </message>
-    <message>
-        <source>Comma separated file (*.csv)</source>
-        <translation>Podatki, ločeni z vejico (*.csv)</translation>
+        <translation type="unfinished">Izvozi seznam naslovov</translation>
+    </message>
+    <message>
+        <source>Comma separated file</source>
+        <extracomment>Expanded name of the CSV file format. See: https://en.wikipedia.org/wiki/Comma-separated_values.</extracomment>
+        <translation type="unfinished">Vrednosti ločene z vejicami</translation>
+    </message>
+    <message>
+        <source>There was an error trying to save the address list to %1. Please try again.</source>
+        <extracomment>An error message. %1 is a stand-in argument for the name of the file we attempted to save to.</extracomment>
+        <translation type="unfinished">Poskus shranjevanja seznama naslovov v %1 je spodletel. Prosimo, poskusite znova.</translation>
     </message>
     <message>
         <source>Exporting Failed</source>
-        <translation>Podatkov ni bilo mogoče izvoziti.</translation>
-    </message>
-    <message>
-        <source>There was an error trying to save the address list to %1. Please try again.</source>
-        <translation>Napaka pri shranjevanju seznama naslovov v %1. Prosim poskusite znova.</translation>
+        <translation type="unfinished">Izvoz je spodletel.</translation>
     </message>
 </context>
 <context>
     <name>AddressTableModel</name>
     <message>
         <source>Label</source>
-        <translation>Oznaka</translation>
+        <translation type="unfinished">Oznaka</translation>
     </message>
     <message>
         <source>Address</source>
-        <translation>Naslov</translation>
+        <translation type="unfinished">Naslov</translation>
     </message>
     <message>
         <source>(no label)</source>
-        <translation>(brez oznake)</translation>
+        <translation type="unfinished">(brez oznake)</translation>
     </message>
 </context>
 <context>
     <name>AskPassphraseDialog</name>
     <message>
         <source>Passphrase Dialog</source>
-        <translation>Vnos gesla</translation>
+        <translation type="unfinished">Pogovorno okno za geslo</translation>
     </message>
     <message>
         <source>Enter passphrase</source>
-        <translation>Vnesite geslo</translation>
+        <translation type="unfinished">Vnesite geslo</translation>
     </message>
     <message>
         <source>New passphrase</source>
-        <translation>Novo geslo</translation>
+        <translation type="unfinished">Novo geslo</translation>
     </message>
     <message>
         <source>Repeat new passphrase</source>
-        <translation>Ponovite novo geslo</translation>
+        <translation type="unfinished">Ponovite geslo</translation>
     </message>
     <message>
         <source>Show passphrase</source>
-        <translation>Pokaži geslo</translation>
+        <translation type="unfinished">Pokaži geslo</translation>
     </message>
     <message>
         <source>Encrypt wallet</source>
-        <translation>Šifriraj denarnico</translation>
+        <translation type="unfinished">Šifriraj denarnico</translation>
     </message>
     <message>
         <source>This operation needs your wallet passphrase to unlock the wallet.</source>
-        <translation>To dejanje zahteva geslo za odklepanje vaše denarnice.</translation>
+        <translation type="unfinished">To dejanje zahteva geslo za odklepanje vaše denarnice.</translation>
     </message>
     <message>
         <source>Unlock wallet</source>
-        <translation>Odkleni denarnico</translation>
-    </message>
-    <message>
-        <source>This operation needs your wallet passphrase to decrypt the wallet.</source>
-        <translation>To dejanje zahteva geslo za dešifriranje vaše denarnice.</translation>
-    </message>
-    <message>
-        <source>Decrypt wallet</source>
-        <translation>Odšifriraj denarnico</translation>
+        <translation type="unfinished">Odkleni denarnico</translation>
     </message>
     <message>
         <source>Change passphrase</source>
-        <translation>Spremeni geslo</translation>
+        <translation type="unfinished">Spremeni &amp;geslo...</translation>
     </message>
     <message>
         <source>Confirm wallet encryption</source>
-        <translation>Potrdi šifriranje denarnice</translation>
+        <translation type="unfinished">Potrdi šifriranje denarnice</translation>
     </message>
     <message>
         <source>Warning: If you encrypt your wallet and lose your passphrase, you will &lt;b&gt;LOSE ALL OF YOUR PARTICL&lt;/b&gt;!</source>
-        <translation>Opozorilo: V primeru izgube gesla šifrirane denarnice boste &lt;b&gt;IZGUBILI VSE SVOJE PARTICLE&lt;/b&gt;!</translation>
+        <translation type="unfinished">Opozorilo: V primeru izgube gesla šifrirane denarnice, boste &lt;b&gt;IZGUBILI VSE SVOJE PARTICLE&lt;/b&gt;!</translation>
     </message>
     <message>
         <source>Are you sure you wish to encrypt your wallet?</source>
-        <translation>Ali ste prepričani, da želite šifrirati svojo denarnico?</translation>
+        <translation type="unfinished">Ali ste prepričani, da želite šifrirati svojo denarnico?</translation>
     </message>
     <message>
         <source>Wallet encrypted</source>
-        <translation>Denarnica šifrirana</translation>
+        <translation type="unfinished">Denarnica šifrirana</translation>
     </message>
     <message>
         <source>Enter the new passphrase for the wallet.&lt;br/&gt;Please use a passphrase of &lt;b&gt;ten or more random characters&lt;/b&gt;, or &lt;b&gt;eight or more words&lt;/b&gt;.</source>
-        <translation>Vnesite novo geslo za denarnico. &lt;br/&gt;Prosimo, uporabite geslo z vsaj &lt;b&gt;10 ali več naključnimi simboli&lt;/b&gt;, ali vsaj osmimi besedami.&lt;b&gt;</translation>
+        <translation type="unfinished">Vnesite novo geslo za denarnico. &lt;br/&gt;Prosimo, uporabite geslo z vsaj &lt;b&gt;10 ali več naključnimi simboli&lt;/b&gt; ali vsaj osmimi besedami.&lt;b&gt;</translation>
     </message>
     <message>
         <source>Enter the old passphrase and new passphrase for the wallet.</source>
-        <translation>Vnesite staro geslo in novo geslo za denarnico.</translation>
+        <translation type="unfinished">Vnesite staro geslo in novo geslo za denarnico.</translation>
     </message>
     <message>
         <source>Remember that encrypting your wallet cannot fully protect your particl from being stolen by malware infecting your computer.</source>
-        <translation>Pomnite, da šifriranje denarnice ne more preprečiti kraje particlov preko morebitnih virusov na vašem računalniku.</translation>
+        <translation type="unfinished">Pomnite, da šifriranje denarnice ne more preprečiti morebitnim virusom na vašem računalniku, da bi ukradli vaše particle.</translation>
     </message>
     <message>
         <source>Wallet to be encrypted</source>
-        <translation>Denarnica, ki bo zašifrirana</translation>
+        <translation type="unfinished">Denarnica, ki naj bo šifrirana</translation>
     </message>
     <message>
         <source>Your wallet is about to be encrypted. </source>
-        <translation>Vaša denarnica bo zašifrirana.</translation>
+        <translation type="unfinished">Vaša denarnica bo zašifrirana.</translation>
     </message>
     <message>
         <source>Your wallet is now encrypted. </source>
-        <translation>Vaša denarnica je sedaj šifrirana.</translation>
+        <translation type="unfinished">Vaša denarnica je sedaj šifrirana.</translation>
     </message>
     <message>
         <source>IMPORTANT: Any previous backups you have made of your wallet file should be replaced with the newly generated, encrypted wallet file. For security reasons, previous backups of the unencrypted wallet file will become useless as soon as you start using the new, encrypted wallet.</source>
-        <translation>POMEMBNO: Vse starejše varnostne kopije denarnice je potrebno zamenjati z novo, šifrirano datoteko denarnice. Zaradi varnosti bodo stare varnostne kopije postale neuporabne takoj, ko začnete uporabljati novo, šifrirano denarnico.</translation>
+        <translation type="unfinished">POMEMBNO: Vse starejše varnostne kopije denarnice je potrebno zamenjati z novo, šifrirano datoteko denarnice. Zaradi varnosti bodo stare varnostne kopije postale neuporabne takoj, ko začnete uporabljati novo, šifrirano denarnico.</translation>
     </message>
     <message>
         <source>Wallet encryption failed</source>
-        <translation>Šifriranje denarnice ni uspelo</translation>
+        <translation type="unfinished">Šifriranje denarnice je spodletelo</translation>
     </message>
     <message>
         <source>Wallet encryption failed due to an internal error. Your wallet was not encrypted.</source>
-        <translation>Šifriranje denarnice ni uspelo zaradi notranje napake. Vaša denarnica ni bila šifrirana.</translation>
+        <translation type="unfinished">Šifriranje denarnice je spodletelo zaradi notranje napake. Vaša denarnica ni bila šifrirana.</translation>
     </message>
     <message>
         <source>The supplied passphrases do not match.</source>
-        <translation>Navedeni gesli se ne ujemata.</translation>
+        <translation type="unfinished">Navedeni gesli se ne ujemata.</translation>
     </message>
     <message>
         <source>Wallet unlock failed</source>
-        <translation>Denarnice ni bilo mogoče odkleniti</translation>
+        <translation type="unfinished">Denarnice ni bilo mogoče odkleniti</translation>
     </message>
     <message>
         <source>The passphrase entered for the wallet decryption was incorrect.</source>
-        <translation>Geslo za dešifriranje denarnice, ki ste ga vnesli, ni pravilno.</translation>
-    </message>
-    <message>
-        <source>Wallet decryption failed</source>
-        <translation>Dešifriranje denarnice neuspešno</translation>
+        <translation type="unfinished">Geslo za dešifriranje denarnice, ki ste ga vnesli, ni pravilno.</translation>
     </message>
     <message>
         <source>Wallet passphrase was successfully changed.</source>
-        <translation>Geslo za dostop do denarnice je bilo uspešno spremenjeno.</translation>
+        <translation type="unfinished">Geslo za dostop do denarnice je bilo uspešno spremenjeno.</translation>
     </message>
     <message>
         <source>Warning: The Caps Lock key is on!</source>
-        <translation>Opozorilo: Vključena je tipka Caps Lock!</translation>
+        <translation type="unfinished">Opozorilo: Vključena je tipka Caps Lock!</translation>
     </message>
 </context>
 <context>
     <name>BanTableModel</name>
     <message>
-        <source>IP/Netmask</source>
-        <translation>IP/Netmaska</translation>
-    </message>
-    <message>
         <source>Banned Until</source>
-        <translation>Blokiran do</translation>
+        <translation type="unfinished">Blokiran do</translation>
+    </message>
+</context>
+<context>
+    <name>BitcoinApplication</name>
+    <message>
+        <source>Settings file %1 might be corrupt or invalid.</source>
+        <translation type="unfinished">Datoteka z nastavitvami %1 je morda ovkarjena ali neveljavna.</translation>
+    </message>
+    </context>
+<context>
+    <name>QObject</name>
+    <message>
+        <source>Do you want to reset settings to default values, or to abort without making changes?</source>
+        <extracomment>Explanatory text shown on startup when the settings file cannot be read. Prompts user to make a choice between resetting or aborting.</extracomment>
+        <translation type="unfinished">Želite ponastaviti nastavitve na privzete vrednosti ali prekiniti urejanje brez sprememb?
+</translation>
+    </message>
+    <message>
+        <source>A fatal error occurred. Check that settings file is writable, or try running with -nosettings.</source>
+        <extracomment>Explanatory text shown on startup when the settings file could not be written. Prompts user to check that we have the ability to write to the file. Explains that the user has the option of running without a settings file.</extracomment>
+        <translation type="unfinished">Prišlo je do usodne napake. Preverite, da je v nastavitveno datoteko možno pisati, ali pa poskusite z -nosettings.</translation>
+    </message>
+    <message>
+        <source>Error: Specified data directory "%1" does not exist.</source>
+        <translation type="unfinished">Napaka: Vnešena podatkovna mapa "%1" ne obstaja.</translation>
+    </message>
+    <message>
+        <source>Error: Cannot parse configuration file: %1.</source>
+        <translation type="unfinished">Napaka: Ne morem razčleniti konfiguracijske datoteke: %1.</translation>
+    </message>
+    <message>
+        <source>Error: %1</source>
+        <translation type="unfinished">Napaka: %1</translation>
+    </message>
+    <message>
+        <source>unknown</source>
+        <translation type="unfinished">neznano</translation>
+    </message>
+    <message>
+        <source>Amount</source>
+        <translation type="unfinished">Znesek</translation>
+    </message>
+    <message>
+        <source>Enter a Particl address (e.g. %1)</source>
+        <translation type="unfinished">Vnesite particl-naslov (npr. %1)</translation>
+    </message>
+    <message>
+        <source>Internal</source>
+        <translation type="unfinished">Notranji</translation>
+    </message>
+    <message>
+        <source>Inbound</source>
+        <extracomment>An inbound connection from a peer. An inbound connection is a connection initiated by a peer.</extracomment>
+        <translation type="unfinished">Dohodna</translation>
+    </message>
+    <message>
+        <source>Outbound</source>
+        <extracomment>An outbound connection to a peer. An outbound connection is a connection initiated by us.</extracomment>
+        <translation type="unfinished">Odhodna</translation>
+    </message>
+    <message>
+        <source>Full Relay</source>
+        <extracomment>Peer connection type that relays all network information.</extracomment>
+        <translation type="unfinished">Polno posredovanje</translation>
+    </message>
+    <message>
+        <source>Block Relay</source>
+        <extracomment>Peer connection type that relays network information about blocks and not transactions or addresses.</extracomment>
+        <translation type="unfinished">Posredovanje blokov</translation>
+    </message>
+    <message>
+        <source>Manual</source>
+        <extracomment>Peer connection type established manually through one of several methods.</extracomment>
+        <translation type="unfinished">Ročno</translation>
+    </message>
+    <message>
+        <source>Feeler</source>
+        <extracomment>Short-lived peer connection type that tests the aliveness of known addresses.</extracomment>
+        <translation type="unfinished">Tipalka</translation>
+    </message>
+    <message>
+        <source>Address Fetch</source>
+        <extracomment>Short-lived peer connection type that solicits known addresses from a peer.</extracomment>
+        <translation type="unfinished">Pridobitev naslovov</translation>
+    </message>
+    <message>
+        <source>None</source>
+        <translation type="unfinished">Jih ni</translation>
+    </message>
+    <message>
+        <source>N/A</source>
+        <translation type="unfinished">Neznano</translation>
+    </message>
+    <message numerus="yes">
+        <source>%n second(s)</source>
+        <translation type="unfinished">
+            <numerusform />
+            <numerusform />
+            <numerusform />
+            <numerusform />
+        </translation>
+    </message>
+    <message numerus="yes">
+        <source>%n minute(s)</source>
+        <translation type="unfinished">
+            <numerusform />
+            <numerusform />
+            <numerusform />
+            <numerusform />
+        </translation>
+    </message>
+    <message numerus="yes">
+        <source>%n hour(s)</source>
+        <translation type="unfinished">
+            <numerusform />
+            <numerusform />
+            <numerusform />
+            <numerusform />
+        </translation>
+    </message>
+    <message numerus="yes">
+        <source>%n day(s)</source>
+        <translation type="unfinished">
+            <numerusform />
+            <numerusform />
+            <numerusform />
+            <numerusform />
+        </translation>
+    </message>
+    <message numerus="yes">
+        <source>%n week(s)</source>
+        <translation type="unfinished">
+            <numerusform />
+            <numerusform />
+            <numerusform />
+            <numerusform />
+        </translation>
+    </message>
+    <message>
+        <source>%1 and %2</source>
+        <translation type="unfinished">%1 in %2</translation>
+    </message>
+    <message numerus="yes">
+        <source>%n year(s)</source>
+        <translation type="unfinished">
+            <numerusform />
+            <numerusform />
+            <numerusform />
+            <numerusform />
+        </translation>
+    </message>
+    </context>
+<context>
+    <name>bitcoin-core</name>
+    <message>
+        <source>Settings file could not be read</source>
+        <translation type="unfinished">Nastavitvene datoteke ni bilo moč prebrati</translation>
+    </message>
+    <message>
+        <source>Settings file could not be written</source>
+        <translation type="unfinished">V nastavitveno datoteko ni bilo mogoče pisati</translation>
+    </message>
+    <message>
+        <source>The %s developers</source>
+        <translation type="unfinished">Razvijalci %s</translation>
+    </message>
+    <message>
+        <source>%s corrupt. Try using the wallet tool particl-wallet to salvage or restoring a backup.</source>
+        <translation type="unfinished">%s je okvarjena. Lahko jo poskusite popraviti z orodjem particl-wallet ali pa jo obnovite iz varnostne kopije.</translation>
+    </message>
+    <message>
+        <source>-maxtxfee is set very high! Fees this large could be paid on a single transaction.</source>
+        <translation type="unfinished">-maxtxfee je nastavljen zelo visoko! Tako visoka provizija bi se lahko plačala na posamezni transakciji.</translation>
+    </message>
+    <message>
+        <source>Cannot downgrade wallet from version %i to version %i. Wallet version unchanged.</source>
+        <translation type="unfinished">Različice denarnice ne morem znižati z %i na %i. Različica denarnice ostaja nespremenjena.</translation>
+    </message>
+    <message>
+        <source>Cannot obtain a lock on data directory %s. %s is probably already running.</source>
+        <translation type="unfinished">Ne morem zakleniti podatkovne mape %s. %s je verjetno že zagnan.</translation>
+    </message>
+    <message>
+        <source>Cannot upgrade a non HD split wallet from version %i to version %i without upgrading to support pre-split keypool. Please use version %i or no version specified.</source>
+        <translation type="unfinished">Ne morem nadgraditi nerazcepljene ne-HD denarnice z verzije %i na verzijo %i brez nadgradnje za podporo za ključe pred razcepitvijo. Prosim, uporabite verzijo %i ali pa ne izberite nobene verzije.</translation>
+    </message>
+    <message>
+        <source>Distributed under the MIT software license, see the accompanying file %s or %s</source>
+        <translation type="unfinished">Distribuirano v okviru programske licence MIT. Podrobnosti so navedene v  priloženi datoteki %s ali %s</translation>
+    </message>
+    <message>
+        <source>Error reading %s! All keys read correctly, but transaction data or address book entries might be missing or incorrect.</source>
+        <translation type="unfinished">Napaka pri branju %s! Vsi ključi so bili prebrani pravilno, vendar so lahko vnosi o transakcijah ali vnosi naslovov nepravilni ali manjkajo.</translation>
+    </message>
+    <message>
+        <source>Error reading %s! Transaction data may be missing or incorrect. Rescanning wallet.</source>
+        <translation type="unfinished">Napaka pri branju %s! Podatki o transakciji morda manjkajo ali pa so napačni. Ponovno prečitavam denarnico.</translation>
+    </message>
+    <message>
+        <source>Error: Dumpfile format record is incorrect. Got "%s", expected "format".</source>
+        <translation type="unfinished">Napaka: oblika izvožene (dump) datoteke je napačna. Vsebuje "%s", pričakovano "format".</translation>
+    </message>
+    <message>
+        <source>Error: Dumpfile identifier record is incorrect. Got "%s", expected "%s".</source>
+        <translation type="unfinished">Napaka: identifikator zapisa v izvozni (dump) datoteki je napačen. Vsebuje "%s", pričakovano "%s".</translation>
+    </message>
+    <message>
+        <source>Error: Dumpfile version is not supported. This version of particl-wallet only supports version 1 dumpfiles. Got dumpfile with version %s</source>
+        <translation type="unfinished">Napaka: verzija izvozne (dump) datoteke ni podprta. Ta verzija ukaza particl-wallet podpira le izvozne datoteke verzije 1, ta datoteka pa ima verzijo %s.</translation>
+    </message>
+    <message>
+        <source>Error: Legacy wallets only support the "legacy", "p2sh-segwit", and "bech32" address types</source>
+        <translation type="unfinished">Napaka: podedovane denarnice podpirajo le naslove vrst "legacy", "p2sh-segwit" in "bech32".</translation>
+    </message>
+    <message>
+        <source>Fee estimation failed. Fallbackfee is disabled. Wait a few blocks or enable -fallbackfee.</source>
+        <translation type="unfinished">Ocena provizije ni uspela. Uporaba nadomestne provizije (fallback fee) je onemogočena. Počakajte nekaj blokov ali omogočite -fallbackfee.</translation>
+    </message>
+    <message>
+        <source>File %s already exists. If you are sure this is what you want, move it out of the way first.</source>
+        <translation type="unfinished">Datoteka %s že obstaja. Če stre prepričani, da to želite, obstoječo datoteko najprej odstranite oz. premaknite.</translation>
+    </message>
+    <message>
+        <source>Invalid amount for -maxtxfee=&lt;amount&gt;: '%s' (must be at least the minrelay fee of %s to prevent stuck transactions)</source>
+        <translation type="unfinished">Neveljaven znesek za -maxtxfee=&lt;amount&gt;: '%s' (biti mora najmanj %s, da transakcije ne obtičijo)</translation>
+    </message>
+    <message>
+        <source>Invalid or corrupt peers.dat (%s). If you believe this is a bug, please report it to %s. As a workaround, you can move the file (%s) out of the way (rename, move, or delete) to have a new one created on the next start.</source>
+        <translation type="unfinished">Datoteka peers.dat je neveljavna ali pokvarjena (%s). Če mislite, da gre za hrošča, prosimo, sporočite to na %s. Kot začasno rešitev lahko datoteko (%s) umaknete (preimenujete, premaknete ali izbrišete), da bo ob naslednjem zagonu ustvarjena nova.</translation>
+    </message>
+    <message>
+        <source>More than one onion bind address is provided. Using %s for the automatically created Tor onion service.</source>
+        <translation type="unfinished">Nastavljen je več kot en onion-naslov. Za samodejno ustvarjeno storitev na Toru uporabljam %s.</translation>
+    </message>
+    <message>
+        <source>No dump file provided. To use createfromdump, -dumpfile=&lt;filename&gt; must be provided.</source>
+        <translation type="unfinished">Potrebno je določiti izvozno (dump) datoteko. Z ukazom createfromdump morate uporabiti možnost -dumpfile=&lt;filename&gt;.</translation>
+    </message>
+    <message>
+        <source>No dump file provided. To use dump, -dumpfile=&lt;filename&gt; must be provided.</source>
+        <translation type="unfinished">Potrebno je določiti izvozno (dump) datoteko. Z ukazom dump morate uporabiti možnost -dumpfile=&lt;filename&gt;.</translation>
+    </message>
+    <message>
+        <source>No wallet file format provided. To use createfromdump, -format=&lt;format&gt; must be provided.</source>
+        <translation type="unfinished">Potrebno je določiti obliko izvozne (dump) datoteke. Z ukazom createfromdump morate uporabiti možnost -format=&lt;format&gt;.</translation>
+    </message>
+    <message>
+        <source>Please check that your computer's date and time are correct! If your clock is wrong, %s will not work properly.</source>
+        <translation type="unfinished">Opozorilo: Preverite, če sta datum in ura na vašem računalniku točna! %s ne bo deloval pravilno, če je nastavljeni čas nepravilen.</translation>
+    </message>
+    <message>
+        <source>Please contribute if you find %s useful. Visit %s for further information about the software.</source>
+        <translation type="unfinished">Prosimo, prispevajte, če se vam zdi %s uporaben. Za dodatne informacije o programski opremi obiščite %s.</translation>
+    </message>
+    <message>
+        <source>Prune configured below the minimum of %d MiB.  Please use a higher number.</source>
+        <translation type="unfinished">Obrezovanje ne sme biti nastavljeno pod %d miB. Prosimo, uporabite večjo številko.</translation>
+    </message>
+    <message>
+        <source>Prune mode is incompatible with -reindex-chainstate. Use full -reindex instead.</source>
+        <translation type="unfinished">Način obrezovanja ni združljiv z možnostjo -reindex-chainstate. Namesto tega uporabite polni -reindex.</translation>
+    </message>
+    <message>
+        <source>Prune: last wallet synchronisation goes beyond pruned data. You need to -reindex (download the whole blockchain again in case of pruned node)</source>
+        <translation type="unfinished">Obrezovanje: zadnja sinhronizacija denarnice je izven obrezanih podatkov. Izvesti morate -reindex (v primeru obrezanega načina delovanja bo potrebno znova prenesti celotno verigo blokov).</translation>
+    </message>
+    <message>
+        <source>SQLiteDatabase: Unknown sqlite wallet schema version %d. Only version %d is supported</source>
+        <translation type="unfinished">Baza SQLite: Neznana verzija sheme SQLite denarnice %d. Podprta je le verzija %d.</translation>
+    </message>
+    <message>
+        <source>The block database contains a block which appears to be from the future. This may be due to your computer's date and time being set incorrectly. Only rebuild the block database if you are sure that your computer's date and time are correct</source>
+        <translation type="unfinished">Baza podatkov blokov vsebuje blok, ki naj bi bil iz prihodnosti. To je lahko posledica napačne nastavitve datuma in časa vašega računalnika. Znova zgradite bazo podatkov samo, če ste prepričani, da sta datum in čas računalnika pravilna.</translation>
+    </message>
+    <message>
+        <source>The block index db contains a legacy 'txindex'. To clear the occupied disk space, run a full -reindex, otherwise ignore this error. This error message will not be displayed again.</source>
+        <translation type="unfinished">Baza kazala blokov vsebuje zastarel 'txindex'. Če želite sprostiti zasedeni prostor na disku, zaženite poln -reindex, sicer pa prezrite to napako. To sporočilo o napaki se ne bo več prikazalo.</translation>
+    </message>
+    <message>
+        <source>The transaction amount is too small to send after the fee has been deducted</source>
+        <translation type="unfinished">Znesek transakcije po odbitku provizije je premajhen za pošiljanje.</translation>
+    </message>
+    <message>
+        <source>This error could occur if this wallet was not shutdown cleanly and was last loaded using a build with a newer version of Berkeley DB. If so, please use the software that last loaded this wallet</source>
+        <translation type="unfinished">Ta napaka se lahko pojavi, če denarnica ni bila pravilno zaprta in je bila nazadnje naložena s programsko opremo z novejšo verzijo Berkely DB. Če je temu tako, prosimo uporabite programsko opremo, s katero je bila ta denarnica nazadnje naložena.</translation>
+    </message>
+    <message>
+        <source>This is a pre-release test build - use at your own risk - do not use for mining or merchant applications</source>
+        <translation type="unfinished">To je preizkusna različica še neizdanega programa. Uporabljate jo na lastno odgovornost. Programa ne uporabljajte za rudarjenje ali trgovske aplikacije.</translation>
+    </message>
+    <message>
+        <source>This is the maximum transaction fee you pay (in addition to the normal fee) to prioritize partial spend avoidance over regular coin selection.</source>
+        <translation type="unfinished">To je najvišja transakcijska provizija, ki jo plačate (poleg običajne provizije), da dobi izogibanje delni porabi prednost pred običajno izbiro kovancev.</translation>
+    </message>
+    <message>
+        <source>This is the transaction fee you may discard if change is smaller than dust at this level</source>
+        <translation type="unfinished">To je transakcijska provizija, ki jo lahko zavržete, če je znesek vračila manjši od prahu na tej ravni</translation>
+    </message>
+    <message>
+        <source>This is the transaction fee you may pay when fee estimates are not available.</source>
+        <translation type="unfinished">To je transakcijska provizija, ki jo lahko plačate, kadar ocene provizij niso na voljo.</translation>
+    </message>
+    <message>
+        <source>Total length of network version string (%i) exceeds maximum length (%i). Reduce the number or size of uacomments.</source>
+        <translation type="unfinished">Skupna dolžina niza različice omrežja (%i) presega največjo dovoljeno dolžino (%i). Zmanjšajte število ali velikost nastavitev uacomments.</translation>
+    </message>
+    <message>
+        <source>Unable to replay blocks. You will need to rebuild the database using -reindex-chainstate.</source>
+        <translation type="unfinished">Ne morem ponovno obdelati blokov. Podatkovno bazo boste morali ponovno zgraditi z uporabo ukaza -reindex-chainstate.</translation>
+    </message>
+    <message>
+        <source>Unknown wallet file format "%s" provided. Please provide one of "bdb" or "sqlite".</source>
+        <translation type="unfinished">Nastavljena je neznana oblika datoteke denarnice "%s". Prosimo, uporabite "bdb" ali "sqlite".</translation>
+    </message>
+    <message>
+        <source>Unsupported chainstate database format found. Please restart with -reindex-chainstate. This will rebuild the chainstate database.</source>
+        <translation type="unfinished">Podatkovna baza stanja verige (chainstate) je v formatu, ki ni podprt. Prosimo, ponovno zaženite program z možnostjo -reindex-chainstate. S tem bo baza stanja verige zgrajena ponovno.</translation>
+    </message>
+    <message>
+        <source>Wallet created successfully. The legacy wallet type is being deprecated and support for creating and opening legacy wallets will be removed in the future.</source>
+        <translation type="unfinished">Denarnica uspešno ustvarjena. Podedovani tip denarnice je zastarel in v opuščanju. Podpora za tvorbo in odpiranje denarnic podedovanega tipa bo v prihodnosti odstranjena.</translation>
+    </message>
+    <message>
+        <source>Warning: Dumpfile wallet format "%s" does not match command line specified format "%s".</source>
+        <translation type="unfinished">Opozorilo: oblika izvozne (dump) datoteke "%s" ne ustreza obliki "%s", izbrani v ukazni vrstici.</translation>
+    </message>
+    <message>
+        <source>Warning: Private keys detected in wallet {%s} with disabled private keys</source>
+        <translation type="unfinished">Opozorilo: v denarnici {%s} z onemogočenimi zasebnimi ključi so prisotni zasebni ključi.</translation>
+    </message>
+    <message>
+        <source>Warning: We do not appear to fully agree with our peers! You may need to upgrade, or other nodes may need to upgrade.</source>
+        <translation type="unfinished">Opozorilo: Trenutno se s soležniki ne strinjamo v popolnosti! Morda morate posodobiti programsko opremo ali pa morajo to storiti vaši soležniki.</translation>
+    </message>
+    <message>
+        <source>Witness data for blocks after height %d requires validation. Please restart with -reindex.</source>
+        <translation type="unfinished">Podatke o priči (witness) za bloke nad višino %d je potrebno preveriti. Ponovno zaženite program z možnostjo -reindex.</translation>
+    </message>
+    <message>
+        <source>You need to rebuild the database using -reindex to go back to unpruned mode.  This will redownload the entire blockchain</source>
+        <translation type="unfinished">Za vrnitev v neobrezan način morate obnoviti bazo z uporabo -reindex. Potreben bo prenos celotne verige blokov.</translation>
+    </message>
+    <message>
+        <source>%s is set very high!</source>
+        <translation type="unfinished">%s je postavljen zelo visoko!</translation>
+    </message>
+    <message>
+        <source>-maxmempool must be at least %d MB</source>
+        <translation type="unfinished">-maxmempool mora biti vsaj %d MB</translation>
+    </message>
+    <message>
+        <source>A fatal internal error occurred, see debug.log for details</source>
+        <translation type="unfinished">Prišlo je do usodne notranje napake. Za podrobnosti glejte datoteko debug.log.</translation>
+    </message>
+    <message>
+        <source>Cannot resolve -%s address: '%s'</source>
+        <translation type="unfinished">Naslova -%s ni mogoče razrešiti: '%s'</translation>
+    </message>
+    <message>
+        <source>Cannot set -forcednsseed to true when setting -dnsseed to false.</source>
+        <translation type="unfinished">Nastavitev -forcednsseed ne more biti vklopljena (true), če je -dnsseed izklopljena (false).</translation>
+    </message>
+    <message>
+        <source>Cannot set -peerblockfilters without -blockfilterindex.</source>
+        <translation type="unfinished">Nastavitev -peerblockfilters ni veljavna brez nastavitve -blockfilterindex.</translation>
+    </message>
+    <message>
+        <source>The -txindex upgrade started by a previous version cannot be completed. Restart with the previous version or run a full -reindex.</source>
+        <translation type="unfinished">Nadgradnja -txindex je bila začeta s prejšnjo različico programske opreme in je ni mogoče dokončati. Poskusite ponovno s prejšnjo različico ali pa zaženite poln -reindex.</translation>
+    </message>
+    <message>
+        <source>-reindex-chainstate option is not compatible with -blockfilterindex. Please temporarily disable blockfilterindex while using -reindex-chainstate, or replace -reindex-chainstate with -reindex to fully rebuild all indexes.</source>
+        <translation type="unfinished">Možnost -reindex-chainstate ni združljiva z -blockfilterindex. Prosimo, ali začasno onemogočite blockfilterindex in uporabite -reindex-chainstate ali pa namesto reindex-chainstate uporabite -reindex za popolno ponovno tvorbo vseh kazal.</translation>
+    </message>
+    <message>
+        <source>-reindex-chainstate option is not compatible with -coinstatsindex. Please temporarily disable coinstatsindex while using -reindex-chainstate, or replace -reindex-chainstate with -reindex to fully rebuild all indexes.</source>
+        <translation type="unfinished">Možnost -reindex-chainstate option ni združljiva z -coinstatsindex. Prosimo, ali začasno onemogočite coinstatsindex in uporabite -reindex-chainstate ali pa namesto reindex-chainstate uporabite -reindex za popolno ponovno tvorbo vseh kazal.</translation>
+    </message>
+    <message>
+        <source>-reindex-chainstate option is not compatible with -txindex. Please temporarily disable txindex while using -reindex-chainstate, or replace -reindex-chainstate with -reindex to fully rebuild all indexes.</source>
+        <translation type="unfinished">Možnost -reindex-chainstate option ni združljiva s -txindex. Prosimo, ali začasno onemogočite txindex in uporabite -reindex-chainstate ali pa namesto reindex-chainstate uporabite -reindex za popolno ponovno tvorbo vseh kazal.</translation>
+    </message>
+    <message>
+        <source>Assumed-valid: last wallet synchronisation goes beyond available block data. You need to wait for the background validation chain to download more blocks.</source>
+        <translation type="unfinished">Zadnja sinhronizacija denarnice pade izven obdobja blokov, katerih podatki so na voljo. Potrebno je počakati, da preverjanje v ozadju prenese potrebne bloke.</translation>
+    </message>
+    <message>
+        <source>Cannot provide specific connections and have addrman find outgoing connections at the same time.</source>
+        <translation type="unfinished">Nezdružljivi nastavitvi: navedene so specifične povezave in hkrati se uporablja addrman za iskanje izhodnih povezav.</translation>
+    </message>
+    <message>
+        <source>Error loading %s: External signer wallet being loaded without external signer support compiled</source>
+        <translation type="unfinished">Napaka pri nalaganu %s: Denarnica za zunanje podpisovanje naložena, podpora za zunanje podpisovanje pa ni prevedena</translation>
+    </message>
+    <message>
+        <source>Failed to rename invalid peers.dat file. Please move or delete it and try again.</source>
+        <translation type="unfinished">Preimenovanje neveljavne datoteke peers.dat je spodletelo. Prosimo, premaknite ali izbrišite jo in poskusite znova.</translation>
+    </message>
+    <message>
+        <source>Config setting for %s only applied on %s network when in [%s] section.</source>
+        <translation type="unfinished">Konfiguracijske nastavitve za %s se na omrežju %s upoštevajo le, če so zapisane v odseku [%s].</translation>
+    </message>
+    <message>
+        <source>Corrupted block database detected</source>
+        <translation type="unfinished">Podatkovna baza blokov je okvarjena</translation>
+    </message>
+    <message>
+        <source>Could not find asmap file %s</source>
+        <translation type="unfinished">Ne najdem asmap-datoteke %s</translation>
+    </message>
+    <message>
+        <source>Could not parse asmap file %s</source>
+        <translation type="unfinished">Razčlenjevanje asmap-datoteke %s je spodletelo</translation>
+    </message>
+    <message>
+        <source>Disk space is too low!</source>
+        <translation type="unfinished">Prostora na disku je premalo!</translation>
+    </message>
+    <message>
+        <source>Do you want to rebuild the block database now?</source>
+        <translation type="unfinished">Želite zdaj obnoviti podatkovno bazo blokov?</translation>
+    </message>
+    <message>
+        <source>Done loading</source>
+        <translation type="unfinished">Nalaganje končano</translation>
+    </message>
+    <message>
+        <source>Dump file %s does not exist.</source>
+        <translation type="unfinished">Izvozna (dump) datoteka %s ne obstaja.</translation>
+    </message>
+    <message>
+        <source>Error creating %s</source>
+        <translation type="unfinished">Napaka pri tvorbi %s</translation>
+    </message>
+    <message>
+        <source>Error initializing block database</source>
+        <translation type="unfinished">Napaka pri inicializaciji podatkovne baze blokov</translation>
+    </message>
+    <message>
+        <source>Error initializing wallet database environment %s!</source>
+        <translation type="unfinished">Napaka pri inicializaciji okolja podatkovne baze denarnice %s!</translation>
+    </message>
+    <message>
+        <source>Error loading %s</source>
+        <translation type="unfinished">Napaka pri nalaganju %s</translation>
+    </message>
+    <message>
+        <source>Error loading %s: Private keys can only be disabled during creation</source>
+        <translation type="unfinished">Napaka pri nalaganju %s: Zasebni ključi se lahko onemogočijo samo ob tvorbi.</translation>
+    </message>
+    <message>
+        <source>Error loading %s: Wallet corrupted</source>
+        <translation type="unfinished">Napaka pri nalaganju %s: Denarnica ovkarjena</translation>
+    </message>
+    <message>
+        <source>Error loading %s: Wallet requires newer version of %s</source>
+        <translation type="unfinished">Napaka pri nalaganju %s: denarnica zahteva novejšo različico %s</translation>
+    </message>
+    <message>
+        <source>Error loading block database</source>
+        <translation type="unfinished">Napaka pri nalaganju podatkovne baze blokov</translation>
+    </message>
+    <message>
+        <source>Error opening block database</source>
+        <translation type="unfinished">Napaka pri odpiranju podatkovne baze blokov</translation>
+    </message>
+    <message>
+        <source>Error reading from database, shutting down.</source>
+        <translation type="unfinished">Napaka pri branju iz podarkovne baze, zapiram.</translation>
+    </message>
+    <message>
+        <source>Error reading next record from wallet database</source>
+        <translation type="unfinished">Napaka pri branju naslednjega zapisa v podatkovni bazi denarnice.</translation>
+    </message>
+    <message>
+        <source>Error: Couldn't create cursor into database</source>
+        <translation type="unfinished">Napaka: ne morem ustvariti kurzorja v bazo</translation>
+    </message>
+    <message>
+        <source>Error: Disk space is low for %s</source>
+        <translation type="unfinished">Opozorilo: premalo prostora na disku za %s</translation>
+    </message>
+    <message>
+        <source>Error: Dumpfile checksum does not match. Computed %s, expected %s</source>
+        <translation type="unfinished">Napaka: kontrolna vsota izvozne (dump) datoteke se ne ujema. Izračunano %s, pričakovano %s</translation>
+    </message>
+    <message>
+        <source>Error: Got key that was not hex: %s</source>
+        <translation type="unfinished">Napaka: ključ ni heksadecimalen: %s</translation>
+    </message>
+    <message>
+        <source>Error: Got value that was not hex: %s</source>
+        <translation type="unfinished">Napaka: vrednost ni heksadecimalna: %s</translation>
+    </message>
+    <message>
+        <source>Error: Keypool ran out, please call keypoolrefill first</source>
+        <translation type="unfinished">Napaka: zaloga ključev je prazna -- najprej uporabite keypoolrefill</translation>
+    </message>
+    <message>
+        <source>Error: Missing checksum</source>
+        <translation type="unfinished">Napaka: kontrolna vsota manjka</translation>
+    </message>
+    <message>
+        <source>Error: No %s addresses available.</source>
+        <translation type="unfinished">Napaka: na voljo ni nobenega naslova '%s'</translation>
+    </message>
+    <message>
+        <source>Error: Unable to parse version %u as a uint32_t</source>
+        <translation type="unfinished">Napaka: verzije %u ne morem prebrati kot uint32_t</translation>
+    </message>
+    <message>
+        <source>Error: Unable to write record to new wallet</source>
+        <translation type="unfinished">Napaka: zapisa ni mogoče zapisati v novo denarnico</translation>
+    </message>
+    <message>
+        <source>Failed to listen on any port. Use -listen=0 if you want this.</source>
+        <translation type="unfinished">Poslušanje ni uspelo na nobenih vratih. Če to želite, uporabite -listen=0</translation>
+    </message>
+    <message>
+        <source>Failed to rescan the wallet during initialization</source>
+        <translation type="unfinished">Med inicializacijo denarnice ni bilo mogoče preveriti zgodovine (rescan failed).</translation>
+    </message>
+    <message>
+        <source>Failed to verify database</source>
+        <translation type="unfinished">Preverba podatkovne baze je spodletela.</translation>
+    </message>
+    <message>
+        <source>Fee rate (%s) is lower than the minimum fee rate setting (%s)</source>
+        <translation type="unfinished">Stopnja provizije (%s) je nižja od nastavljenega minimuma (%s)</translation>
+    </message>
+    <message>
+        <source>Ignoring duplicate -wallet %s.</source>
+        <translation type="unfinished">Podvojen -wallet %s -- ne upoštevam.</translation>
+    </message>
+    <message>
+        <source>Importing…</source>
+        <translation type="unfinished">Uvažam ...</translation>
+    </message>
+    <message>
+        <source>Incorrect or no genesis block found. Wrong datadir for network?</source>
+        <translation type="unfinished">Izvornega bloka ni mogoče najti ali pa je neveljaven. Preverite, če ste izbrali pravo podatkovno mapo za izbrano omrežje.</translation>
+    </message>
+    <message>
+        <source>Initialization sanity check failed. %s is shutting down.</source>
+        <translation type="unfinished">Začetno preverjanje smiselnosti je spodletelo. %s se zaustavlja.</translation>
+    </message>
+    <message>
+        <source>Input not found or already spent</source>
+        <translation type="unfinished">Vhod ne obstaja ali pa je že potrošen.</translation>
+    </message>
+    <message>
+        <source>Insufficient funds</source>
+        <translation type="unfinished">Premalo sredstev</translation>
+    </message>
+    <message>
+        <source>Invalid -i2psam address or hostname: '%s'</source>
+        <translation type="unfinished">Neveljaven naslov ali ime gostitelja -i2psam: '%s'</translation>
+    </message>
+    <message>
+        <source>Invalid -onion address or hostname: '%s'</source>
+        <translation type="unfinished">Neveljaven naslov ali ime gostitelja -onion: '%s'</translation>
+    </message>
+    <message>
+        <source>Invalid -proxy address or hostname: '%s'</source>
+        <translation type="unfinished">Neveljaven naslov ali ime gostitelja -proxy: '%s'</translation>
+    </message>
+    <message>
+        <source>Invalid P2P permission: '%s'</source>
+        <translation type="unfinished">Neveljavna pooblastila P2P: '%s'</translation>
+    </message>
+    <message>
+        <source>Invalid amount for -%s=&lt;amount&gt;: '%s'</source>
+        <translation type="unfinished">Neveljavna vrednost za -%s=&lt;amount&gt;: '%s'</translation>
+    </message>
+    <message>
+        <source>Invalid amount for -discardfee=&lt;amount&gt;: '%s'</source>
+        <translation type="unfinished">Neveljavna vrednost za -discardfee=&lt;amount&gt;: '%s'</translation>
+    </message>
+    <message>
+        <source>Invalid amount for -fallbackfee=&lt;amount&gt;: '%s'</source>
+        <translation type="unfinished">Neveljavna vrednost za -fallbackfee=&lt;amount&gt;: '%s'</translation>
+    </message>
+    <message>
+        <source>Invalid amount for -paytxfee=&lt;amount&gt;: '%s' (must be at least %s)</source>
+        <translation type="unfinished">Neveljavna vrednost za -paytxfee=&lt;amount&gt;: '%s' (biti mora vsaj %s)</translation>
+    </message>
+    <message>
+        <source>Invalid netmask specified in -whitelist: '%s'</source>
+        <translation type="unfinished">V -whitelist je navedena neveljavna omrežna maska '%s'</translation>
+    </message>
+    <message>
+        <source>Loading P2P addresses…</source>
+        <translation type="unfinished">Nalagam P2P naslove ...</translation>
+    </message>
+    <message>
+        <source>Loading banlist…</source>
+        <translation type="unfinished">Nalaganje seznam blokiranih ...</translation>
+    </message>
+    <message>
+        <source>Loading block index…</source>
+        <translation type="unfinished">Nalagam kazalo blokov ...</translation>
+    </message>
+    <message>
+        <source>Loading wallet…</source>
+        <translation type="unfinished">Nalagam denarnico ...</translation>
+    </message>
+    <message>
+        <source>Missing amount</source>
+        <translation type="unfinished">Znesek manjka</translation>
+    </message>
+    <message>
+        <source>Missing solving data for estimating transaction size</source>
+        <translation type="unfinished">Manjkajo podatki za oceno velikosti transakcije</translation>
+    </message>
+    <message>
+        <source>Need to specify a port with -whitebind: '%s'</source>
+        <translation type="unfinished">Pri opciji -whitebind morate navesti vrata: %s</translation>
+    </message>
+    <message>
+        <source>No addresses available</source>
+        <translation type="unfinished">Noben naslov ni na voljo</translation>
+    </message>
+    <message>
+        <source>Not enough file descriptors available.</source>
+        <translation type="unfinished">Na voljo ni dovolj deskriptorjev datotek.</translation>
+    </message>
+    <message>
+        <source>Prune cannot be configured with a negative value.</source>
+        <translation type="unfinished">Negativne vrednosti parametra funkcije obrezovanja niso sprejemljive.</translation>
+    </message>
+    <message>
+        <source>Prune mode is incompatible with -txindex.</source>
+        <translation type="unfinished">Funkcija obrezovanja ni združljiva z opcijo -txindex.</translation>
+    </message>
+    <message>
+        <source>Pruning blockstore…</source>
+        <translation type="unfinished">Obrezujem ...</translation>
+    </message>
+    <message>
+        <source>Reducing -maxconnections from %d to %d, because of system limitations.</source>
+        <translation type="unfinished">Zmanjšujem maksimalno število povezav (-maxconnections) iz %d na %d zaradi sistemskih omejitev.</translation>
+    </message>
+    <message>
+        <source>Replaying blocks…</source>
+        <translation type="unfinished">Ponovno obdelujem bloke ...</translation>
+    </message>
+    <message>
+        <source>Rescanning…</source>
+        <translation type="unfinished">Ponovno obdelujem ...</translation>
+    </message>
+    <message>
+        <source>SQLiteDatabase: Failed to execute statement to verify database: %s</source>
+        <translation type="unfinished">Baza SQLite: Izvršitev stavka za preverbo baze je spodletela: %s</translation>
+    </message>
+    <message>
+        <source>SQLiteDatabase: Failed to prepare statement to verify database: %s</source>
+        <translation type="unfinished">Baza SQLite: priprava stavka za preverbo baze je spodletela: %s</translation>
+    </message>
+    <message>
+        <source>SQLiteDatabase: Failed to read database verification error: %s</source>
+        <translation type="unfinished">Baza SQLite: branje napake pri preverjanju baze je spodletelo: %s</translation>
+    </message>
+    <message>
+        <source>SQLiteDatabase: Unexpected application id. Expected %u, got %u</source>
+        <translation type="unfinished">Baza SQLite: nepričakovan identifikator aplikacije. Pričakovana vrednost je %u, dobljena vrednost je %u.</translation>
+    </message>
+    <message>
+        <source>Section [%s] is not recognized.</source>
+        <translation type="unfinished">Neznan odsek [%s].</translation>
+    </message>
+    <message>
+        <source>Signing transaction failed</source>
+        <translation type="unfinished">Podpisovanje transakcije je spodletelo.</translation>
+    </message>
+    <message>
+        <source>Specified -walletdir "%s" does not exist</source>
+        <translation type="unfinished">Navedeni direktorij -walletdir "%s" ne obstaja</translation>
+    </message>
+    <message>
+        <source>Specified -walletdir "%s" is a relative path</source>
+        <translation type="unfinished">Navedeni -walletdir "%s" je relativna pot</translation>
+    </message>
+    <message>
+        <source>Specified -walletdir "%s" is not a directory</source>
+        <translation type="unfinished">Navedena pot -walletdir "%s" ni direktorij</translation>
+    </message>
+    <message>
+        <source>Specified blocks directory "%s" does not exist.</source>
+        <translation type="unfinished">Navedeni podatkovni direktorij za bloke "%s" ne obstaja.</translation>
+    </message>
+    <message>
+        <source>Starting network threads…</source>
+        <translation type="unfinished">Zaganjam omrežne niti ...</translation>
+    </message>
+    <message>
+        <source>The source code is available from %s.</source>
+        <translation type="unfinished">Izvorna koda je dosegljiva na %s.</translation>
+    </message>
+    <message>
+        <source>The specified config file %s does not exist</source>
+        <translation type="unfinished">Navedena konfiguracijska datoteka %s ne obstaja</translation>
+    </message>
+    <message>
+        <source>The transaction amount is too small to pay the fee</source>
+        <translation type="unfinished">Znesek transakcije je prenizek za plačilo provizije</translation>
+    </message>
+    <message>
+        <source>The wallet will avoid paying less than the minimum relay fee.</source>
+        <translation type="unfinished">Denarnica se bo izognila plačilu proviziji, manjši od minimalne provizije za posredovanje (relay fee).</translation>
+    </message>
+    <message>
+        <source>This is experimental software.</source>
+        <translation type="unfinished">Program je eksperimentalne narave.</translation>
+    </message>
+    <message>
+        <source>This is the minimum transaction fee you pay on every transaction.</source>
+        <translation type="unfinished">To je minimalna transakcijska provizija, ki jo plačate za vsako transakcijo.</translation>
+    </message>
+    <message>
+        <source>This is the transaction fee you will pay if you send a transaction.</source>
+        <translation type="unfinished">To je provizija, ki jo boste plačali, ko pošljete transakcijo.</translation>
+    </message>
+    <message>
+        <source>Transaction amount too small</source>
+        <translation type="unfinished">Znesek transakcije je prenizek</translation>
+    </message>
+    <message>
+        <source>Transaction amounts must not be negative</source>
+        <translation type="unfinished">Znesek transakcije ne sme biti negativen</translation>
+    </message>
+    <message>
+        <source>Transaction change output index out of range</source>
+        <translation type="unfinished">Indeks izhoda vračila je izven obsega.</translation>
+    </message>
+    <message>
+        <source>Transaction has too long of a mempool chain</source>
+        <translation type="unfinished">Transakcija je del predolge verige nepotrjenih transakcij</translation>
+    </message>
+    <message>
+        <source>Transaction must have at least one recipient</source>
+        <translation type="unfinished">Transakcija mora imeti vsaj enega prejemnika.</translation>
+    </message>
+    <message>
+        <source>Transaction needs a change address, but we can't generate it.</source>
+        <translation type="unfinished">Transakcija potrebuje naslov za vračilo drobiža, ki pa ga ni bilo mogoče ustvariti.</translation>
+    </message>
+    <message>
+        <source>Transaction too large</source>
+        <translation type="unfinished">Transkacija je prevelika</translation>
+    </message>
+    <message>
+        <source>Unable to allocate memory for -maxsigcachesize: '%s' MiB</source>
+        <translation type="unfinished">Spodletelo je dodeljevanje pomnilnika za -maxsigcachesize: '%s' MiB</translation>
+    </message>
+    <message>
+        <source>Unable to bind to %s on this computer (bind returned error %s)</source>
+        <translation type="unfinished">Na tem računalniku ni bilo mogoče vezati naslova %s (vrnjena napaka: %s)</translation>
+    </message>
+    <message>
+        <source>Unable to bind to %s on this computer. %s is probably already running.</source>
+        <translation type="unfinished">Na tem računalniku ni bilo mogoče vezati naslova %s. %s je verjetno že zagnan.</translation>
+    </message>
+    <message>
+        <source>Unable to create the PID file '%s': %s</source>
+        <translation type="unfinished">Ne morem ustvariti PID-datoteke '%s': %s</translation>
+    </message>
+    <message>
+        <source>Unable to generate initial keys</source>
+        <translation type="unfinished">Ne morem ustvariti začetnih ključev</translation>
+    </message>
+    <message>
+        <source>Unable to generate keys</source>
+        <translation type="unfinished">Ne morem ustvariti ključev</translation>
+    </message>
+    <message>
+        <source>Unable to open %s for writing</source>
+        <translation type="unfinished">Ne morem odpreti %s za pisanje</translation>
+    </message>
+    <message>
+        <source>Unable to parse -maxuploadtarget: '%s'</source>
+        <translation type="unfinished">Nerazumljiva nastavitev -maxuploadtarget: '%s'</translation>
+    </message>
+    <message>
+        <source>Unable to start HTTP server. See debug log for details.</source>
+        <translation type="unfinished">Zagon HTTP strežnika neuspešen. Poglejte razhroščevalni dnevnik za podrobnosti (debug.log).</translation>
+    </message>
+    <message>
+        <source>Unknown -blockfilterindex value %s.</source>
+        <translation type="unfinished">Neznana vrednost -blockfilterindex %s.</translation>
+    </message>
+    <message>
+        <source>Unknown address type '%s'</source>
+        <translation type="unfinished">Neznana vrsta naslova '%s'</translation>
+    </message>
+    <message>
+        <source>Unknown change type '%s'</source>
+        <translation type="unfinished">Neznana vrsta vračila '%s'</translation>
+    </message>
+    <message>
+        <source>Unknown network specified in -onlynet: '%s'</source>
+        <translation type="unfinished">V nastavitvi -onlynet je podano neznano omrežje '%s'.</translation>
+    </message>
+    <message>
+        <source>Unknown new rules activated (versionbit %i)</source>
+        <translation type="unfinished">Aktivirana so neznana nova pravila (versionbit %i)</translation>
+    </message>
+    <message>
+        <source>Unsupported logging category %s=%s.</source>
+        <translation type="unfinished">Nepodprta kategorija beleženja %s=%s.</translation>
+    </message>
+    <message>
+        <source>User Agent comment (%s) contains unsafe characters.</source>
+        <translation type="unfinished">Komentar uporabniškega agenta (%s) vsebuje nevarne znake.</translation>
+    </message>
+    <message>
+        <source>Verifying blocks…</source>
+        <translation type="unfinished">Preverjam celovitost blokov ...</translation>
+    </message>
+    <message>
+        <source>Verifying wallet(s)…</source>
+        <translation type="unfinished">Preverjam denarnice ...</translation>
+    </message>
+    <message>
+        <source>Wallet needed to be rewritten: restart %s to complete</source>
+        <translation type="unfinished">Denarnica mora biti prepisana. Za zaključek ponovno zaženite %s.</translation>
     </message>
 </context>
 <context>
     <name>BitcoinGUI</name>
     <message>
-<<<<<<< HEAD
-        <source>Sign &amp;message...</source>
-        <translation>Podpiši &amp;sporočilo ...</translation>
-    </message>
-    <message>
-        <source>Synchronizing with network...</source>
-        <translation>Dohitevam omrežje ...</translation>
-    </message>
-    <message>
         <source>&amp;Overview</source>
-        <translation>Pre&amp;gled</translation>
+        <translation type="unfinished">Pre&amp;gled</translation>
     </message>
     <message>
         <source>Show general overview of wallet</source>
-        <translation>Oglejte si splošne informacije o svoji denarnici</translation>
-    </message>
-=======
-        <source>Settings file %1 might be corrupt or invalid.</source>
-        <translation type="unfinished">Datoteka z nastavitvami %1 je morda ovkarjena ali neveljavna.</translation>
-    </message>
-    </context>
-<context>
-    <name>QObject</name>
->>>>>>> 3f385c91
+        <translation type="unfinished">Oglejte si splošne informacije o svoji denarnici</translation>
+    </message>
     <message>
         <source>&amp;Transactions</source>
-        <translation>&amp;Transakcije</translation>
+        <translation type="unfinished">&amp;Transakcije</translation>
     </message>
     <message>
         <source>Browse transaction history</source>
-        <translation>Brskajte po zgodovini transakcij</translation>
+        <translation type="unfinished">Brskajte po zgodovini transakcij</translation>
     </message>
     <message>
         <source>E&amp;xit</source>
-        <translation>I&amp;zhod</translation>
+        <translation type="unfinished">I&amp;zhod</translation>
     </message>
     <message>
         <source>Quit application</source>
-        <translation>Izhod iz programa</translation>
+        <translation type="unfinished">Izhod iz programa</translation>
     </message>
     <message>
         <source>&amp;About %1</source>
-        <translation>&amp;O %1</translation>
+        <translation type="unfinished">&amp;O nas%1</translation>
     </message>
     <message>
         <source>Show information about %1</source>
-        <translation>Prikaži informacije o %1</translation>
+        <translation type="unfinished">Prikaži informacije o %1</translation>
     </message>
     <message>
         <source>About &amp;Qt</source>
-        <translation>O &amp;Qt</translation>
+        <translation type="unfinished">O &amp;Qt</translation>
     </message>
     <message>
         <source>Show information about Qt</source>
-        <translation>Oglejte si informacije o Qt</translation>
-    </message>
-    <message>
-        <source>&amp;Options...</source>
-        <translation>&amp;Možnosti ...</translation>
+        <translation type="unfinished">Oglejte si informacije o Qt</translation>
     </message>
     <message>
         <source>Modify configuration options for %1</source>
-        <translation>Spremeni možnosti konfiguracije za %1</translation>
-    </message>
-    <message>
-        <source>&amp;Encrypt Wallet...</source>
-        <translation>&amp;Šifriraj denarnico ...</translation>
-    </message>
-    <message>
-        <source>&amp;Backup Wallet...</source>
-        <translation>Shrani &amp;varnostno kopijo denarnice ...</translation>
-    </message>
-    <message>
-        <source>&amp;Change Passphrase...</source>
-        <translation>&amp;Spremeni geslo ...</translation>
-    </message>
-    <message>
-        <source>Open &amp;URI...</source>
-        <translation>Odpri &amp;URI ...</translation>
-    </message>
-    <message>
-        <source>Create Wallet...</source>
-        <translation>Ustvari denarnico ...</translation>
+        <translation type="unfinished">Spremeni možnosti konfiguracije za %1</translation>
     </message>
     <message>
         <source>Create a new wallet</source>
-        <translation>Ustvari novo denarnico</translation>
+        <translation type="unfinished">Ustvari novo denarnico</translation>
+    </message>
+    <message>
+        <source>&amp;Minimize</source>
+        <translation type="unfinished">Po&amp;manjšaj</translation>
     </message>
     <message>
         <source>Wallet:</source>
-        <translation>Denarnica:</translation>
-    </message>
-    <message>
-<<<<<<< HEAD
-        <source>Click to disable network activity.</source>
-        <translation>S klikom onemogočite omrežno aktivnost.</translation>
-=======
-        <source>N/A</source>
-        <translation type="unfinished">Neznano</translation>
-    </message>
-    <message numerus="yes">
-        <source>%n second(s)</source>
-        <translation type="unfinished">
-            <numerusform />
-            <numerusform />
-            <numerusform />
-            <numerusform />
-        </translation>
-    </message>
-    <message numerus="yes">
-        <source>%n minute(s)</source>
-        <translation type="unfinished">
-            <numerusform />
-            <numerusform />
-            <numerusform />
-            <numerusform />
-        </translation>
-    </message>
-    <message numerus="yes">
-        <source>%n hour(s)</source>
-        <translation type="unfinished">
-            <numerusform />
-            <numerusform />
-            <numerusform />
-            <numerusform />
-        </translation>
-    </message>
-    <message numerus="yes">
-        <source>%n day(s)</source>
-        <translation type="unfinished">
-            <numerusform />
-            <numerusform />
-            <numerusform />
-            <numerusform />
-        </translation>
-    </message>
-    <message numerus="yes">
-        <source>%n week(s)</source>
-        <translation type="unfinished">
-            <numerusform />
-            <numerusform />
-            <numerusform />
-            <numerusform />
-        </translation>
->>>>>>> 3f385c91
+        <translation type="unfinished">Denarnica:</translation>
     </message>
     <message>
         <source>Network activity disabled.</source>
-        <translation>Omrežna aktivnost onemogočena.</translation>
-    </message>
-<<<<<<< HEAD
-=======
-    <message numerus="yes">
-        <source>%n year(s)</source>
-        <translation type="unfinished">
-            <numerusform />
-            <numerusform />
-            <numerusform />
-            <numerusform />
-        </translation>
-    </message>
-    </context>
-<context>
-    <name>bitcoin-core</name>
->>>>>>> 3f385c91
-    <message>
-        <source>Click to enable network activity again.</source>
-        <translation>S klikom ponovno vključite omrežno aktivnost.</translation>
-    </message>
-    <message>
-        <source>Syncing Headers (%1%)...</source>
-        <translation>Sinhronizacija glav (%1%)...</translation>
-    </message>
-    <message>
-        <source>Reindexing blocks on disk...</source>
-        <translation>Poustvarjam kazalo blokov na disku ...</translation>
+        <extracomment>A substring of the tooltip.</extracomment>
+        <translation type="unfinished">Omrežna aktivnost onemogočena.</translation>
     </message>
     <message>
         <source>Proxy is &lt;b&gt;enabled&lt;/b&gt;: %1</source>
-        <translation>Posredniški strežnik je &lt;b&gt;omogočen&lt;/b&gt;: %1</translation>
+        <translation type="unfinished">Posredniški strežnik je &lt;b&gt;omogočen&lt;/b&gt;: %1</translation>
     </message>
     <message>
         <source>Send coins to a Particl address</source>
-        <translation>Izvedite plačilo na particl-naslov</translation>
+        <translation type="unfinished">Pošljite novce na particl-naslov</translation>
     </message>
     <message>
         <source>Backup wallet to another location</source>
-        <translation>Shranite varnostno kopijo svoje denarnice na drugo lokacijo</translation>
+        <translation type="unfinished">Shranite varnostno kopijo svoje denarnice na drugo mesto</translation>
     </message>
     <message>
         <source>Change the passphrase used for wallet encryption</source>
-        <translation>Spremenite geslo za šifriranje denarnice</translation>
-    </message>
-    <message>
-        <source>&amp;Verify message...</source>
-        <translation>&amp;Preveri sporočilo ...</translation>
+        <translation type="unfinished">Spremenite geslo za šifriranje denarnice</translation>
     </message>
     <message>
         <source>&amp;Send</source>
-        <translation>&amp;Pošlji</translation>
+        <translation type="unfinished">&amp;Pošlji</translation>
     </message>
     <message>
         <source>&amp;Receive</source>
-        <translation>P&amp;rejmi</translation>
-    </message>
-    <message>
-        <source>&amp;Show / Hide</source>
-        <translation>&amp;Prikaži / Skrij</translation>
-    </message>
-    <message>
-        <source>Show or hide the main Window</source>
-        <translation>Prikaži ali skrij glavno okno</translation>
+        <translation type="unfinished">P&amp;rejmi</translation>
+    </message>
+    <message>
+        <source>&amp;Options…</source>
+        <translation type="unfinished">&amp;Možnosti ...</translation>
+    </message>
+    <message>
+        <source>&amp;Encrypt Wallet…</source>
+        <translation type="unfinished">Ši&amp;friraj denarnico...</translation>
     </message>
     <message>
         <source>Encrypt the private keys that belong to your wallet</source>
-        <translation>Šifrirajte zasebne ključe, ki se nahajajo v denarnici</translation>
+        <translation type="unfinished">Šifrirajte zasebne ključe, ki se nahajajo v denarnici</translation>
+    </message>
+    <message>
+        <source>&amp;Backup Wallet…</source>
+        <translation type="unfinished">Naredi &amp;varnostno kopijo denarnice...</translation>
+    </message>
+    <message>
+        <source>&amp;Change Passphrase…</source>
+        <translation type="unfinished">Spremeni &amp;geslo...</translation>
+    </message>
+    <message>
+        <source>Sign &amp;message…</source>
+        <translation type="unfinished">&amp;Podpiši sporočilo...</translation>
     </message>
     <message>
         <source>Sign messages with your Particl addresses to prove you own them</source>
-        <translation>Podpišite poljubno sporočilo z enim svojih particl-naslovov, da prejemniku sporočila dokažete, da je ta naslov v vaši lasti.</translation>
+        <translation type="unfinished">Podpišite poljubno sporočilo z enim svojih particl-naslovov, da prejemniku sporočila dokažete, da je ta naslov v vaši lasti.</translation>
+    </message>
+    <message>
+        <source>&amp;Verify message…</source>
+        <translation type="unfinished">P&amp;reveri podpis...</translation>
     </message>
     <message>
         <source>Verify messages to ensure they were signed with specified Particl addresses</source>
-        <translation>Preverite, če je bilo prejeto sporočilo podpisano z določenim particl-naslovom.</translation>
-    </message>
-    <message>
-<<<<<<< HEAD
-        <source>&amp;File</source>
-        <translation>&amp;Datoteka</translation>
-    </message>
-    <message>
-        <source>&amp;Settings</source>
-        <translation>&amp;Nastavitve</translation>
-=======
-        <source>Fee estimation failed. Fallbackfee is disabled. Wait a few blocks or enable -fallbackfee.</source>
-        <translation type="unfinished">Ocena provizije ni uspela. Uporaba nadomestne provizije (fallback fee) je onemogočena. Počakajte nekaj blokov ali omogočite -fallbackfee.</translation>
->>>>>>> 3f385c91
-    </message>
-    <message>
-        <source>&amp;Help</source>
-        <translation>&amp;Pomoč</translation>
-    </message>
-    <message>
-        <source>Tabs toolbar</source>
-        <translation>Orodna vrstica zavihkov</translation>
-    </message>
-    <message>
-        <source>Request payments (generates QR codes and particl: URIs)</source>
-        <translation>Zahtevajte plačilo (ustvarite zahtevek s kodo QR in URI tipa particl)</translation>
-    </message>
-    <message>
-        <source>Show the list of used sending addresses and labels</source>
-        <translation>Preglejte in uredite seznam naslovov, na katere ste kdaj poslali plačila</translation>
-    </message>
-    <message>
-        <source>Show the list of used receiving addresses and labels</source>
-        <translation>Preglejte in uredite seznam naslovov, na katere ste kdaj prejeli plačila</translation>
-    </message>
-    <message>
-        <source>&amp;Command-line options</source>
-        <translation>Možnosti &amp;ukazne vrstice</translation>
-    </message>
-    <message numerus="yes">
-        <source>%n active connection(s) to Particl network</source>
-        <translation><numerusform>%n aktivna povezava v omrežje Particl</numerusform><numerusform>%n aktivni povezavi v omrežje Particl</numerusform><numerusform>%n aktivne povezave v omrežje Particl</numerusform><numerusform>%n aktivnih povezav v omrežje Particl</numerusform></translation>
-    </message>
-    <message>
-        <source>Indexing blocks on disk...</source>
-        <translation>Ustvarjam kazalo blokov na disku ...</translation>
-    </message>
-    <message>
-        <source>Processing blocks on disk...</source>
-        <translation>Obdelava blokov na disku ...</translation>
-    </message>
-    <message numerus="yes">
-        <source>Processed %n block(s) of transaction history.</source>
-        <translation><numerusform>%n obdelan blok zgodovine transakcij.</numerusform><numerusform>%n obdelana bloka zgodovine transakcij.</numerusform><numerusform>%n obdelani bloki zgodovine transakcij.</numerusform><numerusform>%n obdelanih blokov zgodovine transakcij.</numerusform></translation>
-    </message>
-    <message>
-<<<<<<< HEAD
-        <source>%1 behind</source>
-        <translation>%1 zaostanka</translation>
-=======
-        <source>Prune mode is incompatible with -reindex-chainstate. Use full -reindex instead.</source>
-        <translation type="unfinished">Način obrezovanja ni združljiv z možnostjo -reindex-chainstate. Namesto tega uporabite polni -reindex.</translation>
-    </message>
-    <message>
-        <source>Prune: last wallet synchronisation goes beyond pruned data. You need to -reindex (download the whole blockchain again in case of pruned node)</source>
-        <translation type="unfinished">Obrezovanje: zadnja sinhronizacija denarnice je izven obrezanih podatkov. Izvesti morate -reindex (v primeru obrezanega načina delovanja bo potrebno znova prenesti celotno verigo blokov).</translation>
->>>>>>> 3f385c91
-    </message>
-    <message>
-        <source>Last received block was generated %1 ago.</source>
-        <translation>Zadnji prejeti blok je star %1.</translation>
-    </message>
-    <message>
-        <source>Transactions after this will not yet be visible.</source>
-        <translation>Novejše transakcije še ne bodo vidne.</translation>
-    </message>
-    <message>
-        <source>Error</source>
-        <translation>Napaka</translation>
-    </message>
-    <message>
-        <source>Warning</source>
-        <translation>Opozorilo</translation>
-    </message>
-    <message>
-        <source>Information</source>
-        <translation>Informacije</translation>
-    </message>
-    <message>
-        <source>Up to date</source>
-        <translation>Ažurno</translation>
-    </message>
-    <message>
-        <source>&amp;Load PSBT from file...</source>
-        <translation>Na&amp;loži DPBT iz datoteke...</translation>
-    </message>
-    <message>
-        <source>Load Partially Signed Particl Transaction</source>
-        <translation>Naloži delno podpisano particl-transakcijo</translation>
-    </message>
-    <message>
-        <source>Load PSBT from clipboard...</source>
-        <translation>Naloži DPBT z odložišča...</translation>
-    </message>
-    <message>
-        <source>Load Partially Signed Particl Transaction from clipboard</source>
-        <translation>Naloži delno podpisano particl-transakcijo z odložišča</translation>
-    </message>
-    <message>
-        <source>Node window</source>
-        <translation>Okno vozlišča</translation>
-    </message>
-    <message>
-        <source>Open node debugging and diagnostic console</source>
-        <translation>Odpri konzolo za razhroščevanje in diagnostiko</translation>
-    </message>
-    <message>
-<<<<<<< HEAD
-        <source>&amp;Sending addresses</source>
-        <translation>&amp;Naslovi za pošiljanje ...</translation>
-=======
-        <source>Unsupported chainstate database format found. Please restart with -reindex-chainstate. This will rebuild the chainstate database.</source>
-        <translation type="unfinished">Podatkovna baza stanja verige (chainstate) je v formatu, ki ni podprt. Prosimo, ponovno zaženite program z možnostjo -reindex-chainstate. S tem bo baza stanja verige zgrajena ponovno.</translation>
-    </message>
-    <message>
-        <source>Wallet created successfully. The legacy wallet type is being deprecated and support for creating and opening legacy wallets will be removed in the future.</source>
-        <translation type="unfinished">Denarnica uspešno ustvarjena. Podedovani tip denarnice je zastarel in v opuščanju. Podpora za tvorbo in odpiranje denarnic podedovanega tipa bo v prihodnosti odstranjena.</translation>
-    </message>
-    <message>
-        <source>Warning: Dumpfile wallet format "%s" does not match command line specified format "%s".</source>
-        <translation type="unfinished">Opozorilo: oblika izvozne (dump) datoteke "%s" ne ustreza obliki "%s", izbrani v ukazni vrstici.</translation>
->>>>>>> 3f385c91
-    </message>
-    <message>
-        <source>&amp;Receiving addresses</source>
-        <translation>&amp;Naslovi za prejemanje</translation>
-    </message>
-    <message>
-        <source>Open a particl: URI</source>
-        <translation>Odpri URI tipa particl:</translation>
-    </message>
-    <message>
-        <source>Open Wallet</source>
-        <translation>Odpri denarnico</translation>
-    </message>
-    <message>
-        <source>Open a wallet</source>
-        <translation>Odpri denarnico</translation>
-    </message>
-    <message>
-        <source>Close Wallet...</source>
-        <translation>Zapri denarnico ...</translation>
-    </message>
-    <message>
-        <source>Close wallet</source>
-        <translation>Zapri denarnico</translation>
-    </message>
-    <message>
-        <source>Close All Wallets...</source>
-        <translation>Zapri vse denarnice...</translation>
-    </message>
-    <message>
-        <source>Close all wallets</source>
-        <translation>Zapri vse denarnice</translation>
-    </message>
-    <message>
-        <source>Show the %1 help message to get a list with possible Particl command-line options</source>
-        <translation>Pokaži %1 sporočilo za pomoč s seznamom vseh možnosti v ukazni vrstici</translation>
-    </message>
-    <message>
-        <source>&amp;Mask values</source>
-        <translation>Za&amp;maskiraj vrednosti</translation>
-    </message>
-    <message>
-        <source>Mask the values in the Overview tab</source>
-        <translation>Zamaskiraj vrednosti v zavihku Pregled</translation>
-    </message>
-    <message>
-<<<<<<< HEAD
-        <source>default wallet</source>
-        <translation>privzeta denarnica</translation>
-=======
-        <source>-reindex-chainstate option is not compatible with -blockfilterindex. Please temporarily disable blockfilterindex while using -reindex-chainstate, or replace -reindex-chainstate with -reindex to fully rebuild all indexes.</source>
-        <translation type="unfinished">Možnost -reindex-chainstate ni združljiva z -blockfilterindex. Prosimo, ali začasno onemogočite blockfilterindex in uporabite -reindex-chainstate ali pa namesto reindex-chainstate uporabite -reindex za popolno ponovno tvorbo vseh kazal.</translation>
-    </message>
-    <message>
-        <source>-reindex-chainstate option is not compatible with -coinstatsindex. Please temporarily disable coinstatsindex while using -reindex-chainstate, or replace -reindex-chainstate with -reindex to fully rebuild all indexes.</source>
-        <translation type="unfinished">Možnost -reindex-chainstate option ni združljiva z -coinstatsindex. Prosimo, ali začasno onemogočite coinstatsindex in uporabite -reindex-chainstate ali pa namesto reindex-chainstate uporabite -reindex za popolno ponovno tvorbo vseh kazal.</translation>
-    </message>
-    <message>
-        <source>-reindex-chainstate option is not compatible with -txindex. Please temporarily disable txindex while using -reindex-chainstate, or replace -reindex-chainstate with -reindex to fully rebuild all indexes.</source>
-        <translation type="unfinished">Možnost -reindex-chainstate option ni združljiva s -txindex. Prosimo, ali začasno onemogočite txindex in uporabite -reindex-chainstate ali pa namesto reindex-chainstate uporabite -reindex za popolno ponovno tvorbo vseh kazal.</translation>
-    </message>
-    <message>
-        <source>Assumed-valid: last wallet synchronisation goes beyond available block data. You need to wait for the background validation chain to download more blocks.</source>
-        <translation type="unfinished">Zadnja sinhronizacija denarnice pade izven obdobja blokov, katerih podatki so na voljo. Potrebno je počakati, da preverjanje v ozadju prenese potrebne bloke.</translation>
-    </message>
-    <message>
-        <source>Cannot provide specific connections and have addrman find outgoing connections at the same time.</source>
-        <translation type="unfinished">Nezdružljivi nastavitvi: navedene so specifične povezave in hkrati se uporablja addrman za iskanje izhodnih povezav.</translation>
->>>>>>> 3f385c91
-    </message>
-    <message>
-        <source>No wallets available</source>
-        <translation>Ni denarnic na voljo</translation>
-    </message>
-    <message>
-<<<<<<< HEAD
-        <source>&amp;Window</source>
-        <translation>O&amp;kno</translation>
-=======
-        <source>Failed to rename invalid peers.dat file. Please move or delete it and try again.</source>
-        <translation type="unfinished">Preimenovanje neveljavne datoteke peers.dat je spodletelo. Prosimo, premaknite ali izbrišite jo in poskusite znova.</translation>
-    </message>
-    <message>
-        <source>Config setting for %s only applied on %s network when in [%s] section.</source>
-        <translation type="unfinished">Konfiguracijske nastavitve za %s se na omrežju %s upoštevajo le, če so zapisane v odseku [%s].</translation>
->>>>>>> 3f385c91
-    </message>
-    <message>
-        <source>Minimize</source>
-        <translation>Pomanjšaj</translation>
-    </message>
-    <message>
-        <source>Zoom</source>
-        <translation>Povečaj</translation>
-    </message>
-    <message>
-        <source>Main Window</source>
-        <translation>Glavno okno</translation>
-    </message>
-    <message>
-        <source>%1 client</source>
-        <translation>%1 odjemalec</translation>
-    </message>
-    <message>
-        <source>Connecting to peers...</source>
-        <translation>Povezujem s soležniki ...</translation>
-    </message>
-    <message>
-        <source>Catching up...</source>
-        <translation>Dohitevam omrežje ...</translation>
-    </message>
-    <message>
-        <source>Error: %1</source>
-        <translation>Napaka: %1</translation>
-    </message>
-    <message>
-        <source>Warning: %1</source>
-        <translation>Opozorilo: %1</translation>
-    </message>
-    <message>
-        <source>Date: %1
-</source>
-        <translation>Datum: %1
-</translation>
-    </message>
-    <message>
-        <source>Amount: %1
-</source>
-        <translation>Znesek: %1
-</translation>
-    </message>
-    <message>
-        <source>Wallet: %1
-</source>
-        <translation>Denarnica: %1
-</translation>
-    </message>
-    <message>
-        <source>Type: %1
-</source>
-        <translation>Vrsta: %1
-</translation>
-    </message>
-    <message>
-        <source>Label: %1
-</source>
-        <translation>Oznaka: %1
-</translation>
-    </message>
-    <message>
-        <source>Address: %1
-</source>
-        <translation>Naslov: %1
-</translation>
-    </message>
-    <message>
-        <source>Sent transaction</source>
-        <translation>Odlivi</translation>
-    </message>
-    <message>
-        <source>Incoming transaction</source>
-        <translation>Prilivi</translation>
-    </message>
-    <message>
-        <source>HD key generation is &lt;b&gt;enabled&lt;/b&gt;</source>
-        <translation>HD-tvorba ključev je &lt;b&gt;omogočena&lt;/b&gt;</translation>
-    </message>
-    <message>
-        <source>HD key generation is &lt;b&gt;disabled&lt;/b&gt;</source>
-        <translation>HD-tvorba ključev je &lt;b&gt;onemogočena&lt;/b&gt;</translation>
-    </message>
-    <message>
-<<<<<<< HEAD
-        <source>Private key &lt;b&gt;disabled&lt;/b&gt;</source>
-        <translation>Zasebni ključ &lt;b&gt;onemogočen&lt;/b&gt;</translation>
-    </message>
-    <message>
-        <source>Wallet is &lt;b&gt;encrypted&lt;/b&gt; and currently &lt;b&gt;unlocked&lt;/b&gt;</source>
-        <translation>Denarnica je &lt;b&gt;šifrirana&lt;/b&gt; in trenutno &lt;b&gt;odklenjena&lt;/b&gt;</translation>
-=======
-        <source>Error: Couldn't create cursor into database</source>
-        <translation type="unfinished">Napaka: ne morem ustvariti kurzorja v bazo</translation>
->>>>>>> 3f385c91
-    </message>
-    <message>
-        <source>Wallet is &lt;b&gt;encrypted&lt;/b&gt; and currently &lt;b&gt;locked&lt;/b&gt;</source>
-        <translation>Denarnica je &lt;b&gt;šifrirana&lt;/b&gt; in trenutno &lt;b&gt;zaklenjena&lt;/b&gt;</translation>
-    </message>
-    <message>
-        <source>Original message:</source>
-        <translation>Izvorno sporočilo:</translation>
-    </message>
-    <message>
-        <source>A fatal error occurred. %1 can no longer continue safely and will quit.</source>
-        <translation>Prišlo je do usodne napake. %1 ne more več varno nadaljevati s tekom in se bo ustavil.</translation>
-    </message>
-</context>
-<context>
-    <name>CoinControlDialog</name>
-    <message>
-        <source>Coin Selection</source>
-        <translation>Izbira vhodnih kovancev</translation>
-    </message>
-    <message>
-        <source>Quantity:</source>
-        <translation>Število vhodov:</translation>
-    </message>
-    <message>
-        <source>Bytes:</source>
-        <translation>Število bajtov:</translation>
-    </message>
-    <message>
-        <source>Amount:</source>
-        <translation>Znesek:</translation>
-    </message>
-    <message>
-        <source>Fee:</source>
-        <translation>Provizija:</translation>
-    </message>
-    <message>
-        <source>Dust:</source>
-        <translation>Prah:</translation>
-    </message>
-    <message>
-        <source>After Fee:</source>
-        <translation>Po proviziji:</translation>
-    </message>
-    <message>
-        <source>Change:</source>
-        <translation>Vračilo:</translation>
-    </message>
-    <message>
-        <source>(un)select all</source>
-        <translation>izberi vse/nič</translation>
-    </message>
-    <message>
-        <source>Tree mode</source>
-        <translation>Drevesni prikaz</translation>
-    </message>
-    <message>
-        <source>List mode</source>
-        <translation>Seznam</translation>
-    </message>
-    <message>
-        <source>Amount</source>
-        <translation>Znesek</translation>
-    </message>
-    <message>
-        <source>Received with label</source>
-        <translation>Oznaka priliva</translation>
-    </message>
-    <message>
-        <source>Received with address</source>
-        <translation>Naslov priliva</translation>
-    </message>
-    <message>
-        <source>Date</source>
-        <translation>Datum</translation>
-    </message>
-    <message>
-        <source>Confirmations</source>
-        <translation>Potrditve</translation>
-    </message>
-    <message>
-        <source>Confirmed</source>
-        <translation>Potrjeno</translation>
-    </message>
-    <message>
-        <source>Copy address</source>
-        <translation>Kopiraj naslov</translation>
-    </message>
-    <message>
-        <source>Copy label</source>
-        <translation>Kopiraj oznako</translation>
-    </message>
-    <message>
-        <source>Copy amount</source>
-        <translation>Kopiraj znesek</translation>
-    </message>
-    <message>
-        <source>Copy transaction ID</source>
-        <translation>Kopiraj ID transakcije</translation>
-    </message>
-    <message>
-        <source>Lock unspent</source>
-        <translation>Zakleni neporabljeno</translation>
-    </message>
-    <message>
-        <source>Unlock unspent</source>
-        <translation>Odkleni neporabljeno</translation>
-    </message>
-    <message>
-        <source>Copy quantity</source>
-        <translation>Kopiraj količino</translation>
-    </message>
-    <message>
-        <source>Copy fee</source>
-        <translation>Kopiraj znesek provizije</translation>
-    </message>
-    <message>
-        <source>Copy after fee</source>
-        <translation>Kopiraj po proviziji</translation>
-    </message>
-    <message>
-        <source>Copy bytes</source>
-        <translation>Kopiraj bajte</translation>
-    </message>
-    <message>
-        <source>Copy dust</source>
-        <translation>Kopiraj prah</translation>
-    </message>
-    <message>
-        <source>Copy change</source>
-        <translation>Kopiraj vračilo</translation>
-    </message>
-    <message>
-        <source>(%1 locked)</source>
-        <translation>(%1 zaklenjeno)</translation>
-    </message>
-    <message>
-        <source>yes</source>
-        <translation>da</translation>
-    </message>
-    <message>
-        <source>no</source>
-        <translation>ne</translation>
-    </message>
-    <message>
-        <source>This label turns red if any recipient receives an amount smaller than the current dust threshold.</source>
-        <translation>Ta oznaka se spremeni v rdeče, če katerikoli prejemnik prejme znesek, ki je manjši od trenutnega praga za prah.</translation>
-    </message>
-    <message>
-<<<<<<< HEAD
-        <source>Can vary +/- %1 satoshi(s) per input.</source>
-        <translation>Se lahko razlikuje +/- %1 satoši(jev) na vhod.</translation>
-    </message>
-    <message>
-        <source>(no label)</source>
-        <translation>(brez oznake)</translation>
-=======
-        <source>Not enough file descriptors available.</source>
-        <translation type="unfinished">Na voljo ni dovolj deskriptorjev datotek.</translation>
->>>>>>> 3f385c91
-    </message>
-    <message>
-        <source>change from %1 (%2)</source>
-        <translation>vračilo od %1 (%2)</translation>
-    </message>
-    <message>
-<<<<<<< HEAD
-        <source>(change)</source>
-        <translation>(vračilo)</translation>
-    </message>
-</context>
-<context>
-    <name>CreateWalletActivity</name>
-    <message>
-        <source>Creating Wallet &lt;b&gt;%1&lt;/b&gt;...</source>
-        <translation>Ustvarjam denarnico &lt;b&gt;%1&lt;/b&gt; ...</translation>
-=======
-        <source>Prune mode is incompatible with -txindex.</source>
-        <translation type="unfinished">Funkcija obrezovanja ni združljiva z opcijo -txindex.</translation>
->>>>>>> 3f385c91
-    </message>
-    <message>
-        <source>Create wallet failed</source>
-        <translation>Ustvarjanje denarnice neuspešno</translation>
-    </message>
-    <message>
-        <source>Create wallet warning</source>
-        <translation>Opozorilo za ustvarjanje denarnice</translation>
-    </message>
-</context>
-<context>
-    <name>CreateWalletDialog</name>
-    <message>
-        <source>Create Wallet</source>
-        <translation>Ustvari denarnico</translation>
-    </message>
-    <message>
-        <source>Wallet Name</source>
-        <translation>Ime denarnice</translation>
-    </message>
-    <message>
-        <source>Encrypt the wallet. The wallet will be encrypted with a passphrase of your choice.</source>
-        <translation>Šifriraj denarnico. Denarnica bo šifrirana z geslom, ki ga izberete.</translation>
-    </message>
-    <message>
-        <source>Encrypt Wallet</source>
-        <translation>Šifriraj denarnico</translation>
-    </message>
-    <message>
-        <source>Disable private keys for this wallet. Wallets with private keys disabled will have no private keys and cannot have an HD seed or imported private keys. This is ideal for watch-only wallets.</source>
-        <translation>Onemogoči zasebne ključe za to denarnico. Denarnice z onemogočenimi zasebnimi ključi ne bodo imele zasebnih ključev in ne morejo imeti HD-semena ali uvoženih zasebnih ključev. To je primerno za opazovane denarnice.</translation>
-    </message>
-    <message>
-        <source>Disable Private Keys</source>
-        <translation>Onemogoči zasebne ključe</translation>
-    </message>
-    <message>
-        <source>Make a blank wallet. Blank wallets do not initially have private keys or scripts. Private keys and addresses can be imported, or an HD seed can be set, at a later time.</source>
-        <translation>Ustvari prazno denarnico. Prazne denarnice ne vključujejo zasebnih ključev ali skript. Pozneje lahko uvozite zasebne ključe ali vnesete HD-seme.</translation>
-    </message>
-    <message>
-        <source>Make Blank Wallet</source>
-        <translation>Ustvari prazno denarnico</translation>
-    </message>
-    <message>
-        <source>Use descriptors for scriptPubKey management</source>
-        <translation>Uporabi deskriptorje za upravljanje s scriptPubKey</translation>
-    </message>
-    <message>
-        <source>Descriptor Wallet</source>
-        <translation>Datoteka z deskriptorji</translation>
-    </message>
-    <message>
-        <source>Create</source>
-        <translation>Ustvari</translation>
-    </message>
-</context>
-<context>
-    <name>EditAddressDialog</name>
-    <message>
-        <source>Edit Address</source>
-        <translation>Uredi naslov</translation>
-    </message>
-    <message>
-        <source>&amp;Label</source>
-        <translation>&amp;Oznaka</translation>
-    </message>
-    <message>
-        <source>The label associated with this address list entry</source>
-        <translation>Oznaka, pod katero je spodnji naslov naveden v vašem imeniku naslovov.</translation>
-    </message>
-    <message>
-        <source>The address associated with this address list entry. This can only be modified for sending addresses.</source>
-        <translation>Naslov tega vnosa v imeniku. Spremeniti ga je mogoče le pri vnosih iz imenika naslovov za pošiljanje.</translation>
-    </message>
-    <message>
-        <source>&amp;Address</source>
-        <translation>&amp;Naslov</translation>
-    </message>
-    <message>
-        <source>New sending address</source>
-        <translation>Nov naslov za pošiljanje</translation>
-    </message>
-    <message>
-        <source>Edit receiving address</source>
-        <translation>Uredi prejemni naslov</translation>
-    </message>
-    <message>
-        <source>Edit sending address</source>
-        <translation>Uredi naslov za pošiljanje</translation>
-    </message>
-    <message>
-        <source>The entered address "%1" is not a valid Particl address.</source>
-        <translation>Vnešeni naslov "%1" ni veljaven particl-naslov.</translation>
-    </message>
-    <message>
-        <source>Address "%1" already exists as a receiving address with label "%2" and so cannot be added as a sending address.</source>
-        <translation>Naslov "%1" že obstaja kot naslov za prejemanje z oznako "%2" in ga je nemogoče dodati kot naslov za pošiljanje.</translation>
-    </message>
-    <message>
-        <source>The entered address "%1" is already in the address book with label "%2".</source>
-        <translation>Vnešeni naslov "%1" je že v imeniku z oznako "%2".</translation>
-    </message>
-    <message>
-        <source>Could not unlock wallet.</source>
-        <translation>Denarnice ni bilo mogoče odkleniti.</translation>
-    </message>
-    <message>
-        <source>New key generation failed.</source>
-        <translation>Generiranje novega ključa je spodletelo.</translation>
-    </message>
-</context>
-<context>
-    <name>FreespaceChecker</name>
-    <message>
-        <source>A new data directory will be created.</source>
-        <translation>Ustvarjena bo nova podatkovna mapa.</translation>
-    </message>
-    <message>
-        <source>name</source>
-        <translation>ime</translation>
-    </message>
-    <message>
-        <source>Directory already exists. Add %1 if you intend to create a new directory here.</source>
-        <translation>Mapa že obstaja. Dodajte %1, če tu želite ustvariti novo mapo.</translation>
-    </message>
-    <message>
-<<<<<<< HEAD
-        <source>Path already exists, and is not a directory.</source>
-        <translation>Pot že obstaja, vendar ni mapa.</translation>
-=======
-        <source>Unable to allocate memory for -maxsigcachesize: '%s' MiB</source>
-        <translation type="unfinished">Spodletelo je dodeljevanje pomnilnika za -maxsigcachesize: '%s' MiB</translation>
-    </message>
-    <message>
-        <source>Unable to bind to %s on this computer (bind returned error %s)</source>
-        <translation type="unfinished">Na tem računalniku ni bilo mogoče vezati naslova %s (vrnjena napaka: %s)</translation>
->>>>>>> 3f385c91
-    </message>
-    <message>
-        <source>Cannot create data directory here.</source>
-        <translation>Na tem mestu ni mogoče ustvariti nove mape.</translation>
-    </message>
-</context>
-<context>
-    <name>HelpMessageDialog</name>
-    <message>
-        <source>version</source>
-        <translation>različica</translation>
-    </message>
-    <message>
-        <source>About %1</source>
-        <translation>O %1</translation>
-    </message>
-    <message>
-        <source>Command-line options</source>
-        <translation>Možnosti ukazne vrstice</translation>
-    </message>
-</context>
-<context>
-    <name>Intro</name>
-    <message>
-        <source>Welcome</source>
-        <translation>Dobrodošli</translation>
-    </message>
-    <message>
-        <source>Welcome to %1.</source>
-        <translation>Dobrodošli v %1</translation>
-    </message>
-    <message>
-        <source>As this is the first time the program is launched, you can choose where %1 will store its data.</source>
-        <translation>Ker ste program zagnali prvič, lahko izberete, kje bo %1 shranil podatke.</translation>
-    </message>
-    <message>
-        <source>When you click OK, %1 will begin to download and process the full %4 block chain (%2GB) starting with the earliest transactions in %3 when %4 initially launched.</source>
-        <translation>Ko kliknete OK, bo %1 začel prenašati podatke in procesirati celotno %4 verigo blokov (%2 GB), začenši z najstarejšo transakcijo iz %3 ob prvotnem začetku %4.</translation>
-    </message>
-    <message>
-        <source>Reverting this setting requires re-downloading the entire blockchain. It is faster to download the full chain first and prune it later. Disables some advanced features.</source>
-        <translation>Če spremenite to nastavitev, morate ponovno naložiti celotno verigo blokov. Hitreje je najprej prenesti celotno verigo in jo obrezati pozneje. Ta nastavitev onemogoči nekatere napredne funkcije.</translation>
-    </message>
-    <message>
-        <source>This initial synchronisation is very demanding, and may expose hardware problems with your computer that had previously gone unnoticed. Each time you run %1, it will continue downloading where it left off.</source>
-        <translation>Začetna sinhronizacija je zelo zahtevna in lahko odkrije probleme s strojno opremo v vašem računalniku, ki so prej bili neopaženi. Vsakič, ko zaženete %1, bo le-ta nadaljeval s prenosom, kjer je prejšnjič ostal.</translation>
-    </message>
-    <message>
-        <source>If you have chosen to limit block chain storage (pruning), the historical data must still be downloaded and processed, but will be deleted afterward to keep your disk usage low.</source>
-        <translation>Če ste se odločili omejiti shranjevanje blokovnih verig (obrezovanje), je treba zgodovinske podatke še vedno prenesti in obdelati, vendar bodo kasneje izbrisani, da bo uporaba diska nizka.</translation>
-    </message>
-    <message>
-        <source>Use the default data directory</source>
-        <translation>Uporabi privzeto podatkovno mapo</translation>
-    </message>
-    <message>
-        <source>Use a custom data directory:</source>
-        <translation>Uporabi to podatkovno mapo:</translation>
-    </message>
-    <message>
-<<<<<<< HEAD
-        <source>Particl</source>
-        <translation>Particl</translation>
-    </message>
-    <message>
-        <source>Discard blocks after verification, except most recent %1 GB (prune)</source>
-        <translation>Po verifikaciji zavrzite vse bloke, razen zadnjih %1 GB (obrezava)</translation>
-=======
-        <source>User Agent comment (%s) contains unsafe characters.</source>
-        <translation type="unfinished">Komentar uporabniškega agenta (%s) vsebuje nevarne znake.</translation>
->>>>>>> 3f385c91
-    </message>
-    <message>
-        <source>At least %1 GB of data will be stored in this directory, and it will grow over time.</source>
-        <translation>Vsaj %1 GB podatkov bo shranjenih v tem direktoriju, velikost podatkov pa bo s časom naraščala.</translation>
-    </message>
-    <message>
-        <source>Approximately %1 GB of data will be stored in this directory.</source>
-        <translation>Približno %1 GB podatkov bo shranjenih v tem direktoriju.</translation>
-    </message>
-    <message>
-        <source>%1 will download and store a copy of the Particl block chain.</source>
-        <translation>%1 bo prenesel in shranil kopijo verige blokov.</translation>
-    </message>
-    <message>
-        <source>The wallet will also be stored in this directory.</source>
-        <translation>Tudi denarnica bo shranjena v tem direktoriju.</translation>
-    </message>
-    <message>
-        <source>Error: Specified data directory "%1" cannot be created.</source>
-        <translation>Napaka: Ni mogoče ustvariti mape "%1".</translation>
-    </message>
-    <message>
-        <source>Error</source>
-        <translation>Napaka</translation>
-    </message>
-    <message numerus="yes">
-        <source>%n GB of free space available</source>
-        <translation><numerusform>%n GiB prostega prostora na voljo</numerusform><numerusform>%n GiB prostega prostora na voljo</numerusform><numerusform>%n GiB prostega prostora na voljo</numerusform><numerusform>%n GB prostega prostora na voljo</numerusform></translation>
-    </message>
-    <message numerus="yes">
-        <source>(of %n GB needed)</source>
-        <translation><numerusform>(od potrebnih %n GiB)</numerusform><numerusform>(od potrebnih %n GiB)</numerusform><numerusform>(od potrebnih %n GiB)</numerusform><numerusform>(od potrebnih %n GB)</numerusform></translation>
-    </message>
-    <message numerus="yes">
-        <source>(%n GB needed for full chain)</source>
-        <translation><numerusform>(%n GB potreben za celotno verigo blokov)</numerusform><numerusform>(%n GB potrebna za celotno verigo blokov)</numerusform><numerusform>(%n GB potrebni za celotno verigo blokov)</numerusform><numerusform>(%n GB potrebnih za celotno verigo blokov)</numerusform></translation>
-    </message>
-</context>
-<context>
-    <name>ModalOverlay</name>
-    <message>
-        <source>Form</source>
-        <translation>Oblika</translation>
-    </message>
-    <message>
-        <source>Recent transactions may not yet be visible, and therefore your wallet's balance might be incorrect. This information will be correct once your wallet has finished synchronizing with the particl network, as detailed below.</source>
-        <translation>Zadnje transakcije morda še niso vidne, zato je prikazano stanje v denarnici lahko napačno. Pravilni podatki bodo prikazani, ko bo vaša denarnica končala s sinhronizacijo z particl omrežjem; glejte podrobnosti spodaj.</translation>
-    </message>
-    <message>
-        <source>Attempting to spend particl that are affected by not-yet-displayed transactions will not be accepted by the network.</source>
-        <translation>Poskusa pošiljanja particlov, na katere vplivajo še ne prikazane transakcije, omrežje ne bo sprejelo.</translation>
-    </message>
-    <message>
-        <source>Number of blocks left</source>
-        <translation>Preostalo število blokov</translation>
-    </message>
-    <message>
-        <source>Unknown...</source>
-        <translation>Neznano ...</translation>
-    </message>
-    <message>
-        <source>Last block time</source>
-        <translation>Čas zadnjega bloka</translation>
-    </message>
-    <message>
-        <source>Progress</source>
-        <translation>Napredek</translation>
-    </message>
-    <message>
-        <source>Progress increase per hour</source>
-        <translation>Napredek na uro</translation>
-    </message>
-    <message>
-        <source>calculating...</source>
-        <translation>računam ...</translation>
-    </message>
-    <message>
-        <source>Estimated time left until synced</source>
-        <translation>Ocenjeni čas do sinhronizacije</translation>
-    </message>
-    <message>
-        <source>Hide</source>
-        <translation>Skrij</translation>
-    </message>
-    <message>
-        <source>Esc</source>
-        <translation>Esc</translation>
-    </message>
-    <message>
-        <source>%1 is currently syncing.  It will download headers and blocks from peers and validate them until reaching the tip of the block chain.</source>
-        <translation>%1 se trenutno sinhronizira. Od soležnikov bodo preneseni in preverjeni zaglavja in bloki do vrha verige.</translation>
-    </message>
-    <message>
-        <source>Unknown. Syncing Headers (%1, %2%)...</source>
-        <translation>Neznano. Sinhroniziram glave (%1, %2%) ...</translation>
-    </message>
-</context>
-<context>
-    <name>OpenURIDialog</name>
-    <message>
-        <source>Open particl URI</source>
-        <translation>Odpri particl-URI</translation>
-    </message>
-    <message>
-        <source>URI:</source>
-        <translation>URI:</translation>
-    </message>
-</context>
-<context>
-    <name>OpenWalletActivity</name>
-    <message>
-        <source>Open wallet failed</source>
-        <translation>Odpiranje denarnice neuspešno</translation>
-    </message>
-    <message>
-        <source>Open wallet warning</source>
-        <translation>Opozorilo za odpiranje denarnice</translation>
-    </message>
-    <message>
-        <source>default wallet</source>
-        <translation>privzeta denarnica</translation>
-    </message>
-    <message>
-        <source>Opening Wallet &lt;b&gt;%1&lt;/b&gt;...</source>
-        <translation>Odpiram denarnico &lt;b&gt;%1&lt;/b&gt;...</translation>
-    </message>
-</context>
-<context>
-    <name>OptionsDialog</name>
-    <message>
-        <source>Options</source>
-        <translation>Možnosti</translation>
-    </message>
-    <message>
-        <source>&amp;Main</source>
-        <translation>&amp;Glavno</translation>
-    </message>
-    <message>
-        <source>Automatically start %1 after logging in to the system.</source>
-        <translation>Avtomatsko zaženi %1 po prijavi v sistem.</translation>
-    </message>
-    <message>
-        <source>&amp;Start %1 on system login</source>
-        <translation>&amp;Zaženi %1 ob prijavi v sistem</translation>
-    </message>
-    <message>
-<<<<<<< HEAD
-        <source>Size of &amp;database cache</source>
-        <translation>Velikost &amp;predpomnilnika podatkovne baze:</translation>
-    </message>
-    <message>
-        <source>Number of script &amp;verification threads</source>
-        <translation>Število programskih &amp;niti za preverjanje:</translation>
-=======
+        <translation type="unfinished">Preverite, če je bilo prejeto sporočilo podpisano z določenim particl-naslovom.</translation>
+    </message>
+    <message>
         <source>&amp;Load PSBT from file…</source>
         <translation type="unfinished">&amp;Naloži DPBT iz datoteke...</translation>
     </message>
@@ -1362,55 +1213,50 @@
         </translation>
     </message>
     <message>
-        <source>Load Partially Signed Bitcoin Transaction</source>
-        <translation type="unfinished">Naloži delno podpisano bitcoin-transakcijo</translation>
+        <source>Load Partially Signed Particl Transaction</source>
+        <translation type="unfinished">Naloži delno podpisano particl-transakcijo</translation>
     </message>
     <message>
         <source>Load PSBT from &amp;clipboard…</source>
         <translation type="unfinished">Naloži DPBT z &amp;odložišča...</translation>
->>>>>>> 3f385c91
-    </message>
-    <message>
-        <source>IP address of the proxy (e.g. IPv4: 127.0.0.1 / IPv6: ::1)</source>
-        <translation>IP naslov posredniškega strežnika (npr. IPv4: 127.0.0.1 ali IPv6: ::1)</translation>
-    </message>
-    <message>
-        <source>Shows if the supplied default SOCKS5 proxy is used to reach peers via this network type.</source>
-        <translation>Prikaže, če je priloženi privzeti proxy SOCKS5 uporabljen za doseganje soležnikov prek te vrste omrežja.</translation>
-    </message>
-    <message>
-        <source>Hide the icon from the system tray.</source>
-        <translation>Skrij ikono na sistemskem pladnju.</translation>
-    </message>
-    <message>
-        <source>&amp;Hide tray icon</source>
-        <translation>&amp;Skrij ikono</translation>
-    </message>
-    <message>
-        <source>Minimize instead of exit the application when the window is closed. When this option is enabled, the application will be closed only after selecting Exit in the menu.</source>
-        <translation>Ko zaprete glavno okno programa, bo program tekel še naprej, okno pa bo zgolj minimirano. Program v tem primeru ustavite tako, da v meniju izberete ukaz Izhod.</translation>
-    </message>
-    <message>
-        <source>Third party URLs (e.g. a block explorer) that appear in the transactions tab as context menu items. %s in the URL is replaced by transaction hash. Multiple URLs are separated by vertical bar |.</source>
-        <translation>Naslovi URL-jev tretjih oseb (npr. raziskovalec blokov), ki bodo navedeni v kontekstnem meniju seznama transakcij. Niz %s v nastavljenem URL-naslovu bo zamenjan z identifikatorjem transakcije. Več zaporednih naslovov URL lahko med seboj ločite z navpičnico |.</translation>
-    </message>
-    <message>
-        <source>Open the %1 configuration file from the working directory.</source>
-        <translation>Odpri %1 konfiguracijsko datoteko iz delovne podatkovne mape.</translation>
-    </message>
-    <message>
-        <source>Open Configuration File</source>
-        <translation>Odpri konfiguracijsko datoteko</translation>
-    </message>
-    <message>
-        <source>Reset all client options to default.</source>
-        <translation>Ponastavi vse nastavitve programa na privzete vrednosti.</translation>
-    </message>
-    <message>
-<<<<<<< HEAD
-        <source>&amp;Reset Options</source>
-        <translation>&amp;Ponastavi nastavitve</translation>
-=======
+    </message>
+    <message>
+        <source>Load Partially Signed Particl Transaction from clipboard</source>
+        <translation type="unfinished">Naloži delno podpisano particl-transakcijo z odložišča</translation>
+    </message>
+    <message>
+        <source>Node window</source>
+        <translation type="unfinished">Okno vozlišča</translation>
+    </message>
+    <message>
+        <source>Open node debugging and diagnostic console</source>
+        <translation type="unfinished">Odpri konzolo za razhroščevanje in diagnostiko</translation>
+    </message>
+    <message>
+        <source>&amp;Sending addresses</source>
+        <translation type="unfinished">&amp;Naslovi za pošiljanje ...</translation>
+    </message>
+    <message>
+        <source>&amp;Receiving addresses</source>
+        <translation type="unfinished">&amp;Naslovi za prejemanje</translation>
+    </message>
+    <message>
+        <source>Open a particl: URI</source>
+        <translation type="unfinished">Odpri URI tipa particl:</translation>
+    </message>
+    <message>
+        <source>Open Wallet</source>
+        <translation type="unfinished">Odpri denarnico</translation>
+    </message>
+    <message>
+        <source>Open a wallet</source>
+        <translation type="unfinished">Odpri denarnico</translation>
+    </message>
+    <message>
+        <source>Close wallet</source>
+        <translation type="unfinished">Zapri denarnico</translation>
+    </message>
+    <message>
         <source>Restore Wallet…</source>
         <extracomment>Name of the menu item that restores wallet from a backup file.</extracomment>
         <translation type="unfinished">Obnovi denarnico...</translation>
@@ -1423,33 +1269,28 @@
     <message>
         <source>Close all wallets</source>
         <translation type="unfinished">Zapri vse denarnice</translation>
->>>>>>> 3f385c91
-    </message>
-    <message>
-        <source>&amp;Network</source>
-        <translation>&amp;Omrežje</translation>
-    </message>
-    <message>
-        <source>Disables some advanced features but all blocks will still be fully validated. Reverting this setting requires re-downloading the entire blockchain. Actual disk usage may be somewhat higher.</source>
-        <translation>Ta nastavitev onemogoči nekatere napredne funkcije, vendar bodo vsi bloki še vedno v celoti preverjeni. Če spremenite to nastavitev, morate ponovno naložiti celotno verigo blokov. Dejanska poraba na disku je lahko nekoliko večja od nastavitve.</translation>
-    </message>
-    <message>
-        <source>Prune &amp;block storage to</source>
-        <translation>Obreži velikost podatkovne &amp;baze na</translation>
-    </message>
-    <message>
-        <source>GB</source>
-        <translation>GB</translation>
-    </message>
-    <message>
-        <source>Reverting this setting requires re-downloading the entire blockchain.</source>
-        <translation>Če spremenite to nastavitev, morate ponovno naložiti celotno verigo blokov.</translation>
-    </message>
-    <message>
-<<<<<<< HEAD
-        <source>MiB</source>
-        <translation>MiB</translation>
-=======
+    </message>
+    <message>
+        <source>Show the %1 help message to get a list with possible Particl command-line options</source>
+        <translation type="unfinished">Pokaži %1 sporočilo za pomoč s seznamom vseh možnosti v ukazni vrstici</translation>
+    </message>
+    <message>
+        <source>&amp;Mask values</source>
+        <translation type="unfinished">Za&amp;maskiraj vrednosti</translation>
+    </message>
+    <message>
+        <source>Mask the values in the Overview tab</source>
+        <translation type="unfinished">Zamaskiraj vrednosti v zavihku Pregled</translation>
+    </message>
+    <message>
+        <source>default wallet</source>
+        <translation type="unfinished">privzeta denarnica</translation>
+    </message>
+    <message>
+        <source>No wallets available</source>
+        <translation type="unfinished">Ni denarnic na voljo</translation>
+    </message>
+    <message>
         <source>Wallet Data</source>
         <extracomment>Name of the wallet data file format.</extracomment>
         <translation type="unfinished">Podatki o denarnici</translation>
@@ -1472,289 +1313,304 @@
     <message>
         <source>&amp;Window</source>
         <translation type="unfinished">O&amp;kno</translation>
->>>>>>> 3f385c91
-    </message>
-    <message>
-        <source>(0 = auto, &lt;0 = leave that many cores free)</source>
-        <translation>(0 = samodejno, &lt;0 = toliko procesorskih jeder naj ostane prostih)</translation>
-    </message>
-    <message>
-<<<<<<< HEAD
-        <source>W&amp;allet</source>
-        <translation>&amp;Denarnica</translation>
-=======
+    </message>
+    <message>
+        <source>&amp;Hide</source>
+        <translation type="unfinished">&amp;Skrij</translation>
+    </message>
+    <message>
         <source>S&amp;how</source>
         <translation type="unfinished">&amp;Prikaži</translation>
     </message>
     <message numerus="yes">
-        <source>%n active connection(s) to Bitcoin network.</source>
+        <source>%n active connection(s) to Particl network.</source>
         <extracomment>A substring of the tooltip.</extracomment>
         <translation type="unfinished">
-            <numerusform>%n aktivna povezava v omrežje bitcoin. </numerusform>
-            <numerusform>%n aktivni povezavi v omrežje bitcoin.</numerusform>
-            <numerusform>%n aktivne povezave v omrežje bitcoin.</numerusform>
-            <numerusform>%n aktivnih povezav v omrežje bitcoin.</numerusform>
+            <numerusform>%n aktivna povezava v omrežje particl. </numerusform>
+            <numerusform>%n aktivni povezavi v omrežje particl.</numerusform>
+            <numerusform>%n aktivne povezave v omrežje particl.</numerusform>
+            <numerusform>%n aktivnih povezav v omrežje particl.</numerusform>
         </translation>
->>>>>>> 3f385c91
-    </message>
-    <message>
-        <source>Expert</source>
-        <translation>Napredne možnosti</translation>
-    </message>
-    <message>
-        <source>Enable coin &amp;control features</source>
-        <translation>Omogoči &amp;upravljanje s kovanci</translation>
-    </message>
-    <message>
-        <source>If you disable the spending of unconfirmed change, the change from a transaction cannot be used until that transaction has at least one confirmation. This also affects how your balance is computed.</source>
-        <translation>Če onemogočite trošenje vračila iz še nepotrjenih transakcij, potem vračila ne morete uporabiti, dokler plačilo ni vsaj enkrat potrjeno. Ta opcija vpliva tudi na izračun stanja sredstev.</translation>
-    </message>
-    <message>
-        <source>&amp;Spend unconfirmed change</source>
-        <translation>Omogoči &amp;trošenje vračila iz še nepotrjenih plačil</translation>
-    </message>
-    <message>
-<<<<<<< HEAD
-        <source>Automatically open the Particl client port on the router. This only works when your router supports UPnP and it is enabled.</source>
-        <translation>Program samodejno odpre ustrezna vrata na usmerjevalniku. To deluje samo, če vaš usmerjevalnik podpira in ima omogočen UPnP.</translation>
-=======
+    </message>
+    <message>
+        <source>Click for more actions.</source>
+        <extracomment>A substring of the tooltip. "More actions" are available via the context menu.</extracomment>
+        <translation type="unfinished">Kliknite za več dejanj.</translation>
+    </message>
+    <message>
+        <source>Show Peers tab</source>
+        <extracomment>A context menu item. The "Peers tab" is an element of the "Node window".</extracomment>
+        <translation type="unfinished">Prikaži zavihek Soležniki</translation>
+    </message>
+    <message>
+        <source>Disable network activity</source>
+        <extracomment>A context menu item.</extracomment>
+        <translation type="unfinished">Onemogoči omrežno aktivnost</translation>
+    </message>
+    <message>
+        <source>Enable network activity</source>
+        <extracomment>A context menu item. The network activity was disabled previously.</extracomment>
+        <translation type="unfinished">Omogoči omrežno aktivnost</translation>
+    </message>
+    <message>
         <source>Pre-syncing Headers (%1%)…</source>
         <translation type="unfinished">Predsinhronizacija zaglavij (%1 %)...</translation>
     </message>
     <message>
         <source>Error: %1</source>
         <translation type="unfinished">Napaka: %1</translation>
->>>>>>> 3f385c91
-    </message>
-    <message>
-        <source>Map port using &amp;UPnP</source>
-        <translation>Preslikaj vrata z uporabo &amp;UPnP</translation>
-    </message>
-    <message>
-        <source>Accept connections from outside.</source>
-        <translation>Sprejmi zunanje povezave</translation>
-    </message>
-    <message>
-        <source>Allow incomin&amp;g connections</source>
-        <translation>Dovoli &amp;dohodne povezave</translation>
-    </message>
-    <message>
-        <source>Connect to the Particl network through a SOCKS5 proxy.</source>
-        <translation>Poveži se v omrežje Particl preko posredniškega strežnika SOCKS5.</translation>
-    </message>
-    <message>
-        <source>&amp;Connect through SOCKS5 proxy (default proxy):</source>
-        <translation>&amp;Poveži se preko posredniškega strežnika SOCKS5 (privzeti strežnik):</translation>
-    </message>
-    <message>
-        <source>Proxy &amp;IP:</source>
-        <translation>&amp;IP naslov posredniškega strežnika:</translation>
-    </message>
-    <message>
-        <source>&amp;Port:</source>
-        <translation>&amp;Vrata:</translation>
-    </message>
-    <message>
-        <source>Port of the proxy (e.g. 9050)</source>
-        <translation>Vrata posredniškega strežnika (npr. 9050)</translation>
-    </message>
-    <message>
-        <source>Used for reaching peers via:</source>
-        <translation>Uporabljano za povezovanje s soležniki preko:</translation>
-    </message>
-    <message>
-        <source>IPv4</source>
-        <translation>IPv4</translation>
-    </message>
-    <message>
-        <source>IPv6</source>
-        <translation>IPv6</translation>
-    </message>
-    <message>
-        <source>Tor</source>
-        <translation>Tor</translation>
-    </message>
-    <message>
-        <source>&amp;Window</source>
-        <translation>O&amp;kno</translation>
-    </message>
-    <message>
-        <source>Show only a tray icon after minimizing the window.</source>
-        <translation>Po minimiranju okna samo prikaži ikono programa na pladnju.</translation>
-    </message>
-    <message>
-        <source>&amp;Minimize to the tray instead of the taskbar</source>
-        <translation>&amp;Minimiraj na pladenj namesto na opravilno vrstico</translation>
-    </message>
-    <message>
-        <source>M&amp;inimize on close</source>
-        <translation>Ob zapiranju okno zgolj m&amp;inimiraj</translation>
-    </message>
-    <message>
-        <source>&amp;Display</source>
-        <translation>&amp;Prikaz</translation>
-    </message>
-    <message>
-        <source>User Interface &amp;language:</source>
-        <translation>&amp;Jezik uporabniškega vmesnika:</translation>
-    </message>
-    <message>
-        <source>The user interface language can be set here. This setting will take effect after restarting %1.</source>
-        <translation>Tukaj je mogoče nastaviti uporabniški vmesnik za jezike. Ta nastavitev bo prikazana šele, ko boste znova zagnali %1.</translation>
-    </message>
-    <message>
-        <source>&amp;Unit to show amounts in:</source>
-        <translation>&amp;Enota za prikaz zneskov:</translation>
-    </message>
-    <message>
-        <source>Choose the default subdivision unit to show in the interface and when sending coins.</source>
-        <translation>Izberite privzeto mersko enoto za prikaz v uporabniškem vmesniku in pri pošiljanju.</translation>
-    </message>
-    <message>
-        <source>Whether to show coin control features or not.</source>
-        <translation>Omogoči dodatno možnost podrobnega nadzora nad posameznimi kovanci v transakcijah.</translation>
-    </message>
-    <message>
-        <source>Connect to the Particl network through a separate SOCKS5 proxy for Tor onion services.</source>
-        <translation>Poveži se v omrežje Particl prek ločenega posredniškega strežnika SOCKS5 za storitve onion (Tor).</translation>
-    </message>
-    <message>
-        <source>Use separate SOCKS&amp;5 proxy to reach peers via Tor onion services:</source>
-        <translation>Uporabi ločen posredniški strežik SOCKS5 za povezavo s soležniki prek storitev onion (Tor):</translation>
-    </message>
-    <message>
-        <source>&amp;Third party transaction URLs</source>
-        <translation>URL za nakazila &amp;tretjih oseb:</translation>
-    </message>
-    <message>
-        <source>Options set in this dialog are overridden by the command line or in the configuration file:</source>
-        <translation>Možnosti, nastavljene v tem pogovornem oknu, ki so bile preglašene v ukazni vrstici ali konfiguracijski datoteki:</translation>
-    </message>
-    <message>
-        <source>&amp;OK</source>
-        <translation>&amp;Potrdi</translation>
-    </message>
-    <message>
-        <source>&amp;Cancel</source>
-        <translation>P&amp;rekliči</translation>
-    </message>
-    <message>
-        <source>default</source>
-        <translation>privzeto</translation>
-    </message>
-    <message>
-        <source>none</source>
-        <translation>(jih ni)</translation>
-    </message>
-    <message>
-        <source>Confirm options reset</source>
-        <translation>Potrditev ponastavitve</translation>
-    </message>
-    <message>
-        <source>Client restart required to activate changes.</source>
-        <translation>Za uveljavitev sprememb je potreben ponoven zagon programa.</translation>
-    </message>
-    <message>
-        <source>Client will be shut down. Do you want to proceed?</source>
-        <translation>Program bo zaustavljen. Želite nadaljevati z izhodom?</translation>
-    </message>
-    <message>
-        <source>Configuration options</source>
-        <translation>Možnosti konfiguracije</translation>
-    </message>
-    <message>
-        <source>The configuration file is used to specify advanced user options which override GUI settings. Additionally, any command-line options will override this configuration file.</source>
-        <translation>Konfiguracijska datoteka se uporablja za določanje naprednih uporabniških možnosti, ki preglasijo nastavitve GUI-ja. Poleg tega bodo vse možnosti ukazne vrstice preglasile to konfiguracijsko datoteko.</translation>
-    </message>
-    <message>
-        <source>Error</source>
-        <translation>Napaka</translation>
-    </message>
-    <message>
-        <source>The configuration file could not be opened.</source>
-        <translation>Konfiguracijske datoteke ni bilo moč odpreti.</translation>
-    </message>
-    <message>
-        <source>This change would require a client restart.</source>
-        <translation>Ta sprememba zahteva ponoven zagon programa.</translation>
-    </message>
-    <message>
-        <source>The supplied proxy address is invalid.</source>
-        <translation>Vnešeni naslov posredniškega strežnika ni veljaven.</translation>
+    </message>
+    <message>
+        <source>Warning: %1</source>
+        <translation type="unfinished">Opozorilo: %1</translation>
+    </message>
+    <message>
+        <source>Date: %1
+</source>
+        <translation type="unfinished">Datum: %1
+</translation>
+    </message>
+    <message>
+        <source>Amount: %1
+</source>
+        <translation type="unfinished">Znesek: %1
+</translation>
+    </message>
+    <message>
+        <source>Wallet: %1
+</source>
+        <translation type="unfinished">Denarnica: %1
+</translation>
+    </message>
+    <message>
+        <source>Type: %1
+</source>
+        <translation type="unfinished">Vrsta: %1
+</translation>
+    </message>
+    <message>
+        <source>Label: %1
+</source>
+        <translation type="unfinished">Oznaka: %1
+</translation>
+    </message>
+    <message>
+        <source>Address: %1
+</source>
+        <translation type="unfinished">Naslov: %1
+</translation>
+    </message>
+    <message>
+        <source>Sent transaction</source>
+        <translation type="unfinished">Odliv</translation>
+    </message>
+    <message>
+        <source>Incoming transaction</source>
+        <translation type="unfinished">Priliv</translation>
+    </message>
+    <message>
+        <source>HD key generation is &lt;b&gt;enabled&lt;/b&gt;</source>
+        <translation type="unfinished">HD-tvorba ključev je &lt;b&gt;omogočena&lt;/b&gt;</translation>
+    </message>
+    <message>
+        <source>HD key generation is &lt;b&gt;disabled&lt;/b&gt;</source>
+        <translation type="unfinished">HD-tvorba ključev je &lt;b&gt;onemogočena&lt;/b&gt;</translation>
+    </message>
+    <message>
+        <source>Private key &lt;b&gt;disabled&lt;/b&gt;</source>
+        <translation type="unfinished">Zasebni ključ &lt;b&gt;onemogočen&lt;/b&gt;</translation>
+    </message>
+    <message>
+        <source>Wallet is &lt;b&gt;encrypted&lt;/b&gt; and currently &lt;b&gt;unlocked&lt;/b&gt;</source>
+        <translation type="unfinished">Denarnica je &lt;b&gt;šifrirana&lt;/b&gt; in trenutno &lt;b&gt;odklenjena&lt;/b&gt;</translation>
+    </message>
+    <message>
+        <source>Wallet is &lt;b&gt;encrypted&lt;/b&gt; and currently &lt;b&gt;locked&lt;/b&gt;</source>
+        <translation type="unfinished">Denarnica je &lt;b&gt;šifrirana&lt;/b&gt; in trenutno &lt;b&gt;zaklenjena&lt;/b&gt;</translation>
+    </message>
+    <message>
+        <source>Original message:</source>
+        <translation type="unfinished">Izvorno sporočilo:</translation>
     </message>
 </context>
 <context>
-    <name>OverviewPage</name>
-    <message>
-        <source>Form</source>
-        <translation>Oblika</translation>
-    </message>
-    <message>
-        <source>The displayed information may be out of date. Your wallet automatically synchronizes with the Particl network after a connection is established, but this process has not completed yet.</source>
-        <translation>Prikazani podatki so morda zastareli. Program ob vzpostavitvi povezave samodejno sinhronizira denarnico z omrežjem Particl, a trenutno ta proces še ni zaključen.</translation>
-    </message>
-    <message>
-        <source>Watch-only:</source>
-        <translation>Opazovano:</translation>
-    </message>
-    <message>
-        <source>Available:</source>
-        <translation>Na voljo:</translation>
-    </message>
-    <message>
-        <source>Your current spendable balance</source>
-        <translation>Skupno dobroimetje na razpolago</translation>
-    </message>
-    <message>
-        <source>Pending:</source>
-        <translation>Nepotrjeno:</translation>
-    </message>
-    <message>
-        <source>Total of transactions that have yet to be confirmed, and do not yet count toward the spendable balance</source>
-        <translation>Skupni znesek sredstev, s katerimi še ne razpolagate prosto, ker so del še nepotrjenih transakcij.</translation>
-    </message>
-    <message>
-        <source>Immature:</source>
-        <translation>Nedozorelo:</translation>
-    </message>
-    <message>
-        <source>Mined balance that has not yet matured</source>
-        <translation>Nedozorel narudarjeni znesek</translation>
-    </message>
-    <message>
-        <source>Balances</source>
-        <translation>Stanje sredstev</translation>
-    </message>
-    <message>
-        <source>Total:</source>
-        <translation>Skupaj:</translation>
-    </message>
-    <message>
-        <source>Your current total balance</source>
-        <translation>Trenutno skupno dobroimetje</translation>
-    </message>
-    <message>
-        <source>Your current balance in watch-only addresses</source>
-        <translation>Trenutno stanje vaših sredstev na opazovanih naslovih</translation>
-    </message>
-    <message>
-        <source>Spendable:</source>
-        <translation>Na voljo za pošiljanje:</translation>
-    </message>
-    <message>
-        <source>Recent transactions</source>
-        <translation>Zadnje transakcije</translation>
-    </message>
-    <message>
-        <source>Unconfirmed transactions to watch-only addresses</source>
-        <translation>Nepotrjene transakcije na opazovanih naslovih</translation>
-    </message>
-    <message>
-        <source>Mined balance in watch-only addresses that has not yet matured</source>
-        <translation>Nedozoreli narudarjeni znesek na opazovanih naslovih</translation>
-    </message>
-<<<<<<< HEAD
-=======
+    <name>UnitDisplayStatusBarControl</name>
+    <message>
+        <source>Unit to show amounts in. Click to select another unit.</source>
+        <translation type="unfinished">Merska enota za prikaz zneskov. Kliknite za izbiro druge enote.</translation>
+    </message>
+</context>
+<context>
+    <name>CoinControlDialog</name>
+    <message>
+        <source>Coin Selection</source>
+        <translation type="unfinished">Izbira vhodnih kovancev</translation>
+    </message>
+    <message>
+        <source>Quantity:</source>
+        <translation type="unfinished">Št. vhodov:</translation>
+    </message>
+    <message>
+        <source>Bytes:</source>
+        <translation type="unfinished">Število bajtov:</translation>
+    </message>
+    <message>
+        <source>Amount:</source>
+        <translation type="unfinished">Znesek:</translation>
+    </message>
+    <message>
+        <source>Fee:</source>
+        <translation type="unfinished">Provizija:</translation>
+    </message>
+    <message>
+        <source>Dust:</source>
+        <translation type="unfinished">Prah:</translation>
+    </message>
+    <message>
+        <source>After Fee:</source>
+        <translation type="unfinished">Po proviziji:</translation>
+    </message>
+    <message>
+        <source>Change:</source>
+        <translation type="unfinished">Vračilo:</translation>
+    </message>
+    <message>
+        <source>(un)select all</source>
+        <translation type="unfinished">izberi vse/nič</translation>
+    </message>
+    <message>
+        <source>Tree mode</source>
+        <translation type="unfinished">Drevesni prikaz</translation>
+    </message>
+    <message>
+        <source>List mode</source>
+        <translation type="unfinished">Seznam</translation>
+    </message>
+    <message>
+        <source>Amount</source>
+        <translation type="unfinished">Znesek</translation>
+    </message>
+    <message>
+        <source>Received with label</source>
+        <translation type="unfinished">Oznaka priliva</translation>
+    </message>
+    <message>
+        <source>Received with address</source>
+        <translation type="unfinished">Naslov priliva</translation>
+    </message>
+    <message>
+        <source>Date</source>
+        <translation type="unfinished">Datum</translation>
+    </message>
+    <message>
+        <source>Confirmations</source>
+        <translation type="unfinished">Potrditve</translation>
+    </message>
+    <message>
+        <source>Confirmed</source>
+        <translation type="unfinished">Potrjeno</translation>
+    </message>
+    <message>
+        <source>&amp;Copy address</source>
+        <translation type="unfinished">&amp;Kopiraj naslov</translation>
+    </message>
+    <message>
+        <source>Copy &amp;label</source>
+        <translation type="unfinished">Kopiraj &amp;oznako</translation>
+    </message>
+    <message>
+        <source>Copy &amp;amount</source>
+        <translation type="unfinished">Kopiraj &amp;znesek</translation>
+    </message>
+    <message>
+        <source>Copy transaction &amp;ID and output index</source>
+        <translation type="unfinished">Kopiraj &amp;ID transakcije in indeks izhoda</translation>
+    </message>
+    <message>
+        <source>L&amp;ock unspent</source>
+        <translation type="unfinished">&amp;Zakleni nepotrošene</translation>
+    </message>
+    <message>
+        <source>&amp;Unlock unspent</source>
+        <translation type="unfinished">&amp;Odkleni nepotrošene</translation>
+    </message>
+    <message>
+        <source>Copy quantity</source>
+        <translation type="unfinished">Kopiraj količino</translation>
+    </message>
+    <message>
+        <source>Copy fee</source>
+        <translation type="unfinished">Kopiraj provizijo</translation>
+    </message>
+    <message>
+        <source>Copy after fee</source>
+        <translation type="unfinished">Kopiraj znesek po proviziji</translation>
+    </message>
+    <message>
+        <source>Copy bytes</source>
+        <translation type="unfinished">Kopiraj bajte</translation>
+    </message>
+    <message>
+        <source>Copy dust</source>
+        <translation type="unfinished">Kopiraj prah</translation>
+    </message>
+    <message>
+        <source>Copy change</source>
+        <translation type="unfinished">Kopiraj vračilo</translation>
+    </message>
+    <message>
+        <source>yes</source>
+        <translation type="unfinished">da</translation>
+    </message>
+    <message>
+        <source>no</source>
+        <translation type="unfinished">ne</translation>
+    </message>
+    <message>
+        <source>This label turns red if any recipient receives an amount smaller than the current dust threshold.</source>
+        <translation type="unfinished">Ta oznaka postane rdeča, če kateri od prejemnikov prejme znesek, nižji od trenutne meje prahu.</translation>
+    </message>
+    <message>
+        <source>Can vary +/- %1 satoshi(s) per input.</source>
+        <translation type="unfinished">Lahko se razlikuje za +/- %1 sat na vhod.</translation>
+    </message>
+    <message>
+        <source>(no label)</source>
+        <translation type="unfinished">(brez oznake)</translation>
+    </message>
+    <message>
+        <source>change from %1 (%2)</source>
+        <translation type="unfinished">vračilo od %1 (%2)</translation>
+    </message>
+    <message>
+        <source>(change)</source>
+        <translation type="unfinished">(vračilo)</translation>
+    </message>
+</context>
+<context>
+    <name>CreateWalletActivity</name>
+    <message>
+        <source>Create Wallet</source>
+        <extracomment>Title of window indicating the progress of creation of a new wallet.</extracomment>
+        <translation type="unfinished">Ustvari denarnico</translation>
+    </message>
+    <message>
+        <source>Creating Wallet &lt;b&gt;%1&lt;/b&gt;…</source>
+        <extracomment>Descriptive text of the create wallet progress window which indicates to the user which wallet is currently being created.</extracomment>
+        <translation type="unfinished">Ustvarjam denarnico &lt;b&gt;%1&lt;/b&gt;...</translation>
+    </message>
+    <message>
+        <source>Create wallet failed</source>
+        <translation type="unfinished">Ustvarjanje denarnice je spodletelo</translation>
+    </message>
+    <message>
+        <source>Create wallet warning</source>
+        <translation type="unfinished">Opozorilo pri ustvarjanju denarnice</translation>
+    </message>
+    <message>
+        <source>Can't list signers</source>
+        <translation type="unfinished">Ne morem našteti podpisnikov</translation>
+    </message>
     <message>
         <source>Too many external signers found</source>
         <translation type="unfinished">Zunanjih podpisnikov je preveč</translation>
@@ -1762,40 +1618,41 @@
 </context>
 <context>
     <name>LoadWalletsActivity</name>
->>>>>>> 3f385c91
-    <message>
-        <source>Current total balance in watch-only addresses</source>
-        <translation>Trenutno skupno stanje sredstev na opazovanih naslovih</translation>
-    </message>
-    <message>
-        <source>Privacy mode activated for the Overview tab. To unmask the values, uncheck Settings-&gt;Mask values.</source>
-        <translation>V zavihku Pregled je vklopljen zasebni način. Za prikaz vrednosti odstranite kljukico na mestu Nastavitve &gt; Zamaskiraj vrednosti.</translation>
+    <message>
+        <source>Load Wallets</source>
+        <extracomment>Title of progress window which is displayed when wallets are being loaded.</extracomment>
+        <translation type="unfinished">Nalaganje denarnic</translation>
+    </message>
+    <message>
+        <source>Loading wallets…</source>
+        <extracomment>Descriptive text of the load wallets progress window which indicates to the user that wallets are currently being loaded.</extracomment>
+        <translation type="unfinished">Nalagam denarnice...</translation>
     </message>
 </context>
 <context>
-    <name>PSBTOperationsDialog</name>
-    <message>
-        <source>Dialog</source>
-        <translation>Pogovorno okno</translation>
-    </message>
-    <message>
-        <source>Sign Tx</source>
-        <translation>Podpiši transakcijo</translation>
-    </message>
-    <message>
-        <source>Broadcast Tx</source>
-        <translation>Oddaj transakcijo v omrežje</translation>
-    </message>
-    <message>
-        <source>Copy to Clipboard</source>
-        <translation>Skopiraj v odložišče</translation>
-    </message>
-    <message>
-        <source>Save...</source>
-        <translation>Shrani...</translation>
-    </message>
-<<<<<<< HEAD
-=======
+    <name>OpenWalletActivity</name>
+    <message>
+        <source>Open wallet failed</source>
+        <translation type="unfinished">Odpiranje denarnice je spodletelo</translation>
+    </message>
+    <message>
+        <source>Open wallet warning</source>
+        <translation type="unfinished">Opozorilo pri odpiranju denarnice</translation>
+    </message>
+    <message>
+        <source>default wallet</source>
+        <translation type="unfinished">privzeta denarnica</translation>
+    </message>
+    <message>
+        <source>Open Wallet</source>
+        <extracomment>Title of window indicating the progress of opening of a wallet.</extracomment>
+        <translation type="unfinished">Odpri denarnico</translation>
+    </message>
+    <message>
+        <source>Opening Wallet &lt;b&gt;%1&lt;/b&gt;…</source>
+        <extracomment>Descriptive text of the open wallet progress window which indicates to the user which wallet is currently being opened.</extracomment>
+        <translation type="unfinished">Odpiram denarnico &lt;b&gt;%1&lt;/b&gt;...</translation>
+    </message>
 </context>
 <context>
     <name>RestoreWalletActivity</name>
@@ -1827,189 +1684,178 @@
 </context>
 <context>
     <name>WalletController</name>
->>>>>>> 3f385c91
-    <message>
-        <source>Close</source>
-        <translation>Zapri</translation>
-    </message>
-    <message>
-        <source>Failed to load transaction: %1</source>
-        <translation>Nalaganje transakcije je spodletelo: %1</translation>
-    </message>
-    <message>
-        <source>Failed to sign transaction: %1</source>
-        <translation>Podpisovanje transakcije je spodletelo: %1</translation>
-    </message>
-    <message>
-        <source>Could not sign any more inputs.</source>
-        <translation>Ne morem podpisati več vhodov.</translation>
-    </message>
-    <message>
-        <source>Signed %1 inputs, but more signatures are still required.</source>
-        <translation>%1 vhodov podpisanih, a potrebnih je več podpisov.</translation>
-    </message>
-    <message>
-        <source>Signed transaction successfully. Transaction is ready to broadcast.</source>
-        <translation>Transakcija je uspešno podpisana in pripravljena na oddajo v omrežje.</translation>
-    </message>
-    <message>
-        <source>Unknown error processing transaction.</source>
-        <translation>Neznana napaka pri obdelavi transakcije.</translation>
-    </message>
-    <message>
-        <source>Transaction broadcast successfully! Transaction ID: %1</source>
-        <translation>Transakcija uspešno oddana v omrežje. ID transakcije: %1</translation>
-    </message>
-    <message>
-        <source>Transaction broadcast failed: %1</source>
-        <translation>Oddaja transakcije v omrežje je spodletela: %1</translation>
-    </message>
-    <message>
-        <source>PSBT copied to clipboard.</source>
-        <translation>DPBT kopirana v odložišče.</translation>
-    </message>
-    <message>
-        <source>Save Transaction Data</source>
-        <translation>Shrani podatke transakcije</translation>
-    </message>
-    <message>
-        <source>Partially Signed Transaction (Binary) (*.psbt)</source>
-        <translation>Delno podpisana particl-transakcija (binarno) (*.psbt)</translation>
-    </message>
-    <message>
-        <source>PSBT saved to disk.</source>
-        <translation>DPBT shranjena na disk.</translation>
-    </message>
-    <message>
-        <source> * Sends %1 to %2</source>
-        <translation>* Pošlje %1 na %2</translation>
-    </message>
-    <message>
-        <source>Unable to calculate transaction fee or total transaction amount.</source>
-        <translation>Ne morem izračunati transakcijske provizije ali skupnega zneska transakcije.</translation>
-    </message>
-    <message>
-        <source>Pays transaction fee: </source>
-        <translation>Vsebuje transakcijsko provizijo:</translation>
-    </message>
-    <message>
-        <source>Total Amount</source>
-        <translation>Skupni znesek</translation>
-    </message>
-    <message>
-        <source>or</source>
-        <translation>ali</translation>
-    </message>
-    <message>
-        <source>Transaction has %1 unsigned inputs.</source>
-        <translation>Transakcija ima toliko nepodpisanih vhodov: %1.</translation>
-    </message>
-    <message>
-        <source>Transaction is missing some information about inputs.</source>
-        <translation>Transakciji manjkajo nekateri podatki o vhodih.</translation>
-    </message>
-    <message>
-        <source>Transaction still needs signature(s).</source>
-        <translation>Transakcija potrebuje nadaljnje podpise.</translation>
-    </message>
-    <message>
-        <source>(But this wallet cannot sign transactions.)</source>
-        <translation>(Ta denarnica pa ne more podpisovati transakcij.)</translation>
-    </message>
-    <message>
-        <source>(But this wallet does not have the right keys.)</source>
-        <translation>(Ta denarnica pa nima pravih ključev.)</translation>
-    </message>
-    <message>
-        <source>Transaction is fully signed and ready for broadcast.</source>
-        <translation>Transakcija je v celoti podpisana in pripravljena za oddajo v omrežje.</translation>
-    </message>
-    <message>
-        <source>Transaction status is unknown.</source>
-        <translation>Status transakcije ni znan.</translation>
+    <message>
+        <source>Close wallet</source>
+        <translation type="unfinished">Zapri denarnico</translation>
+    </message>
+    <message>
+        <source>Are you sure you wish to close the wallet &lt;i&gt;%1&lt;/i&gt;?</source>
+        <translation type="unfinished">Ste prepričani, da želite zapreti denarnico &lt;i&gt;%1&lt;/i&gt;?</translation>
+    </message>
+    <message>
+        <source>Closing the wallet for too long can result in having to resync the entire chain if pruning is enabled.</source>
+        <translation type="unfinished">Če denarnica ostane zaprta predolgo in je obrezovanje vklopljeno, boste morda morali ponovno prenesti celotno verigo blokov.</translation>
+    </message>
+    <message>
+        <source>Close all wallets</source>
+        <translation type="unfinished">Zapri vse denarnice</translation>
+    </message>
+    <message>
+        <source>Are you sure you wish to close all wallets?</source>
+        <translation type="unfinished">Ste prepričani, da želite zapreti vse denarnice?</translation>
     </message>
 </context>
 <context>
-    <name>PaymentServer</name>
-    <message>
-        <source>Payment request error</source>
-        <translation>Napaka pri zahtevi plačila</translation>
-    </message>
-    <message>
-        <source>Cannot start particl: click-to-pay handler</source>
-        <translation>Ni mogoče zagnati rokovalca plačilnih povezav tipa particl:.</translation>
-    </message>
-    <message>
-        <source>URI handling</source>
-        <translation>Rokovanje z URI</translation>
-    </message>
-    <message>
-        <source>'particl://' is not a valid URI. Use 'particl:' instead.</source>
-        <translation>'particl://' ni veljaven URI. Uporabite raje 'particl:' .</translation>
-    </message>
-    <message>
-        <source>Cannot process payment request because BIP70 is not supported.</source>
-        <translation>Ne morem obdelati plačila, ker BIP70 ni podprt.</translation>
-    </message>
-    <message>
-        <source>Due to widespread security flaws in BIP70 it's strongly recommended that any merchant instructions to switch wallets be ignored.</source>
-        <translation>Zaradi varnostnih napak v BIP70 priporočamo, da se kakršna koli navodila trgovca za zamenjavo denarnic ne upoštevajo.</translation>
-    </message>
-    <message>
-        <source>If you are receiving this error you should request the merchant provide a BIP21 compatible URI.</source>
-        <translation>Če ste prejeli to napako, zaprosite prejemnika za URI, ki je združljiv z BIP21.</translation>
-    </message>
-    <message>
-        <source>Invalid payment address %1</source>
-        <translation>Neveljaven naslov za plačilo %1</translation>
-    </message>
-    <message>
-        <source>URI cannot be parsed! This can be caused by an invalid Particl address or malformed URI parameters.</source>
-        <translation>URI je neprepoznaven! Možno je, da je particl-naslov neveljaven ali pa so parametri URI-ja napačno oblikovani.</translation>
-    </message>
-    <message>
-        <source>Payment request file handling</source>
-        <translation>Rokovanje z datoteko z zahtevkom za plačilo</translation>
+    <name>CreateWalletDialog</name>
+    <message>
+        <source>Create Wallet</source>
+        <translation type="unfinished">Ustvari denarnico</translation>
+    </message>
+    <message>
+        <source>Wallet Name</source>
+        <translation type="unfinished">Ime denarnice</translation>
+    </message>
+    <message>
+        <source>Wallet</source>
+        <translation type="unfinished">Denarnica</translation>
+    </message>
+    <message>
+        <source>Encrypt the wallet. The wallet will be encrypted with a passphrase of your choice.</source>
+        <translation type="unfinished">Šifriraj denarnico. Denarnica bo šifrirana z geslom, ki ga izberete.</translation>
+    </message>
+    <message>
+        <source>Encrypt Wallet</source>
+        <translation type="unfinished">Šifriraj denarnico</translation>
+    </message>
+    <message>
+        <source>Advanced Options</source>
+        <translation type="unfinished">Napredne možnosti</translation>
+    </message>
+    <message>
+        <source>Disable private keys for this wallet. Wallets with private keys disabled will have no private keys and cannot have an HD seed or imported private keys. This is ideal for watch-only wallets.</source>
+        <translation type="unfinished">Onemogoči zasebne ključe za to denarnico. Denarnice z onemogočenimi zasebnimi ključi ne bodo imele zasebnih ključev in ne morejo imeti HD-semena ali uvoženih zasebnih ključev. To je primerno za opazovane denarnice.</translation>
+    </message>
+    <message>
+        <source>Disable Private Keys</source>
+        <translation type="unfinished">Onemogoči zasebne ključe</translation>
+    </message>
+    <message>
+        <source>Make a blank wallet. Blank wallets do not initially have private keys or scripts. Private keys and addresses can be imported, or an HD seed can be set, at a later time.</source>
+        <translation type="unfinished">Ustvari prazno denarnico. Prazne denarnice ne vključujejo zasebnih ključev ali skript. Pozneje lahko uvozite zasebne ključe ali vnesete HD-seme.</translation>
+    </message>
+    <message>
+        <source>Make Blank Wallet</source>
+        <translation type="unfinished">Ustvari prazno denarnico</translation>
+    </message>
+    <message>
+        <source>Use descriptors for scriptPubKey management</source>
+        <translation type="unfinished">Uporabi deskriptorje za upravljanje s scriptPubKey</translation>
+    </message>
+    <message>
+        <source>Descriptor Wallet</source>
+        <translation type="unfinished">Denarnica z deskriptorji</translation>
+    </message>
+    <message>
+        <source>Use an external signing device such as a hardware wallet. Configure the external signer script in wallet preferences first.</source>
+        <translation type="unfinished">Za podpisovanje uporabite zunanjo napravo, kot je n.pr. hardverska denarnica. Najprej nastavite zunanjega podpisnika v nastavitvah denarnice.</translation>
+    </message>
+    <message>
+        <source>External signer</source>
+        <translation type="unfinished">Zunanji podpisni</translation>
+    </message>
+    <message>
+        <source>Create</source>
+        <translation type="unfinished">Ustvari</translation>
+    </message>
+    <message>
+        <source>Compiled without sqlite support (required for descriptor wallets)</source>
+        <translation type="unfinished">Prevedeno brez podpore za SQLite (potrebna za deskriptorske denarnice)</translation>
+    </message>
+    <message>
+        <source>Compiled without external signing support (required for external signing)</source>
+        <extracomment>"External signing" means using devices such as hardware wallets.</extracomment>
+        <translation type="unfinished">Prevedeno brez podpore za zunanje podpisovanje</translation>
     </message>
 </context>
 <context>
-    <name>PeerTableModel</name>
-    <message>
-        <source>User Agent</source>
-        <translation>Ime agenta</translation>
-    </message>
-    <message>
-        <source>Node/Service</source>
-        <translation>Naslov</translation>
-    </message>
-    <message>
-        <source>NodeId</source>
-        <translation>NodeId</translation>
-    </message>
-    <message>
-        <source>Ping</source>
-        <translation>Odzivni čas (Ping)</translation>
-    </message>
-    <message>
-        <source>Sent</source>
-        <translation>Oddano</translation>
-    </message>
-    <message>
-        <source>Received</source>
-        <translation>Prejeto</translation>
+    <name>EditAddressDialog</name>
+    <message>
+        <source>Edit Address</source>
+        <translation type="unfinished">Uredi naslov</translation>
+    </message>
+    <message>
+        <source>&amp;Label</source>
+        <translation type="unfinished">&amp;Oznaka</translation>
+    </message>
+    <message>
+        <source>The label associated with this address list entry</source>
+        <translation type="unfinished">Oznaka tega naslova</translation>
+    </message>
+    <message>
+        <source>The address associated with this address list entry. This can only be modified for sending addresses.</source>
+        <translation type="unfinished">Oznaka tega naslova. Urejate jo lahko le pri naslovih za pošiljanje.</translation>
+    </message>
+    <message>
+        <source>&amp;Address</source>
+        <translation type="unfinished">&amp;Naslov</translation>
+    </message>
+    <message>
+        <source>New sending address</source>
+        <translation type="unfinished">Nov naslov za pošiljanje</translation>
+    </message>
+    <message>
+        <source>Edit receiving address</source>
+        <translation type="unfinished">Uredi prejemni naslov</translation>
+    </message>
+    <message>
+        <source>Edit sending address</source>
+        <translation type="unfinished">Uredi naslov za pošiljanje</translation>
+    </message>
+    <message>
+        <source>The entered address "%1" is not a valid Particl address.</source>
+        <translation type="unfinished">Vnešeni naslov "%1" ni veljaven particl-naslov.</translation>
+    </message>
+    <message>
+        <source>Address "%1" already exists as a receiving address with label "%2" and so cannot be added as a sending address.</source>
+        <translation type="unfinished">Naslov "%1" že obstaja kot naslov za prejemanje z oznako "%2", zato ga ne morete dodati kot naslov za pošiljanje.</translation>
+    </message>
+    <message>
+        <source>The entered address "%1" is already in the address book with label "%2".</source>
+        <translation type="unfinished">Vnešeni naslov "%1" je že v imeniku, in sicer z oznako "%2".</translation>
+    </message>
+    <message>
+        <source>Could not unlock wallet.</source>
+        <translation type="unfinished">Denarnice ni bilo mogoče odkleniti.</translation>
+    </message>
+    <message>
+        <source>New key generation failed.</source>
+        <translation type="unfinished">Generiranje novega ključa je spodletelo.</translation>
     </message>
 </context>
 <context>
-<<<<<<< HEAD
-    <name>QObject</name>
-    <message>
-        <source>Amount</source>
-        <translation>Znesek</translation>
-    </message>
-    <message>
-        <source>Enter a Particl address (e.g. %1)</source>
-        <translation>Vnesite particl-naslov (npr. %1)</translation>
-=======
+    <name>FreespaceChecker</name>
+    <message>
+        <source>A new data directory will be created.</source>
+        <translation type="unfinished">Ustvarjena bo nova podatkovna mapa.</translation>
+    </message>
+    <message>
+        <source>name</source>
+        <translation type="unfinished">ime</translation>
+    </message>
+    <message>
+        <source>Directory already exists. Add %1 if you intend to create a new directory here.</source>
+        <translation type="unfinished">Mapa že obstaja. Dodajte %1, če želite tu ustvariti novo mapo.</translation>
+    </message>
+    <message>
+        <source>Path already exists, and is not a directory.</source>
+        <translation type="unfinished">Pot že obstaja, vendar ni mapa.</translation>
+    </message>
+    <message>
+        <source>Cannot create data directory here.</source>
+        <translation type="unfinished">Na tem mestu ni mogoče ustvariti nove mape.</translation>
+    </message>
+</context>
+<context>
     <name>Intro</name>
     <message numerus="yes">
         <source>%n GB of space available</source>
@@ -2037,17 +1883,12 @@
             <numerusform />
             <numerusform />
         </translation>
->>>>>>> 3f385c91
-    </message>
-    <message>
-        <source>%1 d</source>
-        <translation>%1 d</translation>
-    </message>
-    <message>
-<<<<<<< HEAD
-        <source>%1 h</source>
-        <translation>%1 h</translation>
-=======
+    </message>
+    <message>
+        <source>At least %1 GB of data will be stored in this directory, and it will grow over time.</source>
+        <translation type="unfinished">V  tem direktoriju bo shranjenih vsaj %1 GB podatkov, količina podatkov pa bo s časom naraščala.</translation>
+    </message>
+    <message>
         <source>Approximately %1 GB of data will be stored in this directory.</source>
         <translation type="unfinished">V tem direktoriju bo shranjenih približno %1 GB podatkov.</translation>
     </message>
@@ -2060,1905 +1901,2475 @@
             <numerusform />
             <numerusform />
         </translation>
->>>>>>> 3f385c91
-    </message>
-    <message>
-        <source>%1 m</source>
-        <translation>%1 m</translation>
-    </message>
-    <message>
-        <source>%1 s</source>
-        <translation>%1 s</translation>
-    </message>
-    <message>
-        <source>None</source>
-        <translation>Nič</translation>
-    </message>
-    <message>
-<<<<<<< HEAD
-        <source>N/A</source>
-        <translation>Neznano</translation>
-    </message>
-    <message>
-        <source>%1 ms</source>
-        <translation>%1 ms</translation>
-=======
+    </message>
+    <message>
+        <source>%1 will download and store a copy of the Particl block chain.</source>
+        <translation type="unfinished">%1 bo prenesel in shranil kopijo verige blokov.</translation>
+    </message>
+    <message>
+        <source>The wallet will also be stored in this directory.</source>
+        <translation type="unfinished">Tudi denarnica bo shranjena v tem direktoriju.</translation>
+    </message>
+    <message>
+        <source>Error: Specified data directory "%1" cannot be created.</source>
+        <translation type="unfinished">Napaka: Ni mogoče ustvariti mape "%1".</translation>
+    </message>
+    <message>
         <source>Welcome</source>
         <translation type="unfinished">Dobrodošli</translation>
->>>>>>> 3f385c91
-    </message>
-    <message numerus="yes">
-        <source>%n second(s)</source>
-        <translation><numerusform>%n sekunda</numerusform><numerusform>%n sekundi</numerusform><numerusform>%n sekunde</numerusform><numerusform>%n sekund</numerusform></translation>
-    </message>
-    <message numerus="yes">
-        <source>%n minute(s)</source>
-        <translation><numerusform>%n minuta</numerusform><numerusform>%n minuti</numerusform><numerusform>%n minute</numerusform><numerusform>%n minut</numerusform></translation>
-    </message>
-<<<<<<< HEAD
-    <message numerus="yes">
-        <source>%n hour(s)</source>
-        <translation><numerusform>%n ura</numerusform><numerusform>%n uri</numerusform><numerusform>%n ure</numerusform><numerusform>%n ur</numerusform></translation>
-    </message>
-    <message numerus="yes">
-        <source>%n day(s)</source>
-        <translation><numerusform>%n dan</numerusform><numerusform>%n dneva</numerusform><numerusform>%n dnevi</numerusform><numerusform>%n dni</numerusform></translation>
-    </message>
-    <message numerus="yes">
-        <source>%n week(s)</source>
-        <translation><numerusform>%n teden</numerusform><numerusform>%n tedna</numerusform><numerusform>%n tedni</numerusform><numerusform>%n tednov</numerusform></translation>
-    </message>
-    <message>
-        <source>%1 and %2</source>
-        <translation>%1 in %2</translation>
-    </message>
-    <message numerus="yes">
-        <source>%n year(s)</source>
-        <translation><numerusform>%n leto</numerusform><numerusform>%n leti</numerusform><numerusform>%n leta</numerusform><numerusform>%n let</numerusform></translation>
-=======
+    </message>
+    <message>
+        <source>Welcome to %1.</source>
+        <translation type="unfinished">Dobrodošli v %1</translation>
+    </message>
+    <message>
+        <source>As this is the first time the program is launched, you can choose where %1 will store its data.</source>
+        <translation type="unfinished">Ker ste program zagnali prvič, lahko izberete, kje bo %1 shranil podatke.</translation>
+    </message>
     <message>
         <source>Limit block chain storage to</source>
         <translation type="unfinished">Omeji velikost shrambe verige blokov na </translation>
->>>>>>> 3f385c91
-    </message>
-    <message>
-        <source>%1 B</source>
-        <translation>%1 B</translation>
-    </message>
-    <message>
-        <source>%1 KB</source>
-        <translation>%1 KiB</translation>
-    </message>
-    <message>
-<<<<<<< HEAD
-        <source>%1 MB</source>
-        <translation>%1 MiB</translation>
-=======
+    </message>
+    <message>
+        <source>Reverting this setting requires re-downloading the entire blockchain. It is faster to download the full chain first and prune it later. Disables some advanced features.</source>
+        <translation type="unfinished">Če spremenite to nastavitev, boste morali ponovno naložiti celotno verigo blokov. Hitreje je najprej prenesti celotno verigo in jo obrezati pozneje. Ta nastavitev onemogoči nekatere napredne funkcije.</translation>
+    </message>
+    <message>
+        <source>This initial synchronisation is very demanding, and may expose hardware problems with your computer that had previously gone unnoticed. Each time you run %1, it will continue downloading where it left off.</source>
+        <translation type="unfinished">Začetna sinhronizacija je zelo zahtevna in lahko odkrije probleme s strojno opremo v vašem računalniku, ki so prej bili neopaženi. Vsakič, ko zaženete %1, bo le-ta nadaljeval s prenosom, kjer je prejšnjič ostal.</translation>
+    </message>
+    <message>
         <source>When you click OK, %1 will begin to download and process the full %4 block chain (%2 GB) starting with the earliest transactions in %3 when %4 initially launched.</source>
         <translation type="unfinished">Ko kliknete OK, bo %1 pričel prenašati in obdelovati celotno verigo blokov %4 (%2 GB), začenši s prvimi transakcijami iz %3, ko je bil %4 zagnan.</translation>
     </message>
     <message>
         <source>If you have chosen to limit block chain storage (pruning), the historical data must still be downloaded and processed, but will be deleted afterward to keep your disk usage low.</source>
         <translation type="unfinished">Če ste se odločili omejiti shranjevanje blokovnih verig (obrezovanje), je treba zgodovinske podatke še vedno prenesti in obdelati, vendar bodo kasneje izbrisani, da bo poraba prostora nizka.</translation>
->>>>>>> 3f385c91
-    </message>
-    <message>
-        <source>%1 GB</source>
-        <translation>%1 GiB</translation>
-    </message>
-    <message>
-        <source>Error: Specified data directory "%1" does not exist.</source>
-        <translation>Napaka: Vnešena podatkovna mapa "%1" ne obstaja.</translation>
-    </message>
-    <message>
-        <source>Error: Cannot parse configuration file: %1.</source>
-        <translation>Napaka: Ne morem razčleniti konfiguracijske datoteke: %1.</translation>
-    </message>
-    <message>
-        <source>Error: %1</source>
-        <translation>Napaka: %1</translation>
-    </message>
-    <message>
-        <source>Error initializing settings: %1</source>
-        <translation>Napaka pri inicializaciji nastavitev: %1</translation>
-    </message>
-    <message>
-        <source>%1 didn't yet exit safely...</source>
-        <translation>%1 se še ni varno zaprl ...</translation>
-    </message>
-    <message>
-        <source>unknown</source>
-        <translation>neznano</translation>
+    </message>
+    <message>
+        <source>Use the default data directory</source>
+        <translation type="unfinished">Uporabi privzeto podatkovno mapo</translation>
+    </message>
+    <message>
+        <source>Use a custom data directory:</source>
+        <translation type="unfinished">Uporabi to podatkovno mapo:</translation>
+    </message>
+</context>
+<context>
+    <name>HelpMessageDialog</name>
+    <message>
+        <source>version</source>
+        <translation type="unfinished">različica</translation>
+    </message>
+    <message>
+        <source>About %1</source>
+        <translation type="unfinished">O %1</translation>
+    </message>
+    <message>
+        <source>Command-line options</source>
+        <translation type="unfinished">Možnosti ukazne vrstice</translation>
+    </message>
+</context>
+<context>
+    <name>ShutdownWindow</name>
+    <message>
+        <source>%1 is shutting down…</source>
+        <translation type="unfinished">%1 se zaustavlja...</translation>
+    </message>
+    <message>
+        <source>Do not shut down the computer until this window disappears.</source>
+        <translation type="unfinished">Ne zaustavljajte računalnika, dokler to okno ne izgine.</translation>
+    </message>
+</context>
+<context>
+    <name>ModalOverlay</name>
+    <message>
+        <source>Form</source>
+        <translation type="unfinished">Obrazec</translation>
+    </message>
+    <message>
+        <source>Recent transactions may not yet be visible, and therefore your wallet's balance might be incorrect. This information will be correct once your wallet has finished synchronizing with the particl network, as detailed below.</source>
+        <translation type="unfinished">Zadnje transakcije morda še niso vidne, zato je prikazano dobroimetje v denarnici lahko napačno. Pravilni podatki bodo prikazani, ko bo vaša denarnica končala s sinhronizacijo z omrežjem particl; glejte podrobnosti spodaj.</translation>
+    </message>
+    <message>
+        <source>Attempting to spend particl that are affected by not-yet-displayed transactions will not be accepted by the network.</source>
+        <translation type="unfinished">Poskusa pošiljanja particlov, na katere vplivajo še ne prikazane transakcije, omrežje ne bo sprejelo.</translation>
+    </message>
+    <message>
+        <source>Number of blocks left</source>
+        <translation type="unfinished">Preostalo število blokov</translation>
+    </message>
+    <message>
+        <source>Unknown…</source>
+        <translation type="unfinished">Neznano...</translation>
+    </message>
+    <message>
+        <source>calculating…</source>
+        <translation type="unfinished">računam...</translation>
+    </message>
+    <message>
+        <source>Last block time</source>
+        <translation type="unfinished">Čas zadnjega bloka</translation>
+    </message>
+    <message>
+        <source>Progress</source>
+        <translation type="unfinished">Napredek</translation>
+    </message>
+    <message>
+        <source>Progress increase per hour</source>
+        <translation type="unfinished">Napredek na uro</translation>
+    </message>
+    <message>
+        <source>Estimated time left until synced</source>
+        <translation type="unfinished">Ocenjeni čas do sinhronizacije</translation>
+    </message>
+    <message>
+        <source>Hide</source>
+        <translation type="unfinished">Skrij</translation>
+    </message>
+    <message>
+        <source>%1 is currently syncing.  It will download headers and blocks from peers and validate them until reaching the tip of the block chain.</source>
+        <translation type="unfinished">%1 trenutno dohiteva omrežje. Od soležnikov bodo preneseni in preverjeni zaglavja in bloki do vrha verige.</translation>
+    </message>
+    <message>
+        <source>Unknown. Syncing Headers (%1, %2%)…</source>
+        <translation type="unfinished">Neznano. Sinhroniziram zaglavja (%1, %2%)...</translation>
+    </message>
+    <message>
+        <source>Unknown. Pre-syncing Headers (%1, %2%)…</source>
+        <translation type="unfinished">Neznano. Predsinhronizacija zaglavij (%1, %2 %)...</translation>
+    </message>
+</context>
+<context>
+    <name>OpenURIDialog</name>
+    <message>
+        <source>Open particl URI</source>
+        <translation type="unfinished">Odpri URI tipa particl:</translation>
+    </message>
+    <message>
+        <source>Paste address from clipboard</source>
+        <extracomment>Tooltip text for button that allows you to paste an address that is in your clipboard.</extracomment>
+        <translation type="unfinished">Prilepite naslov iz odložišča</translation>
+    </message>
+</context>
+<context>
+    <name>OptionsDialog</name>
+    <message>
+        <source>Options</source>
+        <translation type="unfinished">Možnosti</translation>
+    </message>
+    <message>
+        <source>&amp;Main</source>
+        <translation type="unfinished">&amp;Glavno</translation>
+    </message>
+    <message>
+        <source>Automatically start %1 after logging in to the system.</source>
+        <translation type="unfinished">Avtomatsko zaženi %1 po prijavi v sistem.</translation>
+    </message>
+    <message>
+        <source>&amp;Start %1 on system login</source>
+        <translation type="unfinished">&amp;Zaženi %1 ob prijavi v sistem</translation>
+    </message>
+    <message>
+        <source>Enabling pruning significantly reduces the disk space required to store transactions. All blocks are still fully validated. Reverting this setting requires re-downloading the entire blockchain.</source>
+        <translation type="unfinished">Obrezovanje močno zniža potrebo po prostoru za shranjevanje transakcij. Še vedno pa se bodo v celoti preverjali vsi bloki. Če to nastavitev odstranite, bo potrebno ponovno prenesti celotno verigo blokov.</translation>
+    </message>
+    <message>
+        <source>Size of &amp;database cache</source>
+        <translation type="unfinished">Velikost &amp;predpomnilnika podatkovne baze:</translation>
+    </message>
+    <message>
+        <source>Number of script &amp;verification threads</source>
+        <translation type="unfinished">Število programskih &amp;niti za preverjanje:</translation>
+    </message>
+    <message>
+        <source>IP address of the proxy (e.g. IPv4: 127.0.0.1 / IPv6: ::1)</source>
+        <translation type="unfinished">IP naslov posredniškega strežnika (npr. IPv4: 127.0.0.1 ali IPv6: ::1)</translation>
+    </message>
+    <message>
+        <source>Shows if the supplied default SOCKS5 proxy is used to reach peers via this network type.</source>
+        <translation type="unfinished">Prikaže, če je nastavljeni privzeti proxy SOCKS5 uporabljen za doseganje soležnikov prek te vrste omrežja.</translation>
+    </message>
+    <message>
+        <source>Minimize instead of exit the application when the window is closed. When this option is enabled, the application will be closed only after selecting Exit in the menu.</source>
+        <translation type="unfinished">Ko zaprete glavno okno programa, bo program tekel še naprej, okno pa bo zgolj minimirano. Program v tem primeru ustavite tako, da v meniju izberete ukaz Izhod.</translation>
+    </message>
+    <message>
+        <source>Options set in this dialog are overridden by the command line:</source>
+        <translation type="unfinished">Možnosti, nastavljene v tem oknu, preglasi ukazna vrstica:</translation>
+    </message>
+    <message>
+        <source>Open the %1 configuration file from the working directory.</source>
+        <translation type="unfinished">Odpri %1 konfiguracijsko datoteko iz delovne podatkovne mape.</translation>
+    </message>
+    <message>
+        <source>Open Configuration File</source>
+        <translation type="unfinished">Odpri konfiguracijsko datoteko</translation>
+    </message>
+    <message>
+        <source>Reset all client options to default.</source>
+        <translation type="unfinished">Ponastavi vse nastavitve programa na privzete vrednosti.</translation>
+    </message>
+    <message>
+        <source>&amp;Reset Options</source>
+        <translation type="unfinished">&amp;Ponastavi nastavitve</translation>
+    </message>
+    <message>
+        <source>&amp;Network</source>
+        <translation type="unfinished">&amp;Omrežje</translation>
+    </message>
+    <message>
+        <source>Prune &amp;block storage to</source>
+        <translation type="unfinished">Obreži velikost podatkovne &amp;baze na</translation>
+    </message>
+    <message>
+        <source>Reverting this setting requires re-downloading the entire blockchain.</source>
+        <translation type="unfinished">Če spremenite to nastavitev, boste morali ponovno naložiti celotno verigo blokov.</translation>
+    </message>
+    <message>
+        <source>Maximum database cache size. A larger cache can contribute to faster sync, after which the benefit is less pronounced for most use cases. Lowering the cache size will reduce memory usage. Unused mempool memory is shared for this cache.</source>
+        <extracomment>Tooltip text for Options window setting that sets the size of the database cache. Explains the corresponding effects of increasing/decreasing this value.</extracomment>
+        <translation type="unfinished">Največja dovoljena vrednost za predpomnilnik podatkovne baze. Povečanje predpomnilnika lahko prispeva k hitrejši začetni sinhronizaciji, kasneje pa večinoma manj pomaga. Znižanje velikosti predpomnilnika bo zmanjšalo porabo pomnilnika. Za ta predpomnilnik se uporablja tudi neporabljeni predpomnilnik za transakcije.</translation>
+    </message>
+    <message>
+        <source>Set the number of script verification threads. Negative values correspond to the number of cores you want to leave free to the system.</source>
+        <extracomment>Tooltip text for Options window setting that sets the number of script verification threads. Explains that negative values mean to leave these many cores free to the system.</extracomment>
+        <translation type="unfinished">Nastavi število niti za preverjanje skript. Negativna vrednost ustreza številu procesorskih jeder, ki jih želite pustiti proste za sistem.</translation>
+    </message>
+    <message>
+        <source>(0 = auto, &lt;0 = leave that many cores free)</source>
+        <translation type="unfinished">(0 = samodejno, &lt;0 = toliko procesorskih jeder naj ostane prostih)</translation>
+    </message>
+    <message>
+        <source>This allows you or a third party tool to communicate with the node through command-line and JSON-RPC commands.</source>
+        <extracomment>Tooltip text for Options window setting that enables the RPC server.</extracomment>
+        <translation type="unfinished">RPC-strežnik omogoča vam in raznim orodjem komunikacijo z vozliščem prek ukazne vrstice in ukazov JSON-RPC.</translation>
+    </message>
+    <message>
+        <source>Enable R&amp;PC server</source>
+        <extracomment>An Options window setting to enable the RPC server.</extracomment>
+        <translation type="unfinished">Omogoči RPC-strežnik</translation>
+    </message>
+    <message>
+        <source>W&amp;allet</source>
+        <translation type="unfinished">&amp;Denarnica</translation>
+    </message>
+    <message>
+        <source>Whether to set subtract fee from amount as default or not.</source>
+        <extracomment>Tooltip text for Options window setting that sets subtracting the fee from a sending amount as default.</extracomment>
+        <translation type="unfinished">Nastavi odštevanje provizije od zneska kot privzeti način.</translation>
+    </message>
+    <message>
+        <source>Subtract &amp;fee from amount by default</source>
+        <extracomment>An Options window setting to set subtracting the fee from a sending amount as default.</extracomment>
+        <translation type="unfinished">Privzeto odštej &amp;provizijo od zneska</translation>
+    </message>
+    <message>
+        <source>Expert</source>
+        <translation type="unfinished">Za strokovnjake</translation>
+    </message>
+    <message>
+        <source>Enable coin &amp;control features</source>
+        <translation type="unfinished">Omogoči &amp;upravljanje s kovanci</translation>
+    </message>
+    <message>
+        <source>If you disable the spending of unconfirmed change, the change from a transaction cannot be used until that transaction has at least one confirmation. This also affects how your balance is computed.</source>
+        <translation type="unfinished">Če onemogočite trošenje vračila iz še nepotrjenih transakcij, potem vračila ne morete uporabiti, dokler plačilo ni vsaj enkrat potrjeno. Ta opcija vpliva tudi na izračun dobroimetja.</translation>
+    </message>
+    <message>
+        <source>&amp;Spend unconfirmed change</source>
+        <translation type="unfinished">Omogoči &amp;trošenje vračila iz še nepotrjenih plačil</translation>
+    </message>
+    <message>
+        <source>Enable &amp;PSBT controls</source>
+        <extracomment>An options window setting to enable PSBT controls.</extracomment>
+        <translation type="unfinished">Omogoči nastavitve &amp;DPBT</translation>
+    </message>
+    <message>
+        <source>Whether to show PSBT controls.</source>
+        <extracomment>Tooltip text for options window setting that enables PSBT controls.</extracomment>
+        <translation type="unfinished">Ali naj se prikaže upravljanje z DPBT</translation>
+    </message>
+    <message>
+        <source>External Signer (e.g. hardware wallet)</source>
+        <translation type="unfinished">Zunanji podpisnik (n.pr. hardverska denarnica)</translation>
+    </message>
+    <message>
+        <source>&amp;External signer script path</source>
+        <translation type="unfinished">&amp;Pot do zunanjega podpisnika</translation>
+    </message>
+    <message>
+        <source>Full path to a Particl Core compatible script (e.g. C:\Downloads\hwi.exe or /Users/you/Downloads/hwi.py). Beware: malware can steal your coins!</source>
+        <translation type="unfinished">Polna pot do datoteke s skripto, združljivo z Particl Core (n.pr. C:\Downloads\hwi.exe ali /Users/jaz/Downloads/hwi.py). Previdno: zlonamerna programska oprema vam lahko ukrade novce!</translation>
+    </message>
+    <message>
+        <source>Automatically open the Particl client port on the router. This only works when your router supports UPnP and it is enabled.</source>
+        <translation type="unfinished">Samodejno odpiranje vrat za particl-odjemalec na usmerjevalniku (routerju). To deluje le, če usmerjevalnik podpira UPnP in je ta funkcija na usmerjevalniku omogočena.</translation>
+    </message>
+    <message>
+        <source>Map port using &amp;UPnP</source>
+        <translation type="unfinished">Preslikaj vrata z uporabo &amp;UPnP</translation>
+    </message>
+    <message>
+        <source>Automatically open the Particl client port on the router. This only works when your router supports NAT-PMP and it is enabled. The external port could be random.</source>
+        <translation type="unfinished">Samodejno odpiranje vrat za particl-odjemalec na usmerjevalniku. To deluje le, če usmerjevalnik podpira NAT-PMP in je ta funkcija na usmerjevalniku omogočena. Zunanja številka vrat je lahko naključna.</translation>
+    </message>
+    <message>
+        <source>Map port using NA&amp;T-PMP</source>
+        <translation type="unfinished">Preslikaj vrata z uporabo NA&amp;T-PMP</translation>
+    </message>
+    <message>
+        <source>Accept connections from outside.</source>
+        <translation type="unfinished">Sprejmi povezave od zunaj.</translation>
+    </message>
+    <message>
+        <source>Allow incomin&amp;g connections</source>
+        <translation type="unfinished">Dovoli &amp;dohodne povezave</translation>
+    </message>
+    <message>
+        <source>Connect to the Particl network through a SOCKS5 proxy.</source>
+        <translation type="unfinished">Poveži se v omrežje Particl preko posredniškega strežnika SOCKS5.</translation>
+    </message>
+    <message>
+        <source>&amp;Connect through SOCKS5 proxy (default proxy):</source>
+        <translation type="unfinished">&amp;Poveži se preko posredniškega strežnika SOCKS5 (privzeti strežnik):</translation>
+    </message>
+    <message>
+        <source>Proxy &amp;IP:</source>
+        <translation type="unfinished">&amp;IP-naslov posredniškega strežnika:</translation>
+    </message>
+    <message>
+        <source>&amp;Port:</source>
+        <translation type="unfinished">&amp;Vrata:</translation>
+    </message>
+    <message>
+        <source>Port of the proxy (e.g. 9050)</source>
+        <translation type="unfinished">Vrata posredniškega strežnika (npr. 9050)</translation>
+    </message>
+    <message>
+        <source>Used for reaching peers via:</source>
+        <translation type="unfinished">Uporabljano za povezovanje s soležniki preko:</translation>
+    </message>
+    <message>
+        <source>&amp;Window</source>
+        <translation type="unfinished">O&amp;kno</translation>
+    </message>
+    <message>
+        <source>Show the icon in the system tray.</source>
+        <translation type="unfinished">Prikaži ikono na sistemskem pladnju.</translation>
+    </message>
+    <message>
+        <source>&amp;Show tray icon</source>
+        <translation type="unfinished">&amp;Prikaži ikono na pladnju</translation>
+    </message>
+    <message>
+        <source>Show only a tray icon after minimizing the window.</source>
+        <translation type="unfinished">Po minimiranju okna le prikaži ikono programa na pladnju.</translation>
+    </message>
+    <message>
+        <source>&amp;Minimize to the tray instead of the taskbar</source>
+        <translation type="unfinished">&amp;Minimiraj na pladenj namesto na opravilno vrstico</translation>
+    </message>
+    <message>
+        <source>M&amp;inimize on close</source>
+        <translation type="unfinished">Ob zapiranju okno zgolj m&amp;inimiraj</translation>
+    </message>
+    <message>
+        <source>&amp;Display</source>
+        <translation type="unfinished">&amp;Prikaz</translation>
+    </message>
+    <message>
+        <source>User Interface &amp;language:</source>
+        <translation type="unfinished">&amp;Jezik uporabniškega vmesnika:</translation>
+    </message>
+    <message>
+        <source>The user interface language can be set here. This setting will take effect after restarting %1.</source>
+        <translation type="unfinished">Tukaj je mogoče nastaviti jezik uporabniškega vmesnika. Ta nastavitev bo udejanjena šele, ko boste znova zagnali %1.</translation>
+    </message>
+    <message>
+        <source>&amp;Unit to show amounts in:</source>
+        <translation type="unfinished">&amp;Enota za prikaz zneskov:</translation>
+    </message>
+    <message>
+        <source>Choose the default subdivision unit to show in the interface and when sending coins.</source>
+        <translation type="unfinished">Izberite privzeto mersko enoto za prikaz v uporabniškem vmesniku in pri pošiljanju.</translation>
+    </message>
+    <message>
+        <source>Third-party URLs (e.g. a block explorer) that appear in the transactions tab as context menu items. %s in the URL is replaced by transaction hash. Multiple URLs are separated by vertical bar |.</source>
+        <translation type="unfinished">Zunanji URL-ji (n.pr. raziskovalci blokov), ki se pojavijo kot elementi v kontekstnem meniju na zavihku s transakcijami. %s v URL-ju bo nadomeščen z ID-jem transakcije. Več URL-jev ločite z navpičnico |.</translation>
+    </message>
+    <message>
+        <source>&amp;Third-party transaction URLs</source>
+        <translation type="unfinished">&amp;Zunanji URL-ji</translation>
+    </message>
+    <message>
+        <source>Whether to show coin control features or not.</source>
+        <translation type="unfinished">Omogoči dodatne možnosti podrobnega nadzora nad  kovanci v transakcijah.</translation>
+    </message>
+    <message>
+        <source>Connect to the Particl network through a separate SOCKS5 proxy for Tor onion services.</source>
+        <translation type="unfinished">Poveži se v omrežje Particl prek ločenega posredniškega strežnika SOCKS5 za storitve onion (Tor).</translation>
+    </message>
+    <message>
+        <source>Use separate SOCKS&amp;5 proxy to reach peers via Tor onion services:</source>
+        <translation type="unfinished">Uporabi ločen posredniški strežik SOCKS5 za povezavo s soležniki prek storitev onion (Tor):</translation>
+    </message>
+    <message>
+        <source>Monospaced font in the Overview tab:</source>
+        <translation type="unfinished">Pisava enakomerne širine v zavihku Pregled:</translation>
+    </message>
+    <message>
+        <source>embedded "%1"</source>
+        <translation type="unfinished">vdelan "%1"</translation>
+    </message>
+    <message>
+        <source>closest matching "%1"</source>
+        <translation type="unfinished">najboljše ujemanje "%1"</translation>
+    </message>
+    <message>
+        <source>&amp;OK</source>
+        <translation type="unfinished">&amp;V redu</translation>
+    </message>
+    <message>
+        <source>&amp;Cancel</source>
+        <translation type="unfinished">&amp;Prekliči</translation>
+    </message>
+    <message>
+        <source>Compiled without external signing support (required for external signing)</source>
+        <extracomment>"External signing" means using devices such as hardware wallets.</extracomment>
+        <translation type="unfinished">Prevedeno brez podpore za zunanje podpisovanje</translation>
+    </message>
+    <message>
+        <source>default</source>
+        <translation type="unfinished">privzeto</translation>
+    </message>
+    <message>
+        <source>none</source>
+        <translation type="unfinished">jih ni</translation>
+    </message>
+    <message>
+        <source>Confirm options reset</source>
+        <extracomment>Window title text of pop-up window shown when the user has chosen to reset options.</extracomment>
+        <translation type="unfinished">Potrdi ponastavitev</translation>
+    </message>
+    <message>
+        <source>Client restart required to activate changes.</source>
+        <extracomment>Text explaining that the settings changed will not come into effect until the client is restarted.</extracomment>
+        <translation type="unfinished">Za udejanjenje sprememb je potreben ponoven zagon programa.</translation>
+    </message>
+    <message>
+        <source>Current settings will be backed up at "%1".</source>
+        <extracomment>Text explaining to the user that the client's current settings will be backed up at a specific location. %1 is a stand-in argument for the backup location's path.</extracomment>
+        <translation type="unfinished">Trenutne nastavitve bodo varnostno shranjene na mesto "%1".</translation>
+    </message>
+    <message>
+        <source>Client will be shut down. Do you want to proceed?</source>
+        <extracomment>Text asking the user to confirm if they would like to proceed with a client shutdown.</extracomment>
+        <translation type="unfinished">Program bo zaustavljen. Želite nadaljevati z izhodom?</translation>
+    </message>
+    <message>
+        <source>Configuration options</source>
+        <extracomment>Window title text of pop-up box that allows opening up of configuration file.</extracomment>
+        <translation type="unfinished">Možnosti konfiguracije</translation>
+    </message>
+    <message>
+        <source>The configuration file is used to specify advanced user options which override GUI settings. Additionally, any command-line options will override this configuration file.</source>
+        <extracomment>Explanatory text about the priority order of instructions considered by client. The order from high to low being: command-line, configuration file, GUI settings.</extracomment>
+        <translation type="unfinished">Konfiguracijska datoteka se uporablja za določanje naprednih uporabniških možnosti, ki preglasijo nastavitve v uporabniškem vmesniku. Poleg tega bodo vse možnosti ukazne vrstice preglasile to konfiguracijsko datoteko.</translation>
+    </message>
+    <message>
+        <source>Continue</source>
+        <translation type="unfinished">Nadaljuj</translation>
+    </message>
+    <message>
+        <source>Cancel</source>
+        <translation type="unfinished">Prekliči</translation>
+    </message>
+    <message>
+        <source>The configuration file could not be opened.</source>
+        <translation type="unfinished">Konfiguracijske datoteke ni bilo moč odpreti.</translation>
+    </message>
+    <message>
+        <source>This change would require a client restart.</source>
+        <translation type="unfinished">Ta sprememba bi zahtevala ponoven zagon programa.</translation>
+    </message>
+    <message>
+        <source>The supplied proxy address is invalid.</source>
+        <translation type="unfinished">Vnešeni naslov posredniškega strežnika ni veljaven.</translation>
+    </message>
+</context>
+<context>
+    <name>OptionsModel</name>
+    <message>
+        <source>Could not read setting "%1", %2.</source>
+        <translation type="unfinished">Branje nastavitve "%1" je spodletelo, %2.</translation>
+    </message>
+</context>
+<context>
+    <name>OverviewPage</name>
+    <message>
+        <source>Form</source>
+        <translation type="unfinished">Obrazec</translation>
+    </message>
+    <message>
+        <source>The displayed information may be out of date. Your wallet automatically synchronizes with the Particl network after a connection is established, but this process has not completed yet.</source>
+        <translation type="unfinished">Prikazani podatki so morda zastareli. Program ob vzpostavitvi povezave samodejno sinhronizira denarnico z omrežjem Particl, a trenutno ta proces še ni zaključen.</translation>
+    </message>
+    <message>
+        <source>Watch-only:</source>
+        <translation type="unfinished">Opazovano:</translation>
+    </message>
+    <message>
+        <source>Available:</source>
+        <translation type="unfinished">Na voljo:</translation>
+    </message>
+    <message>
+        <source>Your current spendable balance</source>
+        <translation type="unfinished">Skupno dobroimetje na razpolago</translation>
+    </message>
+    <message>
+        <source>Pending:</source>
+        <translation type="unfinished">Nepotrjeno:</translation>
+    </message>
+    <message>
+        <source>Total of transactions that have yet to be confirmed, and do not yet count toward the spendable balance</source>
+        <translation type="unfinished">Skupni znesek sredstev, s katerimi še ne razpolagate prosto, ker so del še nepotrjenih transakcij.</translation>
+    </message>
+    <message>
+        <source>Immature:</source>
+        <translation type="unfinished">Nedozorelo:</translation>
+    </message>
+    <message>
+        <source>Mined balance that has not yet matured</source>
+        <translation type="unfinished">Nedozorelo narudarjeno dobroimetje</translation>
+    </message>
+    <message>
+        <source>Balances</source>
+        <translation type="unfinished">Stanje sredstev</translation>
+    </message>
+    <message>
+        <source>Total:</source>
+        <translation type="unfinished">Skupaj:</translation>
+    </message>
+    <message>
+        <source>Your current total balance</source>
+        <translation type="unfinished">Trenutno skupno dobroimetje</translation>
+    </message>
+    <message>
+        <source>Your current balance in watch-only addresses</source>
+        <translation type="unfinished">Trenutno dobroimetje sredstev na opazovanih naslovih</translation>
+    </message>
+    <message>
+        <source>Spendable:</source>
+        <translation type="unfinished">Na voljo za pošiljanje:</translation>
+    </message>
+    <message>
+        <source>Recent transactions</source>
+        <translation type="unfinished">Zadnje transakcije</translation>
+    </message>
+    <message>
+        <source>Unconfirmed transactions to watch-only addresses</source>
+        <translation type="unfinished">Nepotrjene transakcije na opazovanih naslovih</translation>
+    </message>
+    <message>
+        <source>Mined balance in watch-only addresses that has not yet matured</source>
+        <translation type="unfinished">Nedozorelo narudarjeno dobroimetje na opazovanih naslovih</translation>
+    </message>
+    <message>
+        <source>Current total balance in watch-only addresses</source>
+        <translation type="unfinished">Trenutno skupno dobroimetje na opazovanih naslovih</translation>
+    </message>
+    <message>
+        <source>Privacy mode activated for the Overview tab. To unmask the values, uncheck Settings-&gt;Mask values.</source>
+        <translation type="unfinished">V zavihku Pregled je vklopljen zasebni način. Za prikaz vrednosti odstranite kljukico na mestu Nastavitve &gt; Zamaskiraj vrednosti.</translation>
+    </message>
+</context>
+<context>
+    <name>PSBTOperationsDialog</name>
+    <message>
+        <source>Dialog</source>
+        <translation type="unfinished">Pogovorno okno</translation>
+    </message>
+    <message>
+        <source>Sign Tx</source>
+        <translation type="unfinished">Podpiši transakcijo</translation>
+    </message>
+    <message>
+        <source>Broadcast Tx</source>
+        <translation type="unfinished">Oddaj transakcijo v omrežje</translation>
+    </message>
+    <message>
+        <source>Copy to Clipboard</source>
+        <translation type="unfinished">Kopiraj v odložišče</translation>
+    </message>
+    <message>
+        <source>Save…</source>
+        <translation type="unfinished">Shrani...</translation>
+    </message>
+    <message>
+        <source>Close</source>
+        <translation type="unfinished">Zapri</translation>
+    </message>
+    <message>
+        <source>Failed to load transaction: %1</source>
+        <translation type="unfinished">Nalaganje transakcije je spodletelo: %1</translation>
+    </message>
+    <message>
+        <source>Failed to sign transaction: %1</source>
+        <translation type="unfinished">Podpisovanje transakcije je spodletelo: %1</translation>
+    </message>
+    <message>
+        <source>Cannot sign inputs while wallet is locked.</source>
+        <translation type="unfinished">Vhodov ni mogoče podpisati, ko je denarnica zaklenjena.</translation>
+    </message>
+    <message>
+        <source>Could not sign any more inputs.</source>
+        <translation type="unfinished">Ne morem podpisati več kot toliko vhodov.</translation>
+    </message>
+    <message>
+        <source>Signed %1 inputs, but more signatures are still required.</source>
+        <translation type="unfinished">%1 vhodov podpisanih, a potrebnih je več podpisov.</translation>
+    </message>
+    <message>
+        <source>Signed transaction successfully. Transaction is ready to broadcast.</source>
+        <translation type="unfinished">Transakcija je uspešno podpisana in pripravljena na oddajo v omrežje.</translation>
+    </message>
+    <message>
+        <source>Unknown error processing transaction.</source>
+        <translation type="unfinished">Neznana napaka pri obdelavi transakcije.</translation>
+    </message>
+    <message>
+        <source>Transaction broadcast successfully! Transaction ID: %1</source>
+        <translation type="unfinished">Transakcija uspešno oddana v omrežje. ID transakcije: %1</translation>
+    </message>
+    <message>
+        <source>Transaction broadcast failed: %1</source>
+        <translation type="unfinished">Oddaja transakcije v omrežje je spodletela: %1</translation>
+    </message>
+    <message>
+        <source>PSBT copied to clipboard.</source>
+        <translation type="unfinished">DPBT kopirana v odložišče.</translation>
+    </message>
+    <message>
+        <source>Save Transaction Data</source>
+        <translation type="unfinished">Shrani podatke transakcije</translation>
+    </message>
+    <message>
+        <source>Partially Signed Transaction (Binary)</source>
+        <extracomment>Expanded name of the binary PSBT file format. See: BIP 174.</extracomment>
+        <translation type="unfinished">Delno podpisana transakcija (binarno)</translation>
+    </message>
+    <message>
+        <source>PSBT saved to disk.</source>
+        <translation type="unfinished">DPBT shranjena na disk.</translation>
+    </message>
+    <message>
+        <source> * Sends %1 to %2</source>
+        <translation type="unfinished">* Pošlje %1 na %2</translation>
+    </message>
+    <message>
+        <source>Unable to calculate transaction fee or total transaction amount.</source>
+        <translation type="unfinished">Ne morem izračunati transakcijske provizije ali skupnega zneska transakcije.</translation>
+    </message>
+    <message>
+        <source>Pays transaction fee: </source>
+        <translation type="unfinished">Vsebuje transakcijsko provizijo:</translation>
+    </message>
+    <message>
+        <source>Total Amount</source>
+        <translation type="unfinished">Skupni znesek</translation>
+    </message>
+    <message>
+        <source>or</source>
+        <translation type="unfinished">ali</translation>
+    </message>
+    <message>
+        <source>Transaction has %1 unsigned inputs.</source>
+        <translation type="unfinished">Transakcija ima toliko nepodpisanih vhodov: %1.</translation>
+    </message>
+    <message>
+        <source>Transaction is missing some information about inputs.</source>
+        <translation type="unfinished">Transakciji manjkajo nekateri podatki o vhodih.</translation>
+    </message>
+    <message>
+        <source>Transaction still needs signature(s).</source>
+        <translation type="unfinished">Transakcija potrebuje nadaljnje podpise.</translation>
+    </message>
+    <message>
+        <source>(But no wallet is loaded.)</source>
+        <translation type="unfinished">(A nobena denarnica ni naložena.)</translation>
+    </message>
+    <message>
+        <source>(But this wallet cannot sign transactions.)</source>
+        <translation type="unfinished">(Ta denarnica pa ne more podpisovati transakcij.)</translation>
+    </message>
+    <message>
+        <source>(But this wallet does not have the right keys.)</source>
+        <translation type="unfinished">(Ta denarnica pa nima pravih ključev.)</translation>
+    </message>
+    <message>
+        <source>Transaction is fully signed and ready for broadcast.</source>
+        <translation type="unfinished">Transakcija je v celoti podpisana in pripravljena za oddajo v omrežje.</translation>
+    </message>
+    <message>
+        <source>Transaction status is unknown.</source>
+        <translation type="unfinished">Status transakcije ni znan.</translation>
+    </message>
+</context>
+<context>
+    <name>PaymentServer</name>
+    <message>
+        <source>Payment request error</source>
+        <translation type="unfinished">Napaka pri zahtevku za plačilo</translation>
+    </message>
+    <message>
+        <source>Cannot start particl: click-to-pay handler</source>
+        <translation type="unfinished">Ni mogoče zagnati rokovalca plačilnih povezav tipa particl:.</translation>
+    </message>
+    <message>
+        <source>URI handling</source>
+        <translation type="unfinished">Rokovanje z URI</translation>
+    </message>
+    <message>
+        <source>'particl://' is not a valid URI. Use 'particl:' instead.</source>
+        <translation type="unfinished">'particl://' ni veljaven URI. Namesto tega uporabite 'particl:' .</translation>
+    </message>
+    <message>
+        <source>Cannot process payment request because BIP70 is not supported.
+Due to widespread security flaws in BIP70 it's strongly recommended that any merchant instructions to switch wallets be ignored.
+If you are receiving this error you should request the merchant provide a BIP21 compatible URI.</source>
+        <translation type="unfinished">Zahtevka za plačilo ne morem obdelati, ker BIP70 ni podprt.
+Zaradi široko razširjenih varnostih hib v BIP70 vam toplo priporočamo, da morebitnih navodil prodajalcev po zamenjavi denarnice ne upoštevate.
+Svetujemo, da prodajalca prosite, naj vam priskrbi URI na podlagi BIP21.</translation>
+    </message>
+    <message>
+        <source>URI cannot be parsed! This can be caused by an invalid Particl address or malformed URI parameters.</source>
+        <translation type="unfinished">URI je nerazumljiv. Možno je, da je particl-naslov neveljaven ali pa so parametri URI-ja napačno oblikovani.</translation>
+    </message>
+    <message>
+        <source>Payment request file handling</source>
+        <translation type="unfinished">Rokovanje z datoteko z zahtevkom za plačilo</translation>
+    </message>
+</context>
+<context>
+    <name>PeerTableModel</name>
+    <message>
+        <source>User Agent</source>
+        <extracomment>Title of Peers Table column which contains the peer's User Agent string.</extracomment>
+        <translation type="unfinished">Ime agenta</translation>
+    </message>
+    <message>
+        <source>Ping</source>
+        <extracomment>Title of Peers Table column which indicates the current latency of the connection with the peer.</extracomment>
+        <translation type="unfinished">Odzivni čas (Ping)</translation>
+    </message>
+    <message>
+        <source>Peer</source>
+        <extracomment>Title of Peers Table column which contains a unique number used to identify a connection.</extracomment>
+        <translation type="unfinished">Soležnik</translation>
+    </message>
+    <message>
+        <source>Age</source>
+        <extracomment>Title of Peers Table column which indicates the duration (length of time) since the peer connection started.</extracomment>
+        <translation type="unfinished">Starost</translation>
+    </message>
+    <message>
+        <source>Direction</source>
+        <extracomment>Title of Peers Table column which indicates the direction the peer connection was initiated from.</extracomment>
+        <translation type="unfinished">Smer povezave</translation>
+    </message>
+    <message>
+        <source>Sent</source>
+        <extracomment>Title of Peers Table column which indicates the total amount of network information we have sent to the peer.</extracomment>
+        <translation type="unfinished">Poslano</translation>
+    </message>
+    <message>
+        <source>Received</source>
+        <extracomment>Title of Peers Table column which indicates the total amount of network information we have received from the peer.</extracomment>
+        <translation type="unfinished">Prejeto</translation>
+    </message>
+    <message>
+        <source>Address</source>
+        <extracomment>Title of Peers Table column which contains the IP/Onion/I2P address of the connected peer.</extracomment>
+        <translation type="unfinished">Naslov</translation>
+    </message>
+    <message>
+        <source>Type</source>
+        <extracomment>Title of Peers Table column which describes the type of peer connection. The "type" describes why the connection exists.</extracomment>
+        <translation type="unfinished">Vrsta</translation>
+    </message>
+    <message>
+        <source>Network</source>
+        <extracomment>Title of Peers Table column which states the network the peer connected through.</extracomment>
+        <translation type="unfinished">Omrežje</translation>
+    </message>
+    <message>
+        <source>Inbound</source>
+        <extracomment>An Inbound Connection from a Peer.</extracomment>
+        <translation type="unfinished">Dohodna</translation>
+    </message>
+    <message>
+        <source>Outbound</source>
+        <extracomment>An Outbound Connection to a Peer.</extracomment>
+        <translation type="unfinished">Odhodna</translation>
     </message>
 </context>
 <context>
     <name>QRImageWidget</name>
     <message>
-        <source>&amp;Save Image...</source>
-        <translation>&amp;Shrani sliko</translation>
+        <source>&amp;Save Image…</source>
+        <translation type="unfinished">&amp;Shrani sliko ...</translation>
     </message>
     <message>
         <source>&amp;Copy Image</source>
-        <translation>&amp;Kopiraj sliko</translation>
+        <translation type="unfinished">&amp;Kopiraj sliko</translation>
     </message>
     <message>
         <source>Resulting URI too long, try to reduce the text for label / message.</source>
-        <translation>Nastali URI je predolg. Skušajte skrajšati besedilo v oznaki/sporočilu.</translation>
+        <translation type="unfinished">Nastali URI je predolg. Skušajte skrajšati besedilo v oznaki/sporočilu.</translation>
     </message>
     <message>
         <source>Error encoding URI into QR Code.</source>
-        <translation>Napaka pri kodiranju URI naslova v QR kodo.</translation>
+        <translation type="unfinished">Napaka pri kodiranju URI naslova v QR kodo.</translation>
     </message>
     <message>
         <source>QR code support not available.</source>
-        <translation>Podpora za QR kode ni na voljo.</translation>
+        <translation type="unfinished">Podpora za QR kode ni na voljo.</translation>
     </message>
     <message>
         <source>Save QR Code</source>
-        <translation>Shrani QR kodo</translation>
-    </message>
-    <message>
-        <source>PNG Image (*.png)</source>
-        <translation>PNG slika (*.png)</translation>
+        <translation type="unfinished">Shrani QR kodo</translation>
+    </message>
+    <message>
+        <source>PNG Image</source>
+        <extracomment>Expanded name of the PNG file format. See: https://en.wikipedia.org/wiki/Portable_Network_Graphics.</extracomment>
+        <translation type="unfinished">Slika PNG</translation>
     </message>
 </context>
 <context>
     <name>RPCConsole</name>
     <message>
         <source>N/A</source>
-        <translation>Neznano</translation>
+        <translation type="unfinished">Neznano</translation>
     </message>
     <message>
         <source>Client version</source>
-        <translation>Različica odjemalca</translation>
+        <translation type="unfinished">Različica odjemalca</translation>
     </message>
     <message>
         <source>&amp;Information</source>
-        <translation>&amp;Informacije</translation>
+        <translation type="unfinished">&amp;Informacije</translation>
     </message>
     <message>
         <source>General</source>
-        <translation>Splošno</translation>
-    </message>
-    <message>
-        <source>Using BerkeleyDB version</source>
-        <translation>Uporabljena različica BerkeleyDB</translation>
+        <translation type="unfinished">Splošno</translation>
     </message>
     <message>
         <source>Datadir</source>
-        <translation>Podatkovna mapa</translation>
-    </message>
-<<<<<<< HEAD
-=======
-    <message>
-        <source>Unknown. Pre-syncing Headers (%1, %2%)…</source>
-        <translation type="unfinished">Neznano. Predsinhronizacija zaglavij (%1, %2 %)...</translation>
-    </message>
-</context>
-<context>
-    <name>OpenURIDialog</name>
->>>>>>> 3f385c91
+        <translation type="unfinished">Podatkovna mapa</translation>
+    </message>
     <message>
         <source>To specify a non-default location of the data directory use the '%1' option.</source>
-        <translation>Za izbiranje ne-privzete lokacije podatkovne mape uporabite možnost '%1'.</translation>
+        <translation type="unfinished">Za izbiranje ne-privzete lokacije podatkovne mape uporabite možnost '%1'.</translation>
     </message>
     <message>
         <source>Blocksdir</source>
-        <translation>Podatkovna mapa blokov</translation>
+        <translation type="unfinished">Podatkovna mapa blokov</translation>
     </message>
     <message>
         <source>To specify a non-default location of the blocks directory use the '%1' option.</source>
-        <translation>Če želite določiti neprivzeto lokacijo podatkovne mape blokov, uporabite možnost '%1'.</translation>
+        <translation type="unfinished">Če želite določiti neprivzeto lokacijo podatkovne mape blokov, uporabite možnost '%1'.</translation>
     </message>
     <message>
         <source>Startup time</source>
-        <translation>Čas zagona</translation>
+        <translation type="unfinished">Čas zagona</translation>
     </message>
     <message>
         <source>Network</source>
-        <translation>Omrežje</translation>
+        <translation type="unfinished">Omrežje</translation>
     </message>
     <message>
         <source>Name</source>
-        <translation>Ime</translation>
+        <translation type="unfinished">Ime</translation>
     </message>
     <message>
         <source>Number of connections</source>
-        <translation>Število povezav</translation>
+        <translation type="unfinished">Število povezav</translation>
     </message>
     <message>
         <source>Block chain</source>
-        <translation>Veriga blokov</translation>
+        <translation type="unfinished">Veriga blokov</translation>
     </message>
     <message>
         <source>Memory Pool</source>
-        <translation>Čakalna vrsta transakcij</translation>
+        <translation type="unfinished">Čakalna vrsta transakcij</translation>
     </message>
     <message>
         <source>Current number of transactions</source>
-        <translation>Trenutno število transakcij</translation>
+        <translation type="unfinished">Trenutno število transakcij</translation>
     </message>
     <message>
         <source>Memory usage</source>
-        <translation>Raba pomnilnika</translation>
+        <translation type="unfinished">Raba pomnilnika</translation>
     </message>
     <message>
         <source>Wallet: </source>
-        <translation>Denarnica:</translation>
-    </message>
-    <message>
-<<<<<<< HEAD
+        <translation type="unfinished">Denarnica:</translation>
+    </message>
+    <message>
         <source>(none)</source>
-        <translation>(nič)</translation>
-=======
-        <source>Options set in this dialog are overridden by the command line:</source>
-        <translation type="unfinished">Možnosti, nastavljene v tem oknu, preglasi ukazna vrstica:</translation>
-    </message>
-    <message>
-        <source>Open the %1 configuration file from the working directory.</source>
-        <translation type="unfinished">Odpri %1 konfiguracijsko datoteko iz delovne podatkovne mape.</translation>
->>>>>>> 3f385c91
+        <translation type="unfinished">(jih ni)</translation>
     </message>
     <message>
         <source>&amp;Reset</source>
-        <translation>&amp;Ponastavi</translation>
+        <translation type="unfinished">&amp;Ponastavi</translation>
     </message>
     <message>
         <source>Received</source>
-        <translation>Prejeto</translation>
+        <translation type="unfinished">Prejeto</translation>
     </message>
     <message>
         <source>Sent</source>
-        <translation>Oddano</translation>
+        <translation type="unfinished">Poslano</translation>
     </message>
     <message>
         <source>&amp;Peers</source>
-        <translation>&amp;Soležniki</translation>
+        <translation type="unfinished">&amp;Soležniki</translation>
     </message>
     <message>
         <source>Banned peers</source>
-        <translation>Blokirani soležniki</translation>
+        <translation type="unfinished">Blokirani soležniki</translation>
     </message>
     <message>
         <source>Select a peer to view detailed information.</source>
-        <translation>Izberite soležnika, o katerem si želite ogledati podrobnejše informacije.</translation>
-    </message>
-    <message>
-        <source>Direction</source>
-        <translation>Smer povezave</translation>
+        <translation type="unfinished">Izberite soležnika, o katerem si želite ogledati podrobnejše informacije.</translation>
     </message>
     <message>
         <source>Version</source>
-        <translation>Različica</translation>
+        <translation type="unfinished">Različica</translation>
     </message>
     <message>
         <source>Starting Block</source>
-        <translation>Začetni blok</translation>
+        <translation type="unfinished">Začetni blok</translation>
     </message>
     <message>
         <source>Synced Headers</source>
-        <translation>Sinhronizirane glave</translation>
+        <translation type="unfinished">Sinhronizirana zaglavja</translation>
     </message>
     <message>
         <source>Synced Blocks</source>
-        <translation>Sinhronizirani bloki</translation>
+        <translation type="unfinished">Sinhronizirani bloki</translation>
+    </message>
+    <message>
+        <source>Last Transaction</source>
+        <translation type="unfinished">Zadnji prevod</translation>
     </message>
     <message>
         <source>The mapped Autonomous System used for diversifying peer selection.</source>
-        <translation>Mapirani Avtonomski Sistem, uporabljan za diverzificiranje izbire soležnikov.</translation>
+        <translation type="unfinished">Preslikani avtonomni sistem, uporabljan za raznoliko izbiro soležnikov.</translation>
     </message>
     <message>
         <source>Mapped AS</source>
-        <translation>Mapirani AS</translation>
+        <translation type="unfinished">Preslikani AS</translation>
+    </message>
+    <message>
+        <source>Whether we relay addresses to this peer.</source>
+        <extracomment>Tooltip text for the Address Relay field in the peer details area, which displays whether we relay addresses to this peer (Yes/No).</extracomment>
+        <translation type="unfinished">Ali temu soležniku posredujemo naslove</translation>
+    </message>
+    <message>
+        <source>Address Relay</source>
+        <extracomment>Text title for the Address Relay field in the peer details area, which displays whether we relay addresses to this peer (Yes/No).</extracomment>
+        <translation type="unfinished">Posrednik naslovov</translation>
+    </message>
+    <message>
+        <source>The total number of addresses received from this peer that were processed (excludes addresses that were dropped due to rate-limiting).</source>
+        <extracomment>Tooltip text for the Addresses Processed field in the peer details area, which displays the total number of addresses received from this peer that were processed (excludes addresses that were dropped due to rate-limiting).</extracomment>
+        <translation type="unfinished">Skupno število obdelanih naslovov, prejetih od tega soležnika (naslovi, ki niso bili sprejeti zaradi omejevanja gostote komunikacije, niso šteti).</translation>
+    </message>
+    <message>
+        <source>The total number of addresses received from this peer that were dropped (not processed) due to rate-limiting.</source>
+        <extracomment>Tooltip text for the Addresses Rate-Limited field in the peer details area, which displays the total number of addresses received from this peer that were dropped (not processed) due to rate-limiting.</extracomment>
+        <translation type="unfinished">Skupno število naslovov, prejetih od tega soležnika, ki so bili zavrnjeni (niso bili obdelani) zaradi omejevanja gostote komunikacije.</translation>
+    </message>
+    <message>
+        <source>Addresses Processed</source>
+        <extracomment>Text title for the Addresses Processed field in the peer details area, which displays the total number of addresses received from this peer that were processed (excludes addresses that were dropped due to rate-limiting).</extracomment>
+        <translation type="unfinished">Obdelanih naslovov</translation>
+    </message>
+    <message>
+        <source>Addresses Rate-Limited</source>
+        <extracomment>Text title for the Addresses Rate-Limited field in the peer details area, which displays the total number of addresses received from this peer that were dropped (not processed) due to rate-limiting.</extracomment>
+        <translation type="unfinished">Omejenih naslovov</translation>
     </message>
     <message>
         <source>User Agent</source>
-        <translation>Ime agenta</translation>
+        <translation type="unfinished">Ime agenta</translation>
     </message>
     <message>
         <source>Node window</source>
-        <translation>Okno vozlišča</translation>
+        <translation type="unfinished">Okno vozlišča</translation>
     </message>
     <message>
         <source>Current block height</source>
-        <translation>Višina trenutnega bloka</translation>
+        <translation type="unfinished">Višina trenutnega bloka</translation>
     </message>
     <message>
         <source>Open the %1 debug log file from the current data directory. This can take a few seconds for large log files.</source>
-        <translation>Odpre %1 razhroščevalni dnevnik debug.log, ki se nahaja v trenutni podatkovni mapi. Če je datoteka velika, lahko postopek traja nekaj sekund.</translation>
+        <translation type="unfinished">Odpre %1 razhroščevalni dnevnik debug.log, ki se nahaja v trenutni podatkovni mapi. Če je datoteka velika, lahko postopek traja nekaj sekund.</translation>
     </message>
     <message>
         <source>Decrease font size</source>
-        <translation>Zmanjšaj velikost pisave</translation>
+        <translation type="unfinished">Zmanjšaj velikost pisave</translation>
     </message>
     <message>
         <source>Increase font size</source>
-        <translation>Povečaj velikost pisave</translation>
+        <translation type="unfinished">Povečaj velikost pisave</translation>
     </message>
     <message>
         <source>Permissions</source>
-        <translation>Dovoljenja</translation>
+        <translation type="unfinished">Pooblastila</translation>
+    </message>
+    <message>
+        <source>The direction and type of peer connection: %1</source>
+        <translation type="unfinished">Smer in vrsta povezave s soležnikom: %1</translation>
+    </message>
+    <message>
+        <source>Direction/Type</source>
+        <translation type="unfinished">Smer/vrsta</translation>
+    </message>
+    <message>
+        <source>The network protocol this peer is connected through: IPv4, IPv6, Onion, I2P, or CJDNS.</source>
+        <translation type="unfinished">Protokol, po katerem je soležnik povezan: IPv4, IPv6, Onion, I2p ali CJDNS.</translation>
     </message>
     <message>
         <source>Services</source>
-        <translation>Storitve</translation>
+        <translation type="unfinished">Storitve</translation>
+    </message>
+    <message>
+        <source>Whether the peer requested us to relay transactions.</source>
+        <translation type="unfinished">Ali nas je soležnik zaprosil za posredovanje transakcij.</translation>
+    </message>
+    <message>
+        <source>Wants Tx Relay</source>
+        <translation type="unfinished">Želi posredovanje</translation>
+    </message>
+    <message>
+        <source>High bandwidth BIP152 compact block relay: %1</source>
+        <translation type="unfinished">Posredovanje zgoščenih blokov po BIP152 prek visoke pasovne širine: %1</translation>
+    </message>
+    <message>
+        <source>High Bandwidth</source>
+        <translation type="unfinished">Visoka pasovna širina</translation>
     </message>
     <message>
         <source>Connection Time</source>
-        <translation>Trajanje povezave</translation>
+        <translation type="unfinished">Trajanje povezave</translation>
+    </message>
+    <message>
+        <source>Elapsed time since a novel block passing initial validity checks was received from this peer.</source>
+        <translation type="unfinished">Čas, ki je pretekel, odkar smo od tega soležnika prejeli nov blok, ki je prestal začetno preverjanje veljavnosti.</translation>
+    </message>
+    <message>
+        <source>Last Block</source>
+        <translation type="unfinished">Zadnji blok</translation>
+    </message>
+    <message>
+        <source>Elapsed time since a novel transaction accepted into our mempool was received from this peer.</source>
+        <extracomment>Tooltip text for the Last Transaction field in the peer details area.</extracomment>
+        <translation type="unfinished">Čas, ki je pretekel, odkar smo od tega soležnika prejeli novo nepotrjeno transakcijo.</translation>
     </message>
     <message>
         <source>Last Send</source>
-        <translation>Nazadje oddano</translation>
+        <translation type="unfinished">Nazadje oddano</translation>
     </message>
     <message>
         <source>Last Receive</source>
-        <translation>Nazadnje prejeto</translation>
+        <translation type="unfinished">Nazadnje prejeto</translation>
     </message>
     <message>
         <source>Ping Time</source>
-        <translation>Odzivni čas</translation>
+        <translation type="unfinished">Odzivni čas</translation>
     </message>
     <message>
         <source>The duration of a currently outstanding ping.</source>
-        <translation>Trajanje trenutnega pinga.</translation>
+        <translation type="unfinished">Trajanje trenutnega pinga.</translation>
     </message>
     <message>
         <source>Ping Wait</source>
-        <translation>Ping Wait</translation>
+        <translation type="unfinished">Čakanje pinga</translation>
     </message>
     <message>
         <source>Min Ping</source>
-        <translation>Min Ping</translation>
+        <translation type="unfinished">Min ping</translation>
     </message>
     <message>
         <source>Time Offset</source>
-        <translation>Časovni odklon</translation>
+        <translation type="unfinished">Časovni odklon</translation>
     </message>
     <message>
         <source>Last block time</source>
-        <translation>Čas zadnjega bloka</translation>
+        <translation type="unfinished">Čas zadnjega bloka</translation>
     </message>
     <message>
         <source>&amp;Open</source>
-        <translation>&amp;Odpri</translation>
+        <translation type="unfinished">&amp;Odpri</translation>
     </message>
     <message>
         <source>&amp;Console</source>
-        <translation>&amp;Konzola</translation>
+        <translation type="unfinished">&amp;Konzola</translation>
     </message>
     <message>
         <source>&amp;Network Traffic</source>
-        <translation>&amp;Omrežni promet</translation>
+        <translation type="unfinished">&amp;Omrežni promet</translation>
     </message>
     <message>
         <source>Totals</source>
-        <translation>Promet</translation>
+        <translation type="unfinished">Skupaj</translation>
+    </message>
+    <message>
+        <source>Debug log file</source>
+        <translation type="unfinished">Razhroščevalni dnevnik</translation>
+    </message>
+    <message>
+        <source>Clear console</source>
+        <translation type="unfinished">Počisti konzolo</translation>
     </message>
     <message>
         <source>In:</source>
-        <translation>Dohodnih:</translation>
+        <translation type="unfinished">Dohodnih:</translation>
     </message>
     <message>
         <source>Out:</source>
-        <translation>Odhodnih:</translation>
-    </message>
-    <message>
-        <source>Debug log file</source>
-        <translation>Razhroščevalni dnevnik</translation>
-    </message>
-    <message>
-        <source>Clear console</source>
-        <translation>Počisti konzolo</translation>
+        <translation type="unfinished">Odhodnih:</translation>
+    </message>
+    <message>
+        <source>Inbound: initiated by peer</source>
+        <extracomment>Explanatory text for an inbound peer connection.</extracomment>
+        <translation type="unfinished">Dohodna: sprožil jo je soležnik</translation>
+    </message>
+    <message>
+        <source>Outbound Full Relay: default</source>
+        <extracomment>Explanatory text for an outbound peer connection that relays all network information. This is the default behavior for outbound connections.</extracomment>
+        <translation type="unfinished">Odhodno polno posredovanje: privzeto</translation>
+    </message>
+    <message>
+        <source>Outbound Block Relay: does not relay transactions or addresses</source>
+        <extracomment>Explanatory text for an outbound peer connection that relays network information about blocks and not transactions or addresses.</extracomment>
+        <translation type="unfinished">Odhodno posredovanje blokov: ne posreduje transakcij in naslovov</translation>
+    </message>
+    <message>
+        <source>Outbound Manual: added using RPC %1 or %2/%3 configuration options</source>
+        <extracomment>Explanatory text for an outbound peer connection that was established manually through one of several methods. The numbered arguments are stand-ins for the methods available to establish manual connections.</extracomment>
+        <translation type="unfinished">Odhodna ročna: dodana po RPC s konfiguracijskimi možnostmi %1 ali %2/%3</translation>
+    </message>
+    <message>
+        <source>Outbound Feeler: short-lived, for testing addresses</source>
+        <extracomment>Explanatory text for a short-lived outbound peer connection that is used to test the aliveness of known addresses.</extracomment>
+        <translation type="unfinished">Odhodna tipalka: kratkoživa, za testiranje naslovov</translation>
+    </message>
+    <message>
+        <source>Outbound Address Fetch: short-lived, for soliciting addresses</source>
+        <extracomment>Explanatory text for a short-lived outbound peer connection that is used to request addresses from a peer.</extracomment>
+        <translation type="unfinished">Odhodna dostavljalka naslovov: krakoživa, zaproša za naslove</translation>
+    </message>
+    <message>
+        <source>we selected the peer for high bandwidth relay</source>
+        <translation type="unfinished">soležnika smo izbrali za posredovanje na visoki pasovni širini</translation>
+    </message>
+    <message>
+        <source>the peer selected us for high bandwidth relay</source>
+        <translation type="unfinished">soležnik nas je izbral za posredovanje na visoki pasovni širini</translation>
+    </message>
+    <message>
+        <source>no high bandwidth relay selected</source>
+        <translation type="unfinished">ni posredovanja na visoki pasovni širini</translation>
+    </message>
+    <message>
+        <source>&amp;Copy address</source>
+        <extracomment>Context menu action to copy the address of a peer.</extracomment>
+        <translation type="unfinished">&amp;Kopiraj naslov</translation>
+    </message>
+    <message>
+        <source>&amp;Disconnect</source>
+        <translation type="unfinished">&amp;Prekini povezavo</translation>
     </message>
     <message>
         <source>1 &amp;hour</source>
-        <translation>1 &amp;ura</translation>
-    </message>
-    <message>
-        <source>1 &amp;day</source>
-        <translation>1 &amp;dan</translation>
+        <translation type="unfinished">1 &amp;ura</translation>
+    </message>
+    <message>
+        <source>1 d&amp;ay</source>
+        <translation type="unfinished">1 d&amp;an</translation>
     </message>
     <message>
         <source>1 &amp;week</source>
-        <translation>1 &amp;teden</translation>
+        <translation type="unfinished">1 &amp;teden</translation>
     </message>
     <message>
         <source>1 &amp;year</source>
-        <translation>1 &amp;leto</translation>
-    </message>
-    <message>
-        <source>&amp;Disconnect</source>
-        <translation>&amp;Prekini povezavo</translation>
+        <translation type="unfinished">1 &amp;leto</translation>
+    </message>
+    <message>
+        <source>&amp;Copy IP/Netmask</source>
+        <extracomment>Context menu action to copy the IP/Netmask of a banned peer. IP/Netmask is the combination of a peer's IP address and its Netmask. For IP address, see: https://en.wikipedia.org/wiki/IP_address.</extracomment>
+        <translation type="unfinished">&amp;Kopiraj IP/masko</translation>
+    </message>
+    <message>
+        <source>&amp;Unban</source>
+        <translation type="unfinished">&amp;Odblokiraj</translation>
+    </message>
+    <message>
+        <source>Network activity disabled</source>
+        <translation type="unfinished">Omrežna aktivnost onemogočena.</translation>
+    </message>
+    <message>
+        <source>Executing command without any wallet</source>
+        <translation type="unfinished">Izvajam ukaz brez denarnice</translation>
+    </message>
+    <message>
+        <source>Executing command using "%1" wallet</source>
+        <translation type="unfinished">Izvajam ukaz v denarnici "%1"</translation>
+    </message>
+    <message>
+        <source>Executing…</source>
+        <extracomment>A console message indicating an entered command is currently being executed.</extracomment>
+        <translation type="unfinished">Izvajam...</translation>
+    </message>
+    <message>
+        <source>(peer: %1)</source>
+        <translation type="unfinished">(soležnik: %1)</translation>
+    </message>
+    <message>
+        <source>via %1</source>
+        <translation type="unfinished">preko %1</translation>
+    </message>
+    <message>
+        <source>Yes</source>
+        <translation type="unfinished">Da</translation>
+    </message>
+    <message>
+        <source>No</source>
+        <translation type="unfinished">Ne</translation>
+    </message>
+    <message>
+        <source>To</source>
+        <translation type="unfinished">Prejemnik</translation>
+    </message>
+    <message>
+        <source>From</source>
+        <translation type="unfinished">Pošiljatelj</translation>
     </message>
     <message>
         <source>Ban for</source>
-        <translation>Blokiraj za</translation>
-    </message>
-    <message>
-        <source>&amp;Unban</source>
-        <translation>&amp;Odblokiraj</translation>
-    </message>
-    <message>
-        <source>Welcome to the %1 RPC console.</source>
-        <translation>Dobrodošli v konzoli %1.</translation>
-    </message>
-    <message>
-        <source>Use up and down arrows to navigate history, and %1 to clear screen.</source>
-        <translation>Uporabite tipki gor in dol za navigacijo po zgodovini ukazov in %1 za čiščenje zaslona.</translation>
-    </message>
-    <message>
-        <source>Type %1 for an overview of available commands.</source>
-        <translation>Vtipkajte %1 za pregled razpoložljivih ukazov.</translation>
-    </message>
-    <message>
-        <source>For more information on using this console type %1.</source>
-        <translation>Za več informacij o uporabi te konzole vpišite %1.</translation>
-    </message>
-    <message>
-        <source>WARNING: Scammers have been active, telling users to type commands here, stealing their wallet contents. Do not use this console without fully understanding the ramifications of a command.</source>
-        <translation>OPOZORILO: Goljufi so aktivni! Uporabnikom svetujejo, naj tukaj vnašajo ukaze, s čimer jim ukradejo vsebino denarnice. To konzolo uporabljajte le, če popolnoma razumete posledice ukazov.</translation>
-    </message>
-    <message>
-        <source>Network activity disabled</source>
-        <translation>Omrežna aktivnost onemogočena.</translation>
-    </message>
-    <message>
-        <source>Executing command without any wallet</source>
-        <translation>Izvajam ukaz brez denarnice</translation>
-    </message>
-    <message>
-        <source>Executing command using "%1" wallet</source>
-        <translation>Izvajam ukaz v denarnici "%1"</translation>
-    </message>
-    <message>
-        <source>(node id: %1)</source>
-        <translation>(id vozlišča: %1)</translation>
-    </message>
-    <message>
-<<<<<<< HEAD
-        <source>via %1</source>
-        <translation>preko %1</translation>
-    </message>
-    <message>
-        <source>never</source>
-        <translation>nikoli</translation>
-=======
-        <source>&amp;OK</source>
-        <translation type="unfinished">&amp;V redu</translation>
->>>>>>> 3f385c91
-    </message>
-    <message>
-        <source>Inbound</source>
-        <translation>Dohodna</translation>
-    </message>
-    <message>
-        <source>Outbound</source>
-        <translation>Odhodna</translation>
+        <translation type="unfinished">Blokiraj za</translation>
+    </message>
+    <message>
+        <source>Never</source>
+        <translation type="unfinished">Nikoli</translation>
     </message>
     <message>
         <source>Unknown</source>
-        <translation>Neznano</translation>
+        <translation type="unfinished">Neznano</translation>
     </message>
 </context>
 <context>
     <name>ReceiveCoinsDialog</name>
     <message>
         <source>&amp;Amount:</source>
-        <translation>&amp;Znesek:</translation>
-    </message>
-    <message>
-<<<<<<< HEAD
+        <translation type="unfinished">&amp;Znesek:</translation>
+    </message>
+    <message>
         <source>&amp;Label:</source>
-        <translation>&amp;Oznaka:</translation>
+        <translation type="unfinished">&amp;Oznaka:</translation>
     </message>
     <message>
         <source>&amp;Message:</source>
-        <translation>&amp;Sporočilo:</translation>
+        <translation type="unfinished">&amp;Sporočilo:</translation>
     </message>
     <message>
         <source>An optional message to attach to the payment request, which will be displayed when the request is opened. Note: The message will not be sent with the payment over the Particl network.</source>
-        <translation>Neobvezno sporočilo kot priponka zahtevku za plačilo, ki bo prikazano, ko bo zahtevek odprt. Opomba: Opravljeno plačilo.prek omrežja Particl tega sporočila ne bo vsebovalo.</translation>
-=======
-        <source>Confirm options reset</source>
-        <extracomment>Window title text of pop-up window shown when the user has chosen to reset options.</extracomment>
-        <translation type="unfinished">Potrdi ponastavitev</translation>
-    </message>
-    <message>
-        <source>Client restart required to activate changes.</source>
-        <extracomment>Text explaining that the settings changed will not come into effect until the client is restarted.</extracomment>
-        <translation type="unfinished">Za udejanjenje sprememb je potreben ponoven zagon programa.</translation>
-    </message>
-    <message>
-        <source>Current settings will be backed up at "%1".</source>
-        <extracomment>Text explaining to the user that the client's current settings will be backed up at a specific location. %1 is a stand-in argument for the backup location's path.</extracomment>
-        <translation type="unfinished">Trenutne nastavitve bodo varnostno shranjene na mesto "%1".</translation>
-    </message>
-    <message>
-        <source>Client will be shut down. Do you want to proceed?</source>
-        <extracomment>Text asking the user to confirm if they would like to proceed with a client shutdown.</extracomment>
-        <translation type="unfinished">Program bo zaustavljen. Želite nadaljevati z izhodom?</translation>
->>>>>>> 3f385c91
+        <translation type="unfinished">Neobvezno sporočilo kot priponka zahtevku za plačilo, ki bo prikazano, ko bo zahtevek odprt. Opomba: Opravljeno plačilo v omrežju particl tega sporočila ne bo vsebovalo.</translation>
     </message>
     <message>
         <source>An optional label to associate with the new receiving address.</source>
-        <translation>Oznaka novega sprejemnega naslova.</translation>
+        <translation type="unfinished">Neobvezna oznaka novega sprejemnega naslova.</translation>
     </message>
     <message>
         <source>Use this form to request payments. All fields are &lt;b&gt;optional&lt;/b&gt;.</source>
-        <translation>S tem obrazcem ustvarite nov zahtevek za plačilo. Vsa polja so &lt;b&gt;neobvezna&lt;/b&gt;.</translation>
-    </message>
-    <message>
-        <source>An optional amount to request. Leave this empty or zero to not request a specific amount.</source>
-        <translation>Zahtevani znesek. Če ne zahtevate določenega zneska, pustite prazno ali nastavite vrednost na 0.</translation>
+        <translation type="unfinished">S tem obrazcem ustvarite nov zahtevek za plačilo. Vsa polja so &lt;b&gt;neobvezna&lt;/b&gt;.</translation>
     </message>
     <message>
         <source>An optional label to associate with the new receiving address (used by you to identify an invoice).  It is also attached to the payment request.</source>
-        <translation>Neobvezna oznaka, povezana z novim prejemnim naslovom. Uporabite jo lahko za prepoznavo plačila. Zapisana bo tudi v zahtevek za plačilo.</translation>
-    </message>
-    <message>
-<<<<<<< HEAD
+        <translation type="unfinished">Neobvezna oznaka, povezana z novim prejemnim naslovom. Uporabite jo lahko za prepoznavo plačila. Zapisana bo tudi v zahtevek za plačilo.</translation>
+    </message>
+    <message>
         <source>An optional message that is attached to the payment request and may be displayed to the sender.</source>
-        <translation>Neobvezna oznaka, ki se shrani v zahtevek za plačilo in se lahko prikaže plačniku.</translation>
+        <translation type="unfinished">Neobvezna oznaka, ki se shrani v zahtevek za plačilo in se lahko prikaže plačniku.</translation>
     </message>
     <message>
         <source>&amp;Create new receiving address</source>
-        <translation>&amp;Ustvari nov prejemni naslov</translation>
-=======
-        <source>The configuration file could not be opened.</source>
-        <translation type="unfinished">Konfiguracijske datoteke ni bilo moč odpreti.</translation>
->>>>>>> 3f385c91
+        <translation type="unfinished">&amp;Ustvari nov prejemni naslov</translation>
     </message>
     <message>
         <source>Clear all fields of the form.</source>
-        <translation>Počisti vsa polja.</translation>
+        <translation type="unfinished">Počisti vsa polja v obrazcu.</translation>
     </message>
     <message>
         <source>Clear</source>
-        <translation>Počisti</translation>
-    </message>
-<<<<<<< HEAD
-=======
-</context>
-<context>
-    <name>OptionsModel</name>
-    <message>
-        <source>Could not read setting "%1", %2.</source>
-        <translation type="unfinished">Branje nastavitve "%1" je spodletelo, %2.</translation>
-    </message>
-</context>
-<context>
-    <name>OverviewPage</name>
->>>>>>> 3f385c91
-    <message>
-        <source>Native segwit addresses (aka Bech32 or BIP-173) reduce your transaction fees later on and offer better protection against typos, but old wallets don't support them. When unchecked, an address compatible with older wallets will be created instead.</source>
-        <translation>Lastni naslovi segwit (Bech32 ali BIP-173) kasneje znižajo vaše transakcijske stroške in nudijo boljšo zaščito pred tiskarskimi škrati, vendar jih stare denarnice ne podpirajo. Če polja ne označite, bo namesto tega ustvarjen naslov, združljiv s starejšimi denarnicami.</translation>
-    </message>
-    <message>
-        <source>Generate native segwit (Bech32) address</source>
-        <translation>Ustvari lastni segwit (Bech32) naslov</translation>
+        <translation type="unfinished">Počisti</translation>
     </message>
     <message>
         <source>Requested payments history</source>
-        <translation>Zgodovina zahtevkov za plačilo</translation>
+        <translation type="unfinished">Zgodovina zahtevkov za plačilo</translation>
     </message>
     <message>
         <source>Show the selected request (does the same as double clicking an entry)</source>
-        <translation>Prikaz izbranega zahtevka. (Isto funkcijo opravi dvojni klik na zapis.)</translation>
+        <translation type="unfinished">Prikaz izbranega zahtevka. (Isto funkcijo opravi dvojni klik na zapis.)</translation>
     </message>
     <message>
         <source>Show</source>
-        <translation>Pokaži</translation>
+        <translation type="unfinished">Prikaži</translation>
     </message>
     <message>
         <source>Remove the selected entries from the list</source>
-        <translation>Odstrani označene vnose iz seznama</translation>
+        <translation type="unfinished">Odstrani označene vnose iz seznama</translation>
     </message>
     <message>
         <source>Remove</source>
-        <translation>Odstrani</translation>
-    </message>
-    <message>
-        <source>Copy URI</source>
-        <translation>Kopiraj URI</translation>
-    </message>
-    <message>
-        <source>Copy label</source>
-        <translation>Kopiraj oznako</translation>
-    </message>
-    <message>
-        <source>Copy message</source>
-        <translation>Kopiraj sporočilo</translation>
-    </message>
-    <message>
-        <source>Copy amount</source>
-        <translation>Kopiraj znesek</translation>
+        <translation type="unfinished">Odstrani</translation>
+    </message>
+    <message>
+        <source>Copy &amp;URI</source>
+        <translation type="unfinished">Kopiraj &amp;URl</translation>
+    </message>
+    <message>
+        <source>&amp;Copy address</source>
+        <translation type="unfinished">&amp;Kopiraj naslov</translation>
+    </message>
+    <message>
+        <source>Copy &amp;label</source>
+        <translation type="unfinished">Kopiraj &amp;oznako</translation>
+    </message>
+    <message>
+        <source>Copy &amp;message</source>
+        <translation type="unfinished">Kopiraj &amp;sporočilo</translation>
+    </message>
+    <message>
+        <source>Copy &amp;amount</source>
+        <translation type="unfinished">Kopiraj &amp;znesek</translation>
     </message>
     <message>
         <source>Could not unlock wallet.</source>
-        <translation>Denarnice ni bilo mogoče odkleniti.</translation>
+        <translation type="unfinished">Denarnice ni bilo mogoče odkleniti.</translation>
     </message>
     <message>
         <source>Could not generate new %1 address</source>
-        <translation>Ne morem ustvariti novega %1 naslova</translation>
+        <translation type="unfinished">Ne morem ustvariti novega %1 naslova</translation>
     </message>
 </context>
 <context>
     <name>ReceiveRequestDialog</name>
     <message>
-        <source>Request payment to ...</source>
-        <translation>Zahtevaj plačilo na ...</translation>
+        <source>Request payment to …</source>
+        <translation type="unfinished">Zahtevaj plačilo prejmeniku ...</translation>
     </message>
     <message>
         <source>Address:</source>
-        <translation>Naslov:</translation>
+        <translation type="unfinished">Naslov:</translation>
     </message>
     <message>
         <source>Amount:</source>
-        <translation>Znesek:</translation>
+        <translation type="unfinished">Znesek:</translation>
     </message>
     <message>
         <source>Label:</source>
-        <translation>Oznaka:</translation>
+        <translation type="unfinished">Oznaka:</translation>
     </message>
     <message>
         <source>Message:</source>
-        <translation>Sporočilo:</translation>
+        <translation type="unfinished">Sporočilo:</translation>
     </message>
     <message>
         <source>Wallet:</source>
-        <translation>Denarnica:</translation>
+        <translation type="unfinished">Denarnica:</translation>
     </message>
     <message>
         <source>Copy &amp;URI</source>
-        <translation>Kopiraj &amp;URl</translation>
+        <translation type="unfinished">Kopiraj &amp;URl</translation>
     </message>
     <message>
         <source>Copy &amp;Address</source>
-        <translation>Kopiraj &amp;naslov</translation>
-    </message>
-    <message>
-        <source>&amp;Save Image...</source>
-        <translation>&amp;Shrani sliko ...</translation>
+        <translation type="unfinished">Kopiraj &amp;naslov</translation>
+    </message>
+    <message>
+        <source>&amp;Verify</source>
+        <translation type="unfinished">Pre&amp;veri</translation>
+    </message>
+    <message>
+        <source>Verify this address on e.g. a hardware wallet screen</source>
+        <translation type="unfinished">Preveri ta naslov, n.pr. na zaslonu hardverske naprave</translation>
+    </message>
+    <message>
+        <source>&amp;Save Image…</source>
+        <translation type="unfinished">&amp;Shrani sliko ...</translation>
+    </message>
+    <message>
+        <source>Payment information</source>
+        <translation type="unfinished">Informacije o plačilu</translation>
     </message>
     <message>
         <source>Request payment to %1</source>
-        <translation>Zaprosi za plačilo na naslov %1</translation>
-    </message>
-    <message>
-        <source>Payment information</source>
-        <translation>Informacije o plačilu</translation>
+        <translation type="unfinished">Zaprosi za plačilo na naslov %1</translation>
     </message>
 </context>
 <context>
     <name>RecentRequestsTableModel</name>
     <message>
         <source>Date</source>
-        <translation>Datum</translation>
+        <translation type="unfinished">Datum</translation>
     </message>
     <message>
         <source>Label</source>
-        <translation>Oznaka</translation>
+        <translation type="unfinished">Oznaka</translation>
     </message>
     <message>
         <source>Message</source>
-        <translation>Sporočilo</translation>
+        <translation type="unfinished">Sporočilo</translation>
     </message>
     <message>
         <source>(no label)</source>
-        <translation>(brez oznake)</translation>
+        <translation type="unfinished">(brez oznake)</translation>
     </message>
     <message>
         <source>(no message)</source>
-        <translation>(ni sporočila)</translation>
+        <translation type="unfinished">(brez sporočila)</translation>
     </message>
     <message>
         <source>(no amount requested)</source>
-        <translation>(brez zneska)</translation>
+        <translation type="unfinished">(brez zneska)</translation>
     </message>
     <message>
         <source>Requested</source>
-        <translation>Zahtevan znesek</translation>
+        <translation type="unfinished">Zahtevan znesek</translation>
     </message>
 </context>
 <context>
     <name>SendCoinsDialog</name>
     <message>
         <source>Send Coins</source>
-        <translation>Pošlji</translation>
+        <translation type="unfinished">Pošlji kovance</translation>
     </message>
     <message>
         <source>Coin Control Features</source>
-        <translation>Upravljanje s kovanci</translation>
-    </message>
-    <message>
-        <source>Inputs...</source>
-        <translation>Vhodi ...</translation>
+        <translation type="unfinished">Upravljanje s kovanci</translation>
     </message>
     <message>
         <source>automatically selected</source>
-        <translation>samodejno izbrani</translation>
+        <translation type="unfinished">samodejno izbrani</translation>
     </message>
     <message>
         <source>Insufficient funds!</source>
-        <translation>Premalo sredstev!</translation>
+        <translation type="unfinished">Premalo sredstev!</translation>
     </message>
     <message>
         <source>Quantity:</source>
-        <translation>Št. vhodov:</translation>
+        <translation type="unfinished">Št. vhodov:</translation>
     </message>
     <message>
         <source>Bytes:</source>
-        <translation>Št. bajtov:</translation>
+        <translation type="unfinished">Število bajtov:</translation>
     </message>
     <message>
         <source>Amount:</source>
-        <translation>Znesek:</translation>
+        <translation type="unfinished">Znesek:</translation>
     </message>
     <message>
         <source>Fee:</source>
-        <translation>Provizija:</translation>
+        <translation type="unfinished">Provizija:</translation>
     </message>
     <message>
         <source>After Fee:</source>
-        <translation>Po proviziji:</translation>
+        <translation type="unfinished">Po proviziji:</translation>
     </message>
     <message>
         <source>Change:</source>
-        <translation>Vračilo:</translation>
+        <translation type="unfinished">Vračilo:</translation>
     </message>
     <message>
         <source>If this is activated, but the change address is empty or invalid, change will be sent to a newly generated address.</source>
-        <translation>Če to vključite, nato pa vnesete neveljaven naslov za vračilo ali pa pustite polje prazno, bo vračilo poslano na novoustvarjen naslov.</translation>
+        <translation type="unfinished">Če to vključite, nato pa vnesete neveljaven naslov za vračilo ali pa pustite polje prazno, bo vračilo poslano na novoustvarjen naslov.</translation>
     </message>
     <message>
         <source>Custom change address</source>
-        <translation>Naslov za vračilo drobiža po meri</translation>
+        <translation type="unfinished">Naslov za vračilo drobiža po meri</translation>
     </message>
     <message>
         <source>Transaction Fee:</source>
-        <translation>Provizija:</translation>
-    </message>
-    <message>
-        <source>Choose...</source>
-        <translation>Izberi ...</translation>
+        <translation type="unfinished">Provizija:</translation>
     </message>
     <message>
         <source>Using the fallbackfee can result in sending a transaction that will take several hours or days (or never) to confirm. Consider choosing your fee manually or wait until you have validated the complete chain.</source>
-        <translation>Uporaba nadomestne provizije lahko povzroči, da bo transakcija potrjena šele po več urah ali dneh (ali morda sploh nikoli). Razmislite o ročni nastavitvi provizije ali počakajte, da se preveri celotna veriga.</translation>
+        <translation type="unfinished">Uporaba nadomestne provizije lahko povzroči, da bo transakcija potrjena šele po več urah ali dneh (ali morda sploh nikoli). Razmislite o ročni nastavitvi provizije ali počakajte, da se preveri celotna veriga.</translation>
     </message>
     <message>
         <source>Warning: Fee estimation is currently not possible.</source>
-        <translation>Opozorilo: ocena provizije trenutno ni mogoča.</translation>
+        <translation type="unfinished">Opozorilo: ocena provizije trenutno ni mogoča.</translation>
+    </message>
+    <message>
+        <source>per kilobyte</source>
+        <translation type="unfinished">na kilobajt</translation>
+    </message>
+    <message>
+        <source>Hide</source>
+        <translation type="unfinished">Skrij</translation>
+    </message>
+    <message>
+        <source>Recommended:</source>
+        <translation type="unfinished">Priporočena:</translation>
+    </message>
+    <message>
+        <source>Custom:</source>
+        <translation type="unfinished">Po meri:</translation>
+    </message>
+    <message>
+        <source>Send to multiple recipients at once</source>
+        <translation type="unfinished">Pošlji več prejemnikom hkrati</translation>
+    </message>
+    <message>
+        <source>Add &amp;Recipient</source>
+        <translation type="unfinished">Dodaj &amp;prejemnika</translation>
+    </message>
+    <message>
+        <source>Clear all fields of the form.</source>
+        <translation type="unfinished">Počisti vsa polja v obrazcu.</translation>
+    </message>
+    <message>
+        <source>Inputs…</source>
+        <translation type="unfinished">Vhodi ...</translation>
+    </message>
+    <message>
+        <source>Dust:</source>
+        <translation type="unfinished">Prah:</translation>
+    </message>
+    <message>
+        <source>Choose…</source>
+        <translation type="unfinished">Izberi ...</translation>
+    </message>
+    <message>
+        <source>Hide transaction fee settings</source>
+        <translation type="unfinished">Skrij nastavitve transakcijske provizije</translation>
     </message>
     <message>
         <source>Specify a custom fee per kB (1,000 bytes) of the transaction's virtual size.
 
-Note:  Since the fee is calculated on a per-byte basis, a fee of "100 satoshis per kB" for a transaction size of 500 bytes (half of 1 kB) would ultimately yield a fee of only 50 satoshis.</source>
-        <translation>Določite poljubno provizijo na kB (1000 bajtov) navidezne velikosti transakcije.
+Note:  Since the fee is calculated on a per-byte basis, a fee rate of "100 satoshis per kvB" for a transaction size of 500 virtual bytes (half of 1 kvB) would ultimately yield a fee of only 50 satoshis.</source>
+        <translation type="unfinished">Določite poljubno provizijo na kB (1000 bajtov) navidezne velikosti transakcije.
 
-Opomba: Ker se provizija izračuna na bajt, bi provizija "100 satoshijev na kB" za transakcijo velikosti 500 bajtov (polovica enega kB) znašala 50 satošijev.</translation>
-    </message>
-    <message>
-        <source>per kilobyte</source>
-        <translation>na kilobajt</translation>
-    </message>
-    <message>
-        <source>Hide</source>
-        <translation>Skrij</translation>
-    </message>
-    <message>
-        <source>Recommended:</source>
-        <translation>Priporočena:</translation>
-    </message>
-    <message>
-        <source>Custom:</source>
-        <translation>Po meri:</translation>
-    </message>
-    <message>
-        <source>(Smart fee not initialized yet. This usually takes a few blocks...)</source>
-        <translation>(Samodejni obračun provizije še ni pripravljen. Izračun običajno traja nekaj blokov ...)</translation>
-    </message>
-    <message>
-        <source>Send to multiple recipients at once</source>
-        <translation>Pošlji več prejemnikom hkrati</translation>
-    </message>
-    <message>
-        <source>Add &amp;Recipient</source>
-        <translation>Dodaj &amp;prejemnika</translation>
-    </message>
-    <message>
-        <source>Clear all fields of the form.</source>
-        <translation>Počisti vsa polja.</translation>
-    </message>
-    <message>
-        <source>Dust:</source>
-        <translation>Prah:</translation>
-    </message>
-    <message>
-        <source>Hide transaction fee settings</source>
-        <translation>Skrij nastavitve transakcijske provizije</translation>
+Opomba: Ker se provizija izračuna na bajt, bi provizija "100 satoshijev na kvB" za transakcijo velikosti 500 navideznih bajtov (polovica enega kvB) znašala le 50 satošijev.</translation>
     </message>
     <message>
         <source>When there is less transaction volume than space in the blocks, miners as well as relaying nodes may enforce a minimum fee. Paying only this minimum fee is just fine, but be aware that this can result in a never confirming transaction once there is more demand for particl transactions than the network can process.</source>
-        <translation>Kadar je v blokih manj prostora, kot je zahtev po transakcijah, lahko rudarji in posredovalna vozlišča zahtevajo minimalno provizijo. Plačilo le te minimalne provizije je čisto v redu, vendar se zavedajte, da lahko to povzroči, da se transakcija nikoli ne potrdi, če bo povpraševanje po particl transakcijah večje, kot ga omrežje lahko obdela.</translation>
+        <translation type="unfinished">Kadar je v blokih manj prostora, kot je zahtev po transakcijah, lahko rudarji in posredovalna vozlišča zahtevajo minimalno provizijo. V redu, če plačate samo to minimalno provizijo, vendar se zavedajte, da se potem transakcija lahko nikoli ne potrdi, če bo povpraševanje po transakcijah večje, kot ga omrežje lahko obdela.</translation>
     </message>
     <message>
         <source>A too low fee might result in a never confirming transaction (read the tooltip)</source>
-        <translation>Prenizka provizija lahko privede do nikoli potrjene transakcije (preberite namig)</translation>
-    </message>
-    <message>
-<<<<<<< HEAD
+        <translation type="unfinished">Transakcija s prenizko provizijo se lahko nikoli ne potrdi (preberite namig)</translation>
+    </message>
+    <message>
+        <source>(Smart fee not initialized yet. This usually takes a few blocks…)</source>
+        <translation type="unfinished">(Samodejni obračun provizije še ni pripravljen. Izračun običajno traja nekaj blokov ...)</translation>
+    </message>
+    <message>
         <source>Confirmation time target:</source>
-        <translation>Čas do potrditve:</translation>
-=======
-        <source>Age</source>
-        <extracomment>Title of Peers Table column which indicates the duration (length of time) since the peer connection started.</extracomment>
-        <translation type="unfinished">Starost</translation>
-    </message>
-    <message>
-        <source>Direction</source>
-        <extracomment>Title of Peers Table column which indicates the direction the peer connection was initiated from.</extracomment>
-        <translation type="unfinished">Smer povezave</translation>
->>>>>>> 3f385c91
+        <translation type="unfinished">Ciljni čas do potrditve:</translation>
     </message>
     <message>
         <source>Enable Replace-By-Fee</source>
-        <translation>Omogoči Replace-By-Fee</translation>
+        <translation type="unfinished">Omogoči Replace-By-Fee</translation>
     </message>
     <message>
         <source>With Replace-By-Fee (BIP-125) you can increase a transaction's fee after it is sent. Without this, a higher fee may be recommended to compensate for increased transaction delay risk.</source>
-        <translation>"Replace-By-Fee" (BIP-125, "Povozi s provizijo") omogoča, da povečate provizijo za transakcijo po tem, ko je bila transakcija že poslana. Brez tega se lahko priporoči višja provizija za nadomestilo povečanega tveganja zamude pri transakciji.</translation>
+        <translation type="unfinished">"Replace-By-Fee" (RBF, BIP-125, "Povozi s provizijo") omogoča, da povečate provizijo za transakcijo po tem, ko je bila transakcija že poslana. Če tega ne izberete, se lahko priporoči višja provizija, ker je potem tveganje zamude pri potrjevanju večje.</translation>
     </message>
     <message>
         <source>Clear &amp;All</source>
-        <translation>Počisti &amp;vse</translation>
+        <translation type="unfinished">Počisti &amp;vse</translation>
     </message>
     <message>
         <source>Balance:</source>
-        <translation>Stanje:</translation>
+        <translation type="unfinished">Dobroimetje:</translation>
     </message>
     <message>
         <source>Confirm the send action</source>
-        <translation>Potrdi pošiljanje</translation>
+        <translation type="unfinished">Potrdi pošiljanje</translation>
     </message>
     <message>
         <source>S&amp;end</source>
-        <translation>&amp;Pošlji</translation>
+        <translation type="unfinished">&amp;Pošlji</translation>
     </message>
     <message>
         <source>Copy quantity</source>
-        <translation>Kopiraj količino</translation>
-    </message>
-    <message>
-        <source>Copy amount</source>
-        <translation>Kopiraj znesek</translation>
+        <translation type="unfinished">Kopiraj količino</translation>
     </message>
     <message>
         <source>Copy fee</source>
-        <translation>Kopiraj znesek provizije</translation>
+        <translation type="unfinished">Kopiraj provizijo</translation>
     </message>
     <message>
         <source>Copy after fee</source>
-        <translation>Kopiraj po proviziji</translation>
+        <translation type="unfinished">Kopiraj znesek po proviziji</translation>
     </message>
     <message>
         <source>Copy bytes</source>
-        <translation>Kopiraj bajte</translation>
+        <translation type="unfinished">Kopiraj bajte</translation>
     </message>
     <message>
         <source>Copy dust</source>
-        <translation>Kopiraj prah</translation>
+        <translation type="unfinished">Kopiraj prah</translation>
     </message>
     <message>
         <source>Copy change</source>
-        <translation>Kopiraj vračilo</translation>
+        <translation type="unfinished">Kopiraj vračilo</translation>
     </message>
     <message>
         <source>%1 (%2 blocks)</source>
-        <translation>%1 (%2 blokov)</translation>
+        <translation type="unfinished">%1 (%2 blokov)</translation>
+    </message>
+    <message>
+        <source>Sign on device</source>
+        <extracomment>"device" usually means a hardware wallet.</extracomment>
+        <translation type="unfinished">Podpiši na napravi</translation>
+    </message>
+    <message>
+        <source>Connect your hardware wallet first.</source>
+        <translation type="unfinished">Najprej povežite svojo hardversko denarnico.</translation>
+    </message>
+    <message>
+        <source>Set external signer script path in Options -&gt; Wallet</source>
+        <extracomment>"External signer" means using devices such as hardware wallets.</extracomment>
+        <translation type="unfinished">Mesto skripte zunanjega podpisnika nastavite v Možnosti &gt; Denarnica.</translation>
     </message>
     <message>
         <source>Cr&amp;eate Unsigned</source>
-        <translation>Ustvari n&amp;epodpisano</translation>
+        <translation type="unfinished">Ustvari n&amp;epodpisano</translation>
     </message>
     <message>
         <source>Creates a Partially Signed Particl Transaction (PSBT) for use with e.g. an offline %1 wallet, or a PSBT-compatible hardware wallet.</source>
-        <translation>Ustvari delno podpisano particl-transakcijo (DPBT, angl. PSBT), ki jo lahko skopirate in potem podpišete n.pr. z nepovezano (offline) %1 denarnico ali pa s hardversko denarnico, ki podpira DPBT.</translation>
+        <translation type="unfinished">Ustvari delno podpisano particl-transakcijo (DPBT, angl. PSBT), ki jo lahko kopirate in potem podpišete n.pr. z nepovezano (offline) %1 denarnico ali pa s hardversko denarnico, ki podpira DPBT.</translation>
     </message>
     <message>
         <source> from wallet '%1'</source>
-        <translation> iz denarnice '%1'</translation>
+        <translation type="unfinished"> iz denarnice '%1'</translation>
     </message>
     <message>
         <source>%1 to '%2'</source>
-        <translation>%1 v '%2'</translation>
+        <translation type="unfinished">%1 v '%2'</translation>
     </message>
     <message>
         <source>%1 to %2</source>
-        <translation>%1 v %2</translation>
-    </message>
-    <message>
-        <source>Do you want to draft this transaction?</source>
-        <translation>Želite shraniti to transakcijo kot osnutek?</translation>
-    </message>
-    <message>
-        <source>Are you sure you want to send?</source>
-        <translation>Ali ste prepričani, da želite poslati sredstva?</translation>
-    </message>
-    <message>
-        <source>Create Unsigned</source>
-        <translation>Ustvari nepodpisano</translation>
+        <translation type="unfinished">%1 v %2</translation>
+    </message>
+    <message>
+        <source>To review recipient list click "Show Details…"</source>
+        <translation type="unfinished">Za pregled sezama prejemnikov kliknite na "Pokaži podrobnosti..."</translation>
+    </message>
+    <message>
+        <source>Sign failed</source>
+        <translation type="unfinished">Podpisovanje spodletelo</translation>
+    </message>
+    <message>
+        <source>External signer not found</source>
+        <extracomment>"External signer" means using devices such as hardware wallets.</extracomment>
+        <translation type="unfinished">Ne najdem zunanjega podpisnika</translation>
+    </message>
+    <message>
+        <source>External signer failure</source>
+        <extracomment>"External signer" means using devices such as hardware wallets.</extracomment>
+        <translation type="unfinished">Težava pri zunanjem podpisniku</translation>
     </message>
     <message>
         <source>Save Transaction Data</source>
-        <translation>Shrani podatke transakcije</translation>
-    </message>
-    <message>
-        <source>Partially Signed Transaction (Binary) (*.psbt)</source>
-        <translation>Delno podpisana particl-transakcija (binarno) (*.psbt)</translation>
+        <translation type="unfinished">Shrani podatke transakcije</translation>
+    </message>
+    <message>
+        <source>Partially Signed Transaction (Binary)</source>
+        <extracomment>Expanded name of the binary PSBT file format. See: BIP 174.</extracomment>
+        <translation type="unfinished">Delno podpisana transakcija (binarno)</translation>
     </message>
     <message>
         <source>PSBT saved</source>
-        <translation>DPBT shranjena</translation>
+        <translation type="unfinished">DPBT shranjena</translation>
+    </message>
+    <message>
+        <source>External balance:</source>
+        <translation type="unfinished">Zunanje dobroimetje:</translation>
     </message>
     <message>
         <source>or</source>
-        <translation>ali</translation>
+        <translation type="unfinished">ali</translation>
     </message>
     <message>
         <source>You can increase the fee later (signals Replace-By-Fee, BIP-125).</source>
-        <translation>Provizijo lahko zvišate kasneje (signali Replace-By-Fee, BIP-125).</translation>
+        <translation type="unfinished">Provizijo lahko zvišate kasneje (vsebuje Replace-By-Fee, BIP-125).</translation>
     </message>
     <message>
         <source>Please, review your transaction proposal. This will produce a Partially Signed Particl Transaction (PSBT) which you can save or copy and then sign with e.g. an offline %1 wallet, or a PSBT-compatible hardware wallet.</source>
-        <translation>Prosimo, preglejte predlog za transakcijo. Ustvarjena bo delno podpisana particl-transakcija (DPBT), ki jo lahko shranite ali skopirate in potem podpišete n.pr. z nepovezano (offline) %1 denarnico ali pa s hardversko denarnico, ki podpira DPBT.</translation>
+        <extracomment>Text to inform a user attempting to create a transaction of their current options. At this stage, a user can only create a PSBT. This string is displayed when private keys are disabled and an external signer is not available.</extracomment>
+        <translation type="unfinished">Prosimo, preglejte predlog za transakcijo. Ustvarjena bo delno podpisana particl-transakcija (DPBT), ki jo lahko shranite ali kopirate in potem podpišete n.pr. z nepovezano (offline) %1 denarnico ali pa s hardversko denarnico, ki podpira DPBT.</translation>
+    </message>
+    <message>
+        <source>Do you want to create this transaction?</source>
+        <extracomment>Message displayed when attempting to create a transaction. Cautionary text to prompt the user to verify that the displayed transaction details represent the transaction the user intends to create.</extracomment>
+        <translation type="unfinished">Želite ustvariti takšno transakcijo?</translation>
+    </message>
+    <message>
+        <source>Please, review your transaction. You can create and send this transaction or create a Partially Signed Particl Transaction (PSBT), which you can save or copy and then sign with, e.g., an offline %1 wallet, or a PSBT-compatible hardware wallet.</source>
+        <extracomment>Text to inform a user attempting to create a transaction of their current options. At this stage, a user can send their transaction or create a PSBT. This string is displayed when both private keys and PSBT controls are enabled.</extracomment>
+        <translation type="unfinished">Prosimo, preglejte podrobnosti transakcije. Transakcijo lahko ustvarite in pošljete, lahko pa tudi ustvarite delno podpisano particl-transakcijo (DPBT, angl. PSBT), ki jo lahko shranite ali kopirate na odložišče in kasneje prodpišete n.pr. z nepovezano %1 denarnico ali z denarnico, ki podpiral DPBT.</translation>
     </message>
     <message>
         <source>Please, review your transaction.</source>
-        <translation>Prosimo, preglejte svojo transakcijo.</translation>
+        <extracomment>Text to prompt a user to review the details of the transaction they are attempting to send.</extracomment>
+        <translation type="unfinished">Prosimo, preglejte svojo transakcijo.</translation>
     </message>
     <message>
         <source>Transaction fee</source>
-        <translation>Provizija transakcije</translation>
+        <translation type="unfinished">Provizija transakcije</translation>
     </message>
     <message>
         <source>Not signalling Replace-By-Fee, BIP-125.</source>
-        <translation>Not signalling Replace-By-Fee, BIP-125.</translation>
+        <translation type="unfinished">Ne vsebuje Replace-By-Fee, BIP-125</translation>
     </message>
     <message>
         <source>Total Amount</source>
-        <translation>Skupni znesek</translation>
-    </message>
-    <message>
-        <source>To review recipient list click "Show Details..."</source>
-        <translation>Za pregled sezama prejemnikov, kliknite na "Pokaži podrobnosti"</translation>
+        <translation type="unfinished">Skupni znesek</translation>
     </message>
     <message>
         <source>Confirm send coins</source>
-        <translation>Potrdi pošiljanje</translation>
-    </message>
-    <message>
-        <source>Confirm transaction proposal</source>
-        <translation>Potrdi predlog transakcije</translation>
-    </message>
-    <message>
-        <source>Send</source>
-        <translation>Pošlji</translation>
+        <translation type="unfinished">Potrdi pošiljanje</translation>
     </message>
     <message>
         <source>Watch-only balance:</source>
-        <translation>Opazovano stanje:</translation>
+        <translation type="unfinished">Opazovano dobroimetje:</translation>
     </message>
     <message>
         <source>The recipient address is not valid. Please recheck.</source>
-        <translation>Naslov prejemnika je neveljaven. Prosimo, preverite.</translation>
+        <translation type="unfinished">Naslov prejemnika je neveljaven. Prosimo, preverite.</translation>
     </message>
     <message>
         <source>The amount to pay must be larger than 0.</source>
-        <translation>Znesek plačila mora biti večji od 0.</translation>
+        <translation type="unfinished">Znesek plačila mora biti večji od 0.</translation>
     </message>
     <message>
         <source>The amount exceeds your balance.</source>
-        <translation>Znesek presega vaše dobroimetje.</translation>
+        <translation type="unfinished">Znesek presega vaše dobroimetje.</translation>
     </message>
     <message>
         <source>The total exceeds your balance when the %1 transaction fee is included.</source>
-        <translation>Celotni znesek z vključeno provizijo %1 je višji od vašega dobroimetja.</translation>
+        <translation type="unfinished">Celotni znesek z vključeno provizijo %1 je višji od vašega dobroimetja.</translation>
     </message>
     <message>
         <source>Duplicate address found: addresses should only be used once each.</source>
-        <translation>Naslov je že bil uporabljen. Vsak naslov naj bi se uporabil samo enkrat.</translation>
+        <translation type="unfinished">Naslov je že bil uporabljen. Vsak naslov naj bi se uporabil samo enkrat.</translation>
     </message>
     <message>
         <source>Transaction creation failed!</source>
-        <translation>Transakcije ni bilo mogoče ustvariti!</translation>
+        <translation type="unfinished">Transakcije ni bilo mogoče ustvariti!</translation>
     </message>
     <message>
         <source>A fee higher than %1 is considered an absurdly high fee.</source>
-        <translation>Provizija, ki je večja od %1, velja za nesmiselno veliko.</translation>
-    </message>
-    <message>
-        <source>Payment request expired.</source>
-        <translation>Zahtevek za plačilo je potekel.</translation>
+        <translation type="unfinished">Provizija, ki je večja od %1, velja za nesmiselno veliko.</translation>
     </message>
     <message numerus="yes">
         <source>Estimated to begin confirmation within %n block(s).</source>
-        <translation><numerusform>Predviden začetek potrditev po %n najdenemu bloku.</numerusform><numerusform>Predviden začetek potrditev po %n najdenih blokih.</numerusform><numerusform>Predviden začetek potrditev po %n najdenih blokih.</numerusform><numerusform>Prva predvidena potrditev v naslednjih %n blokih.</numerusform></translation>
-    </message>
-    <message>
-<<<<<<< HEAD
+        <translation type="unfinished">
+            <numerusform />
+            <numerusform />
+            <numerusform />
+            <numerusform />
+        </translation>
+    </message>
+    <message>
         <source>Warning: Invalid Particl address</source>
-        <translation>Opozorilo: Neveljaven particl-naslov</translation>
+        <translation type="unfinished">Opozorilo: Neveljaven particl-naslov</translation>
     </message>
     <message>
         <source>Warning: Unknown change address</source>
-        <translation>Opozorilo: Neznan naslov za vračilo drobiža</translation>
+        <translation type="unfinished">Opozorilo: Neznan naslov za vračilo drobiža</translation>
     </message>
     <message>
         <source>Confirm custom change address</source>
-        <translation>Potrdi naslov za vračilo drobiža po meri</translation>
+        <translation type="unfinished">Potrdi naslov za vračilo drobiža po meri</translation>
     </message>
     <message>
         <source>The address you selected for change is not part of this wallet. Any or all funds in your wallet may be sent to this address. Are you sure?</source>
-        <translation>Naslov, ki ste ga izbrali za vračilo, ne pripada tej denarnici. Na ta naslov bodo lahko poslana katerakoli ali vsa sredstva v vaši denarnici. Ali ste prepričani?</translation>
+        <translation type="unfinished">Naslov, ki ste ga izbrali za vračilo, ne pripada tej denarnici. Na ta naslov bodo lahko poslana katerakoli ali vsa sredstva v vaši denarnici. Ali ste prepričani?</translation>
     </message>
     <message>
         <source>(no label)</source>
-        <translation>(brez oznake)</translation>
-=======
-        <source>Whether we relay addresses to this peer.</source>
-        <extracomment>Tooltip text for the Address Relay field in the peer details area, which displays whether we relay addresses to this peer (Yes/No).</extracomment>
-        <translation type="unfinished">Ali temu soležniku posredujemo naslove</translation>
-    </message>
-    <message>
-        <source>Address Relay</source>
-        <extracomment>Text title for the Address Relay field in the peer details area, which displays whether we relay addresses to this peer (Yes/No).</extracomment>
-        <translation type="unfinished">Posrednik naslovov</translation>
-    </message>
-    <message>
-        <source>The total number of addresses received from this peer that were processed (excludes addresses that were dropped due to rate-limiting).</source>
-        <extracomment>Tooltip text for the Addresses Processed field in the peer details area, which displays the total number of addresses received from this peer that were processed (excludes addresses that were dropped due to rate-limiting).</extracomment>
-        <translation type="unfinished">Skupno število obdelanih naslovov, prejetih od tega soležnika (naslovi, ki niso bili sprejeti zaradi omejevanja gostote komunikacije, niso šteti).</translation>
-    </message>
-    <message>
-        <source>The total number of addresses received from this peer that were dropped (not processed) due to rate-limiting.</source>
-        <extracomment>Tooltip text for the Addresses Rate-Limited field in the peer details area, which displays the total number of addresses received from this peer that were dropped (not processed) due to rate-limiting.</extracomment>
-        <translation type="unfinished">Skupno število naslovov, prejetih od tega soležnika, ki so bili zavrnjeni (niso bili obdelani) zaradi omejevanja gostote komunikacije.</translation>
-    </message>
-    <message>
-        <source>Addresses Processed</source>
-        <extracomment>Text title for the Addresses Processed field in the peer details area, which displays the total number of addresses received from this peer that were processed (excludes addresses that were dropped due to rate-limiting).</extracomment>
-        <translation type="unfinished">Obdelanih naslovov</translation>
->>>>>>> 3f385c91
+        <translation type="unfinished">(brez oznake)</translation>
     </message>
 </context>
 <context>
     <name>SendCoinsEntry</name>
     <message>
-<<<<<<< HEAD
         <source>A&amp;mount:</source>
-        <translation>&amp;Znesek:</translation>
-=======
-        <source>Addresses Rate-Limited</source>
-        <extracomment>Text title for the Addresses Rate-Limited field in the peer details area, which displays the total number of addresses received from this peer that were dropped (not processed) due to rate-limiting.</extracomment>
-        <translation type="unfinished">Omejenih naslovov</translation>
->>>>>>> 3f385c91
+        <translation type="unfinished">&amp;Znesek:</translation>
     </message>
     <message>
         <source>Pay &amp;To:</source>
-        <translation>&amp;Prejemnik plačila:</translation>
+        <translation type="unfinished">&amp;Prejemnik plačila:</translation>
     </message>
     <message>
         <source>&amp;Label:</source>
-        <translation>&amp;Oznaka:</translation>
+        <translation type="unfinished">&amp;Oznaka:</translation>
     </message>
     <message>
         <source>Choose previously used address</source>
-        <translation>Izberite enega od že uporabljenih naslovov</translation>
+        <translation type="unfinished">Izberite enega od že uporabljenih naslovov</translation>
     </message>
     <message>
         <source>The Particl address to send the payment to</source>
-        <translation>Particl-naslov, na katerega bo plačilo poslano</translation>
-    </message>
-    <message>
-        <source>Alt+A</source>
-        <translation>Alt+A</translation>
+        <translation type="unfinished">Particl-naslov, na katerega bo plačilo poslano</translation>
     </message>
     <message>
         <source>Paste address from clipboard</source>
-        <translation>Prilepite naslov iz odložišča</translation>
-    </message>
-    <message>
-        <source>Alt+P</source>
-        <translation>Alt+P</translation>
+        <translation type="unfinished">Prilepite naslov iz odložišča</translation>
     </message>
     <message>
         <source>Remove this entry</source>
-        <translation>Izpraznite vsebino polja</translation>
+        <translation type="unfinished">Odstrani ta vnos</translation>
     </message>
     <message>
         <source>The amount to send in the selected unit</source>
-        <translation>Znesek za pošiljanje v izbrani enoti</translation>
+        <translation type="unfinished">Znesek za pošiljanje v izbrani enoti</translation>
     </message>
     <message>
         <source>The fee will be deducted from the amount being sent. The recipient will receive less particl than you enter in the amount field. If multiple recipients are selected, the fee is split equally.</source>
-        <translation>Znesek plačila bo zmanjšan za znesek provizije. Prejemnik bo prejel manjše število kovancev, kot je bil vnešeni znesek. Če je prejemnikov več, bo provizija med njih enakomerno porazdeljena.</translation>
+        <translation type="unfinished">Znesek plačila bo zmanjšan za znesek provizije. Prejemnik bo prejel manjši znesek, kot je bil vnešen. Če je prejemnikov več, bo provizija med njih enakomerno porazdeljena.</translation>
     </message>
     <message>
         <source>S&amp;ubtract fee from amount</source>
-        <translation>O&amp;dštej provizijo od zneska</translation>
+        <translation type="unfinished">O&amp;dštej provizijo od zneska</translation>
     </message>
     <message>
         <source>Use available balance</source>
-        <translation>Uporabi celotno dobroimetje</translation>
+        <translation type="unfinished">Uporabi celotno razpoložljivo dobroimetje</translation>
     </message>
     <message>
         <source>Message:</source>
-        <translation>Sporočilo:</translation>
-    </message>
-    <message>
-        <source>This is an unauthenticated payment request.</source>
-        <translation>Zahtevek za plačilo je neoverjen.</translation>
-    </message>
-    <message>
-        <source>This is an authenticated payment request.</source>
-        <translation>Zahtevek za plačilo je overjen.</translation>
+        <translation type="unfinished">Sporočilo:</translation>
     </message>
     <message>
         <source>Enter a label for this address to add it to the list of used addresses</source>
-        <translation>Če vnesete oznako za zgornji naslov, se bo skupaj z naslovom shranila v imenk že uporabljenih naslovov</translation>
+        <translation type="unfinished">Če vnesete oznako za zgornji naslov, se bo skupaj z naslovom shranila v imenik že uporabljenih naslovov</translation>
     </message>
     <message>
         <source>A message that was attached to the particl: URI which will be stored with the transaction for your reference. Note: This message will not be sent over the Particl network.</source>
-        <translation>Sporočilo, ki je bilo pripeto na URI tipa particl: in bo shranjeno skupaj s podatki o transakciji. Opomba: Sporočilo ne bo poslano preko omrežja Particl.</translation>
-    </message>
-    <message>
-        <source>Pay To:</source>
-        <translation>Prejemnik:</translation>
-    </message>
-    <message>
-        <source>Memo:</source>
-        <translation>Opomba:</translation>
+        <translation type="unfinished">Sporočilo, ki je bilo pripeto na URI tipa particl: in bo shranjeno skupaj s podatki o transakciji. Opomba: Sporočilo ne bo poslano preko omrežja Particl.</translation>
     </message>
 </context>
 <context>
-    <name>ShutdownWindow</name>
-    <message>
-        <source>%1 is shutting down...</source>
-        <translation>%1 se zapira ...</translation>
-    </message>
-    <message>
-        <source>Do not shut down the computer until this window disappears.</source>
-        <translation>Dokler to okno ne izgine, ne zaustavljajte računalnika.</translation>
+    <name>SendConfirmationDialog</name>
+    <message>
+        <source>Create Unsigned</source>
+        <translation type="unfinished">Ustvari nepodpisano</translation>
     </message>
 </context>
 <context>
     <name>SignVerifyMessageDialog</name>
     <message>
         <source>Signatures - Sign / Verify a Message</source>
-        <translation>Podpiši / preveri sporočilo</translation>
+        <translation type="unfinished">Podpiši / preveri sporočilo</translation>
     </message>
     <message>
         <source>&amp;Sign Message</source>
-        <translation>&amp;Podpiši sporočilo</translation>
+        <translation type="unfinished">&amp;Podpiši sporočilo</translation>
     </message>
     <message>
         <source>You can sign messages/agreements with your addresses to prove you can receive particl sent to them. Be careful not to sign anything vague or random, as phishing attacks may try to trick you into signing your identity over to them. Only sign fully-detailed statements you agree to.</source>
-        <translation>S svojimi naslovi lahko podpisujete sporočila ali dogovore in s tem dokazujete, da na teh naslovih lahko prejemate kovance. Bodite previdni in ne podpisujte ničesar nejasnega ali naključnega, ker vas zlikovci preko ribarjenja (phishing) lahko prelisičijo, da na njih prepišete svojo identiteto. Podpisujte samo podrobno opisane izjave, s katerimi se strinjate.</translation>
+        <translation type="unfinished">S svojimi naslovi lahko podpisujete sporočila ali dogovore in s tem dokazujete, da na teh naslovih lahko prejemate kovance. Bodite previdni in ne podpisujte ničesar nejasnega ali naključnega, ker vas zlikovci preko ribarjenja (phishing) lahko prelisičijo, da na njih prepišete svojo identiteto. Podpisujte samo podrobno opisane izjave, s katerimi se strinjate.</translation>
     </message>
     <message>
         <source>The Particl address to sign the message with</source>
-        <translation>Particl-naslov, s katerim podpisujete sporočilo</translation>
+        <translation type="unfinished">Particl-naslov, s katerim podpisujete sporočilo</translation>
     </message>
     <message>
         <source>Choose previously used address</source>
-        <translation>Izberite enega od že uporabljenih naslovov</translation>
-    </message>
-    <message>
-        <source>Alt+A</source>
-        <translation>Alt+A</translation>
+        <translation type="unfinished">Izberite enega od že uporabljenih naslovov</translation>
     </message>
     <message>
         <source>Paste address from clipboard</source>
-        <translation>Prilepite naslov iz odložišča</translation>
-    </message>
-    <message>
-        <source>Alt+P</source>
-        <translation>Alt+P</translation>
+        <translation type="unfinished">Prilepite naslov iz odložišča</translation>
     </message>
     <message>
         <source>Enter the message you want to sign here</source>
-        <translation>Vnesite sporočilo, ki ga želite podpisati</translation>
+        <translation type="unfinished">Vnesite sporočilo, ki ga želite podpisati</translation>
     </message>
     <message>
         <source>Signature</source>
-        <translation>Podpis</translation>
+        <translation type="unfinished">Podpis</translation>
     </message>
     <message>
         <source>Copy the current signature to the system clipboard</source>
-        <translation>Kopiranje trenutnega podpisa v sistemsko odložišče.</translation>
+        <translation type="unfinished">Kopirj trenutni podpis v sistemsko odložišče.</translation>
     </message>
     <message>
         <source>Sign the message to prove you own this Particl address</source>
-        <translation>Podpišite sporočilo, da dokažete lastništvo zgornjega naslova.</translation>
+        <translation type="unfinished">Podpišite sporočilo, da dokažete lastništvo zgornjega naslova.</translation>
     </message>
     <message>
         <source>Sign &amp;Message</source>
-        <translation>Podpiši &amp;sporočilo</translation>
+        <translation type="unfinished">Podpiši &amp;sporočilo</translation>
     </message>
     <message>
         <source>Reset all sign message fields</source>
-        <translation>Počisti vsa polja za vnos v oknu za podpisovanje</translation>
+        <translation type="unfinished">Počisti vsa vnosna polja v obrazcu za podpisovanje</translation>
     </message>
     <message>
         <source>Clear &amp;All</source>
-        <translation>Počisti &amp;vse</translation>
+        <translation type="unfinished">Počisti &amp;vse</translation>
     </message>
     <message>
         <source>&amp;Verify Message</source>
-        <translation>&amp;Preveri sporočilo</translation>
+        <translation type="unfinished">&amp;Preveri sporočilo</translation>
     </message>
     <message>
         <source>Enter the receiver's address, message (ensure you copy line breaks, spaces, tabs, etc. exactly) and signature below to verify the message. Be careful not to read more into the signature than what is in the signed message itself, to avoid being tricked by a man-in-the-middle attack. Note that this only proves the signing party receives with the address, it cannot prove sendership of any transaction!</source>
-        <translation>Da preverite verodostojnost sporočila, spodaj vnesite: prejemnikov naslov, prejeto sporočilo (pazljivo skopirajte vse prelome vrstic, presledke, tabulatorje itd.) in prejeti podpis. Da se izognete napadom tipa man-in-the-middle, vedite, da iz veljavnega podpisa ne sledi nič drugega, kot tisto, kar je navedeno v sporočilu. Podpis samo potrjuje dejstvo, da ima podpisnik v lasti prejemni naslov, ne more pa dokazati vira nobene transakcije!</translation>
+        <translation type="unfinished">Da preverite verodostojnost sporočila, spodaj vnesite: prejemnikov naslov, prejeto sporočilo (pazljivo skopirajte vse prelome vrstic, presledke, tabulatorje itd.) ter prejeti podpis. Da se izognete napadom tipa man-in-the-middle, vedite, da iz veljavnega podpisa ne sledi nič drugega, kot tisto, kar je navedeno v sporočilu. Podpis samo potrjuje dejstvo, da ima podpisnik v lasti prejemni naslov, ne more pa dokazati pošiljanja nobene transakcije!</translation>
     </message>
     <message>
         <source>The Particl address the message was signed with</source>
-        <translation>Particl-naslov, s katerim je bilo sporočilo podpisano</translation>
+        <translation type="unfinished">Particl-naslov, s katerim je bilo sporočilo podpisano</translation>
     </message>
     <message>
         <source>The signed message to verify</source>
-        <translation>Podpisano sporočilo za preverbo</translation>
+        <translation type="unfinished">Podpisano sporočilo, ki ga želite preveriti</translation>
     </message>
     <message>
         <source>The signature given when the message was signed</source>
-        <translation>Podpis, ustvarjen ob podpisovanju sporočila</translation>
+        <translation type="unfinished">Podpis, ustvarjen ob podpisovanju sporočila</translation>
     </message>
     <message>
         <source>Verify the message to ensure it was signed with the specified Particl address</source>
-        <translation>Preverite, ali je bilo sporočilo v resnici podpisano z navedenim particl-naslovom.</translation>
+        <translation type="unfinished">Preverite, ali je bilo sporočilo v resnici podpisano z navedenim particl-naslovom.</translation>
     </message>
     <message>
         <source>Verify &amp;Message</source>
-        <translation>Preveri &amp;sporočilo</translation>
+        <translation type="unfinished">Preveri &amp;sporočilo</translation>
     </message>
     <message>
         <source>Reset all verify message fields</source>
-        <translation>Počisti vsa polja za vnos v oknu za preverjanje</translation>
+        <translation type="unfinished">Počisti vsa polja za vnos v obrazcu za preverjanje</translation>
     </message>
     <message>
         <source>Click "Sign Message" to generate signature</source>
-        <translation>Kliknite na "Podpiši sporočilo" za ustvarjanje podpisa</translation>
+        <translation type="unfinished">Kliknite "Podpiši sporočilo", da se ustvari podpis</translation>
     </message>
     <message>
         <source>The entered address is invalid.</source>
-        <translation>Vnešen naslov je neveljaven.</translation>
+        <translation type="unfinished">Vnešen naslov je neveljaven.</translation>
     </message>
     <message>
         <source>Please check the address and try again.</source>
-        <translation>Prosimo, preglejte naslov in poskusite znova.</translation>
+        <translation type="unfinished">Prosimo, preverite naslov in poskusite znova.</translation>
     </message>
     <message>
         <source>The entered address does not refer to a key.</source>
-        <translation>Vnešeni naslov se ne nanaša na ključ.</translation>
+        <translation type="unfinished">Vnešeni naslov se ne nanaša na ključ.</translation>
     </message>
     <message>
         <source>Wallet unlock was cancelled.</source>
-        <translation>Odklepanje denarnice je bilo preklicano.</translation>
+        <translation type="unfinished">Odklepanje denarnice je bilo preklicano.</translation>
     </message>
     <message>
         <source>No error</source>
-        <translation>Ni napak</translation>
+        <translation type="unfinished">Ni napak</translation>
     </message>
     <message>
         <source>Private key for the entered address is not available.</source>
-        <translation>Zasebni ključ vnešenega naslova ni na voljo.</translation>
+        <translation type="unfinished">Zasebni ključ vnešenega naslova ni na voljo.</translation>
     </message>
     <message>
         <source>Message signing failed.</source>
-        <translation>Podpisovanje sporočila neuspešno.</translation>
+        <translation type="unfinished">Podpisovanje sporočila je spodletelo.</translation>
     </message>
     <message>
         <source>Message signed.</source>
-        <translation>Sporočilo podpisano.</translation>
+        <translation type="unfinished">Sporočilo podpisano.</translation>
     </message>
     <message>
         <source>The signature could not be decoded.</source>
-        <translation>Podpis ni bil dešifriran.</translation>
+        <translation type="unfinished">Podpisa ni bilo mogoče dešifrirati.</translation>
     </message>
     <message>
         <source>Please check the signature and try again.</source>
-        <translation>Prosimo, preglejte podpis in poskusite znova.</translation>
+        <translation type="unfinished">Prosimo, preverite podpis in poskusite znova.</translation>
     </message>
     <message>
         <source>The signature did not match the message digest.</source>
-        <translation>Podpis ne ustreza rezultatu (digest) preverjanja.</translation>
+        <translation type="unfinished">Podpis ne ustreza zgoščeni vrednosti sporočila.</translation>
     </message>
     <message>
         <source>Message verification failed.</source>
-        <translation>Potrditev sporočila neuspešna.</translation>
+        <translation type="unfinished">Preverjanje sporočila je spodletelo.</translation>
     </message>
     <message>
         <source>Message verified.</source>
-        <translation>Sporočilo potrjeno.</translation>
+        <translation type="unfinished">Sporočilo je preverjeno.</translation>
     </message>
 </context>
 <context>
-    <name>TrafficGraphWidget</name>
-    <message>
-        <source>KB/s</source>
-        <translation>KB/s</translation>
+    <name>SplashScreen</name>
+    <message>
+        <source>(press q to shutdown and continue later)</source>
+        <translation type="unfinished">(pritisnite q za zaustavitev, če želite nadaljevati kasneje)</translation>
+    </message>
+    <message>
+        <source>press q to shutdown</source>
+        <translation type="unfinished">pritisnite q za zaustavitev</translation>
     </message>
 </context>
 <context>
     <name>TransactionDesc</name>
-    <message numerus="yes">
-        <source>Open for %n more block(s)</source>
-        <translation><numerusform>Odpri za %n blok več</numerusform><numerusform>Odpri za %n bloka več</numerusform><numerusform>Odpri za %n bloke več</numerusform><numerusform>Odpri za %n blokov več</numerusform></translation>
-    </message>
-    <message>
-        <source>Open until %1</source>
-        <translation>Odpri do %1</translation>
-    </message>
     <message>
         <source>conflicted with a transaction with %1 confirmations</source>
-        <translation>v sporu s transakcijo z %1 potrditvami</translation>
-    </message>
-    <message>
-        <source>0/unconfirmed, %1</source>
-        <translation>0/nepotrjenih, %1</translation>
-    </message>
-    <message>
-        <source>in memory pool</source>
-        <translation>v čakalni vrsti</translation>
-    </message>
-    <message>
-        <source>not in memory pool</source>
-        <translation>ni v čakalni vrsti</translation>
+        <extracomment>Text explaining the current status of a transaction, shown in the status field of the details window for this transaction. This status represents an unconfirmed transaction that conflicts with a confirmed transaction.</extracomment>
+        <translation type="unfinished">v sporu s transakcijo z %1 potrditvami</translation>
+    </message>
+    <message>
+        <source>0/unconfirmed, in memory pool</source>
+        <extracomment>Text explaining the current status of a transaction, shown in the status field of the details window for this transaction. This status represents an unconfirmed transaction that is in the memory pool.</extracomment>
+        <translation type="unfinished">0 / nepotrjena, v čakalni vrsti</translation>
+    </message>
+    <message>
+        <source>0/unconfirmed, not in memory pool</source>
+        <extracomment>Text explaining the current status of a transaction, shown in the status field of the details window for this transaction. This status represents an unconfirmed transaction that is not in the memory pool.</extracomment>
+        <translation type="unfinished">0 / nepotrjena, ni v čakalni vrsti</translation>
     </message>
     <message>
         <source>abandoned</source>
-        <translation>opuščen</translation>
+        <extracomment>Text explaining the current status of a transaction, shown in the status field of the details window for this transaction. This status represents an abandoned transaction.</extracomment>
+        <translation type="unfinished">opuščena</translation>
     </message>
     <message>
         <source>%1/unconfirmed</source>
-        <translation>%1/nepotrjeno</translation>
+        <extracomment>Text explaining the current status of a transaction, shown in the status field of the details window for this transaction. This status represents a transaction confirmed in at least one block, but less than 6 blocks.</extracomment>
+        <translation type="unfinished">%1/nepotrjena</translation>
     </message>
     <message>
         <source>%1 confirmations</source>
-        <translation>%1 potrditev</translation>
+        <extracomment>Text explaining the current status of a transaction, shown in the status field of the details window for this transaction. This status represents a transaction confirmed in 6 or more blocks.</extracomment>
+        <translation type="unfinished">%1 potrditev</translation>
     </message>
     <message>
         <source>Status</source>
-        <translation>Status</translation>
+        <translation type="unfinished">Stanje</translation>
     </message>
     <message>
         <source>Date</source>
-        <translation>Datum</translation>
+        <translation type="unfinished">Datum</translation>
     </message>
     <message>
         <source>Source</source>
-        <translation>Izvor</translation>
+        <translation type="unfinished">Vir</translation>
     </message>
     <message>
         <source>Generated</source>
-        <translation>Ustvarjeno</translation>
+        <translation type="unfinished">Ustvarjeno</translation>
     </message>
     <message>
         <source>From</source>
-        <translation>Pošiljatelj</translation>
+        <translation type="unfinished">Pošiljatelj</translation>
     </message>
     <message>
         <source>unknown</source>
-        <translation>neznano</translation>
+        <translation type="unfinished">neznano</translation>
     </message>
     <message>
         <source>To</source>
-        <translation>Prejemnik</translation>
+        <translation type="unfinished">Prejemnik</translation>
     </message>
     <message>
         <source>own address</source>
-        <translation>lasten naslov</translation>
+        <translation type="unfinished">lasten naslov</translation>
     </message>
     <message>
         <source>watch-only</source>
-        <translation>opazovano</translation>
+        <translation type="unfinished">opazovan</translation>
     </message>
     <message>
         <source>label</source>
-        <translation>oznaka</translation>
+        <translation type="unfinished">oznaka</translation>
     </message>
     <message>
         <source>Credit</source>
-        <translation>Kredit</translation>
+        <translation type="unfinished">V dobro</translation>
     </message>
     <message numerus="yes">
         <source>matures in %n more block(s)</source>
-        <translation><numerusform>dozori po %n. najdenem bloku</numerusform><numerusform>dozori po %n. najdenih blokih</numerusform><numerusform>dozori po %n. najdenih blokih</numerusform><numerusform>dozori po %n. najdenih blokih</numerusform></translation>
+        <translation type="unfinished">
+            <numerusform />
+            <numerusform />
+            <numerusform />
+            <numerusform />
+        </translation>
     </message>
     <message>
         <source>not accepted</source>
-        <translation>ni sprejeto</translation>
+        <translation type="unfinished">ni sprejeto</translation>
     </message>
     <message>
         <source>Debit</source>
-        <translation>Debit</translation>
+        <translation type="unfinished">V breme</translation>
     </message>
     <message>
         <source>Total debit</source>
-        <translation>Skupni debit</translation>
+        <translation type="unfinished">Skupaj v breme</translation>
     </message>
     <message>
         <source>Total credit</source>
-        <translation>Skupni kredit</translation>
+        <translation type="unfinished">Skupaj v dobro</translation>
     </message>
     <message>
         <source>Transaction fee</source>
-        <translation>Provizija transakcije</translation>
+        <translation type="unfinished">Provizija transakcije</translation>
     </message>
     <message>
         <source>Net amount</source>
-        <translation>Neto znesek</translation>
+        <translation type="unfinished">Neto znesek</translation>
     </message>
     <message>
         <source>Message</source>
-        <translation>Sporočilo</translation>
+        <translation type="unfinished">Sporočilo</translation>
     </message>
     <message>
         <source>Comment</source>
-        <translation>Komentar</translation>
+        <translation type="unfinished">Opomba</translation>
     </message>
     <message>
         <source>Transaction ID</source>
-        <translation>ID transakcije</translation>
+        <translation type="unfinished">ID transakcije</translation>
     </message>
     <message>
         <source>Transaction total size</source>
-        <translation>Skupna velikost transakcije</translation>
+        <translation type="unfinished">Skupna velikost transakcije</translation>
     </message>
     <message>
         <source>Transaction virtual size</source>
-        <translation>Virtualna velikost transakcije</translation>
+        <translation type="unfinished">Navidezna velikost transakcije</translation>
     </message>
     <message>
         <source>Output index</source>
-        <translation>Indeks izhoda</translation>
+        <translation type="unfinished">Indeks izhoda</translation>
     </message>
     <message>
         <source> (Certificate was not verified)</source>
-        <translation>(Certifikat ni bil overjen)</translation>
+        <translation type="unfinished">(Certifikat ni bil preverjen)</translation>
     </message>
     <message>
         <source>Merchant</source>
-        <translation>Trgovec</translation>
+        <translation type="unfinished">Trgovec</translation>
     </message>
     <message>
         <source>Generated coins must mature %1 blocks before they can be spent. When you generated this block, it was broadcast to the network to be added to the block chain. If it fails to get into the chain, its state will change to "not accepted" and it won't be spendable. This may occasionally happen if another node generates a block within a few seconds of yours.</source>
-        <translation>Ustvarjeni kovanci morajo zoreti %1 blokov, preden jih lahko porabite. Ko ste ta blok ustvarili, je bil posredovan v omrežje, da bo dodan v verigo blokov. Če se bloku ni uspelo uvrstiti v verigo, se bo njegovo stanje spremenilo v "ni bilo sprejeto" in kovancev ne bo mogoče porabiti. To se včasih zgodi, če kak drug rudar v roku nekaj sekund hkrati z vami odkrije drug blok.</translation>
+        <translation type="unfinished">Ustvarjeni kovanci morajo zoreti %1 blokov, preden jih lahko porabite. Ko ste ta blok ustvarili, je bil posredovan v omrežje, bi se vključil v verigo blokov. Če se bloku ne bo uspelo uvrstiti v verigo, se bo njegovo stanje spremenilo v "ni sprejeto" in kovancev ne bo mogoče porabiti. To se občasno zgodi, kadar kak drug rudar ustvari drug blok znotraj roka nekaj sekund od vašega.</translation>
     </message>
     <message>
         <source>Debug information</source>
-        <translation>Informacije za razhroščanje</translation>
+        <translation type="unfinished">Informacije za razhroščanje</translation>
     </message>
     <message>
         <source>Transaction</source>
-        <translation>Transakcija</translation>
+        <translation type="unfinished">Transakcija</translation>
     </message>
     <message>
         <source>Inputs</source>
-        <translation>Vnosi</translation>
+        <translation type="unfinished">Vhodi</translation>
     </message>
     <message>
         <source>Amount</source>
-        <translation>Znesek</translation>
+        <translation type="unfinished">Znesek</translation>
     </message>
     <message>
         <source>true</source>
-        <translation>pravilno</translation>
+        <translation type="unfinished">je</translation>
     </message>
     <message>
         <source>false</source>
-        <translation>nepravilno</translation>
+        <translation type="unfinished">ni</translation>
     </message>
 </context>
 <context>
     <name>TransactionDescDialog</name>
     <message>
         <source>This pane shows a detailed description of the transaction</source>
-        <translation>V tem podoknu so prikazane podrobnosti o transakciji</translation>
+        <translation type="unfinished">V tem podoknu so prikazane podrobnosti o transakciji</translation>
     </message>
     <message>
         <source>Details for %1</source>
-        <translation>Detajli za %1</translation>
+        <translation type="unfinished">Podrobnosti za %1</translation>
     </message>
 </context>
 <context>
     <name>TransactionTableModel</name>
     <message>
         <source>Date</source>
-        <translation>Datum</translation>
+        <translation type="unfinished">Datum</translation>
     </message>
     <message>
         <source>Type</source>
-        <translation>Vrsta</translation>
+        <translation type="unfinished">Vrsta</translation>
     </message>
     <message>
         <source>Label</source>
-        <translation>Oznaka</translation>
-    </message>
-    <message numerus="yes">
-        <source>Open for %n more block(s)</source>
-        <translation><numerusform>Odpri za %n blok več</numerusform><numerusform>Odpri za %n bloka več</numerusform><numerusform>Odpri za %n več blokov</numerusform><numerusform>Odpri za %n več blokov</numerusform></translation>
-    </message>
-    <message>
-        <source>Open until %1</source>
-        <translation>Odpri do %1</translation>
+        <translation type="unfinished">Oznaka</translation>
     </message>
     <message>
         <source>Unconfirmed</source>
-        <translation>Nepotrjeno</translation>
+        <translation type="unfinished">Nepotrjena</translation>
     </message>
     <message>
         <source>Abandoned</source>
-        <translation>Opuščeno</translation>
+        <translation type="unfinished">Opuščena</translation>
     </message>
     <message>
         <source>Confirming (%1 of %2 recommended confirmations)</source>
-        <translation>Potrjevanje (%1 od %2 priporočenih potrditev)</translation>
+        <translation type="unfinished">Se potrjuje (%1 od %2 priporočenih potrditev)</translation>
     </message>
     <message>
         <source>Confirmed (%1 confirmations)</source>
-        <translation>Potrjeno (%1 potrditev)</translation>
+        <translation type="unfinished">Potrjena (%1 potrditev)</translation>
     </message>
     <message>
         <source>Conflicted</source>
-        <translation>V konfliktu</translation>
+        <translation type="unfinished">Sporna</translation>
     </message>
     <message>
         <source>Immature (%1 confirmations, will be available after %2)</source>
-        <translation>Nedozorelo (št. potrditev: %1, na voljo šele po: %2)</translation>
+        <translation type="unfinished">Nedozorelo (št. potrditev: %1, na voljo šele po %2)</translation>
     </message>
     <message>
         <source>Generated but not accepted</source>
-        <translation>Generirano, toda ne sprejeto</translation>
+        <translation type="unfinished">Generirano, toda ne sprejeto</translation>
     </message>
     <message>
         <source>Received with</source>
-        <translation>Prejeto z</translation>
+        <translation type="unfinished">Prejeto z</translation>
     </message>
     <message>
         <source>Received from</source>
-        <translation>Prejeto iz</translation>
+        <translation type="unfinished">Prejeto od</translation>
     </message>
     <message>
         <source>Sent to</source>
-        <translation>Poslano na</translation>
+        <translation type="unfinished">Poslano na </translation>
     </message>
     <message>
         <source>Payment to yourself</source>
-        <translation>Plačilo sebi</translation>
+        <translation type="unfinished">Plačilo sebi</translation>
     </message>
     <message>
         <source>Mined</source>
-        <translation>Narudarjeno</translation>
+        <translation type="unfinished">Narudarjeno</translation>
     </message>
     <message>
         <source>watch-only</source>
-        <translation>opazovano</translation>
+        <translation type="unfinished">opazovan</translation>
     </message>
     <message>
         <source>(n/a)</source>
-        <translation>(ni na voljo)</translation>
+        <translation type="unfinished">(ni na voljo)</translation>
     </message>
     <message>
         <source>(no label)</source>
-        <translation>(brez oznake)</translation>
+        <translation type="unfinished">(brez oznake)</translation>
     </message>
     <message>
         <source>Transaction status. Hover over this field to show number of confirmations.</source>
-        <translation>Stanje transakcije. Zapeljite z miško čez to polje za prikaz števila potrdil.</translation>
+        <translation type="unfinished">Stanje transakcije. Podržite miško nad tem poljem za prikaz števila potrditev.</translation>
     </message>
     <message>
         <source>Date and time that the transaction was received.</source>
-        <translation>Datum in čas, ko je transakcija bila prejeta.</translation>
+        <translation type="unfinished">Datum in čas prejema transakcije.</translation>
     </message>
     <message>
         <source>Type of transaction.</source>
-        <translation>Vrsta transakcije</translation>
+        <translation type="unfinished">Vrsta transakcije</translation>
     </message>
     <message>
         <source>Whether or not a watch-only address is involved in this transaction.</source>
-        <translation>Ali je v transakciji udeležen kateri od opazovanih naslovov.</translation>
+        <translation type="unfinished">Ali je v transakciji udeležen opazovan naslov.</translation>
     </message>
     <message>
         <source>User-defined intent/purpose of the transaction.</source>
-        <translation>Uporabniško določen namen transakcije.</translation>
+        <translation type="unfinished">Uporabniško določen namen transakcije.</translation>
     </message>
     <message>
         <source>Amount removed from or added to balance.</source>
-        <translation>Višina spremembe dobroimetja.</translation>
+        <translation type="unfinished">Višina spremembe dobroimetja.</translation>
     </message>
 </context>
 <context>
     <name>TransactionView</name>
     <message>
         <source>All</source>
-        <translation>Vse</translation>
+        <translation type="unfinished">Vse</translation>
     </message>
     <message>
         <source>Today</source>
-        <translation>Danes</translation>
+        <translation type="unfinished">Danes</translation>
     </message>
     <message>
         <source>This week</source>
-        <translation>Ta teden</translation>
+        <translation type="unfinished">Ta teden</translation>
     </message>
     <message>
         <source>This month</source>
-        <translation>Ta mesec</translation>
+        <translation type="unfinished">Ta mesec</translation>
     </message>
     <message>
         <source>Last month</source>
-        <translation>Prejšnji mesec</translation>
+        <translation type="unfinished">Prejšnji mesec</translation>
     </message>
     <message>
         <source>This year</source>
-        <translation>To leto</translation>
-    </message>
-    <message>
-        <source>Range...</source>
-        <translation>Območje ...</translation>
+        <translation type="unfinished">Letos</translation>
     </message>
     <message>
         <source>Received with</source>
-        <translation>Prejeto z</translation>
+        <translation type="unfinished">Prejeto z</translation>
     </message>
     <message>
         <source>Sent to</source>
-        <translation>Poslano na </translation>
+        <translation type="unfinished">Poslano na </translation>
     </message>
     <message>
         <source>To yourself</source>
-        <translation>Sebi</translation>
+        <translation type="unfinished">Sebi</translation>
     </message>
     <message>
         <source>Mined</source>
-        <translation>Narudarjeno</translation>
+        <translation type="unfinished">Narudarjeno</translation>
     </message>
     <message>
         <source>Other</source>
-        <translation>Drugo</translation>
+        <translation type="unfinished">Drugo</translation>
     </message>
     <message>
         <source>Enter address, transaction id, or label to search</source>
-        <translation>Vnesi naslov, ID transakcije, ali oznako za iskanje</translation>
+        <translation type="unfinished">Vnesi naslov, ID transakcije ali oznako za iskanje</translation>
     </message>
     <message>
         <source>Min amount</source>
-        <translation>Najmanjši znesek</translation>
-    </message>
-    <message>
-        <source>Abandon transaction</source>
-        <translation>Opusti transakcijo</translation>
-    </message>
-    <message>
-        <source>Increase transaction fee</source>
-        <translation>Povečaj provizijo transakcije</translation>
-    </message>
-    <message>
-        <source>Copy address</source>
-        <translation>Kopiraj naslov</translation>
-    </message>
-    <message>
-        <source>Copy label</source>
-        <translation>Kopiraj oznako</translation>
-    </message>
-    <message>
-<<<<<<< HEAD
-        <source>Copy amount</source>
-        <translation>Kopiraj znesek</translation>
-=======
-        <source>Copy fee</source>
-        <translation type="unfinished">Kopiraj provizijo</translation>
-    </message>
-    <message>
-        <source>Copy after fee</source>
-        <translation type="unfinished">Kopiraj znesek po proviziji</translation>
-    </message>
-    <message>
-        <source>Copy bytes</source>
-        <translation type="unfinished">Kopiraj bajte</translation>
-    </message>
-    <message>
-        <source>Copy dust</source>
-        <translation type="unfinished">Kopiraj prah</translation>
-    </message>
-    <message>
-        <source>Copy change</source>
-        <translation type="unfinished">Kopiraj vračilo</translation>
-    </message>
-    <message>
-        <source>%1 (%2 blocks)</source>
-        <translation type="unfinished">%1 (%2 blokov)</translation>
-    </message>
-    <message>
-        <source>Sign on device</source>
-        <extracomment>"device" usually means a hardware wallet.</extracomment>
-        <translation type="unfinished">Podpiši na napravi</translation>
-    </message>
-    <message>
-        <source>Connect your hardware wallet first.</source>
-        <translation type="unfinished">Najprej povežite svojo hardversko denarnico.</translation>
->>>>>>> 3f385c91
-    </message>
-    <message>
-        <source>Copy transaction ID</source>
-        <translation>Kopiraj ID transakcije</translation>
-    </message>
-    <message>
-        <source>Copy raw transaction</source>
-        <translation>Kopiraj neobdelano (raw) transakcijo</translation>
-    </message>
-    <message>
-        <source>Copy full transaction details</source>
-        <translation>Kopiraj vse detajle transakcije</translation>
-    </message>
-    <message>
-        <source>Edit label</source>
-        <translation>Uredi oznako</translation>
-    </message>
-    <message>
-        <source>Show transaction details</source>
-        <translation>Pokaži podrobnosti transakcije</translation>
-    </message>
-<<<<<<< HEAD
+        <translation type="unfinished">Najmanjši znesek</translation>
+    </message>
+    <message>
+        <source>Range…</source>
+        <translation type="unfinished">Razpon…</translation>
+    </message>
+    <message>
+        <source>&amp;Copy address</source>
+        <translation type="unfinished">&amp;Kopiraj naslov</translation>
+    </message>
+    <message>
+        <source>Copy &amp;label</source>
+        <translation type="unfinished">Kopiraj &amp;oznako</translation>
+    </message>
+    <message>
+        <source>Copy &amp;amount</source>
+        <translation type="unfinished">Kopiraj &amp;znesek</translation>
+    </message>
+    <message>
+        <source>Copy transaction &amp;ID</source>
+        <translation type="unfinished">Kopiraj &amp;ID transakcije</translation>
+    </message>
+    <message>
+        <source>Copy &amp;raw transaction</source>
+        <translation type="unfinished">Kopiraj su&amp;rovo transkacijo</translation>
+    </message>
+    <message>
+        <source>Copy full transaction &amp;details</source>
+        <translation type="unfinished">Kopiraj vse po&amp;drobnosti o transakciji</translation>
+    </message>
+    <message>
+        <source>&amp;Show transaction details</source>
+        <translation type="unfinished">Prikaži podrobno&amp;sti o transakciji</translation>
+    </message>
+    <message>
+        <source>Increase transaction &amp;fee</source>
+        <translation type="unfinished">Povečaj transakcijsko provi&amp;zijo</translation>
+    </message>
+    <message>
+        <source>A&amp;bandon transaction</source>
+        <translation type="unfinished">O&amp;pusti transakcijo</translation>
+    </message>
+    <message>
+        <source>&amp;Edit address label</source>
+        <translation type="unfinished">&amp;Uredi oznako naslova</translation>
+    </message>
+    <message>
+        <source>Show in %1</source>
+        <extracomment>Transactions table context menu action to show the selected transaction in a third-party block explorer. %1 is a stand-in argument for the URL of the explorer.</extracomment>
+        <translation type="unfinished">Prikaži na %1</translation>
+    </message>
     <message>
         <source>Export Transaction History</source>
-        <translation>Izvoz zgodovine transakcij</translation>
-=======
-    <message numerus="yes">
-        <source>Estimated to begin confirmation within %n block(s).</source>
-        <translation type="unfinished">
-            <numerusform />
-            <numerusform />
-            <numerusform />
-            <numerusform />
-        </translation>
-    </message>
-    <message>
-        <source>Warning: Invalid Bitcoin address</source>
-        <translation type="unfinished">Opozorilo: Neveljaven bitcoin-naslov</translation>
-    </message>
-    <message>
-        <source>Warning: Unknown change address</source>
-        <translation type="unfinished">Opozorilo: Neznan naslov za vračilo drobiža</translation>
-    </message>
-    <message>
-        <source>Confirm custom change address</source>
-        <translation type="unfinished">Potrdi naslov za vračilo drobiža po meri</translation>
-    </message>
-    <message>
-        <source>The address you selected for change is not part of this wallet. Any or all funds in your wallet may be sent to this address. Are you sure?</source>
-        <translation type="unfinished">Naslov, ki ste ga izbrali za vračilo, ne pripada tej denarnici. Na ta naslov bodo lahko poslana katerakoli ali vsa sredstva v vaši denarnici. Ali ste prepričani?</translation>
-    </message>
-    <message>
-        <source>(no label)</source>
-        <translation type="unfinished">(brez oznake)</translation>
-    </message>
-</context>
-<context>
-    <name>SendCoinsEntry</name>
-    <message>
-        <source>A&amp;mount:</source>
-        <translation type="unfinished">&amp;Znesek:</translation>
-    </message>
-    <message>
-        <source>Pay &amp;To:</source>
-        <translation type="unfinished">&amp;Prejemnik plačila:</translation>
-    </message>
-    <message>
-        <source>&amp;Label:</source>
-        <translation type="unfinished">&amp;Oznaka:</translation>
-    </message>
-    <message>
-        <source>Choose previously used address</source>
-        <translation type="unfinished">Izberite enega od že uporabljenih naslovov</translation>
->>>>>>> 3f385c91
-    </message>
-    <message>
-        <source>Comma separated file (*.csv)</source>
-        <translation>Podatki ločenimi z vejico (*.csv)</translation>
+        <translation type="unfinished">Izvozi zgodovino transakcij</translation>
+    </message>
+    <message>
+        <source>Comma separated file</source>
+        <extracomment>Expanded name of the CSV file format. See: https://en.wikipedia.org/wiki/Comma-separated_values.</extracomment>
+        <translation type="unfinished">Vrednosti ločene z vejicami</translation>
     </message>
     <message>
         <source>Confirmed</source>
-        <translation>Potrjeno</translation>
+        <translation type="unfinished">Potrjeno</translation>
     </message>
     <message>
         <source>Watch-only</source>
-        <translation>Opazovano</translation>
+        <translation type="unfinished">Opazovano</translation>
     </message>
     <message>
         <source>Date</source>
-        <translation>Datum</translation>
+        <translation type="unfinished">Datum</translation>
     </message>
     <message>
         <source>Type</source>
-        <translation>Vrsta</translation>
+        <translation type="unfinished">Vrsta</translation>
     </message>
     <message>
         <source>Label</source>
-        <translation>Oznaka</translation>
+        <translation type="unfinished">Oznaka</translation>
     </message>
     <message>
         <source>Address</source>
-        <translation>Naslov</translation>
-    </message>
-    <message>
-        <source>ID</source>
-        <translation>ID</translation>
-    </message>
-    <message>
-<<<<<<< HEAD
+        <translation type="unfinished">Naslov</translation>
+    </message>
+    <message>
         <source>Exporting Failed</source>
-        <translation>Podatkov ni bilo mogoče izvoziti.</translation>
+        <translation type="unfinished">Izvoz je spodletel.</translation>
     </message>
     <message>
         <source>There was an error trying to save the transaction history to %1.</source>
-        <translation>Prišlo je do napake med shranjevanjem zgodovine transakcij v datoteko %1.</translation>
+        <translation type="unfinished">Prišlo je do napake med shranjevanjem zgodovine transakcij v datoteko %1.</translation>
     </message>
     <message>
         <source>Exporting Successful</source>
-        <translation>Izvoz uspešen</translation>
-=======
-        <source>Enter a label for this address to add it to the list of used addresses</source>
-        <translation type="unfinished">Če vnesete oznako za zgornji naslov, se bo skupaj z naslovom shranila v imenik že uporabljenih naslovov</translation>
->>>>>>> 3f385c91
+        <translation type="unfinished">Izvoz uspešen</translation>
     </message>
     <message>
         <source>The transaction history was successfully saved to %1.</source>
-        <translation>Zgodovina poteklih transakcij je bila uspešno shranjena v datoteko %1.</translation>
-    </message>
-<<<<<<< HEAD
+        <translation type="unfinished">Zgodovina transakcij je bila uspešno shranjena v datoteko %1.</translation>
+    </message>
     <message>
         <source>Range:</source>
-        <translation>Območje:</translation>
+        <translation type="unfinished">Razpon:</translation>
     </message>
     <message>
         <source>to</source>
-        <translation>za</translation>
-    </message>
-=======
->>>>>>> 3f385c91
-</context>
-<context>
-    <name>UnitDisplayStatusBarControl</name>
-    <message>
-        <source>Unit to show amounts in. Click to select another unit.</source>
-        <translation>Merska enota za prikaz zneskov. Kliknite za izbiro druge enote.</translation>
-    </message>
-</context>
-<context>
-    <name>WalletController</name>
-    <message>
-        <source>Close wallet</source>
-        <translation>Zapri denarnico</translation>
-    </message>
-    <message>
-        <source>Are you sure you wish to close the wallet &lt;i&gt;%1&lt;/i&gt;?</source>
-        <translation>Ste prepričani, da želite zapreti denarnico &lt;i&gt;%1&lt;/i&gt;?</translation>
-    </message>
-    <message>
-        <source>Closing the wallet for too long can result in having to resync the entire chain if pruning is enabled.</source>
-        <translation>Predolgo zapiranje denarnice lahko povzroči ponovno sinhronizacijo celotne verige, če je obrezovanje omogočeno.</translation>
-    </message>
-    <message>
-        <source>Close all wallets</source>
-        <translation>Zapri vse denarnice</translation>
-    </message>
-    <message>
-        <source>Are you sure you wish to close all wallets?</source>
-        <translation>Ste prepričani, da želite zapreti vse denarnice?</translation>
+        <translation type="unfinished">do</translation>
     </message>
 </context>
 <context>
@@ -3967,730 +4378,137 @@
         <source>No wallet has been loaded.
 Go to File &gt; Open Wallet to load a wallet.
 - OR -</source>
-        <translation>Odprta ni nobena denarnica.
+        <translation type="unfinished">Odprta ni nobena denarnica.
 Za odpiranje denarnice kliknite Datoteka &gt; Odpri denarnico
-- ali pa -</translation>
+- ali -</translation>
     </message>
     <message>
         <source>Create a new wallet</source>
-        <translation>Ustvari novo denarnico</translation>
+        <translation type="unfinished">Ustvari novo denarnico</translation>
+    </message>
+    <message>
+        <source>Unable to decode PSBT from clipboard (invalid base64)</source>
+        <translation type="unfinished">Ne morem dekodirati DPBT z odložišča (neveljaven format base64)</translation>
+    </message>
+    <message>
+        <source>Load Transaction Data</source>
+        <translation type="unfinished">Naloži podatke transakcije</translation>
+    </message>
+    <message>
+        <source>Partially Signed Transaction (*.psbt)</source>
+        <translation type="unfinished">Delno podpisana transakcija (*.psbt)</translation>
+    </message>
+    <message>
+        <source>PSBT file must be smaller than 100 MiB</source>
+        <translation type="unfinished">Velikost DPBT ne sme presegati 100 MiB.</translation>
+    </message>
+    <message>
+        <source>Unable to decode PSBT</source>
+        <translation type="unfinished">Ne morem dekodirati DPBT</translation>
     </message>
 </context>
 <context>
     <name>WalletModel</name>
     <message>
         <source>Send Coins</source>
-        <translation>Pošlji kovance</translation>
+        <translation type="unfinished">Pošlji kovance</translation>
     </message>
     <message>
         <source>Fee bump error</source>
-        <translation>Napaka pri poviševanju provizije</translation>
+        <translation type="unfinished">Napaka pri poviševanju provizije</translation>
     </message>
     <message>
         <source>Increasing transaction fee failed</source>
-        <translation>Povečanje provizije transakcije neuspešno</translation>
+        <translation type="unfinished">Povečanje provizije transakcije je spodletelo</translation>
     </message>
     <message>
         <source>Do you want to increase the fee?</source>
-        <translation>Ali želite povišati provizijo?</translation>
-    </message>
-    <message>
-        <source>Do you want to draft a transaction with fee increase?</source>
-        <translation>Želite shraniti osnutek transakcije s povečano provizijo?</translation>
+        <extracomment>Asks a user if they would like to manually increase the fee of a transaction that has already been created.</extracomment>
+        <translation type="unfinished">Ali želite povišati provizijo?</translation>
     </message>
     <message>
         <source>Current fee:</source>
-        <translation>Trenutna provizija:</translation>
+        <translation type="unfinished">Trenutna provizija:</translation>
     </message>
     <message>
         <source>Increase:</source>
-        <translation>Povečaj:</translation>
+        <translation type="unfinished">Povečanje:</translation>
     </message>
     <message>
         <source>New fee:</source>
-        <translation>Nova provizija:</translation>
+        <translation type="unfinished">Nova provizija:</translation>
+    </message>
+    <message>
+        <source>Warning: This may pay the additional fee by reducing change outputs or adding inputs, when necessary. It may add a new change output if one does not already exist. These changes may potentially leak privacy.</source>
+        <translation type="unfinished">Opozorilo: za dodatno provizijo je včasih potrebno odstraniti izhode za vračilo ali dodati vhode. Lahko se tudi doda izhod za vračilo, če ga še ni. Te spremembe lahko okrnijo zasebnost.</translation>
     </message>
     <message>
         <source>Confirm fee bump</source>
-        <translation>Confirm fee bump</translation>
+        <translation type="unfinished">Potrdi povečanje provizije</translation>
     </message>
     <message>
         <source>Can't draft transaction.</source>
-        <translation>Ne morem shraniti osnutka transakcije</translation>
+        <translation type="unfinished">Ne morem shraniti osnutka transakcije</translation>
     </message>
     <message>
         <source>PSBT copied</source>
-        <translation>DPBT skopirana</translation>
+        <translation type="unfinished">DPBT kopirana</translation>
     </message>
     <message>
         <source>Can't sign transaction.</source>
-        <translation>Ne morem podpisati transakcije.</translation>
+        <translation type="unfinished">Ne morem podpisati transakcije.</translation>
     </message>
     <message>
         <source>Could not commit transaction</source>
-        <translation>Transakcije ni mogoče izvesti</translation>
+        <translation type="unfinished">Transakcije ni bilo mogoče zaključiti</translation>
+    </message>
+    <message>
+        <source>Can't display address</source>
+        <translation type="unfinished">Ne morem prikazati naslova</translation>
     </message>
     <message>
         <source>default wallet</source>
-        <translation>privzeta denarnica</translation>
+        <translation type="unfinished">privzeta denarnica</translation>
     </message>
 </context>
 <context>
     <name>WalletView</name>
     <message>
         <source>&amp;Export</source>
-        <translation>&amp;Izvozi</translation>
+        <translation type="unfinished">&amp;Izvozi</translation>
     </message>
     <message>
         <source>Export the data in the current tab to a file</source>
-        <translation>Izvozi podatke v trenutnem zavihku v datoteko</translation>
-    </message>
-    <message>
-        <source>Error</source>
-        <translation>Napaka</translation>
-    </message>
-    <message>
-        <source>Unable to decode PSBT from clipboard (invalid base64)</source>
-        <translation>Ne morem dekodirati DPBT z odložišča (neveljaven format base64)</translation>
-    </message>
-    <message>
-        <source>Load Transaction Data</source>
-        <translation>Naloži podatke transakcije</translation>
-    </message>
-    <message>
-        <source>Partially Signed Transaction (*.psbt)</source>
-        <translation>Delno podpisana transakcija (*.psbt)</translation>
-    </message>
-    <message>
-        <source>PSBT file must be smaller than 100 MiB</source>
-        <translation>Velikost DPBT ne sme presegati 100 MiB.</translation>
-    </message>
-    <message>
-        <source>Unable to decode PSBT</source>
-        <translation>Ne morem dekodirati DPBT</translation>
+        <translation type="unfinished">Izvozi podatke iz trenutnega zavihka v datoteko</translation>
     </message>
     <message>
         <source>Backup Wallet</source>
-        <translation>Izdelava varnostne kopije denarnice</translation>
-    </message>
-    <message>
-        <source>Wallet Data (*.dat)</source>
-        <translation>Denarnica (*.dat)</translation>
+        <translation type="unfinished">Izdelava varnostne kopije denarnice</translation>
+    </message>
+    <message>
+        <source>Wallet Data</source>
+        <extracomment>Name of the wallet data file format.</extracomment>
+        <translation type="unfinished">Podatki o denarnici</translation>
     </message>
     <message>
         <source>Backup Failed</source>
-        <translation>Varnostne kopije ni bilo mogoče izdelati.</translation>
+        <translation type="unfinished">Varnostno kopiranje je spodeltelo</translation>
     </message>
     <message>
         <source>There was an error trying to save the wallet data to %1.</source>
-        <translation>Prišlo je do napake pri shranjevanju podatkov denarnice v datoteko %1.</translation>
-    </message>
-    <message>
-<<<<<<< HEAD
+        <translation type="unfinished">Prišlo je do napake pri shranjevanju podatkov denarnice v datoteko %1.</translation>
+    </message>
+    <message>
         <source>Backup Successful</source>
-        <translation>Izdelava varnostne kopije uspešna</translation>
+        <translation type="unfinished">Varnostno kopiranje je uspelo</translation>
     </message>
     <message>
         <source>The wallet data was successfully saved to %1.</source>
-        <translation>Denarnica uspešno shranjena v %1.</translation>
+        <translation type="unfinished">Podatki denarnice so bili uspešno shranjeni v %1.</translation>
     </message>
     <message>
         <source>Cancel</source>
-        <translation>Prekliči</translation>
-=======
-        <source>conflicted with a transaction with %1 confirmations</source>
-        <extracomment>Text explaining the current status of a transaction, shown in the status field of the details window for this transaction. This status represents an unconfirmed transaction that conflicts with a confirmed transaction.</extracomment>
-        <translation type="unfinished">v sporu s transakcijo z %1 potrditvami</translation>
-    </message>
-    <message>
-        <source>0/unconfirmed, in memory pool</source>
-        <extracomment>Text explaining the current status of a transaction, shown in the status field of the details window for this transaction. This status represents an unconfirmed transaction that is in the memory pool.</extracomment>
-        <translation type="unfinished">0 / nepotrjena, v čakalni vrsti</translation>
->>>>>>> 3f385c91
-    </message>
-</context>
-<context>
-    <name>bitcoin-core</name>
-    <message>
-<<<<<<< HEAD
-        <source>Distributed under the MIT software license, see the accompanying file %s or %s</source>
-        <translation>Distribuirano v okviru programske licence MIT. Podrobnosti so navedene v  priloženi datoteki %s ali %s</translation>
-    </message>
-    <message>
-        <source>Prune configured below the minimum of %d MiB.  Please use a higher number.</source>
-        <translation>Obrezovanje konfigurirano pod minimalnimi %d miB. Prosimo, uporabite večjo številko.</translation>
-    </message>
-    <message>
-        <source>Prune: last wallet synchronisation goes beyond pruned data. You need to -reindex (download the whole blockchain again in case of pruned node)</source>
-        <translation>Obrezovanje: zadnja sinhronizacija denarnice presega obrezane podatke. Izvesti morate -reindex (v primeru obrezanega načina delovanja bo potrebno znova prenesti celotno verigo blokov).</translation>
-    </message>
-    <message>
-        <source>Pruning blockstore...</source>
-        <translation>Obrezujem ...</translation>
-=======
-        <source>0/unconfirmed, not in memory pool</source>
-        <extracomment>Text explaining the current status of a transaction, shown in the status field of the details window for this transaction. This status represents an unconfirmed transaction that is not in the memory pool.</extracomment>
-        <translation type="unfinished">0 / nepotrjena, ni v čakalni vrsti</translation>
-    </message>
-    <message>
-        <source>abandoned</source>
-        <extracomment>Text explaining the current status of a transaction, shown in the status field of the details window for this transaction. This status represents an abandoned transaction.</extracomment>
-        <translation type="unfinished">opuščena</translation>
-    </message>
-    <message>
-        <source>%1/unconfirmed</source>
-        <extracomment>Text explaining the current status of a transaction, shown in the status field of the details window for this transaction. This status represents a transaction confirmed in at least one block, but less than 6 blocks.</extracomment>
-        <translation type="unfinished">%1/nepotrjena</translation>
-    </message>
-    <message>
-        <source>%1 confirmations</source>
-        <extracomment>Text explaining the current status of a transaction, shown in the status field of the details window for this transaction. This status represents a transaction confirmed in 6 or more blocks.</extracomment>
-        <translation type="unfinished">%1 potrditev</translation>
->>>>>>> 3f385c91
-    </message>
-    <message>
-        <source>Unable to start HTTP server. See debug log for details.</source>
-        <translation>Zagon HTTP strežnika neuspešen. Poglejte razhroščevalni dnevnik za podrobnosti (debug.log).</translation>
-    </message>
-    <message>
-        <source>The %s developers</source>
-        <translation>%s razvijalci</translation>
-    </message>
-    <message>
-        <source>Cannot obtain a lock on data directory %s. %s is probably already running.</source>
-        <translation>Ne morem zakleniti podatkovne mape %s. %s je verjetno že zagnan.</translation>
-    </message>
-    <message>
-        <source>Cannot provide specific connections and have addrman find outgoing connections at the same.</source>
-        <translation>Ne morem zagotoviti določenih povezav in hkrati iskati odhodne povezave z adrman.</translation>
-    </message>
-    <message>
-        <source>Error reading %s! All keys read correctly, but transaction data or address book entries might be missing or incorrect.</source>
-        <translation>Napaka pri branju %s! Vsi ključi so bili prebrani pravilno, vendar so lahko vnosi o transakcijah ali vnosi naslovov nepravilni ali manjkajo.</translation>
-    </message>
-    <message>
-        <source>Please check that your computer's date and time are correct! If your clock is wrong, %s will not work properly.</source>
-        <translation>Opozorilo: Preverite, če sta datum in ura na vašem računalniku točna! %s ne bo deloval pravilno, če je nastavljeni čas nepravilen.</translation>
-    </message>
-    <message>
-        <source>Please contribute if you find %s useful. Visit %s for further information about the software.</source>
-        <translation>Prosimo, prispevajte, če se vam zdi %s uporaben. Za dodatne informacije o programski opremi obiščite %s.</translation>
-    </message>
-    <message>
-        <source>SQLiteDatabase: Failed to prepare the statement to fetch sqlite wallet schema version: %s</source>
-        <translation>Baza SQLite: priprava stavka za poizvedbo verzije sheme SQLite denarnice je spodletela: %s</translation>
-    </message>
-    <message>
-        <source>SQLiteDatabase: Failed to prepare the statement to fetch the application id: %s</source>
-        <translation>Baza SQLite: priprava stavka za poizvedbo identifikatorja aplikacije je spodletela: %s</translation>
-    </message>
-    <message>
-        <source>SQLiteDatabase: Unknown sqlite wallet schema version %d. Only version %d is supported</source>
-        <translation>Baza SQLite: Neznana verzija sheme SQLite denarnice %d. Podprta je le verzija %d.</translation>
-    </message>
-    <message>
-        <source>The block database contains a block which appears to be from the future. This may be due to your computer's date and time being set incorrectly. Only rebuild the block database if you are sure that your computer's date and time are correct</source>
-        <translation>Baza podatkov blokov vsebuje blok, za katerega se zdi, da je iz prihodnosti. To je lahko posledica napačnega nastavitve datuma in časa vašega računalnika. Znova zgradite bazo podatkov samo, če ste prepričani, da sta datum in čas računalnika pravilna.</translation>
-    </message>
-<<<<<<< HEAD
-    <message>
-        <source>This is a pre-release test build - use at your own risk - do not use for mining or merchant applications</source>
-        <translation>To je preizkusna različica še neizdanega programa. Uporabljate jo na lastno odgovornost. Programa ne uporabljajte je za rudarjenje ali trgovske aplikacije.</translation>
-=======
-    <message numerus="yes">
-        <source>matures in %n more block(s)</source>
-        <translation type="unfinished">
-            <numerusform />
-            <numerusform />
-            <numerusform />
-            <numerusform />
-        </translation>
->>>>>>> 3f385c91
-    </message>
-    <message>
-        <source>This is the transaction fee you may discard if change is smaller than dust at this level</source>
-        <translation>To je transakcijska provizija, ki jo lahko zavržete, če je znesek vračila manjši od prahu na tej ravni</translation>
-    </message>
-    <message>
-        <source>Unable to replay blocks. You will need to rebuild the database using -reindex-chainstate.</source>
-        <translation>Ne morem ponovno obdelati blokov. Podatkovno bazo bo potrebno ponovno zgraditi z uporabo ukaza -reindex-chainstate.</translation>
-    </message>
-    <message>
-        <source>Unable to rewind the database to a pre-fork state. You will need to redownload the blockchain</source>
-        <translation>Baze podatkov ni mogoče vrniti v stanje pred forkom. Morali boste znova naložiti verigo blokov</translation>
-    </message>
-    <message>
-        <source>Warning: The network does not appear to fully agree! Some miners appear to be experiencing issues.</source>
-        <translation>Opozorilo: Trenutno na omrežju ni videti konsenza! Videti je, da imajo nekateri rudarji težave.</translation>
-    </message>
-    <message>
-        <source>Warning: We do not appear to fully agree with our peers! You may need to upgrade, or other nodes may need to upgrade.</source>
-        <translation>Opozorilo: Trenutno se s soležniki ne strinjamo v popolnosti! Mogoče bi morali vi ali drugi udeleženci posodobiti odjemalce.</translation>
-    </message>
-    <message>
-        <source>-maxmempool must be at least %d MB</source>
-        <translation>-maxmempool mora biti vsaj %d MB</translation>
-    </message>
-    <message>
-        <source>Cannot resolve -%s address: '%s'</source>
-        <translation>Naslova -%s ni mogoče razrešiti: '%s'</translation>
-    </message>
-    <message>
-        <source>Change index out of range</source>
-        <translation>Indeks vračila izven dovoljenega območja</translation>
-    </message>
-    <message>
-        <source>Config setting for %s only applied on %s network when in [%s] section.</source>
-        <translation>Konfiguracijske nastavitve za %s se upoštevajo le na omrežju %s v sekciji [%s].</translation>
-    </message>
-    <message>
-        <source>Copyright (C) %i-%i</source>
-        <translation>Copyright (C) %i-%i</translation>
-    </message>
-    <message>
-        <source>Corrupted block database detected</source>
-        <translation>Podatkovna baza blokov je okvarjena</translation>
-    </message>
-    <message>
-        <source>Could not find asmap file %s</source>
-        <translation>Ne najdem asmap-datoteke %s</translation>
-    </message>
-    <message>
-        <source>Could not parse asmap file %s</source>
-        <translation>Razčlenjevanje asmap-datoteke %s je spodletelo</translation>
-    </message>
-    <message>
-        <source>Do you want to rebuild the block database now?</source>
-        <translation>Želite zdaj obnoviti podatkovno bazo blokov?</translation>
-    </message>
-    <message>
-        <source>Error initializing block database</source>
-        <translation>Napaka pri inicializaciji podatkovne baze blokov</translation>
-    </message>
-    <message>
-        <source>Error initializing wallet database environment %s!</source>
-        <translation>Napaka pri inicializaciji okolja podatkovne baze denarnice %s!</translation>
-    </message>
-    <message>
-        <source>Error loading %s</source>
-        <translation>Napaka pri nalaganju %s</translation>
-    </message>
-    <message>
-        <source>Error loading %s: Private keys can only be disabled during creation</source>
-        <translation>Napaka pri nalaganju %s: Zasebne ključe se lahko onemogoči samo ob ustvaritvi</translation>
-    </message>
-    <message>
-        <source>Error loading %s: Wallet corrupted</source>
-        <translation>Napaka pri nalaganju %s: Denarnica pokvarjena</translation>
-    </message>
-    <message>
-        <source>Error loading %s: Wallet requires newer version of %s</source>
-        <translation>Napaka pri nalaganju %s: denarnica zahteva novejšo različico %s</translation>
-    </message>
-    <message>
-        <source>Error loading block database</source>
-        <translation>Napaka pri nalaganju podatkovne baze blokov</translation>
-    </message>
-    <message>
-        <source>Error opening block database</source>
-        <translation>Napaka pri odpiranju podatkovne baze blokov</translation>
-    </message>
-    <message>
-        <source>Failed to listen on any port. Use -listen=0 if you want this.</source>
-        <translation>Ni mogoče poslušati na nobenih vratih. Če to zares želite, uporabite opcijo -listen=0.</translation>
-    </message>
-    <message>
-        <source>Failed to rescan the wallet during initialization</source>
-        <translation>Med inicializacijo denarnice ni bilo mogoče preveriti zgodovine (rescan failed).</translation>
-    </message>
-    <message>
-        <source>Failed to verify database</source>
-        <translation>Preverba podatkovne baze je spodletela.</translation>
-    </message>
-    <message>
-        <source>Importing...</source>
-        <translation>Uvažam ...</translation>
-    </message>
-    <message>
-        <source>Incorrect or no genesis block found. Wrong datadir for network?</source>
-        <translation>Izvornega bloka ni mogoče najti ali pa je neveljaven. Preverite, če ste izbrali pravo podatkovno mapo za izbrano omrežje.</translation>
-    </message>
-    <message>
-        <source>Initialization sanity check failed. %s is shutting down.</source>
-        <translation>Začetni sanity check neuspešen. %s se zapira.</translation>
-    </message>
-    <message>
-        <source>Invalid P2P permission: '%s'</source>
-        <translation>Neveljavna pooblastila P2P: '%s'</translation>
-    </message>
-    <message>
-        <source>Invalid amount for -%s=&lt;amount&gt;: '%s'</source>
-        <translation>Neveljavna količina za -%s=&lt;amount&gt;: '%s'</translation>
-    </message>
-    <message>
-        <source>Invalid amount for -discardfee=&lt;amount&gt;: '%s'</source>
-        <translation>Neveljavna količina za -discardfee=&lt;amount&gt;: '%s'</translation>
-    </message>
-    <message>
-        <source>Invalid amount for -fallbackfee=&lt;amount&gt;: '%s'</source>
-        <translation>Neveljavna količina za -fallbackfee=&lt;amount&gt;: '%s'</translation>
-    </message>
-    <message>
-        <source>SQLiteDatabase: Failed to execute statement to verify database: %s</source>
-        <translation>Baza SQLite: Izvršitev stavka za preverbo baze je spodletela: %s</translation>
-    </message>
-    <message>
-        <source>SQLiteDatabase: Failed to fetch sqlite wallet schema version: %s</source>
-        <translation>Baza SQLite: pridobitev verzije sheme SQLite denarnice je spodletela: %s</translation>
-    </message>
-    <message>
-        <source>SQLiteDatabase: Failed to fetch the application id: %s</source>
-        <translation>Baza SQLite: pridobitev identifikatorja aplikacije je spodletela: %s</translation>
-    </message>
-    <message>
-        <source>SQLiteDatabase: Failed to prepare statement to verify database: %s</source>
-        <translation>Baza SQLite: priprava stavka za preverbo baze je spodletela: %s</translation>
-    </message>
-    <message>
-        <source>SQLiteDatabase: Failed to read database verification error: %s</source>
-        <translation>Baza SQLite: branje napake pri preverjanje baze je spodletelo: %s</translation>
-    </message>
-    <message>
-        <source>SQLiteDatabase: Unexpected application id. Expected %u, got %u</source>
-        <translation>Baza SQLite: nepričakovan identifikator aplikacije. Pričakovana vrednost je %u, dobljena vrednost je %u.</translation>
-    </message>
-    <message>
-        <source>Specified blocks directory "%s" does not exist.</source>
-        <translation>Vnešena podatkovna mapa za bloke "%s" ne obstaja.</translation>
-    </message>
-    <message>
-        <source>Unknown address type '%s'</source>
-        <translation>Neznan tip naslova '%s'</translation>
-    </message>
-    <message>
-        <source>Unknown change type '%s'</source>
-        <translation>Neznan tip vračila '%s'</translation>
-    </message>
-    <message>
-        <source>Upgrading txindex database</source>
-        <translation>Nadgrajujem podatkovno bazo txindex</translation>
-    </message>
-    <message>
-        <source>Loading P2P addresses...</source>
-        <translation>Nalagam P2P naslove ...</translation>
-    </message>
-    <message>
-        <source>Loading banlist...</source>
-        <translation>Nalaganje liste blokiranih ...</translation>
-    </message>
-    <message>
-        <source>Not enough file descriptors available.</source>
-        <translation>Na voljo ni dovolj deskriptorjev datotek.</translation>
-    </message>
-    <message>
-        <source>Prune cannot be configured with a negative value.</source>
-        <translation>Negativne vrednosti parametra funkcije obrezovanja niso sprejemljive.</translation>
-    </message>
-    <message>
-        <source>Prune mode is incompatible with -txindex.</source>
-        <translation>Funkcija obrezovanja ni združljiva z opcijo -txindex.</translation>
-    </message>
-    <message>
-        <source>Replaying blocks...</source>
-        <translation>Ponavljam bloke ...</translation>
-    </message>
-    <message>
-        <source>Rewinding blocks...</source>
-        <translation>Previjam bloke ...</translation>
-    </message>
-    <message>
-        <source>The source code is available from %s.</source>
-        <translation>Izvorna koda je dosegljiva na %s.</translation>
-    </message>
-    <message>
-        <source>Transaction fee and change calculation failed</source>
-        <translation>Izračun provizije za transakcijo in vračila ni uspel</translation>
-    </message>
-    <message>
-        <source>Unable to bind to %s on this computer. %s is probably already running.</source>
-        <translation>Na tem računalniku ni bilo mogoče vezati naslova %s. %s je verjetno že zagnan.</translation>
-    </message>
-    <message>
-        <source>Unable to generate keys</source>
-        <translation>Ne zmorem ustvariti ključev</translation>
-    </message>
-    <message>
-        <source>Unsupported logging category %s=%s.</source>
-        <translation>Nepodprta kategorija beleženja %s=%s.</translation>
-    </message>
-    <message>
-        <source>Upgrading UTXO database</source>
-        <translation>Nadgrajujem UTXO podatkovno bazo</translation>
-    </message>
-    <message>
-        <source>User Agent comment (%s) contains unsafe characters.</source>
-        <translation>Komentar uporabniškega agenta (%s) vsebuje nevarne znake.</translation>
-    </message>
-    <message>
-        <source>Verifying blocks...</source>
-        <translation>Preverjam celovitost blokov ...</translation>
-    </message>
-    <message>
-        <source>Wallet needed to be rewritten: restart %s to complete</source>
-        <translation>Denarnica mora biti prepisana: ponovno zaženite %s za dokončanje.</translation>
-    </message>
-    <message>
-        <source>Error: Listening for incoming connections failed (listen returned error %s)</source>
-        <translation>Napaka: Ni mogoče sprejemati dohodnih povezav (vrnjena napaka: %s)</translation>
-    </message>
-    <message>
-        <source>%s corrupt. Try using the wallet tool particl-wallet to salvage or restoring a backup.</source>
-        <translation>%s je okvarjena. Lahko jo poskusite popraviti z orodjem particl-wallet ali pa jo obnovite iz varnostne kopije.</translation>
-    </message>
-    <message>
-        <source>Invalid amount for -maxtxfee=&lt;amount&gt;: '%s' (must be at least the minrelay fee of %s to prevent stuck transactions)</source>
-        <translation>Neveljaven znesek za -maxtxfee=&lt;amount&gt;: '%s' (mora biti najmanj provizija za %s, da se prepreči zataknjene transakcije)</translation>
-    </message>
-    <message>
-        <source>The transaction amount is too small to send after the fee has been deducted</source>
-        <translation>Znesek transakcije je premajhen za pošiljanje po odbitku provizije</translation>
-    </message>
-    <message>
-        <source>This error could occur if this wallet was not shutdown cleanly and was last loaded using a build with a newer version of Berkeley DB. If so, please use the software that last loaded this wallet</source>
-        <translation>Ta napaka se lahko pojavi, če denarnica ni bila pravilno zaprta in je bila nazadnje naložena s programsko opremo z novejšo verzijo Berkely DB. Če je temu tako, prosimo uporabite programsko opremo, s katero je bila ta denarnica nazadnje naložena.</translation>
-    </message>
-    <message>
-        <source>Transaction needs a change address, but we can't generate it. Please call keypoolrefill first.</source>
-        <translation>Transakcija potrebuje naslov za vračilo, ki pa ga ni moč ustvariti. Prosimo, najprej pokličite keypoolrefill.</translation>
-    </message>
-    <message>
-        <source>You need to rebuild the database using -reindex to go back to unpruned mode.  This will redownload the entire blockchain</source>
-        <translation>Za vrnitev v neobrezan način morate obnoviti bazo z uporabo -reindex. To zahteva ponoven prenos celotne verige blokov.</translation>
-    </message>
-    <message>
-        <source>A fatal internal error occurred, see debug.log for details</source>
-        <translation>Prišlo je do usodne notranje napake. Za podrobnosti glejte datoteko debug.log.</translation>
-    </message>
-    <message>
-        <source>Cannot set -peerblockfilters without -blockfilterindex.</source>
-        <translation>Nastavitev -peerblockfilters ni veljavna brez nastavitve -blockfilterindex.</translation>
-    </message>
-    <message>
-        <source>Disk space is too low!</source>
-        <translation>Prostora na disku je premalo!</translation>
-    </message>
-    <message>
-        <source>Error reading from database, shutting down.</source>
-        <translation>Napaka pri branju podarkovne baze, zapiram.</translation>
-    </message>
-    <message>
-        <source>Error upgrading chainstate database</source>
-        <translation>Napaka pri posodobitvi baze podatkov stanja verige.</translation>
-    </message>
-    <message>
-        <source>Error: Disk space is low for %s</source>
-        <translation>Opozorilo: premalo prostora na disku za %s</translation>
-    </message>
-    <message>
-        <source>Error: Keypool ran out, please call keypoolrefill first</source>
-        <translation>Napaka: bazen ključev je prazen, najprej pokličite keypoolrefill</translation>
-    </message>
-    <message>
-        <source>Invalid -onion address or hostname: '%s'</source>
-        <translation>Neveljaven -onion naslov ali ime gostitelja: '%s'</translation>
-    </message>
-    <message>
-<<<<<<< HEAD
-        <source>Invalid -proxy address or hostname: '%s'</source>
-        <translation>Neveljaven -proxy naslov ali ime gostitelja: '%s'</translation>
-=======
-        <source>Comma separated file</source>
-        <extracomment>Expanded name of the CSV file format. See: https://en.wikipedia.org/wiki/Comma-separated_values.</extracomment>
-        <translation type="unfinished">Vrednosti ločene z vejicami</translation>
->>>>>>> 3f385c91
-    </message>
-    <message>
-        <source>Invalid amount for -paytxfee=&lt;amount&gt;: '%s' (must be at least %s)</source>
-        <translation>Neveljaven znesek za -paytxfee=&lt;amount&gt;: '%s' (mora biti vsaj %s)</translation>
-    </message>
-    <message>
-        <source>Invalid netmask specified in -whitelist: '%s'</source>
-        <translation>Neveljavna omrežna maska je navedena v -whitelist: '%s'</translation>
-    </message>
-    <message>
-        <source>Need to specify a port with -whitebind: '%s'</source>
-        <translation>Pri opciji -whitebind morate navesti vrata: %s</translation>
-    </message>
-    <message>
-        <source>No proxy server specified. Use -proxy=&lt;ip&gt; or -proxy=&lt;ip:port&gt;.</source>
-        <translation>Posredniški strežnik (proxy) ni nastavljen. Uporabite -proxy=&lt;ip&gt; ali -proxy=&lt;ip:port&gt;.</translation>
-    </message>
-    <message>
-        <source>Prune mode is incompatible with -blockfilterindex.</source>
-        <translation>Obrezovanje ni kompatibilno z -blockfilterindex.</translation>
-    </message>
-    <message>
-        <source>Reducing -maxconnections from %d to %d, because of system limitations.</source>
-        <translation>Zmanjšujem maksimalno število povezav (-maxconnections) iz %d na %d, zaradi sistemskih omejitev.</translation>
-    </message>
-    <message>
-        <source>Section [%s] is not recognized.</source>
-        <translation>Sekcija [%s] niu prepoznana.</translation>
-    </message>
-    <message>
-        <source>Signing transaction failed</source>
-        <translation>Transakcije ni bilo mogoče podpisati.</translation>
-    </message>
-    <message>
-        <source>Specified -walletdir "%s" does not exist</source>
-        <translation>Določena -walletdir "%s" ne obstaja</translation>
-    </message>
-    <message>
-        <source>Specified -walletdir "%s" is a relative path</source>
-        <translation>Določena -walletdir "%s" je relativna</translation>
-    </message>
-    <message>
-        <source>Specified -walletdir "%s" is not a directory</source>
-        <translation>Določena -walletdir "%s" ni podatkovna mapa</translation>
-    </message>
-    <message>
-        <source>The specified config file %s does not exist
-</source>
-        <translation>Določena konfiguracijska datoteka %s ne obstaja
-</translation>
-    </message>
-    <message>
-        <source>The transaction amount is too small to pay the fee</source>
-        <translation>Znesek transakcije je prenizek za plačilo provizije</translation>
-    </message>
-    <message>
-        <source>This is experimental software.</source>
-        <translation>Program je eksperimentalne narave.</translation>
-    </message>
-    <message>
-<<<<<<< HEAD
-        <source>Transaction amount too small</source>
-        <translation>Znesek je pramajhen</translation>
-    </message>
-    <message>
-        <source>Transaction too large</source>
-        <translation>Transkacija je prevelika</translation>
-=======
-        <source>Unable to decode PSBT from clipboard (invalid base64)</source>
-        <translation type="unfinished">Ne morem dekodirati DPBT z odložišča (neveljaven format base64)</translation>
->>>>>>> 3f385c91
-    </message>
-    <message>
-        <source>Unable to bind to %s on this computer (bind returned error %s)</source>
-        <translation>Na tem računalniku ni bilo mogoče vezati naslova %s (vrnjena napaka: %s)</translation>
-    </message>
-    <message>
-        <source>Unable to create the PID file '%s': %s</source>
-        <translation>Ne morem ustvariti PID datoteke '%s': %s</translation>
-    </message>
-    <message>
-        <source>Unable to generate initial keys</source>
-        <translation>Ne zmorem ustvariti začetnih ključev</translation>
-    </message>
-    <message>
-        <source>Unknown -blockfilterindex value %s.</source>
-        <translation>Neznana vrednost -blockfilterindex %s.</translation>
-    </message>
-    <message>
-        <source>Verifying wallet(s)...</source>
-        <translation>Preverjam denarnice ...</translation>
-    </message>
-    <message>
-        <source>Warning: unknown new rules activated (versionbit %i)</source>
-        <translation>Opozorilo: neznana nova pravila aktivirana (versionbit %i)</translation>
-    </message>
-    <message>
-        <source>-maxtxfee is set very high! Fees this large could be paid on a single transaction.</source>
-        <translation>-maxtxfee je nastavljen zelo visoko!</translation>
-    </message>
-    <message>
-        <source>This is the transaction fee you may pay when fee estimates are not available.</source>
-        <translation>To je transakcijska provizija, ki jo lahko plačate, kadar ocene provizij niso na voljo.</translation>
-    </message>
-    <message>
-        <source>Total length of network version string (%i) exceeds maximum length (%i). Reduce the number or size of uacomments.</source>
-        <translation>Skupna dolžina niza različice omrežja (%i) presega največjo dolžino (%i). Zmanjšajte število ali velikost ur.</translation>
-    </message>
-    <message>
-        <source>%s is set very high!</source>
-        <translation>%s je postavljen zelo visoko!</translation>
-    </message>
-    <message>
-        <source>Error loading wallet %s. Duplicate -wallet filename specified.</source>
-        <translation>Napaka pri nalaganju denarnice %s. Ime denarnice (parameter -wallet) je podvojeno.</translation>
-    </message>
-    <message>
-        <source>Starting network threads...</source>
-        <translation>Začenjam omrežne niti ...</translation>
-    </message>
-    <message>
-        <source>The wallet will avoid paying less than the minimum relay fee.</source>
-        <translation>Denarnica se bo izognila plačilu proviziji, manjši od minimalne relay provizije (relay fee).</translation>
-    </message>
-    <message>
-        <source>This is the minimum transaction fee you pay on every transaction.</source>
-        <translation>To je minimalna transakcijska provizija, ki jo plačate za vsako transakcijo.</translation>
-    </message>
-    <message>
-        <source>This is the transaction fee you will pay if you send a transaction.</source>
-        <translation>To je provizija, ki jo boste plačali, če pošljete transakcijo.</translation>
-    </message>
-    <message>
-        <source>Transaction amounts must not be negative</source>
-        <translation>Znesek transkacije mora biti pozitiven</translation>
-    </message>
-    <message>
-        <source>Transaction has too long of a mempool chain</source>
-        <translation>Transakcija je del predolge verige nepotrjenih transakcij</translation>
-    </message>
-    <message>
-        <source>Transaction must have at least one recipient</source>
-        <translation>Transakcija mora imeti vsaj enega prejemnika.</translation>
-    </message>
-    <message>
-        <source>Unknown network specified in -onlynet: '%s'</source>
-        <translation>Neznano omrežje določeno v -onlynet: '%s'.</translation>
-    </message>
-    <message>
-        <source>Insufficient funds</source>
-        <translation>Premalo sredstev</translation>
-    </message>
-    <message>
-        <source>Fee estimation failed. Fallbackfee is disabled. Wait a few blocks or enable -fallbackfee.</source>
-        <translation>Ocena provizije ni uspela. Fallbackfee je onemogočen. Počakajte nekaj blokov ali omogočite -fallbackfee.</translation>
-    </message>
-    <message>
-        <source>Warning: Private keys detected in wallet {%s} with disabled private keys</source>
-        <translation>Opozorilo: zasebni ključi odkriti v denarnici {%s} z onemogočenimi zasebnimi ključi.</translation>
-    </message>
-    <message>
-        <source>Cannot write to data directory '%s'; check permissions.</source>
-        <translation>Nimam dostopa za pisanje v podatkovni mapi '%s'; preveri dovoljenja.</translation>
-    </message>
-    <message>
-        <source>Loading block index...</source>
-        <translation>Nalagam kazalo blokov ...</translation>
-    </message>
-    <message>
-        <source>Loading wallet...</source>
-        <translation>Nalagam denarnico ...</translation>
-    </message>
-    <message>
-        <source>Cannot downgrade wallet</source>
-        <translation>Ne morem</translation>
-    </message>
-    <message>
-        <source>Rescanning...</source>
-        <translation>Ponovno pregledujem verigo ...</translation>
-    </message>
-    <message>
-        <source>Done loading</source>
-        <translation>Nalaganje končano</translation>
+        <translation type="unfinished">Prekliči</translation>
     </message>
 </context>
 </TS>