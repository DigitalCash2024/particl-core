<TS language="sl" version="2.1">
<context>
    <name>AddressBookPage</name>
    <message>
        <source>Right-click to edit address or label</source>
        <translation>Desni klik za urejanje naslovov ali oznak</translation>
    </message>
    <message>
        <source>Create a new address</source>
        <translation>Ustvari nov naslov</translation>
    </message>
    <message>
        <source>&amp;New</source>
        <translation>&amp;Novo</translation>
    </message>
    <message>
        <source>Copy the currently selected address to the system clipboard</source>
        <translation>Kopiraj trenutno izbrani naslov v odložišče</translation>
    </message>
    <message>
        <source>&amp;Copy</source>
        <translation>&amp;Kopiraj</translation>
    </message>
    <message>
        <source>C&amp;lose</source>
        <translation>&amp;Zapri</translation>
    </message>
    <message>
        <source>Delete the currently selected address from the list</source>
        <translation>Izbriši trenutno označeni naslov  iz seznama</translation>
    </message>
    <message>
        <source>Enter address or label to search</source>
        <translation>Iščite po naslovu ali oznaki</translation>
    </message>
    <message>
        <source>Export the data in the current tab to a file</source>
        <translation>Izvozi podatke v trenutnem zavihku v datoteko</translation>
    </message>
    <message>
        <source>&amp;Export</source>
        <translation>&amp;Izvozi</translation>
    </message>
    <message>
        <source>&amp;Delete</source>
        <translation>I&amp;zbriši</translation>
    </message>
    <message>
        <source>Choose the address to send coins to</source>
        <translation>Izberi naslov prejemnika kovancev</translation>
    </message>
    <message>
        <source>Choose the address to receive coins with</source>
        <translation>Izberi naslov, na katerega želiš prejeti kovance</translation>
    </message>
    <message>
        <source>C&amp;hoose</source>
        <translation>&amp;Izberi</translation>
    </message>
    <message>
        <source>Sending addresses</source>
        <translation>Imenik naslovov za pošiljanje</translation>
    </message>
    <message>
        <source>Receiving addresses</source>
        <translation>Imenik naslovov za prejemanje</translation>
    </message>
    <message>
        <source>These are your Particl addresses for sending payments. Always check the amount and the receiving address before sending coins.</source>
        <translation>To so vaši Particl naslovi za pošiljanje. Pred pošiljanjem vedno preverite količino in prejemnikov naslov.</translation>
    </message>
    <message>
        <source>These are your Bitcoin addresses for receiving payments. Use the 'Create new receiving address' button in the receive tab to create new addresses.</source>
        <translation>To so vaši naslovi za prejemanje Bitcoinov. Če želite ustvariti nov naslov za prejemanje, uporabite gumb za ustvarjanje novih naslovov v zavihku "prejemanje".</translation>
    </message>
    <message>
        <source>&amp;Copy Address</source>
        <translation>&amp;Kopiraj naslov</translation>
    </message>
    <message>
        <source>Copy &amp;Label</source>
        <translation>Kopiraj &amp;oznako</translation>
    </message>
    <message>
        <source>&amp;Edit</source>
        <translation>&amp;Uredi</translation>
    </message>
    <message>
        <source>Export Address List</source>
        <translation>Izvozi seznam naslovov</translation>
    </message>
    <message>
        <source>Comma separated file (*.csv)</source>
        <translation>Podatki ločenimi z vejico (*.csv)</translation>
    </message>
    <message>
        <source>Exporting Failed</source>
        <translation>Podatkov ni bilo mogoče izvoziti.</translation>
    </message>
    <message>
        <source>There was an error trying to save the address list to %1. Please try again.</source>
        <translation>Napaka pri shranjevanju seznama naslovov v %1. Prosim poskusite znova.</translation>
    </message>
</context>
<context>
    <name>AddressTableModel</name>
    <message>
        <source>Label</source>
        <translation>Oznaka</translation>
    </message>
    <message>
        <source>Address</source>
        <translation>Naslov</translation>
    </message>
    <message>
        <source>(no label)</source>
        <translation>(brez oznake)</translation>
    </message>
</context>
<context>
    <name>AskPassphraseDialog</name>
    <message>
        <source>Passphrase Dialog</source>
        <translation>Vnos gesla</translation>
    </message>
    <message>
        <source>Enter passphrase</source>
        <translation>Vnesite geslo</translation>
    </message>
    <message>
        <source>New passphrase</source>
        <translation>Novo geslo</translation>
    </message>
    <message>
        <source>Repeat new passphrase</source>
        <translation>Ponovite novo geslo</translation>
    </message>
    <message>
        <source>Show passphrase</source>
        <translation>Pokaži geslo</translation>
    </message>
    <message>
        <source>Encrypt wallet</source>
        <translation>Šifriraj denarnico</translation>
    </message>
    <message>
        <source>This operation needs your wallet passphrase to unlock the wallet.</source>
        <translation>To dejanje zahteva geslo za odklepanje vaše denarnice.</translation>
    </message>
    <message>
        <source>Unlock wallet</source>
        <translation>Odkleni denarnico</translation>
    </message>
    <message>
        <source>This operation needs your wallet passphrase to decrypt the wallet.</source>
        <translation>To dejanje zahteva geslo za dešifriranje vaše denarnice.</translation>
    </message>
    <message>
        <source>Decrypt wallet</source>
        <translation>Odšifriraj denarnico</translation>
    </message>
    <message>
        <source>Change passphrase</source>
        <translation>Spremeni geslo</translation>
    </message>
    <message>
        <source>Confirm wallet encryption</source>
        <translation>Potrdi šifriranje denarnice</translation>
    </message>
    <message>
<<<<<<< HEAD
        <source>Warning: If you encrypt your wallet and lose your passphrase, you will &lt;b&gt;LOSE ALL OF YOUR PARTICL&lt;/b&gt;!</source>
        <translation>Opozorilo: V primeru izgube gesla šifrirane denarnice, boste &lt;b&gt;IZGUBILI VSE SVOJE PARTICLE&lt;/b&gt;!</translation>
=======
        <source>Warning: If you encrypt your wallet and lose your passphrase, you will &lt;b&gt;LOSE ALL OF YOUR BITCOINS&lt;/b&gt;!</source>
        <translation>Opozorilo: V primeru izgube gesla šifrirane denarnice boste &lt;b&gt;IZGUBILI VSE SVOJE BITCOINE&lt;/b&gt;!</translation>
>>>>>>> 7358ae6d
    </message>
    <message>
        <source>Are you sure you wish to encrypt your wallet?</source>
        <translation>Ali ste prepričani, da želite šifrirati svojo denarnico?</translation>
    </message>
    <message>
        <source>Wallet encrypted</source>
        <translation>Denarnica šifrirana</translation>
    </message>
    <message>
        <source>Enter the new passphrase for the wallet.&lt;br/&gt;Please use a passphrase of &lt;b&gt;ten or more random characters&lt;/b&gt;, or &lt;b&gt;eight or more words&lt;/b&gt;.</source>
        <translation>Vnesite novo geslo za denarnico. &lt;br/&gt;Prosimo, uporabite geslo z vsaj &lt;b&gt;10 ali več naključnimi simboli&lt;/b&gt;, ali vsaj osmimi besedami.&lt;b&gt;</translation>
    </message>
    <message>
        <source>Enter the old passphrase and new passphrase for the wallet.</source>
        <translation>Vnesite staro geslo in novo geslo za denarnico.</translation>
    </message>
    <message>
        <source>Remember that encrypting your wallet cannot fully protect your bitcoins from being stolen by malware infecting your computer.</source>
        <translation>Pomnite, da šifriranje denarnice ne more preprečiti kraje bitcoinov preko morebitnih virusov na vašem računalniku.</translation>
    </message>
    <message>
        <source>Wallet to be encrypted</source>
        <translation>Denarnica, ki bo zašifrirana</translation>
    </message>
    <message>
        <source>Your wallet is about to be encrypted. </source>
        <translation>Vaša denarnica bo zašifrirana.</translation>
    </message>
    <message>
        <source>Your wallet is now encrypted. </source>
        <translation>Vaša denarnica je sedaj šifrirana.</translation>
    </message>
    <message>
        <source>IMPORTANT: Any previous backups you have made of your wallet file should be replaced with the newly generated, encrypted wallet file. For security reasons, previous backups of the unencrypted wallet file will become useless as soon as you start using the new, encrypted wallet.</source>
        <translation>POMEMBNO: Vse starejše varnostne kopije denarnice je potrebno zamenjati z novo, šifrirano datoteko denarnice. Zaradi varnosti bodo stare varnostne kopije postale neuporabne takoj, ko začnete uporabljati novo, šifrirano denarnico.</translation>
    </message>
    <message>
        <source>Wallet encryption failed</source>
        <translation>Šifriranje denarnice ni uspelo</translation>
    </message>
    <message>
        <source>Wallet encryption failed due to an internal error. Your wallet was not encrypted.</source>
        <translation>Šifriranje denarnice ni uspelo zaradi notranje napake. Vaša denarnica ni bila šifrirana.</translation>
    </message>
    <message>
        <source>The supplied passphrases do not match.</source>
        <translation>Navedeni gesli se ne ujemata.</translation>
    </message>
    <message>
        <source>Wallet unlock failed</source>
        <translation>Denarnice ni bilo mogoče odkleniti</translation>
    </message>
    <message>
        <source>The passphrase entered for the wallet decryption was incorrect.</source>
        <translation>Geslo za dešifriranje denarnice, ki ste ga vnesli, ni pravilno.</translation>
    </message>
    <message>
        <source>Wallet decryption failed</source>
        <translation>Dešifriranje denarnice neuspešno</translation>
    </message>
    <message>
        <source>Wallet passphrase was successfully changed.</source>
        <translation>Geslo za dostop do denarnice je bilo uspešno spremenjeno.</translation>
    </message>
    <message>
        <source>Warning: The Caps Lock key is on!</source>
        <translation>Opozorilo: Vključena je tipka Caps Lock!</translation>
    </message>
</context>
<context>
    <name>BanTableModel</name>
    <message>
        <source>IP/Netmask</source>
        <translation>IP/Netmaska</translation>
    </message>
    <message>
        <source>Banned Until</source>
        <translation>Blokiran do</translation>
    </message>
</context>
<context>
    <name>BitcoinGUI</name>
    <message>
        <source>Sign &amp;message...</source>
        <translation>Podpiši &amp;sporočilo ...</translation>
    </message>
    <message>
        <source>Synchronizing with network...</source>
        <translation>Dohitevam omrežje ...</translation>
    </message>
    <message>
        <source>&amp;Overview</source>
        <translation>Pre&amp;gled</translation>
    </message>
    <message>
        <source>Show general overview of wallet</source>
        <translation>Oglejte si splošne informacije o vaši denarnici</translation>
    </message>
    <message>
        <source>&amp;Transactions</source>
        <translation>&amp;Transakcije</translation>
    </message>
    <message>
        <source>Browse transaction history</source>
        <translation>Brskajte po zgodovini transakcij</translation>
    </message>
    <message>
        <source>E&amp;xit</source>
        <translation>I&amp;zhod</translation>
    </message>
    <message>
        <source>Quit application</source>
        <translation>Ustavite program</translation>
    </message>
    <message>
        <source>&amp;About %1</source>
        <translation>&amp;O %1</translation>
    </message>
    <message>
        <source>Show information about %1</source>
        <translation>Prikaži informacije o %1</translation>
    </message>
    <message>
        <source>About &amp;Qt</source>
        <translation>O &amp;Qt</translation>
    </message>
    <message>
        <source>Show information about Qt</source>
        <translation>Oglejte si informacije o Qt</translation>
    </message>
    <message>
        <source>&amp;Options...</source>
        <translation>&amp;Možnosti ...</translation>
    </message>
    <message>
        <source>Modify configuration options for %1</source>
        <translation>Spremeni možnosti konfiguracije za %1</translation>
    </message>
    <message>
        <source>&amp;Encrypt Wallet...</source>
        <translation>&amp;Šifriraj denarnico ...</translation>
    </message>
    <message>
        <source>&amp;Backup Wallet...</source>
        <translation>Shrani &amp;varnostno kopijo denarnice ...</translation>
    </message>
    <message>
        <source>&amp;Change Passphrase...</source>
        <translation>&amp;Spremeni geslo ...</translation>
    </message>
    <message>
        <source>Open &amp;URI...</source>
        <translation>Odpri &amp;URI ...</translation>
    </message>
    <message>
        <source>Create Wallet...</source>
        <translation>Ustvari denarnico ...</translation>
    </message>
    <message>
        <source>Create a new wallet</source>
        <translation>Ustvari novo denarnico</translation>
    </message>
    <message>
        <source>Wallet:</source>
        <translation>Denarnica:</translation>
    </message>
    <message>
        <source>Click to disable network activity.</source>
        <translation>Kliknite, da onemogočite omrežno aktivnosti.</translation>
    </message>
    <message>
        <source>Network activity disabled.</source>
        <translation>Omrežna aktivnost onemogočena.</translation>
    </message>
    <message>
        <source>Click to enable network activity again.</source>
        <translation>Kliknite, da ponovno vključite omrežno aktivnost.</translation>
    </message>
    <message>
        <source>Syncing Headers (%1%)...</source>
        <translation>Sinhronizacija glav (%1%)...</translation>
    </message>
    <message>
        <source>Reindexing blocks on disk...</source>
        <translation>Poustvarjam kazalo blokov na disku ...</translation>
    </message>
    <message>
        <source>Proxy is &lt;b&gt;enabled&lt;/b&gt;: %1</source>
        <translation>Namestniški strežnik je &lt;b&gt;omogočen&lt;/b&gt;: %1</translation>
    </message>
    <message>
        <source>Send coins to a Particl address</source>
        <translation>Izvedite plačilo na naslov Particl</translation>
    </message>
    <message>
        <source>Backup wallet to another location</source>
        <translation>Shranite varnostno kopijo svoje denarnice na drugo lokacijo</translation>
    </message>
    <message>
        <source>Change the passphrase used for wallet encryption</source>
        <translation>Spremenite geslo za šifriranje denarnice</translation>
    </message>
    <message>
        <source>&amp;Debug window</source>
        <translation>&amp;Razhroščevalno okno</translation>
    </message>
    <message>
        <source>Open debugging and diagnostic console</source>
        <translation>Odprite razhroščevalno in diagnostično konzolo</translation>
    </message>
    <message>
        <source>&amp;Verify message...</source>
        <translation>&amp;Preveri sporočilo ...</translation>
    </message>
    <message>
        <source>&amp;Send</source>
        <translation>&amp;Pošlji</translation>
    </message>
    <message>
        <source>&amp;Receive</source>
        <translation>P&amp;rejmi</translation>
    </message>
    <message>
        <source>&amp;Show / Hide</source>
        <translation>&amp;Prikaži / Skrij</translation>
    </message>
    <message>
        <source>Show or hide the main Window</source>
        <translation>Prikaži ali skrij glavno okno</translation>
    </message>
    <message>
        <source>Encrypt the private keys that belong to your wallet</source>
        <translation>Šifrirajte zasebne ključe, ki se nahajajo v denarnici</translation>
    </message>
    <message>
        <source>Sign messages with your Particl addresses to prove you own them</source>
        <translation>Podpišite poljubno sporočilo z enim svojih naslovov Particl, da prejemniku sporočila dokažete, da je ta naslov v vaši lasti.</translation>
    </message>
    <message>
        <source>Verify messages to ensure they were signed with specified Particl addresses</source>
        <translation>Preverite, če je bilo prejeto sporočilo podpisano z določenim naslovom Particl</translation>
    </message>
    <message>
        <source>&amp;File</source>
        <translation>&amp;Datoteka</translation>
    </message>
    <message>
        <source>&amp;Settings</source>
        <translation>&amp;Nastavitve</translation>
    </message>
    <message>
        <source>&amp;Help</source>
        <translation>&amp;Pomoč</translation>
    </message>
    <message>
        <source>Tabs toolbar</source>
        <translation>Orodna vrstica zavihkov</translation>
    </message>
    <message>
<<<<<<< HEAD
        <source>Request payments (generates QR codes and particl: URIs)</source>
        <translation>Zahtevajte plačilo (ustvarite zahtevek s kodo QR in URI tipa particl:)</translation>
=======
        <source>Request payments (generates QR codes and bitcoin: URIs)</source>
        <translation>Zahtevajte plačilo (ustvarite zahtevek s kodo QR in URI tipa bitcoin)</translation>
>>>>>>> 7358ae6d
    </message>
    <message>
        <source>Show the list of used sending addresses and labels</source>
        <translation>Preglejte in uredite seznam naslovov, na katere ste kdaj poslali plačila</translation>
    </message>
    <message>
        <source>Show the list of used receiving addresses and labels</source>
        <translation>Preglejte in uredite seznam naslovov, na katere ste kdaj prejeli plačila</translation>
    </message>
    <message>
<<<<<<< HEAD
        <source>Open a particl: URI or payment request</source>
        <translation>Izvedite plačilo iz zahtevka v datoteki ali iz URI tipa particl:</translation>
=======
        <source>Open a bitcoin: URI or payment request</source>
        <translation>Izvedite plačilo iz zahtevka v datoteki ali iz URI tipa bitcoin</translation>
>>>>>>> 7358ae6d
    </message>
    <message>
        <source>&amp;Command-line options</source>
        <translation>Možnosti &amp;ukazne vrstice</translation>
    </message>
    <message numerus="yes">
        <source>%n active connection(s) to Particl network</source>
        <translation><numerusform>%n aktivna povezava v omrežje Particl</numerusform><numerusform>%n aktivni povezavi v omrežje Particl</numerusform><numerusform>%n aktivne povezave v omrežje Particl</numerusform><numerusform>%n aktivnih povezav v omrežje Particl</numerusform></translation>
    </message>
    <message>
        <source>Indexing blocks on disk...</source>
        <translation>Indeksirani bloki na disku ...</translation>
    </message>
    <message>
        <source>Processing blocks on disk...</source>
        <translation>Obdelava blokov na disku ...</translation>
    </message>
    <message numerus="yes">
        <source>Processed %n block(s) of transaction history.</source>
        <translation><numerusform>%n obdelan blok zgodovine transakcij.</numerusform><numerusform>%n obdelana bloka zgodovine transakcij.</numerusform><numerusform>%n obdelani bloki zgodovine transakcij.</numerusform><numerusform>%n obdelanih blokov zgodovine transakcij.</numerusform></translation>
    </message>
    <message>
        <source>%1 behind</source>
        <translation>%1 zaostanka</translation>
    </message>
    <message>
        <source>Last received block was generated %1 ago.</source>
        <translation>Zadnji prejeti blok je star %1.</translation>
    </message>
    <message>
        <source>Transactions after this will not yet be visible.</source>
        <translation>Novejše transakcije še ne bodo vidne.</translation>
    </message>
    <message>
        <source>Error</source>
        <translation>Napaka</translation>
    </message>
    <message>
        <source>Warning</source>
        <translation>Opozorilo</translation>
    </message>
    <message>
        <source>Information</source>
        <translation>Informacije</translation>
    </message>
    <message>
        <source>Up to date</source>
        <translation>Posodobljeno</translation>
    </message>
    <message>
        <source>&amp;Sending addresses</source>
        <translation>&amp;Naslovi za pošiljanje ...</translation>
    </message>
    <message>
        <source>&amp;Receiving addresses</source>
        <translation>&amp;Naslovi za prejemanje ...</translation>
    </message>
    <message>
        <source>Open Wallet</source>
        <translation>Odpri denarnico</translation>
    </message>
    <message>
        <source>Open a wallet</source>
        <translation>Odpri denarnico</translation>
    </message>
    <message>
        <source>Close Wallet...</source>
        <translation>Zapri denarnico ...</translation>
    </message>
    <message>
        <source>Close wallet</source>
        <translation>Zapri denarnico</translation>
    </message>
    <message>
        <source>Show the %1 help message to get a list with possible Particl command-line options</source>
        <translation>Pokaži %1 sporočilo za pomoč s seznamom vseh možnosti v ukazni vrstici</translation>
    </message>
    <message>
        <source>default wallet</source>
        <translation>privzeta denarnica</translation>
    </message>
    <message>
        <source>No wallets available</source>
        <translation>Ni denarnic na voljo</translation>
    </message>
    <message>
        <source>&amp;Window</source>
        <translation>O&amp;kno</translation>
    </message>
    <message>
        <source>Minimize</source>
        <translation>Pomanjšaj</translation>
    </message>
    <message>
        <source>Zoom</source>
        <translation>Povečaj</translation>
    </message>
    <message>
        <source>Main Window</source>
        <translation>Glavno okno</translation>
    </message>
    <message>
        <source>%1 client</source>
        <translation>%1 odjemalec</translation>
    </message>
    <message>
        <source>Connecting to peers...</source>
        <translation>Povezujem s soležniki ...</translation>
    </message>
    <message>
        <source>Catching up...</source>
        <translation>Dohitevam omrežje ...</translation>
    </message>
    <message>
        <source>Error: %1</source>
        <translation>Napaka: %1</translation>
    </message>
    <message>
        <source>Warning: %1</source>
        <translation>Opozorilo: %1</translation>
    </message>
    <message>
        <source>Date: %1
</source>
        <translation>Datum: %1
</translation>
    </message>
    <message>
        <source>Amount: %1
</source>
        <translation>Znesek: %1
</translation>
    </message>
    <message>
        <source>Wallet: %1
</source>
        <translation>Denarnica: %1
</translation>
    </message>
    <message>
        <source>Type: %1
</source>
        <translation>Vrsta: %1
</translation>
    </message>
    <message>
        <source>Label: %1
</source>
        <translation>Oznaka: %1
</translation>
    </message>
    <message>
        <source>Address: %1
</source>
        <translation>Naslov: %1
</translation>
    </message>
    <message>
        <source>Sent transaction</source>
        <translation>Odlivi</translation>
    </message>
    <message>
        <source>Incoming transaction</source>
        <translation>Prilivi</translation>
    </message>
    <message>
        <source>HD key generation is &lt;b&gt;enabled&lt;/b&gt;</source>
        <translation>Generiranje HD ključa je &lt;b&gt;omogočeno&lt;/b&gt;</translation>
    </message>
    <message>
        <source>HD key generation is &lt;b&gt;disabled&lt;/b&gt;</source>
        <translation>Generiranje HD ključa je &lt;b&gt;onemogočeno&lt;/b&gt;</translation>
    </message>
    <message>
        <source>Private key &lt;b&gt;disabled&lt;/b&gt;</source>
        <translation>Zasebni ključ &lt;b&gt;onemogočen&lt;/b&gt;</translation>
    </message>
    <message>
        <source>Wallet is &lt;b&gt;encrypted&lt;/b&gt; and currently &lt;b&gt;unlocked&lt;/b&gt;</source>
        <translation>Denarnica je &lt;b&gt;šifrirana&lt;/b&gt; in trenutno &lt;b&gt;odklenjena&lt;/b&gt;</translation>
    </message>
    <message>
        <source>Wallet is &lt;b&gt;encrypted&lt;/b&gt; and currently &lt;b&gt;locked&lt;/b&gt;</source>
        <translation>Denarnica je &lt;b&gt;šifrirana&lt;/b&gt; in trenutno &lt;b&gt;zaklenjena&lt;/b&gt;</translation>
    </message>
    <message>
        <source>A fatal error occurred. Particl can no longer continue safely and will quit.</source>
        <translation>Napaka. Particl ne more več varno nadaljevati in se bo zaprl.</translation>
    </message>
</context>
<context>
    <name>CoinControlDialog</name>
    <message>
        <source>Coin Selection</source>
        <translation>Izbira vhodnih kovancev</translation>
    </message>
    <message>
        <source>Quantity:</source>
        <translation>Število vhodov:</translation>
    </message>
    <message>
        <source>Bytes:</source>
        <translation>Število bajtov:</translation>
    </message>
    <message>
        <source>Amount:</source>
        <translation>Znesek:</translation>
    </message>
    <message>
        <source>Fee:</source>
        <translation>Provizija:</translation>
    </message>
    <message>
        <source>Dust:</source>
        <translation>Prah:</translation>
    </message>
    <message>
        <source>After Fee:</source>
        <translation>Po proviziji:</translation>
    </message>
    <message>
        <source>Change:</source>
        <translation>Vračilo:</translation>
    </message>
    <message>
        <source>(un)select all</source>
        <translation>izberi vse/nič</translation>
    </message>
    <message>
        <source>Tree mode</source>
        <translation>Drevesni prikaz</translation>
    </message>
    <message>
        <source>List mode</source>
        <translation>Seznam</translation>
    </message>
    <message>
        <source>Amount</source>
        <translation>Znesek</translation>
    </message>
    <message>
        <source>Received with label</source>
        <translation>Oznaka priliva</translation>
    </message>
    <message>
        <source>Received with address</source>
        <translation>Naslov priliva</translation>
    </message>
    <message>
        <source>Date</source>
        <translation>Datum</translation>
    </message>
    <message>
        <source>Confirmations</source>
        <translation>Potrditve</translation>
    </message>
    <message>
        <source>Confirmed</source>
        <translation>Potrjeno</translation>
    </message>
    <message>
        <source>Copy address</source>
        <translation>Kopiraj naslov</translation>
    </message>
    <message>
        <source>Copy label</source>
        <translation>Kopiraj oznako</translation>
    </message>
    <message>
        <source>Copy amount</source>
        <translation>Kopiraj znesek</translation>
    </message>
    <message>
        <source>Copy transaction ID</source>
        <translation>Kopiraj ID transakcije</translation>
    </message>
    <message>
        <source>Lock unspent</source>
        <translation>Zakleni neporabljeno</translation>
    </message>
    <message>
        <source>Unlock unspent</source>
        <translation>Odkleni neporabljeno</translation>
    </message>
    <message>
        <source>Copy quantity</source>
        <translation>Kopiraj količino</translation>
    </message>
    <message>
        <source>Copy fee</source>
        <translation>Kopiraj znesek provizije</translation>
    </message>
    <message>
        <source>Copy after fee</source>
        <translation>Kopiraj po proviziji</translation>
    </message>
    <message>
        <source>Copy bytes</source>
        <translation>Kopiraj bajte</translation>
    </message>
    <message>
        <source>Copy dust</source>
        <translation>Kopiraj prah</translation>
    </message>
    <message>
        <source>Copy change</source>
        <translation>Kopiraj vračilo</translation>
    </message>
    <message>
        <source>(%1 locked)</source>
        <translation>(%1 zaklenjeno)</translation>
    </message>
    <message>
        <source>yes</source>
        <translation>da</translation>
    </message>
    <message>
        <source>no</source>
        <translation>ne</translation>
    </message>
    <message>
        <source>This label turns red if any recipient receives an amount smaller than the current dust threshold.</source>
        <translation>Ta oznaka se spremeni v rdeče, če katerikoli prejemnik prejme znesek, ki je manjši od trenutnega praga za prah.</translation>
    </message>
    <message>
        <source>Can vary +/- %1 satoshi(s) per input.</source>
        <translation>Se lahko razlikuje +/- %1 satošijev na vnos.</translation>
    </message>
    <message>
        <source>(no label)</source>
        <translation>(brez oznake)</translation>
    </message>
    <message>
        <source>change from %1 (%2)</source>
        <translation>vračilo od %1 (%2)</translation>
    </message>
    <message>
        <source>(change)</source>
        <translation>(vračilo)</translation>
    </message>
</context>
<context>
    <name>CreateWalletActivity</name>
    <message>
        <source>Creating Wallet &lt;b&gt;%1&lt;/b&gt;...</source>
        <translation>Ustvarjam denarnico &lt;b&gt;%1&lt;/b&gt; ...</translation>
    </message>
    <message>
        <source>Create wallet failed</source>
        <translation>Ustvarjanje denarnice neuspešno</translation>
    </message>
    <message>
        <source>Create wallet warning</source>
        <translation>Opozorilo za ustvarjanje denarnice</translation>
    </message>
</context>
<context>
    <name>CreateWalletDialog</name>
    <message>
        <source>Create Wallet</source>
        <translation>Ustvari denarnico</translation>
    </message>
    <message>
        <source>Wallet Name</source>
        <translation>Ime denarnice</translation>
    </message>
    <message>
        <source>Encrypt the wallet. The wallet will be encrypted with a passphrase of your choice.</source>
        <translation>Šifriraj denarnico. Denarnica bo bila šifrirana z geslom po vaši izbiri.</translation>
    </message>
    <message>
        <source>Encrypt Wallet</source>
        <translation>Šifriraj denarnico</translation>
    </message>
    <message>
        <source>Disable private keys for this wallet. Wallets with private keys disabled will have no private keys and cannot have an HD seed or imported private keys. This is ideal for watch-only wallets.</source>
        <translation>Onemogoči zasebne ključe za to denarnico. Denarnice z onemogočenimi zasebnimi ključi ne bodo imele zasebnih ključev in ne morejo imeti semen HD ali uvoženih zasebnih ključev. To je idealno za "watch-only" denarnice.</translation>
    </message>
    <message>
        <source>Disable Private Keys</source>
        <translation>Onemogoči zasebne ključe</translation>
    </message>
    <message>
        <source>Make a blank wallet. Blank wallets do not initially have private keys or scripts. Private keys and addresses can be imported, or an HD seed can be set, at a later time.</source>
        <translation>Ustvari prazno denarnico. Prazne denarnice ne vključujejo zasebnih ključev ali skript. Pozneje lahko uvozite zasebne ključe ali vnesete HD seed.</translation>
    </message>
    <message>
        <source>Make Blank Wallet</source>
        <translation>Ustvari prazno denarnico</translation>
    </message>
    <message>
        <source>Create</source>
        <translation>Ustvari</translation>
    </message>
</context>
<context>
    <name>EditAddressDialog</name>
    <message>
        <source>Edit Address</source>
        <translation>Uredi naslov</translation>
    </message>
    <message>
        <source>&amp;Label</source>
        <translation>&amp;Oznaka</translation>
    </message>
    <message>
        <source>The label associated with this address list entry</source>
        <translation>Oznaka, pod katero je spodnji naslov naveden v vašem imeniku naslovov.</translation>
    </message>
    <message>
        <source>The address associated with this address list entry. This can only be modified for sending addresses.</source>
        <translation>Naslov tega vnosa v imeniku. Spremeniti ga je mogoče le pri vnosih iz imenika naslovov za pošiljanje.</translation>
    </message>
    <message>
        <source>&amp;Address</source>
        <translation>&amp;Naslov</translation>
    </message>
    <message>
        <source>New sending address</source>
        <translation>Nov naslov za pošiljanje</translation>
    </message>
    <message>
        <source>Edit receiving address</source>
        <translation>Nov naslov za prejemanje</translation>
    </message>
    <message>
        <source>Edit sending address</source>
        <translation>Uredi naslov za pošiljanje</translation>
    </message>
    <message>
<<<<<<< HEAD
        <source>The entered address "%1" is not a valid Particl address.</source>
        <translation>Vnešeni naslov %1 ni veljaven Particl naslov.</translation>
=======
        <source>The entered address "%1" is not a valid Bitcoin address.</source>
        <translation>Vnešeni naslov "%1" ni veljaven Bitcoin naslov.</translation>
>>>>>>> 7358ae6d
    </message>
    <message>
        <source>Address "%1" already exists as a receiving address with label "%2" and so cannot be added as a sending address.</source>
        <translation>Naslov "%1" že obstaja kot naslov za prejemanje z oznako "%2" in ga je nemogoče dodati kot naslov za pošiljanje.</translation>
    </message>
    <message>
        <source>The entered address "%1" is already in the address book with label "%2".</source>
        <translation>Vnešeni naslov "%1" je že v imeniku z oznako "%2".</translation>
    </message>
    <message>
        <source>Could not unlock wallet.</source>
        <translation>Denarnice ni bilo mogoče odkleniti.</translation>
    </message>
    <message>
        <source>New key generation failed.</source>
        <translation>Generiranje novega ključa je spodletelo.</translation>
    </message>
</context>
<context>
    <name>FreespaceChecker</name>
    <message>
        <source>A new data directory will be created.</source>
        <translation>Ustvarjena bo nova podatkovna mapa.</translation>
    </message>
    <message>
        <source>name</source>
        <translation>ime</translation>
    </message>
    <message>
        <source>Directory already exists. Add %1 if you intend to create a new directory here.</source>
        <translation>Mapa že obstaja. Dodajte %1, če tu želite ustvariti novo mapo.</translation>
    </message>
    <message>
        <source>Path already exists, and is not a directory.</source>
        <translation>Pot že obstaja, vendar ni mapa.</translation>
    </message>
    <message>
        <source>Cannot create data directory here.</source>
        <translation>Na tem mestu ni mogoče ustvariti nove mape.</translation>
    </message>
</context>
<context>
    <name>HelpMessageDialog</name>
    <message>
        <source>version</source>
        <translation>različica</translation>
    </message>
    <message>
        <source>(%1-bit)</source>
        <translation>(%1-bit)</translation>
    </message>
    <message>
        <source>About %1</source>
        <translation>O %1</translation>
    </message>
    <message>
        <source>Command-line options</source>
        <translation>Možnosti ukazne vrstice</translation>
    </message>
</context>
<context>
    <name>Intro</name>
    <message>
        <source>Welcome</source>
        <translation>Dobrodošli</translation>
    </message>
    <message>
        <source>Welcome to %1.</source>
        <translation>Dobrodošli v %1</translation>
    </message>
    <message>
        <source>As this is the first time the program is launched, you can choose where %1 will store its data.</source>
        <translation>Ker ste program zagnali prvič, lahko izberete, kje bo %1 shranil podatke.</translation>
    </message>
    <message>
        <source>When you click OK, %1 will begin to download and process the full %4 block chain (%2GB) starting with the earliest transactions in %3 when %4 initially launched.</source>
        <translation>Ko kliknete OK, bo %1 začel prenašati podatke in procesirati celotno %4 bazo podatkovnih blokov (%2 GB), začenši z najstarejšo transakcijo in z %3 ob prvotnem začetku %4.</translation>
    </message>
    <message>
        <source>Reverting this setting requires re-downloading the entire blockchain. It is faster to download the full chain first and prune it later. Disables some advanced features.</source>
        <translation>Če spremenite to nastavitev, morate ponovno naložiti celotno verigo blokov. Hitreje je najprej prenesti celotno verigo in jo obrezati pozneje. Onemogoči nekatere napredne funkcije.</translation>
    </message>
    <message>
        <source>This initial synchronisation is very demanding, and may expose hardware problems with your computer that had previously gone unnoticed. Each time you run %1, it will continue downloading where it left off.</source>
        <translation>Začetna sinhronizacija je zelo zahtevna in lahko odkrije probleme s strojno opremo v vašem računalniku, ki so prej bili neopaženi. Vsakič, ko zaženete %1, bo le-ta nadaljeval s prenosom kjer je ostal.</translation>
    </message>
    <message>
        <source>If you have chosen to limit block chain storage (pruning), the historical data must still be downloaded and processed, but will be deleted afterward to keep your disk usage low.</source>
        <translation>Če ste se odločili omejiti shranjevanje blokovnih verig (obrezovanje), je treba zgodovinske podatke še vedno prenesti in obdelati, vendar jih boste pozneje izbrisali, da bo uporaba diska nizka.</translation>
    </message>
    <message>
        <source>Use the default data directory</source>
        <translation>Uporabi privzeto podatkovno mapo</translation>
    </message>
    <message>
        <source>Use a custom data directory:</source>
        <translation>Uporabi to podatkovno mapo:</translation>
    </message>
    <message>
        <source>Particl</source>
        <translation>Particl</translation>
    </message>
    <message>
        <source>Discard blocks after verification, except most recent %1 GB (prune)</source>
        <translation>Po verifikaciji zavrzite vse bloke, razen zadnjih %1 GB (obrezava)</translation>
    </message>
    <message>
        <source>At least %1 GB of data will be stored in this directory, and it will grow over time.</source>
        <translation>Vsaj %1 GB podatkov bo shranjenih v tem direktoriju, velikost podatkov pa bo s časom naraščala.</translation>
    </message>
    <message>
        <source>Approximately %1 GB of data will be stored in this directory.</source>
        <translation>Približno %1 GB podatkov bo shranjenih v tem direktoriju.</translation>
    </message>
    <message>
        <source>%1 will download and store a copy of the Particl block chain.</source>
        <translation>%1 bo prenesel in shranil kopijo Particl baze podatkovnih blokov.</translation>
    </message>
    <message>
        <source>The wallet will also be stored in this directory.</source>
        <translation>Tudi denarnica bo shranjena v tem direktoriju.</translation>
    </message>
    <message>
        <source>Error: Specified data directory "%1" cannot be created.</source>
        <translation>Napaka: Ni mogoče ustvariti mape "%1".</translation>
    </message>
    <message>
        <source>Error</source>
        <translation>Napaka</translation>
    </message>
    <message numerus="yes">
        <source>%n GB of free space available</source>
        <translation><numerusform>%n GiB prostega prostora na voljo</numerusform><numerusform>%n GiB prostega prostora na voljo</numerusform><numerusform>%n GiB prostega prostora na voljo</numerusform><numerusform>%n GB prostega prostora na voljo</numerusform></translation>
    </message>
    <message numerus="yes">
        <source>(of %n GB needed)</source>
        <translation><numerusform>(od potrebnih %n GiB)</numerusform><numerusform>(od potrebnih %n GiB)</numerusform><numerusform>(od potrebnih %n GiB)</numerusform><numerusform>(od potrebnih %n GB)</numerusform></translation>
    </message>
    <message numerus="yes">
        <source>(%n GB needed for full chain)</source>
        <translation><numerusform>(%n GB potreben za celotno verigo blokov)</numerusform><numerusform>(%n GB potrebna za celotno verigo blokov)</numerusform><numerusform>(%n GB potrebni za celotno verigo blokov)</numerusform><numerusform>(%n GB potrebnih za celotno verigo blokov)</numerusform></translation>
    </message>
</context>
<context>
    <name>ModalOverlay</name>
    <message>
        <source>Form</source>
        <translation>Oblika</translation>
    </message>
    <message>
        <source>Recent transactions may not yet be visible, and therefore your wallet's balance might be incorrect. This information will be correct once your wallet has finished synchronizing with the particl network, as detailed below.</source>
        <translation>Zadnje transakcije morda še niso vidne, zato je stanje v denarnici morda napačno. Ti podatki bodo pravilni, ko se bo vaša denarnica končala s sinhronizacijo z particl omrežjem, kot je podrobneje opisano spodaj.</translation>
    </message>
    <message>
        <source>Attempting to spend particl that are affected by not-yet-displayed transactions will not be accepted by the network.</source>
        <translation>Poskus porabe particlov, na katere vplivajo še ne prikazane transakcije, omrežje ne bo sprejelo.</translation>
    </message>
    <message>
        <source>Number of blocks left</source>
        <translation>Preostalo število blokov</translation>
    </message>
    <message>
        <source>Unknown...</source>
        <translation>Neznano ...</translation>
    </message>
    <message>
        <source>Last block time</source>
        <translation>Čas zadnjega bloka</translation>
    </message>
    <message>
        <source>Progress</source>
        <translation>Napredek</translation>
    </message>
    <message>
        <source>Progress increase per hour</source>
        <translation>Napredek na uro</translation>
    </message>
    <message>
        <source>calculating...</source>
        <translation>računam ...</translation>
    </message>
    <message>
        <source>Estimated time left until synced</source>
        <translation>Ocenjeni čas do sinhronizacije</translation>
    </message>
    <message>
        <source>Hide</source>
        <translation>Skrij</translation>
    </message>
    <message>
        <source>Unknown. Syncing Headers (%1, %2%)...</source>
        <translation>Neznano. Sinhroniziram glave (%1, %2%) ...</translation>
    </message>
</context>
<context>
    <name>OpenURIDialog</name>
    <message>
        <source>Open URI</source>
        <translation>Odpri URl</translation>
    </message>
    <message>
        <source>Open payment request from URI or file</source>
        <translation>Vnesite zahtevek za plačilo iz URI ali pa ga naložite iz datoteke</translation>
    </message>
    <message>
        <source>URI:</source>
        <translation>URI:</translation>
    </message>
    <message>
        <source>Select payment request file</source>
        <translation>Izbiranje datoteke z zahtevkom za plačilo</translation>
    </message>
    <message>
        <source>Select payment request file to open</source>
        <translation>Izberi datoteko za zahtevek plačila</translation>
    </message>
</context>
<context>
    <name>OpenWalletActivity</name>
    <message>
        <source>Open wallet failed</source>
        <translation>Odpiranje denarnice neuspešno</translation>
    </message>
    <message>
        <source>Open wallet warning</source>
        <translation>Opozorilo za odpiranje denarnice</translation>
    </message>
    <message>
        <source>default wallet</source>
        <translation>privzeta denarnica</translation>
    </message>
    <message>
        <source>Opening Wallet &lt;b&gt;%1&lt;/b&gt;...</source>
        <translation>Odpiram denarnico &lt;b&gt;%1&lt;/b&gt;...</translation>
    </message>
</context>
<context>
    <name>OptionsDialog</name>
    <message>
        <source>Options</source>
        <translation>Možnosti</translation>
    </message>
    <message>
        <source>&amp;Main</source>
        <translation>&amp;Glavno</translation>
    </message>
    <message>
        <source>Automatically start %1 after logging in to the system.</source>
        <translation>Avtomatsko zaženi %1 po prijavi v sistem.</translation>
    </message>
    <message>
        <source>&amp;Start %1 on system login</source>
        <translation>&amp;Zaženi %1 ob prijavi v sistem</translation>
    </message>
    <message>
        <source>Size of &amp;database cache</source>
        <translation>Velikost &amp;predpomnilnika podatkovne baze</translation>
    </message>
    <message>
        <source>Number of script &amp;verification threads</source>
        <translation>Število programskih &amp;niti za preverjanje</translation>
    </message>
    <message>
        <source>IP address of the proxy (e.g. IPv4: 127.0.0.1 / IPv6: ::1)</source>
        <translation>IP naslov posredniškega strežnika (npr. IPv4: 127.0.0.1 ali IPv6: ::1)</translation>
    </message>
    <message>
        <source>Shows if the supplied default SOCKS5 proxy is used to reach peers via this network type.</source>
        <translation>Prikaže, če je priloženi privzeti proxy SOCKS5 uporabljen za doseganje soležnikov prek te vrste omrežja.</translation>
    </message>
    <message>
        <source>Use separate SOCKS&amp;5 proxy to reach peers via Tor hidden services:</source>
        <translation>Za dostop do soležnikov preko skritih storitev Tor uporabi drug posredniški strežnik SOCKS&amp;5:</translation>
    </message>
    <message>
        <source>Hide the icon from the system tray.</source>
        <translation>Skrij ikono na sistemskem pladnju.</translation>
    </message>
    <message>
        <source>&amp;Hide tray icon</source>
        <translation>&amp;Skrij ikono</translation>
    </message>
    <message>
        <source>Minimize instead of exit the application when the window is closed. When this option is enabled, the application will be closed only after selecting Exit in the menu.</source>
        <translation>Ko zaprete glavno okno programa, bo program tekel še naprej, okno pa bo zgolj minimirano. Program v tem primeru ustavite tako, da v meniju izberete ukaz Izhod.</translation>
    </message>
    <message>
        <source>Third party URLs (e.g. a block explorer) that appear in the transactions tab as context menu items. %s in the URL is replaced by transaction hash. Multiple URLs are separated by vertical bar |.</source>
        <translation>Naslovi URL tretjih oseb (npr. raziskovalec blokov), ki bodo navedeni v kontekstnem meniju seznama transakcij. Niz %s iz naslova URL je nadomeščen s hash vrednostjo transakcije. Več zaporednih naslovov URL je med seboj ločenih z znakom |.</translation>
    </message>
    <message>
        <source>Open the %1 configuration file from the working directory.</source>
        <translation>Odpri %1 konfiguracijsko datoteko iz delovne podatkovne mape.</translation>
    </message>
    <message>
        <source>Open Configuration File</source>
        <translation>Odpri konfiguracijsko datoteko</translation>
    </message>
    <message>
        <source>Reset all client options to default.</source>
        <translation>Ponastavi vse nastavitve programa na privzete vrednosti.</translation>
    </message>
    <message>
        <source>&amp;Reset Options</source>
        <translation>&amp;Ponastavi nastavitve</translation>
    </message>
    <message>
        <source>&amp;Network</source>
        <translation>&amp;Omrežje</translation>
    </message>
    <message>
        <source>Disables some advanced features but all blocks will still be fully validated. Reverting this setting requires re-downloading the entire blockchain. Actual disk usage may be somewhat higher.</source>
        <translation>Onemogoči nekatere napredne funkcije, vendar bodo vsi bloki še vedno v celoti potrjeni. Če spremenite to nastavitev, morate ponovno naložiti celoten blok. Dejanska poraba diskov je morda nekoliko večja.</translation>
    </message>
    <message>
        <source>Prune &amp;block storage to</source>
        <translation>Obreži velikost podatkovne &amp;baze na</translation>
    </message>
    <message>
        <source>GB</source>
        <translation>GB</translation>
    </message>
    <message>
        <source>Reverting this setting requires re-downloading the entire blockchain.</source>
        <translation>Če spremenite to nastavitev, morate ponovno naložiti celotno verigo blokov.</translation>
    </message>
    <message>
        <source>MiB</source>
        <translation>MiB</translation>
    </message>
    <message>
        <source>(0 = auto, &lt;0 = leave that many cores free)</source>
        <translation>(0 = samodejno, &lt;0 = toliko procesorskih jeder naj ostane prostih)</translation>
    </message>
    <message>
        <source>W&amp;allet</source>
        <translation>&amp;Denarnica</translation>
    </message>
    <message>
        <source>Expert</source>
        <translation>Napredne možnosti</translation>
    </message>
    <message>
        <source>Enable coin &amp;control features</source>
        <translation>Omogoči upravljanje s kovanci</translation>
    </message>
    <message>
        <source>If you disable the spending of unconfirmed change, the change from a transaction cannot be used until that transaction has at least one confirmation. This also affects how your balance is computed.</source>
        <translation>Če onemogočite trošenje drobiža iz še nepotrjenih transakcij, potem vrnjenega drobiža ne morete uporabiti, dokler plačilo ni vsaj enkrat potrjeno. Ta opcija vpliva tudi na izračun stanja sredstev.</translation>
    </message>
    <message>
        <source>&amp;Spend unconfirmed change</source>
        <translation>Omogoči &amp;trošenje drobiža iz še nepotrjenih plačil</translation>
    </message>
    <message>
        <source>Automatically open the Particl client port on the router. This only works when your router supports UPnP and it is enabled.</source>
        <translation>Program samodejno odpre ustrezna vrata na usmerjevalniku. To deluje samo, če vaš usmerjevalnik podpira in ima omogočen UPnP.</translation>
    </message>
    <message>
        <source>Map port using &amp;UPnP</source>
        <translation>Preslikaj vrata z uporabo &amp;UPnP</translation>
    </message>
    <message>
        <source>Accept connections from outside.</source>
        <translation>Sprejmi zunanje povezave</translation>
    </message>
    <message>
        <source>Allow incomin&amp;g connections</source>
        <translation>Dovoli &amp;dohodne povezave</translation>
    </message>
    <message>
        <source>Connect to the Particl network through a SOCKS5 proxy.</source>
        <translation>Poveži se v omrežje Particl preko posredniškega strežnika SOCKS5.</translation>
    </message>
    <message>
        <source>&amp;Connect through SOCKS5 proxy (default proxy):</source>
        <translation>&amp;Poveži se preko posredniškega strežnika SOCKS5 (privzeti strežnik):</translation>
    </message>
    <message>
        <source>Proxy &amp;IP:</source>
        <translation>&amp;IP naslov posredniškega strežnika:</translation>
    </message>
    <message>
        <source>&amp;Port:</source>
        <translation>&amp;Vrata:</translation>
    </message>
    <message>
        <source>Port of the proxy (e.g. 9050)</source>
        <translation>Vrata posredniškega strežnika (npr. 9050)</translation>
    </message>
    <message>
        <source>Used for reaching peers via:</source>
        <translation>Uporabljano za povezovanje s soležniki preko:</translation>
    </message>
    <message>
        <source>IPv4</source>
        <translation>IPv4</translation>
    </message>
    <message>
        <source>IPv6</source>
        <translation>IPv6</translation>
    </message>
    <message>
        <source>Tor</source>
        <translation>Tor</translation>
    </message>
    <message>
        <source>Connect to the Particl network through a separate SOCKS5 proxy for Tor hidden services.</source>
        <translation>Poveži se v omrežje Particl preko posredniškega strežnika SOCKS5 za skrite storitve Tor.</translation>
    </message>
    <message>
        <source>&amp;Window</source>
        <translation>O&amp;kno</translation>
    </message>
    <message>
        <source>Show only a tray icon after minimizing the window.</source>
        <translation>Po minimiranju okna samo prikaži ikono programa na pladnju.</translation>
    </message>
    <message>
        <source>&amp;Minimize to the tray instead of the taskbar</source>
        <translation>&amp;Minimiraj na pladenj namesto na opravilno vrstico</translation>
    </message>
    <message>
        <source>M&amp;inimize on close</source>
        <translation>Ob zapiranju okno zgolj m&amp;inimiraj</translation>
    </message>
    <message>
        <source>&amp;Display</source>
        <translation>&amp;Prikaz</translation>
    </message>
    <message>
        <source>User Interface &amp;language:</source>
        <translation>&amp;Jezik uporabniškega vmesnika:</translation>
    </message>
    <message>
        <source>The user interface language can be set here. This setting will take effect after restarting %1.</source>
        <translation>Tukaj je mogoče nastaviti uporabniški vmesnik za jezike. Ta nastavitev bo prikazana šele, ko boste znova zagnali %1.</translation>
    </message>
    <message>
        <source>&amp;Unit to show amounts in:</source>
        <translation>&amp;Enota za prikaz zneskov:</translation>
    </message>
    <message>
        <source>Choose the default subdivision unit to show in the interface and when sending coins.</source>
        <translation>Izberite privzeto mersko enoto za prikaz v uporabniškem vmesniku in pri pošiljanju kovancev.</translation>
    </message>
    <message>
        <source>Whether to show coin control features or not.</source>
        <translation>Omogoči dodatno možnost podrobnega nadzora nad posameznimi kovanci v transakcijah.</translation>
    </message>
    <message>
        <source>&amp;Third party transaction URLs</source>
        <translation>URL nakazila &amp;tretjih oseb</translation>
    </message>
    <message>
        <source>Options set in this dialog are overridden by the command line or in the configuration file:</source>
        <translation>Možnosti, nastavljene v tem pogovornem oknu so preglašene v ukazni vrstici ali konfiguracijski datoteki:</translation>
    </message>
    <message>
        <source>&amp;OK</source>
        <translation>&amp;Potrdi</translation>
    </message>
    <message>
        <source>&amp;Cancel</source>
        <translation>P&amp;rekliči</translation>
    </message>
    <message>
        <source>default</source>
        <translation>privzeto</translation>
    </message>
    <message>
        <source>none</source>
        <translation>nič</translation>
    </message>
    <message>
        <source>Confirm options reset</source>
        <translation>Potrditev ponastavitve</translation>
    </message>
    <message>
        <source>Client restart required to activate changes.</source>
        <translation>Za uveljavitev sprememb je potreben ponoven zagon programa.</translation>
    </message>
    <message>
        <source>Client will be shut down. Do you want to proceed?</source>
        <translation>Program bo zaustavljen. Želite nadaljevati z izhodom?</translation>
    </message>
    <message>
        <source>Configuration options</source>
        <translation>Možnosti konfiguracije</translation>
    </message>
    <message>
        <source>The configuration file is used to specify advanced user options which override GUI settings. Additionally, any command-line options will override this configuration file.</source>
        <translation>Konfiguracijska datoteka se uporablja za določanje naprednih uporabniških možnosti, ki preglasijo nastavitve GUI-ja. Poleg tega bodo vse možnosti ukazne vrstice preglasile to konfiguracijsko datoteko.</translation>
    </message>
    <message>
        <source>Error</source>
        <translation>Napaka</translation>
    </message>
    <message>
        <source>The configuration file could not be opened.</source>
        <translation>Konfiguracijske datoteke ni bilo moč odpreti.</translation>
    </message>
    <message>
        <source>This change would require a client restart.</source>
        <translation>Ta sprememba zahteva ponoven zagon programa.</translation>
    </message>
    <message>
        <source>The supplied proxy address is invalid.</source>
        <translation>Vnešeni naslov posredniškega strežnika ni veljaven.</translation>
    </message>
</context>
<context>
    <name>OverviewPage</name>
    <message>
        <source>Form</source>
        <translation>Oblika</translation>
    </message>
    <message>
        <source>The displayed information may be out of date. Your wallet automatically synchronizes with the Particl network after a connection is established, but this process has not completed yet.</source>
        <translation>Prikazani podatki so morda zastareli. Program ob vzpostavitvi povezave samodejno sinhronizira denarnico z omrežjem Particl, a trenutno ta proces še ni zaključen.</translation>
    </message>
    <message>
        <source>Watch-only:</source>
        <translation>Opazovano:</translation>
    </message>
    <message>
        <source>Available:</source>
        <translation>Na voljo:</translation>
    </message>
    <message>
        <source>Your current spendable balance</source>
        <translation>Skupni znesek vaših sredstev, s katerimi lahko prosto razpolagate</translation>
    </message>
    <message>
        <source>Pending:</source>
        <translation>Nepotrjeno:</translation>
    </message>
    <message>
        <source>Total of transactions that have yet to be confirmed, and do not yet count toward the spendable balance</source>
        <translation>Skupni znesek sredstev s katerimi še ne razpolagate prosto, ker so del še nepotrjenih transakcij.</translation>
    </message>
    <message>
        <source>Immature:</source>
        <translation>Nedozorelo:</translation>
    </message>
    <message>
        <source>Mined balance that has not yet matured</source>
        <translation>Nedozorel narudarjeni znesek</translation>
    </message>
    <message>
        <source>Balances</source>
        <translation>Stanje sredstev</translation>
    </message>
    <message>
        <source>Total:</source>
        <translation>Skupaj:</translation>
    </message>
    <message>
        <source>Your current total balance</source>
        <translation>Trenutna vsota vseh vaših sredstev</translation>
    </message>
    <message>
        <source>Your current balance in watch-only addresses</source>
        <translation>Trenutno stanje vaših sredstev na opazovanih naslovih</translation>
    </message>
    <message>
        <source>Spendable:</source>
        <translation>Na voljo:</translation>
    </message>
    <message>
        <source>Recent transactions</source>
        <translation>Nedavne transakcije</translation>
    </message>
    <message>
        <source>Unconfirmed transactions to watch-only addresses</source>
        <translation>Nepotrjene transakcije na opazovanih naslovih</translation>
    </message>
    <message>
        <source>Mined balance in watch-only addresses that has not yet matured</source>
        <translation>Nedozoreli narudarjeni znesek na opazovanih naslovih</translation>
    </message>
    <message>
        <source>Current total balance in watch-only addresses</source>
        <translation>Trenutno skupno stanje sredstev na opazovanih naslovih</translation>
    </message>
</context>
<context>
    <name>PaymentServer</name>
    <message>
        <source>Payment request error</source>
        <translation>Napaka pri zahtevi plačila</translation>
    </message>
    <message>
        <source>Cannot start particl: click-to-pay handler</source>
        <translation>Ni mogoče zagnati rokovalca plačilnih povezav tipa particl:.</translation>
    </message>
    <message>
        <source>URI handling</source>
        <translation>Rokovanje z URI</translation>
    </message>
    <message>
        <source>'particl://' is not a valid URI. Use 'particl:' instead.</source>
        <translation>'particl://' ni veljaven URI. Uporabite raje 'particl:' .</translation>
    </message>
    <message>
        <source>You are using a BIP70 URL which will be unsupported in the future.</source>
        <translation>Uporabljate BIP70 URL, ki v prihodnosti ne bo podprt.</translation>
    </message>
    <message>
        <source>Payment request fetch URL is invalid: %1</source>
        <translation>Naslov URL za pridobitev zahtevka za plačilo ni veljaven: %1</translation>
    </message>
    <message>
        <source>Cannot process payment request because BIP70 support was not compiled in.</source>
        <translation>Zahteve za plačilo ni mogoče obdelati, ker podpora za BIP70 ni bila sestavljena v Particl Core.</translation>
    </message>
    <message>
        <source>Due to widespread security flaws in BIP70 it's strongly recommended that any merchant instructions to switch wallets be ignored.</source>
        <translation>Zaradi varnostnih napak v BIP70 priporočamo, da se kakršna koli navodila trgovca za zamenjavo denarnic ne upoštevajo.</translation>
    </message>
    <message>
        <source>If you are receiving this error you should request the merchant provide a BIP21 compatible URI.</source>
        <translation>Če ste prejeli to napako, zaprosite za URI, ki je združljiv z BIP21.</translation>
    </message>
    <message>
        <source>Invalid payment address %1</source>
        <translation>Neveljaven naslov za plačilo %1</translation>
    </message>
    <message>
        <source>URI cannot be parsed! This can be caused by an invalid Particl address or malformed URI parameters.</source>
        <translation>URI je neprepoznaven! Možno je, da je naslov Particl neveljaven, ali da so parametri v URI napačno oblikovani.</translation>
    </message>
    <message>
        <source>Payment request file handling</source>
        <translation>Rokovanje z datoteko z zahtevkom za plačilo</translation>
    </message>
    <message>
        <source>Payment request file cannot be read! This can be caused by an invalid payment request file.</source>
        <translation>Datoteke z zahtevkom za plačilo ni mogoče prebrati! Možno je, da datoteka ni veljavna.</translation>
    </message>
    <message>
        <source>Payment request rejected</source>
        <translation>Zahtevek za plačilo zavrnjen</translation>
    </message>
    <message>
        <source>Payment request network doesn't match client network.</source>
        <translation>Zahtevek za plačilo in vaš odjemalec se nahajata na dveh različnih omrežjih.</translation>
    </message>
    <message>
        <source>Payment request expired.</source>
        <translation>Zahtevek za plačilo je potekel.</translation>
    </message>
    <message>
        <source>Payment request is not initialized.</source>
        <translation>Zahtevek za plačilo ni inicializiran.</translation>
    </message>
    <message>
        <source>Unverified payment requests to custom payment scripts are unsupported.</source>
        <translation>Nepreverjeni zahtevki za plačilo, namenjeni plačilni skripti po meri, niso podprti.</translation>
    </message>
    <message>
        <source>Invalid payment request.</source>
        <translation>Neveljaven zahtevek za plačilo.</translation>
    </message>
    <message>
        <source>Requested payment amount of %1 is too small (considered dust).</source>
        <translation>Znesek %1 v zahtevku za plačilo je prenizek (smatran za prah).</translation>
    </message>
    <message>
        <source>Refund from %1</source>
        <translation>Povračilo od %1</translation>
    </message>
    <message>
        <source>Payment request %1 is too large (%2 bytes, allowed %3 bytes).</source>
        <translation>Zahtevek za plačilo %1 je prevelik (%2 bajtov, dovoljenih je %3 bajtov.)</translation>
    </message>
    <message>
        <source>Error communicating with %1: %2</source>
        <translation>Napaka pri povezavi z  %1: %2</translation>
    </message>
    <message>
        <source>Payment request cannot be parsed!</source>
        <translation>Zahtevek za plačilo je neprepoznaven!</translation>
    </message>
    <message>
        <source>Bad response from server %1</source>
        <translation>Napačen odziv strežnika %1</translation>
    </message>
    <message>
        <source>Network request error</source>
        <translation>Napaka pri zahtevku za plačilo</translation>
    </message>
    <message>
        <source>Payment acknowledged</source>
        <translation>Plačilo potrjeno</translation>
    </message>
</context>
<context>
    <name>PeerTableModel</name>
    <message>
        <source>User Agent</source>
        <translation>Ime agenta</translation>
    </message>
    <message>
        <source>Node/Service</source>
        <translation>Naslov</translation>
    </message>
    <message>
        <source>NodeId</source>
        <translation>NodeId</translation>
    </message>
    <message>
        <source>Ping</source>
        <translation>Odzivni čas (Ping)</translation>
    </message>
    <message>
        <source>Sent</source>
        <translation>Oddano</translation>
    </message>
    <message>
        <source>Received</source>
        <translation>Prejeto</translation>
    </message>
</context>
<context>
    <name>QObject</name>
    <message>
        <source>Amount</source>
        <translation>Znesek</translation>
    </message>
    <message>
<<<<<<< HEAD
        <source>Enter a Particl address (e.g. %1)</source>
        <translation>Vnesite naslov Particl (npr. %1):</translation>
=======
        <source>Enter a Bitcoin address (e.g. %1)</source>
        <translation>Vnesite naslov Bitcoin (npr. %1)</translation>
>>>>>>> 7358ae6d
    </message>
    <message>
        <source>%1 d</source>
        <translation>%1 d</translation>
    </message>
    <message>
        <source>%1 h</source>
        <translation>%1 h</translation>
    </message>
    <message>
        <source>%1 m</source>
        <translation>%1 m</translation>
    </message>
    <message>
        <source>%1 s</source>
        <translation>%1 s</translation>
    </message>
    <message>
        <source>None</source>
        <translation>Nič</translation>
    </message>
    <message>
        <source>N/A</source>
        <translation>Neznano</translation>
    </message>
    <message>
        <source>%1 ms</source>
        <translation>%1 ms</translation>
    </message>
    <message numerus="yes">
        <source>%n second(s)</source>
        <translation><numerusform>%n sekunda</numerusform><numerusform>%n sekundi</numerusform><numerusform>%n sekunde</numerusform><numerusform>%n sekund</numerusform></translation>
    </message>
    <message numerus="yes">
        <source>%n minute(s)</source>
        <translation><numerusform>%n minuta</numerusform><numerusform>%n minuti</numerusform><numerusform>%n minute</numerusform><numerusform>%n minut</numerusform></translation>
    </message>
    <message numerus="yes">
        <source>%n hour(s)</source>
        <translation><numerusform>%n ura</numerusform><numerusform>%n uri</numerusform><numerusform>%n ure</numerusform><numerusform>%n ur</numerusform></translation>
    </message>
    <message numerus="yes">
        <source>%n day(s)</source>
        <translation><numerusform>%n dan</numerusform><numerusform>%n dneva</numerusform><numerusform>%n dnevi</numerusform><numerusform>%n dni</numerusform></translation>
    </message>
    <message numerus="yes">
        <source>%n week(s)</source>
        <translation><numerusform>%n teden</numerusform><numerusform>%n tedna</numerusform><numerusform>%n tedni</numerusform><numerusform>%n tednov</numerusform></translation>
    </message>
    <message>
        <source>%1 and %2</source>
        <translation>%1 in %2</translation>
    </message>
    <message numerus="yes">
        <source>%n year(s)</source>
        <translation><numerusform>%n leto</numerusform><numerusform>%n leti</numerusform><numerusform>%n leta</numerusform><numerusform>%n let</numerusform></translation>
    </message>
    <message>
        <source>%1 B</source>
        <translation>%1 B</translation>
    </message>
    <message>
        <source>%1 KB</source>
        <translation>%1 KiB</translation>
    </message>
    <message>
        <source>%1 MB</source>
        <translation>%1 MiB</translation>
    </message>
    <message>
        <source>%1 GB</source>
        <translation>%1 GiB</translation>
    </message>
    <message>
        <source>Error: Specified data directory "%1" does not exist.</source>
        <translation>Napaka: Vnešena podatkovna mapa "%1" ne obstaja.</translation>
    </message>
    <message>
        <source>Error: Cannot parse configuration file: %1.</source>
        <translation>Napaka: Ne morem razčleniti konfiguracijske datoteke: %1.</translation>
    </message>
    <message>
        <source>Error: %1</source>
        <translation>Napaka: %1</translation>
    </message>
    <message>
        <source>%1 didn't yet exit safely...</source>
        <translation>%1 se še ni varno zaprl ...</translation>
    </message>
    <message>
        <source>unknown</source>
        <translation>neznano</translation>
    </message>
</context>
<context>
    <name>QRImageWidget</name>
    <message>
        <source>&amp;Save Image...</source>
        <translation>&amp;Shrani sliko</translation>
    </message>
    <message>
        <source>&amp;Copy Image</source>
        <translation>&amp;Kopiraj sliko</translation>
    </message>
    <message>
        <source>Resulting URI too long, try to reduce the text for label / message.</source>
        <translation>Nastali URI je predolg. Skušajte skrajšati besedilo v oznaki/sporočilu.</translation>
    </message>
    <message>
        <source>Error encoding URI into QR Code.</source>
        <translation>Napaka pri kodiranju URI naslova v QR kodo.</translation>
    </message>
    <message>
        <source>QR code support not available.</source>
        <translation>Podpora za QR kode ni na voljo.</translation>
    </message>
    <message>
        <source>Save QR Code</source>
        <translation>Shrani QR kodo</translation>
    </message>
    <message>
        <source>PNG Image (*.png)</source>
        <translation>PNG slika (*.png)</translation>
    </message>
</context>
<context>
    <name>RPCConsole</name>
    <message>
        <source>N/A</source>
        <translation>Neznano</translation>
    </message>
    <message>
        <source>Client version</source>
        <translation>Različica odjemalca</translation>
    </message>
    <message>
        <source>&amp;Information</source>
        <translation>&amp;Informacije</translation>
    </message>
    <message>
        <source>Debug window</source>
        <translation>Razhroščevalno okno</translation>
    </message>
    <message>
        <source>General</source>
        <translation>Splošno</translation>
    </message>
    <message>
        <source>Using BerkeleyDB version</source>
        <translation>BerkeleyDB različica v rabi</translation>
    </message>
    <message>
        <source>Datadir</source>
        <translation>Podatkovna mapa</translation>
    </message>
    <message>
        <source>To specify a non-default location of the data directory use the '%1' option.</source>
        <translation>Za izbiranje ne-privzete lokacije podatkovne mape uporabite možnost '%1'.</translation>
    </message>
    <message>
        <source>Blocksdir</source>
        <translation>Podatkovna mapa blokov</translation>
    </message>
    <message>
        <source>To specify a non-default location of the blocks directory use the '%1' option.</source>
        <translation>Če želite določiti neprivzeto lokacijo podatkovne mape blokov, uporabite možnost '%1'.</translation>
    </message>
    <message>
        <source>Startup time</source>
        <translation>Čas zagona</translation>
    </message>
    <message>
        <source>Network</source>
        <translation>Omrežje</translation>
    </message>
    <message>
        <source>Name</source>
        <translation>Ime</translation>
    </message>
    <message>
        <source>Number of connections</source>
        <translation>Število povezav</translation>
    </message>
    <message>
        <source>Block chain</source>
        <translation>Veriga blokov</translation>
    </message>
    <message>
        <source>Current number of blocks</source>
        <translation>Trenutno število blokov</translation>
    </message>
    <message>
        <source>Memory Pool</source>
        <translation>Memory Pool</translation>
    </message>
    <message>
        <source>Current number of transactions</source>
        <translation>Trenutno število transakcij</translation>
    </message>
    <message>
        <source>Memory usage</source>
        <translation>Raba spomina</translation>
    </message>
    <message>
        <source>Wallet: </source>
        <translation>Denarnica:</translation>
    </message>
    <message>
        <source>(none)</source>
        <translation>(nič)</translation>
    </message>
    <message>
        <source>&amp;Reset</source>
        <translation>&amp;Ponastavi</translation>
    </message>
    <message>
        <source>Received</source>
        <translation>Prejeto</translation>
    </message>
    <message>
        <source>Sent</source>
        <translation>Oddano</translation>
    </message>
    <message>
        <source>&amp;Peers</source>
        <translation>&amp;Soležniki</translation>
    </message>
    <message>
        <source>Banned peers</source>
        <translation>Blokirani soležniki</translation>
    </message>
    <message>
        <source>Select a peer to view detailed information.</source>
        <translation>Izberite soležnika, o katerem si želite ogledati podrobnejše informacije.</translation>
    </message>
    <message>
        <source>Whitelisted</source>
        <translation>Dovoljeni</translation>
    </message>
    <message>
        <source>Direction</source>
        <translation>Smer povezave</translation>
    </message>
    <message>
        <source>Version</source>
        <translation>Različica</translation>
    </message>
    <message>
        <source>Starting Block</source>
        <translation>Začetni blok</translation>
    </message>
    <message>
        <source>Synced Headers</source>
        <translation>Sinhronizirane glave</translation>
    </message>
    <message>
        <source>Synced Blocks</source>
        <translation>Sinhronizirani bloki</translation>
    </message>
    <message>
        <source>User Agent</source>
        <translation>Ime agenta</translation>
    </message>
    <message>
        <source>Open the %1 debug log file from the current data directory. This can take a few seconds for large log files.</source>
        <translation>Odpre %1 razhroščevalni dnevnik debug.log, ki se nahaja v trenutni podatkovni mapi. Če je datoteka velika, lahko postopek traja nekaj sekund.</translation>
    </message>
    <message>
        <source>Decrease font size</source>
        <translation>Zmanjšaj velikost pisave</translation>
    </message>
    <message>
        <source>Increase font size</source>
        <translation>Povečaj velikost pisave</translation>
    </message>
    <message>
        <source>Services</source>
        <translation>Storitve</translation>
    </message>
    <message>
        <source>Ban Score</source>
        <translation>Kazenske točke</translation>
    </message>
    <message>
        <source>Connection Time</source>
        <translation>Trajanje povezave</translation>
    </message>
    <message>
        <source>Last Send</source>
        <translation>Nazadje oddano</translation>
    </message>
    <message>
        <source>Last Receive</source>
        <translation>Nazadnje prejeto</translation>
    </message>
    <message>
        <source>Ping Time</source>
        <translation>Odzivni čas</translation>
    </message>
    <message>
        <source>The duration of a currently outstanding ping.</source>
        <translation>Trajanje trenutnega pinga.</translation>
    </message>
    <message>
        <source>Ping Wait</source>
        <translation>Ping Wait</translation>
    </message>
    <message>
        <source>Min Ping</source>
        <translation>Min Ping</translation>
    </message>
    <message>
        <source>Time Offset</source>
        <translation>Časovni odklon</translation>
    </message>
    <message>
        <source>Last block time</source>
        <translation>Čas zadnjega bloka</translation>
    </message>
    <message>
        <source>&amp;Open</source>
        <translation>&amp;Odpri</translation>
    </message>
    <message>
        <source>&amp;Console</source>
        <translation>&amp;Konzola</translation>
    </message>
    <message>
        <source>&amp;Network Traffic</source>
        <translation>&amp;Omrežni promet</translation>
    </message>
    <message>
        <source>Totals</source>
        <translation>Promet</translation>
    </message>
    <message>
        <source>In:</source>
        <translation>Dohodnih:</translation>
    </message>
    <message>
        <source>Out:</source>
        <translation>Odhodnih:</translation>
    </message>
    <message>
        <source>Debug log file</source>
        <translation>Razhroščevalni dnevnik</translation>
    </message>
    <message>
        <source>Clear console</source>
        <translation>Počisti konzolo</translation>
    </message>
    <message>
        <source>1 &amp;hour</source>
        <translation>1 &amp;ura</translation>
    </message>
    <message>
        <source>1 &amp;day</source>
        <translation>1 &amp;dan</translation>
    </message>
    <message>
        <source>1 &amp;week</source>
        <translation>1 &amp;teden</translation>
    </message>
    <message>
        <source>1 &amp;year</source>
        <translation>1 &amp;leto</translation>
    </message>
    <message>
        <source>&amp;Disconnect</source>
        <translation>&amp;Prekini povezavo</translation>
    </message>
    <message>
        <source>Ban for</source>
        <translation>Blokiraj za</translation>
    </message>
    <message>
        <source>&amp;Unban</source>
        <translation>&amp;Odblokiraj</translation>
    </message>
    <message>
        <source>Welcome to the %1 RPC console.</source>
        <translation>Dobrodošli v konzoli %1.</translation>
    </message>
    <message>
        <source>Use up and down arrows to navigate history, and %1 to clear screen.</source>
        <translation>Uporabite tipki gor in dol za navigacijo po zgodovini ukazov, in %1 za čiščenje zaslona.</translation>
    </message>
    <message>
        <source>Type %1 for an overview of available commands.</source>
        <translation>Vtipkajte %1 za pregled razpoložljivih ukazov.</translation>
    </message>
    <message>
        <source>For more information on using this console type %1.</source>
        <translation>Za več informacij o uporabi te konzole vpišite %1.</translation>
    </message>
    <message>
        <source>WARNING: Scammers have been active, telling users to type commands here, stealing their wallet contents. Do not use this console without fully understanding the ramifications of a command.</source>
        <translation>OPOZORILO: Goljufi so aktivni! Uporabnikom svetujejo, naj tukaj vnašajo ukaze in jim tako ukradejo vsebino denarnice. Te konzole ne uporabljajte, če ne popolnoma razumete posledic ukazov.</translation>
    </message>
    <message>
        <source>Network activity disabled</source>
        <translation>Omrežna aktivnost onemogočena.</translation>
    </message>
    <message>
        <source>Executing command without any wallet</source>
        <translation>Izvajam ukaz brez denarnice</translation>
    </message>
    <message>
        <source>Executing command using "%1" wallet</source>
        <translation>Izvajam ukaz v denarnici "%1"</translation>
    </message>
    <message>
        <source>(node id: %1)</source>
        <translation>(id vozlišča: %1)</translation>
    </message>
    <message>
        <source>via %1</source>
        <translation>preko %1</translation>
    </message>
    <message>
        <source>never</source>
        <translation>nikoli</translation>
    </message>
    <message>
        <source>Inbound</source>
        <translation>Dohodna</translation>
    </message>
    <message>
        <source>Outbound</source>
        <translation>Odhodna</translation>
    </message>
    <message>
        <source>Yes</source>
        <translation>Da</translation>
    </message>
    <message>
        <source>No</source>
        <translation>Ne</translation>
    </message>
    <message>
        <source>Unknown</source>
        <translation>Neznano</translation>
    </message>
</context>
<context>
    <name>ReceiveCoinsDialog</name>
    <message>
        <source>&amp;Amount:</source>
        <translation>&amp;Znesek:</translation>
    </message>
    <message>
        <source>&amp;Label:</source>
        <translation>&amp;Oznaka:</translation>
    </message>
    <message>
        <source>&amp;Message:</source>
        <translation>&amp;Sporočilo:</translation>
    </message>
    <message>
        <source>An optional message to attach to the payment request, which will be displayed when the request is opened. Note: The message will not be sent with the payment over the Particl network.</source>
        <translation>Neobvezno sporočilo kot priponka zahtevku za plačilo, ki bo prikazano, ko bo zahtevek odprt. Opomba: Opravljeno plačilo.prek omrežja Particl tega sporočila ne bo vsebovalo.</translation>
    </message>
    <message>
        <source>An optional label to associate with the new receiving address.</source>
        <translation>Oznaka novega sprejemnega naslova.</translation>
    </message>
    <message>
        <source>Use this form to request payments. All fields are &lt;b&gt;optional&lt;/b&gt;.</source>
        <translation>S tem obrazcem ustvarite nov zahtevek za plačilo. Vsa polja so &lt;b&gt;neobvezna&lt;/b&gt;.</translation>
    </message>
    <message>
        <source>An optional amount to request. Leave this empty or zero to not request a specific amount.</source>
        <translation>Zahtevani znesek. Če ne zahtevate določenega zneska, pustite prazno ali nastavite vrednost na 0.</translation>
    </message>
    <message>
        <source>&amp;Create new receiving address</source>
        <translation>&amp;Ustvari nov naslov za prejemanje</translation>
    </message>
    <message>
        <source>Clear all fields of the form.</source>
        <translation>Počisti vsa polja.</translation>
    </message>
    <message>
        <source>Clear</source>
        <translation>Počisti</translation>
    </message>
    <message>
        <source>Native segwit addresses (aka Bech32 or BIP-173) reduce your transaction fees later on and offer better protection against typos, but old wallets don't support them. When unchecked, an address compatible with older wallets will be created instead.</source>
        <translation>Nativni naslovi segwit (aka Bech32 ali BIP-173) kasneje znižajo vaše transakcijske stroške in nudijo boljšo zaščito pred tiskarskimi škrati, vendar jih stare denarnice ne podpirajo. Če ne izberete polja, bo namesto tega ustvarjen naslov združljiv s starejšimi denarnicami.</translation>
    </message>
    <message>
        <source>Generate native segwit (Bech32) address</source>
        <translation>Ustvari domači segwit (Bech32) naslov</translation>
    </message>
    <message>
        <source>Requested payments history</source>
        <translation>Zgodovina zahtevkov za plačilo</translation>
    </message>
    <message>
        <source>Show the selected request (does the same as double clicking an entry)</source>
        <translation>Prikaz izbranega zahtevka. (Isto funkcijo opravi dvojni klik na zapis.)</translation>
    </message>
    <message>
        <source>Show</source>
        <translation>Pokaži</translation>
    </message>
    <message>
        <source>Remove the selected entries from the list</source>
        <translation>Odstrani označene vnose iz seznama</translation>
    </message>
    <message>
        <source>Remove</source>
        <translation>Odstrani</translation>
    </message>
    <message>
        <source>Copy URI</source>
        <translation>Kopiraj URI</translation>
    </message>
    <message>
        <source>Copy label</source>
        <translation>Kopiraj oznako</translation>
    </message>
    <message>
        <source>Copy message</source>
        <translation>Kopiraj sporočilo</translation>
    </message>
    <message>
        <source>Copy amount</source>
        <translation>Kopiraj znesek</translation>
    </message>
</context>
<context>
    <name>ReceiveRequestDialog</name>
    <message>
        <source>QR Code</source>
        <translation>QR Koda</translation>
    </message>
    <message>
        <source>Copy &amp;URI</source>
        <translation>Kopiraj &amp;URl</translation>
    </message>
    <message>
        <source>Copy &amp;Address</source>
        <translation>Kopiraj &amp;naslov</translation>
    </message>
    <message>
        <source>&amp;Save Image...</source>
        <translation>&amp;Shrani sliko ...</translation>
    </message>
    <message>
        <source>Request payment to %1</source>
        <translation>Zaprosi za plačilo na naslov %1</translation>
    </message>
    <message>
        <source>Payment information</source>
        <translation>Informacije o plačilu</translation>
    </message>
    <message>
        <source>URI</source>
        <translation>URI</translation>
    </message>
    <message>
        <source>Address</source>
        <translation>Naslov</translation>
    </message>
    <message>
        <source>Amount</source>
        <translation>Znesek</translation>
    </message>
    <message>
        <source>Label</source>
        <translation>Oznaka</translation>
    </message>
    <message>
        <source>Message</source>
        <translation>Sporočilo</translation>
    </message>
    <message>
        <source>Wallet</source>
        <translation>Denarnica</translation>
    </message>
</context>
<context>
    <name>RecentRequestsTableModel</name>
    <message>
        <source>Date</source>
        <translation>Datum</translation>
    </message>
    <message>
        <source>Label</source>
        <translation>Oznaka</translation>
    </message>
    <message>
        <source>Message</source>
        <translation>Sporočilo</translation>
    </message>
    <message>
        <source>(no label)</source>
        <translation>(brez oznake)</translation>
    </message>
    <message>
        <source>(no message)</source>
        <translation>(ni sporočila)</translation>
    </message>
    <message>
        <source>(no amount requested)</source>
        <translation>(brez zneska)</translation>
    </message>
    <message>
        <source>Requested</source>
        <translation>Zahtevana plačila</translation>
    </message>
</context>
<context>
    <name>SendCoinsDialog</name>
    <message>
        <source>Send Coins</source>
        <translation>Pošlji</translation>
    </message>
    <message>
        <source>Coin Control Features</source>
        <translation>Upravljanje s kovanci</translation>
    </message>
    <message>
        <source>Inputs...</source>
        <translation>Vhodi ...</translation>
    </message>
    <message>
        <source>automatically selected</source>
        <translation>samodejno izbrani</translation>
    </message>
    <message>
        <source>Insufficient funds!</source>
        <translation>Premalo sredstev!</translation>
    </message>
    <message>
        <source>Quantity:</source>
        <translation>Št. vhodov:</translation>
    </message>
    <message>
        <source>Bytes:</source>
        <translation>Št. bajtov:</translation>
    </message>
    <message>
        <source>Amount:</source>
        <translation>Znesek:</translation>
    </message>
    <message>
        <source>Fee:</source>
        <translation>Provizija:</translation>
    </message>
    <message>
        <source>After Fee:</source>
        <translation>Po proviziji:</translation>
    </message>
    <message>
        <source>Change:</source>
        <translation>Vračilo:</translation>
    </message>
    <message>
        <source>If this is activated, but the change address is empty or invalid, change will be sent to a newly generated address.</source>
        <translation>Če to vključite, nato pa vnesete neveljaven naslov, ali pa pustite polje prazno, bo vrnjen drobiž poslan na novo ustvarjen naslov.</translation>
    </message>
    <message>
        <source>Custom change address</source>
        <translation>Naslov za vračilo drobiža po meri</translation>
    </message>
    <message>
        <source>Transaction Fee:</source>
        <translation>Provizija:</translation>
    </message>
    <message>
        <source>Choose...</source>
        <translation>Izberi ...</translation>
    </message>
    <message>
        <source>Using the fallbackfee can result in sending a transaction that will take several hours or days (or never) to confirm. Consider choosing your fee manually or wait until you have validated the complete chain.</source>
        <translation>Uporaba nadomestnega nadomestila lahko pošlje transakcijo, ki bo trajala več ur ali dni (ali nikoli) za potrditev. Razmislite o ročni izbiri ali počakajte, da potrdite celotno verigo.</translation>
    </message>
    <message>
        <source>Warning: Fee estimation is currently not possible.</source>
        <translation>Opozorilo: ocena provizije trenutno ni mogoča.</translation>
    </message>
    <message>
        <source>collapse fee-settings</source>
        <translation>Skrije nastavitve provizije</translation>
    </message>
    <message>
        <source>Specify a custom fee per kB (1,000 bytes) of the transaction's virtual size.

Note:  Since the fee is calculated on a per-byte basis, a fee of "100 satoshis per kB" for a transaction size of 500 bytes (half of 1 kB) would ultimately yield a fee of only 50 satoshis.</source>
        <translation>Določite poljubno provizijo na kB (1000 bajtov) navidezne velikosti transakcije.
Opomba: Ker se provizija izračuna na bajt, bi provizija "100 satoshijev na kB" za transakcijo velikosti 500 bajtov (polovica enega kB) znašala 50 satoshijev.</translation>
    </message>
    <message>
        <source>per kilobyte</source>
        <translation>na kilobajt</translation>
    </message>
    <message>
        <source>Hide</source>
        <translation>Skrij</translation>
    </message>
    <message>
        <source>Recommended:</source>
        <translation>Priporočena:</translation>
    </message>
    <message>
        <source>Custom:</source>
        <translation>Po meri:</translation>
    </message>
    <message>
        <source>(Smart fee not initialized yet. This usually takes a few blocks...)</source>
        <translation>(Samodejni obračun provizije še ni pripravljen. Po navadi izračun traja nekaj blokov ...)</translation>
    </message>
    <message>
        <source>Send to multiple recipients at once</source>
        <translation>Pošlji več prejemnikom hkrati</translation>
    </message>
    <message>
        <source>Add &amp;Recipient</source>
        <translation>Dodaj &amp;prejemnika</translation>
    </message>
    <message>
        <source>Clear all fields of the form.</source>
        <translation>Počisti vsa polja.</translation>
    </message>
    <message>
        <source>Dust:</source>
        <translation>Prah:</translation>
    </message>
    <message>
        <source>When there is less transaction volume than space in the blocks, miners as well as relaying nodes may enforce a minimum fee. Paying only this minimum fee is just fine, but be aware that this can result in a never confirming transaction once there is more demand for particl transactions than the network can process.</source>
        <translation>Kadar je v blokih manj volumna transakcij kot prostora v blokih, lahko rudarji in preusmeritvena vozlišča (relay nodes) uveljavijo minimalno provizijo. Plačilo le te minimalne provizije je čisto v redu, vendar se zavedajte, da lahko to povzroči nikoli potrjeno transakcijo, ko bo po particl transakcijah večje povpraševanje, kot ga lahko obdela omrežje.</translation>
    </message>
    <message>
        <source>A too low fee might result in a never confirming transaction (read the tooltip)</source>
        <translation>Prenizka provizija lahko privede do nikoli potrjene transakcije (preberite namig)</translation>
    </message>
    <message>
        <source>Confirmation time target:</source>
        <translation>Čas do potrditve:</translation>
    </message>
    <message>
        <source>Enable Replace-By-Fee</source>
        <translation>Omogoči Replace-By-Fee</translation>
    </message>
    <message>
        <source>With Replace-By-Fee (BIP-125) you can increase a transaction's fee after it is sent. Without this, a higher fee may be recommended to compensate for increased transaction delay risk.</source>
        <translation>Z zamenjavo plačila (BIP-125) lahko po pošiljanju povečate pristojbino za transakcijo. Brez tega se lahko priporoči višja pristojbina za nadomestilo povečanega tveganja zamude pri transakciji.</translation>
    </message>
    <message>
        <source>Clear &amp;All</source>
        <translation>Počisti &amp;vse</translation>
    </message>
    <message>
        <source>Balance:</source>
        <translation>Stanje:</translation>
    </message>
    <message>
        <source>Confirm the send action</source>
        <translation>Potrdi pošiljanje</translation>
    </message>
    <message>
        <source>S&amp;end</source>
        <translation>&amp;Pošlji</translation>
    </message>
    <message>
        <source>Copy quantity</source>
        <translation>Kopiraj količino</translation>
    </message>
    <message>
        <source>Copy amount</source>
        <translation>Kopiraj znesek</translation>
    </message>
    <message>
        <source>Copy fee</source>
        <translation>Kopiraj znesek provizije</translation>
    </message>
    <message>
        <source>Copy after fee</source>
        <translation>Kopiraj po proviziji</translation>
    </message>
    <message>
        <source>Copy bytes</source>
        <translation>Kopiraj bajte</translation>
    </message>
    <message>
        <source>Copy dust</source>
        <translation>Kopiraj prah</translation>
    </message>
    <message>
        <source>Copy change</source>
        <translation>Kopiraj vračilo</translation>
    </message>
    <message>
        <source>%1 (%2 blocks)</source>
        <translation>%1 (%2 blokov)</translation>
    </message>
    <message>
        <source> from wallet '%1'</source>
        <translation>iz denarnice '%1'</translation>
    </message>
    <message>
        <source>%1 to '%2'</source>
        <translation>%1 do '%2'</translation>
    </message>
    <message>
        <source>%1 to %2</source>
        <translation>%1 do %2</translation>
    </message>
    <message>
        <source>Are you sure you want to send?</source>
        <translation>Ali ste prepričani, da želite poslati?</translation>
    </message>
    <message>
        <source>or</source>
        <translation>ali</translation>
    </message>
    <message>
        <source>You can increase the fee later (signals Replace-By-Fee, BIP-125).</source>
        <translation>Provizijo lahko zvišate kasneje (signali Replace-By-Fee, BIP-125).</translation>
    </message>
    <message>
        <source>Please, review your transaction.</source>
        <translation>Prosimo, preglejte vaše transakcije.</translation>
    </message>
    <message>
        <source>Transaction fee</source>
        <translation>Provizija transakcije</translation>
    </message>
    <message>
        <source>Not signalling Replace-By-Fee, BIP-125.</source>
        <translation>Not signalling Replace-By-Fee, BIP-125.</translation>
    </message>
    <message>
        <source>Total Amount</source>
        <translation>Skupni znesek</translation>
    </message>
    <message>
        <source>To review recipient list click "Show Details..."</source>
        <translation>Za pregled sezama prejemnikov, kliknite na "Pokaži podrobnosti"</translation>
    </message>
    <message>
        <source>Confirm send coins</source>
        <translation>Potrdi pošiljanje kovancev</translation>
    </message>
    <message>
        <source>The recipient address is not valid. Please recheck.</source>
        <translation>Naslov prejemnika je neveljaven. Prosimo, preverite.</translation>
    </message>
    <message>
        <source>The amount to pay must be larger than 0.</source>
        <translation>Znesek plačila mora biti večji od 0.</translation>
    </message>
    <message>
        <source>The amount exceeds your balance.</source>
        <translation>Znesek presega vaše dobroimetje.</translation>
    </message>
    <message>
        <source>The total exceeds your balance when the %1 transaction fee is included.</source>
        <translation>Celotni znesek z vključeno provizijo %1 je večji od stanja sredstev, s katerimi razpolagate.</translation>
    </message>
    <message>
        <source>Duplicate address found: addresses should only be used once each.</source>
        <translation>Naslov je že bil uporabljen. Vsak naslov naj bi se uporabil samo enkrat.</translation>
    </message>
    <message>
        <source>Transaction creation failed!</source>
        <translation>Transakcije ni bilo mogoče ustvariti!</translation>
    </message>
    <message>
        <source>The transaction was rejected with the following reason: %1</source>
        <translation>Transakcija je bila zavrnjena: %1</translation>
    </message>
    <message>
        <source>A fee higher than %1 is considered an absurdly high fee.</source>
        <translation>Provizija, ki je večja od %1, velja za nesmiselno veliko.</translation>
    </message>
    <message>
        <source>Payment request expired.</source>
        <translation>Zahtevek za plačilo je potekel.</translation>
    </message>
    <message numerus="yes">
        <source>Estimated to begin confirmation within %n block(s).</source>
        <translation><numerusform>Predviden začetek potrditev po %n najdenemu bloku.</numerusform><numerusform>Predviden začetek potrditev po %n najdenih blokih.</numerusform><numerusform>Predviden začetek potrditev po %n najdenih blokih.</numerusform><numerusform>Predviden začetek potrditev po %n najdenih blokih.</numerusform></translation>
    </message>
    <message>
        <source>Warning: Invalid Particl address</source>
        <translation>Opozorilo: Neveljaven Particl naslov</translation>
    </message>
    <message>
        <source>Warning: Unknown change address</source>
        <translation>Opozorilo: Neznan naslov za vračilo drobiža</translation>
    </message>
    <message>
        <source>Confirm custom change address</source>
        <translation>Potrdi naslov za vračilo drobiža po meri</translation>
    </message>
    <message>
        <source>The address you selected for change is not part of this wallet. Any or all funds in your wallet may be sent to this address. Are you sure?</source>
        <translation>Naslov, ki ste ga izbrali za spremembo, ni del te denarnice. Na ta naslov se lahko pošlje katero koli ali vsa sredstva v vaši denarnici. Ali ste prepričani?</translation>
    </message>
    <message>
        <source>(no label)</source>
        <translation>(brez oznake)</translation>
    </message>
</context>
<context>
    <name>SendCoinsEntry</name>
    <message>
        <source>A&amp;mount:</source>
        <translation>&amp;Znesek:</translation>
    </message>
    <message>
        <source>Pay &amp;To:</source>
        <translation>&amp;Prejemnik plačila:</translation>
    </message>
    <message>
        <source>&amp;Label:</source>
        <translation>&amp;Oznaka:</translation>
    </message>
    <message>
        <source>Choose previously used address</source>
        <translation>Izberite enega od že uporabljenih naslovov</translation>
    </message>
    <message>
        <source>This is a normal payment.</source>
        <translation>Plačilo je navadne vrste.</translation>
    </message>
    <message>
        <source>The Particl address to send the payment to</source>
        <translation>Naslov Particl, na katerega bo plačilo poslano</translation>
    </message>
    <message>
        <source>Alt+A</source>
        <translation>Alt+A</translation>
    </message>
    <message>
        <source>Paste address from clipboard</source>
        <translation>Prilepite naslov iz odložišča</translation>
    </message>
    <message>
        <source>Alt+P</source>
        <translation>Alt+P</translation>
    </message>
    <message>
        <source>Remove this entry</source>
        <translation>Izpraznite vsebino polja</translation>
    </message>
    <message>
        <source>The fee will be deducted from the amount being sent. The recipient will receive less particl than you enter in the amount field. If multiple recipients are selected, the fee is split equally.</source>
        <translation>Znesek plačila bo zmanjšan za znesek provizije. Prejemnik bo prejel manjše število kovancev, kot je bil vnešeni znesek. Če je prejemnikov več, bo provizija med njih enakomerno porazdeljena.</translation>
    </message>
    <message>
        <source>S&amp;ubtract fee from amount</source>
        <translation>O&amp;dštej provizijo od zneska</translation>
    </message>
    <message>
        <source>Use available balance</source>
        <translation>Uporabi dobroimetje na voljo</translation>
    </message>
    <message>
        <source>Message:</source>
        <translation>Sporočilo:</translation>
    </message>
    <message>
        <source>This is an unauthenticated payment request.</source>
        <translation>Zahtevek za plačilo je neoverjen.</translation>
    </message>
    <message>
        <source>This is an authenticated payment request.</source>
        <translation>Zahtevek za plačilo je overjen.</translation>
    </message>
    <message>
        <source>Enter a label for this address to add it to the list of used addresses</source>
        <translation>Če vnesete oznako za zgornji naslov, se bo skupaj z naslovom shranila v imenk že uporabljenih naslovov</translation>
    </message>
    <message>
        <source>A message that was attached to the particl: URI which will be stored with the transaction for your reference. Note: This message will not be sent over the Particl network.</source>
        <translation>Sporočilo, ki ste ga pripeli na URI tipa particl:. Shranjeno bo skupaj s podatki o transakciji. Opomba: Sporočilo ne bo poslano preko omrežja Particl.</translation>
    </message>
    <message>
        <source>Pay To:</source>
        <translation>Prejemnik:</translation>
    </message>
    <message>
        <source>Memo:</source>
        <translation>Opomba:</translation>
    </message>
    <message>
        <source>Enter a label for this address to add it to your address book</source>
        <translation>Vnesite oznako, pod katero bo zgornji naslov shranjen v imenik</translation>
    </message>
</context>
<context>
    <name>SendConfirmationDialog</name>
    <message>
        <source>Yes</source>
        <translation>Da</translation>
    </message>
</context>
<context>
    <name>ShutdownWindow</name>
    <message>
        <source>%1 is shutting down...</source>
        <translation>%1 se zapira ...</translation>
    </message>
    <message>
        <source>Do not shut down the computer until this window disappears.</source>
        <translation>Dokler to okno ne izgine, ne zaustavljajte računalnika.</translation>
    </message>
</context>
<context>
    <name>SignVerifyMessageDialog</name>
    <message>
        <source>Signatures - Sign / Verify a Message</source>
        <translation>Podpiši / preveri sporočilo</translation>
    </message>
    <message>
        <source>&amp;Sign Message</source>
        <translation>&amp;Podpiši sporočilo</translation>
    </message>
    <message>
        <source>You can sign messages/agreements with your addresses to prove you can receive particl sent to them. Be careful not to sign anything vague or random, as phishing attacks may try to trick you into signing your identity over to them. Only sign fully-detailed statements you agree to.</source>
        <translation>S svojimi naslovi lahko podpisujete sporočila ali pogodbe in s tem dokazujete, da na teh naslovih lahko prejemate kovance. Bodite previdni in ne podpisujte ničesar nejasnega ali naključnega, ker vas zlikovci preko ribarjenja (phishing) lahko prelisičijo, da na njih prepišete svojo identiteto. Podpisujte samo podrobno opisane izjave, s katerimi se strinjate.</translation>
    </message>
    <message>
        <source>The Particl address to sign the message with</source>
        <translation>Naslov Particl, s katerim podpisujete sporočilo</translation>
    </message>
    <message>
        <source>Choose previously used address</source>
        <translation>Izberite enega od že uporabljenih naslovov</translation>
    </message>
    <message>
        <source>Alt+A</source>
        <translation>Alt+A</translation>
    </message>
    <message>
        <source>Paste address from clipboard</source>
        <translation>Prilepite naslov iz odložišča</translation>
    </message>
    <message>
        <source>Alt+P</source>
        <translation>Alt+P</translation>
    </message>
    <message>
        <source>Enter the message you want to sign here</source>
        <translation>Vnesite sporočilo, ki ga želite podpisati</translation>
    </message>
    <message>
        <source>Signature</source>
        <translation>Podpis</translation>
    </message>
    <message>
        <source>Copy the current signature to the system clipboard</source>
        <translation>Kopiranje trenutnega podpisa na sistemsko odložišče.</translation>
    </message>
    <message>
        <source>Sign the message to prove you own this Particl address</source>
        <translation>Podpišite sporočilo, da dokažete lastništvo nad zgornjim naslovom.</translation>
    </message>
    <message>
        <source>Sign &amp;Message</source>
        <translation>Podpiši &amp;sporočilo</translation>
    </message>
    <message>
        <source>Reset all sign message fields</source>
        <translation>Počisti vsa polja za vnos v oknu za podpisovanje</translation>
    </message>
    <message>
        <source>Clear &amp;All</source>
        <translation>Počisti &amp;vse</translation>
    </message>
    <message>
        <source>&amp;Verify Message</source>
        <translation>&amp;Preveri sporočilo</translation>
    </message>
    <message>
        <source>Enter the receiver's address, message (ensure you copy line breaks, spaces, tabs, etc. exactly) and signature below to verify the message. Be careful not to read more into the signature than what is in the signed message itself, to avoid being tricked by a man-in-the-middle attack. Note that this only proves the signing party receives with the address, it cannot prove sendership of any transaction!</source>
        <translation>Da preverite verodostojnost sporočila, spodaj vnesite: prejemnikov naslov, prejeto sporočilo (pazljivo skopirajte vse prelome vrstic, presledke, tabulatorje ipd.,) in prejeti podpis. Da se izognete napadom tipa man-in-the-middle, vedite, da iz veljavnega podpisa ne sledi nič drugega, kot tisto, kar je navedeno v sporočilu. Podpis samo potrjuje dejstvo, da ima podpisnik v lasti prejemni naslov, ne more pa dokazati vira nobene transakcije!</translation>
    </message>
    <message>
        <source>The Particl address the message was signed with</source>
        <translation>Naslov Particl, s katerim je bilo sporočilo podpisano</translation>
    </message>
    <message>
        <source>Verify the message to ensure it was signed with the specified Particl address</source>
        <translation>Preverite, ali je bilo sporočilo v resnici podpisano z navedenim naslovom Particl.</translation>
    </message>
    <message>
        <source>Verify &amp;Message</source>
        <translation>Preveri &amp;sporočilo</translation>
    </message>
    <message>
        <source>Reset all verify message fields</source>
        <translation>Počisti vsa polja za vnos v oknu za preverjanje</translation>
    </message>
    <message>
        <source>Click "Sign Message" to generate signature</source>
        <translation>Kliknite na "Podpiši sporočilo" za ustvarjanje podpisa</translation>
    </message>
    <message>
        <source>The entered address is invalid.</source>
        <translation>Vnešen naslov je neveljaven.</translation>
    </message>
    <message>
        <source>Please check the address and try again.</source>
        <translation>Prosimo, preglejte naslov in poskusite znova.</translation>
    </message>
    <message>
        <source>The entered address does not refer to a key.</source>
        <translation>Vnešeni naslov se ne nanaša na ključ.</translation>
    </message>
    <message>
        <source>Wallet unlock was cancelled.</source>
        <translation>Odklepanje denarnice je bilo preklicano.</translation>
    </message>
    <message>
        <source>Private key for the entered address is not available.</source>
        <translation>Zasebni ključ vnešenega naslova ni na voljo.</translation>
    </message>
    <message>
        <source>Message signing failed.</source>
        <translation>Podpisovanje sporočila neuspešno.</translation>
    </message>
    <message>
        <source>Message signed.</source>
        <translation>Sporočilo podpisano.</translation>
    </message>
    <message>
        <source>The signature could not be decoded.</source>
        <translation>Podpis ni bil dešifriran.</translation>
    </message>
    <message>
        <source>Please check the signature and try again.</source>
        <translation>Prosimo, preglejte podpis in poskusite znova.</translation>
    </message>
    <message>
        <source>The signature did not match the message digest.</source>
        <translation>Podpis ne ustreza rezultatu (digest) preverjanja.</translation>
    </message>
    <message>
        <source>Message verification failed.</source>
        <translation>Potrditev sporočila neuspešna.</translation>
    </message>
    <message>
        <source>Message verified.</source>
        <translation>Sporočilo potrjeno.</translation>
    </message>
</context>
<context>
    <name>TrafficGraphWidget</name>
    <message>
        <source>KB/s</source>
        <translation>KB/s</translation>
    </message>
</context>
<context>
    <name>TransactionDesc</name>
    <message numerus="yes">
        <source>Open for %n more block(s)</source>
        <translation><numerusform>Odpri za %n blok več</numerusform><numerusform>Odpri za %n bloka več</numerusform><numerusform>Odpri za %n bloke več</numerusform><numerusform>Odpri za %n blokov več</numerusform></translation>
    </message>
    <message>
        <source>Open until %1</source>
        <translation>Odpri do %1</translation>
    </message>
    <message>
        <source>conflicted with a transaction with %1 confirmations</source>
        <translation>v sporu s transakcijo z %1 potrditvami</translation>
    </message>
    <message>
        <source>0/unconfirmed, %1</source>
        <translation>0/nepotrjenih, %1</translation>
    </message>
    <message>
        <source>in memory pool</source>
        <translation>v memory pool-u</translation>
    </message>
    <message>
        <source>not in memory pool</source>
        <translation>ni v memory pool-u</translation>
    </message>
    <message>
        <source>abandoned</source>
        <translation>opuščen</translation>
    </message>
    <message>
        <source>%1/unconfirmed</source>
        <translation>%1/nepotrjeno</translation>
    </message>
    <message>
        <source>%1 confirmations</source>
        <translation>%1 potrditev</translation>
    </message>
    <message>
        <source>Status</source>
        <translation>Status</translation>
    </message>
    <message>
        <source>Date</source>
        <translation>Datum</translation>
    </message>
    <message>
        <source>Source</source>
        <translation>Izvor</translation>
    </message>
    <message>
        <source>Generated</source>
        <translation>Ustvarjeno</translation>
    </message>
    <message>
        <source>From</source>
        <translation>Pošiljatelj</translation>
    </message>
    <message>
        <source>unknown</source>
        <translation>neznano</translation>
    </message>
    <message>
        <source>To</source>
        <translation>Prejemnik</translation>
    </message>
    <message>
        <source>own address</source>
        <translation>lasten naslov</translation>
    </message>
    <message>
        <source>watch-only</source>
        <translation>opazovano</translation>
    </message>
    <message>
        <source>label</source>
        <translation>oznaka</translation>
    </message>
    <message>
        <source>Credit</source>
        <translation>Kredit</translation>
    </message>
    <message numerus="yes">
        <source>matures in %n more block(s)</source>
        <translation><numerusform>dozori po %n. najdenem bloku</numerusform><numerusform>dozori po %n. najdenih blokih</numerusform><numerusform>dozori po %n. najdenih blokih</numerusform><numerusform>dozori po %n. najdenih blokih</numerusform></translation>
    </message>
    <message>
        <source>not accepted</source>
        <translation>ni sprejeto</translation>
    </message>
    <message>
        <source>Debit</source>
        <translation>Debit</translation>
    </message>
    <message>
        <source>Total debit</source>
        <translation>Skupni debit</translation>
    </message>
    <message>
        <source>Total credit</source>
        <translation>Skupni kredit</translation>
    </message>
    <message>
        <source>Transaction fee</source>
        <translation>Provizija transakcije</translation>
    </message>
    <message>
        <source>Net amount</source>
        <translation>Neto znesek</translation>
    </message>
    <message>
        <source>Message</source>
        <translation>Sporočilo</translation>
    </message>
    <message>
        <source>Comment</source>
        <translation>Komentar</translation>
    </message>
    <message>
        <source>Transaction ID</source>
        <translation>ID transakcije</translation>
    </message>
    <message>
        <source>Transaction total size</source>
        <translation>Skupna velikost transakcije</translation>
    </message>
    <message>
        <source>Transaction virtual size</source>
        <translation>Virtualna velikost transakcije</translation>
    </message>
    <message>
        <source>Output index</source>
        <translation>Indeks izhoda</translation>
    </message>
    <message>
        <source>Merchant</source>
        <translation>Trgovec</translation>
    </message>
    <message>
        <source>Generated coins must mature %1 blocks before they can be spent. When you generated this block, it was broadcast to the network to be added to the block chain. If it fails to get into the chain, its state will change to "not accepted" and it won't be spendable. This may occasionally happen if another node generates a block within a few seconds of yours.</source>
        <translation>Ustvarjeni kovanci morajo zoreti %1 blokov, preden jih lahko porabite. Ko ste ta blok ustvarili, je bil posredovan v omrežje, da bo dodan v verigo blokov. Če se bloku ni uspelo uvrstiti v verigo, se bo njegovo stanje spremenilo v "ni bilo sprejeto" in kovancev ne bo mogoče porabiti. To se včasih zgodi, če kak drug rudar v roku nekaj sekund hkrati z vami odkrije drug blok.</translation>
    </message>
    <message>
        <source>Debug information</source>
        <translation>Informacije za razhroščanje</translation>
    </message>
    <message>
        <source>Transaction</source>
        <translation>Transakcija</translation>
    </message>
    <message>
        <source>Inputs</source>
        <translation>Vnosi</translation>
    </message>
    <message>
        <source>Amount</source>
        <translation>Znesek</translation>
    </message>
    <message>
        <source>true</source>
        <translation>pravilno</translation>
    </message>
    <message>
        <source>false</source>
        <translation>nepravilno</translation>
    </message>
</context>
<context>
    <name>TransactionDescDialog</name>
    <message>
        <source>This pane shows a detailed description of the transaction</source>
        <translation>V tem podoknu so prikazane podrobnosti o transakciji</translation>
    </message>
    <message>
        <source>Details for %1</source>
        <translation>Detajli za %1</translation>
    </message>
</context>
<context>
    <name>TransactionTableModel</name>
    <message>
        <source>Date</source>
        <translation>Datum</translation>
    </message>
    <message>
        <source>Type</source>
        <translation>Vrsta</translation>
    </message>
    <message>
        <source>Label</source>
        <translation>Oznaka</translation>
    </message>
    <message numerus="yes">
        <source>Open for %n more block(s)</source>
        <translation><numerusform>Odpri za %n blok več</numerusform><numerusform>Odpri za %n bloka več</numerusform><numerusform>Odpri za %n več blokov</numerusform><numerusform>Odpri za %n več blokov</numerusform></translation>
    </message>
    <message>
        <source>Open until %1</source>
        <translation>Odpri do %1</translation>
    </message>
    <message>
        <source>Unconfirmed</source>
        <translation>Nepotrjeno</translation>
    </message>
    <message>
        <source>Abandoned</source>
        <translation>Opuščeno</translation>
    </message>
    <message>
        <source>Confirming (%1 of %2 recommended confirmations)</source>
        <translation>Potrjevanje (%1 od %2 priporočenih potrditev)</translation>
    </message>
    <message>
        <source>Confirmed (%1 confirmations)</source>
        <translation>Potrjeno (%1 potrditev)</translation>
    </message>
    <message>
        <source>Conflicted</source>
        <translation>V konfliktu</translation>
    </message>
    <message>
        <source>Immature (%1 confirmations, will be available after %2)</source>
        <translation>Nedozorelo (št. potrditev: %1, na voljo šele po: %2)</translation>
    </message>
    <message>
        <source>Generated but not accepted</source>
        <translation>Generirano, toda ne sprejeto</translation>
    </message>
    <message>
        <source>Received with</source>
        <translation>Prejeto s</translation>
    </message>
    <message>
        <source>Received from</source>
        <translation>Prejeto iz</translation>
    </message>
    <message>
        <source>Sent to</source>
        <translation>Poslano</translation>
    </message>
    <message>
        <source>Payment to yourself</source>
        <translation>Plačilo sebi</translation>
    </message>
    <message>
        <source>Mined</source>
        <translation>Narudarjeno</translation>
    </message>
    <message>
        <source>watch-only</source>
        <translation>opazovano</translation>
    </message>
    <message>
        <source>(n/a)</source>
        <translation>(ni na voljo)</translation>
    </message>
    <message>
        <source>(no label)</source>
        <translation>(brez oznake)</translation>
    </message>
    <message>
        <source>Transaction status. Hover over this field to show number of confirmations.</source>
        <translation>Stanje transakcije. Zapeljite z miško čez to polje za prikaz števila potrdil.</translation>
    </message>
    <message>
        <source>Date and time that the transaction was received.</source>
        <translation>Datum in čas, ko je transakcija bila prejeta.</translation>
    </message>
    <message>
        <source>Type of transaction.</source>
        <translation>Vrsta transakcije</translation>
    </message>
    <message>
        <source>Whether or not a watch-only address is involved in this transaction.</source>
        <translation>Ali je v transakciji udeležen kateri od opazovanih naslovov.</translation>
    </message>
    <message>
        <source>User-defined intent/purpose of the transaction.</source>
        <translation>Uporabniško določen namen transakcije.</translation>
    </message>
    <message>
        <source>Amount removed from or added to balance.</source>
        <translation>Znesek spremembe stanja sredstev.</translation>
    </message>
</context>
<context>
    <name>TransactionView</name>
    <message>
        <source>All</source>
        <translation>Vse</translation>
    </message>
    <message>
        <source>Today</source>
        <translation>Danes</translation>
    </message>
    <message>
        <source>This week</source>
        <translation>Ta teden</translation>
    </message>
    <message>
        <source>This month</source>
        <translation>Ta mesec</translation>
    </message>
    <message>
        <source>Last month</source>
        <translation>Prejšnji mesec</translation>
    </message>
    <message>
        <source>This year</source>
        <translation>To leto</translation>
    </message>
    <message>
        <source>Range...</source>
        <translation>Območje ...</translation>
    </message>
    <message>
        <source>Received with</source>
        <translation>Prejeto z</translation>
    </message>
    <message>
        <source>Sent to</source>
        <translation>Poslano</translation>
    </message>
    <message>
        <source>To yourself</source>
        <translation>Sebi</translation>
    </message>
    <message>
        <source>Mined</source>
        <translation>Narudarjeno</translation>
    </message>
    <message>
        <source>Other</source>
        <translation>Drugo</translation>
    </message>
    <message>
        <source>Enter address, transaction id, or label to search</source>
        <translation>Vnesi naslov, ID transakcije, ali oznako za iskanje</translation>
    </message>
    <message>
        <source>Min amount</source>
        <translation>Najmanjši znesek</translation>
    </message>
    <message>
        <source>Abandon transaction</source>
        <translation>Opusti transakcijo</translation>
    </message>
    <message>
        <source>Increase transaction fee</source>
        <translation>Povečaj provizijo transakcije</translation>
    </message>
    <message>
        <source>Copy address</source>
        <translation>Kopiraj naslov</translation>
    </message>
    <message>
        <source>Copy label</source>
        <translation>Kopiraj oznako</translation>
    </message>
    <message>
        <source>Copy amount</source>
        <translation>Kopiraj znesek</translation>
    </message>
    <message>
        <source>Copy transaction ID</source>
        <translation>Kopiraj ID transakcije</translation>
    </message>
    <message>
        <source>Copy raw transaction</source>
        <translation>Kopiraj neobdelano (raw) transakcijo</translation>
    </message>
    <message>
        <source>Copy full transaction details</source>
        <translation>Kopiraj vse detajle transakcije</translation>
    </message>
    <message>
        <source>Edit label</source>
        <translation>Uredi oznako</translation>
    </message>
    <message>
        <source>Show transaction details</source>
        <translation>Pokaži podrobnosti transakcije</translation>
    </message>
    <message>
        <source>Export Transaction History</source>
        <translation>Izvoz zgodovine transakcij</translation>
    </message>
    <message>
        <source>Comma separated file (*.csv)</source>
        <translation>Podatki ločenimi z vejico (*.csv)</translation>
    </message>
    <message>
        <source>Confirmed</source>
        <translation>Potrjeno</translation>
    </message>
    <message>
        <source>Watch-only</source>
        <translation>Opazovano</translation>
    </message>
    <message>
        <source>Date</source>
        <translation>Datum</translation>
    </message>
    <message>
        <source>Type</source>
        <translation>Vrsta</translation>
    </message>
    <message>
        <source>Label</source>
        <translation>Oznaka</translation>
    </message>
    <message>
        <source>Address</source>
        <translation>Naslov</translation>
    </message>
    <message>
        <source>ID</source>
        <translation>ID</translation>
    </message>
    <message>
        <source>Exporting Failed</source>
        <translation>Podatkov ni bilo mogoče izvoziti.</translation>
    </message>
    <message>
        <source>There was an error trying to save the transaction history to %1.</source>
        <translation>Prišlo je do napake med shranjevanjem zgodovine transakcij v datoteko %1.</translation>
    </message>
    <message>
        <source>Exporting Successful</source>
        <translation>Izvoz uspešen</translation>
    </message>
    <message>
        <source>The transaction history was successfully saved to %1.</source>
        <translation>Zgodovina poteklih transakcij je bila uspešno shranjena v datoteko %1.</translation>
    </message>
    <message>
        <source>Range:</source>
        <translation>Območje:</translation>
    </message>
    <message>
        <source>to</source>
        <translation>za</translation>
    </message>
</context>
<context>
    <name>UnitDisplayStatusBarControl</name>
    <message>
        <source>Unit to show amounts in. Click to select another unit.</source>
        <translation>Merska enota za prikaz zneskov. Kliknite za izbiro druge enote.</translation>
    </message>
</context>
<context>
    <name>WalletController</name>
    <message>
        <source>Close wallet</source>
        <translation>Zapri denarnico</translation>
    </message>
    <message>
        <source>Are you sure you wish to close the wallet &lt;i&gt;%1&lt;/i&gt;?</source>
        <translation>Ali ste prepričani da želite zapreti denarnico &lt;i&gt;%1&lt;/i&gt;?</translation>
    </message>
    <message>
        <source>Closing the wallet for too long can result in having to resync the entire chain if pruning is enabled.</source>
        <translation>Predolgo zapiranje denarnice lahko povzroči ponovno sinhronizacijo celotne verige, če je obrezovanje omogočeno.</translation>
    </message>
</context>
<context>
    <name>WalletFrame</name>
    <message>
        <source>No wallet has been loaded.</source>
        <translation>Nobena denarnica ni bila naložena.</translation>
    </message>
</context>
<context>
    <name>WalletModel</name>
    <message>
        <source>Send Coins</source>
        <translation>Pošlji kovance</translation>
    </message>
    <message>
        <source>Fee bump error</source>
        <translation>Fee bump error</translation>
    </message>
    <message>
        <source>Increasing transaction fee failed</source>
        <translation>Povečanje provizije transakcije neuspešno</translation>
    </message>
    <message>
        <source>Do you want to increase the fee?</source>
        <translation>Ali hočete povišati provizijo?</translation>
    </message>
    <message>
        <source>Current fee:</source>
        <translation>Trenutna provizija:</translation>
    </message>
    <message>
        <source>Increase:</source>
        <translation>Povečaj:</translation>
    </message>
    <message>
        <source>New fee:</source>
        <translation>Nova provizija:</translation>
    </message>
    <message>
        <source>Confirm fee bump</source>
        <translation>Confirm fee bump</translation>
    </message>
    <message>
        <source>Can't sign transaction.</source>
        <translation>Ne morem podpisati transakcije.</translation>
    </message>
    <message>
        <source>Could not commit transaction</source>
        <translation>Transakcije ni mogoče izvesti</translation>
    </message>
    <message>
        <source>default wallet</source>
        <translation>privzeta denarnica</translation>
    </message>
</context>
<context>
    <name>WalletView</name>
    <message>
        <source>&amp;Export</source>
        <translation>&amp;Izvozi</translation>
    </message>
    <message>
        <source>Export the data in the current tab to a file</source>
        <translation>Izvozi podatke v trenutnem zavihku v datoteko</translation>
    </message>
    <message>
        <source>Backup Wallet</source>
        <translation>Izdelava varnostne kopije denarnice</translation>
    </message>
    <message>
        <source>Wallet Data (*.dat)</source>
        <translation>Denarnica (*.dat)</translation>
    </message>
    <message>
        <source>Backup Failed</source>
        <translation>Varnostne kopije ni bilo mogoče izdelati.</translation>
    </message>
    <message>
        <source>There was an error trying to save the wallet data to %1.</source>
        <translation>Prišlo je do napake pri shranjevanju podatkov denarnice v datoteko %1.</translation>
    </message>
    <message>
        <source>Backup Successful</source>
        <translation>Izdelava varnostne kopije uspešna</translation>
    </message>
    <message>
        <source>The wallet data was successfully saved to %1.</source>
        <translation>Denarnica uspešno shranjena v %1.</translation>
    </message>
    <message>
        <source>Cancel</source>
        <translation>Prekliči</translation>
    </message>
</context>
<context>
    <name>bitcoin-core</name>
    <message>
        <source>Distributed under the MIT software license, see the accompanying file %s or %s</source>
        <translation>Distribuirano v okviru programske licence MIT. Podrobnosti so navedene v  priloženi datoteki %s ali %s</translation>
    </message>
    <message>
        <source>Prune configured below the minimum of %d MiB.  Please use a higher number.</source>
        <translation>Obrezovanje konfigurirano pod minimalnimi %d miB. Prosimo, uporabite večjo številko.</translation>
    </message>
    <message>
        <source>Prune: last wallet synchronisation goes beyond pruned data. You need to -reindex (download the whole blockchain again in case of pruned node)</source>
        <translation>Obrezovanje: zadnja sinhronizacija denarnice presega obrezane podatke. Izvesti morate -reindex (v primeru obrezave morate znova naložiti celoten blockchain)</translation>
    </message>
    <message>
        <source>Rescans are not possible in pruned mode. You will need to use -reindex which will download the whole blockchain again.</source>
        <translation>RPonovno skeniranje (rescans) v obrezovalnem načinu niso možni. Uporabiti boste morali -reindex, ki bo znova naložil celoten blockchain.</translation>
    </message>
    <message>
        <source>Error: A fatal internal error occurred, see debug.log for details</source>
        <translation>Napaka: Med izvajanjem je prišlo do nepopravljive napake. Podrobnosti so v datoteki debug.log</translation>
    </message>
    <message>
        <source>Pruning blockstore...</source>
        <translation>Obrezujem ...</translation>
    </message>
    <message>
        <source>Unable to start HTTP server. See debug log for details.</source>
        <translation>Zagon HTTP strežnika neuspešen. Poglejte razhroščevalni dnevnik za podrobnosti (debug.log).</translation>
    </message>
    <message>
        <source>The %s developers</source>
        <translation>%s razvijalci</translation>
    </message>
    <message>
        <source>Can't generate a change-address key. No keys in the internal keypool and can't generate any keys.</source>
        <translation>Ne morem ustvariti ključa change-address. V keypool-u ni ključev.</translation>
    </message>
    <message>
        <source>Cannot obtain a lock on data directory %s. %s is probably already running.</source>
        <translation>Ne morem zakleniti podatkovne mape %s. %s je verjetno že zagnan.</translation>
    </message>
    <message>
        <source>Cannot provide specific connections and have addrman find outgoing connections at the same.</source>
        <translation>Ne morem zagotoviti določenih povezav in hkrati iskati odhodne povezave z adrman.</translation>
    </message>
    <message>
        <source>Error reading %s! All keys read correctly, but transaction data or address book entries might be missing or incorrect.</source>
        <translation>Napaka pri branju %s! Vsi ključi so bili prebrani pravilno, vendar so lahko vnosi o transakcijah ali vnosi naslovov nepravilni ali manjkajo.</translation>
    </message>
    <message>
        <source>Please check that your computer's date and time are correct! If your clock is wrong, %s will not work properly.</source>
        <translation>Opozorilo: Preverite, če sta datum in ura na vašem računalniku točna! %s ne bo deloval pravilno, če je nastavljeni čas nepravilen.</translation>
    </message>
    <message>
        <source>Please contribute if you find %s useful. Visit %s for further information about the software.</source>
        <translation>Prosimo, prispevajte, če se vam zdi %s uporaben. Za dodatne informacije o programski opremi obiščite %s.</translation>
    </message>
    <message>
        <source>The block database contains a block which appears to be from the future. This may be due to your computer's date and time being set incorrectly. Only rebuild the block database if you are sure that your computer's date and time are correct</source>
        <translation>Baza podatkov blokov vsebuje blok, za katerega se zdi, da bo iz prihodnosti. To je lahko posledica napačnega nastavitve datuma in časa vašega računalnika. Znova obnovijte bazo podatkov samo, če ste prepričani, da sta datum in čas računalnika pravilna</translation>
    </message>
    <message>
        <source>This is a pre-release test build - use at your own risk - do not use for mining or merchant applications</source>
        <translation>To je preizkusna različica še neizdanega programa. Uporabljate jo na lastno odgovornost. Programa ne uporabljajte je za rudarjenje ali trgovske aplikacije.</translation>
    </message>
    <message>
        <source>This is the transaction fee you may discard if change is smaller than dust at this level</source>
        <translation>To je transakcijska provizija, ki jo lahko zavržete, če je sprememba manjša od prahu na tej ravni</translation>
    </message>
    <message>
        <source>Unable to replay blocks. You will need to rebuild the database using -reindex-chainstate.</source>
        <translation>Ne morem ponoviti blokov. Podatkovno bazo bo potrebno ponovno zgraditi z uporabo ukaza -reindex-chainstate.</translation>
    </message>
    <message>
        <source>Unable to rewind the database to a pre-fork state. You will need to redownload the blockchain</source>
        <translation>Baze podatkov ni mogoče vrniti v stanje pred forkom. Morali boste znova naložiti verigo blokov</translation>
    </message>
    <message>
        <source>Warning: The network does not appear to fully agree! Some miners appear to be experiencing issues.</source>
        <translation>Opozorilo: Trenutno na omrežju ni videti konsenza! Videti je, kot da bi imeli nekateri rudarji težave.</translation>
    </message>
    <message>
        <source>Warning: We do not appear to fully agree with our peers! You may need to upgrade, or other nodes may need to upgrade.</source>
        <translation>Opozorilo: Trenutno se s soležniki ne strinjamo v popolnosti! Mogoče bi morali vi ali drugi udeleženci posodobiti odjemalce.</translation>
    </message>
    <message>
        <source>%d of last 100 blocks have unexpected version</source>
        <translation>%d od zadnjih 100 blokov imajo nepričakovano verzijo</translation>
    </message>
    <message>
        <source>%s corrupt, salvage failed</source>
        <translation>%s poškodovana, obnova neuspešna</translation>
    </message>
    <message>
        <source>-maxmempool must be at least %d MB</source>
        <translation>-maxmempool mora biti vsaj %d MB</translation>
    </message>
    <message>
        <source>Cannot resolve -%s address: '%s'</source>
        <translation>Naslova -%s ni mogoče razrešiti: '%s'</translation>
    </message>
    <message>
        <source>Change index out of range</source>
        <translation>Indeks drobiža izven dovoljenega območja</translation>
    </message>
    <message>
        <source>Config setting for %s only applied on %s network when in [%s] section.</source>
        <translation>Konfiguracijske nastavitve za %s se upoštevajo le na omrežju %s v sekciji [%s].</translation>
    </message>
    <message>
        <source>Copyright (C) %i-%i</source>
        <translation>Copyright (C) %i-%i</translation>
    </message>
    <message>
        <source>Corrupted block database detected</source>
        <translation>Podatkovna baza blokov je okvarjena</translation>
    </message>
    <message>
        <source>Do you want to rebuild the block database now?</source>
        <translation>Želite zdaj obnoviti podatkovno bazo blokov?</translation>
    </message>
    <message>
        <source>Error initializing block database</source>
        <translation>Napaka pri inicializaciji podatkovne baze blokov</translation>
    </message>
    <message>
        <source>Error initializing wallet database environment %s!</source>
        <translation>Napaka pri inicializaciji okolja podatkovne baze denarnice %s!</translation>
    </message>
    <message>
        <source>Error loading %s</source>
        <translation>Napaka pri nalaganju %s</translation>
    </message>
    <message>
        <source>Error loading %s: Private keys can only be disabled during creation</source>
        <translation>Napaka pri nalaganju %s: Zasebne ključe se lahko onemogoči samo ob ustvaritvi</translation>
    </message>
    <message>
        <source>Error loading %s: Wallet corrupted</source>
        <translation>Napaka pri nalaganju %s: Denarnica pokvarjena</translation>
    </message>
    <message>
        <source>Error loading %s: Wallet requires newer version of %s</source>
        <translation>Napaka pri nalaganju %s: denarnica zahteva novejšo različico %s</translation>
    </message>
    <message>
        <source>Error loading block database</source>
        <translation>Napaka pri nalaganju podatkovne baze blokov</translation>
    </message>
    <message>
        <source>Error opening block database</source>
        <translation>Napaka pri odpiranju podatkovne baze blokov</translation>
    </message>
    <message>
        <source>Failed to listen on any port. Use -listen=0 if you want this.</source>
        <translation>Ni mogoče poslušati na nobenih vratih. Če to zares želite, uporabite opcijo -listen=0.</translation>
    </message>
    <message>
        <source>Failed to rescan the wallet during initialization</source>
        <translation>Med inicializacijo denarnice ni bilo mogoče preveriti zgodovine (rescan failed).</translation>
    </message>
    <message>
        <source>Importing...</source>
        <translation>Uvažam ...</translation>
    </message>
    <message>
        <source>Incorrect or no genesis block found. Wrong datadir for network?</source>
        <translation>Izvornega bloka ni mogoče najti ali pa je neveljaven. Preverite, če ste izbrali pravo podatkovno mapo za izbrano omrežje.</translation>
    </message>
    <message>
        <source>Initialization sanity check failed. %s is shutting down.</source>
        <translation>Začetni sanity check neuspešen. %s se zapira.</translation>
    </message>
    <message>
        <source>Invalid P2P permission: '%s'</source>
        <translation>Neveljavna pooblastila P2P: '%s'</translation>
    </message>
    <message>
        <source>Invalid amount for -%s=&lt;amount&gt;: '%s'</source>
        <translation>Neveljavna količina za -%s=&lt;amount&gt;: '%s'</translation>
    </message>
    <message>
        <source>Invalid amount for -discardfee=&lt;amount&gt;: '%s'</source>
        <translation>Neveljavna količina za -discardfee=&lt;amount&gt;: '%s'</translation>
    </message>
    <message>
        <source>Invalid amount for -fallbackfee=&lt;amount&gt;: '%s'</source>
        <translation>Neveljavna količina za -fallbackfee=&lt;amount&gt;: '%s'</translation>
    </message>
    <message>
        <source>Specified blocks directory "%s" does not exist.</source>
        <translation>Vnešena podatkovna mapa za bloke "%s" ne obstaja.</translation>
    </message>
    <message>
        <source>Unknown address type '%s'</source>
        <translation>Neznan tip naslova '%s'</translation>
    </message>
    <message>
        <source>Unknown change type '%s'</source>
        <translation>Neznan tip drobiža '%s'</translation>
    </message>
    <message>
        <source>Upgrading txindex database</source>
        <translation>Nadgrajujem txindex podatkovno bazo</translation>
    </message>
    <message>
        <source>Loading P2P addresses...</source>
        <translation>Nalagam P2P naslove ...</translation>
    </message>
    <message>
        <source>Error: Disk space is too low!</source>
        <translation>Napaka: premalo prostora na disku!</translation>
    </message>
    <message>
        <source>Loading banlist...</source>
        <translation>Nalaganje liste blokiranih ...</translation>
    </message>
    <message>
        <source>Not enough file descriptors available.</source>
        <translation>Na voljo ni dovolj deskriptorjev datotek.</translation>
    </message>
    <message>
        <source>Prune cannot be configured with a negative value.</source>
        <translation>Negativne vrednosti parametra funkcije obrezovanja niso sprejemljive.</translation>
    </message>
    <message>
        <source>Prune mode is incompatible with -txindex.</source>
        <translation>Funkcija obrezovanja ni združljiva z opcijo -txindex.</translation>
    </message>
    <message>
        <source>Replaying blocks...</source>
        <translation>Ponavljam bloke ...</translation>
    </message>
    <message>
        <source>Rewinding blocks...</source>
        <translation>Previjam bloke ...</translation>
    </message>
    <message>
        <source>The source code is available from %s.</source>
        <translation>Izvorna koda je dosegljiva na %s.</translation>
    </message>
    <message>
        <source>Transaction fee and change calculation failed</source>
        <translation>Izračun provizije za transakcijo in droviža ni uspel</translation>
    </message>
    <message>
        <source>Unable to bind to %s on this computer. %s is probably already running.</source>
        <translation>Na tem računalniku ni bilo mogoče vezati naslova %s. %s je verjetno že zagnan.</translation>
    </message>
    <message>
        <source>Unable to generate keys</source>
        <translation>Ne zmorem ustvariti ključev</translation>
    </message>
    <message>
        <source>Unsupported logging category %s=%s.</source>
        <translation>Nepodprta kategorija beleženja %s=%s.</translation>
    </message>
    <message>
        <source>Upgrading UTXO database</source>
        <translation>Nadgrajujem UTXO podatkovno bazo</translation>
    </message>
    <message>
        <source>User Agent comment (%s) contains unsafe characters.</source>
        <translation>Komentar uporabniškega agenta (%s) vsebuje nevarne znake.</translation>
    </message>
    <message>
        <source>Verifying blocks...</source>
        <translation>Preverjam celovitost blokov ...</translation>
    </message>
    <message>
        <source>Wallet needed to be rewritten: restart %s to complete</source>
        <translation>Denarnica mora biti prepisana: ponovno zaženite %s za dokončanje.</translation>
    </message>
    <message>
        <source>Error: Listening for incoming connections failed (listen returned error %s)</source>
        <translation>Napaka: Ni mogoče sprejemati dohodnih povezav (vrnjena napaka: %s)</translation>
    </message>
    <message>
        <source>Invalid amount for -maxtxfee=&lt;amount&gt;: '%s' (must be at least the minrelay fee of %s to prevent stuck transactions)</source>
        <translation>Neveljaven znesek za -maxtxfee=&lt;amount&gt;: '%s' (mora biti najmanj provizija za %s, da se prepreči zataknjene transakcije)</translation>
    </message>
    <message>
        <source>The transaction amount is too small to send after the fee has been deducted</source>
        <translation>Znesek transakcije je premajhen za pošiljanje po odbitku provizije</translation>
    </message>
    <message>
        <source>You need to rebuild the database using -reindex to go back to unpruned mode.  This will redownload the entire blockchain</source>
        <translation>Za vrnitev v nepredviden način morate obnoviti bazo z uporabo -reindex. To bo ponovno naložilo celoten blockchain</translation>
    </message>
    <message>
        <source>Error reading from database, shutting down.</source>
        <translation>Napaka pri branju podarkovne baze, zapiram.</translation>
    </message>
    <message>
        <source>Error upgrading chainstate database</source>
        <translation>Napaka pri nadgradnji chainstate baze podatkov</translation>
    </message>
    <message>
        <source>Error: Disk space is low for %s</source>
        <translation>Opozorilo: premalo prostora na disku za %s</translation>
    </message>
    <message>
        <source>Invalid -onion address or hostname: '%s'</source>
        <translation>Neveljaven -onion naslov ali ime gostitelja: '%s'</translation>
    </message>
    <message>
        <source>Invalid -proxy address or hostname: '%s'</source>
        <translation>Neveljaven -proxy naslov ali ime gostitelja: '%s'</translation>
    </message>
    <message>
        <source>Invalid amount for -paytxfee=&lt;amount&gt;: '%s' (must be at least %s)</source>
        <translation>Neveljaven znesek za -paytxfee=&lt;amount&gt;: '%s' (mora biti vsaj %s)</translation>
    </message>
    <message>
        <source>Invalid netmask specified in -whitelist: '%s'</source>
        <translation>Neveljavna omrežna maska je navedena v -whitelist: '%s'</translation>
    </message>
    <message>
        <source>Need to specify a port with -whitebind: '%s'</source>
        <translation>Pri opciji -whitebind morate navesti vrata: %s</translation>
    </message>
    <message>
        <source>Prune mode is incompatible with -blockfilterindex.</source>
        <translation>Obrezovanje ni kompatibilno z -blockfilterindex.</translation>
    </message>
    <message>
        <source>Reducing -maxconnections from %d to %d, because of system limitations.</source>
        <translation>Zmanjšujem maksimalno število povezav (-maxconnections) iz %d na %d, zaradi sistemskih omejitev.</translation>
    </message>
    <message>
        <source>Section [%s] is not recognized.</source>
        <translation>Sekcija [%s] niu prepoznana.</translation>
    </message>
    <message>
        <source>Signing transaction failed</source>
        <translation>Transakcije ni bilo mogoče podpisati.</translation>
    </message>
    <message>
        <source>Specified -walletdir "%s" does not exist</source>
        <translation>Določena -walletdir "%s" ne obstaja</translation>
    </message>
    <message>
        <source>Specified -walletdir "%s" is a relative path</source>
        <translation>Določena -walletdir "%s" je relativna</translation>
    </message>
    <message>
        <source>Specified -walletdir "%s" is not a directory</source>
        <translation>Določena -walletdir "%s" ni podatkovna mapa</translation>
    </message>
    <message>
        <source>The specified config file %s does not exist
</source>
        <translation>Določena konfiguracijska datoteka %s ne obstaja
</translation>
    </message>
    <message>
        <source>The transaction amount is too small to pay the fee</source>
        <translation>Znesek transakcije je prenizek za plačilo provizije</translation>
    </message>
    <message>
        <source>This is experimental software.</source>
        <translation>Program je eksperimentalne narave.</translation>
    </message>
    <message>
        <source>Transaction amount too small</source>
        <translation>Znesek je pramajhen</translation>
    </message>
    <message>
        <source>Transaction too large</source>
        <translation>Transkacija je prevelika</translation>
    </message>
    <message>
        <source>Unable to bind to %s on this computer (bind returned error %s)</source>
        <translation>Na tem računalniku ni bilo mogoče vezati naslova %s (vrnjena napaka: %s)</translation>
    </message>
    <message>
        <source>Unable to create the PID file '%s': %s</source>
        <translation>Ne morem ustvariti PID datoteke '%s': %s</translation>
    </message>
    <message>
        <source>Unable to generate initial keys</source>
        <translation>Ne zmorem ustvariti začetnih ključev</translation>
    </message>
    <message>
        <source>Unknown -blockfilterindex value %s.</source>
        <translation>Neznana vrednost -blockfilterindex %s.</translation>
    </message>
    <message>
        <source>Verifying wallet(s)...</source>
        <translation>Preverjam denarnice ...</translation>
    </message>
    <message>
        <source>Warning: unknown new rules activated (versionbit %i)</source>
        <translation>Opozorilo: neznana nova pravila aktivirana (verzija %i)</translation>
    </message>
    <message>
        <source>Zapping all transactions from wallet...</source>
        <translation>Brišem vse transakcije iz denarnice ...</translation>
    </message>
    <message>
        <source>-maxtxfee is set very high! Fees this large could be paid on a single transaction.</source>
        <translation>-maxtxfee je nastavljen zelo visoko!</translation>
    </message>
    <message>
        <source>This is the transaction fee you may pay when fee estimates are not available.</source>
        <translation>To je transakcijska provizija, ki jo lahko plačate, kadar ocene provizij niso na voljo.</translation>
    </message>
    <message>
        <source>This product includes software developed by the OpenSSL Project for use in the OpenSSL Toolkit %s and cryptographic software written by Eric Young and UPnP software written by Thomas Bernard.</source>
        <translation>Ta izdelek vključuje programsko opremo, ki jo je razvil OpenSSL Project za uporabo v orodju OpenSSL Toolkit %s in kriptografsko programsko opremo, ki jo je napisal Eric Young, in programsko opremo UPnP, ki jo je napisal Thomas Bernard.</translation>
    </message>
    <message>
        <source>Total length of network version string (%i) exceeds maximum length (%i). Reduce the number or size of uacomments.</source>
        <translation>Skupna dolžina niza različice omrežja (%i) presega največjo dolžino (%i). Zmanjšajte število ali velikost ur.</translation>
    </message>
    <message>
        <source>Warning: Wallet file corrupt, data salvaged! Original %s saved as %s in %s; if your balance or transactions are incorrect you should restore from a backup.</source>
        <translation>Opozorilo: Datoteka denarnice je poškodovana, podatki so shranjeni! Izvirnik %s je bil shranjen kot %s v %s; če je stanje ali transakcije napačno, ga morate obnoviti iz varnostne kopije.</translation>
    </message>
    <message>
        <source>%s is set very high!</source>
        <translation>%s je postavljen zelo visoko!</translation>
    </message>
    <message>
        <source>Error loading wallet %s. Duplicate -wallet filename specified.</source>
        <translation>Napaka pri nalaganju denarnice %s. Ime denarnice je bilo že uporabljeno.</translation>
    </message>
    <message>
        <source>Starting network threads...</source>
        <translation>Začenjam omrežne niti ...</translation>
    </message>
    <message>
        <source>The wallet will avoid paying less than the minimum relay fee.</source>
        <translation>Denarnica se bo izognila plačilu proviziji, manjši od minimalne relay provizije (relay fee).</translation>
    </message>
    <message>
        <source>This is the minimum transaction fee you pay on every transaction.</source>
        <translation>To je minimalna transakcijska provizija, ki jo plačate za vsako transakcijo.</translation>
    </message>
    <message>
        <source>This is the transaction fee you will pay if you send a transaction.</source>
        <translation>To je provizija, ki jo boste plačali, če pošljete transakcijo.</translation>
    </message>
    <message>
        <source>Transaction amounts must not be negative</source>
        <translation>Znesek transkacije mora biti pozitiven</translation>
    </message>
    <message>
        <source>Transaction has too long of a mempool chain</source>
        <translation>Transakcija ima predolgo verigo spominov</translation>
    </message>
    <message>
        <source>Transaction must have at least one recipient</source>
        <translation>Transakcija mora imeti vsaj enega prejemnika.</translation>
    </message>
    <message>
        <source>Unknown network specified in -onlynet: '%s'</source>
        <translation>Neznano omrežje določeno v -onlynet: '%s'.</translation>
    </message>
    <message>
        <source>Insufficient funds</source>
        <translation>Premalo sredstev</translation>
    </message>
    <message>
        <source>Cannot upgrade a non HD split wallet without upgrading to support pre split keypool. Please use -upgradewallet=169900 or -upgradewallet with no version specified.</source>
        <translation>Ne morete nadgraditi denarnice, ki ni ločena z HD, brez nadgradnje na podporo pred razdeljenim ključem. Uporabite -upgradewallet=169900 ali -upgradewallet brez določene različice.</translation>
    </message>
    <message>
        <source>Fee estimation failed. Fallbackfee is disabled. Wait a few blocks or enable -fallbackfee.</source>
        <translation>Ocena provizije ni uspela. Fallbackfee je onemogočen. Počakajte nekaj blokov ali omogočite -fallbackfee.</translation>
    </message>
    <message>
        <source>Warning: Private keys detected in wallet {%s} with disabled private keys</source>
        <translation>Opozorilo: zasebni ključi odkriti v denarnici %s z onemogočenimi zasebnimi ključi.</translation>
    </message>
    <message>
        <source>Cannot write to data directory '%s'; check permissions.</source>
        <translation>Nimam dostopa za pisanje v podatkovni mapi '%s'; preveri dovoljenja.</translation>
    </message>
    <message>
        <source>Loading block index...</source>
        <translation>Nalagam kazalo blokov ...</translation>
    </message>
    <message>
        <source>Loading wallet...</source>
        <translation>Nalagam denarnico ...</translation>
    </message>
    <message>
        <source>Cannot downgrade wallet</source>
        <translation>Ne morem</translation>
    </message>
    <message>
        <source>Rescanning...</source>
        <translation>Ponovno pregledujem verigo ...</translation>
    </message>
    <message>
        <source>Done loading</source>
        <translation>Nalaganje končano</translation>
    </message>
</context>
</TS><|MERGE_RESOLUTION|>--- conflicted
+++ resolved
@@ -168,13 +168,8 @@
         <translation>Potrdi šifriranje denarnice</translation>
     </message>
     <message>
-<<<<<<< HEAD
         <source>Warning: If you encrypt your wallet and lose your passphrase, you will &lt;b&gt;LOSE ALL OF YOUR PARTICL&lt;/b&gt;!</source>
-        <translation>Opozorilo: V primeru izgube gesla šifrirane denarnice, boste &lt;b&gt;IZGUBILI VSE SVOJE PARTICLE&lt;/b&gt;!</translation>
-=======
-        <source>Warning: If you encrypt your wallet and lose your passphrase, you will &lt;b&gt;LOSE ALL OF YOUR BITCOINS&lt;/b&gt;!</source>
-        <translation>Opozorilo: V primeru izgube gesla šifrirane denarnice boste &lt;b&gt;IZGUBILI VSE SVOJE BITCOINE&lt;/b&gt;!</translation>
->>>>>>> 7358ae6d
+        <translation>Opozorilo: V primeru izgube gesla šifrirane denarnice boste &lt;b&gt;IZGUBILI VSE SVOJE PARTICLE&lt;/b&gt;!</translation>
     </message>
     <message>
         <source>Are you sure you wish to encrypt your wallet?</source>
@@ -435,13 +430,8 @@
         <translation>Orodna vrstica zavihkov</translation>
     </message>
     <message>
-<<<<<<< HEAD
         <source>Request payments (generates QR codes and particl: URIs)</source>
-        <translation>Zahtevajte plačilo (ustvarite zahtevek s kodo QR in URI tipa particl:)</translation>
-=======
-        <source>Request payments (generates QR codes and bitcoin: URIs)</source>
-        <translation>Zahtevajte plačilo (ustvarite zahtevek s kodo QR in URI tipa bitcoin)</translation>
->>>>>>> 7358ae6d
+        <translation>Zahtevajte plačilo (ustvarite zahtevek s kodo QR in URI tipa particl)</translation>
     </message>
     <message>
         <source>Show the list of used sending addresses and labels</source>
@@ -452,13 +442,8 @@
         <translation>Preglejte in uredite seznam naslovov, na katere ste kdaj prejeli plačila</translation>
     </message>
     <message>
-<<<<<<< HEAD
         <source>Open a particl: URI or payment request</source>
-        <translation>Izvedite plačilo iz zahtevka v datoteki ali iz URI tipa particl:</translation>
-=======
-        <source>Open a bitcoin: URI or payment request</source>
-        <translation>Izvedite plačilo iz zahtevka v datoteki ali iz URI tipa bitcoin</translation>
->>>>>>> 7358ae6d
+        <translation>Izvedite plačilo iz zahtevka v datoteki ali iz URI tipa particl</translation>
     </message>
     <message>
         <source>&amp;Command-line options</source>
@@ -889,13 +874,8 @@
         <translation>Uredi naslov za pošiljanje</translation>
     </message>
     <message>
-<<<<<<< HEAD
         <source>The entered address "%1" is not a valid Particl address.</source>
-        <translation>Vnešeni naslov %1 ni veljaven Particl naslov.</translation>
-=======
-        <source>The entered address "%1" is not a valid Bitcoin address.</source>
-        <translation>Vnešeni naslov "%1" ni veljaven Bitcoin naslov.</translation>
->>>>>>> 7358ae6d
+        <translation>Vnešeni naslov "%1" ni veljaven Particl naslov.</translation>
     </message>
     <message>
         <source>Address "%1" already exists as a receiving address with label "%2" and so cannot be added as a sending address.</source>
@@ -1627,13 +1607,8 @@
         <translation>Znesek</translation>
     </message>
     <message>
-<<<<<<< HEAD
         <source>Enter a Particl address (e.g. %1)</source>
-        <translation>Vnesite naslov Particl (npr. %1):</translation>
-=======
-        <source>Enter a Bitcoin address (e.g. %1)</source>
-        <translation>Vnesite naslov Bitcoin (npr. %1)</translation>
->>>>>>> 7358ae6d
+        <translation>Vnesite naslov Particl (npr. %1)</translation>
     </message>
     <message>
         <source>%1 d</source>
