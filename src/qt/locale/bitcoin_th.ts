--- conflicted
+++ resolved
@@ -1,8 +1,6 @@
-<TS language="th" version="2.1">
+<TS version="2.1" language="th">
 <context>
     <name>AddressBookPage</name>
-<<<<<<< HEAD
-=======
     <message>
         <source>Create a new address</source>
         <translation type="unfinished">สร้างแอดเดรสใหม่</translation>
@@ -10,150 +8,156 @@
     </context>
 <context>
     <name>BitcoinApplication</name>
->>>>>>> 44d8b13c
-    <message>
-        <source>Right-click to edit address or label</source>
-        <translation>คลิกขวาเพื่อแก้ไขที่อยู่หรือชื่อ</translation>
-    </message>
-    <message>
-        <source>Create a new address</source>
-        <translation>สร้างที่อยู่ใหม่</translation>
-    </message>
-    <message>
-        <source>&amp;New</source>
-        <translation>ใหม่</translation>
-    </message>
-    <message>
-        <source>Copy the currently selected address to the system clipboard</source>
-        <translation>คัดลอกที่อยู่ที่เลือกอยู่ไปยังคลิบบอร์ดของระบบ</translation>
-    </message>
-    <message>
-        <source>&amp;Copy</source>
-        <translation>คัดลอก</translation>
-    </message>
-    <message>
-        <source>C&amp;lose</source>
-        <translation>ปิด</translation>
-    </message>
-    <message>
-        <source>Delete the currently selected address from the list</source>
-        <translation>ลบที่อยู่ที่เลือกไว้ออกจากรายการ</translation>
-    </message>
-    <message>
-        <source>Enter address or label to search</source>
-        <translation>ป้อนที่อยู่หรือฉลากเพื่อค้นหา</translation>
-    </message>
-    <message>
-        <source>Export the data in the current tab to a file</source>
-        <translation>ส่งออกข้อมูลที่อยู่ในแถบนี้ไปในไฟล์</translation>
-    </message>
-    <message>
-        <source>&amp;Export</source>
-        <translation>ส่งออก</translation>
-    </message>
-    <message>
-        <source>&amp;Delete</source>
-        <translation>ลบ</translation>
-    </message>
-    <message>
-        <source>Choose the address to send coins to</source>
-        <translation>เลือกที่อยู่ที่จะส่งเหรียญ</translation>
-    </message>
-    <message>
-        <source>Choose the address to receive coins with</source>
-        <translation>เลือกที่อยู่ที่จะรับเหรียญ</translation>
-    </message>
-    <message>
-        <source>C&amp;hoose</source>
-        <translation>เลือก</translation>
-    </message>
-    <message>
-        <source>Sending addresses</source>
-        <translation>ที่อยู่ในการส่ง</translation>
-    </message>
-    <message>
-        <source>Receiving addresses</source>
-        <translation>ที่อยู่ในการรับ</translation>
-    </message>
-    <message>
-        <source>These are your Particl addresses for sending payments. Always check the amount and the receiving address before sending coins.</source>
-        <translation>ที่อยู่ Particl ของคุณสำหรับการส่งการชำระเงิน โปรดตรวจสอบจำนวนเงินและที่อยู่รับก่อนที่จะส่งเหรียญ</translation>
-    </message>
-    <message>
-        <source>&amp;Copy Address</source>
-        <translation>คัดลอกที่อยู่</translation>
-    </message>
-    <message>
-        <source>Copy &amp;Label</source>
-        <translation>คัดลอกชื่อ</translation>
-    </message>
-    <message>
-        <source>&amp;Edit</source>
-        <translation>แก้ไข</translation>
-    </message>
-    <message>
-        <source>Export Address List</source>
-        <translation>ส่งออกรายการที่อยู่</translation>
-    </message>
-    <message>
-        <source>Comma separated file (*.csv)</source>
-        <translation>ไฟล์ที่คั่นด้วยจุลภาค (* .csv)</translation>
-    </message>
-    <message>
-        <source>Exporting Failed</source>
-        <translation>การส่งออกล้มเหลว</translation>
-    </message>
-    <message>
-        <source>There was an error trying to save the address list to %1. Please try again.</source>
-        <translation>เกิดข้อผิดพลาดขณะพยายามบันทึกรายการที่อยู่ไปยัง %1 กรุณาลองอีกครั้ง.</translation>
-    </message>
-</context>
-<context>
-    <name>AddressTableModel</name>
-    <message>
-        <source>Label</source>
-        <translation>ฉลาก, ป้าย,</translation>
-    </message>
-    <message>
-        <source>Address</source>
-        <translation>ที่อยู่</translation>
-    </message>
-    <message>
-        <source>(no label)</source>
-        <translation>(ไม่มีฉลาก)</translation>
-    </message>
-</context>
-<context>
-    <name>AskPassphraseDialog</name>
-    <message>
-        <source>Passphrase Dialog</source>
-        <translation>กล่องโต้ตอบวลีรหัสผ่าน</translation>
-    </message>
-    <message>
-        <source>Enter passphrase</source>
-        <translation>ป้อนวลีรหัสผ่าน</translation>
-    </message>
-    <message>
-        <source>New passphrase</source>
-        <translation>วลีรหัสผ่านใหม่</translation>
-    </message>
-    <message>
-        <source>Repeat new passphrase</source>
-        <translation>ทำซ้ำข้อความรหัสใหม่</translation>
-    </message>
-    <message>
-<<<<<<< HEAD
-        <source>Show passphrase</source>
-        <translation>ดูวลี</translation>
-    </message>
-    <message>
-        <source>Encrypt wallet</source>
-        <translation>กระเป๋าสตางค์ เข้ารหัส</translation>
-    </message>
-    <message>
-        <source>This operation needs your wallet passphrase to unlock the wallet.</source>
-        <translation>การดำเนินการนี้ต้องการกระเป๋าสตางค์กระเป๋าสตางค์ของคุณเพื่อปลดล็อกกระเป๋าสตางค์</translation>
-=======
+    <message>
+        <source>Settings file %1 might be corrupt or invalid.</source>
+        <translation type="unfinished">ไฟล์ตั้งค่า%1 อาจเสียหายหรือไม่ถูกต้อง</translation>
+    </message>
+    </context>
+<context>
+    <name>QObject</name>
+    <message>
+        <source>%1 didn't yet exit safely…</source>
+        <translation type="unfinished">%1 ยังไม่ออกอย่างปลอดภัย...</translation>
+    </message>
+    <message>
+        <source>Inbound</source>
+        <extracomment>An inbound connection from a peer. An inbound connection is a connection initiated by a peer.</extracomment>
+        <translation type="unfinished">ขาเข้า</translation>
+    </message>
+    <message>
+        <source>Outbound</source>
+        <extracomment>An outbound connection to a peer. An outbound connection is a connection initiated by us.</extracomment>
+        <translation type="unfinished">ขาออก</translation>
+    </message>
+    <message>
+        <source>Manual</source>
+        <extracomment>Peer connection type established manually through one of several methods.</extracomment>
+        <translation type="unfinished">คู่มือ</translation>
+    </message>
+    <message numerus="yes">
+        <source>%n second(s)</source>
+        <translation type="unfinished">
+            <numerusform>%n second(s)</numerusform>
+        </translation>
+    </message>
+    <message numerus="yes">
+        <source>%n minute(s)</source>
+        <translation type="unfinished">
+            <numerusform>%n minute(s)</numerusform>
+        </translation>
+    </message>
+    <message numerus="yes">
+        <source>%n hour(s)</source>
+        <translation type="unfinished">
+            <numerusform>%n hour(s)</numerusform>
+        </translation>
+    </message>
+    <message numerus="yes">
+        <source>%n day(s)</source>
+        <translation type="unfinished">
+            <numerusform>%n day(s)</numerusform>
+        </translation>
+    </message>
+    <message numerus="yes">
+        <source>%n week(s)</source>
+        <translation type="unfinished">
+            <numerusform>%n week(s)</numerusform>
+        </translation>
+    </message>
+    <message numerus="yes">
+        <source>%n year(s)</source>
+        <translation type="unfinished">
+            <numerusform>%n year(s)</numerusform>
+        </translation>
+    </message>
+    <message>
+        <source>%1 B</source>
+        <translation type="unfinished">%1 ไบต์</translation>
+    </message>
+    <message>
+        <source>%1 kB</source>
+        <translation type="unfinished">%1 กิโลไบต์</translation>
+    </message>
+    <message>
+        <source>%1 MB</source>
+        <translation type="unfinished">%1 เมกะไบต์</translation>
+    </message>
+    <message>
+        <source>%1 GB</source>
+        <translation type="unfinished">%1 จิกะไบต์</translation>
+    </message>
+</context>
+<context>
+    <name>BitcoinGUI</name>
+    <message>
+        <source>Connecting to peers…</source>
+        <translation type="unfinished">กำลังเชื่อมต่อไปยัง peers…</translation>
+    </message>
+    <message>
+        <source>Request payments (generates QR codes and particl: URIs)</source>
+        <translation type="unfinished">ขอการชำระเงิน (สร้างรหัส QR และ particl: URIs)</translation>
+    </message>
+    <message>
+        <source>Show the list of used sending addresses and labels</source>
+        <translation type="unfinished">แสดงรายการที่ใช้ในการส่งแอดเดรสและเลเบลที่ใช้แล้ว</translation>
+    </message>
+    <message>
+        <source>Show the list of used receiving addresses and labels</source>
+        <translation type="unfinished">แสดงรายการที่ได้ใช้ในการรับแอดเดรสและเลเบล</translation>
+    </message>
+    <message numerus="yes">
+        <source>Processed %n block(s) of transaction history.</source>
+        <translation type="unfinished">
+            <numerusform>Processed %n block(s) of transaction history.</numerusform>
+        </translation>
+    </message>
+    <message>
+        <source>%1 behind</source>
+        <translation type="unfinished">%1 เบื้องหลัง</translation>
+    </message>
+    <message>
+        <source>Catching up…</source>
+        <translation type="unfinished">กำลังติดตามถึงรายการล่าสุด…</translation>
+    </message>
+    <message>
+        <source>Last received block was generated %1 ago.</source>
+        <translation type="unfinished">บล็อกที่ได้รับล่าสุดถูกสร้างขึ้นเมื่อ %1 ที่แล้ว</translation>
+    </message>
+    <message>
+        <source>Transactions after this will not yet be visible.</source>
+        <translation type="unfinished">ธุรกรรมหลังจากนี้จะยังไม่ปรากฏให้เห็น</translation>
+    </message>
+    <message>
+        <source>Error</source>
+        <translation type="unfinished">ข้อผิดพลาด</translation>
+    </message>
+    <message>
+        <source>Warning</source>
+        <translation type="unfinished">คำเตือน</translation>
+    </message>
+    <message>
+        <source>Information</source>
+        <translation type="unfinished">ข้อมูล</translation>
+    </message>
+    <message>
+        <source>Up to date</source>
+        <translation type="unfinished">ปัจจุบัน</translation>
+    </message>
+    <message>
+        <source>Restore Wallet…</source>
+        <extracomment>Name of the menu item that restores wallet from a backup file.</extracomment>
+        <translation type="unfinished">กู้คืนวอลเล็ต…</translation>
+    </message>
+    <message>
+        <source>Restore a wallet from a backup file</source>
+        <extracomment>Status tip for Restore Wallet menu item</extracomment>
+        <translation type="unfinished">กู้คืนวอลเล็ตจากไฟล์สำรองข้อมูล</translation>
+    </message>
+    <message>
+        <source>Close all wallets</source>
+        <translation type="unfinished">ปิดกระเป๋าสตางค์ทั้งหมด</translation>
+    </message>
+    <message>
         <source>&amp;Mask values</source>
         <translation type="unfinished">&amp;ค่ามาสก์</translation>
     </message>
@@ -169,29 +173,18 @@
         <source>Wallet Data</source>
         <extracomment>Name of the wallet data file format.</extracomment>
         <translation type="unfinished">ข้อมูล วอลเล็ต</translation>
->>>>>>> 44d8b13c
-    </message>
-    <message>
-        <source>Unlock wallet</source>
-        <translation>ปลดล็อค กระเป๋าสตางค์ </translation>
-    </message>
-    <message>
-        <source>This operation needs your wallet passphrase to decrypt the wallet.</source>
-        <translation>การดำเนินการนี้ ต้องการ รหัสผ่าน กระเป๋าสตางค์ ของคุณ เพื่อ ถอดรหัส กระเป๋าสตางค์</translation>
-    </message>
-    <message>
-<<<<<<< HEAD
-        <source>Decrypt wallet</source>
-        <translation>ถอดรหัส กระเป๋าสตางค์</translation>
-    </message>
-    <message>
-        <source>Change passphrase</source>
-        <translation>เปลี่ยน ข้อความรหัสผ่าน</translation>
-    </message>
-    <message>
-        <source>Confirm wallet encryption</source>
-        <translation>ยืนยันการเข้ารหัสกระเป๋าเงิน</translation>
-=======
+    </message>
+    <message>
+        <source>Load Wallet Backup</source>
+        <extracomment>The title for Restore Wallet File Windows</extracomment>
+        <translation type="unfinished">โหลดสำรองข้อมูลวอลเล็ต</translation>
+    </message>
+    <message>
+        <source>Restore Wallet</source>
+        <extracomment>Title of pop-up window shown when the user is attempting to restore a wallet.</extracomment>
+        <translation type="unfinished">กู้คืนวอลเล็ต</translation>
+    </message>
+    <message>
         <source>Wallet Name</source>
         <extracomment>Label of the input field where the name of the wallet is entered.</extracomment>
         <translation type="unfinished">ชื่อ วอลเล็ต</translation>
@@ -221,16 +214,16 @@
         <translation type="unfinished">&amp;แสดง</translation>
     </message>
     <message numerus="yes">
-        <source>%n active connection(s) to Bitcoin network.</source>
+        <source>%n active connection(s) to Particl network.</source>
         <extracomment>A substring of the tooltip.</extracomment>
         <translation type="unfinished">
             <numerusform>%n เครือข่ายที่สามารถใช้เชื่อมต่อไปยังเครือข่ายบิตคอยน์ได้</numerusform>
         </translation>
->>>>>>> 44d8b13c
-    </message>
-    <message>
-        <source>Are you sure you wish to encrypt your wallet?</source>
-        <translation>คุณแน่ใจหรือว่าต้องการเข้ารหัสกระเป๋าเงินของคุณ?</translation>
+    </message>
+    <message>
+        <source>Click for more actions.</source>
+        <extracomment>A substring of the tooltip. "More actions" are available via the context menu.</extracomment>
+        <translation type="unfinished">คลิกเพื่อดูการดำเนินการเพิ่มเติม</translation>
     </message>
     <message>
         <source>Show Peers tab</source>
@@ -249,28 +242,22 @@
     </message>
     </context>
 <context>
-    <name>BanTableModel</name>
-    <message>
-        <source>IP/Netmask</source>
-        <translation>IP/Netmask (ตัวกรอง IP)</translation>
-    </message>
-    <message>
-        <source>Banned Until</source>
-        <translation>ห้าม จนถึง</translation>
-    </message>
-</context>
-<context>
-    <name>BitcoinGUI</name>
-    <message>
-        <source>Sign &amp;message...</source>
-        <translation>เซ็นต์ชื่อด้วย &amp;ข้อความ...</translation>
-    </message>
-    <message>
-        <source>Synchronizing with network...</source>
-        <translation>กำลังทำข้อมูลให้ตรงกันกับเครือข่าย ...</translation>
-    </message>
-<<<<<<< HEAD
-=======
+    <name>UnitDisplayStatusBarControl</name>
+    <message>
+        <source>Unit to show amounts in. Click to select another unit.</source>
+        <translation type="unfinished">หน่วยแสดงจำนวนเงิน คลิกเพื่อเลือกหน่วยอื่น</translation>
+    </message>
+</context>
+<context>
+    <name>CoinControlDialog</name>
+    <message>
+        <source>L&amp;ock unspent</source>
+        <translation type="unfinished">L&amp;ock ที่ไม่ได้ใข้</translation>
+    </message>
+    <message>
+        <source>&amp;Unlock unspent</source>
+        <translation type="unfinished">&amp;ปลดล็อค ที่ไม่ไดใช้</translation>
+    </message>
     <message>
         <source>Copy change</source>
         <translation type="unfinished">คัดลอก change</translation>
@@ -290,715 +277,478 @@
     </context>
 <context>
     <name>LoadWalletsActivity</name>
->>>>>>> 44d8b13c
-    <message>
-        <source>&amp;Overview</source>
-        <translation>&amp;ภาพรวม</translation>
-    </message>
-    <message>
-        <source>Show general overview of wallet</source>
-        <translation>แสดงภาพรวมทั่วไปของกระเป๋าเงิน</translation>
-    </message>
-    <message>
-        <source>&amp;Transactions</source>
-        <translation>&amp;การทำรายการ</translation>
-    </message>
-    <message>
-        <source>Browse transaction history</source>
-        <translation>เรียกดูประวัติการทำธุรกรรม</translation>
-    </message>
-    <message>
-<<<<<<< HEAD
-        <source>E&amp;xit</source>
-        <translation>&amp;ออก</translation>
-    </message>
-    <message>
-        <source>Quit application</source>
-        <translation>ออกจากโปรแกรม</translation>
-=======
+    <message>
+        <source>Load Wallets</source>
+        <extracomment>Title of progress window which is displayed when wallets are being loaded.</extracomment>
+        <translation type="unfinished">โหลด วอลเล็ต</translation>
+    </message>
+    <message>
+        <source>Loading wallets…</source>
+        <extracomment>Descriptive text of the load wallets progress window which indicates to the user that wallets are currently being loaded.</extracomment>
+        <translation type="unfinished">กำลังโหลด วอลเล็ต...</translation>
+    </message>
+</context>
+<context>
+    <name>OpenWalletActivity</name>
+    <message>
+        <source>Open wallet failed</source>
+        <translation type="unfinished">เปิด วอลเล็ต ล้มเหลว</translation>
+    </message>
+    <message>
+        <source>Open wallet warning</source>
+        <translation type="unfinished">คำเตือน การเปิด วอลเล็ต</translation>
+    </message>
+    <message>
         <source>default wallet</source>
         <translation type="unfinished">กระเป๋าสตางค์เริ่มต้น</translation>
->>>>>>> 44d8b13c
-    </message>
-    <message>
-        <source>&amp;About %1</source>
-        <translation>&amp;เกี่ยวกับ %1</translation>
-    </message>
-    <message>
-        <source>Show information about %1</source>
-        <translation>แสดงข้อมูล เกี่ยวกับ %1</translation>
-    </message>
-    <message>
-        <source>About &amp;Qt</source>
-        <translation>เกี่ยวกับ &amp;Qt</translation>
-    </message>
-    <message>
-        <source>Show information about Qt</source>
-        <translation>แสดงข้อมูล เกี่ยวกับ Qt</translation>
-    </message>
-    <message>
-        <source>&amp;Options...</source>
-        <translation>&amp;ตัวเลือก...</translation>
-    </message>
-    <message>
-        <source>Modify configuration options for %1</source>
-        <translation>ปรับปรุง ข้อมูลการตั้งค่าตัวเลือก สำหรับ %1</translation>
-    </message>
-    <message>
-<<<<<<< HEAD
-        <source>&amp;Encrypt Wallet...</source>
-        <translation>&amp;กระเป๋าเงินเข้ารหัส</translation>
-    </message>
-    <message>
-        <source>&amp;Backup Wallet...</source>
-        <translation>&amp;สำรองกระเป๋าเงิน...</translation>
-=======
+    </message>
+    <message>
+        <source>Opening Wallet &lt;b&gt;%1&lt;/b&gt;…</source>
+        <extracomment>Descriptive text of the open wallet progress window which indicates to the user which wallet is currently being opened.</extracomment>
+        <translation type="unfinished">กำลังเปิด วอลเล็ต &lt;b&gt;%1&lt;/b&gt;…</translation>
+    </message>
+</context>
+<context>
+    <name>RestoreWalletActivity</name>
+    <message>
+        <source>Restore Wallet</source>
+        <extracomment>Title of progress window which is displayed when wallets are being restored.</extracomment>
+        <translation type="unfinished">กู้คืนวอลเล็ต</translation>
+    </message>
+    <message>
+        <source>Restoring Wallet &lt;b&gt;%1&lt;/b&gt;…</source>
+        <extracomment>Descriptive text of the restore wallets progress window which indicates to the user that wallets are currently being restored.</extracomment>
+        <translation type="unfinished">ทำการกู้คืนวอลเล็ต &lt;b&gt;%1&lt;/b&gt;…</translation>
+    </message>
+    <message>
+        <source>Restore wallet failed</source>
+        <extracomment>Title of message box which is displayed when the wallet could not be restored.</extracomment>
+        <translation type="unfinished">การกู้คืนวอลเล็ตล้มเหลว</translation>
+    </message>
+    <message>
+        <source>Restore wallet warning</source>
+        <extracomment>Title of message box which is displayed when the wallet is restored with some warning.</extracomment>
+        <translation type="unfinished">คำเตือนการกู้คืนวอลเล็ต</translation>
+    </message>
+    <message>
+        <source>Restore wallet message</source>
+        <extracomment>Title of message box which is displayed when the wallet is successfully restored.</extracomment>
+        <translation type="unfinished">ข้อความการกู้คืนวอลเล็ต</translation>
+    </message>
+</context>
+<context>
+    <name>WalletController</name>
+    <message>
         <source>Are you sure you wish to close the wallet &lt;i&gt;%1&lt;/i&gt;?</source>
         <translation type="unfinished">คุณ แน่ใจ หรือไม่ว่า ต้องการ ปิด วอลเล็ต &lt;i&gt;%1&lt;/i&gt;?</translation>
->>>>>>> 44d8b13c
-    </message>
-    <message>
-        <source>&amp;Change Passphrase...</source>
-        <translation>&amp;เปลี่ยนรหัสผ่าน...</translation>
-    </message>
-    <message>
-<<<<<<< HEAD
-        <source>Open &amp;URI...</source>
-        <translation>เปิด &amp;URI</translation>
-=======
+    </message>
+    <message>
+        <source>Closing the wallet for too long can result in having to resync the entire chain if pruning is enabled.</source>
+        <translation type="unfinished">Closing the wallet for too long can result in having to resync the entire chain if pruning is enabled</translation>
+    </message>
+    <message>
         <source>Close all wallets</source>
         <translation type="unfinished">ปิดกระเป๋าสตางค์ทั้งหมด</translation>
->>>>>>> 44d8b13c
-    </message>
-    <message>
-        <source>Create Wallet...</source>
-        <translation>สร้าง Wallet</translation>
-    </message>
-    <message>
-        <source>Reindexing blocks on disk...</source>
-        <translation>กำลังทำดัชนี ที่เก็บบล็อก ใหม่ ในดิสก์...</translation>
-    </message>
-    <message>
-        <source>Send coins to a Particl address</source>
-        <translation>ส่ง coins ไปยัง ที่เก็บ Particl</translation>
-    </message>
-    <message>
-        <source>Backup wallet to another location</source>
-        <translation>สำรอง กระเป๋าเงินไปยัง ที่เก็บอื่น</translation>
-    </message>
-    <message>
-        <source>Change the passphrase used for wallet encryption</source>
-        <translation>เปลี่ยนรหัสผ่านที่ใช้สำหรับการเข้ารหัสกระเป๋าเงิน</translation>
-    </message>
-    <message>
-        <source>&amp;Verify message...</source>
-        <translation>&amp;ยืนยันข้อความ...</translation>
-    </message>
-    <message>
-        <source>&amp;Send</source>
-        <translation>&amp;ส่ง</translation>
-    </message>
-    <message>
-        <source>&amp;Receive</source>
-        <translation>&amp;รับ</translation>
-    </message>
-    <message>
-        <source>&amp;Show / Hide</source>
-        <translation>&amp;แสดง / ซ่อน</translation>
-    </message>
-    <message>
-        <source>Show or hide the main Window</source>
-        <translation>แสดง หรือ ซ่อน หน้าหลัก</translation>
-    </message>
-    <message>
-        <source>Encrypt the private keys that belong to your wallet</source>
-        <translation>เข้ารหัส private keys/ รหัสส่วนตัว สำหรับกระเป๋าเงินของท่าน</translation>
-    </message>
-    <message>
-        <source>Sign messages with your Particl addresses to prove you own them</source>
-        <translation>เซ็นชื่อด้วยข้อความ ที่เก็บ Particl เพื่อแสดงว่าท่านเป็นเจ้าของ particl นี้จริง</translation>
-    </message>
-    <message>
-        <source>Verify messages to ensure they were signed with specified Particl addresses</source>
-        <translation>ตรวจสอบ ข้อความ เพื่อให้แน่ใจว่า การเซ็นต์ชื่อ ด้วยที่เก็บ Particl แล้ว</translation>
-    </message>
-    <message>
-        <source>&amp;File</source>
-        <translation>&amp;ไฟล์</translation>
-    </message>
-    <message>
-        <source>&amp;Settings</source>
-        <translation>&amp;การตั้งค่า</translation>
-    </message>
-    <message>
-        <source>&amp;Help</source>
-        <translation>&amp;ช่วยเหลือ</translation>
-    </message>
-    <message>
-        <source>Tabs toolbar</source>
-        <translation>แถบเครื่องมือ</translation>
-    </message>
-    <message>
-        <source>Request payments (generates QR codes and particl: URIs)</source>
-        <translation>เรียกเก็บ การชำระเงิน (สร้าง QR codes และ particl: URIs)</translation>
-    </message>
-    <message>
-        <source>Show the list of used sending addresses and labels</source>
-        <translation>แสดงรายการ ที่เก็บเงินที่จะส่ง particl ออก และป้ายชื่อ ที่ใช้ไปแล้ว</translation>
-    </message>
-    <message>
-        <source>Show the list of used receiving addresses and labels</source>
-        <translation>แสดงรายการ ที่เก็บเงินที่จะรับ particl เข้า และป้ายชื่อ ที่ใช้ไปแล้ว</translation>
-    </message>
-    <message>
-        <source>&amp;Command-line options</source>
-        <translation>&amp;ตัวเลือก Command-line</translation>
-    </message>
-    <message numerus="yes">
-        <source>%n active connection(s) to Particl network</source>
-        <translation><numerusform>%n ช่องการเชื่อมต่อที่ใช้งานได้ เพื่อเชื่อมกับเครือข่าย Particl</numerusform></translation>
-    </message>
-    <message>
-<<<<<<< HEAD
-        <source>Indexing blocks on disk...</source>
-        <translation>การกำลังสร้างดัชนีของบล็อก ในดิสก์...</translation>
-    </message>
-    <message>
-        <source>Processing blocks on disk...</source>
-        <translation>กำลังดำเนินการกับบล็อกในดิสก์...</translation>
-    </message>
-    <message numerus="yes">
-        <source>Processed %n block(s) of transaction history.</source>
-        <translation><numerusform>%n บล็อกในประวัติรายการ ได้รับการดำเนินการเรียบร้อยแล้ว</numerusform></translation>
-    </message>
-    <message>
-        <source>%1 behind</source>
-        <translation>%1 ตามหลัง</translation>
-    </message>
-    <message>
-        <source>Last received block was generated %1 ago.</source>
-        <translation>บล็อกสุดท้ายที่ได้รับ สร้างขึ้นเมื่อ %1 มาแล้ว</translation>
-    </message>
-    <message>
-        <source>Transactions after this will not yet be visible.</source>
-        <translation>รายการหลังจากนี้ จะไม่แสดงให้เห็น</translation>
-    </message>
-    <message>
-        <source>Error</source>
-        <translation>ข้อผิดพลาด</translation>
-    </message>
-    <message>
-        <source>Warning</source>
-        <translation>คำเตือน</translation>
-    </message>
-    <message>
-        <source>Information</source>
-        <translation>ข้อมูล</translation>
-    </message>
-    <message>
-        <source>Up to date</source>
-        <translation>ทันสมัย</translation>
-    </message>
-    <message>
-        <source>Show the %1 help message to get a list with possible Particl command-line options</source>
-        <translation>แสดง %1 ข้อความช่วยเหลือ เพื่อแสดงรายการ ตัวเลือกที่เป็นไปได้สำหรับ Particl command-line</translation>
-    </message>
-    <message>
-        <source>&amp;Window</source>
-        <translation>&amp;วันโดว์</translation>
-    </message>
-    <message>
-        <source>%1 client</source>
-        <translation>%1 ลูกค้า</translation>
-    </message>
-    <message>
-        <source>Catching up...</source>
-        <translation>กำลังตามให้ทัน...</translation>
-    </message>
-    <message>
-        <source>Date: %1
-</source>
-        <translation>วันที่: %1
-</translation>
-    </message>
-    <message>
-        <source>Amount: %1
-</source>
-        <translation>จำนวน: %1
-</translation>
-    </message>
-    <message>
-        <source>Type: %1
-</source>
-        <translation>ชนิด: %1
-</translation>
-    </message>
-    <message>
-        <source>Label: %1
-</source>
-        <translation>ป้ายชื่อ: %1
-</translation>
-    </message>
-    <message>
-        <source>Address: %1
-</source>
-        <translation>ที่อยู่: %1
-</translation>
-    </message>
-    <message>
-        <source>Sent transaction</source>
-        <translation>รายการที่ส่ง</translation>
-    </message>
-    <message>
-        <source>Incoming transaction</source>
-        <translation>การทำรายการขาเข้า</translation>
-    </message>
-    <message>
-        <source>Wallet is &lt;b&gt;encrypted&lt;/b&gt; and currently &lt;b&gt;unlocked&lt;/b&gt;</source>
-        <translation>ระเป๋าเงินถูก &lt;b&gt;เข้ารหัส&lt;/b&gt; และในขณะนี้ &lt;b&gt;ปลดล็อคแล้ว&lt;/b&gt;</translation>
-    </message>
-    <message>
-        <source>Wallet is &lt;b&gt;encrypted&lt;/b&gt; and currently &lt;b&gt;locked&lt;/b&gt;</source>
-        <translation>กระเป๋าเงินถูก &lt;b&gt;เข้ารหัส&lt;/b&gt; และในปัจจุบัน &lt;b&gt;ล็อค &lt;/b&gt;</translation>
-=======
+    </message>
+    <message>
+        <source>Are you sure you wish to close all wallets?</source>
+        <translation type="unfinished">คุณ แน่ใจ หรือไม่ว่า ต้องการ ปิด วอลเล็ต ทั้งหมด?</translation>
+    </message>
+</context>
+<context>
+    <name>CreateWalletDialog</name>
+    <message>
+        <source>Create Wallet</source>
+        <translation type="unfinished">สร้าง วอลเล็ต</translation>
+    </message>
+    <message>
+        <source>Wallet Name</source>
+        <translation type="unfinished">ชื่อ วอลเล็ต</translation>
+    </message>
+    <message>
+        <source>Wallet</source>
+        <translation type="unfinished">วอลเล็ต</translation>
+    </message>
+    <message>
+        <source>Encrypt the wallet. The wallet will be encrypted with a passphrase of your choice.</source>
+        <translation type="unfinished">เข้ารหัส วอลเล็ต วอลเล็ต จะถูก เข้ารหัส ด้วย พาสเฟส ที่ คุณ เลือก</translation>
+    </message>
+    <message>
+        <source>Encrypt Wallet</source>
+        <translation type="unfinished">เข้ารหัส วอลเล็ต</translation>
+    </message>
+    <message>
+        <source>Advanced Options</source>
+        <translation type="unfinished">ตัวเลือก ขั้นสูง</translation>
+    </message>
+    <message>
+        <source>Disable private keys for this wallet. Wallets with private keys disabled will have no private keys and cannot have an HD seed or imported private keys. This is ideal for watch-only wallets.</source>
+        <translation type="unfinished">Disable private keys for this wallet. Wallets with private keys disabled will have no private keys and cannot have an HD seed or imported private keys. This is ideal for watch-only wallets</translation>
+    </message>
+    <message>
+        <source>Disable Private Keys</source>
+        <translation type="unfinished">ปิดใช้งาน คีย์ ส่วนตัว</translation>
+    </message>
+    <message>
+        <source>Make a blank wallet. Blank wallets do not initially have private keys or scripts. Private keys and addresses can be imported, or an HD seed can be set, at a later time.</source>
+        <translation type="unfinished">Make a blank wallet. Blank wallets do not initially have private keys or scripts. Private keys and addresses can be imported, or an HD seed can be set, at a later time</translation>
+    </message>
+    <message>
+        <source>Make Blank Wallet</source>
+        <translation type="unfinished">ทำ วอลเล็ต ให้ว่างเปล่า</translation>
+    </message>
+    <message>
         <source>Use an external signing device such as a hardware wallet. Configure the external signer script in wallet preferences first.</source>
         <translation type="unfinished">Use an external signing device such as a hardware wallet. Configure the external signer script in wallet preferences first</translation>
->>>>>>> 44d8b13c
-    </message>
-    </context>
-<context>
-    <name>CoinControlDialog</name>
-    <message>
-        <source>Coin Selection</source>
-        <translation>การเลือก Coin</translation>
-    </message>
-    <message>
-        <source>Quantity:</source>
-        <translation>จำนวน:</translation>
-    </message>
-    <message>
-        <source>Bytes:</source>
-        <translation>ไบต์:</translation>
-    </message>
-    <message>
-        <source>Amount:</source>
-        <translation>จำนวน:</translation>
-    </message>
-    <message>
-        <source>Fee:</source>
-        <translation>ค่าธรรมเนียม:</translation>
-    </message>
-    <message>
-        <source>Dust:</source>
-        <translation>เศษ:</translation>
-    </message>
-    <message>
-        <source>After Fee:</source>
-        <translation>ส่วนที่เหลือจากค่าธรรมเนียม:</translation>
-    </message>
-    <message>
-        <source>Change:</source>
-        <translation>เงินทอน:</translation>
-    </message>
-    <message>
-        <source>(un)select all</source>
-        <translation>(ไม่)เลือกทั้งหมด</translation>
-    </message>
-    <message>
-        <source>Tree mode</source>
-        <translation>โหมดแบบต้นไม้</translation>
-    </message>
-    <message>
-        <source>List mode</source>
-        <translation>โหมดแบบรายการ</translation>
-    </message>
-    <message>
-        <source>Amount</source>
-        <translation>จำนวน</translation>
-    </message>
-    <message>
-        <source>Received with label</source>
-        <translation>รับโดยป้ายชื่อ (label)</translation>
-    </message>
-    <message>
-        <source>Received with address</source>
-        <translation>รับโดยที่เก็บ</translation>
-    </message>
-    <message>
-        <source>Date</source>
-        <translation>วันที่</translation>
-    </message>
-    <message>
-        <source>Confirmations</source>
-        <translation>การยืนยัน</translation>
-    </message>
-    <message>
-        <source>Confirmed</source>
-        <translation>ยืนยันแล้ว</translation>
-    </message>
-    <message>
-        <source>Copy address</source>
-        <translation>คัดลอกที่อยู่</translation>
-    </message>
-    <message>
-        <source>Copy label</source>
-        <translation>คัดลอกป้ายกำกับ</translation>
-    </message>
-    <message>
-        <source>Copy amount</source>
-        <translation>คัดลอกจำนวนเงิน</translation>
-    </message>
-    <message>
-        <source>Copy transaction ID</source>
-        <translation>คัดลอก ID ธุรกรรม</translation>
-    </message>
-    <message>
-        <source>(no label)</source>
-        <translation>(ไม่มีฉลาก)</translation>
-    </message>
-    </context>
-<context>
-    <name>CreateWalletActivity</name>
-    </context>
-<context>
-    <name>CreateWalletDialog</name>
-    <message>
-        <source>Encrypt Wallet</source>
-        <translation>เข้ารหัสกระเป๋าเงิน</translation>
-    </message>
-    <message>
-        <source>Make Blank Wallet</source>
-        <translation>ทำกระเป๋าเงินเปล่า</translation>
-    </message>
-    <message>
-        <source>Create</source>
-        <translation>สร้าง</translation>
-    </message>
-</context>
+    </message>
+    </context>
 <context>
     <name>EditAddressDialog</name>
     <message>
         <source>Edit Address</source>
-        <translation>แก้ไขที่อยู่</translation>
+        <translation type="unfinished">แก้ไข แอดเดรส</translation>
     </message>
     <message>
         <source>&amp;Label</source>
-        <translation>&amp;ป้ายชื่อ</translation>
+        <translation type="unfinished">&amp;เลเบล</translation>
     </message>
     <message>
         <source>The label associated with this address list entry</source>
-        <translation>รายการแสดง ป้ายชื่อที่เกี่ยวข้องกับที่เก็บนี้</translation>
-    </message>
-    <message>
-        <source>The address associated with this address list entry. This can only be modified for sending addresses.</source>
-        <translation>ที่เก็บที่เกี่ยวข้องกับ ที่เก็บที่แสดงรายการนี้ การปรับปรุงนี้ทำได้สำหรับ ที่เก็บเงินที่จะใช่ส่งเงิน เท่านั้น</translation>
+        <translation type="unfinished">รายการ แสดง เลเบล ที่ เกี่ยวข้องกับ ที่เก็บ นี้</translation>
     </message>
     <message>
         <source>&amp;Address</source>
-        <translation>&amp;ที่เก็บ</translation>
-    </message>
-    </context>
+        <translation type="unfinished">&amp;แอดเดรส</translation>
+    </message>
+    <message>
+        <source>New sending address</source>
+        <translation type="unfinished">แอดเดรส การส่ง ใหม่</translation>
+    </message>
+    <message>
+        <source>Edit receiving address</source>
+        <translation type="unfinished">แก้ไข แอดเดรส การรับ</translation>
+    </message>
+    <message>
+        <source>Edit sending address</source>
+        <translation type="unfinished">แก้ไข แอดเดรส การส่ง</translation>
+    </message>
+    <message>
+        <source>The entered address "%1" is not a valid Particl address.</source>
+        <translation type="unfinished">แอดเดรส ที่ป้อน "%1" เป็น Particl แอดเดรส ที่ ไม่ ถูกต้อง</translation>
+    </message>
+    <message>
+        <source>Address "%1" already exists as a receiving address with label "%2" and so cannot be added as a sending address.</source>
+        <translation type="unfinished">Address "%1" already exists as a receiving address with label "%2" and so cannot be added as a sending address</translation>
+    </message>
+    <message>
+        <source>The entered address "%1" is already in the address book with label "%2".</source>
+        <translation type="unfinished">The entered address "%1" is already in the address book with label "%2"</translation>
+    </message>
+    <message>
+        <source>Could not unlock wallet.</source>
+        <translation type="unfinished">ไม่สามารถปลดล็อกวอลเล็ตได้</translation>
+    </message>
+    <message>
+        <source>New key generation failed.</source>
+        <translation type="unfinished">การสร้างคีย์ใหม่ล้มเหลว</translation>
+    </message>
+</context>
 <context>
     <name>FreespaceChecker</name>
     <message>
         <source>A new data directory will be created.</source>
-        <translation>ไดเร็กทอรี่ใหม่ที่ใช้เก็บข้อมูลจะถูกสร้างขึ้นมา</translation>
-    </message>
-    <message>
-        <source>name</source>
-        <translation>ชื่อ</translation>
-    </message>
-    <message>
-        <source>Directory already exists. Add %1 if you intend to create a new directory here.</source>
-        <translation>ไดเร็กทอรี่มีอยู่แล้ว ใส่เพิ่ม %1 หากท่านต้องการสร้างไดเร็กทอรี่ใหม่ที่นี่</translation>
-    </message>
-    <message>
-        <source>Path already exists, and is not a directory.</source>
-        <translation>พาธ มีอยู่แล้ว พาธนี่ไม่ใช่ไดเร็กทอรี่</translation>
+        <translation type="unfinished">ไดเร็กทอรีข้อมูลใหม่จะถูกสร้างขึ้น</translation>
     </message>
     <message>
         <source>Cannot create data directory here.</source>
-        <translation>ไม่สามารถสร้างไดเร็กทอรี่ข้อมูลที่นี่</translation>
+        <translation type="unfinished">ไม่สามารถสร้างไดเร็กทอรีข้อมูลที่นี่</translation>
+    </message>
+</context>
+<context>
+    <name>Intro</name>
+    <message numerus="yes">
+        <source>%n GB of space available</source>
+        <translation type="unfinished">
+            <numerusform>มีพื้นที่ว่าง %n GB ที่ใช้งานได้</numerusform>
+        </translation>
+    </message>
+    <message numerus="yes">
+        <source>(of %n GB needed)</source>
+        <translation type="unfinished">
+            <numerusform>(ต้องการพื้นที่ %n GB )</numerusform>
+        </translation>
+    </message>
+    <message numerus="yes">
+        <source>(%n GB needed for full chain)</source>
+        <translation type="unfinished">
+            <numerusform>(%n GB needed for full chain)</numerusform>
+        </translation>
+    </message>
+    <message>
+        <source>At least %1 GB of data will be stored in this directory, and it will grow over time.</source>
+        <translation type="unfinished">At least %1 GB of data will be stored in this directory, and it will grow over time</translation>
+    </message>
+    <message>
+        <source>Approximately %1 GB of data will be stored in this directory.</source>
+        <translation type="unfinished">ข้อมูลประมาณ %1 GB จะถูกเก็บไว้ในไดเร็กทอรีนี้</translation>
+    </message>
+    <message numerus="yes">
+        <source>(sufficient to restore backups %n day(s) old)</source>
+        <extracomment>Explanatory text on the capability of the current prune target.</extracomment>
+        <translation type="unfinished">
+            <numerusform>(sufficient to restore backups %n day(s) old)</numerusform>
+        </translation>
+    </message>
+    <message>
+        <source>%1 will download and store a copy of the Particl block chain.</source>
+        <translation type="unfinished">%1 จะดาวน์โหลดและจัดเก็บสำเนาของบล็อกเชน Particl</translation>
+    </message>
+    <message>
+        <source>The wallet will also be stored in this directory.</source>
+        <translation type="unfinished"> วอลเล็ตจะถูกเก็บใว้ในไดเร็กทอรีนี้เช่นกัน</translation>
+    </message>
+    <message>
+        <source>Error</source>
+        <translation type="unfinished">ข้อผิดพลาด</translation>
+    </message>
+    <message>
+        <source>Welcome</source>
+        <translation type="unfinished">ยินดีต้อนรับ</translation>
+    </message>
+    <message>
+        <source>Welcome to %1.</source>
+        <translation type="unfinished">ยินดีต้อนรับเข้าสู่ %1.</translation>
+    </message>
+    <message>
+        <source>As this is the first time the program is launched, you can choose where %1 will store its data.</source>
+        <translation type="unfinished">เนื่องจากนี่เป็นครั้งแรกที่โปรแกรมเปิดตัว คุณสามารถเลือกได้ว่า %1 จะเก็บข้อมูลไว้ที่ใด</translation>
+    </message>
+    <message>
+        <source>Reverting this setting requires re-downloading the entire blockchain. It is faster to download the full chain first and prune it later. Disables some advanced features.</source>
+        <translation type="unfinished">Reverting this setting requires re-downloading the entire blockchain. It is faster to download the full chain first and prune it later. Disables some advanced features</translation>
+    </message>
+    <message>
+        <source>This initial synchronisation is very demanding, and may expose hardware problems with your computer that had previously gone unnoticed. Each time you run %1, it will continue downloading where it left off.</source>
+        <translation type="unfinished">This initial synchronisation is very demanding, and may expose hardware problems with your computer that had previously gone unnoticed. Each time you run %1, it will continue downloading where it left off</translation>
+    </message>
+    <message>
+        <source>If you have chosen to limit block chain storage (pruning), the historical data must still be downloaded and processed, but will be deleted afterward to keep your disk usage low.</source>
+        <translation type="unfinished">If you have chosen to limit block chain storage (pruning), the historical data must still be downloaded and processed, but will be deleted afterward to keep your disk usage low</translation>
+    </message>
+    <message>
+        <source>Use the default data directory</source>
+        <translation type="unfinished">ใช้ ไดเรกทอรี ข้อมูล เริ่มต้น</translation>
+    </message>
+    <message>
+        <source>Use a custom data directory:</source>
+        <translation type="unfinished">ใช้ ไดเรกทอรี ข้อมูล ที่กำหนดเอง:</translation>
     </message>
 </context>
 <context>
     <name>HelpMessageDialog</name>
     <message>
         <source>version</source>
-        <translation>เวอร์ชั่น</translation>
+        <translation type="unfinished">เวอร์ชัน</translation>
     </message>
     <message>
         <source>About %1</source>
-        <translation>เกี่ยวกับ %1</translation>
+        <translation type="unfinished">เกี่ยวกับ %1</translation>
     </message>
     <message>
         <source>Command-line options</source>
-        <translation>ตัวเลือก Command-line</translation>
-    </message>
-</context>
-<context>
-    <name>Intro</name>
-    <message>
-        <source>Welcome</source>
-        <translation>ยินดีต้อนรับ</translation>
-    </message>
-    <message>
-        <source>Welcome to %1.</source>
-        <translation>ยินดีต้องรับสู่ %1</translation>
-    </message>
-    <message>
-        <source>As this is the first time the program is launched, you can choose where %1 will store its data.</source>
-        <translation>นี่เป็นการรันโปรแกรมครั้งแรก ท่านสามารถเลือก ว่าจะเก็บข้อมูลไว้ที่ %1</translation>
-    </message>
-    <message>
-        <source>Use the default data directory</source>
-        <translation>ใช้ไดเร็กทอรี่ข้อมูล ที่เป็นค่าเริ่มต้น</translation>
-    </message>
-    <message>
-        <source>Use a custom data directory:</source>
-        <translation>ใช้ไดเร็กทอรี่ข้อมูลที่ตั้งค่าเอง:</translation>
-    </message>
-    <message>
-        <source>Particl</source>
-        <translation>Particl</translation>
-    </message>
-    <message>
-        <source>Approximately %1 GB of data will be stored in this directory.</source>
-        <translation>ประมาณ %1 GB ของข้อมูลจะเก็บในไดเร็กทอรี่</translation>
-    </message>
-    <message>
-        <source>The wallet will also be stored in this directory.</source>
-        <translation>The wallet เก็บใว้ในไดเร็กทอรี่</translation>
-    </message>
-    <message>
-        <source>Error: Specified data directory "%1" cannot be created.</source>
-        <translation>ข้อผิดพลาด: ไดเร็กทอรี่ข้อมูลที่ต้องการ "%1" ไม่สามารถสร้างได้</translation>
-    </message>
-    <message>
-        <source>Error</source>
-        <translation>ข้อผิดพลาด</translation>
-    </message>
-    <message numerus="yes">
-        <source>%n GB of free space available</source>
-        <translation><numerusform>%n GB พื้นที่ว่างบนดิสก์ที่ใช้ได้</numerusform></translation>
-    </message>
-    <message numerus="yes">
-        <source>(of %n GB needed)</source>
-        <translation><numerusform>(ต้องการพื้นที่ %n GB)</numerusform></translation>
-    </message>
-    </context>
+        <translation type="unfinished">ตัวเลือก Command-line </translation>
+    </message>
+</context>
+<context>
+    <name>ShutdownWindow</name>
+    <message>
+        <source>%1 is shutting down…</source>
+        <translation type="unfinished">%1 กำลังถูกปิดลง…</translation>
+    </message>
+    <message>
+        <source>Do not shut down the computer until this window disappears.</source>
+        <translation type="unfinished">อย่าปิดเครื่องคอมพิวเตอร์จนกว่าหน้าต่างนี้จะหายไป</translation>
+    </message>
+</context>
 <context>
     <name>ModalOverlay</name>
     <message>
         <source>Form</source>
-        <translation>รูป</translation>
-    </message>
-    </context>
-<context>
-    <name>OpenURIDialog</name>
-    <message>
-        <source>URI:</source>
-        <translation>URI:</translation>
-    </message>
-</context>
-<context>
-    <name>OpenWalletActivity</name>
+        <translation type="unfinished">รูปแบบ</translation>
+    </message>
+    <message>
+        <source>Number of blocks left</source>
+        <translation type="unfinished">ตัวเลข ของ บล็อก ที่เหลือ</translation>
+    </message>
+    <message>
+        <source>Unknown…</source>
+        <translation type="unfinished">ไม่รู้จัก…</translation>
+    </message>
+    <message>
+        <source>calculating…</source>
+        <translation type="unfinished">กำลังคำนวณ…</translation>
+    </message>
+    <message>
+        <source>Last block time</source>
+        <translation type="unfinished">บล็อกเวลาล่าสุด</translation>
+    </message>
+    <message>
+        <source>Progress increase per hour</source>
+        <translation type="unfinished">ความคืบหน้าเพิ่มขึ้นต่อชั่วโมง</translation>
+    </message>
+    <message>
+        <source>Estimated time left until synced</source>
+        <translation type="unfinished">เวลาโดยประมาณที่เหลือจนกว่าจะซิงค์</translation>
+    </message>
     </context>
 <context>
     <name>OptionsDialog</name>
     <message>
-        <source>Options</source>
-        <translation>ตัวเลือก</translation>
-    </message>
-    <message>
-        <source>&amp;Main</source>
-        <translation>&amp;หลัก</translation>
-    </message>
-    <message>
-        <source>Automatically start %1 after logging in to the system.</source>
-        <translation>เริ่มต้นอัตโนมัติ %1 หลังจาก ล็อกอิน เข้าสู่ระบบแล้ว</translation>
-    </message>
-    <message>
-        <source>&amp;Start %1 on system login</source>
-        <translation>&amp;เริ่ม %1 ในการล็อกอินระบบ</translation>
-    </message>
-    <message>
-        <source>Size of &amp;database cache</source>
-        <translation>ขนาดของ &amp;database cache</translation>
-    </message>
-    <message>
-        <source>Number of script &amp;verification threads</source>
-        <translation>จำนวนของสคริปท์ &amp;verification threads</translation>
-    </message>
-    <message>
-        <source>IP address of the proxy (e.g. IPv4: 127.0.0.1 / IPv6: ::1)</source>
-        <translation>IP แอดเดส ของ proxy (เช่น IPv4: 127.0.0.1 / IPv6: ::1)</translation>
-    </message>
-    <message>
-        <source>Minimize instead of exit the application when the window is closed. When this option is enabled, the application will be closed only after selecting Exit in the menu.</source>
-        <translation>มินิไมซ์แอพ แทนการออกจากแอพพลิเคชั่น เมื่อวินโดว์ได้รับการปิด เมื่อเลือกตัวเลือกนี้ แอพพลิเคชั่น จะถูกปิด ก็ต่อเมื่อ มีการเลือกเมนู Exit/ออกจากระบบ เท่านั้น</translation>
-    </message>
-    <message>
-        <source>Third party URLs (e.g. a block explorer) that appear in the transactions tab as context menu items. %s in the URL is replaced by transaction hash. Multiple URLs are separated by vertical bar |.</source>
-        <translation>URL แบบอื่น (ยกตัวอย่าง เอ็กพลอเลอร์บล็อก) ที่อยู่ใน เมนูรายการ ลำดับ %s ใน URL จะถูกเปลี่ยนด้วย รายการแฮช URL ที่เป็นแบบหลายๆอัน จะถูกแยก โดย เครื่องหมายเส้นบาร์ตั้ง |</translation>
-    </message>
-    <message>
-        <source>Reset all client options to default.</source>
-        <translation>รีเซต ไคลเอ็นออพชั่น กลับไปเป็นค่าเริ่มต้น</translation>
-    </message>
-    <message>
-        <source>&amp;Reset Options</source>
-        <translation>&amp;รีเซต ออพชั่น</translation>
-    </message>
-    <message>
-        <source>&amp;Network</source>
-        <translation>&amp;เน็ตเวิร์ก</translation>
-    </message>
-    <message>
-        <source>(0 = auto, &lt;0 = leave that many cores free)</source>
-        <translation>(0 = อัตโนมัติ, &lt;0 = ปล่อย คอร์ อิสระ)</translation>
+        <source>Maximum database cache size. A larger cache can contribute to faster sync, after which the benefit is less pronounced for most use cases. Lowering the cache size will reduce memory usage. Unused mempool memory is shared for this cache.</source>
+        <extracomment>Tooltip text for Options window setting that sets the size of the database cache. Explains the corresponding effects of increasing/decreasing this value.</extracomment>
+        <translation type="unfinished">ขนาดแคชฐานข้อมูลสูงสุด แคชที่ใหญ่ขึ้นสามารถนำไปสู่การซิงค์ได้เร็วยิ่งขึ้น หลังจากนั้นประโยชน์จะเด่นชัดน้อยลงสำหรับกรณีการใช้งานส่วนใหญ่ การลดขนาดแคชจะลดการใช้หน่วยความจำ มีการแชร์หน่วยความจำ mempool ที่ไม่ได้ใช้สำหรับแคชนี้</translation>
+    </message>
+    <message>
+        <source>Set the number of script verification threads. Negative values correspond to the number of cores you want to leave free to the system.</source>
+        <extracomment>Tooltip text for Options window setting that sets the number of script verification threads. Explains that negative values mean to leave these many cores free to the system.</extracomment>
+        <translation type="unfinished">กำหนดจำนวนเธรดการตรวจสอบสคริปต์ ค่าลบสอดคล้องกับจำนวนคอร์ที่คุณต้องการปล่อยให้ระบบว่าง</translation>
+    </message>
+    <message>
+        <source>This allows you or a third party tool to communicate with the node through command-line and JSON-RPC commands.</source>
+        <extracomment>Tooltip text for Options window setting that enables the RPC server.</extracomment>
+        <translation type="unfinished">สิ่งนี้ช่วยให้คุณหรือเครื่องมือของบุคคลที่สามสามารถสื่อสารกับโหนดผ่านคำสั่งบรรทัดคำสั่งและ JSON-RPC</translation>
+    </message>
+    <message>
+        <source>Enable R&amp;PC server</source>
+        <extracomment>An Options window setting to enable the RPC server.</extracomment>
+        <translation type="unfinished">เปิดใช้งานเซิร์ฟเวอร์ R&amp;PC</translation>
     </message>
     <message>
         <source>W&amp;allet</source>
-        <translation>กระเ&amp;ป๋าเงิน</translation>
-    </message>
-    <message>
-        <source>Expert</source>
-        <translation>ผู้เชี่ยวชาญ</translation>
-    </message>
-    <message>
-        <source>Enable coin &amp;control features</source>
-        <translation>เปิดใช้ coin &amp; รูปแบบการควบคุม</translation>
-    </message>
-    <message>
-<<<<<<< HEAD
-        <source>If you disable the spending of unconfirmed change, the change from a transaction cannot be used until that transaction has at least one confirmation. This also affects how your balance is computed.</source>
-        <translation>หากท่านไม่เปิดใช้ การใช้เงินทอนที่ยังไม่ยืนยัน เงินทอนจากการทำรายการจะไม่สามารถใช้ได้ จนกว่ารายการที่ทำการ จะได้รับการยืนยันหนึ่งครั้ง และจะกระทบการคำนวณยอดคงเหลือของท่านด้วย</translation>
-=======
+        <translation type="unfinished">ว&amp;อลเล็ต</translation>
+    </message>
+    <message>
+        <source>Enable &amp;PSBT controls</source>
+        <extracomment>An options window setting to enable PSBT controls.</extracomment>
+        <translation type="unfinished">เปิดใช้งานการควบคุม &amp;PSBT</translation>
+    </message>
+    <message>
+        <source>External Signer (e.g. hardware wallet)</source>
+        <translation type="unfinished">ผู้ลงนามภายนอก (เช่น ฮาร์ดแวร์วอลเล็ต)</translation>
+    </message>
+    <message>
         <source>&amp;Window</source>
         <translation type="unfinished">&amp;วินโดว์</translation>
     </message>
     <message>
         <source>Error</source>
         <translation type="unfinished">ข้อผิดพลาด</translation>
->>>>>>> 44d8b13c
-    </message>
-    <message>
-        <source>&amp;Spend unconfirmed change</source>
-        <translation>&amp;ใช้เงินทอนที่ยังไม่ยืนยัน</translation>
-    </message>
-    <message>
-        <source>Automatically open the Particl client port on the router. This only works when your router supports UPnP and it is enabled.</source>
-        <translation>เปิด Particl ไคล์เอ็นท์พอร์ต/client port บน router โดยอัตโนมัติ วิธีนี้ใช้ได้เมื่อ router สนับสนุน UPnP และสถานะเปิดใช้งาน</translation>
-    </message>
-    <message>
-        <source>Map port using &amp;UPnP</source>
-        <translation>จองพอร์ต โดยใช้ &amp;UPnP</translation>
-    </message>
-    <message>
-        <source>Connect to the Particl network through a SOCKS5 proxy.</source>
-        <translation>เชื่อมต่อกับ Particl เน็ตเวิร์ก ผ่านพร็อกซี่แบบ SOCKS5</translation>
-    </message>
-    <message>
-        <source>&amp;Connect through SOCKS5 proxy (default proxy):</source>
-        <translation>&amp;เชื่อมต่อผ่าน พร็อกซี่ SOCKS5 (พร็อกซี่เริ่มต้น):</translation>
-    </message>
-    <message>
-        <source>Proxy &amp;IP:</source>
-        <translation>พร็อกซี่ &amp;IP:</translation>
-    </message>
-    <message>
-        <source>&amp;Port:</source>
-        <translation>&amp;พอร์ต</translation>
-    </message>
-    <message>
-        <source>Port of the proxy (e.g. 9050)</source>
-        <translation>พอร์ตของพร็อกซี่ (ตัวอย่าง 9050)</translation>
-    </message>
-    <message>
-        <source>Used for reaching peers via:</source>
-        <translation>ใช้ในการเข้าถึงอีกฝ่ายหนึ่ง peer โดย:</translation>
-    </message>
-    <message>
-        <source>IPv4</source>
-        <translation>IPv4</translation>
-    </message>
-    <message>
-        <source>IPv6</source>
-        <translation>IPv6</translation>
-    </message>
-    <message>
-        <source>Tor</source>
-        <translation>Tor</translation>
-    </message>
-    <message>
-        <source>&amp;Window</source>
-        <translation>&amp;วันโดว์</translation>
-    </message>
-    <message>
-        <source>Show only a tray icon after minimizing the window.</source>
-        <translation>แสดงเทรย์ไอคอน หลังมืนิไมส์วินโดว์ เท่านั้น</translation>
-    </message>
-    <message>
-        <source>Error</source>
-        <translation>ข้อผิดพลาด</translation>
     </message>
     </context>
 <context>
     <name>OverviewPage</name>
     <message>
         <source>Form</source>
-        <translation>รูป</translation>
+        <translation type="unfinished">รูปแบบ</translation>
+    </message>
+    <message>
+        <source>Available:</source>
+        <translation type="unfinished">พร้อมใช้งาน:</translation>
     </message>
     </context>
 <context>
     <name>PSBTOperationsDialog</name>
-    </context>
-<context>
-    <name>PaymentServer</name>
+    <message>
+        <source>PSBT copied to clipboard.</source>
+        <translation type="unfinished">PSBT คัดลอกไปยังคลิปบอร์ดแล้ว</translation>
+    </message>
+    <message>
+        <source> * Sends %1 to %2</source>
+        <translation type="unfinished"> * ส่ง %1 ถึง %2</translation>
+    </message>
+    <message>
+        <source>Transaction has %1 unsigned inputs.</source>
+        <translation type="unfinished">ธุรกรรมมี %1 อินพุตที่ไม่ได้ลงนาม</translation>
+    </message>
     </context>
 <context>
     <name>PeerTableModel</name>
-    </context>
-<context>
-    <name>QObject</name>
-    <message>
-        <source>Amount</source>
-        <translation>จำนวน</translation>
-    </message>
-    <message>
-        <source>%1 and %2</source>
-        <translation>%1 และ %2</translation>
-    </message>
-    </context>
-<context>
-    <name>QRImageWidget</name>
-    </context>
+    <message>
+        <source>Peer</source>
+        <extracomment>Title of Peers Table column which contains a unique number used to identify a connection.</extracomment>
+        <translation type="unfinished">เพียร์</translation>
+    </message>
+    <message>
+        <source>Age</source>
+        <extracomment>Title of Peers Table column which indicates the duration (length of time) since the peer connection started.</extracomment>
+        <translation type="unfinished">อายุ</translation>
+    </message>
+    <message>
+        <source>Inbound</source>
+        <extracomment>An Inbound Connection from a Peer.</extracomment>
+        <translation type="unfinished">ขาเข้า</translation>
+    </message>
+    <message>
+        <source>Outbound</source>
+        <extracomment>An Outbound Connection to a Peer.</extracomment>
+        <translation type="unfinished">ขาออก</translation>
+    </message>
+</context>
 <context>
     <name>RPCConsole</name>
-    </context>
-<context>
-    <name>ReceiveCoinsDialog</name>
-    <message>
-<<<<<<< HEAD
-        <source>&amp;Label:</source>
-        <translation>&amp;ชื่อ:</translation>
-=======
+    <message>
+        <source>Memory Pool</source>
+        <translation type="unfinished">พูลเมมโมรี่</translation>
+    </message>
+    <message>
+        <source>Memory usage</source>
+        <translation type="unfinished">การใช้เมมโมรี่</translation>
+    </message>
+    <message>
+        <source>High Bandwidth</source>
+        <translation type="unfinished">แบนด์วิดท์สูง</translation>
+    </message>
+    <message>
+        <source>Connection Time</source>
+        <translation type="unfinished">เวลาในการเชื่อมต่อ</translation>
+    </message>
+    <message>
+        <source>Last Send</source>
+        <translation type="unfinished">การส่งล่าสุด</translation>
+    </message>
+    <message>
+        <source>Last Receive</source>
+        <translation type="unfinished">การรับล่าสุด</translation>
+    </message>
+    <message>
+        <source>Ping Time</source>
+        <translation type="unfinished">เวลาในการ Ping</translation>
+    </message>
+    <message>
+        <source>Ping Wait</source>
+        <translation type="unfinished">คอยในการ Ping</translation>
+    </message>
+    <message>
+        <source>Min Ping</source>
+        <translation type="unfinished">วินาทีในการ Ping</translation>
+    </message>
+    <message>
         <source>Last block time</source>
         <translation type="unfinished">บล็อกเวลาล่าสุด</translation>
     </message>
     <message>
         <source>Debug log file</source>
         <translation type="unfinished">ไฟล์บันทึกการดีบัก</translation>
->>>>>>> 44d8b13c
-    </message>
-    <message>
-        <source>Copy label</source>
-        <translation>คัดลอกป้ายกำกับ</translation>
-    </message>
-    <message>
-        <source>Copy amount</source>
-        <translation>คัดลอกจำนวนเงิน</translation>
+    </message>
+    <message>
+        <source>Inbound: initiated by peer</source>
+        <extracomment>Explanatory text for an inbound peer connection.</extracomment>
+        <translation type="unfinished">ขาเข้า: เริ่มต้นด้วย peer</translation>
+    </message>
+    <message>
+        <source>Outbound Full Relay: default</source>
+        <extracomment>Explanatory text for an outbound peer connection that relays all network information. This is the default behavior for outbound connections.</extracomment>
+        <translation type="unfinished">ขาออก Full Relay: ค่าเริ่มต้น</translation>
     </message>
     </context>
 <context>
@@ -1011,174 +761,96 @@
 <context>
     <name>ReceiveRequestDialog</name>
     <message>
-        <source>Amount:</source>
-        <translation>จำนวน:</translation>
-    </message>
-    </context>
-<context>
-    <name>RecentRequestsTableModel</name>
-    <message>
-        <source>Date</source>
-        <translation>วันที่</translation>
-    </message>
-    <message>
-        <source>Label</source>
-        <translation>ฉลาก, ป้าย,</translation>
-    </message>
-    <message>
-        <source>(no label)</source>
-        <translation>(ไม่มีฉลาก)</translation>
+        <source>Payment information</source>
+        <translation type="unfinished">ข้อมูการชำระเงิน</translation>
     </message>
     </context>
 <context>
     <name>SendCoinsDialog</name>
     <message>
-        <source>Send Coins</source>
-        <translation>ส่งเหรียญ</translation>
-    </message>
-    <message>
-        <source>Quantity:</source>
-        <translation>จำนวน:</translation>
-    </message>
-    <message>
-        <source>Bytes:</source>
-        <translation>ไบต์:</translation>
-    </message>
-    <message>
-        <source>Amount:</source>
-        <translation>จำนวน:</translation>
-    </message>
-    <message>
-        <source>Fee:</source>
-        <translation>ค่าธรรมเนียม:</translation>
-    </message>
-    <message>
-        <source>After Fee:</source>
-        <translation>ส่วนที่เหลือจากค่าธรรมเนียม:</translation>
-    </message>
-    <message>
-        <source>Change:</source>
-        <translation>เงินทอน:</translation>
-    </message>
-    <message>
-        <source>Dust:</source>
-        <translation>เศษ:</translation>
-    </message>
-    <message>
-        <source>Copy amount</source>
-        <translation>คัดลอกจำนวนเงิน</translation>
-    </message>
-    <message>
-        <source>(no label)</source>
-        <translation>(ไม่มีฉลาก)</translation>
-    </message>
-</context>
-<context>
-    <name>SendCoinsEntry</name>
-    <message>
-        <source>&amp;Label:</source>
-        <translation>&amp;ชื่อ:</translation>
-    </message>
-    </context>
-<context>
-    <name>ShutdownWindow</name>
+        <source>%1 (%2 blocks)</source>
+        <translation type="unfinished">%1 (%2 บล็อก)</translation>
+    </message>
+    <message>
+        <source>Sign on device</source>
+        <extracomment>"device" usually means a hardware wallet.</extracomment>
+        <translation type="unfinished">ลงชื่อบนอุปกรณ์</translation>
+    </message>
+    <message>
+        <source>Please, review your transaction.</source>
+        <extracomment>Text to prompt a user to review the details of the transaction they are attempting to send.</extracomment>
+        <translation type="unfinished">โปรดตรวจสอบธุรกรรมของคุณ</translation>
+    </message>
+    <message numerus="yes">
+        <source>Estimated to begin confirmation within %n block(s).</source>
+        <translation type="unfinished">
+            <numerusform>Estimated to begin confirmation within %n block(s).</numerusform>
+        </translation>
+    </message>
+    <message>
+        <source>Confirm custom change address</source>
+        <translation type="unfinished">ยืนยันการเปลี่ยนแปลงแอดเดรสที่กำหนดเอง</translation>
+    </message>
     </context>
 <context>
     <name>SignVerifyMessageDialog</name>
-    </context>
-<context>
-    <name>TrafficGraphWidget</name>
+    <message>
+        <source>Please check the signature and try again.</source>
+        <translation type="unfinished">โปรดตรวจสอบลายเซ็นต์และลองใหม่อีกครั้ง</translation>
+    </message>
     </context>
 <context>
     <name>TransactionDesc</name>
     <message>
-        <source>Date</source>
-        <translation>วันที่</translation>
-    </message>
-    <message>
-        <source>Amount</source>
-        <translation>จำนวน</translation>
-    </message>
-    </context>
-<context>
-    <name>TransactionDescDialog</name>
-    </context>
-<context>
-    <name>TransactionTableModel</name>
-    <message>
-        <source>Date</source>
-        <translation>วันที่</translation>
-    </message>
-    <message>
-        <source>Label</source>
-        <translation>ฉลาก, ป้าย,</translation>
-    </message>
-    <message>
-        <source>(no label)</source>
-        <translation>(ไม่มีฉลาก)</translation>
+        <source>conflicted with a transaction with %1 confirmations</source>
+        <extracomment>Text explaining the current status of a transaction, shown in the status field of the details window for this transaction. This status represents an unconfirmed transaction that conflicts with a confirmed transaction.</extracomment>
+        <translation type="unfinished">ขัดแย้งกับการทำธุรกรรมกับ %1 การยืนยัน</translation>
+    </message>
+    <message numerus="yes">
+        <source>matures in %n more block(s)</source>
+        <translation type="unfinished">
+            <numerusform>matures in %n more block(s)</numerusform>
+        </translation>
     </message>
     </context>
 <context>
     <name>TransactionView</name>
     <message>
-        <source>Copy address</source>
-        <translation>คัดลอกที่อยู่</translation>
-    </message>
-    <message>
-        <source>Copy label</source>
-        <translation>คัดลอกป้ายกำกับ</translation>
-    </message>
-    <message>
-        <source>Copy amount</source>
-        <translation>คัดลอกจำนวนเงิน</translation>
-    </message>
-    <message>
-        <source>Copy transaction ID</source>
-        <translation>คัดลอก ID ธุรกรรม</translation>
-    </message>
-    <message>
-        <source>Comma separated file (*.csv)</source>
-        <translation>ไฟล์ที่คั่นด้วยจุลภาค (* .csv)</translation>
-    </message>
-    <message>
-<<<<<<< HEAD
-        <source>Confirmed</source>
-        <translation>ยืนยันแล้ว</translation>
-=======
+        <source>Exporting Successful</source>
+        <translation type="unfinished">ส่งออกสำเร็จ</translation>
+    </message>
+    </context>
+<context>
+    <name>WalletFrame</name>
+    <message>
+        <source>Error</source>
+        <translation type="unfinished">ข้อผิดพลาด</translation>
+    </message>
+    <message>
+        <source>Partially Signed Transaction (*.psbt)</source>
+        <translation type="unfinished">ธุรกรรมที่ลงนามบางส่วน (*.psbt)</translation>
+    </message>
+    <message>
+        <source>PSBT file must be smaller than 100 MiB</source>
+        <translation type="unfinished">ไฟล์ PSBT ต้องมีขนาดเล็กกว่า 100 MiB</translation>
+    </message>
+    <message>
+        <source>Unable to decode PSBT</source>
+        <translation type="unfinished">ไม่สามารถถอดรหัส PSBT</translation>
+    </message>
+</context>
+<context>
+    <name>WalletModel</name>
+    <message>
+        <source>Confirm fee bump</source>
+        <translation type="unfinished">ยืนยันค่าธรรมเนียมที่เพิ่มขึ้น</translation>
+    </message>
+    <message>
         <source>default wallet</source>
         <translation type="unfinished">กระเป๋าสตางค์เริ่มต้น</translation>
->>>>>>> 44d8b13c
-    </message>
-    <message>
-        <source>Date</source>
-        <translation>วันที่</translation>
-    </message>
-    <message>
-        <source>Label</source>
-        <translation>ฉลาก, ป้าย,</translation>
-    </message>
-    <message>
-        <source>Address</source>
-        <translation>ที่อยู่</translation>
-    </message>
-    <message>
-        <source>Exporting Failed</source>
-        <translation>การส่งออกล้มเหลว</translation>
-    </message>
-    </context>
-<context>
-<<<<<<< HEAD
-    <name>UnitDisplayStatusBarControl</name>
-    </context>
-<context>
-    <name>WalletController</name>
-    </context>
-<context>
-    <name>WalletFrame</name>
-    </context>
-<context>
-    <name>WalletModel</name>
-=======
+    </message>
+</context>
+<context>
     <name>WalletView</name>
     <message>
         <source>Wallet Data</source>
@@ -1188,28 +860,21 @@
     </context>
 <context>
     <name>bitcoin-core</name>
->>>>>>> 44d8b13c
-    <message>
-        <source>Send Coins</source>
-        <translation>ส่งเหรียญ</translation>
-    </message>
-    </context>
-<context>
-    <name>WalletView</name>
-    <message>
-        <source>&amp;Export</source>
-        <translation>ส่งออก</translation>
-    </message>
-    <message>
-        <source>Export the data in the current tab to a file</source>
-        <translation>ส่งออกข้อมูลที่อยู่ในแถบนี้ไปในไฟล์</translation>
-    </message>
-    <message>
-        <source>Error</source>
-        <translation>ข้อผิดพลาด</translation>
-    </message>
-    </context>
-<context>
-    <name>bitcoin-core</name>
+    <message>
+        <source>%s is set very high!</source>
+        <translation type="unfinished">%s ตั้งไว้สูงมาก</translation>
+    </message>
+    <message>
+        <source>Error: This wallet already uses SQLite</source>
+        <translation type="unfinished">ข้อผิดพลาด: วอลเล็ตนี้ใช้ SQLite อยู่แล้ว</translation>
+    </message>
+    <message>
+        <source>Error: Unable to make a backup of your wallet</source>
+        <translation type="unfinished">ข้อผิดพลาด: ไม่สามารถสำรองข้อมูลของวอลเล็ตได้</translation>
+    </message>
+    <message>
+        <source>Error: Unable to read all records in the database</source>
+        <translation type="unfinished">ข้อผิดพลาด: ไม่สามารถอ่านข้อมูลทั้งหมดในฐานข้อมูลได้</translation>
+    </message>
     </context>
 </TS>