<TS language="th" version="2.1">
<context>
    <name>AddressBookPage</name>
    <message>
        <source>Right-click to edit address or label</source>
        <translation>คลิกขวาเพื่อแก้ไขที่อยู่หรือป้ายชื่อ</translation>
    </message>
    <message>
        <source>Create a new address</source>
        <translation>สร้างที่อยู่ใหม่</translation>
    </message>
    <message>
        <source>&amp;New</source>
        <translation>&amp;ใหม่</translation>
    </message>
    <message>
        <source>Copy the currently selected address to the system clipboard</source>
        <translation>คัดลอกที่อยู่ที่เลือกในปัจจุบันไปยังคลิปบอร์ดของระบบ</translation>
    </message>
    <message>
        <source>&amp;Copy</source>
        <translation>&amp;คัดลอก</translation>
    </message>
    <message>
        <source>C&amp;lose</source>
        <translation>&amp;ปิด</translation>
    </message>
    <message>
        <source>Delete the currently selected address from the list</source>
        <translation>ลบที่อยู่ที่เลือกในปัจจุบันออกจากรายการ</translation>
    </message>
    <message>
        <source>Enter address or label to search</source>
        <translation>ป้อนที่อยู่หรือป้ายชื่อเพื่อค้นหา</translation>
    </message>
    <message>
        <source>Export the data in the current tab to a file</source>
        <translation>ส่งออกข้อมูลในแท็บปัจจุบันไปยังไฟล์</translation>
    </message>
    <message>
        <source>&amp;Export</source>
        <translation>&amp;ส่งออก</translation>
    </message>
    <message>
        <source>&amp;Delete</source>
        <translation>&amp;ลบ</translation>
    </message>
    <message>
        <source>Choose the address to send coins to</source>
        <translation>เลือกที่อยู่ที่จะส่งเหรียญ</translation>
    </message>
    <message>
        <source>Choose the address to receive coins with</source>
        <translation>เลือกที่อยู่ที่จะรับเหรียญ</translation>
    </message>
    <message>
        <source>C&amp;hoose</source>
        <translation>&amp;เลือก</translation>
    </message>
    <message>
        <source>Sending addresses</source>
        <translation>ที่อยู่การส่ง</translation>
    </message>
    <message>
        <source>Receiving addresses</source>
        <translation>ที่อยู่การรับ</translation>
    </message>
    <message>
        <source>These are your Particl addresses for sending payments. Always check the amount and the receiving address before sending coins.</source>
        <translation>ที่อยู่ Particl ของคุณสำหรับการส่งการชำระเงิน โปรดตรวจสอบจำนวนเงินและที่อยู่รับก่อนที่จะส่งเหรียญ</translation>
    </message>
    <message>
        <source>&amp;Copy Address</source>
        <translation>&amp;คัดลอกที่อยู่</translation>
    </message>
    <message>
        <source>Copy &amp;Label</source>
        <translation>&amp;คัดลอกป้ายชื่อ</translation>
    </message>
    <message>
        <source>&amp;Edit</source>
        <translation>&amp;แก้ไข</translation>
    </message>
    <message>
        <source>Export Address List</source>
        <translation>ส่งออกรายการที่อยู่</translation>
    </message>
    <message>
        <source>Comma separated file (*.csv)</source>
        <translation>ไฟล์ที่คั่นด้วยจุลภาค (*.csv)</translation>
    </message>
    <message>
        <source>Exporting Failed</source>
        <translation>การส่งออกล้มเหลว</translation>
    </message>
    <message>
        <source>There was an error trying to save the address list to %1. Please try again.</source>
        <translation>เกิดข้อผิดพลาดขณะพยายามบันทึกรายการที่อยู่ไปยัง %1 โปรดลองอีกครั้ง</translation>
    </message>
</context>
<context>
    <name>AddressTableModel</name>
    <message>
        <source>Label</source>
        <translation>ป้ายชื่อ</translation>
    </message>
    <message>
        <source>Address</source>
        <translation>ที่อยู่</translation>
    </message>
    <message>
        <source>(no label)</source>
        <translation>(ไม่มีป้ายชื่อ)</translation>
    </message>
</context>
<context>
    <name>AskPassphraseDialog</name>
    <message>
        <source>Passphrase Dialog</source>
        <translation>กล่องโต้ตอบวลีรหัสผ่าน</translation>
    </message>
    <message>
        <source>Enter passphrase</source>
        <translation>ป้อนวลีรหัสผ่าน</translation>
    </message>
    <message>
        <source>New passphrase</source>
        <translation>วลีรหัสผ่านใหม่</translation>
    </message>
    <message>
        <source>Repeat new passphrase</source>
        <translation>ทำซ้ำวลีรหัสผ่านใหม่</translation>
    </message>
    <message>
        <source>Show passphrase</source>
        <translation>แสดงวลีรหัสผ่าน</translation>
    </message>
    <message>
        <source>Encrypt wallet</source>
        <translation>เข้ารหัสกระเป๋าสตางค์</translation>
    </message>
    <message>
        <source>This operation needs your wallet passphrase to unlock the wallet.</source>
        <translation>การดำเนินการนี้ต้องการวลีรหัสผ่านกระเป๋าสตางค์ของคุณเพื่อปลดล็อคกระเป๋าสตางค์</translation>
    </message>
    <message>
        <source>Unlock wallet</source>
        <translation>ปลดล็อคกระเป๋าสตางค์</translation>
    </message>
    <message>
        <source>This operation needs your wallet passphrase to decrypt the wallet.</source>
        <translation>การดำเนินการนี้ต้องการวลีรหัสผ่านกระเป๋าสตางค์ของคุณเพื่อถอดรหัสกระเป๋าสตางค์</translation>
    </message>
    <message>
        <source>Decrypt wallet</source>
        <translation>ถอดรหัสกระเป๋าสตางค์</translation>
    </message>
    <message>
        <source>Change passphrase</source>
        <translation>เปลี่ยนวลีรหัสผ่าน</translation>
    </message>
    <message>
        <source>Confirm wallet encryption</source>
        <translation>ยืนยันการเข้ารหัสกระเป๋าสตางค์</translation>
    </message>
    <message>
        <source>Are you sure you wish to encrypt your wallet?</source>
        <translation>คุณแน่ใจหรือไม่ว่าต้องการเข้ารหัสกระเป๋าสตางค์ของคุณ?</translation>
    </message>
    <message>
        <source>Wallet encrypted</source>
        <translation>เข้ารหัสบัญชีเรียบร้อย</translation>
    </message>
    <message>
        <source>Your wallet is about to be encrypted. </source>
        <translation>บัญชีของคุณกำลังถูกเข้ารหัส</translation>
    </message>
    <message>
        <source>Your wallet is now encrypted. </source>
        <translation>บัญชีของคุณถูกเข้ารหัสเรียบร้อยแล้ว</translation>
    </message>
    <message>
        <source>Wallet encryption failed</source>
        <translation>การเข้ารหัสกระเป๋าสตางค์ล้มเหลว</translation>
    </message>
    <message>
        <source>Wallet unlock failed</source>
        <translation>การปลดล็อคกระเป๋าสตางค์ล้มเหลว</translation>
    </message>
    <message>
        <source>Wallet decryption failed</source>
        <translation>การถอดรหัสกระเป๋าสตางค์ล้มเหลว</translation>
    </message>
    </context>
<context>
    <name>BanTableModel</name>
    <message>
        <source>IP/Netmask</source>
        <translation>IP/Netmask</translation>
    </message>
    <message>
        <source>Banned Until</source>
        <translation>ห้ามจนถึง</translation>
    </message>
</context>
<context>
    <name>BitcoinGUI</name>
    <message>
        <source>Sign &amp;message...</source>
        <translation>&amp;เซ็นข้อความ...</translation>
    </message>
    <message>
        <source>Synchronizing with network...</source>
        <translation>กำลังทำข้อมูลให้ตรงกันกับเครือข่าย ...</translation>
    </message>
    <message>
        <source>&amp;Overview</source>
        <translation>&amp;ภาพรวม</translation>
    </message>
    <message>
        <source>Show general overview of wallet</source>
        <translation>แสดงภาพรวมทั่วไปของกระเป๋าสตางค์</translation>
    </message>
    <message>
        <source>&amp;Transactions</source>
        <translation>&amp;ธุรกรรม</translation>
    </message>
    <message>
        <source>Browse transaction history</source>
        <translation>เรียกดูประวัติการทำธุรกรรม</translation>
    </message>
    <message>
        <source>E&amp;xit</source>
        <translation>&amp;ออก</translation>
    </message>
    <message>
        <source>Quit application</source>
        <translation>ออกจากแอปพลิเคชัน</translation>
    </message>
    <message>
        <source>&amp;About %1</source>
        <translation>&amp;เกี่ยวกับ %1</translation>
    </message>
    <message>
        <source>Show information about %1</source>
        <translation>แสดงข้อมูลเกี่ยวกับ %1</translation>
    </message>
    <message>
        <source>About &amp;Qt</source>
        <translation>เกี่ยวกับ &amp;Qt</translation>
    </message>
    <message>
        <source>Show information about Qt</source>
        <translation>แสดงข้อมูลเกี่ยวกับ Qt</translation>
    </message>
    <message>
        <source>&amp;Options...</source>
        <translation>&amp;ตัวเลือก...</translation>
    </message>
    <message>
        <source>Modify configuration options for %1</source>
        <translation>ปรับเปลี่ยนตัวเลือกการกำหนดค่าสำหรับ %1</translation>
    </message>
    <message>
        <source>&amp;Encrypt Wallet...</source>
        <translation>&amp;เข้ารหัสกระเป๋าสตางค์...</translation>
    </message>
    <message>
        <source>&amp;Backup Wallet...</source>
        <translation>&amp;สำรองข้อมูลกระเป๋าสตางค์...</translation>
    </message>
    <message>
        <source>&amp;Change Passphrase...</source>
        <translation>&amp;เปลี่ยนวลีรหัสผ่าน...</translation>
    </message>
    <message>
        <source>Open &amp;URI...</source>
        <translation>&amp;เปิด URI...</translation>
    </message>
    <message>
        <source>Create Wallet...</source>
        <translation>สร้างกระเป๋าสตางค์...</translation>
    </message>
    <message>
        <source>Create a new wallet</source>
        <translation>สร้างกระเป๋าสตางค์ใหม่</translation>
    </message>
    <message>
        <source>Wallet:</source>
        <translation>กระเป๋าสตางค์:</translation>
    </message>
    <message>
        <source>Click to disable network activity.</source>
        <translation>คลิกเพื่อปิดใช้งานกิจกรรมเครือข่าย</translation>
    </message>
    <message>
        <source>Click to enable network activity again.</source>
        <translation>คลิกเพื่อเปิดใช้งานกิจกรรมเครือข่ายอีกครั้ง</translation>
    </message>
    <message>
        <source>Syncing Headers (%1%)...</source>
        <translation>กำลังซิงค์ส่วนหัว (%1%)...</translation>
    </message>
    <message>
        <source>Reindexing blocks on disk...</source>
        <translation>กำลังทำดัชนี ที่เก็บบล็อก ใหม่ ในดิสก์...</translation>
    </message>
    <message>
<<<<<<< HEAD
        <source>Send coins to a Particl address</source>
        <translation>ส่ง coins ไปยัง ที่เก็บ Particl</translation>
=======
        <source>Send coins to a Bitcoin address</source>
        <translation>ส่งเหรียญไปยังที่อยู่ Bitcoin</translation>
>>>>>>> 926f76cb
    </message>
    <message>
        <source>Backup wallet to another location</source>
        <translation>สำรองข้อมูลกระเป๋าสตางค์ไปยังตำแหน่งที่ตั้งอื่น</translation>
    </message>
    <message>
        <source>Change the passphrase used for wallet encryption</source>
        <translation>เปลี่ยนรหัสผ่านที่ใช้สำหรับการเข้ารหัสกระเป๋าเงิน</translation>
    </message>
    <message>
        <source>&amp;Verify message...</source>
        <translation>&amp;ยืนยันข้อความ...</translation>
    </message>
    <message>
        <source>&amp;Send</source>
        <translation>&amp;ส่ง</translation>
    </message>
    <message>
        <source>&amp;Receive</source>
        <translation>&amp;รับ</translation>
    </message>
    <message>
        <source>&amp;Show / Hide</source>
        <translation>&amp;แสดง / ซ่อน</translation>
    </message>
    <message>
        <source>Show or hide the main Window</source>
        <translation>แสดงหรือซ่อนหน้าต่างหลัก</translation>
    </message>
    <message>
        <source>Encrypt the private keys that belong to your wallet</source>
        <translation>เข้ารหัสกุญแจส่วนตัวที่เป็นของกระเป๋าสตางค์ของคุณ</translation>
    </message>
    <message>
        <source>Sign messages with your Particl addresses to prove you own them</source>
        <translation>เซ็นชื่อด้วยข้อความ ที่เก็บ Particl เพื่อแสดงว่าท่านเป็นเจ้าของ particl นี้จริง</translation>
    </message>
    <message>
        <source>Verify messages to ensure they were signed with specified Particl addresses</source>
        <translation>ตรวจสอบ ข้อความ เพื่อให้แน่ใจว่า การเซ็นต์ชื่อ ด้วยที่เก็บ Particl แล้ว</translation>
    </message>
    <message>
        <source>&amp;File</source>
        <translation>&amp;ไฟล์</translation>
    </message>
    <message>
        <source>&amp;Settings</source>
        <translation>&amp;การตั้งค่า</translation>
    </message>
    <message>
        <source>&amp;Help</source>
        <translation>&amp;ช่วยเหลือ</translation>
    </message>
    <message>
        <source>Tabs toolbar</source>
        <translation>แถบเครื่องมือแท็บ</translation>
    </message>
    <message>
        <source>Request payments (generates QR codes and particl: URIs)</source>
        <translation>เรียกเก็บ การชำระเงิน (สร้าง QR codes และ particl: URIs)</translation>
    </message>
    <message>
        <source>Show the list of used sending addresses and labels</source>
        <translation>แสดงรายการ ที่เก็บเงินที่จะส่ง particl ออก และป้ายชื่อ ที่ใช้ไปแล้ว</translation>
    </message>
    <message>
        <source>Show the list of used receiving addresses and labels</source>
        <translation>แสดงรายการ ที่เก็บเงินที่จะรับ particl เข้า และป้ายชื่อ ที่ใช้ไปแล้ว</translation>
    </message>
    <message>
        <source>&amp;Command-line options</source>
        <translation>&amp;ตัวเลือก Command-line</translation>
    </message>
    <message numerus="yes">
        <source>%n active connection(s) to Particl network</source>
        <translation><numerusform>%n ช่องการเชื่อมต่อที่ใช้งานได้ เพื่อเชื่อมกับเครือข่าย Particl</numerusform></translation>
    </message>
    <message>
        <source>Indexing blocks on disk...</source>
        <translation>การกำลังสร้างดัชนีของบล็อก ในดิสก์...</translation>
    </message>
    <message>
        <source>Processing blocks on disk...</source>
        <translation>กำลังดำเนินการกับบล็อกในดิสก์...</translation>
    </message>
    <message numerus="yes">
        <source>Processed %n block(s) of transaction history.</source>
        <translation><numerusform>%n บล็อกในประวัติรายการ ได้รับการดำเนินการเรียบร้อยแล้ว</numerusform></translation>
    </message>
    <message>
        <source>%1 behind</source>
        <translation>%1 ตามหลัง</translation>
    </message>
    <message>
        <source>Last received block was generated %1 ago.</source>
        <translation>บล็อกสุดท้ายที่ได้รับ สร้างขึ้นเมื่อ %1 มาแล้ว</translation>
    </message>
    <message>
        <source>Transactions after this will not yet be visible.</source>
        <translation>ธุรกรรมหลังจากนี้จะยังไม่สามารถมองเห็น</translation>
    </message>
    <message>
        <source>Error</source>
        <translation>ข้อผิดพลาด</translation>
    </message>
    <message>
        <source>Warning</source>
        <translation>คำเตือน</translation>
    </message>
    <message>
        <source>Information</source>
        <translation>ข้อมูล</translation>
    </message>
    <message>
        <source>Up to date</source>
        <translation>ทันสมัย</translation>
    </message>
    <message>
<<<<<<< HEAD
        <source>Show the %1 help message to get a list with possible Particl command-line options</source>
        <translation>แสดง %1 ข้อความช่วยเหลือ เพื่อแสดงรายการ ตัวเลือกที่เป็นไปได้สำหรับ Particl command-line</translation>
=======
        <source>&amp;Load PSBT from file...</source>
        <translation>&amp;โหลด PSBT จากไฟล์...</translation>
    </message>
    <message>
        <source>Load PSBT from clipboard...</source>
        <translation>โหลด PSBT จากคลิปบอร์ด...</translation>
    </message>
    <message>
        <source>Node window</source>
        <translation>หน้าต่างโหนด</translation>
    </message>
    <message>
        <source>&amp;Sending addresses</source>
        <translation>&amp;ที่อยู่การส่ง</translation>
    </message>
    <message>
        <source>&amp;Receiving addresses</source>
        <translation>&amp;ที่อยู่การรับ</translation>
    </message>
    <message>
        <source>Open Wallet</source>
        <translation>เปิดกระเป๋าสตางค์</translation>
    </message>
    <message>
        <source>Open a wallet</source>
        <translation>เปิดกระเป๋าสตางค์</translation>
    </message>
    <message>
        <source>Close Wallet...</source>
        <translation>ปิดกระเป๋าสตางค์...</translation>
    </message>
    <message>
        <source>Close wallet</source>
        <translation>ปิดกระเป๋าสตางค์</translation>
    </message>
    <message>
        <source>Close All Wallets...</source>
        <translation>ปิดกระเป๋าสตางค์ทั้งหมด...</translation>
    </message>
    <message>
        <source>Close all wallets</source>
        <translation>ปิดกระเป๋าสตางค์ทั้งหมด</translation>
    </message>
    <message>
        <source>Show the %1 help message to get a list with possible Bitcoin command-line options</source>
        <translation>แสดง %1 ข้อความช่วยเหลือ เพื่อแสดงรายการ ตัวเลือกที่เป็นไปได้สำหรับ Bitcoin command-line</translation>
>>>>>>> 926f76cb
    </message>
    <message>
        <source>default wallet</source>
        <translation>กระเป๋าสตางค์เริ่มต้น</translation>
    </message>
    <message>
        <source>No wallets available</source>
        <translation>ไม่มีกระเป๋าสตางค์</translation>
    </message>
    <message>
        <source>&amp;Window</source>
        <translation>&amp;หน้าต่าง</translation>
    </message>
    <message>
        <source>Minimize</source>
        <translation>ย่อ</translation>
    </message>
    <message>
        <source>Zoom</source>
        <translation>ซูม</translation>
    </message>
    <message>
        <source>Main Window</source>
        <translation>หน้าต่างหลัก</translation>
    </message>
    <message>
        <source>%1 client</source>
        <translation>%1 ลูกค้า</translation>
    </message>
    <message>
        <source>Catching up...</source>
        <translation>กำลังตามให้ทัน...</translation>
    </message>
    <message>
        <source>Error: %1</source>
        <translation>ข้อผิดพลาด: %1</translation>
    </message>
    <message>
        <source>Warning: %1</source>
        <translation>คำเตือน: %1</translation>
    </message>
    <message>
        <source>Date: %1
</source>
        <translation>วันที่: %1
</translation>
    </message>
    <message>
        <source>Amount: %1
</source>
        <translation>จำนวน: %1
</translation>
    </message>
    <message>
        <source>Wallet: %1
</source>
        <translation>กระเป๋าสตางค์: %1
</translation>
    </message>
    <message>
        <source>Type: %1
</source>
        <translation>ชนิด: %1
</translation>
    </message>
    <message>
        <source>Label: %1
</source>
        <translation>ป้ายชื่อ: %1
</translation>
    </message>
    <message>
        <source>Address: %1
</source>
        <translation>ที่อยู่: %1
</translation>
    </message>
    <message>
        <source>Sent transaction</source>
        <translation>รายการที่ส่ง</translation>
    </message>
    <message>
        <source>Incoming transaction</source>
        <translation>การทำรายการขาเข้า</translation>
    </message>
    <message>
        <source>Wallet is &lt;b&gt;encrypted&lt;/b&gt; and currently &lt;b&gt;unlocked&lt;/b&gt;</source>
        <translation>ระเป๋าเงินถูก &lt;b&gt;เข้ารหัส&lt;/b&gt; และในขณะนี้ &lt;b&gt;ปลดล็อคแล้ว&lt;/b&gt;</translation>
    </message>
    <message>
        <source>Wallet is &lt;b&gt;encrypted&lt;/b&gt; and currently &lt;b&gt;locked&lt;/b&gt;</source>
        <translation>กระเป๋าเงินถูก &lt;b&gt;เข้ารหัส&lt;/b&gt; และในปัจจุบัน &lt;b&gt;ล็อค &lt;/b&gt;</translation>
    </message>
    <message>
        <source>Original message:</source>
        <translation>ข้อความดั้งเดิม:</translation>
    </message>
    </context>
<context>
    <name>CoinControlDialog</name>
    <message>
        <source>Coin Selection</source>
        <translation>การเลือกเหรียญ</translation>
    </message>
    <message>
        <source>Quantity:</source>
        <translation>ปริมาณ:</translation>
    </message>
    <message>
        <source>Bytes:</source>
        <translation>ไบต์:</translation>
    </message>
    <message>
        <source>Amount:</source>
        <translation>จำนวน:</translation>
    </message>
    <message>
        <source>Fee:</source>
        <translation>ค่าธรรมเนียม:</translation>
    </message>
    <message>
        <source>Dust:</source>
        <translation>เศษ:</translation>
    </message>
    <message>
        <source>After Fee:</source>
        <translation>ส่วนที่เหลือจากค่าธรรมเนียม:</translation>
    </message>
    <message>
        <source>Change:</source>
        <translation>เงินทอน:</translation>
    </message>
    <message>
        <source>(un)select all</source>
        <translation>(ไม่)เลือกทั้งหมด</translation>
    </message>
    <message>
        <source>Tree mode</source>
        <translation>โหมดแบบต้นไม้</translation>
    </message>
    <message>
        <source>List mode</source>
        <translation>โหมดแบบรายการ</translation>
    </message>
    <message>
        <source>Amount</source>
        <translation>จำนวน</translation>
    </message>
    <message>
        <source>Received with label</source>
        <translation>รับด้วยป้ายชื่อ</translation>
    </message>
    <message>
        <source>Received with address</source>
        <translation>รับด้วยที่อยู่</translation>
    </message>
    <message>
        <source>Date</source>
        <translation>วันที่</translation>
    </message>
    <message>
        <source>Confirmations</source>
        <translation>การยืนยัน</translation>
    </message>
    <message>
        <source>Confirmed</source>
        <translation>ยืนยันแล้ว</translation>
    </message>
    <message>
        <source>Copy address</source>
        <translation>คัดลอกที่อยู่</translation>
    </message>
    <message>
        <source>Copy label</source>
        <translation>คัดลอกป้ายกำกับ</translation>
    </message>
    <message>
        <source>Copy amount</source>
        <translation>คัดลอกจำนวนเงิน</translation>
    </message>
    <message>
        <source>Copy transaction ID</source>
        <translation>คัดลอก ID ธุรกรรม</translation>
    </message>
    <message>
        <source>(no label)</source>
        <translation>(ไม่มีป้ายชื่อ)</translation>
    </message>
    <message>
        <source>change from %1 (%2)</source>
        <translation>เปลี่ยนจาก %1 (%2)</translation>
    </message>
    <message>
        <source>(change)</source>
        <translation>(เปลี่ยน)</translation>
    </message>
</context>
<context>
    <name>CreateWalletActivity</name>
    <message>
        <source>Creating Wallet &lt;b&gt;%1&lt;/b&gt;...</source>
        <translation>กำลังสร้างกระเป๋าสตางค์ &lt;b&gt;%1&lt;/b&gt;...</translation>
    </message>
    </context>
<context>
    <name>CreateWalletDialog</name>
    <message>
        <source>Create Wallet</source>
        <translation>สร้างกระเป๋าสตางค์</translation>
    </message>
    <message>
        <source>Wallet Name</source>
        <translation>ชื่อกระเป๋าสตางค์</translation>
    </message>
    <message>
        <source>Encrypt Wallet</source>
        <translation>เข้ารหัสกระเป๋าสตางค์</translation>
    </message>
    <message>
        <source>Disable Private Keys</source>
        <translation>ปิดใช้งานกุญแจส่วนตัว</translation>
    </message>
    <message>
        <source>Make Blank Wallet</source>
        <translation>สร้างกระเป๋าสตางค์เปล่า</translation>
    </message>
    <message>
        <source>Create</source>
        <translation>สร้าง</translation>
    </message>
    </context>
<context>
    <name>EditAddressDialog</name>
    <message>
        <source>Edit Address</source>
        <translation>แก้ไขที่อยู่</translation>
    </message>
    <message>
        <source>&amp;Label</source>
        <translation>&amp;ป้ายชื่อ</translation>
    </message>
    <message>
        <source>The label associated with this address list entry</source>
        <translation>รายการแสดง ป้ายชื่อที่เกี่ยวข้องกับที่เก็บนี้</translation>
    </message>
    <message>
        <source>The address associated with this address list entry. This can only be modified for sending addresses.</source>
        <translation>ที่เก็บที่เกี่ยวข้องกับ ที่เก็บที่แสดงรายการนี้ การปรับปรุงนี้ทำได้สำหรับ ที่เก็บเงินที่จะใช่ส่งเงิน เท่านั้น</translation>
    </message>
    <message>
        <source>&amp;Address</source>
        <translation>&amp;ที่อยู่</translation>
    </message>
    <message>
        <source>New sending address</source>
        <translation>ที่อยู่การส่งใหม่</translation>
    </message>
    <message>
        <source>Edit receiving address</source>
        <translation>แก้ไขที่อยู่การรับ</translation>
    </message>
    <message>
        <source>Edit sending address</source>
        <translation>แก้ไขที่อยู่การส่ง</translation>
    </message>
    <message>
        <source>Could not unlock wallet.</source>
        <translation>ไม่สามารถปลดล็อคกระเป๋าสตางค์</translation>
    </message>
    </context>
<context>
    <name>FreespaceChecker</name>
    <message>
        <source>A new data directory will be created.</source>
        <translation>ไดเร็กทอรี่ใหม่ที่ใช้เก็บข้อมูลจะถูกสร้างขึ้นมา</translation>
    </message>
    <message>
        <source>name</source>
        <translation>ชื่อ</translation>
    </message>
    <message>
        <source>Directory already exists. Add %1 if you intend to create a new directory here.</source>
        <translation>มีไดเรกทอรีอยู่แล้ว เพิ่ม %1 หากคุณต้องการสร้างไดเรกทอรีใหม่ที่นี่</translation>
    </message>
    <message>
        <source>Path already exists, and is not a directory.</source>
        <translation>มีเส้นทางอยู่แล้วและไม่ใช่ไดเรกทอรี</translation>
    </message>
    <message>
        <source>Cannot create data directory here.</source>
        <translation>ไม่สามารถสร้างไดเรกทอรีข้อมูลที่นี่</translation>
    </message>
</context>
<context>
    <name>HelpMessageDialog</name>
    <message>
        <source>version</source>
        <translation>รุ่น</translation>
    </message>
    <message>
        <source>About %1</source>
        <translation>เกี่ยวกับ %1</translation>
    </message>
    <message>
        <source>Command-line options</source>
        <translation>ตัวเลือกบรรทัดคำสั่ง</translation>
    </message>
</context>
<context>
    <name>Intro</name>
    <message>
        <source>Welcome</source>
        <translation>ยินดีต้อนรับ</translation>
    </message>
    <message>
        <source>Welcome to %1.</source>
        <translation>ยินดีต้อนรับสู่ %1</translation>
    </message>
    <message>
        <source>As this is the first time the program is launched, you can choose where %1 will store its data.</source>
        <translation>นี่เป็นการรันโปรแกรมครั้งแรก ท่านสามารถเลือก ว่าจะเก็บข้อมูลไว้ที่ %1</translation>
    </message>
    <message>
        <source>Use the default data directory</source>
        <translation>ใช้ไดเรกทอรีข้อมูลเริ่มต้น</translation>
    </message>
    <message>
        <source>Use a custom data directory:</source>
        <translation>ใช้ไดเรกทอรีข้อมูลที่กำหนดเอง:</translation>
    </message>
    <message>
        <source>Particl</source>
        <translation>Particl</translation>
    </message>
    <message>
        <source>Approximately %1 GB of data will be stored in this directory.</source>
        <translation>ประมาณ %1 GB ของข้อมูลจะเก็บในไดเร็กทอรี่</translation>
    </message>
    <message>
        <source>The wallet will also be stored in this directory.</source>
        <translation>The wallet เก็บใว้ในไดเร็กทอรี่</translation>
    </message>
    <message>
        <source>Error: Specified data directory "%1" cannot be created.</source>
        <translation>ข้อผิดพลาด: ไดเร็กทอรี่ข้อมูลที่ต้องการ "%1" ไม่สามารถสร้างได้</translation>
    </message>
    <message>
        <source>Error</source>
        <translation>ข้อผิดพลาด</translation>
    </message>
    <message numerus="yes">
        <source>%n GB of free space available</source>
        <translation><numerusform>%n GB พื้นที่ว่างบนดิสก์ที่ใช้ได้</numerusform></translation>
    </message>
    <message numerus="yes">
        <source>(of %n GB needed)</source>
        <translation><numerusform>(ต้องการพื้นที่ %n GB)</numerusform></translation>
    </message>
    </context>
<context>
    <name>ModalOverlay</name>
    <message>
        <source>Form</source>
        <translation>รูป</translation>
    </message>
    <message>
        <source>Progress</source>
        <translation>ความคืบหน้า</translation>
    </message>
    <message>
        <source>calculating...</source>
        <translation>กำลังคำนวณ...</translation>
    </message>
    <message>
        <source>Hide</source>
        <translation>ซ่อน</translation>
    </message>
    </context>
<context>
    <name>OpenURIDialog</name>
    <message>
        <source>URI:</source>
        <translation>URI:</translation>
    </message>
</context>
<context>
    <name>OpenWalletActivity</name>
    <message>
        <source>default wallet</source>
        <translation>กระเป๋าสตางค์เริ่มต้น</translation>
    </message>
    <message>
        <source>Opening Wallet &lt;b&gt;%1&lt;/b&gt;...</source>
        <translation>กำลังเปิดกระเป๋าสตางค์ &lt;b&gt;%1&lt;/b&gt;...</translation>
    </message>
</context>
<context>
    <name>OptionsDialog</name>
    <message>
        <source>Options</source>
        <translation>ตัวเลือก</translation>
    </message>
    <message>
        <source>&amp;Main</source>
        <translation>&amp;หลัก</translation>
    </message>
    <message>
        <source>Automatically start %1 after logging in to the system.</source>
        <translation>เริ่มต้นอัตโนมัติ %1 หลังจาก ล็อกอิน เข้าสู่ระบบแล้ว</translation>
    </message>
    <message>
        <source>&amp;Start %1 on system login</source>
        <translation>&amp;เริ่ม %1 ในการล็อกอินระบบ</translation>
    </message>
    <message>
        <source>Size of &amp;database cache</source>
        <translation>ขนาดของ &amp;database cache</translation>
    </message>
    <message>
        <source>Number of script &amp;verification threads</source>
        <translation>จำนวนของสคริปท์ &amp;verification threads</translation>
    </message>
    <message>
        <source>IP address of the proxy (e.g. IPv4: 127.0.0.1 / IPv6: ::1)</source>
        <translation>IP แอดเดส ของ proxy (เช่น IPv4: 127.0.0.1 / IPv6: ::1)</translation>
    </message>
    <message>
        <source>&amp;Hide tray icon</source>
        <translation>&amp;ซ่อนไอคอนถาด</translation>
    </message>
    <message>
        <source>Minimize instead of exit the application when the window is closed. When this option is enabled, the application will be closed only after selecting Exit in the menu.</source>
        <translation>มินิไมซ์แอพ แทนการออกจากแอพพลิเคชั่น เมื่อวินโดว์ได้รับการปิด เมื่อเลือกตัวเลือกนี้ แอพพลิเคชั่น จะถูกปิด ก็ต่อเมื่อ มีการเลือกเมนู Exit/ออกจากระบบ เท่านั้น</translation>
    </message>
    <message>
        <source>Third party URLs (e.g. a block explorer) that appear in the transactions tab as context menu items. %s in the URL is replaced by transaction hash. Multiple URLs are separated by vertical bar |.</source>
        <translation>URL แบบอื่น (ยกตัวอย่าง เอ็กพลอเลอร์บล็อก) ที่อยู่ใน เมนูรายการ ลำดับ %s ใน URL จะถูกเปลี่ยนด้วย รายการแฮช URL ที่เป็นแบบหลายๆอัน จะถูกแยก โดย เครื่องหมายเส้นบาร์ตั้ง |</translation>
    </message>
    <message>
        <source>Open Configuration File</source>
        <translation>เปิดไฟล์การกำหนดค่า</translation>
    </message>
    <message>
        <source>Reset all client options to default.</source>
        <translation>รีเซต ไคลเอ็นออพชั่น กลับไปเป็นค่าเริ่มต้น</translation>
    </message>
    <message>
        <source>&amp;Reset Options</source>
        <translation>&amp;รีเซต ออพชั่น</translation>
    </message>
    <message>
        <source>&amp;Network</source>
        <translation>&amp;เครือข่าย</translation>
    </message>
    <message>
        <source>(0 = auto, &lt;0 = leave that many cores free)</source>
        <translation>(0 = อัตโนมัติ, &lt;0 = ปล่อย คอร์ อิสระ)</translation>
    </message>
    <message>
        <source>W&amp;allet</source>
        <translation>&amp;กระเป๋าสตางค์</translation>
    </message>
    <message>
        <source>Expert</source>
        <translation>ผู้เชี่ยวชาญ</translation>
    </message>
    <message>
        <source>Enable coin &amp;control features</source>
        <translation>เปิดใช้ coin &amp; รูปแบบการควบคุม</translation>
    </message>
    <message>
        <source>If you disable the spending of unconfirmed change, the change from a transaction cannot be used until that transaction has at least one confirmation. This also affects how your balance is computed.</source>
        <translation>หากท่านไม่เปิดใช้ การใช้เงินทอนที่ยังไม่ยืนยัน เงินทอนจากการทำรายการจะไม่สามารถใช้ได้ จนกว่ารายการที่ทำการ จะได้รับการยืนยันหนึ่งครั้ง และจะกระทบการคำนวณยอดคงเหลือของท่านด้วย</translation>
    </message>
    <message>
        <source>&amp;Spend unconfirmed change</source>
        <translation>&amp;ใช้เงินทอนที่ยังไม่ยืนยัน</translation>
    </message>
    <message>
        <source>Automatically open the Particl client port on the router. This only works when your router supports UPnP and it is enabled.</source>
        <translation>เปิด Particl ไคล์เอ็นท์พอร์ต/client port บน router โดยอัตโนมัติ วิธีนี้ใช้ได้เมื่อ router สนับสนุน UPnP และสถานะเปิดใช้งาน</translation>
    </message>
    <message>
        <source>Map port using &amp;UPnP</source>
        <translation>จองพอร์ต โดยใช้ &amp;UPnP</translation>
    </message>
    <message>
        <source>Connect to the Particl network through a SOCKS5 proxy.</source>
        <translation>เชื่อมต่อกับ Particl เน็ตเวิร์ก ผ่านพร็อกซี่แบบ SOCKS5</translation>
    </message>
    <message>
        <source>&amp;Connect through SOCKS5 proxy (default proxy):</source>
        <translation>&amp;เชื่อมต่อผ่าน พร็อกซี่ SOCKS5 (พร็อกซี่เริ่มต้น):</translation>
    </message>
    <message>
        <source>Proxy &amp;IP:</source>
        <translation>พร็อกซี่ &amp;IP:</translation>
    </message>
    <message>
        <source>&amp;Port:</source>
        <translation>&amp;พอร์ต</translation>
    </message>
    <message>
        <source>Port of the proxy (e.g. 9050)</source>
        <translation>พอร์ตของพร็อกซี่ (ตัวอย่าง 9050)</translation>
    </message>
    <message>
        <source>Used for reaching peers via:</source>
        <translation>ใช้ในการเข้าถึงอีกฝ่ายหนึ่ง peer โดย:</translation>
    </message>
    <message>
        <source>IPv4</source>
        <translation>IPv4</translation>
    </message>
    <message>
        <source>IPv6</source>
        <translation>IPv6</translation>
    </message>
    <message>
        <source>Tor</source>
        <translation>Tor</translation>
    </message>
    <message>
        <source>&amp;Window</source>
        <translation>&amp;หน้าต่าง</translation>
    </message>
    <message>
        <source>Show only a tray icon after minimizing the window.</source>
        <translation>แสดงเฉพาะไอคอนถาดหลังจากย่อหน้าต่าง</translation>
    </message>
    <message>
        <source>User Interface &amp;language:</source>
        <translation>&amp;ภาษาส่วนติดต่อผู้ใช้:</translation>
    </message>
    <message>
        <source>&amp;OK</source>
        <translation>&amp;ตกลง</translation>
    </message>
    <message>
        <source>&amp;Cancel</source>
        <translation>&amp;ยกเลิก</translation>
    </message>
    <message>
        <source>Configuration options</source>
        <translation>ตัวเลือกการกำหนดค่า</translation>
    </message>
    <message>
        <source>Error</source>
        <translation>ข้อผิดพลาด</translation>
    </message>
    </context>
<context>
    <name>OverviewPage</name>
    <message>
        <source>Form</source>
        <translation>รูป</translation>
    </message>
    <message>
        <source>Balances</source>
        <translation>ยอดดุล</translation>
    </message>
    </context>
<context>
    <name>PSBTOperationsDialog</name>
    <message>
        <source>Copy to Clipboard</source>
        <translation>คัดลอกไปยังคลิปบอร์ด</translation>
    </message>
    <message>
        <source>Save...</source>
        <translation>บันทึก...</translation>
    </message>
    <message>
        <source>Close</source>
        <translation>ปิด</translation>
    </message>
    </context>
<context>
    <name>PaymentServer</name>
    </context>
<context>
    <name>PeerTableModel</name>
    </context>
<context>
    <name>QObject</name>
    <message>
        <source>Amount</source>
        <translation>จำนวน</translation>
    </message>
    <message numerus="yes">
        <source>%n second(s)</source>
        <translation><numerusform>%n วินาที</numerusform></translation>
    </message>
    <message numerus="yes">
        <source>%n minute(s)</source>
        <translation><numerusform>%n นาที</numerusform></translation>
    </message>
    <message numerus="yes">
        <source>%n hour(s)</source>
        <translation><numerusform>%n ชั่วโมง</numerusform></translation>
    </message>
    <message numerus="yes">
        <source>%n day(s)</source>
        <translation><numerusform>%n วัน</numerusform></translation>
    </message>
    <message numerus="yes">
        <source>%n week(s)</source>
        <translation><numerusform>%n สัปดาห์</numerusform></translation>
    </message>
    <message>
        <source>%1 and %2</source>
        <translation>%1 และ %2</translation>
    </message>
    <message numerus="yes">
        <source>%n year(s)</source>
        <translation><numerusform>%n ปี</numerusform></translation>
    </message>
    <message>
        <source>Error: %1</source>
        <translation>ข้อผิดพลาด: %1</translation>
    </message>
    </context>
<context>
    <name>QRImageWidget</name>
    <message>
        <source>Save QR Code</source>
        <translation>บันทึกรหัส QR</translation>
    </message>
    </context>
<context>
    <name>RPCConsole</name>
    <message>
        <source>Wallet: </source>
        <translation>กระเป๋าสตางค์: </translation>
    </message>
    <message>
        <source>Direction</source>
        <translation>ทิศทาง</translation>
    </message>
    <message>
        <source>Node window</source>
        <translation>หน้าต่างโหนด</translation>
    </message>
    <message>
        <source>&amp;Open</source>
        <translation>&amp;เปิด</translation>
    </message>
    <message>
        <source>&amp;Console</source>
        <translation>&amp;คอนโซล</translation>
    </message>
    </context>
<context>
    <name>ReceiveCoinsDialog</name>
    <message>
        <source>&amp;Label:</source>
        <translation>&amp;ป้ายชื่อ:</translation>
    </message>
    <message>
        <source>&amp;Message:</source>
        <translation>&amp;ข้อความ:</translation>
    </message>
    <message>
        <source>Clear</source>
        <translation>ล้าง</translation>
    </message>
    <message>
        <source>Show</source>
        <translation>แสดง</translation>
    </message>
    <message>
        <source>Remove</source>
        <translation>เอาออก</translation>
    </message>
    <message>
        <source>Copy URI</source>
        <translation>คัดลอก URI</translation>
    </message>
    <message>
        <source>Copy label</source>
        <translation>คัดลอกป้ายชื่อ</translation>
    </message>
    <message>
        <source>Copy message</source>
        <translation>คัดลอกข้อความ</translation>
    </message>
    <message>
        <source>Copy amount</source>
        <translation>คัดลอกจำนวนเงิน</translation>
    </message>
    <message>
        <source>Could not unlock wallet.</source>
        <translation>ไม่สามารถปลดล็อคกระเป๋าสตางค์</translation>
    </message>
    </context>
<context>
    <name>ReceiveRequestDialog</name>
    <message>
        <source>Address:</source>
        <translation>ที่อยู่:</translation>
    </message>
    <message>
        <source>Amount:</source>
        <translation>จำนวน:</translation>
    </message>
    <message>
        <source>Label:</source>
        <translation>ป้ายชื่อ:</translation>
    </message>
    <message>
        <source>Message:</source>
        <translation>ข้อความ:</translation>
    </message>
    <message>
        <source>Wallet:</source>
        <translation>กระเป๋าสตางค์:</translation>
    </message>
    <message>
        <source>Copy &amp;URI</source>
        <translation>&amp;คัดลอก URI</translation>
    </message>
    <message>
        <source>Copy &amp;Address</source>
        <translation>&amp;คัดลอกที่อยู่</translation>
    </message>
    </context>
<context>
    <name>RecentRequestsTableModel</name>
    <message>
        <source>Date</source>
        <translation>วันที่</translation>
    </message>
    <message>
        <source>Label</source>
        <translation>ป้ายชื่อ</translation>
    </message>
    <message>
        <source>Message</source>
        <translation>ข้อความ</translation>
    </message>
    <message>
        <source>(no label)</source>
        <translation>(ไม่มีป้ายชื่อ)</translation>
    </message>
    </context>
<context>
    <name>SendCoinsDialog</name>
    <message>
        <source>Send Coins</source>
        <translation>ส่งเหรียญ</translation>
    </message>
    <message>
        <source>Quantity:</source>
        <translation>จำนวน:</translation>
    </message>
    <message>
        <source>Bytes:</source>
        <translation>ไบต์:</translation>
    </message>
    <message>
        <source>Amount:</source>
        <translation>จำนวน:</translation>
    </message>
    <message>
        <source>Fee:</source>
        <translation>ค่าธรรมเนียม:</translation>
    </message>
    <message>
        <source>After Fee:</source>
        <translation>ส่วนที่เหลือจากค่าธรรมเนียม:</translation>
    </message>
    <message>
        <source>Change:</source>
        <translation>เงินทอน:</translation>
    </message>
    <message>
        <source>Choose...</source>
        <translation>เลือก...</translation>
    </message>
    <message>
        <source>Hide</source>
        <translation>ซ่อน</translation>
    </message>
    <message>
        <source>Recommended:</source>
        <translation>แนะนำ:</translation>
    </message>
    <message>
        <source>Custom:</source>
        <translation>กำหนดเอง:</translation>
    </message>
    <message>
        <source>Dust:</source>
        <translation>เศษ:</translation>
    </message>
    <message>
        <source>Copy amount</source>
        <translation>คัดลอกจำนวนเงิน</translation>
    </message>
    <message>
        <source> from wallet '%1'</source>
        <translation>จากกระเป๋าสตางค์ '%1'</translation>
    </message>
    <message>
        <source>Send</source>
        <translation>ส่ง</translation>
    </message>
    <message>
        <source>(no label)</source>
        <translation>(ไม่มีป้ายชื่อ)</translation>
    </message>
</context>
<context>
    <name>SendCoinsEntry</name>
    <message>
        <source>&amp;Label:</source>
        <translation>&amp;ป้ายชื่อ:</translation>
    </message>
    <message>
        <source>Alt+A</source>
        <translation>Alt+A</translation>
    </message>
    <message>
        <source>Paste address from clipboard</source>
        <translation>วางที่อยู่จากคลิปบอร์ด</translation>
    </message>
    <message>
        <source>Alt+P</source>
        <translation>Alt+P</translation>
    </message>
    <message>
        <source>Message:</source>
        <translation>ข้อความ:</translation>
    </message>
    </context>
<context>
    <name>ShutdownWindow</name>
    </context>
<context>
    <name>SignVerifyMessageDialog</name>
    <message>
        <source>Alt+A</source>
        <translation>Alt+A</translation>
    </message>
    <message>
        <source>Paste address from clipboard</source>
        <translation>วางที่อยู่จากคลิปบอร์ด</translation>
    </message>
    <message>
        <source>Alt+P</source>
        <translation>Alt+P</translation>
    </message>
    <message>
        <source>Signature</source>
        <translation>ลายเซ็น</translation>
    </message>
    <message>
        <source>Sign &amp;Message</source>
        <translation>&amp;เซ็นข้อความ</translation>
    </message>
    <message>
        <source>No error</source>
        <translation>ไม่มีข้อผิดพลาด</translation>
    </message>
    </context>
<context>
    <name>TrafficGraphWidget</name>
    </context>
<context>
    <name>TransactionDesc</name>
    <message>
        <source>Status</source>
        <translation>สถานะ</translation>
    </message>
    <message>
        <source>Date</source>
        <translation>วันที่</translation>
    </message>
    <message>
        <source>From</source>
        <translation>จาก</translation>
    </message>
    <message>
        <source>To</source>
        <translation>ถึง</translation>
    </message>
    <message>
        <source>Message</source>
        <translation>ข้อความ</translation>
    </message>
    <message>
        <source>Comment</source>
        <translation>ความคิดเห็น</translation>
    </message>
    <message>
        <source>Amount</source>
        <translation>จำนวน</translation>
    </message>
    </context>
<context>
    <name>TransactionDescDialog</name>
    </context>
<context>
    <name>TransactionTableModel</name>
    <message>
        <source>Date</source>
        <translation>วันที่</translation>
    </message>
    <message>
        <source>Type</source>
        <translation>ชนิด</translation>
    </message>
    <message>
        <source>Label</source>
        <translation>ป้ายชื่อ</translation>
    </message>
    <message>
        <source>(no label)</source>
        <translation>(ไม่มีป้ายชื่อ)</translation>
    </message>
    </context>
<context>
    <name>TransactionView</name>
    <message>
        <source>All</source>
        <translation>ทั้งหมด</translation>
    </message>
    <message>
        <source>Today</source>
        <translation>วันนี้</translation>
    </message>
    <message>
        <source>This week</source>
        <translation>สัปดาห์นี้</translation>
    </message>
    <message>
        <source>This month</source>
        <translation>เดือนนี้</translation>
    </message>
    <message>
        <source>Last month</source>
        <translation>เดือนที่แล้ว</translation>
    </message>
    <message>
        <source>This year</source>
        <translation>ปีนี้</translation>
    </message>
    <message>
        <source>Copy address</source>
        <translation>คัดลอกที่อยู่</translation>
    </message>
    <message>
        <source>Copy label</source>
        <translation>คัดลอกป้ายชื่อ</translation>
    </message>
    <message>
        <source>Copy amount</source>
        <translation>คัดลอกจำนวนเงิน</translation>
    </message>
    <message>
        <source>Copy transaction ID</source>
        <translation>คัดลอก ID ธุรกรรม</translation>
    </message>
    <message>
        <source>Edit label</source>
        <translation>แก้ไขป้ายชื่อ</translation>
    </message>
    <message>
        <source>Comma separated file (*.csv)</source>
        <translation>ไฟล์ที่คั่นด้วยจุลภาค (* .csv)</translation>
    </message>
    <message>
        <source>Confirmed</source>
        <translation>ยืนยันแล้ว</translation>
    </message>
    <message>
        <source>Date</source>
        <translation>วันที่</translation>
    </message>
    <message>
        <source>Type</source>
        <translation>ชนิด</translation>
    </message>
    <message>
        <source>Label</source>
        <translation>ป้ายชื่อ</translation>
    </message>
    <message>
        <source>Address</source>
        <translation>ที่อยู่</translation>
    </message>
    <message>
        <source>ID</source>
        <translation>ID</translation>
    </message>
    <message>
        <source>Exporting Failed</source>
        <translation>การส่งออกล้มเหลว</translation>
    </message>
    </context>
<context>
    <name>UnitDisplayStatusBarControl</name>
    </context>
<context>
    <name>WalletController</name>
    <message>
        <source>Close wallet</source>
        <translation>ปิดกระเป๋าสตางค์</translation>
    </message>
    <message>
        <source>Close all wallets</source>
        <translation>ปิดกระเป๋าสตางค์ทั้งหมด</translation>
    </message>
    <message>
        <source>Are you sure you wish to close all wallets?</source>
        <translation>คุณแน่ใจหรือไม่ว่าต้องการปิดกระเป๋าสตางค์ทั้งหมด?</translation>
    </message>
</context>
<context>
    <name>WalletFrame</name>
    <message>
        <source>Create a new wallet</source>
        <translation>สร้างกระเป๋าสตางค์</translation>
    </message>
</context>
<context>
    <name>WalletModel</name>
    <message>
        <source>Send Coins</source>
        <translation>ส่งเหรียญ</translation>
    </message>
    <message>
        <source>PSBT copied</source>
        <translation>คัดลอก PSBT แล้ว</translation>
    </message>
    <message>
        <source>default wallet</source>
        <translation>กระเป๋าสตางค์เริ่มต้น</translation>
    </message>
</context>
<context>
    <name>WalletView</name>
    <message>
        <source>&amp;Export</source>
        <translation>&amp;ส่งออก</translation>
    </message>
    <message>
        <source>Export the data in the current tab to a file</source>
        <translation>ส่งออกข้อมูลในแท็บปัจจุบันไปยังไฟล์</translation>
    </message>
    <message>
        <source>Error</source>
        <translation>ข้อผิดพลาด</translation>
    </message>
    <message>
        <source>Backup Wallet</source>
        <translation>สำรองข้อมูลกระเป๋าสตางค์</translation>
    </message>
    <message>
        <source>Wallet Data (*.dat)</source>
        <translation>ข้อมูลกระเป๋าสตางค์ (*.dat)</translation>
    </message>
    <message>
        <source>Backup Failed</source>
        <translation>การสำรองข้อมูลล้มเหลว</translation>
    </message>
    <message>
        <source>Cancel</source>
        <translation>ยกเลิก</translation>
    </message>
</context>
<context>
    <name>bitcoin-core</name>
    <message>
        <source>Importing...</source>
        <translation>กำลังนำเข้า...</translation>
    </message>
    <message>
        <source>Unable to generate keys</source>
        <translation>ไม่สามารถสร้างกุญแจ</translation>
    </message>
    <message>
        <source>Upgrading UTXO database</source>
        <translation>กำลังอัปเกรดฐานข้อมูล UTXO</translation>
    </message>
    <message>
        <source>Loading wallet...</source>
        <translation>กำลังโหลดกระเป๋าสตางค์...</translation>
    </message>
    <message>
        <source>Cannot downgrade wallet</source>
        <translation>ไม่สามารถดาวน์เกรดกระเป๋าสตางค์</translation>
    </message>
    </context>
</TS><|MERGE_RESOLUTION|>--- conflicted
+++ resolved
@@ -306,13 +306,8 @@
         <translation>กำลังทำดัชนี ที่เก็บบล็อก ใหม่ ในดิสก์...</translation>
     </message>
     <message>
-<<<<<<< HEAD
         <source>Send coins to a Particl address</source>
-        <translation>ส่ง coins ไปยัง ที่เก็บ Particl</translation>
-=======
-        <source>Send coins to a Bitcoin address</source>
-        <translation>ส่งเหรียญไปยังที่อยู่ Bitcoin</translation>
->>>>>>> 926f76cb
+        <translation>ส่งเหรียญไปยังที่อยู่ Particl</translation>
     </message>
     <message>
         <source>Backup wallet to another location</source>
@@ -431,57 +426,52 @@
         <translation>ทันสมัย</translation>
     </message>
     <message>
-<<<<<<< HEAD
+        <source>&amp;Load PSBT from file...</source>
+        <translation>&amp;โหลด PSBT จากไฟล์...</translation>
+    </message>
+    <message>
+        <source>Load PSBT from clipboard...</source>
+        <translation>โหลด PSBT จากคลิปบอร์ด...</translation>
+    </message>
+    <message>
+        <source>Node window</source>
+        <translation>หน้าต่างโหนด</translation>
+    </message>
+    <message>
+        <source>&amp;Sending addresses</source>
+        <translation>&amp;ที่อยู่การส่ง</translation>
+    </message>
+    <message>
+        <source>&amp;Receiving addresses</source>
+        <translation>&amp;ที่อยู่การรับ</translation>
+    </message>
+    <message>
+        <source>Open Wallet</source>
+        <translation>เปิดกระเป๋าสตางค์</translation>
+    </message>
+    <message>
+        <source>Open a wallet</source>
+        <translation>เปิดกระเป๋าสตางค์</translation>
+    </message>
+    <message>
+        <source>Close Wallet...</source>
+        <translation>ปิดกระเป๋าสตางค์...</translation>
+    </message>
+    <message>
+        <source>Close wallet</source>
+        <translation>ปิดกระเป๋าสตางค์</translation>
+    </message>
+    <message>
+        <source>Close All Wallets...</source>
+        <translation>ปิดกระเป๋าสตางค์ทั้งหมด...</translation>
+    </message>
+    <message>
+        <source>Close all wallets</source>
+        <translation>ปิดกระเป๋าสตางค์ทั้งหมด</translation>
+    </message>
+    <message>
         <source>Show the %1 help message to get a list with possible Particl command-line options</source>
         <translation>แสดง %1 ข้อความช่วยเหลือ เพื่อแสดงรายการ ตัวเลือกที่เป็นไปได้สำหรับ Particl command-line</translation>
-=======
-        <source>&amp;Load PSBT from file...</source>
-        <translation>&amp;โหลด PSBT จากไฟล์...</translation>
-    </message>
-    <message>
-        <source>Load PSBT from clipboard...</source>
-        <translation>โหลด PSBT จากคลิปบอร์ด...</translation>
-    </message>
-    <message>
-        <source>Node window</source>
-        <translation>หน้าต่างโหนด</translation>
-    </message>
-    <message>
-        <source>&amp;Sending addresses</source>
-        <translation>&amp;ที่อยู่การส่ง</translation>
-    </message>
-    <message>
-        <source>&amp;Receiving addresses</source>
-        <translation>&amp;ที่อยู่การรับ</translation>
-    </message>
-    <message>
-        <source>Open Wallet</source>
-        <translation>เปิดกระเป๋าสตางค์</translation>
-    </message>
-    <message>
-        <source>Open a wallet</source>
-        <translation>เปิดกระเป๋าสตางค์</translation>
-    </message>
-    <message>
-        <source>Close Wallet...</source>
-        <translation>ปิดกระเป๋าสตางค์...</translation>
-    </message>
-    <message>
-        <source>Close wallet</source>
-        <translation>ปิดกระเป๋าสตางค์</translation>
-    </message>
-    <message>
-        <source>Close All Wallets...</source>
-        <translation>ปิดกระเป๋าสตางค์ทั้งหมด...</translation>
-    </message>
-    <message>
-        <source>Close all wallets</source>
-        <translation>ปิดกระเป๋าสตางค์ทั้งหมด</translation>
-    </message>
-    <message>
-        <source>Show the %1 help message to get a list with possible Bitcoin command-line options</source>
-        <translation>แสดง %1 ข้อความช่วยเหลือ เพื่อแสดงรายการ ตัวเลือกที่เป็นไปได้สำหรับ Bitcoin command-line</translation>
->>>>>>> 926f76cb
     </message>
     <message>
         <source>default wallet</source>
