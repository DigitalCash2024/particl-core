<TS language="th" version="2.1">
<context>
    <name>AddressBookPage</name>
    <message>
        <source>Right-click to edit address or label</source>
        <translation>คลิกขวาเพื่อแก้ไขที่อยู่หรือชื่อ</translation>
    </message>
    <message>
        <source>Create a new address</source>
        <translation>สร้างที่อยู่ใหม่</translation>
    </message>
    <message>
        <source>&amp;New</source>
        <translation>ใหม่</translation>
    </message>
    <message>
        <source>Copy the currently selected address to the system clipboard</source>
        <translation>คัดลอกที่อยู่ที่เลือกอยู่ไปยังคลิบบอร์ดของระบบ</translation>
    </message>
    <message>
        <source>&amp;Copy</source>
        <translation>คัดลอก</translation>
    </message>
    <message>
        <source>C&amp;lose</source>
        <translation>ปิด</translation>
    </message>
    <message>
        <source>Delete the currently selected address from the list</source>
        <translation>ลบที่อยู่ที่เลือกไว้ออกจากรายการ</translation>
    </message>
    <message>
        <source>Enter address or label to search</source>
        <translation>ป้อนที่อยู่หรือฉลากเพื่อค้นหา</translation>
    </message>
    <message>
        <source>Export the data in the current tab to a file</source>
        <translation>ส่งออกข้อมูลที่อยู่ในแถบนี้ไปในไฟล์</translation>
    </message>
    <message>
        <source>&amp;Export</source>
        <translation>ส่งออก</translation>
    </message>
    <message>
        <source>&amp;Delete</source>
        <translation>ลบ</translation>
    </message>
    <message>
        <source>Choose the address to send coins to</source>
        <translation>เลือกที่อยู่ที่จะส่งเหรียญ</translation>
    </message>
    <message>
        <source>Choose the address to receive coins with</source>
        <translation>เลือกที่อยู่ที่จะรับเหรียญ</translation>
    </message>
    <message>
        <source>C&amp;hoose</source>
        <translation>เลือก</translation>
    </message>
    <message>
        <source>Sending addresses</source>
        <translation>ที่อยู่ในการส่ง</translation>
    </message>
    <message>
        <source>Receiving addresses</source>
        <translation>ที่อยู่ในการรับ</translation>
    </message>
    <message>
        <source>These are your Particl addresses for sending payments. Always check the amount and the receiving address before sending coins.</source>
        <translation>ที่อยู่ Particl ของคุณสำหรับการส่งการชำระเงิน โปรดตรวจสอบจำนวนเงินและที่อยู่รับก่อนที่จะส่งเหรียญ</translation>
    </message>
    <message>
        <source>&amp;Copy Address</source>
        <translation>คัดลอกที่อยู่</translation>
    </message>
    <message>
        <source>Copy &amp;Label</source>
        <translation>คัดลอกชื่อ</translation>
    </message>
    <message>
        <source>&amp;Edit</source>
        <translation>แก้ไข</translation>
    </message>
    <message>
        <source>Export Address List</source>
        <translation>ส่งออกรายการที่อยู่</translation>
    </message>
    <message>
        <source>Comma separated file (*.csv)</source>
        <translation>ไฟล์ที่คั่นด้วยจุลภาค (* .csv)</translation>
    </message>
    <message>
        <source>Exporting Failed</source>
        <translation>การส่งออกล้มเหลว</translation>
    </message>
    <message>
        <source>There was an error trying to save the address list to %1. Please try again.</source>
        <translation>เกิดข้อผิดพลาดขณะพยายามบันทึกรายการที่อยู่ไปยัง %1 กรุณาลองอีกครั้ง.</translation>
    </message>
</context>
<context>
    <name>AddressTableModel</name>
    <message>
        <source>Label</source>
        <translation>ฉลาก, ป้าย,</translation>
    </message>
    <message>
        <source>Address</source>
        <translation>ที่อยู่</translation>
    </message>
    <message>
        <source>(no label)</source>
        <translation>(ไม่มีฉลาก)</translation>
    </message>
</context>
<context>
    <name>AskPassphraseDialog</name>
    <message>
        <source>Passphrase Dialog</source>
        <translation>กล่องโต้ตอบวลีรหัสผ่าน</translation>
    </message>
    <message>
        <source>Enter passphrase</source>
        <translation>ป้อนวลีรหัสผ่าน</translation>
    </message>
    <message>
        <source>New passphrase</source>
        <translation>วลีรหัสผ่านใหม่</translation>
    </message>
    <message>
        <source>Repeat new passphrase</source>
        <translation>ทำซ้ำข้อความรหัสใหม่</translation>
    </message>
    <message>
        <source>Show passphrase</source>
        <translation>ดูวลี</translation>
    </message>
    <message>
        <source>Encrypt wallet</source>
        <translation>กระเป๋าสตางค์ เข้ารหัส</translation>
    </message>
    <message>
        <source>This operation needs your wallet passphrase to unlock the wallet.</source>
        <translation>การดำเนินการนี้ต้องการกระเป๋าสตางค์กระเป๋าสตางค์ของคุณเพื่อปลดล็อกกระเป๋าสตางค์</translation>
    </message>
    <message>
        <source>Unlock wallet</source>
        <translation>ปลดล็อค กระเป๋าสตางค์ </translation>
    </message>
    <message>
        <source>This operation needs your wallet passphrase to decrypt the wallet.</source>
        <translation>การดำเนินการนี้ ต้องการ รหัสผ่าน กระเป๋าสตางค์ ของคุณ เพื่อ ถอดรหัส กระเป๋าสตางค์</translation>
    </message>
    <message>
        <source>Decrypt wallet</source>
        <translation>ถอดรหัส กระเป๋าสตางค์</translation>
    </message>
    <message>
        <source>Change passphrase</source>
        <translation>เปลี่ยน ข้อความรหัสผ่าน</translation>
    </message>
    <message>
        <source>Confirm wallet encryption</source>
        <translation>ยืนยันการเข้ารหัสกระเป๋าเงิน</translation>
    </message>
    <message>
        <source>Are you sure you wish to encrypt your wallet?</source>
        <translation>คุณแน่ใจหรือว่าต้องการเข้ารหัสกระเป๋าเงินของคุณ?</translation>
    </message>
    </context>
<context>
    <name>BanTableModel</name>
    <message>
        <source>IP/Netmask</source>
        <translation>IP/Netmask (ตัวกรอง IP)</translation>
    </message>
    <message>
        <source>Banned Until</source>
        <translation>ห้าม จนถึง</translation>
    </message>
</context>
<context>
    <name>BitcoinGUI</name>
    <message>
        <source>Sign &amp;message...</source>
        <translation>เซ็นต์ชื่อด้วย &amp;ข้อความ...</translation>
    </message>
    <message>
        <source>Synchronizing with network...</source>
        <translation>กำลังทำข้อมูลให้ตรงกันกับเครือข่าย ...</translation>
    </message>
    <message>
        <source>&amp;Overview</source>
        <translation>&amp;ภาพรวม</translation>
    </message>
    <message>
        <source>Show general overview of wallet</source>
        <translation>แสดงภาพรวมทั่วไปของกระเป๋าเงิน</translation>
    </message>
    <message>
        <source>&amp;Transactions</source>
        <translation>&amp;การทำรายการ</translation>
    </message>
    <message>
        <source>Browse transaction history</source>
        <translation>เรียกดูประวัติการทำธุรกรรม</translation>
    </message>
    <message>
        <source>E&amp;xit</source>
        <translation>&amp;ออก</translation>
    </message>
    <message>
        <source>Quit application</source>
        <translation>ออกจากโปรแกรม</translation>
    </message>
    <message>
        <source>&amp;About %1</source>
        <translation>&amp;เกี่ยวกับ %1</translation>
    </message>
    <message>
        <source>Show information about %1</source>
        <translation>แสดงข้อมูล เกี่ยวกับ %1</translation>
    </message>
    <message>
        <source>About &amp;Qt</source>
        <translation>เกี่ยวกับ &amp;Qt</translation>
    </message>
    <message>
        <source>Show information about Qt</source>
        <translation>แสดงข้อมูล เกี่ยวกับ Qt</translation>
    </message>
    <message>
        <source>&amp;Options...</source>
        <translation>&amp;ตัวเลือก...</translation>
    </message>
    <message>
        <source>Modify configuration options for %1</source>
        <translation>ปรับปรุง ข้อมูลการตั้งค่าตัวเลือก สำหรับ %1</translation>
    </message>
    <message>
        <source>&amp;Encrypt Wallet...</source>
        <translation>&amp;กระเป๋าเงินเข้ารหัส</translation>
    </message>
    <message>
        <source>&amp;Backup Wallet...</source>
        <translation>&amp;สำรองกระเป๋าเงิน...</translation>
    </message>
    <message>
        <source>&amp;Change Passphrase...</source>
        <translation>&amp;เปลี่ยนรหัสผ่าน...</translation>
    </message>
    <message>
        <source>Open &amp;URI...</source>
        <translation>เปิด &amp;URI</translation>
    </message>
    <message>
        <source>Create Wallet...</source>
        <translation>สร้าง Wallet</translation>
    </message>
    <message>
        <source>Reindexing blocks on disk...</source>
        <translation>กำลังทำดัชนี ที่เก็บบล็อก ใหม่ ในดิสก์...</translation>
    </message>
    <message>
        <source>Send coins to a Particl address</source>
        <translation>ส่ง coins ไปยัง ที่เก็บ Particl</translation>
    </message>
    <message>
        <source>Backup wallet to another location</source>
        <translation>สำรอง กระเป๋าเงินไปยัง ที่เก็บอื่น</translation>
    </message>
    <message>
        <source>Change the passphrase used for wallet encryption</source>
        <translation>เปลี่ยนรหัสผ่านที่ใช้สำหรับการเข้ารหัสกระเป๋าเงิน</translation>
    </message>
    <message>
        <source>&amp;Verify message...</source>
        <translation>&amp;ยืนยันข้อความ...</translation>
    </message>
    <message>
        <source>&amp;Send</source>
        <translation>&amp;ส่ง</translation>
    </message>
    <message>
        <source>&amp;Receive</source>
        <translation>&amp;รับ</translation>
    </message>
    <message>
        <source>&amp;Show / Hide</source>
        <translation>&amp;แสดง / ซ่อน</translation>
    </message>
    <message>
        <source>Show or hide the main Window</source>
        <translation>แสดง หรือ ซ่อน หน้าหลัก</translation>
    </message>
    <message>
        <source>Encrypt the private keys that belong to your wallet</source>
        <translation>เข้ารหัส private keys/ รหัสส่วนตัว สำหรับกระเป๋าเงินของท่าน</translation>
    </message>
    <message>
        <source>Sign messages with your Particl addresses to prove you own them</source>
        <translation>เซ็นชื่อด้วยข้อความ ที่เก็บ Particl เพื่อแสดงว่าท่านเป็นเจ้าของ particl นี้จริง</translation>
    </message>
    <message>
        <source>Verify messages to ensure they were signed with specified Particl addresses</source>
        <translation>ตรวจสอบ ข้อความ เพื่อให้แน่ใจว่า การเซ็นต์ชื่อ ด้วยที่เก็บ Particl แล้ว</translation>
    </message>
    <message>
        <source>&amp;File</source>
        <translation>&amp;ไฟล์</translation>
    </message>
    <message>
        <source>&amp;Settings</source>
        <translation>&amp;การตั้งค่า</translation>
    </message>
    <message>
        <source>&amp;Help</source>
        <translation>&amp;ช่วยเหลือ</translation>
    </message>
    <message>
        <source>Tabs toolbar</source>
        <translation>แถบเครื่องมือ</translation>
    </message>
    <message>
        <source>Request payments (generates QR codes and particl: URIs)</source>
        <translation>เรียกเก็บ การชำระเงิน (สร้าง QR codes และ particl: URIs)</translation>
    </message>
    <message>
        <source>Show the list of used sending addresses and labels</source>
        <translation>แสดงรายการ ที่เก็บเงินที่จะส่ง particl ออก และป้ายชื่อ ที่ใช้ไปแล้ว</translation>
    </message>
    <message>
        <source>Show the list of used receiving addresses and labels</source>
        <translation>แสดงรายการ ที่เก็บเงินที่จะรับ particl เข้า และป้ายชื่อ ที่ใช้ไปแล้ว</translation>
    </message>
    <message>
<<<<<<< HEAD
        <source>Open a particl: URI or payment request</source>
        <translation>เปิด particl: URI หรือ การเรียกเก็บเงิน (การเรียกให้ชำระเงิน)</translation>
    </message>
    <message>
=======
>>>>>>> ff53433f
        <source>&amp;Command-line options</source>
        <translation>&amp;ตัวเลือก Command-line</translation>
    </message>
    <message numerus="yes">
        <source>%n active connection(s) to Particl network</source>
        <translation><numerusform>%n ช่องการเชื่อมต่อที่ใช้งานได้ เพื่อเชื่อมกับเครือข่าย Particl</numerusform></translation>
    </message>
    <message>
        <source>Indexing blocks on disk...</source>
        <translation>การกำลังสร้างดัชนีของบล็อก ในดิสก์...</translation>
    </message>
    <message>
        <source>Processing blocks on disk...</source>
        <translation>กำลังดำเนินการกับบล็อกในดิสก์...</translation>
    </message>
    <message numerus="yes">
        <source>Processed %n block(s) of transaction history.</source>
        <translation><numerusform>%n บล็อกในประวัติรายการ ได้รับการดำเนินการเรียบร้อยแล้ว</numerusform></translation>
    </message>
    <message>
        <source>%1 behind</source>
        <translation>%1 ตามหลัง</translation>
    </message>
    <message>
        <source>Last received block was generated %1 ago.</source>
        <translation>บล็อกสุดท้ายที่ได้รับ สร้างขึ้นเมื่อ %1 มาแล้ว</translation>
    </message>
    <message>
        <source>Transactions after this will not yet be visible.</source>
        <translation>รายการหลังจากนี้ จะไม่แสดงให้เห็น</translation>
    </message>
    <message>
        <source>Error</source>
        <translation>ข้อผิดพลาด</translation>
    </message>
    <message>
        <source>Warning</source>
        <translation>คำเตือน</translation>
    </message>
    <message>
        <source>Information</source>
        <translation>ข้อมูล</translation>
    </message>
    <message>
        <source>Up to date</source>
        <translation>ทันสมัย</translation>
    </message>
    <message>
        <source>Show the %1 help message to get a list with possible Particl command-line options</source>
        <translation>แสดง %1 ข้อความช่วยเหลือ เพื่อแสดงรายการ ตัวเลือกที่เป็นไปได้สำหรับ Particl command-line</translation>
    </message>
    <message>
        <source>&amp;Window</source>
        <translation>&amp;วันโดว์</translation>
    </message>
    <message>
        <source>%1 client</source>
        <translation>%1 ลูกค้า</translation>
    </message>
    <message>
        <source>Catching up...</source>
        <translation>กำลังตามให้ทัน...</translation>
    </message>
    <message>
        <source>Date: %1
</source>
        <translation>วันที่: %1
</translation>
    </message>
    <message>
        <source>Amount: %1
</source>
        <translation>จำนวน: %1
</translation>
    </message>
    <message>
        <source>Type: %1
</source>
        <translation>ชนิด: %1
</translation>
    </message>
    <message>
        <source>Label: %1
</source>
        <translation>ป้ายชื่อ: %1
</translation>
    </message>
    <message>
        <source>Address: %1
</source>
        <translation>ที่อยู่: %1
</translation>
    </message>
    <message>
        <source>Sent transaction</source>
        <translation>รายการที่ส่ง</translation>
    </message>
    <message>
        <source>Incoming transaction</source>
        <translation>การทำรายการขาเข้า</translation>
    </message>
    <message>
        <source>Wallet is &lt;b&gt;encrypted&lt;/b&gt; and currently &lt;b&gt;unlocked&lt;/b&gt;</source>
        <translation>ระเป๋าเงินถูก &lt;b&gt;เข้ารหัส&lt;/b&gt; และในขณะนี้ &lt;b&gt;ปลดล็อคแล้ว&lt;/b&gt;</translation>
    </message>
    <message>
        <source>Wallet is &lt;b&gt;encrypted&lt;/b&gt; and currently &lt;b&gt;locked&lt;/b&gt;</source>
        <translation>กระเป๋าเงินถูก &lt;b&gt;เข้ารหัส&lt;/b&gt; และในปัจจุบัน &lt;b&gt;ล็อค &lt;/b&gt;</translation>
    </message>
    <message>
        <source>A fatal error occurred. Bitcoin can no longer continue safely and will quit.</source>
        <translation>เกิดข้อผิดพลาดร้ายแรง Bitcoin ไม่สามารถดำเนินการต่อได้อย่างปลอดภัยอีกต่อไปและจะยกเลิก</translation>
    </message>
</context>
<context>
    <name>CoinControlDialog</name>
    <message>
        <source>Coin Selection</source>
        <translation>การเลือก Coin</translation>
    </message>
    <message>
        <source>Quantity:</source>
        <translation>จำนวน:</translation>
    </message>
    <message>
        <source>Bytes:</source>
        <translation>ไบต์:</translation>
    </message>
    <message>
        <source>Amount:</source>
        <translation>จำนวน:</translation>
    </message>
    <message>
        <source>Fee:</source>
        <translation>ค่าธรรมเนียม:</translation>
    </message>
    <message>
        <source>Dust:</source>
        <translation>เศษ:</translation>
    </message>
    <message>
        <source>After Fee:</source>
        <translation>ส่วนที่เหลือจากค่าธรรมเนียม:</translation>
    </message>
    <message>
        <source>Change:</source>
        <translation>เงินทอน:</translation>
    </message>
    <message>
        <source>(un)select all</source>
        <translation>(ไม่)เลือกทั้งหมด</translation>
    </message>
    <message>
        <source>Tree mode</source>
        <translation>โหมดแบบต้นไม้</translation>
    </message>
    <message>
        <source>List mode</source>
        <translation>โหมดแบบรายการ</translation>
    </message>
    <message>
        <source>Amount</source>
        <translation>จำนวน</translation>
    </message>
    <message>
        <source>Received with label</source>
        <translation>รับโดยป้ายชื่อ (label)</translation>
    </message>
    <message>
        <source>Received with address</source>
        <translation>รับโดยที่เก็บ</translation>
    </message>
    <message>
        <source>Date</source>
        <translation>วันที่</translation>
    </message>
    <message>
        <source>Confirmations</source>
        <translation>การยืนยัน</translation>
    </message>
    <message>
        <source>Confirmed</source>
        <translation>ยืนยันแล้ว</translation>
    </message>
    <message>
        <source>Copy address</source>
        <translation>คัดลอกที่อยู่</translation>
    </message>
    <message>
        <source>Copy label</source>
        <translation>คัดลอกป้ายกำกับ</translation>
    </message>
    <message>
        <source>Copy amount</source>
        <translation>คัดลอกจำนวนเงิน</translation>
    </message>
    <message>
        <source>Copy transaction ID</source>
        <translation>คัดลอก ID ธุรกรรม</translation>
    </message>
    <message>
        <source>(no label)</source>
        <translation>(ไม่มีฉลาก)</translation>
    </message>
    </context>
<context>
    <name>CreateWalletActivity</name>
    </context>
<context>
    <name>CreateWalletDialog</name>
    <message>
        <source>Encrypt Wallet</source>
        <translation>เข้ารหัสกระเป๋าเงิน</translation>
    </message>
    <message>
        <source>Make Blank Wallet</source>
        <translation>ทำกระเป๋าเงินเปล่า</translation>
    </message>
    <message>
        <source>Create</source>
        <translation>สร้าง</translation>
    </message>
</context>
<context>
    <name>EditAddressDialog</name>
    <message>
        <source>Edit Address</source>
        <translation>แก้ไขที่อยู่</translation>
    </message>
    <message>
        <source>&amp;Label</source>
        <translation>&amp;ป้ายชื่อ</translation>
    </message>
    <message>
        <source>The label associated with this address list entry</source>
        <translation>รายการแสดง ป้ายชื่อที่เกี่ยวข้องกับที่เก็บนี้</translation>
    </message>
    <message>
        <source>The address associated with this address list entry. This can only be modified for sending addresses.</source>
        <translation>ที่เก็บที่เกี่ยวข้องกับ ที่เก็บที่แสดงรายการนี้ การปรับปรุงนี้ทำได้สำหรับ ที่เก็บเงินที่จะใช่ส่งเงิน เท่านั้น</translation>
    </message>
    <message>
        <source>&amp;Address</source>
        <translation>&amp;ที่เก็บ</translation>
    </message>
    </context>
<context>
    <name>FreespaceChecker</name>
    <message>
        <source>A new data directory will be created.</source>
        <translation>ไดเร็กทอรี่ใหม่ที่ใช้เก็บข้อมูลจะถูกสร้างขึ้นมา</translation>
    </message>
    <message>
        <source>name</source>
        <translation>ชื่อ</translation>
    </message>
    <message>
        <source>Directory already exists. Add %1 if you intend to create a new directory here.</source>
        <translation>ไดเร็กทอรี่มีอยู่แล้ว ใส่เพิ่ม %1 หากท่านต้องการสร้างไดเร็กทอรี่ใหม่ที่นี่</translation>
    </message>
    <message>
        <source>Path already exists, and is not a directory.</source>
        <translation>พาธ มีอยู่แล้ว พาธนี่ไม่ใช่ไดเร็กทอรี่</translation>
    </message>
    <message>
        <source>Cannot create data directory here.</source>
        <translation>ไม่สามารถสร้างไดเร็กทอรี่ข้อมูลที่นี่</translation>
    </message>
</context>
<context>
    <name>HelpMessageDialog</name>
    <message>
        <source>version</source>
        <translation>เวอร์ชั่น</translation>
    </message>
    <message>
        <source>About %1</source>
        <translation>เกี่ยวกับ %1</translation>
    </message>
    <message>
        <source>Command-line options</source>
        <translation>ตัวเลือก Command-line</translation>
    </message>
</context>
<context>
    <name>Intro</name>
    <message>
        <source>Welcome</source>
        <translation>ยินดีต้อนรับ</translation>
    </message>
    <message>
        <source>Welcome to %1.</source>
        <translation>ยินดีต้องรับสู่ %1</translation>
    </message>
    <message>
        <source>As this is the first time the program is launched, you can choose where %1 will store its data.</source>
        <translation>นี่เป็นการรันโปรแกรมครั้งแรก ท่านสามารถเลือก ว่าจะเก็บข้อมูลไว้ที่ %1</translation>
    </message>
    <message>
        <source>Use the default data directory</source>
        <translation>ใช้ไดเร็กทอรี่ข้อมูล ที่เป็นค่าเริ่มต้น</translation>
    </message>
    <message>
        <source>Use a custom data directory:</source>
        <translation>ใช้ไดเร็กทอรี่ข้อมูลที่ตั้งค่าเอง:</translation>
    </message>
    <message>
        <source>Particl</source>
        <translation>Particl</translation>
    </message>
    <message>
        <source>Approximately %1 GB of data will be stored in this directory.</source>
        <translation>ประมาณ %1 GB ของข้อมูลจะเก็บในไดเร็กทอรี่</translation>
    </message>
    <message>
        <source>The wallet will also be stored in this directory.</source>
        <translation>The wallet เก็บใว้ในไดเร็กทอรี่</translation>
    </message>
    <message>
        <source>Error: Specified data directory "%1" cannot be created.</source>
        <translation>ข้อผิดพลาด: ไดเร็กทอรี่ข้อมูลที่ต้องการ "%1" ไม่สามารถสร้างได้</translation>
    </message>
    <message>
        <source>Error</source>
        <translation>ข้อผิดพลาด</translation>
    </message>
    <message numerus="yes">
        <source>%n GB of free space available</source>
        <translation><numerusform>%n GB พื้นที่ว่างบนดิสก์ที่ใช้ได้</numerusform></translation>
    </message>
    <message numerus="yes">
        <source>(of %n GB needed)</source>
        <translation><numerusform>(ต้องการพื้นที่ %n GB)</numerusform></translation>
    </message>
    </context>
<context>
    <name>ModalOverlay</name>
    <message>
        <source>Form</source>
        <translation>รูป</translation>
    </message>
    </context>
<context>
    <name>OpenURIDialog</name>
    <message>
        <source>URI:</source>
        <translation>URI:</translation>
    </message>
</context>
<context>
    <name>OpenWalletActivity</name>
    </context>
<context>
    <name>OptionsDialog</name>
    <message>
        <source>Options</source>
        <translation>ตัวเลือก</translation>
    </message>
    <message>
        <source>&amp;Main</source>
        <translation>&amp;หลัก</translation>
    </message>
    <message>
        <source>Automatically start %1 after logging in to the system.</source>
        <translation>เริ่มต้นอัตโนมัติ %1 หลังจาก ล็อกอิน เข้าสู่ระบบแล้ว</translation>
    </message>
    <message>
        <source>&amp;Start %1 on system login</source>
        <translation>&amp;เริ่ม %1 ในการล็อกอินระบบ</translation>
    </message>
    <message>
        <source>Size of &amp;database cache</source>
        <translation>ขนาดของ &amp;database cache</translation>
    </message>
    <message>
        <source>Number of script &amp;verification threads</source>
        <translation>จำนวนของสคริปท์ &amp;verification threads</translation>
    </message>
    <message>
        <source>IP address of the proxy (e.g. IPv4: 127.0.0.1 / IPv6: ::1)</source>
        <translation>IP แอดเดส ของ proxy (เช่น IPv4: 127.0.0.1 / IPv6: ::1)</translation>
    </message>
    <message>
        <source>Minimize instead of exit the application when the window is closed. When this option is enabled, the application will be closed only after selecting Exit in the menu.</source>
        <translation>มินิไมซ์แอพ แทนการออกจากแอพพลิเคชั่น เมื่อวินโดว์ได้รับการปิด เมื่อเลือกตัวเลือกนี้ แอพพลิเคชั่น จะถูกปิด ก็ต่อเมื่อ มีการเลือกเมนู Exit/ออกจากระบบ เท่านั้น</translation>
    </message>
    <message>
        <source>Third party URLs (e.g. a block explorer) that appear in the transactions tab as context menu items. %s in the URL is replaced by transaction hash. Multiple URLs are separated by vertical bar |.</source>
        <translation>URL แบบอื่น (ยกตัวอย่าง เอ็กพลอเลอร์บล็อก) ที่อยู่ใน เมนูรายการ ลำดับ %s ใน URL จะถูกเปลี่ยนด้วย รายการแฮช URL ที่เป็นแบบหลายๆอัน จะถูกแยก โดย เครื่องหมายเส้นบาร์ตั้ง |</translation>
    </message>
    <message>
        <source>Reset all client options to default.</source>
        <translation>รีเซต ไคลเอ็นออพชั่น กลับไปเป็นค่าเริ่มต้น</translation>
    </message>
    <message>
        <source>&amp;Reset Options</source>
        <translation>&amp;รีเซต ออพชั่น</translation>
    </message>
    <message>
        <source>&amp;Network</source>
        <translation>&amp;เน็ตเวิร์ก</translation>
    </message>
    <message>
        <source>(0 = auto, &lt;0 = leave that many cores free)</source>
        <translation>(0 = อัตโนมัติ, &lt;0 = ปล่อย คอร์ อิสระ)</translation>
    </message>
    <message>
        <source>W&amp;allet</source>
        <translation>กระเ&amp;ป๋าเงิน</translation>
    </message>
    <message>
        <source>Expert</source>
        <translation>ผู้เชี่ยวชาญ</translation>
    </message>
    <message>
        <source>Enable coin &amp;control features</source>
        <translation>เปิดใช้ coin &amp; รูปแบบการควบคุม</translation>
    </message>
    <message>
        <source>If you disable the spending of unconfirmed change, the change from a transaction cannot be used until that transaction has at least one confirmation. This also affects how your balance is computed.</source>
        <translation>หากท่านไม่เปิดใช้ การใช้เงินทอนที่ยังไม่ยืนยัน เงินทอนจากการทำรายการจะไม่สามารถใช้ได้ จนกว่ารายการที่ทำการ จะได้รับการยืนยันหนึ่งครั้ง และจะกระทบการคำนวณยอดคงเหลือของท่านด้วย</translation>
    </message>
    <message>
        <source>&amp;Spend unconfirmed change</source>
        <translation>&amp;ใช้เงินทอนที่ยังไม่ยืนยัน</translation>
    </message>
    <message>
        <source>Automatically open the Particl client port on the router. This only works when your router supports UPnP and it is enabled.</source>
        <translation>เปิด Particl ไคล์เอ็นท์พอร์ต/client port บน router โดยอัตโนมัติ วิธีนี้ใช้ได้เมื่อ router สนับสนุน UPnP และสถานะเปิดใช้งาน</translation>
    </message>
    <message>
        <source>Map port using &amp;UPnP</source>
        <translation>จองพอร์ต โดยใช้ &amp;UPnP</translation>
    </message>
    <message>
        <source>Connect to the Particl network through a SOCKS5 proxy.</source>
        <translation>เชื่อมต่อกับ Particl เน็ตเวิร์ก ผ่านพร็อกซี่แบบ SOCKS5</translation>
    </message>
    <message>
        <source>&amp;Connect through SOCKS5 proxy (default proxy):</source>
        <translation>&amp;เชื่อมต่อผ่าน พร็อกซี่ SOCKS5 (พร็อกซี่เริ่มต้น):</translation>
    </message>
    <message>
        <source>Proxy &amp;IP:</source>
        <translation>พร็อกซี่ &amp;IP:</translation>
    </message>
    <message>
        <source>&amp;Port:</source>
        <translation>&amp;พอร์ต</translation>
    </message>
    <message>
        <source>Port of the proxy (e.g. 9050)</source>
        <translation>พอร์ตของพร็อกซี่ (ตัวอย่าง 9050)</translation>
    </message>
    <message>
        <source>Used for reaching peers via:</source>
        <translation>ใช้ในการเข้าถึงอีกฝ่ายหนึ่ง peer โดย:</translation>
    </message>
    <message>
        <source>IPv4</source>
        <translation>IPv4</translation>
    </message>
    <message>
        <source>IPv6</source>
        <translation>IPv6</translation>
    </message>
    <message>
        <source>Tor</source>
        <translation>Tor</translation>
    </message>
    <message>
        <source>Connect to the Particl network through a separate SOCKS5 proxy for Tor hidden services.</source>
        <translation>เชื่อมต่อกับ เครือข่าย Particl ผ่านทาง พร้อกซี่ SOCKS5 แยกต่างหาก สำหรับ Tor เซอร์วิส</translation>
    </message>
    <message>
        <source>&amp;Window</source>
        <translation>&amp;วันโดว์</translation>
    </message>
    <message>
        <source>Show only a tray icon after minimizing the window.</source>
        <translation>แสดงเทรย์ไอคอน หลังมืนิไมส์วินโดว์ เท่านั้น</translation>
    </message>
    <message>
        <source>Error</source>
        <translation>ข้อผิดพลาด</translation>
    </message>
    </context>
<context>
    <name>OverviewPage</name>
    <message>
        <source>Form</source>
        <translation>รูป</translation>
    </message>
    </context>
<context>
    <name>PaymentServer</name>
    </context>
<context>
    <name>PeerTableModel</name>
    </context>
<context>
    <name>QObject</name>
    <message>
        <source>Amount</source>
        <translation>จำนวน</translation>
    </message>
    <message>
        <source>%1 and %2</source>
        <translation>%1 และ %2</translation>
    </message>
    </context>
<context>
    <name>QRImageWidget</name>
    </context>
<context>
    <name>RPCConsole</name>
    </context>
<context>
    <name>ReceiveCoinsDialog</name>
    <message>
        <source>&amp;Label:</source>
        <translation>&amp;ชื่อ:</translation>
    </message>
    <message>
        <source>Copy label</source>
        <translation>คัดลอกป้ายกำกับ</translation>
    </message>
    <message>
        <source>Copy amount</source>
        <translation>คัดลอกจำนวนเงิน</translation>
    </message>
</context>
<context>
    <name>ReceiveRequestDialog</name>
    <message>
        <source>Address</source>
        <translation>ที่อยู่</translation>
    </message>
    <message>
        <source>Amount</source>
        <translation>จำนวน</translation>
    </message>
    <message>
        <source>Label</source>
        <translation>ฉลาก, ป้าย,</translation>
    </message>
    <message>
        <source>Wallet</source>
        <translation>กระเป๋าเงิน</translation>
    </message>
</context>
<context>
    <name>RecentRequestsTableModel</name>
    <message>
        <source>Date</source>
        <translation>วันที่</translation>
    </message>
    <message>
        <source>Label</source>
        <translation>ฉลาก, ป้าย,</translation>
    </message>
    <message>
        <source>(no label)</source>
        <translation>(ไม่มีฉลาก)</translation>
    </message>
    </context>
<context>
    <name>SendCoinsDialog</name>
    <message>
        <source>Send Coins</source>
        <translation>ส่งเหรียญ</translation>
    </message>
    <message>
        <source>Quantity:</source>
        <translation>จำนวน:</translation>
    </message>
    <message>
        <source>Bytes:</source>
        <translation>ไบต์:</translation>
    </message>
    <message>
        <source>Amount:</source>
        <translation>จำนวน:</translation>
    </message>
    <message>
        <source>Fee:</source>
        <translation>ค่าธรรมเนียม:</translation>
    </message>
    <message>
        <source>After Fee:</source>
        <translation>ส่วนที่เหลือจากค่าธรรมเนียม:</translation>
    </message>
    <message>
        <source>Change:</source>
        <translation>เงินทอน:</translation>
    </message>
    <message>
        <source>Dust:</source>
        <translation>เศษ:</translation>
    </message>
    <message>
        <source>Copy amount</source>
        <translation>คัดลอกจำนวนเงิน</translation>
    </message>
    <message>
        <source>(no label)</source>
        <translation>(ไม่มีฉลาก)</translation>
    </message>
</context>
<context>
    <name>SendCoinsEntry</name>
    <message>
        <source>&amp;Label:</source>
        <translation>&amp;ชื่อ:</translation>
    </message>
    </context>
<context>
    <name>ShutdownWindow</name>
    </context>
<context>
    <name>SignVerifyMessageDialog</name>
    </context>
<context>
    <name>TrafficGraphWidget</name>
    </context>
<context>
    <name>TransactionDesc</name>
    <message>
        <source>Date</source>
        <translation>วันที่</translation>
    </message>
    <message>
        <source>Amount</source>
        <translation>จำนวน</translation>
    </message>
    </context>
<context>
    <name>TransactionDescDialog</name>
    </context>
<context>
    <name>TransactionTableModel</name>
    <message>
        <source>Date</source>
        <translation>วันที่</translation>
    </message>
    <message>
        <source>Label</source>
        <translation>ฉลาก, ป้าย,</translation>
    </message>
    <message>
        <source>(no label)</source>
        <translation>(ไม่มีฉลาก)</translation>
    </message>
    </context>
<context>
    <name>TransactionView</name>
    <message>
        <source>Copy address</source>
        <translation>คัดลอกที่อยู่</translation>
    </message>
    <message>
        <source>Copy label</source>
        <translation>คัดลอกป้ายกำกับ</translation>
    </message>
    <message>
        <source>Copy amount</source>
        <translation>คัดลอกจำนวนเงิน</translation>
    </message>
    <message>
        <source>Copy transaction ID</source>
        <translation>คัดลอก ID ธุรกรรม</translation>
    </message>
    <message>
        <source>Comma separated file (*.csv)</source>
        <translation>ไฟล์ที่คั่นด้วยจุลภาค (* .csv)</translation>
    </message>
    <message>
        <source>Confirmed</source>
        <translation>ยืนยันแล้ว</translation>
    </message>
    <message>
        <source>Date</source>
        <translation>วันที่</translation>
    </message>
    <message>
        <source>Label</source>
        <translation>ฉลาก, ป้าย,</translation>
    </message>
    <message>
        <source>Address</source>
        <translation>ที่อยู่</translation>
    </message>
    <message>
        <source>Exporting Failed</source>
        <translation>การส่งออกล้มเหลว</translation>
    </message>
    </context>
<context>
    <name>UnitDisplayStatusBarControl</name>
    </context>
<context>
    <name>WalletController</name>
    </context>
<context>
    <name>WalletFrame</name>
    </context>
<context>
    <name>WalletModel</name>
    <message>
        <source>Send Coins</source>
        <translation>ส่งเหรียญ</translation>
    </message>
    </context>
<context>
    <name>WalletView</name>
    <message>
        <source>&amp;Export</source>
        <translation>ส่งออก</translation>
    </message>
    <message>
        <source>Export the data in the current tab to a file</source>
        <translation>ส่งออกข้อมูลที่อยู่ในแถบนี้ไปในไฟล์</translation>
    </message>
    </context>
<context>
    <name>bitcoin-core</name>
    </context>
</TS><|MERGE_RESOLUTION|>--- conflicted
+++ resolved
@@ -334,13 +334,6 @@
         <translation>แสดงรายการ ที่เก็บเงินที่จะรับ particl เข้า และป้ายชื่อ ที่ใช้ไปแล้ว</translation>
     </message>
     <message>
-<<<<<<< HEAD
-        <source>Open a particl: URI or payment request</source>
-        <translation>เปิด particl: URI หรือ การเรียกเก็บเงิน (การเรียกให้ชำระเงิน)</translation>
-    </message>
-    <message>
-=======
->>>>>>> ff53433f
         <source>&amp;Command-line options</source>
         <translation>&amp;ตัวเลือก Command-line</translation>
     </message>
@@ -451,8 +444,8 @@
         <translation>กระเป๋าเงินถูก &lt;b&gt;เข้ารหัส&lt;/b&gt; และในปัจจุบัน &lt;b&gt;ล็อค &lt;/b&gt;</translation>
     </message>
     <message>
-        <source>A fatal error occurred. Bitcoin can no longer continue safely and will quit.</source>
-        <translation>เกิดข้อผิดพลาดร้ายแรง Bitcoin ไม่สามารถดำเนินการต่อได้อย่างปลอดภัยอีกต่อไปและจะยกเลิก</translation>
+        <source>A fatal error occurred. Particl can no longer continue safely and will quit.</source>
+        <translation>เกิดข้อผิดพลาดร้ายแรง Particl ไม่สามารถดำเนินการต่อได้อย่างปลอดภัยอีกต่อไปและจะยกเลิก</translation>
     </message>
 </context>
 <context>
