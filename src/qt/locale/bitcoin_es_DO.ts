--- conflicted
+++ resolved
@@ -66,16 +66,8 @@
         <translation>Direcciones de recepción</translation>
     </message>
     <message>
-<<<<<<< HEAD
         <source>These are your Particl addresses for sending payments. Always check the amount and the receiving address before sending coins.</source>
-        <translation>Estas son sus direcciones Particl para enviar pagos. Compruebe siempre la cantidad y la dirección de recibo antes de transferir monedas.</translation>
-    </message>
-    <message>
-        <source>These are your Particl addresses for receiving payments. It is recommended to use a new receiving address for each transaction.</source>
-        <translation>Estas son sus direcciones de Particl para recibir pagos. Se recomienda utilizar una nueva dirección de recepción para cada transacción.</translation>
-=======
-        <source>These are your Bitcoin addresses for sending payments. Always check the amount and the receiving address before sending coins.</source>
-        <translation>Estas son tus direcciones Bitcoin para realizar pagos. Verifica siempre el monto y la dirección de recepción antes de enviar monedas. </translation>
+        <translation>Estas son tus direcciones Particl para realizar pagos. Verifica siempre el monto y la dirección de recepción antes de enviar monedas. </translation>
     </message>
     <message>
         <source>&amp;Copy Address</source>
@@ -88,7 +80,6 @@
     <message>
         <source>&amp;Edit</source>
         <translation>&amp;Editar</translation>
->>>>>>> a54e52b4
     </message>
     <message>
         <source>Export Address List</source>
@@ -182,13 +173,6 @@
         <source>Wallet encrypted</source>
         <translation>Monedero cifrado</translation>
     </message>
-<<<<<<< HEAD
-    <message>
-        <source>%1 will close now to finish the encryption process. Remember that encrypting your wallet cannot fully protect your particl from being stolen by malware infecting your computer.</source>
-        <translation>%1 se cerrará ahora para finalizar el proceso de cifrado. Recuerde que el cifrado de su monedero no puede proteger de manera completa su Particl de robo por malware que esté infectando su sistema.</translation>
-    </message>
-=======
->>>>>>> a54e52b4
     </context>
 <context>
     <name>BanTableModel</name>
@@ -261,7 +245,7 @@
     </message>
     <message>
         <source>Send coins to a Particl address</source>
-        <translation>Enviar monedas a una dirección Particl.</translation>
+        <translation>Enviar monedas a una dirección Particl</translation>
     </message>
     <message>
         <source>Backup wallet to another location</source>
@@ -284,17 +268,6 @@
         <translation>&amp;Verificar mensaje...</translation>
     </message>
     <message>
-<<<<<<< HEAD
-        <source>Particl.</source>
-        <translation>Particl.</translation>
-    </message>
-    <message>
-        <source>Wallet</source>
-        <translation>Monedero</translation>
-    </message>
-    <message>
-=======
->>>>>>> a54e52b4
         <source>&amp;Send</source>
         <translation>&amp;Enviar</translation>
     </message>
@@ -315,21 +288,12 @@
         <translation>Encriptar las llaves privadas que pertenecen a tu billetera</translation>
     </message>
     <message>
-<<<<<<< HEAD
         <source>Sign messages with your Particl addresses to prove you own them</source>
-        <translation>Firmar mensajes con sus direcciones Particl para demostrar la propiedad</translation>
+        <translation>Firma mensajes con tus direcciones Particl para probar que eres dueño de ellas</translation>
     </message>
     <message>
         <source>Verify messages to ensure they were signed with specified Particl addresses</source>
-        <translation>Verificar mensajes comprobando que están firmados con direcciones Particl concretas</translation>
-=======
-        <source>Sign messages with your Bitcoin addresses to prove you own them</source>
-        <translation>Firma mensajes con tus direcciones Bitcoin para probar que eres dueño de ellas</translation>
-    </message>
-    <message>
-        <source>Verify messages to ensure they were signed with specified Bitcoin addresses</source>
-        <translation>Verificar mensajes para asegurar que estaban firmados con direcciones Bitcoin especificas</translation>
->>>>>>> a54e52b4
+        <translation>Verificar mensajes para asegurar que estaban firmados con direcciones Particl especificas</translation>
     </message>
     <message>
         <source>&amp;File</source>
@@ -349,7 +313,7 @@
     </message>
     <message>
         <source>Request payments (generates QR codes and particl: URIs)</source>
-        <translation>Solicitar pagos (genera codigo QR y URL's de Particl )</translation>
+        <translation>Solicitar pagos (genera codigo QR y URL's de Particl)</translation>
     </message>
     <message>
         <source>Show the list of used sending addresses and labels</source>
@@ -605,8 +569,8 @@
         <translation>Usa un directorio de datos personalizado:</translation>
     </message>
     <message>
-        <source>Particl.</source>
-        <translation>Particl.</translation>
+        <source>Particl</source>
+        <translation>Particl</translation>
     </message>
     <message>
         <source>Error: Specified data directory "%1" cannot be created.</source>
@@ -1276,7 +1240,7 @@
     </message>
     <message>
         <source>Sign the message to prove you own this Particl address</source>
-        <translation>Firmar el mensaje para demostrar que se posee esta dirección Particl.</translation>
+        <translation>Firmar el mensaje para demostrar que se posee esta dirección Particl</translation>
     </message>
     <message>
         <source>Sign &amp;Message</source>
@@ -1412,13 +1376,6 @@
 <context>
     <name>bitcoin-core</name>
     <message>
-<<<<<<< HEAD
-        <source>Particl Core</source>
-        <translation>Núcleo de Particl </translation>
-    </message>
-    <message>
-=======
->>>>>>> a54e52b4
         <source>Corrupted block database detected</source>
         <translation>Corrupción de base de datos de bloques detectada.</translation>
     </message>
